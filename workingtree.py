--- conflicted
+++ resolved
@@ -34,11 +34,6 @@
     ZERO_SHA,
     )
 import os
-<<<<<<< HEAD
-from posix import stat_result
-=======
-# GZ 2011-09-04: Should use os.path instead unless certain of posix format.
->>>>>>> 23a762bc
 import posixpath
 import stat
 import sys
@@ -135,12 +130,8 @@
             except (errors.NoSuchFile, IOError):
                 # TODO: Rather than come up with something here, use the old index
                 file = StringIO()
-<<<<<<< HEAD
-                stat_val = stat_result((stat.S_IFREG | 0644, 0, 0, 0, 0, 0, 0, 0, 0, 0))
-=======
                 stat_val = os.stat_result(
                     (stat.S_IFREG | 0644, 0, 0, 0, 0, 0, 0, 0, 0, 0))
->>>>>>> 23a762bc
             blob.set_raw_string(file.read())
         elif kind == "symlink":
             blob = Blob()
@@ -149,12 +140,8 @@
             except (errors.NoSuchFile, OSError):
                 # TODO: Rather than come up with something here, use the 
                 # old index
-<<<<<<< HEAD
-                stat_val = stat_result((stat.S_IFLNK, 0, 0, 0, 0, 0, 0, 0, 0, 0))
-=======
                 stat_val = os.stat_result(
                     (stat.S_IFLNK, 0, 0, 0, 0, 0, 0, 0, 0, 0))
->>>>>>> 23a762bc
             blob.set_raw_string(
                 self.get_symlink_target(file_id, path).encode("utf-8"))
         else:
@@ -709,11 +696,7 @@
             dir_file_id = self.path2id(dirname)
             assert isinstance(value, tuple) and len(value) == 10
             (ctime, mtime, dev, ino, mode, uid, gid, size, sha, flags) = value
-<<<<<<< HEAD
-            stat_result = stat_result((mode, ino,
-=======
             stat_result = os.stat_result((mode, ino,
->>>>>>> 23a762bc
                     dev, 1, uid, gid, size,
                     0, mtime, ctime))
             per_dir[(dirname, dir_file_id)].append(
