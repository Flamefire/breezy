--- conflicted
+++ resolved
@@ -284,7 +284,6 @@
         self.assertTrue(inv.has_filename('adir'))
 
         self.assertTrue(wt.branch.last_revision() in 
-<<<<<<< HEAD
              repos.get_ancestry(repos.generate_revision_id(3, "")))
 
 class TestPushNested(TestCaseWithSubversionRepository):
@@ -309,7 +308,4 @@
         repos = self.olddir.find_repository()
         self.client_update("sc")
         self.assertTrue(os.path.exists("sc/foo/trunk/file"))
-        self.assertFalse(os.path.exists("sc/foo/trunk/filel"))
-=======
-             repos.get_ancestry(repos.generate_revision_id(3, "")))
->>>>>>> 153c92a5
+        self.assertFalse(os.path.exists("sc/foo/trunk/filel"))