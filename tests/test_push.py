--- conflicted
+++ resolved
@@ -53,13 +53,8 @@
         self.assertEquals(old_refs, {'HEAD': ('ref: refs/heads/master', None)})
         self.assertEquals(new_refs, {})
 
-<<<<<<< HEAD
     def test_pointless_lossy_fetch_refs(self):
-        revidmap, old_refs, new_refs = self.interrepo.fetch_refs(lambda x: {}, lossy=True)
-=======
-    def test_pointless_dfetch_refs(self):
         revidmap, old_refs, new_refs = self._get_interrepo().fetch_refs(lambda x: {}, lossy=True)
->>>>>>> a5050519
         self.assertEquals(old_refs, {'HEAD': ('ref: refs/heads/master', None)})
         self.assertEquals(new_refs, {})
         self.assertEquals(revidmap, {})
@@ -101,6 +96,8 @@
         commit = store[gitid]
         tree = store[commit.tree]
         tree.check()
+        self.expectFailure("fails with KeyError (bug 818318)",
+            self.assertTrue, tree["baz"][1] in store)
         baz = store[tree["baz"][1]]
         baz.check()
         ircdotnet = store[baz["IrcDotNet"][1]]
