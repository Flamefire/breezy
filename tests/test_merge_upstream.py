--- conflicted
+++ resolved
@@ -24,150 +24,13 @@
     # Prior to 0.1.15 the debian module was called debian_bundle
     from debian_bundle.changelog import Version
 
-from bzrlib import tests
-from bzrlib.revision import Revision
-from bzrlib.tests import TestCase, TestCaseWithTransport
+from bzrlib.tests import TestCase
 
 from bzrlib.plugins.builddeb.merge_upstream import (
-<<<<<<< HEAD
     upstream_merge_changelog_line,
     package_version,
     )
-=======
-        upstream_merge_changelog_line,
-        package_version,
-        _upstream_branch_version,
-        upstream_tag_to_version,
-        upstream_version_add_revision
-        )
 
-# Unless bug #712474 is fixed and available in the minimum bzrlib required, we
-# can't use:
-# svn_plugin = tests.ModuleAvailableFeature('bzrlib.plugins.svn')
-class SvnPluginAvailable(tests.Feature):
-
-    def feature_name(self):
-        return 'bzr-svn plugin'
-
-    def _probe(self):
-        try:
-            import bzrlib.plugins.svn
-            return True
-        except ImportError:
-            return False
-svn_plugin = SvnPluginAvailable()
-
-
-class TestUpstreamVersionAddRevision(TestCaseWithTransport):
-  """Test that updating the version string works."""
-
-  def setUp(self):
-    super(TestUpstreamVersionAddRevision, self).setUp()
-    self.revnos = {}
-    self.svn_revnos = {"somesvnrev": 45}
-    self.revnos = {"somerev": 42, "somesvnrev": 12}
-    self.repository = self
-
-  def revision_id_to_revno(self, revid):
-    return self.revnos[revid]
-
-  def get_revision(self, revid):
-    rev = Revision(revid)
-    if revid in self.svn_revnos:
-      self.requireFeature(svn_plugin)
-      # Fake a bzr-svn revision
-      rev.foreign_revid = ("uuid", "bp", self.svn_revnos[revid])
-      from bzrlib.plugins.svn import mapping
-      rev.mapping = mapping.mapping_registry.get_default()()
-    return rev
-
-  def test_update_plus_rev(self):
-    self.assertEquals("1.3+bzr42", 
-        upstream_version_add_revision(self, "1.3+bzr23", "somerev"))
-
-  def test_update_tilde_rev(self):
-    self.assertEquals("1.3~bzr42", 
-        upstream_version_add_revision(self, "1.3~bzr23", "somerev"))
-
-  def test_new_rev(self):
-    self.assertEquals("1.3+bzr42", 
-        upstream_version_add_revision(self, "1.3", "somerev"))
-
-  def test_svn_new_rev(self):
-    
-    self.assertEquals("1.3+svn45", 
-        upstream_version_add_revision(self, "1.3", "somesvnrev"))
-
-  def test_svn_plus_rev(self):
-    self.assertEquals("1.3+svn45", 
-        upstream_version_add_revision(self, "1.3+svn3", "somesvnrev"))
-
-  def test_svn_tilde_rev(self):
-    self.assertEquals("1.3~svn45", 
-        upstream_version_add_revision(self, "1.3~svn800", "somesvnrev"))
-
-
-class TestUpstreamBranchVersion(TestCase):
-  """Test that the upstream version of a branch can be determined correctly.
-  """
-
-  def get_suffix(self, version_string, revid):
-    revno = self.revhistory.index(revid)+1
-    if "bzr" in version_string:
-      return "%sbzr%d" % (version_string.split("bzr")[0], revno)
-    return "%s+bzr%d" % (version_string, revno)
-
-  def test_snapshot_none_existing(self):
-    self.revhistory = ["somerevid"]
-    self.assertEquals(Version("1.2+bzr1"),
-        _upstream_branch_version(self.revhistory, {}, "bla", "1.2", self.get_suffix))
-
-  def test_snapshot_nothing_new(self):
-    self.revhistory = []
-    self.assertEquals(Version("1.2"),
-        _upstream_branch_version(self.revhistory, {}, "bla", "1.2", self.get_suffix))
-
-  def test_new_tagged_release(self):
-    """Last revision is tagged - use as upstream version."""
-    self.revhistory = ["somerevid"]
-    self.assertEquals(Version("1.3"), 
-        _upstream_branch_version(self.revhistory, {"somerevid": ["1.3"]}, "bla", "1.2", self.get_suffix))
-
-  def test_refresh_snapshot_pre(self):
-    self.revhistory = ["oldrevid", "somerevid"]
-    self.assertEquals(Version("1.3~bzr2"), 
-        _upstream_branch_version(self.revhistory, {}, "bla", "1.3~bzr1", self.get_suffix))
-
-  def test_refresh_snapshot_post(self):
-    self.revhistory = ["oldrevid", "somerevid"]
-    self.assertEquals(Version("1.3+bzr2"), 
-        _upstream_branch_version(self.revhistory, {}, "bla", "1.3+bzr1", self.get_suffix))
-
-  def test_new_tag_refresh_snapshot(self):
-    self.revhistory = ["oldrevid", "somerevid", "newrevid"]
-    self.assertEquals(Version("1.3+bzr3"), 
-        _upstream_branch_version(self.revhistory, 
-                                {"somerevid": ["1.3"]}, "bla", "1.2+bzr1", self.get_suffix))
-
-
-class TestUpstreamTagToVersion(TestCase):
-
-  def test_prefix(self):
-    self.assertEquals(Version("5.0"), upstream_tag_to_version("upstream-5.0"))
-
-  def test_gibberish(self):
-    self.assertIs(None, upstream_tag_to_version("blabla"))
-
-  def test_vprefix(self):
-    self.assertEquals(Version("2.0"), upstream_tag_to_version("v2.0"))
-
-  def test_plain(self):
-    self.assertEquals(Version("2.0"), upstream_tag_to_version("2.0"))
-
-  def test_package_prefix(self):
-    self.assertEquals(Version("42.0"), upstream_tag_to_version("bla-42.0", "bla"))
-
->>>>>>> 91f3cb4d
 
 class TestPackageVersion(TestCase):
 
