# Copyright (C) 2006-2007 Jelmer Vernooij <jelmer@samba.org>

# This program is free software; you can redistribute it and/or modify
# it under the terms of the GNU General Public License as published by
# the Free Software Foundation; either version 2 of the License, or
# (at your option) any later version.

# This program is distributed in the hope that it will be useful,
# but WITHOUT ANY WARRANTY; without even the implied warranty of
# MERCHANTABILITY or FITNESS FOR A PARTICULAR PURPOSE.  See the
# GNU General Public License for more details.

# You should have received a copy of the GNU General Public License
# along with this program; if not, write to the Free Software
# Foundation, Inc., 59 Temple Place, Suite 330, Boston, MA  02111-1307  USA

"""Tests for the bzr-svn plugin."""

<<<<<<< HEAD
import os, sys
=======
import os
import sys
>>>>>>> e2be0961
import bzrlib
from bzrlib import osutils
from bzrlib.bzrdir import BzrDir
from bzrlib.tests import TestCaseInTempDir, TestSkipped
from bzrlib.trace import mutter
from bzrlib.workingtree import WorkingTree

import svn.repos, svn.wc
from bzrlib.plugins.svn.errors import NoCheckoutSupport

class TestCaseWithSubversionRepository(TestCaseInTempDir):
    """A test case that provides the ability to build Subversion 
    repositories."""

    def setUp(self):
        super(TestCaseWithSubversionRepository, self).setUp()
        self.client_ctx = svn.client.create_context()
        self.client_ctx.log_msg_func2 = svn.client.svn_swig_py_get_commit_log_func
        self.client_ctx.log_msg_baton2 = self.log_message_func

    def log_message_func(self, items, pool):
        return self.next_message

    def make_repository(self, relpath, allow_revprop_changes=True):
        """Create a repository.

        :return: Handle to the repository.
        """
        abspath = os.path.join(self.test_dir, relpath)

        svn.repos.create(abspath, '', '', None, None)

        if allow_revprop_changes:
            if sys.platform == 'win32':
                revprop_hook = os.path.join(abspath, "hooks", "pre-revprop-change.bat")
                open(revprop_hook, 'w').write("exit 0\n")
            else:
                revprop_hook = os.path.join(abspath, "hooks", "pre-revprop-change")
                open(revprop_hook, 'w').write("#!/bin/sh\n")
                os.chmod(revprop_hook, os.stat(revprop_hook).st_mode | 0111)

        if sys.platform == 'win32':
            abspath = '/' + abspath # The root of the filesystem on win32 is one level above the "drives"
        repos_url = "file://%s" % abspath

        return repos_url

    def make_remote_bzrdir(self, relpath):
        """Create a repository."""

        repos_url = self.make_repository(relpath)

        return BzrDir.open("svn+%s" % repos_url)

    def open_local_bzrdir(self, repos_url, relpath):
        """Open a local BzrDir."""

        self.make_checkout(repos_url, relpath)

        return BzrDir.open(relpath)

    def make_local_bzrdir(self, repos_path, relpath):
        """Create a repository and checkout."""

        repos_url = self.make_repository(repos_path)

        try:
            return self.open_local_bzrdir(repos_url, relpath)
        except NoCheckoutSupport:
            raise TestSkipped('No Checkout Support')


    def make_checkout(self, repos_url, relpath):
        rev = svn.core.svn_opt_revision_t()
        rev.kind = svn.core.svn_opt_revision_head

        svn.client.checkout2(repos_url, relpath, 
                rev, rev, True, False, self.client_ctx)

    @staticmethod
    def create_checkout(branch, path, revision_id=None, lightweight=False):
        try:
            return branch.create_checkout(path, revision_id=revision_id,
                                          lightweight=lightweight)
        except NoCheckoutSupport:
            raise TestSkipped('No Checkout Support')

    @staticmethod
    def open_checkout(url):
        try:
            return WorkingTree.open(url)
        except NoCheckoutSupport:
           raise TestSkipped('No Checkout Support')

    @staticmethod
    def open_checkout_bzrdir(url):
        try:
            return BzrDir.open(url)
        except NoCheckoutSupport:
           raise TestSkipped('No Checkout Support')

    @staticmethod
    def create_branch_convenience(url):
        try:
            return BzrDir.create_branch_convenience(url)
        except NoCheckoutSupport:
           raise TestSkipped('No Checkout Support')

    def client_set_prop(self, path, name, value):
        if value is None:
            value = ""
        svn.client.propset2(name, value, path, False, True, self.client_ctx)

    def client_get_prop(self, path, name, revnum=None, recursive=False):
        rev = svn.core.svn_opt_revision_t()

        if revnum is None:
            rev.kind = svn.core.svn_opt_revision_working
        else:
            rev.kind = svn.core.svn_opt_revision_number
            rev.value.number = revnum
        ret = svn.client.propget2(name, path, rev, rev, recursive, 
                                  self.client_ctx)
        if recursive:
            return ret
        else:
            return ret.values()[0]

    def client_get_revprop(self, url, revnum, name):
        rev = svn.core.svn_opt_revision_t()
        rev.kind = svn.core.svn_opt_revision_number
        rev.value.number = revnum
        return svn.client.revprop_get(name, url, rev, self.client_ctx)[0]
        
    def client_commit(self, dir, message=None, recursive=True):
        """Commit current changes in specified working copy.
        
        :param relpath: List of paths to commit.
        """
        olddir = os.path.abspath('.')
        self.next_message = message
        os.chdir(dir)
        info = svn.client.commit2(["."], recursive, False, self.client_ctx)
        os.chdir(olddir)
        assert info is not None
        return (info.revision, info.date, info.author)

    def client_add(self, relpath, recursive=True):
        """Add specified files to working copy.
        
        :param relpath: Path to the files to add.
        """
        svn.client.add3(relpath, recursive, False, False, self.client_ctx)

    def revnum_to_opt_rev(self, revnum):
        rev = svn.core.svn_opt_revision_t()
        if revnum is None:
            rev.kind = svn.core.svn_opt_revision_head
        else:
            rev.kind = svn.core.svn_opt_revision_number
            rev.value.number = revnum
        return rev

    def client_log(self, path, start_revnum=None, stop_revnum=None):
        ret = {}
        def rcvr(orig_paths, rev, author, date, message, pool):
            ret[rev] = (orig_paths, author, date, message)
        svn.client.log([path], self.revnum_to_opt_rev(start_revnum),
                       self.revnum_to_opt_rev(stop_revnum),
                       True,
                       True,
                       rcvr,
                       self.client_ctx)
        return ret

    def client_delete(self, relpath):
        """Remove specified files from working copy.

        :param relpath: Path to the files to remove.
        """
        svn.client.delete2([relpath], True, self.client_ctx)

    def client_copy(self, oldpath, newpath, revnum=None):
        """Copy file in working copy.

        :param oldpath: Relative path to original file.
        :param newpath: Relative path to new file.
        """
        rev = svn.core.svn_opt_revision_t()
        if revnum is None:
            rev.kind = svn.core.svn_opt_revision_head
        else:
            rev.kind = svn.core.svn_opt_revision_number
            rev.value.number = revnum
        svn.client.copy2(oldpath, rev, newpath, self.client_ctx)

    def client_update(self, path):
        rev = svn.core.svn_opt_revision_t()
        rev.kind = svn.core.svn_opt_revision_head
        svn.client.update(path, rev, True, self.client_ctx)

    def build_tree(self, files):
        """Create a directory tree.
        
        :param files: Dictionary with filenames as keys, contents as 
            values. None as value indicates a directory.
        """
        for f in files:
            if files[f] is None:
                try:
                    os.makedirs(f)
                except OSError:
                    pass
            else:
                try:
                    os.makedirs(os.path.dirname(f))
                except OSError:
                    pass
                open(f, 'w').write(files[f])

    def make_client_and_bzrdir(self, repospath, clientpath):
        repos_url = self.make_client(repospath, clientpath)

        return BzrDir.open("svn+%s" % repos_url)

    def make_client(self, repospath, clientpath, allow_revprop_changes=True):
        """Create a repository and a checkout. Return the checkout.

        :param relpath: Optional relpath to check out if not the full 
            repository.
        :param clientpath: Path to checkout
        :return: Repository URL.
        """
        repos_url = self.make_repository(repospath, 
            allow_revprop_changes=allow_revprop_changes)
        self.make_checkout(repos_url, clientpath)
        return repos_url

    def dumpfile(self, repos):
        """Create a dumpfile for the specified repository.

        :return: File name of the dumpfile.
        """
        raise NotImplementedError(self.dumpfile)

    def open_fs(self, relpath):
        """Open a fs.

        :return: FS.
        """
        repos = svn.repos.open(relpath)

        return svn.repos.fs(repos)


def test_suite():
    from unittest import TestSuite
    
    from bzrlib.tests import TestUtil

    loader = TestUtil.TestLoader()

    suite = TestSuite()

    testmod_names = [
            'test_branch', 
            'test_branchprops', 
            'test_checkout',
            'test_commit',
            'test_config',
            'test_convert',
            'test_errors',
            'test_fetch',
            'test_fileids', 
            'test_logwalker',
            'test_mapping',
            'test_push',
            'test_radir',
            'test_repos', 
            'test_revids',
            'test_revspec',
            'test_scheme', 
            'test_svk',
            'test_transport',
            'test_tree',
            'test_upgrade',
            'test_workingtree',
            'test_blackbox']
    suite.addTest(loader.loadTestsFromModuleNames(["%s.%s" % (__name__, i) for i in testmod_names]))

    return suite<|MERGE_RESOLUTION|>--- conflicted
+++ resolved
@@ -16,12 +16,8 @@
 
 """Tests for the bzr-svn plugin."""
 
-<<<<<<< HEAD
-import os, sys
-=======
 import os
 import sys
->>>>>>> e2be0961
 import bzrlib
 from bzrlib import osutils
 from bzrlib.bzrdir import BzrDir
