--- conflicted
+++ resolved
@@ -29,16 +29,9 @@
 from bzrlib.urlutils import local_path_to_url
 from bzrlib.workingtree import WorkingTree
 
-<<<<<<< HEAD
-import svn.core
-
-from bzrlib.plugins.svn import repos
-from bzrlib.plugins.svn.ra import RemoteAccess
-=======
 from bzrlib.plugins.svn import properties, ra, repos
 from bzrlib.plugins.svn.client import Client
 from bzrlib.plugins.svn.ra import Auth, RemoteAccess, txdelta_send_stream
->>>>>>> e29b68d9
 
 class TestCaseWithSubversionRepository(TestCaseInTempDir):
     """A test case that provides the ability to build Subversion 
