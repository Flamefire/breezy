--- conflicted
+++ resolved
@@ -178,7 +178,12 @@
   def test_non_numeric_snapshot(self):
     self.assertEquals(None, get_snapshot_revision("0.4.4~bzra"))
 
-<<<<<<< HEAD
+  def test_with_svn_snapshot(self):
+    self.assertEquals("svn:4242", get_snapshot_revision("0.4.4~svn4242"))
+
+  def test_with_svn_snapshot_plus(self):
+    self.assertEquals("svn:2424", get_snapshot_revision("0.4.4+svn2424"))
+
 
 class LookupDistributionTests(TestCase):
 
@@ -207,12 +212,5 @@
     def test_lookup_other(self):
         self.lookup_other('not-a-target')
 
-=======
-  def test_with_svn_snapshot(self):
-    self.assertEquals("svn:4242", get_snapshot_revision("0.4.4~svn4242"))
-
-  def test_with_svn_snapshot_plus(self):
-    self.assertEquals("svn:2424", get_snapshot_revision("0.4.4+svn2424"))
->>>>>>> 0435cea6
 
 # vim: ts=2 sts=2 sw=2