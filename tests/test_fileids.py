# Copyright (C) 2006-2007 Jelmer Vernooij <jelmer@samba.org>

# This program is free software; you can redistribute it and/or modify
# it under the terms of the GNU General Public License as published by
# the Free Software Foundation; either version 2 of the License, or
# (at your option) any later version.

# This program is distributed in the hope that it will be useful,
# but WITHOUT ANY WARRANTY; without even the implied warranty of
# MERCHANTABILITY or FITNESS FOR A PARTICULAR PURPOSE.  See the
# GNU General Public License for more details.

# You should have received a copy of the GNU General Public License
# along with this program; if not, write to the Free Software
# Foundation, Inc., 59 Temple Place, Suite 330, Boston, MA  02111-1307  USA

from bzrlib.bzrdir import BzrDir
<<<<<<< HEAD
from bzrlib.errors import NoSuchRevision
from bzrlib.inventory import Inventory
=======
from bzrlib.inventory import ROOT_ID
>>>>>>> 64c1182c
from bzrlib.repository import Repository
from bzrlib.trace import mutter
from bzrlib.tests import TestCase

import sha

from fileids import SimpleFileIdMap, generate_file_id, generate_svn_file_id
from repository import generate_svn_revision_id
from scheme import TrunkBranchingScheme
from tests import TestCaseWithSubversionRepository, RENAMES

class TestComplexFileids(TestCaseWithSubversionRepository):
    # branchtagcopy.dump
    # changeaftercp.dump
    # combinedbranch.dump
    # executable.dump
    # ignore.dump
    # inheritance.dump
    # movebranch.dump
    # movefileorder.dump
    # recreatebranch.dump
    def test_simplemove(self):
        repos_url = self.make_client('d', 'dc')
        self.build_tree({'dc/foo': "data", "dc/blie": "bloe"})
        self.client_add("dc/foo")
        self.client_commit("dc", "My Message")
        self.client_copy("dc/foo", "dc/bar")
        self.client_delete("dc/foo")
        self.build_tree({'dc/bar': "data2"})
        self.client_commit("dc", "Second Message")

        repository = Repository.open("svn+"+repos_url)

        inv1 = repository.get_inventory(
                repository.generate_revision_id(1, ""))
        inv2 = repository.get_inventory(
                repository.generate_revision_id(2, ""))
        mutter('inv1: %r' % inv1.entries())
        mutter('inv2: %r' % inv2.entries())
        if RENAMES:
            self.assertEqual(inv1.path2id("foo"), inv2.path2id("bar"))
        self.assertNotEqual(None, inv1.path2id("foo"))
        self.assertIs(None, inv2.path2id("foo"))
        self.assertNotEqual(None, inv2.path2id("bar"))
        self.assertNotEqual(inv1.path2id("foo"), inv2.path2id("blie"))
        self.assertNotEqual(inv2.path2id("bar"), inv2.path2id("blie"))

    def test_simplecopy(self):
        repos_url = self.make_client('d', 'dc')
        self.build_tree({'dc/foo': "data", "dc/blie": "bloe"})
        self.client_add("dc/foo")
        self.client_add("dc/blie")
        self.client_commit("dc", "My Message")
        self.client_copy("dc/foo", "dc/bar")
        self.build_tree({'dc/bar': "data2"})
        self.client_commit("dc", "Second Message")

        bzrdir = BzrDir.open("svn+%s" % repos_url)
        repository = bzrdir.find_repository()

        inv1 = repository.get_inventory(
                repository.generate_revision_id(1, ""))
        inv2 = repository.get_inventory(
                repository.generate_revision_id(2, ""))
        self.assertNotEqual(inv1.path2id("foo"), inv2.path2id("bar"))
        self.assertNotEqual(inv1.path2id("foo"), inv2.path2id("blie"))
        self.assertIs(None, inv1.path2id("bar"))
        self.assertNotEqual(None, inv1.path2id("blie"))

    def test_simpledelete(self):
        repos_url = self.make_client('d', 'dc')
        self.build_tree({'dc/foo': "data"})
        self.client_add("dc/foo")
        self.client_commit("dc", "My Message")
        self.client_delete("dc/foo")
        self.client_commit("dc", "Second Message")

        bzrdir = BzrDir.open("svn+%s" % repos_url)
        repository = bzrdir.find_repository()

        inv1 = repository.get_inventory(
                repository.generate_revision_id(1, ""))
        inv2 = repository.get_inventory(
                repository.generate_revision_id(2, ""))
        self.assertNotEqual(None, inv1.path2id("foo"))
        self.assertIs(None, inv2.path2id("foo"))

    def test_replace(self):
        repos_url = self.make_client('d', 'dc')
        self.build_tree({'dc/foo': "data"})
        self.client_add("dc/foo")
        self.client_commit("dc", "My Message")
        self.client_delete("dc/foo")
        self.build_tree({'dc/foo': "data"})
        self.client_add("dc/foo")
        self.client_commit("dc", "Second Message")

        bzrdir = BzrDir.open("svn+"+repos_url)
        repository = bzrdir.find_repository()

        inv1 = repository.get_inventory(
                repository.generate_revision_id(1, ""))
        inv2 = repository.get_inventory(
                repository.generate_revision_id(2, ""))
        self.assertNotEqual(inv1.path2id("foo"), inv2.path2id("foo"))

    def test_copy_branch(self):
        repos_url = self.make_client('d', 'dc')
        self.build_tree({'dc/trunk/dir/file': "data", 'dc/branches': None})
        self.client_add("dc/trunk")
        self.client_add("dc/branches")
        self.client_commit("dc", "My Message")
        self.client_copy("dc/trunk", "dc/branches/mybranch")
        self.client_commit("dc", "Copy branch")

        bzrdir = BzrDir.open("svn+"+repos_url + "/branches/mybranch")
        repository = bzrdir.find_repository()

        inv1 = repository.get_inventory(
                repository.generate_revision_id(1, "trunk"))
        inv2 = repository.get_inventory(
                repository.generate_revision_id(2, "branches/mybranch"))
        self.assertEqual(inv1.path2id("dir"), inv2.path2id("dir"))
        self.assertEqual(inv1.path2id("dir/file"), inv2.path2id("dir/file"))

        fileid, revid = repository.get_fileid_map(2, 
                            "branches/mybranch")["dir/file"]
        self.assertEqual(fileid, inv1.path2id("dir/file"))
        self.assertEqual(repository.generate_revision_id(1, "trunk"), revid)

def sha1(text):
    return sha.new(text).hexdigest()

class TestFileIdGenerator(TestCase):
    def test_generate_file_id_root(self):
        self.assertEqual("2@uuid:bp:", generate_file_id(generate_svn_revision_id("uuid", 2, "bp"), ""))

    def test_generate_file_id_path(self):
        self.assertEqual("2@uuid:bp:mypath", 
                generate_file_id(generate_svn_revision_id("uuid", 2, "bp"), "mypath"))

    def test_generate_file_id_long(self):
        dir = "this/is/a" + ("/very"*40) + "/long/path/"
        self.assertEqual("2@uuid:bp;" + sha1(dir+"filename"), 
                generate_file_id(generate_svn_revision_id("uuid", 2, "bp"), dir+"filename"))

    def test_generate_revid_special_char_ascii(self):
        self.assertEqual("2@uuid:bp:mypath%2C%8A", 
                generate_file_id(generate_svn_revision_id("uuid", 2, "bp"), "mypath\x2c\x8a"))

    def test_generate_file_id_special_char(self):
        self.assertEqual("2@uuid:bp:mypath%2C%C2%8A",
                         generate_file_id(generate_svn_revision_id("uuid", 2, "bp"), u"mypath\x2c\x8a"))

    def test_generate_svn_file_id(self):
        self.assertEqual("2@uuid:bp:path", 
                generate_svn_file_id("uuid", 2, "bp", "path"))

    def test_generate_svn_file_id_nordic(self):
        self.assertEqual("2@uuid:bp:%C3%A6%C3%B8%C3%A5", 
                generate_svn_file_id("uuid", 2, "bp", u"\xe6\xf8\xe5"))

    def test_generate_svn_file_id_nordic_branch(self):
        self.assertEqual("2@uuid:%C3%A6:%C3%A6%C3%B8%C3%A5", 
                generate_svn_file_id("uuid", 2, u"\xe6", u"\xe6\xf8\xe5"))


class TestFileMapping(TestCase):
    def apply_mappings(self, mappings, find_children=None, renames={}):
        map = {}
        revids = mappings.keys()
        revids.sort()
        for r in revids:
            def new_file_id(x):
                if renames.has_key(r) and renames[r].has_key(x):
                    return renames[r][x]
                return generate_file_id(r, x)
            revmap = SimpleFileIdMap._apply_changes(new_file_id, mappings[r], find_children)
            map.update(dict([(x, (revmap[x],r)) for x in revmap]))
        return map

    def test_simple(self):
        map = self.apply_mappings({generate_svn_revision_id("uuid", 1, ""): {"foo": ('A', None, None)}})
        self.assertEqual({ 'foo': ("1@uuid::foo",
                                       generate_svn_revision_id("uuid", 1, ""))
                         }, map)

    def test_simple_add(self):
        map = self.apply_mappings({generate_svn_revision_id("uuid", 1, ""): {"": ('A', None, None), "foo": ('A', None, None)}})
        self.assertEqual({'': ('1@uuid::', generate_svn_revision_id("uuid", 1, "")),
            'foo': ("1@uuid::foo", 
                                       generate_svn_revision_id("uuid", 1, ""))
                         }, map)

    def test_copy(self):
        def find_children(path, revid):
            if path == "foo":
                yield "foo/blie"
                yield "foo/bla"
        map = self.apply_mappings(
                {generate_svn_revision_id("uuid", 1, ""): {
                                   "foo": ('A', None, None), 
                                   "foo/blie": ('A', None, None),
                                   "foo/bla": ('A', None, None)},
                generate_svn_revision_id("uuid", 2, ""): {
                                   "foob": ('A', 'foo', 1), 
                                   "foob/bla": ('M', None, None)}
                }, find_children)
        self.assertTrue(map.has_key("foob/bla"))
        self.assertTrue(map.has_key("foob/blie"))

    def test_touchparent(self):
        map = self.apply_mappings(
                {generate_svn_revision_id("uuid", 1, ""): {
                                   "foo": ('A', None, None), 
                                   "foo/bla": ('A', None, None)},
                 generate_svn_revision_id("uuid", 2, ""): {
                                   "foo/bla": ('M', None, None)}
                })
        self.assertEqual(generate_svn_revision_id("uuid", 1, ""), map["foo"][1])
        self.assertEqual(generate_svn_revision_id("uuid", 1, ""), map["foo/bla"][1])

    def test_usemap(self):
        map = self.apply_mappings(
                {generate_svn_revision_id("uuid", 1, ""): {
                                   "foo": ('A', None, None), 
                                   "foo/bla": ('A', None, None)},
                 generate_svn_revision_id("uuid", 2, ""): {
                                   "foo/bla": ('M', None, None)}
                 }, 
                renames={generate_svn_revision_id("uuid", 1, ""): {"foo": "myid"}})
        self.assertEqual("myid", map["foo"][0])

    def test_usemap_later(self):
        map = self.apply_mappings(
                {generate_svn_revision_id("uuid", 1, ""): {
                                   "foo": ('A', None, None), 
                                   "foo/bla": ('A', None, None)},
                 generate_svn_revision_id("uuid", 2, ""): {
                                   "foo/bla": ('M', None, None)}
                 }, 
                renames={generate_svn_revision_id("uuid", 2, ""): {"foo": "myid"}})
        self.assertEqual("1@uuid::foo", map["foo"][0])
        self.assertEqual(generate_svn_revision_id("uuid", 1, ""), map["foo"][1])

class GetMapTests(TestCaseWithSubversionRepository):
    def setUp(self):
        super(GetMapTests, self).setUp()
        self.repos_url = self.make_client("d", "dc")
        self.repos = Repository.open(self.repos_url)

    def test_empty(self):
        self.assertEqual({"": (generate_svn_file_id(self.repos.uuid, 0, "", ""), self.repos.generate_revision_id(0, ""))}, 
                         self.repos.get_fileid_map(0, ""))

    def test_empty_trunk(self):
        self.repos.set_branching_scheme(TrunkBranchingScheme())
        self.build_tree({"dc/trunk": None})
        self.client_add("dc/trunk")
        self.client_commit("dc", "Msg")
        self.assertEqual({"": (generate_svn_file_id(self.repos.uuid, 1, "trunk", ""), self.repos.generate_revision_id(1, "trunk"))}, self.repos.get_fileid_map(1, "trunk"))

    def test_change_parent(self):
        self.repos.set_branching_scheme(TrunkBranchingScheme())
        self.build_tree({"dc/trunk": None})
        self.client_add("dc/trunk")
        self.client_commit("dc", "Msg")
        self.build_tree({"dc/trunk/file": 'data'})
        self.client_add("dc/trunk/file")
        self.client_commit("dc", "Msg")
        self.assertEqual({"": (generate_svn_file_id(self.repos.uuid, 1, "trunk", ""), self.repos.generate_revision_id(2, "trunk")), "file": (generate_svn_file_id(self.repos.uuid, 2, "trunk", "file"), self.repos.generate_revision_id(2, "trunk"))}, self.repos.get_fileid_map(2, "trunk"))

    def test_change_updates(self):
        self.repos.set_branching_scheme(TrunkBranchingScheme())
        self.build_tree({"dc/trunk": None})
        self.client_add("dc/trunk")
        self.client_commit("dc", "Msg")
        self.build_tree({"dc/trunk/file": 'data'})
        self.client_add("dc/trunk/file")
        self.client_commit("dc", "Msg")
        self.build_tree({"dc/trunk/file": 'otherdata'})
        self.client_commit("dc", "Msg")
        self.assertEqual({"": (generate_svn_file_id(self.repos.uuid, 1, "trunk", ""), self.repos.generate_revision_id(3, "trunk")), "file": (generate_svn_file_id(self.repos.uuid, 2, "trunk", "file"), self.repos.generate_revision_id(3, "trunk"))}, self.repos.get_fileid_map(3, "trunk"))

    def test_sibling_unrelated(self):
        self.repos.set_branching_scheme(TrunkBranchingScheme())
        self.build_tree({"dc/trunk": None})
        self.client_add("dc/trunk")
        self.client_commit("dc", "Msg")
        self.build_tree({"dc/trunk/file": 'data', 'dc/trunk/bar': 'data2'})
        self.client_add("dc/trunk/file")
        self.client_add("dc/trunk/bar")
        self.client_commit("dc", "Msg")
        self.build_tree({"dc/trunk/file": 'otherdata'})
        self.client_commit("dc", "Msg")
        self.assertEqual({"": (generate_svn_file_id(self.repos.uuid, 1, "trunk", ""), self.repos.generate_revision_id(3, "trunk")), "bar": (generate_svn_file_id(self.repos.uuid, 2, "trunk", "bar"), self.repos.generate_revision_id(2, "trunk")), "file": (generate_svn_file_id(self.repos.uuid, 2, "trunk", "file"), self.repos.generate_revision_id(3, "trunk"))}, self.repos.get_fileid_map(3, "trunk"))

    def test_copy(self):
        self.repos.set_branching_scheme(TrunkBranchingScheme())
        self.build_tree({"dc/trunk": None})
        self.client_add("dc/trunk")
        self.client_commit("dc", "Msg")
        self.build_tree({"dc/trunk/file": 'data'})
        self.client_add("dc/trunk/file")
        self.client_commit("dc", "Msg")
        self.client_copy("dc/trunk/file", "dc/trunk/bar")
        self.client_commit("dc", "Msg")
        self.assertEqual({
            "": (generate_svn_file_id(self.repos.uuid, 1, "trunk", ""), self.repos.generate_revision_id(3, "trunk")), 
            "bar": (generate_svn_file_id(self.repos.uuid, 3, "trunk", "bar"), self.repos.generate_revision_id(3, "trunk")), "file": (generate_svn_file_id(self.repos.uuid, 2, "trunk", "file"), self.repos.generate_revision_id(2, "trunk"))}, self.repos.get_fileid_map(3, "trunk"))

    def test_copy_nested_modified(self):
        self.repos.set_branching_scheme(TrunkBranchingScheme())
        self.build_tree({"dc/trunk": None})
        self.client_add("dc/trunk")
        self.client_commit("dc", "Msg")
        self.build_tree({"dc/trunk/dir/file": 'data'})
        self.client_add("dc/trunk/dir")
        self.client_commit("dc", "Msg")
        self.client_copy("dc/trunk/dir", "dc/trunk/bar")
        self.build_tree({"dc/trunk/bar/file": "data2"})
        self.client_commit("dc", "Msg")
        self.assertEqual({
          "": (generate_svn_file_id(self.repos.uuid, 1, "trunk", ""), 
            self.repos.generate_revision_id(3, "trunk")), 
          "dir": (generate_svn_file_id(self.repos.uuid, 2, "trunk", "dir"), 
                self.repos.generate_revision_id(2, "trunk")),
          "dir/file": (generate_svn_file_id(self.repos.uuid, 2, "trunk", "dir/file"), 
              self.repos.generate_revision_id(2, "trunk")),
          "bar": (generate_svn_file_id(self.repos.uuid, 3, "trunk", "bar"), 
              self.repos.generate_revision_id(3, "trunk")),
          "bar/file": (generate_svn_file_id(self.repos.uuid, 3, "trunk", "bar/file"), 
              self.repos.generate_revision_id(3, "trunk"))},
            self.repos.get_fileid_map(3, "trunk"))<|MERGE_RESOLUTION|>--- conflicted
+++ resolved
@@ -15,12 +15,6 @@
 # Foundation, Inc., 59 Temple Place, Suite 330, Boston, MA  02111-1307  USA
 
 from bzrlib.bzrdir import BzrDir
-<<<<<<< HEAD
-from bzrlib.errors import NoSuchRevision
-from bzrlib.inventory import Inventory
-=======
-from bzrlib.inventory import ROOT_ID
->>>>>>> 64c1182c
 from bzrlib.repository import Repository
 from bzrlib.trace import mutter
 from bzrlib.tests import TestCase
