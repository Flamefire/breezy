#    test_upstream.py -- Test getting the upstream source
#    Copyright (C) 2009 Canonical Ltd.
#
#    This file is part of bzr-builddeb.
#
#    bzr-builddeb is free software; you can redistribute it and/or modify
#    it under the terms of the GNU General Public License as published by
#    the Free Software Foundation; either version 2 of the License, or
#    (at your option) any later version.
#
#    bzr-builddeb is distributed in the hope that it will be useful,
#    but WITHOUT ANY WARRANTY; without even the implied warranty of
#    MERCHANTABILITY or FITNESS FOR A PARTICULAR PURPOSE.  See the
#    GNU General Public License for more details.
#
#    You should have received a copy of the GNU General Public License
#    along with bzr-builddeb; if not, write to the Free Software
#    Foundation, Inc., 51 Franklin St, Fifth Floor, Boston, MA  02110-1301  USA

# We have a bit of a problem with testing the actual uscan etc. integration,
# so just mock them.

"""Tests for the upstream module."""


import os
import tarfile
import zipfile

from bzrlib.revision import (
    Revision,
    )
from bzrlib.tests import (
    TestCase,
    TestCaseWithTransport,
    )
from bzrlib.plugins.builddeb.config import (
    DebBuildConfig,
    )
from bzrlib.plugins.builddeb.errors import (
    MissingUpstreamTarball,
    PackageVersionNotPresent,
    WatchFileMissing,
    )
from bzrlib.plugins.builddeb.upstream import (
    AptSource,
    StackedUpstreamSource,
<<<<<<< HEAD
    UpstreamProvider,
=======
    TarfileSource,
    UpstreamBranchSource,
    UpstreamProvider,
    UpstreamSource,
>>>>>>> 91f3cb4d
    UScanSource,
    Version,
    )
from bzrlib.plugins.builddeb.upstream.branch import (
    UpstreamBranchSource,
    _upstream_branch_version,
    upstream_tag_to_version,
    upstream_version_add_revision
    )


class MockSources(object):

    def __init__(self, versions):
        self.restart_called_times = 0
        self.lookup_called_times = 0
        self.lookup_package = None
        self.versions = versions
        self.version = None

    def restart(self):
        self.restart_called_times += 1

    def lookup(self, package):
        self.lookup_called_times += 1
        assert not self.lookup_package or self.lookup_package == package
        self.lookup_package = package
        if self.lookup_called_times <= len(self.versions):
            self.version = self.versions[self.lookup_called_times-1]
            return True
        else:
            self.version = None
            return False


class MockAptPkg(object):

    def __init__(self, sources):
        self.init_called_times = 0
        self.get_pkg_source_records_called_times = 0
        self.sources = sources

    def init(self):
        self.init_called_times += 1

    def SourceRecords(self):
        self.get_pkg_source_records_called_times += 1
        return self.sources


class MockAptCaller(object):

    def __init__(self, work=False):
        self.work = work
        self.called = 0
        self.package = None
        self.version_str = None
        self.target_dir = None

    def call(self, package, version_str, target_dir):
        self.package = package
        self.version_str = version_str
        self.target_dir = target_dir
        self.called += 1
        return self.work


class AptSourceTests(TestCase):

    def test_get_apt_command_for_source(self):
        self.assertEqual("apt-get source -y --only-source --tar-only "
                "apackage=someversion",
                AptSource()._get_command("apackage", "someversion"))

    def test_apt_provider_no_package(self):
        caller = MockAptCaller()
        sources = MockSources([])
        apt_pkg = MockAptPkg(sources)
        src = AptSource()
        src._run_apt_source = caller.call
        self.assertRaises(PackageVersionNotPresent, src.fetch_tarball,
            "apackage", "0.2", "target", _apt_pkg=apt_pkg)
        self.assertEqual(1, apt_pkg.init_called_times)
        self.assertEqual(1, apt_pkg.get_pkg_source_records_called_times)
        self.assertEqual(1, sources.restart_called_times)
        self.assertEqual(1, sources.lookup_called_times)
        self.assertEqual("apackage", sources.lookup_package)
        self.assertEqual(0, caller.called)

    def test_apt_provider_wrong_version(self):
        caller = MockAptCaller()
        sources = MockSources(["0.1-1"])
        apt_pkg = MockAptPkg(sources)
        src = AptSource()
        src._run_apt_source = caller.call
        self.assertRaises(PackageVersionNotPresent, src.fetch_tarball,
            "apackage", "0.2", "target", _apt_pkg=apt_pkg)
        self.assertEqual(1, apt_pkg.init_called_times)
        self.assertEqual(1, apt_pkg.get_pkg_source_records_called_times)
        self.assertEqual(1, sources.restart_called_times)
        self.assertEqual(2, sources.lookup_called_times)
        self.assertEqual("apackage", sources.lookup_package)
        self.assertEqual(0, caller.called)

    def test_apt_provider_right_version(self):
        caller = MockAptCaller(work=True)
        sources = MockSources(["0.1-1", "0.2-1"])
        apt_pkg = MockAptPkg(sources)
        src = AptSource()
        src._run_apt_source = caller.call
        src.fetch_tarball("apackage", "0.2", "target", 
            _apt_pkg=apt_pkg)
        self.assertEqual(1, apt_pkg.init_called_times)
        self.assertEqual(1, apt_pkg.get_pkg_source_records_called_times)
        self.assertEqual(1, sources.restart_called_times)
        # Only called twice means it stops when the command works.
        self.assertEqual(2, sources.lookup_called_times)
        self.assertEqual("apackage", sources.lookup_package)
        self.assertEqual(1, caller.called)
        self.assertEqual("apackage", caller.package)
        self.assertEqual("0.2-1", caller.version_str)
        self.assertEqual("target", caller.target_dir)

    def test_apt_provider_right_version_command_fails(self):
        caller = MockAptCaller()
        sources = MockSources(["0.1-1", "0.2-1"])
        apt_pkg = MockAptPkg(sources)
        src = AptSource()
        src._run_apt_source = caller.call
        self.assertRaises(PackageVersionNotPresent, src.fetch_tarball,
            "apackage", "0.2", "target", 
            _apt_pkg=apt_pkg)
        self.assertEqual(1, apt_pkg.init_called_times)
        self.assertEqual(1, apt_pkg.get_pkg_source_records_called_times)
        self.assertEqual(1, sources.restart_called_times)
        # Only called twice means it stops when the command fails.
        self.assertEqual(2, sources.lookup_called_times)
        self.assertEqual("apackage", sources.lookup_package)
        self.assertEqual(1, caller.called)
        self.assertEqual("apackage", caller.package)
        self.assertEqual("0.2-1", caller.version_str)
        self.assertEqual("target", caller.target_dir)


class RecordingSource(UpstreamSource):

    def __init__(self, succeed, latest=None):
        self._succeed = succeed
        self._specific_versions = []
        self._latest = latest

    def get_latest_version(self, package, current_version):
        return self._latest

    def fetch_tarball(self, package, version, target_dir):
        self._specific_versions.append((package, version, target_dir))
        if not self._succeed:
            raise PackageVersionNotPresent(package, version, self)
        return self._tarball_path(package, version, target_dir)

    def __repr__(self):
        return "%s()" % self.__class__.__name__


class StackedUpstreamSourceTests(TestCase):

    def test_fetch_tarball_first_wins(self):
        a = RecordingSource(False)
        b = RecordingSource(True)
        c = RecordingSource(False)
        stack = StackedUpstreamSource([a, b, c])
        stack.fetch_tarball("mypkg", "1.0", "bla")
        self.assertEquals([("mypkg", "1.0", "bla")], b._specific_versions)
        self.assertEquals([("mypkg", "1.0", "bla")], a._specific_versions)
        self.assertEquals([], c._specific_versions)

    def test_get_latest_version_first_wins(self):
        a = RecordingSource(False, latest="1.1")
        b = RecordingSource(False, latest="1.2")
        stack = StackedUpstreamSource([a, b])
        self.assertEquals("1.1", stack.get_latest_version("mypkg", "1.0"))

    def test_repr(self):
        self.assertEquals("StackedUpstreamSource([])", 
                repr(StackedUpstreamSource([])))
        self.assertEquals("StackedUpstreamSource([RecordingSource()])", 
                repr(StackedUpstreamSource([RecordingSource(False)])))

    def test_none(self):
        a = RecordingSource(False)
        b = RecordingSource(False)
        stack = StackedUpstreamSource([a, b])
        self.assertRaises(PackageVersionNotPresent, 
                stack.fetch_tarball, "pkg", "1.0", "bla")
        self.assertEquals([("pkg", "1.0", "bla")], b._specific_versions)
        self.assertEquals([("pkg", "1.0", "bla")], a._specific_versions)


class UScanSourceTests(TestCaseWithTransport):

    def setUp(self):
        super(UScanSourceTests, self).setUp()
        self.tree = self.make_branch_and_tree('.')

    def test_export_watchfile_none(self):
        src = UScanSource(self.tree, False)
        self.assertRaises(WatchFileMissing, src._export_watchfile)

    def test_export_watchfile_larstiq(self):
        src = UScanSource(self.tree, True)
        self.build_tree(['watch'])
        self.assertRaises(WatchFileMissing, src._export_watchfile)
        self.tree.add(['watch'])
        self.assertTrue(src._export_watchfile() is not None)

    def test_export_watchfile(self):
        src = UScanSource(self.tree, False)
        self.build_tree(['debian/', 'debian/watch'])
        self.assertRaises(WatchFileMissing, src._export_watchfile)
        self.tree.smart_add(['debian/watch'])
        self.assertTrue(src._export_watchfile() is not None)

    def test__xml_report_extract_upstream_version(self):
        self.assertEquals("1.2.9",
            UScanSource._xml_report_extract_upstream_version("""
<dehs>
<package>tdb</package>
<debian-uversion>1.2.8</debian-uversion>
<debian-mangled-uversion>1.2.8</debian-mangled-uversion>
<upstream-version>1.2.9</upstream-version>
<upstream-url>ftp://ftp.samba.org/pub/tdb/tdb-1.2.9.tar.gz</upstream-url>
<status>Newer version available</status>
</dehs>"""))

    def test__xml_report_extract_upstream_version_warnings(self):
        self.assertIs(None,
            UScanSource._xml_report_extract_upstream_version("""
<dehs>
<package>tdb</package>
<warnings>uscan warning: Unable to determine current version
in debian/watch, skipping:
ftp://ftp.samba.org/pub/tdb/tdb-(.+).tar.gz</warnings>
</dehs>
"""))


class UpstreamBranchSourceTests(TestCaseWithTransport):
    """Tests for UpstreamBranchSource."""

    def setUp(self):
        super(UpstreamBranchSourceTests, self).setUp()
        self.tree = self.make_branch_and_tree('.')

    def test_fetch_tarball(self):
        self.tree.commit("msg")
        self.tree.branch.tags.set_tag("1.0", self.tree.branch.last_revision())
        source = UpstreamBranchSource(self.tree.branch,
            {"1.0": self.tree.branch.last_revision()})
        os.mkdir("mydir")
        self.assertEquals("mydir/foo_1.0.orig.tar.gz",
            source.fetch_tarball("foo", "1.0", "mydir"))
        self.failUnlessExists("mydir/foo_1.0.orig.tar.gz")

    def test_fetch_tarball_not_found(self):
        source = UpstreamBranchSource(self.tree.branch)
        self.tree.commit("msg")
        self.assertRaises(PackageVersionNotPresent,
            source.fetch_tarball, "foo", "1.0", "mydir")

    def test_get_latest_version(self):
        self.tree.commit("msg")
        self.tree.branch.tags.set_tag("2.1", self.tree.branch.last_revision())
        source = UpstreamBranchSource(self.tree.branch,
            {"2.1": self.tree.branch.last_revision()})
        self.assertEquals("2.1", source.get_latest_version("foo", "1.0"))
        self.tree.commit("msg")
        self.assertEquals("2.1+bzr2", source.get_latest_version("foo", "1.0"))

    def test_version_as_revision(self):
        revid1 = self.tree.commit("msg")
        self.tree.branch.tags.set_tag("2.1", self.tree.branch.last_revision())
        config = DebBuildConfig(
            [('user.conf', True), ('default.conf', False)],
            branch=self.tree.branch)
        source = UpstreamBranchSource(self.tree.branch,
            {"2.1": self.tree.branch.last_revision()},
            config=config)
        revid2 = self.tree.commit("msg")
        self.assertEquals(revid2,
            source.version_as_revision("foo", "2.1+bzr2"))
        self.assertEquals(revid1, source.version_as_revision("foo", "2.1"))


<<<<<<< HEAD
class TestUpstreamBranchVersion(TestCase):
    """Test that the upstream version of a branch can be determined correctly.
    """

    def get_suffix(self, version_string, revid):
        revno = self.revhistory.index(revid)+1
        if "bzr" in version_string:
            return "%sbzr%d" % (version_string.split("bzr")[0], revno)
        return "%s+bzr%d" % (version_string, revno)

    def test_snapshot_none_existing(self):
      self.revhistory = ["somerevid"]
      self.assertEquals(Version("1.2+bzr1"),
          _upstream_branch_version(self.revhistory, {}, "bla", "1.2", self.get_suffix))

    def test_snapshot_nothing_new(self):
      self.revhistory = []
      self.assertEquals(Version("1.2"),
          _upstream_branch_version(self.revhistory, {}, "bla", "1.2", self.get_suffix))

    def test_new_tagged_release(self):
      """Last revision is tagged - use as upstream version."""
      self.revhistory = ["somerevid"]
      self.assertEquals(Version("1.3"), 
          _upstream_branch_version(self.revhistory, {"somerevid": ["1.3"]}, "bla", "1.2", self.get_suffix))

    def test_refresh_snapshot_pre(self):
      self.revhistory = ["oldrevid", "somerevid"]
      self.assertEquals(Version("1.3~bzr2"), 
          _upstream_branch_version(self.revhistory, {}, "bla", "1.3~bzr1", self.get_suffix))

    def test_refresh_snapshot_post(self):
      self.revhistory = ["oldrevid", "somerevid"]
      self.assertEquals(Version("1.3+bzr2"), 
          _upstream_branch_version(self.revhistory, {}, "bla", "1.3+bzr1", self.get_suffix))

    def test_new_tag_refresh_snapshot(self):
      self.revhistory = ["oldrevid", "somerevid", "newrevid"]
      self.assertEquals(Version("1.3+bzr3"), 
            _upstream_branch_version(self.revhistory, 
                {"somerevid": ["1.3"]}, "bla", "1.2+bzr1", self.get_suffix))


class TestUpstreamTagToVersion(TestCase):

    def test_prefix(self):
        self.assertEquals(Version("5.0"), upstream_tag_to_version("release-5.0"))

    def test_gibberish(self):
        self.assertIs(None, upstream_tag_to_version("blabla"))

    def test_vprefix(self):
        self.assertEquals(Version("2.0"), upstream_tag_to_version("v2.0"))

    def test_plain(self):
        self.assertEquals(Version("2.0"), upstream_tag_to_version("2.0"))

    def test_package_prefix(self):
        self.assertEquals(Version("42.0"), upstream_tag_to_version("bla-42.0", "bla"))


class TestUpstreamVersionAddRevision(TestCaseWithTransport):
    """Test that updating the version string works."""

    def setUp(self):
        super(TestUpstreamVersionAddRevision, self).setUp()
        self.revnos = {}
        self.svn_revnos = {"somesvnrev": 45}
        self.revnos = {"somerev": 42, "somesvnrev": 12}
        self.repository = self

    def revision_id_to_revno(self, revid):
        return self.revnos[revid]

    def get_revision(self, revid):
        rev = Revision(revid)
        if revid in self.svn_revnos:
            rev.foreign_revid = ("uuid", "bp", self.svn_revnos[revid])
        return rev

    def test_update_plus_rev(self):
        self.assertEquals("1.3+bzr42", 
          upstream_version_add_revision(self, "1.3+bzr23", "somerev"))

    def test_update_tilde_rev(self):
        self.assertEquals("1.3~bzr42", 
          upstream_version_add_revision(self, "1.3~bzr23", "somerev"))

    def test_new_rev(self):
        self.assertEquals("1.3+bzr42", 
          upstream_version_add_revision(self, "1.3", "somerev"))

    def test_svn_new_rev(self):
        self.assertEquals("1.3+svn45", 
          upstream_version_add_revision(self, "1.3", "somesvnrev"))

    def test_svn_plus_rev(self):
        self.assertEquals("1.3+svn45", 
          upstream_version_add_revision(self, "1.3+svn3", "somesvnrev"))

    def test_svn_tilde_rev(self):
        self.assertEquals("1.3~svn45", 
            upstream_version_add_revision(self, "1.3~svn800", "somesvnrev"))
=======
class TarfileSourceTests(TestCaseWithTransport):
    """Tests for TarfileSource."""

    def setUp(self):
        super(TarfileSourceTests, self).setUp()
        tar = tarfile.open("foo-1.0.tar.gz", "w:gz")
        tar.close()

    def test_version(self):
        source = TarfileSource("foo-1.0.tar.gz", "1.0")
        self.assertEquals("1.0", source.get_latest_version("foo", "0.9"))

    def test_fetch_tarball(self):
        source = TarfileSource("foo-1.0.tar.gz", "1.0")
        os.mkdir("bar")
        self.assertEquals("bar/foo_1.0.orig.tar.gz",
            source.fetch_tarball("foo", "1.0", "bar"))
        self.failUnlessExists("bar/foo_1.0.orig.tar.gz")

    def test_fetch_tarball_repack(self):
        zf = zipfile.ZipFile("bla-2.0.zip", "w")
        zf.writestr('avoid', 'empty zip to make the repacker happy\n')
        zf.close()
        source = TarfileSource("bla-2.0.zip", "2.0")
        os.mkdir("bar")
        self.assertEquals("bar/foo_2.0.orig.tar.gz",
            source.fetch_tarball("foo", "2.0", "bar"))
        self.failUnlessExists("bar/foo_2.0.orig.tar.gz")

    def test_fetch_tarball_not_present(self):
        source = TarfileSource("foo-1.0.tar.gz", "1.0")
        os.mkdir("bar")
        self.assertRaises(PackageVersionNotPresent,
            source.fetch_tarball, "foo", "0.9", "bar")
>>>>>>> 91f3cb4d


class _MissingUpstreamProvider(UpstreamProvider):
    """For tests"""

    def __init__(self):
        pass

    def provide(self, target_dir):
        raise MissingUpstreamTarball("test_tarball")


class _TouchUpstreamProvider(UpstreamProvider):
    """For tests"""

    def __init__(self, desired_tarball_name):
        self.desired_tarball_name = desired_tarball_name

    def provide(self, target_dir):
        f = open(os.path.join(target_dir, self.desired_tarball_name), "wb")
        f.write("I am a tarball, honest\n")
        f.close()


class _SimpleUpstreamProvider(UpstreamProvider):
    """For tests"""

    def __init__(self, package, version, store_dir):
        self.package = package
<<<<<<< HEAD
        self.version = Version(version)
=======
        self.version = version
>>>>>>> 91f3cb4d
        self.store_dir = store_dir

    def provide(self, target_dir):
        path = (self.already_exists_in_target(target_dir)
                or self.provide_from_store_dir(target_dir))
        if path is not None:
            return path
        raise MissingUpstreamTarball(self._tarball_names()[0])<|MERGE_RESOLUTION|>--- conflicted
+++ resolved
@@ -31,6 +31,7 @@
     Revision,
     )
 from bzrlib.tests import (
+    Feature,
     TestCase,
     TestCaseWithTransport,
     )
@@ -45,14 +46,9 @@
 from bzrlib.plugins.builddeb.upstream import (
     AptSource,
     StackedUpstreamSource,
-<<<<<<< HEAD
-    UpstreamProvider,
-=======
     TarfileSource,
-    UpstreamBranchSource,
     UpstreamProvider,
     UpstreamSource,
->>>>>>> 91f3cb4d
     UScanSource,
     Version,
     )
@@ -62,6 +58,23 @@
     upstream_tag_to_version,
     upstream_version_add_revision
     )
+
+
+# Unless bug #712474 is fixed and available in the minimum bzrlib required, we
+# can't use:
+# svn_plugin = tests.ModuleAvailableFeature('bzrlib.plugins.svn')
+class SvnPluginAvailable(Feature):
+
+    def feature_name(self):
+        return 'bzr-svn plugin'
+
+    def _probe(self):
+        try:
+            import bzrlib.plugins.svn
+            return True
+        except ImportError:
+            return False
+svn_plugin = SvnPluginAvailable()
 
 
 class MockSources(object):
@@ -346,7 +359,6 @@
         self.assertEquals(revid1, source.version_as_revision("foo", "2.1"))
 
 
-<<<<<<< HEAD
 class TestUpstreamBranchVersion(TestCase):
     """Test that the upstream version of a branch can be determined correctly.
     """
@@ -424,7 +436,11 @@
     def get_revision(self, revid):
         rev = Revision(revid)
         if revid in self.svn_revnos:
+            self.requireFeature(svn_plugin)
+            # Fake a bzr-svn revision
             rev.foreign_revid = ("uuid", "bp", self.svn_revnos[revid])
+            from bzrlib.plugins.svn import mapping
+            rev.mapping = mapping.mapping_registry.get_default()()
         return rev
 
     def test_update_plus_rev(self):
@@ -450,7 +466,8 @@
     def test_svn_tilde_rev(self):
         self.assertEquals("1.3~svn45", 
             upstream_version_add_revision(self, "1.3~svn800", "somesvnrev"))
-=======
+
+
 class TarfileSourceTests(TestCaseWithTransport):
     """Tests for TarfileSource."""
 
@@ -485,7 +502,6 @@
         os.mkdir("bar")
         self.assertRaises(PackageVersionNotPresent,
             source.fetch_tarball, "foo", "0.9", "bar")
->>>>>>> 91f3cb4d
 
 
 class _MissingUpstreamProvider(UpstreamProvider):
@@ -515,11 +531,7 @@
 
     def __init__(self, package, version, store_dir):
         self.package = package
-<<<<<<< HEAD
-        self.version = Version(version)
-=======
         self.version = version
->>>>>>> 91f3cb4d
         self.store_dir = store_dir
 
     def provide(self, target_dir):
