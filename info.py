bzr_plugin_name = "git"

dulwich_minimum_version = (0, 3, 3)

# versions ending in 'exp' mean experimental mappings
# versions ending in 'dev' mean development version
# versions ending in 'final' mean release (well tested, etc)
bzr_plugin_version = (0, 4, 2, 'dev', 0)

bzr_commands = ["svn-import", "svn-layout"]

<<<<<<< HEAD
bzr_compatible_versions = [(1, x, 0) for x in [14, 15, 16, 17, 18]] + \
=======
bzr_compatible_versions = [(1, x, 0) for x in [15, 16, 17, 18]] + \
>>>>>>> 9fe3c4bf
                          [(2, x, 0) for x in [0]]

bzr_minimum_version = bzr_compatible_versions[0]

bzr_maximum_version = bzr_compatible_versions[-1]

bzr_control_formats = {"Git":{'.git/': None}}<|MERGE_RESOLUTION|>--- conflicted
+++ resolved
@@ -9,11 +9,7 @@
 
 bzr_commands = ["svn-import", "svn-layout"]
 
-<<<<<<< HEAD
-bzr_compatible_versions = [(1, x, 0) for x in [14, 15, 16, 17, 18]] + \
-=======
 bzr_compatible_versions = [(1, x, 0) for x in [15, 16, 17, 18]] + \
->>>>>>> 9fe3c4bf
                           [(2, x, 0) for x in [0]]
 
 bzr_minimum_version = bzr_compatible_versions[0]
