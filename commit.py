# Copyright (C) 2006-2007 Jelmer Vernooij <jelmer@samba.org>

# This program is free software; you can redistribute it and/or modify
# it under the terms of the GNU General Public License as published by
# the Free Software Foundation; either version 2 of the License, or
# (at your option) any later version.

# This program is distributed in the hope that it will be useful,
# but WITHOUT ANY WARRANTY; without even the implied warranty of
# MERCHANTABILITY or FITNESS FOR A PARTICULAR PURPOSE.  See the
# GNU General Public License for more details.

# You should have received a copy of the GNU General Public License
# along with this program; if not, write to the Free Software
# Foundation, Inc., 59 Temple Place, Suite 330, Boston, MA  02111-1307  USA
"""Committing and pushing to Subversion repositories."""

import svn.delta
from svn.core import Pool, SubversionException, svn_time_to_cstring

from bzrlib import debug, osutils, urlutils
from bzrlib.branch import Branch
from bzrlib.errors import (BzrError, InvalidRevisionId, DivergedBranches, 
                           UnrelatedBranches)
from bzrlib.inventory import Inventory
from bzrlib.repository import RootCommitBuilder, InterRepository
from bzrlib.revision import NULL_REVISION
from bzrlib.trace import mutter

from copy import deepcopy
from cStringIO import StringIO
from errors import ChangesRootLHSHistory, MissingPrefix, RevpropChangeFailed
<<<<<<< HEAD
from repository import (SVN_PROP_BZR_ANCESTRY, SVN_PROP_BZR_FILEIDS,
                        SVN_PROP_SVK_MERGE, SVN_PROP_BZR_REVISION_INFO, 
                        SVN_PROP_BZR_REVISION_ID, revision_id_to_svk_feature,
                        generate_revision_metadata, SvnRepositoryFormat, 
                        SvnRepository, MAPPING_VERSION,
                        SVN_REVPROP_BZR_COMMITTER, SVN_REVPROP_BZR_FILEIDS,
                        SVN_REVPROP_BZR_MERGE, SVN_REVPROP_BZR_REVISION_ID,
                        SVN_REVPROP_BZR_REVPROP_PREFIX, SVN_REVPROP_BZR_ROOT,
                        SVN_REVPROP_BZR_TIMESTAMP, SVN_REVPROP_BZR_MAPPING_VERSION,
                        format_highres_date)
=======
from mapping import (SVN_PROP_BZR_ANCESTRY, SVN_PROP_BZR_FILEIDS,
                     SVN_PROP_BZR_REVISION_INFO, 
                     SVN_PROP_BZR_REVISION_ID)
from repository import (revision_id_to_svk_feature, generate_revision_metadata, 
                        SvnRepositoryFormat, SvnRepository, SVN_PROP_SVK_MERGE)
>>>>>>> ef026af0
import urllib


def _check_dirs_exist(transport, bp_parts, base_rev):
    """Make sure that the specified directories exist.

    :param transport: SvnRaTransport to use.
    :param bp_parts: List of directory names in the format returned by 
        os.path.split()
    :param base_rev: Base revision to check.
    :return: List of the directories that exists in base_rev.
    """
    for i in range(len(bp_parts), 0, -1):
        current = bp_parts[:i]
        path = "/".join(current).strip("/")
        if transport.check_path(path, base_rev) == svn.core.svn_node_dir:
            return current
    return []


def set_svn_revprops(transport, revnum, revprops):
    """Attempt to change the revision properties on the
    specified revision.

    :param transport: SvnRaTransport connected to target repository
    :param revnum: Revision number of revision to change metadata of.
    :param revprops: Dictionary with revision properties to set.
    """
    for (name, value) in revprops.items():
        try:
            transport.change_rev_prop(revnum, name, value)
        except SubversionException, (_, svn.core.SVN_ERR_REPOS_DISABLED_FEATURE):
            raise RevpropChangeFailed(name)


class SvnCommitBuilder(RootCommitBuilder):
    """Commit Builder implementation wrapped around svn_delta_editor. """

    def __init__(self, repository, branch, parents, config, timestamp, 
                 timezone, committer, revprops, revision_id, old_inv=None):
        """Instantiate a new SvnCommitBuilder.

        :param repository: SvnRepository to commit to.
        :param branch: SvnBranch to commit to.
        :param parents: List of parent revision ids.
        :param config: Branch configuration to use.
        :param timestamp: Optional timestamp recorded for commit.
        :param timezone: Optional timezone for timestamp.
        :param committer: Optional committer to set for commit.
        :param revprops: Revision properties to set.
        :param revision_id: Revision id for the new revision.
        :param old_inv: Optional revision on top of which 
            the commit is happening
        """
        super(SvnCommitBuilder, self).__init__(repository, parents, 
            config, timestamp, timezone, committer, revprops, revision_id)
        self.branch = branch
        self.pool = Pool()

        # Keep track of what Subversion properties to set later on
        self._svnprops = {}
        self._svnprops[SVN_PROP_BZR_REVISION_INFO] = generate_revision_metadata(
            timestamp, timezone, committer, revprops)
        self._svnprops[SVN_PROP_BZR_FILEIDS] = ""

        self._svn_revprops = {SVN_REVPROP_BZR_MAPPING_VERSION: str(MAPPING_VERSION)}

        if timestamp is not None:
            self._svn_revprops[SVN_REVPROP_BZR_TIMESTAMP] = format_highres_date(timestamp, timezone)

        if committer is not None:
            self._svn_revprops[SVN_REVPROP_BZR_COMMITTER] = committer.encode("utf-8")

        if revprops is not None:
            for name, value in revprops.items():
                self._svn_revprops[SVN_REVPROP_BZR_REVPROP_PREFIX+name] = value

        # Gather information about revision on top of which the commit is 
        # happening
        if parents == []:
            self.base_revid = None
        else:
            self.base_revid = parents[0]

        self.base_revno = self.branch.revision_id_to_revno(self.base_revid)
        if self.base_revid is None:
            self.base_revnum = -1
            self.base_path = None
            self.base_scheme = repository.get_scheme()
        else:
            (self.base_path, self.base_revnum, self.base_scheme) = \
                repository.lookup_revision_id(self.base_revid)

        # Determine revisions merged in this one
        merges = filter(lambda x: x != self.base_revid, parents)

        if len(merges) > 0:
            self._record_merges(merges)

        # Set appropriate property if revision id was specified by 
        # caller
        if revision_id is not None:
            self._record_revision_id(revision_id)

        if old_inv is None:
            if self.base_revid is None:
                self.old_inv = Inventory(root_id=None)
            else:
                self.old_inv = self.repository.get_inventory(self.base_revid)
        else:
            self.old_inv = old_inv
            # Not all repositories appear to set Inventory.revision_id, 
            # so allow None as well.
            assert self.old_inv.revision_id in (None, self.base_revid)

        self.modified_files = {}
        self.modified_dirs = set()

    def mutter(self, text):
        if 'commit' in debug.debug_flags:
            mutter(text)

    def _record_revision_id(self, revid):
        """Store the revision id in a file property.

        :param revid: The revision id.
        """
        if self.base_revid is not None:
            old = self.repository.branchprop_list.get_property(
                    self.base_path, self.base_revnum, 
                        SVN_PROP_BZR_REVISION_ID+str(self.base_scheme), "")
        else:
            old = ""

        self._svnprops[SVN_PROP_BZR_REVISION_ID+str(self.base_scheme)] = \
                old + "%d %s\n" % (self.base_revno+1, revid)
        self._svn_revprops[SVN_REVPROP_BZR_REVISION_ID] = revid

    def _record_merges(self, merges):
        """Store the extra merges (non-LHS parents) in a file property.

        :param merges: List of parents.
        """
        # Bazaar Parents
        if self.base_revid is not None:
            old = self.repository.branchprop_list.get_property(
                  self.base_path, self.base_revnum, 
                  SVN_PROP_BZR_ANCESTRY+str(self.base_scheme), "")
        else:
            old = ""
        self._svnprops[SVN_PROP_BZR_ANCESTRY+str(self.base_scheme)] = old + "\t".join(merges) + "\n"

        if self.base_revid is not None:
            old = self.repository.branchprop_list.get_property(
                self.base_path, self.base_revnum, SVN_PROP_SVK_MERGE, "")
        else:
            old = ""

        new = ""
        # SVK compatibility
        for merge in merges:
            try:
                new += "%s\n" % revision_id_to_svk_feature(merge)
            except InvalidRevisionId:
                pass

        if new != "":
            self._svnprops[SVN_PROP_SVK_MERGE] = old + new

        self._svn_revprops[SVN_REVPROP_BZR_MERGE] = "".join(map(lambda x: x + "\n", merges))
        
    def _generate_revision_if_needed(self):
        """See CommitBuilder._generate_revision_if_needed()."""

    def finish_inventory(self):
        """See CommitBuilder.finish_inventory()."""

    def modified_file_text(self, file_id, file_parents,
                           get_content_byte_lines, text_sha1=None,
                           text_size=None):
        """See CommitBuilder.modified_file_text()."""
        new_lines = get_content_byte_lines()
        self.modified_files[file_id] = "".join(new_lines)
        return osutils.sha_strings(new_lines), sum(map(len, new_lines))

    def modified_link(self, file_id, file_parents, link_target):
        """See CommitBuilder.modified_link()."""
        self.modified_files[file_id] = "link %s" % link_target

    def modified_directory(self, file_id, file_parents):
        """See CommitBuilder.modified_directory()."""
        self.modified_dirs.add(file_id)

    def _file_process(self, file_id, contents, baton):
        """Pass the changes to a file to the Subversion commit editor.

        :param file_id: Id of the file to modify.
        :param contents: Contents of the file.
        :param baton: Baton under which the file is known to the editor.
        """
        assert baton is not None
        (txdelta, txbaton) = self.editor.apply_textdelta(baton, None, self.pool)
        digest = svn.delta.svn_txdelta_send_stream(StringIO(contents), txdelta, txbaton, self.pool)
        if 'validate' in debug.debug_flags:
            from fetch import md5_strings
            assert digest == md5_strings(contents)

    def _dir_process(self, path, file_id, baton):
        """Pass the changes to a directory to the commit editor.

        :param path: Path (from repository root) to the directory.
        :param file_id: File id of the directory
        :param baton: Baton of the directory for the editor.
        """
        assert baton is not None
        # Loop over entries of file_id in self.old_inv
        # remove if they no longer exist with the same name
        # or parents
        if file_id in self.old_inv:
            for child_name in self.old_inv[file_id].children:
                child_ie = self.old_inv.get_child(file_id, child_name)
                # remove if...
                if (
                    # ... path no longer exists
                    not child_ie.file_id in self.new_inventory or 
                    # ... parent changed
                    child_ie.parent_id != self.new_inventory[child_ie.file_id].parent_id or
                    # ... name changed
                    self.new_inventory[child_ie.file_id].name != child_name):
                    self.mutter('removing %r(%r)' % (child_name, child_ie.file_id))
                    self.editor.delete_entry(
                        urlutils.join(self.branch.get_branch_path(), path, child_name), 
                        self.base_revnum, baton, self.pool)

        # Loop over file children of file_id in self.new_inventory
        for child_name in self.new_inventory[file_id].children:
            child_ie = self.new_inventory.get_child(file_id, child_name)
            assert child_ie is not None

            if not (child_ie.kind in ('file', 'symlink')):
                continue

            new_child_path = self.new_inventory.id2path(child_ie.file_id)
            # add them if they didn't exist in old_inv 
            if not child_ie.file_id in self.old_inv:
                self.mutter('adding %s %r' % (child_ie.kind, new_child_path))
                child_baton = self.editor.add_file(
                    urlutils.join(self.branch.get_branch_path(), 
                                  new_child_path), baton, None, -1, self.pool)


            # copy if they existed at different location
            elif (self.old_inv.id2path(child_ie.file_id) != new_child_path or
                    self.old_inv[child_ie.file_id].parent_id != child_ie.parent_id):
                self.mutter('copy %s %r -> %r' % (child_ie.kind, 
                                  self.old_inv.id2path(child_ie.file_id), 
                                  new_child_path))
                child_baton = self.editor.add_file(
                    urlutils.join(self.branch.get_branch_path(), new_child_path), baton, 
                    urlutils.join(self.repository.transport.svn_url, self.base_path, self.old_inv.id2path(child_ie.file_id)),
                    self.base_revnum, self.pool)

            # open if they existed at the same location
            elif child_ie.revision is None:
                self.mutter('open %s %r' % (child_ie.kind, new_child_path))

                child_baton = self.editor.open_file(
                    urlutils.join(self.branch.get_branch_path(), 
                        new_child_path), 
                    baton, self.base_revnum, self.pool)

            else:
                # Old copy of the file was retained. No need to send changes
                assert child_ie.file_id not in self.modified_files
                child_baton = None

            if child_ie.file_id in self.old_inv:
                old_executable = self.old_inv[child_ie.file_id].executable
                old_special = (self.old_inv[child_ie.file_id].kind == 'symlink')
            else:
                old_special = False
                old_executable = False

            if child_baton is not None:
                if old_executable != child_ie.executable:
                    if child_ie.executable:
                        value = svn.core.SVN_PROP_EXECUTABLE_VALUE
                    else:
                        value = None
                    self.editor.change_file_prop(child_baton, 
                            svn.core.SVN_PROP_EXECUTABLE, value, self.pool)

                if old_special != (child_ie.kind == 'symlink'):
                    if child_ie.kind == 'symlink':
                        value = svn.core.SVN_PROP_SPECIAL_VALUE
                    else:
                        value = None

                    self.editor.change_file_prop(child_baton, 
                            svn.core.SVN_PROP_SPECIAL, value, self.pool)

            # handle the file
            if child_ie.file_id in self.modified_files:
                self._file_process(child_ie.file_id, 
                    self.modified_files[child_ie.file_id], child_baton)

            if child_baton is not None:
                self.editor.close_file(child_baton, None, self.pool)

        # Loop over subdirectories of file_id in self.new_inventory
        for child_name in self.new_inventory[file_id].children:
            child_ie = self.new_inventory.get_child(file_id, child_name)
            if child_ie.kind != 'directory':
                continue

            new_child_path = self.new_inventory.id2path(child_ie.file_id)
            # add them if they didn't exist in old_inv 
            if not child_ie.file_id in self.old_inv:
                self.mutter('adding dir %r' % child_ie.name)
                child_baton = self.editor.add_directory(
                    urlutils.join(self.branch.get_branch_path(), 
                                  new_child_path), baton, None, -1, self.pool)

            # copy if they existed at different location
            elif self.old_inv.id2path(child_ie.file_id) != new_child_path:
                old_child_path = self.old_inv.id2path(child_ie.file_id)
                self.mutter('copy dir %r -> %r' % (old_child_path, new_child_path))
                child_baton = self.editor.add_directory(
                    urlutils.join(self.branch.get_branch_path(), new_child_path),
                    baton, 
                    urlutils.join(self.repository.transport.svn_url, self.base_path, old_child_path), self.base_revnum, self.pool)

            # open if they existed at the same location and 
            # the directory was touched
            elif self.new_inventory[child_ie.file_id].revision is None:
                self.mutter('open dir %r' % new_child_path)

                child_baton = self.editor.open_directory(
                        urlutils.join(self.branch.get_branch_path(), new_child_path), 
                        baton, self.base_revnum, self.pool)
            else:
                assert child_ie.file_id not in self.modified_dirs
                continue

            # Handle this directory
            if child_ie.file_id in self.modified_dirs:
                self._dir_process(new_child_path, child_ie.file_id, child_baton)

            self.editor.close_directory(child_baton, self.pool)

    def open_branch_batons(self, root, elements, existing_elements, 
                           base_path, base_rev, replace_existing):
        """Open a specified directory given a baton for the repository root.

        :param root: Baton for the repository root
        :param elements: List of directory names to open
        :param existing_elements: List of directory names that exist
        :param base_path: Path to base top-level branch on
        :param base_rev: Revision of path to base top-level branch on
        :param replace_existing: Whether the current branch should be replaced
        """
        ret = [root]

        self.mutter('opening branch %r (base %r:%r)' % (elements, base_path, 
                                                   base_rev))

        # Open paths leading up to branch
        for i in range(0, len(elements)-1):
            # Does directory already exist?
            ret.append(self.editor.open_directory(
                "/".join(existing_elements[0:i+1]), ret[-1], -1, self.pool))

        if (len(existing_elements) != len(elements) and
            len(existing_elements)+1 != len(elements)):
            raise MissingPrefix("/".join(elements))

        # Branch already exists and stayed at the same location, open:
        # TODO: What if the branch didn't change but the new revision 
        # was based on an older revision of the branch?
        # This needs to also check that base_rev was the latest version of 
        # branch_path.
        if (len(existing_elements) == len(elements) and 
            not replace_existing):
            ret.append(self.editor.open_directory(
                "/".join(elements), ret[-1], base_rev, self.pool))
        else: # Branch has to be created
            # Already exists, old copy needs to be removed
            name = "/".join(elements)
            if replace_existing:
                if name == "":
                    raise ChangesRootLHSHistory()
                self.mutter("removing branch dir %r" % name)
                self.editor.delete_entry(name, -1, ret[-1])
            if base_path is not None:
                base_url = urlutils.join(self.repository.transport.svn_url, base_path)
            else:
                base_url = None
            self.mutter("adding branch dir %r" % name)
            ret.append(self.editor.add_directory(
                name, ret[-1], base_url, base_rev, self.pool))

        return ret

    def commit(self, message):
        """Finish the commit.

        """
        def done(revision_data, pool):
            """Callback that is called by the Subversion commit editor 
            once the commit finishes.

            :param revision_metadata: Revision metadata
            """
            self.revision_metadata = revision_data
        
        self._svn_revprops[SVN_REVPROP_BZR_ROOT] = self.branch.get_branch_path()
        bp_parts = self.branch.get_branch_path().split("/")
        repository_latest_revnum = self.repository.transport.get_latest_revnum()
        lock = self.repository.transport.lock_write(".")
        set_revprops = self.repository.get_config().get_set_revprops()
        remaining_revprops = self._svn_revprops # Keep track of the revprops that haven't been set yet

        # Store file ids
        def _dir_process_file_id(old_inv, new_inv, path, file_id):
            for child_name in new_inv[file_id].children:
                child_ie = new_inv.get_child(file_id, child_name)
                new_child_path = new_inv.id2path(child_ie.file_id)
                assert child_ie is not None

                if (not child_ie.file_id in old_inv or 
                    old_inv.id2path(child_ie.file_id) != new_child_path or
                    old_inv[child_ie.file_id].parent_id != child_ie.parent_id):
                    yield (child_ie.file_id, new_child_path)

                if (child_ie.kind == 'directory' and 
                    child_ie.file_id in self.modified_dirs):
                    _dir_process_file_id(old_inv, new_inv, new_child_path, child_ie.file_id)

        fileids = []

        if (self.old_inv.root is None or 
            self.new_inventory.root.file_id != self.old_inv.root.file_id):
            fileids.append((self.new_inventory.root.file_id, ""))

        fileids += list(_dir_process_file_id(self.old_inv, self.new_inventory, "", self.new_inventory.root.file_id))

        if fileids != []:
            file_id_text = "".join(["%s\t%s\n" % (urllib.quote(path), file_id) for (file_id, path) in fileids])
            self._svn_revprops[SVN_REVPROP_BZR_FILEIDS] = file_id_text
            self._svnprops[SVN_PROP_BZR_FILEIDS] = file_id_text

        try:
            existing_bp_parts = _check_dirs_exist(self.repository.transport, 
                                              bp_parts, -1)
            self.revision_metadata = None
            self._svn_revprops[svn.core.SVN_PROP_REVISION_LOG] = message.encode("utf-8")
            try:
                self.editor = self.repository.transport.get_commit_editor(self._svn_revprops, 
                                                                          done, None, False)
                self._svn_revprops = {}
            except NotImplementedError:
                if set_revprops:
                    raise
                # Try without bzr: revprops
                self.editor = self.repository.transport.get_commit_editor({
                    svn.core.SVN_PROP_REVISION_LOG: self._svn_revprops[svn.core.SVN_PROP_REVISION_LOG]},
                    done, None, False)
                del self._svn_revprops[svn.core.SVN_PROP_REVISION_LOG]

            root = self.editor.open_root(self.base_revnum)

            replace_existing = False
            # See whether the base of the commit matches the lhs parent
            # if not, we need to replace the existing directory
            if len(bp_parts) == len(existing_bp_parts):
                if self.base_path.strip("/") != "/".join(bp_parts).strip("/"):
                    replace_existing = True
                elif self.base_revnum < self.repository._log.find_latest_change(self.branch.get_branch_path(), repository_latest_revnum, include_children=True):
                    replace_existing = True

            # TODO: Accept create_prefix argument (#118787)
            branch_batons = self.open_branch_batons(root, bp_parts,
                existing_bp_parts, self.base_path, self.base_revnum, 
                replace_existing)

            self._dir_process("", self.new_inventory.root.file_id, 
                branch_batons[-1])

            # Set all the revprops
            for prop, value in self._svnprops.items():
                if value is not None:
                    value = value.encode('utf-8')
                self.editor.change_dir_prop(branch_batons[-1], prop, value, 
                                            self.pool)

            for baton in reversed(branch_batons):
                self.editor.close_directory(baton, self.pool)

            self.editor.close()
        finally:
            lock.unlock()

        assert self.revision_metadata is not None

        # Make sure the logwalker doesn't try to use ra 
        # during checkouts...
        self.repository._log.fetch_revisions(self.revision_metadata.revision)

        revid = self.branch.generate_revision_id(self.revision_metadata.revision)

        assert self._new_revision_id is None or self._new_revision_id == revid

        self.mutter('commit %d finished. author: %r, date: %r, revid: %r' % 
               (self.revision_metadata.revision, self.revision_metadata.author, self.revision_metadata.date, revid))

        if self.repository.get_config().get_override_svn_revprops():
            set_svn_revprops(self.repository.transport, self.revision_metadata.revision, {
                svn.core.SVN_PROP_REVISION_AUTHOR: self._committer,
                svn.core.SVN_PROP_REVISION_DATE: svn_time_to_cstring(1000000*self._timestamp)
                })

        try:
            set_svn_revprops(self.repository.transport, self.revision_metadata.revision, 
                         self._svn_revprops) 
        except RevpropChangeFailed:
            pass # Ignore for now

        return revid

    def record_entry_contents(self, ie, parent_invs, path, tree,
                              content_summary):
        """Record the content of ie from tree into the commit if needed.

        Side effect: sets ie.revision when unchanged

        :param ie: An inventory entry present in the commit.
        :param parent_invs: The inventories of the parent revisions of the
            commit.
        :param path: The path the entry is at in the tree.
        :param tree: The tree which contains this entry and should be used to 
            obtain content.
        :param content_summary: Summary data from the tree about the paths
                content - stat, length, exec, sha/link target. This is only
                accessed when the entry has a revision of None - that is when 
                it is a candidate to commit.
        """
        self.new_inventory.add(ie)


def replay_delta(builder, old_tree, new_tree):
    """Replays a delta to a commit builder.

    :param builder: The commit builder.
    :param old_tree: Original tree on top of which the delta should be applied
    :param new_tree: New tree that should be committed
    """
    for path, ie in new_tree.inventory.iter_entries():
        builder.record_entry_contents(ie.copy(), [old_tree.inventory], 
                                      path, new_tree, None)
    builder.finish_inventory()
    delta = new_tree.changes_from(old_tree)
    def touch_id(id):
        ie = builder.new_inventory[id]

        id = ie.file_id
        while builder.new_inventory[id].parent_id is not None:
            if builder.new_inventory[id].revision is None:
                break
            builder.new_inventory[id].revision = None
            if builder.new_inventory[id].kind == 'directory':
                builder.modified_directory(id, [])
            id = builder.new_inventory[id].parent_id

        assert ie.kind in ('symlink', 'file', 'directory')
        if ie.kind == 'symlink':
            builder.modified_link(ie.file_id, [], ie.symlink_target)
        elif ie.kind == 'file':
            def get_text():
                return new_tree.get_file_text(ie.file_id)
            builder.modified_file_text(ie.file_id, [], get_text)

    for (_, id, _) in delta.added:
        touch_id(id)

    for (_, id, _, _, _) in delta.modified:
        touch_id(id)

    for (oldpath, _, id, _, _, _) in delta.renamed:
        touch_id(id)
        old_parent_id = old_tree.inventory.path2id(urlutils.dirname(oldpath))
        if old_parent_id in builder.new_inventory:
            touch_id(old_parent_id)

    for (path, _, _) in delta.removed:
        old_parent_id = old_tree.inventory.path2id(urlutils.dirname(path))
        if old_parent_id in builder.new_inventory:
            touch_id(old_parent_id)


def push_new(target_repository, target_branch_path, source, 
             stop_revision=None):
    """Push a revision into Subversion, creating a new branch.

    This will do a new commit in the target branch.

    :param target_branch_path: Path to create new branch at
    :param source: Branch to pull the revision from
    :param revision_id: Revision id of the revision to push
    """
    assert isinstance(source, Branch)
    if stop_revision is None:
        stop_revision = source.last_revision()
    history = source.revision_history()
    revhistory = deepcopy(history)
    start_revid = NULL_REVISION
    while len(revhistory) > 0:
        revid = revhistory.pop()
        # We've found the revision to push if there is a revision 
        # which LHS parent is present or if this is the first revision.
        if (len(revhistory) == 0 or 
            target_repository.has_revision(revhistory[-1])):
            start_revid = revid
            break

    # Get commit builder but specify that target_branch_path should
    # be created and copied from (copy_path, copy_revnum)
    class ImaginaryBranch:
        """Simple branch that pretends to be empty but already exist."""
        def __init__(self, repository):
            self.repository = repository
            self._revision_history = None

        def get_config(self):
            """See Branch.get_config()."""
            return None

        def revision_id_to_revno(self, revid):
            if revid is None:
                return 0
            return history.index(revid)

        def last_revision_info(self):
            """See Branch.last_revision_info()."""
            last_revid = self.last_revision()
            if last_revid is None:
                return (0, None)
            return (history.index(last_revid), last_revid)

        def last_revision(self):
            """See Branch.last_revision()."""
            parents = source.repository.revision_parents(start_revid)
            if parents == []:
                return None
            return parents[0]

        def get_branch_path(self, revnum=None):
            """See SvnBranch.get_branch_path()."""
            return target_branch_path

        def generate_revision_id(self, revnum):
            """See SvnBranch.generate_revision_id()."""
            return self.repository.generate_revision_id(
                revnum, self.get_branch_path(revnum), 
                str(self.repository.get_scheme()))

    push(ImaginaryBranch(target_repository), source, start_revid)


def push(target, source, revision_id):
    """Push a revision into Subversion.

    This will do a new commit in the target branch.

    :param target: Branch to push to
    :param source: Branch to pull the revision from
    :param revision_id: Revision id of the revision to push
    """
    assert isinstance(source, Branch)
    rev = source.repository.get_revision(revision_id)
    mutter('pushing %r (%r)' % (revision_id, rev.parent_ids))

    # revision on top of which to commit
    if rev.parent_ids == []:
        base_revid = None
    else:
        base_revid = rev.parent_ids[0]

    source.lock_read()
    try:
        old_tree = source.repository.revision_tree(revision_id)
        base_tree = source.repository.revision_tree(base_revid)

        builder = SvnCommitBuilder(target.repository, target, rev.parent_ids,
                                   target.get_config(), rev.timestamp,
                                   rev.timezone, rev.committer, rev.properties, 
                                   revision_id, base_tree.inventory)
                             
        replay_delta(builder, base_tree, old_tree)
    finally:
        source.unlock()
    try:
        builder.commit(rev.message)
    except SubversionException, (_, num):
        if num == svn.core.SVN_ERR_FS_TXN_OUT_OF_DATE:
            raise DivergedBranches(source, target)
        raise
    except ChangesRootLHSHistory:
        raise BzrError("Unable to push revision %r because it would change the ordering of existing revisions on the Subversion repository root. Use rebase and try again or push to a non-root path" % revision_id)

    if 'validate' in debug.debug_flags:
        crev = target.repository.get_revision(revision_id)
        ctree = target.repository.revision_tree(revision_id)
        treedelta = ctree.changes_from(old_tree)
        assert not treedelta.has_changed(), "treedelta: %r" % treedelta
        assert crev.committer == rev.committer
        assert crev.timezone == rev.timezone
        assert crev.timestamp == rev.timestamp
        assert crev.message == rev.message
        assert crev.properties == rev.properties


class InterToSvnRepository(InterRepository):
    """Any to Subversion repository actions."""

    _matching_repo_format = SvnRepositoryFormat()

    @staticmethod
    def _get_repo_format_to_test():
        """See InterRepository._get_repo_format_to_test()."""
        return None

    def copy_content(self, revision_id=None, pb=None):
        """See InterRepository.copy_content."""
        self.source.lock_read()
        try:
            assert revision_id is not None, "fetching all revisions not supported"
            # Go back over the LHS parent until we reach a revid we know
            todo = []
            while not self.target.has_revision(revision_id):
                todo.append(revision_id)
                revision_id = self.source.revision_parents(revision_id)[0]
                if revision_id == NULL_REVISION:
                    raise UnrelatedBranches()
            if todo == []:
                # Nothing to do
                return
            mutter("pushing %r into svn" % todo)
            target_branch = None
            for revision_id in todo:
                if pb is not None:
                    pb.update("pushing revisions", todo.index(revision_id), len(todo))
                rev = self.source.get_revision(revision_id)

                mutter('pushing %r' % (revision_id))

                old_tree = self.source.revision_tree(revision_id)
                parent_revid = rev.parent_ids[0]
                base_tree = self.source.revision_tree(parent_revid)

                (bp, _, _) = self.target.lookup_revision_id(parent_revid)
                if target_branch is None:
                    target_branch = Branch.open(urlutils.join(self.target.base, bp))
                if target_branch.get_branch_path() != bp:
                    target_branch.set_branch_path(bp)

                builder = SvnCommitBuilder(self.target, target_branch, 
                                   rev.parent_ids, target_branch.get_config(),
                                   rev.timestamp, rev.timezone, rev.committer,
                                   rev.properties, revision_id, base_tree.inventory)
                             
                replay_delta(builder, base_tree, old_tree)
                builder.commit(rev.message)
        finally:
            self.source.unlock()
 

    def fetch(self, revision_id=None, pb=None, find_ghosts=False):
        """Fetch revisions. """
        self.copy_content(revision_id=revision_id, pb=pb)

    @staticmethod
    def is_compatible(source, target):
        """Be compatible with SvnRepository."""
        return isinstance(target, SvnRepository)<|MERGE_RESOLUTION|>--- conflicted
+++ resolved
@@ -30,24 +30,18 @@
 from copy import deepcopy
 from cStringIO import StringIO
 from errors import ChangesRootLHSHistory, MissingPrefix, RevpropChangeFailed
-<<<<<<< HEAD
-from repository import (SVN_PROP_BZR_ANCESTRY, SVN_PROP_BZR_FILEIDS,
-                        SVN_PROP_SVK_MERGE, SVN_PROP_BZR_REVISION_INFO, 
-                        SVN_PROP_BZR_REVISION_ID, revision_id_to_svk_feature,
+from repository import (SVN_PROP_SVK_MERGE, revision_id_to_svk_feature,
                         generate_revision_metadata, SvnRepositoryFormat, 
-                        SvnRepository, MAPPING_VERSION,
-                        SVN_REVPROP_BZR_COMMITTER, SVN_REVPROP_BZR_FILEIDS,
-                        SVN_REVPROP_BZR_MERGE, SVN_REVPROP_BZR_REVISION_ID,
-                        SVN_REVPROP_BZR_REVPROP_PREFIX, SVN_REVPROP_BZR_ROOT,
-                        SVN_REVPROP_BZR_TIMESTAMP, SVN_REVPROP_BZR_MAPPING_VERSION,
-                        format_highres_date)
-=======
+                        SvnRepository, format_highres_date)
 from mapping import (SVN_PROP_BZR_ANCESTRY, SVN_PROP_BZR_FILEIDS,
-                     SVN_PROP_BZR_REVISION_INFO, 
-                     SVN_PROP_BZR_REVISION_ID)
+                     SVN_PROP_BZR_REVISION_INFO, SVN_PROP_BZR_REVISION_ID, 
+                     SVN_REVPROP_BZR_COMMITTER, SVN_REVPROP_BZR_FILEIDS,
+                     SVN_REVPROP_BZR_MERGE, SVN_REVPROP_BZR_REVISION_ID,
+                     SVN_REVPROP_BZR_REVPROP_PREFIX, SVN_REVPROP_BZR_ROOT,
+                     SVN_REVPROP_BZR_TIMESTAMP, SVN_REVPROP_BZR_MAPPING_VERSION,
+                     MAPPING_VERSION)
 from repository import (revision_id_to_svk_feature, generate_revision_metadata, 
                         SvnRepositoryFormat, SvnRepository, SVN_PROP_SVK_MERGE)
->>>>>>> ef026af0
 import urllib
 
 
