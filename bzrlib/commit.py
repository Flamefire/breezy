--- conflicted
+++ resolved
@@ -63,6 +63,7 @@
 
 
 import os
+import re
 import sys
 import time
 import pdb
@@ -98,67 +99,6 @@
     ## XXX: Remove this in favor of Branch.commit?
     Commit().commit(*args, **kwargs)
 
-<<<<<<< HEAD
-=======
-    import time, tempfile, re
-
-    from bzrlib.osutils import local_time_offset, username
-    from bzrlib.branch import gen_file_id
-    from bzrlib.errors import BzrError, PointlessCommit
-    from bzrlib.revision import Revision, RevisionReference
-    from bzrlib.trace import mutter, note
-    from bzrlib.xml import serializer_v4
-
-    branch.lock_write()
-
-    try:
-        # First walk over the working inventory; and both update that
-        # and also build a new revision inventory.  The revision
-        # inventory needs to hold the text-id, sha1 and size of the
-        # actual file versions committed in the revision.  (These are
-        # not present in the working inventory.)  We also need to
-        # detect missing/deleted files, and remove them from the
-        # working inventory.
-
-        work_tree = branch.working_tree()
-        work_inv = work_tree.inventory
-        basis = branch.basis_tree()
-        basis_inv = basis.inventory
-
-        if verbose:
-            # note('looking for changes...')
-            # print 'looking for changes...'
-            # disabled; should be done at a higher level
-            pass
-
-        pending_merges = branch.pending_merges()
-
-        missing_ids, new_inv, any_changes = \
-                     _gather_commit(branch,
-                                    work_tree,
-                                    work_inv,
-                                    basis_inv,
-                                    specific_files,
-                                    verbose)
-
-        if not (any_changes or allow_pointless or pending_merges):
-            raise PointlessCommit()
-
-        for file_id in missing_ids:
-            # Any files that have been deleted are now removed from the
-            # working inventory.  Files that were not selected for commit
-            # are left as they were in the working inventory and ommitted
-            # from the revision inventory.
-
-            # have to do this later so we don't mess up the iterator.
-            # since parents may be removed before their children we
-            # have to test.
-
-            # FIXME: There's probably a better way to do this; perhaps
-            # the workingtree should know how to filter itbranch.
-            if work_inv.has_id(file_id):
-                del work_inv[file_id]
->>>>>>> eccbd0e5
 
 class NullCommitReporter(object):
     """I report on progress of a commit."""
@@ -203,7 +143,6 @@
             self.reporter = NullCommitReporter()
 
         
-<<<<<<< HEAD
     def commit(self,
                branch, message,
                timestamp=None,
@@ -260,6 +199,7 @@
 
         assert isinstance(message, basestring), type(message)
         self.message = message
+        self._escape_commit_message()
 
         self.branch.lock_write()
         try:
@@ -300,17 +240,35 @@
         """Store the inventory for the new revision."""
         inv_text = serializer_v5.write_inventory_to_string(self.new_inv)
         self.inv_sha1 = sha_string(inv_text)
-	s = self.branch.control_weaves
+        s = self.branch.control_weaves
         s.add_text('inventory', self.rev_id,
-		   split_lines(inv_text), self.parents)
-
+                   split_lines(inv_text), self.parents)
+
+    def _escape_commit_message(self):
+        """Replace xml-incompatible control characters."""
+        # Python strings can include characters that can't be
+        # represented in well-formed XML; escape characters that
+        # aren't listed in the XML specification
+        # (http://www.w3.org/TR/REC-xml/#NT-Char).
+        if isinstance(self.message, unicode):
+            char_pattern = u'[^\x09\x0A\x0D\u0020-\uD7FF\uE000-\uFFFD]'
+        else:
+            # Use a regular 'str' as pattern to avoid having re.subn
+            # return 'unicode' results.
+            char_pattern = '[^x09\x0A\x0D\x20-\xFF]'
+        self.message, escape_count = re.subn(
+            char_pattern,
+            lambda match: match.group(0).encode('unicode_escape'),
+            self.message)
+        if escape_count:
+            note("replaced %d control characters in message", escape_count)
 
     def _record_ancestry(self):
         """Append merged revision ancestry to the ancestry file.
 
         This should be the merged ancestry of all parents, plus the
         new revision id."""
-	s = self.branch.control_weaves
+        s = self.branch.control_weaves
         w = s.get_weave_or_empty('ancestry')
         lines = self._make_ancestry(w)
         w.add(self.rev_id, self.parents, lines)
@@ -332,56 +290,6 @@
         self.parents = []
         self.parent_trees = []
         precursor_id = self.branch.last_revision()
-=======
-        serializer_v4.write_inventory(new_inv, inv_tmp)
-        inv_tmp.seek(0)
-        branch.inventory_store.add(inv_tmp, inv_id)
-        mutter('new inventory_id is {%s}' % inv_id)
-
-        # We could also just sha hash the inv_tmp file
-        # however, in the case that branch.inventory_store.add()
-        # ever actually does anything special
-        inv_sha1 = branch.get_inventory_sha1(inv_id)
-
-        branch._write_inventory(work_inv)
-
-        if timestamp == None:
-            timestamp = time.time()
-
-        if committer == None:
-            committer = username(branch)
-
-        if timezone == None:
-            timezone = local_time_offset()
-
-        mutter("building commit log message")
-        # Python strings can include characters that can't be
-        # represented in well-formed XML; escape characters that
-        # aren't listed in the XML specification
-        # (http://www.w3.org/TR/REC-xml/#NT-Char).
-        if isinstance(message, unicode):
-            char_pattern = u'[^\x09\x0A\x0D\u0020-\uD7FF\uE000-\uFFFD]'
-        else:
-            # Use a regular 'str' as pattern to avoid having re.subn
-            # return 'unicode' results.
-            char_pattern = '[^x09\x0A\x0D\x20-\xFF]'
-        message, escape_count = re.subn(
-            char_pattern,
-            lambda match: match.group(0).encode('unicode_escape'),
-            message)
-        if escape_count:
-            note("replaced %d control characters in message", escape_count)
-        rev = Revision(timestamp=timestamp,
-                       timezone=timezone,
-                       committer=committer,
-                       message = message,
-                       inventory_id=inv_id,
-                       inventory_sha1=inv_sha1,
-                       revision_id=rev_id)
-
-        rev.parents = []
-        precursor_id = branch.last_patch()
->>>>>>> eccbd0e5
         if precursor_id:
             self.parents.append(precursor_id)
             self.parent_trees.append(self.basis_tree)
@@ -602,98 +510,8 @@
 
 
     
-<<<<<<< HEAD
 def merge_ancestry_lines(rev_id, ancestries):
     """Return merged ancestry lines.
-=======
-    for path, entry in work_inv.iter_entries():
-        ## TODO: Check that the file kind has not changed from the previous
-        ## revision of this file (if any).
-
-        p = branch.abspath(path)
-        file_id = entry.file_id
-        mutter('commit prep file %s, id %r ' % (p, file_id))
-
-        if specific_files and not is_inside_any(specific_files, path):
-            mutter('  skipping file excluded from commit')
-            if basis_inv.has_id(file_id):
-                # carry over with previous state
-                inv.add(basis_inv[file_id].copy())
-            else:
-                # omit this from committed inventory
-                pass
-            continue
-
-        if not work_tree.has_id(file_id):
-            if verbose:
-                print('deleted %s%s' % (path, kind_marker(entry.kind)))
-            any_changes = True
-            mutter("    file is missing, removing from inventory")
-            missing_ids.append(file_id)
-            continue
-
-        # this is present in the new inventory; may be new, modified or
-        # unchanged.
-        old_ie = basis_inv.has_id(file_id) and basis_inv[file_id]
-        
-        entry = entry.copy()
-        inv.add(entry)
-
-        if old_ie:
-            old_kind = old_ie.kind
-            if old_kind != entry.kind:
-                raise BzrError("entry %r changed kind from %r to %r"
-                        % (file_id, old_kind, entry.kind))
-
-        if entry.kind == 'directory':
-            if not isdir(p):
-                raise BzrError("%s is entered as directory but not a directory"
-                               % quotefn(p))
-        elif entry.kind == 'file':
-            if not isfile(p):
-                raise BzrError("%s is entered as file but is not a file" % quotefn(p))
-
-            new_sha1 = work_tree.get_file_sha1(file_id)
-
-            if (old_ie
-                and old_ie.text_sha1 == new_sha1):
-                ## assert content == basis.get_file(file_id).read()
-                entry.text_id = old_ie.text_id
-                entry.text_sha1 = new_sha1
-                entry.text_size = old_ie.text_size
-                mutter('    unchanged from previous text_id {%s}' %
-                       entry.text_id)
-            else:
-                content = file(p, 'rb').read()
-
-                # calculate the sha again, just in case the file contents
-                # changed since we updated the cache
-                entry.text_sha1 = sha_string(content)
-                entry.text_size = len(content)
-
-                entry.text_id = gen_file_id(entry.name)
-                branch.text_store.add(content, entry.text_id)
-                mutter('    stored with text_id {%s}' % entry.text_id)
-
-        if verbose:
-            marked = path + kind_marker(entry.kind)
-            if not old_ie:
-                print 'added', marked
-                any_changes = True
-            elif old_ie == entry:
-                pass                    # unchanged
-            elif (old_ie.name == entry.name
-                  and old_ie.parent_id == entry.parent_id):
-                print 'modified', marked
-                any_changes = True
-            else:
-                print 'renamed', marked
-                any_changes = True
-        elif old_ie != entry:
-            any_changes = True
-
-    return missing_ids, inv, any_changes
->>>>>>> eccbd0e5
 
     rev_id -- id of the new revision
     
@@ -713,4 +531,4 @@
     r = rev_id + '\n'
     assert r not in seen
     ancs.append(r)
-    return ancs
+    return ancs