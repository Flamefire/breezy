--- conflicted
+++ resolved
@@ -723,11 +723,6 @@
             # deleted files matching that filter.
             if is_inside_any(deleted_paths, path):
                 continue
-<<<<<<< HEAD
-            # TODO: have the builder do the nested commit just-in-time IF and
-            # only if needed.
-=======
->>>>>>> 9e74fb18
             content_summary = self.work_tree.path_content_summary(path)
             if not specific_files or is_inside_any(specific_files, path):
                 if content_summary[0] == 'missing':
@@ -735,11 +730,8 @@
                     self.reporter.missing(path)
                     deleted_ids.append(file_id)
                     continue
-<<<<<<< HEAD
-=======
             # TODO: have the builder do the nested commit just-in-time IF and
             # only if needed.
->>>>>>> 9e74fb18
             if content_summary[0] == 'tree-reference':
                 # enforce repository nested tree policy.
                 if (not self.work_tree.supports_tree_reference() or
