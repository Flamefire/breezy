# Copyright (C) 2005, 2006 Canonical Ltd
#
# This program is free software; you can redistribute it and/or modify
# it under the terms of the GNU General Public License as published by
# the Free Software Foundation; either version 2 of the License, or
# (at your option) any later version.
#
# This program is distributed in the hope that it will be useful,
# but WITHOUT ANY WARRANTY; without even the implied warranty of
# MERCHANTABILITY or FITNESS FOR A PARTICULAR PURPOSE.  See the
# GNU General Public License for more details.
#
# You should have received a copy of the GNU General Public License
# along with this program; if not, write to the Free Software
# Foundation, Inc., 59 Temple Place, Suite 330, Boston, MA  02111-1307  USA


# XXX: Can we do any better about making interrupted commits change
# nothing?  Perhaps the best approach is to integrate commit of
# AtomicFiles with releasing the lock on the Branch.

# TODO: Separate 'prepare' phase where we find a list of potentially
# committed files.  We then can then pause the commit to prompt for a
# commit message, knowing the summary will be the same as what's
# actually used for the commit.  (But perhaps simpler to simply get
# the tree status, then use that for a selective commit?)

# The newly committed revision is going to have a shape corresponding
# to that of the working inventory.  Files that are not in the
# working tree and that were in the predecessor are reported as
# removed --- this can include files that were either removed from the
# inventory or deleted in the working tree.  If they were only
# deleted from disk, they are removed from the working inventory.

# We then consider the remaining entries, which will be in the new
# version.  Directory entries are simply copied across.  File entries
# must be checked to see if a new version of the file should be
# recorded.  For each parent revision inventory, we check to see what
# version of the file was present.  If the file was present in at
# least one tree, and if it was the same version in all the trees,
# then we can just refer to that version.  Otherwise, a new version
# representing the merger of the file versions must be added.

# TODO: Update hashcache before and after - or does the WorkingTree
# look after that?

# TODO: Rather than mashing together the ancestry and storing it back,
# perhaps the weave should have single method which does it all in one
# go, avoiding a lot of redundant work.

# TODO: Perhaps give a warning if one of the revisions marked as
# merged is already in the ancestry, and then don't record it as a
# distinct parent.

# TODO: If the file is newly merged but unchanged from the version it
# merges from, then it should still be reported as newly added
# relative to the basis revision.

# TODO: Do checks that the tree can be committed *before* running the 
# editor; this should include checks for a pointless commit and for 
# unknown or missing files.

# TODO: If commit fails, leave the message in a file somewhere.


import os
import re
import sys
import time
import warnings

from cStringIO import StringIO

from bzrlib.atomicfile import AtomicFile
import bzrlib.config
import bzrlib.errors as errors
from bzrlib.errors import (BzrError, PointlessCommit,
                           ConflictsInTree,
                           StrictCommitFailed
                           )
from bzrlib.osutils import (kind_marker, isdir,isfile, is_inside_any, 
                            is_inside_or_parent_of_any,
                            quotefn, sha_file, split_lines)
from bzrlib.testament import Testament
from bzrlib.trace import mutter, note, warning
from bzrlib.xml5 import serializer_v5
from bzrlib.inventory import Inventory, InventoryEntry
from bzrlib.symbol_versioning import (deprecated_passed,
        deprecated_function,
        zero_seven,
        DEPRECATED_PARAMETER)
from bzrlib.workingtree import WorkingTree


@deprecated_function(zero_seven)
def commit(*args, **kwargs):
    """Commit a new revision to a branch.

    Function-style interface for convenience of old callers.

    New code should use the Commit class instead.
    """
    ## XXX: Remove this in favor of WorkingTree.commit?
    Commit().commit(*args, **kwargs)


class NullCommitReporter(object):
    """I report on progress of a commit."""

    def snapshot_change(self, change, path):
        pass

    def completed(self, revno, rev_id):
        pass

    def deleted(self, file_id):
        pass

    def escaped(self, escape_count, message):
        pass

    def missing(self, path):
        pass

    def renamed(self, change, old_path, new_path):
        pass


class ReportCommitToLog(NullCommitReporter):

    # this may be more useful if 'note' was replaced by an overridable
    # method on self, which would allow more trivial subclassing.
    # alternative, a callable could be passed in, allowing really trivial
    # reuse for some uis. RBC 20060511

    def snapshot_change(self, change, path):
        if change == 'unchanged':
            return
        note("%s %s", change, path)

    def completed(self, revno, rev_id):
        note('Committed revision %d.', revno)
    
    def deleted(self, file_id):
        note('deleted %s', file_id)

    def escaped(self, escape_count, message):
        note("replaced %d control characters in message", escape_count)

    def missing(self, path):
        note('missing %s', path)

    def renamed(self, change, old_path, new_path):
        note('%s %s => %s', change, old_path, new_path)


class Commit(object):
    """Task of committing a new revision.

    This is a MethodObject: it accumulates state as the commit is
    prepared, and then it is discarded.  It doesn't represent
    historical revisions, just the act of recording a new one.

            missing_ids
            Modified to hold a list of files that have been deleted from
            the working directory; these should be removed from the
            working inventory.
    """
    def __init__(self,
                 reporter=None,
                 config=None):
        if reporter is not None:
            self.reporter = reporter
        else:
            self.reporter = NullCommitReporter()
        if config is not None:
            self.config = config
        else:
            self.config = None
        
    def commit(self,
               branch=DEPRECATED_PARAMETER, message=None,
               timestamp=None,
               timezone=None,
               committer=None,
               specific_files=None,
               rev_id=None,
               allow_pointless=True,
               strict=False,
               verbose=False,
               revprops=None,
               working_tree=None,
               local=False,
               reporter=None,
               config=None):
        """Commit working copy as a new revision.

        branch -- the deprecated branch to commit to. New callers should pass in 
                  working_tree instead

        message -- the commit message, a mandatory parameter

        timestamp -- if not None, seconds-since-epoch for a
             postdated/predated commit.

        specific_files -- If true, commit only those files.

        rev_id -- If set, use this as the new revision id.
            Useful for test or import commands that need to tightly
            control what revisions are assigned.  If you duplicate
            a revision id that exists elsewhere it is your own fault.
            If null (default), a time/random revision id is generated.

        allow_pointless -- If true (default), commit even if nothing
            has changed and no merges are recorded.

        strict -- If true, don't allow a commit if the working tree
            contains unknown files.

        revprops -- Properties for new revision
        :param local: Perform a local only commit.
        """
        mutter('preparing to commit')

        if deprecated_passed(branch):
            warnings.warn("Commit.commit (branch, ...): The branch parameter is "
                 "deprecated as of bzr 0.8. Please use working_tree= instead.",
                 DeprecationWarning, stacklevel=2)
            self.branch = branch
            self.work_tree = self.branch.bzrdir.open_workingtree()
        elif working_tree is None:
            raise BzrError("One of branch and working_tree must be passed into commit().")
        else:
            self.work_tree = working_tree
            self.branch = self.work_tree.branch
        if message is None:
            raise BzrError("The message keyword parameter is required for commit().")

        self.bound_branch = None
        self.local = local
        self.master_branch = None
        self.master_locked = False
        self.rev_id = None
        self.specific_files = specific_files
        self.allow_pointless = allow_pointless

        if reporter is None and self.reporter is None:
            self.reporter = NullCommitReporter()
        elif reporter is not None:
            self.reporter = reporter

        self.work_tree.lock_write()
        self.pb = bzrlib.ui.ui_factory.nested_progress_bar()
        try:
            # Cannot commit with conflicts present.
            if len(self.work_tree.conflicts())>0:
                raise ConflictsInTree

            # setup the bound branch variables as needed.
            self._check_bound_branch()

            # check for out of date working trees
            # if we are bound, then self.branch is the master branch and this
            # test is thus all we need.
            if self.work_tree.last_revision() != self.master_branch.last_revision():
                raise errors.OutOfDateTree(self.work_tree)
    
            if strict:
                # raise an exception as soon as we find a single unknown.
                for unknown in self.work_tree.unknowns():
                    raise StrictCommitFailed()
                   
            if self.config is None:
                self.config = self.branch.get_config()
      
            if isinstance(message, str):
                message = message.decode(bzrlib.user_encoding)
            assert isinstance(message, unicode), type(message)
            self.message = message
            self._escape_commit_message()

            self.work_inv = self.work_tree.inventory
            self.basis_tree = self.work_tree.basis_tree()
            self.basis_inv = self.basis_tree.inventory
            # one to finish, one for rev and inventory, and one for each
            # inventory entry, and the same for the new inventory.
            # note that this estimate is too long when we do a partial tree
            # commit which excludes some new files from being considered.
            # The estimate is corrected when we populate the new inv.
            self.pb_total = len(self.work_inv) + 5
            self.pb_count = 0

            self._gather_parents()
            if len(self.parents) > 1 and self.specific_files:
                raise NotImplementedError('selected-file commit of merges is not supported yet: files %r',
                        self.specific_files)
            self._check_parents_present()
            self.builder = self.branch.get_commit_builder(self.parents, 
                self.config, timestamp, timezone, committer, revprops, rev_id)
            
            self._remove_deleted()
            self._populate_new_inv()
            self._report_deletes()

            if not (self.allow_pointless
                    or len(self.parents) > 1
                    or (self.builder.new_inventory != self.basis_inv and 
                        (len(self.basis_inv) != 0 or 
                         len(self.builder.new_inventory) > 1))):
                raise PointlessCommit()

            self._emit_progress_update()
            # TODO: Now the new inventory is known, check for conflicts and prompt the 
            # user for a commit message.
            self.builder.finish_inventory()
            self._emit_progress_update()
            self.rev_id = self.builder.commit(self.message)
            self._emit_progress_update()
            # revision data is in the local branch now.
            
            # upload revision data to the master.
            # this will propagate merged revisions too if needed.
            if self.bound_branch:
                self.master_branch.repository.fetch(self.branch.repository,
                                                    revision_id=self.rev_id)
                # now the master has the revision data
                # 'commit' to the master first so a timeout here causes the local
                # branch to be out of date
                self.master_branch.append_revision(self.rev_id)

            # and now do the commit locally.
            self.branch.append_revision(self.rev_id)

            self.work_tree.set_pending_merges([])
            self.work_tree.set_last_revision(self.rev_id)
            # now the work tree is up to date with the branch
            
            self.reporter.completed(self.branch.revno(), self.rev_id)
            if self.config.post_commit() is not None:
                hooks = self.config.post_commit().split(' ')
                # this would be nicer with twisted.python.reflect.namedAny
                for hook in hooks:
                    result = eval(hook + '(branch, rev_id)',
                                  {'branch':self.branch,
                                   'bzrlib':bzrlib,
                                   'rev_id':self.rev_id})
            self._emit_progress_update()
        finally:
            self._cleanup()
        return self.rev_id

    def _check_bound_branch(self):
        """Check to see if the local branch is bound.

        If it is bound, then most of the commit will actually be
        done using the remote branch as the target branch.
        Only at the end will the local branch be updated.
        """
        if self.local and not self.branch.get_bound_location():
            raise errors.LocalRequiresBoundBranch()

        if not self.local:
            self.master_branch = self.branch.get_master_branch()

        if not self.master_branch:
            # make this branch the reference branch for out of date checks.
            self.master_branch = self.branch
            return

        # If the master branch is bound, we must fail
        master_bound_location = self.master_branch.get_bound_location()
        if master_bound_location:
            raise errors.CommitToDoubleBoundBranch(self.branch,
                    self.master_branch, master_bound_location)

        # TODO: jam 20051230 We could automatically push local
        #       commits to the remote branch if they would fit.
        #       But for now, just require remote to be identical
        #       to local.
        
        # Make sure the local branch is identical to the master
        master_rh = self.master_branch.revision_history()
        local_rh = self.branch.revision_history()
        if local_rh != master_rh:
            raise errors.BoundBranchOutOfDate(self.branch,
                    self.master_branch)

        # Now things are ready to change the master branch
        # so grab the lock
        self.bound_branch = self.branch
        self.master_branch.lock_write()
        self.master_locked = True

    def _cleanup(self):
        """Cleanup any open locks, progress bars etc."""
        cleanups = [self._cleanup_bound_branch,
                    self.work_tree.unlock,
                    self.pb.finished]
        found_exception = None
        for cleanup in cleanups:
            try:
                cleanup()
            # we want every cleanup to run no matter what.
            # so we have a catchall here, but we will raise the
            # last encountered exception up the stack: and
            # typically this will be useful enough.
            except Exception, e:
                found_exception = e
        if found_exception is not None: 
            # don't do a plan raise, because the last exception may have been
            # trashed, e is our sure-to-work exception even though it loses the
            # full traceback. XXX: RBC 20060421 perhaps we could check the
            # exc_info and if its the same one do a plain raise otherwise 
            # 'raise e' as we do now.
            raise e

    def _cleanup_bound_branch(self):
        """Executed at the end of a try/finally to cleanup a bound branch.

        If the branch wasn't bound, this is a no-op.
        If it was, it resents self.branch to the local branch, instead
        of being the master.
        """
        if not self.bound_branch:
            return
        if self.master_locked:
            self.master_branch.unlock()

    def _escape_commit_message(self):
        """Replace xml-incompatible control characters."""
        # FIXME: RBC 20060419 this should be done by the revision
        # serialiser not by commit. Then we can also add an unescaper
        # in the deserializer and start roundtripping revision messages
        # precisely. See repository_implementations/test_repository.py
        
        # Python strings can include characters that can't be
        # represented in well-formed XML; escape characters that
        # aren't listed in the XML specification
        # (http://www.w3.org/TR/REC-xml/#NT-Char).
        self.message, escape_count = re.subn(
            u'[^\x09\x0A\x0D\u0020-\uD7FF\uE000-\uFFFD]+',
            lambda match: match.group(0).encode('unicode_escape'),
            self.message)
        if escape_count:
            self.reporter.escaped(escape_count, self.message)

    def _gather_parents(self):
        """Record the parents of a merge for merge detection."""
        # TODO: Make sure that this list doesn't contain duplicate 
        # entries and the order is preserved when doing this.
        self.parents = self.work_tree.get_parent_ids()
        self.parent_invs = []
        for revision in self.parents:
            if self.branch.repository.has_revision(revision):
                inventory = self.branch.repository.get_inventory(revision)
                self.parent_invs.append(inventory)

    def _check_parents_present(self):
        for parent_id in self.parents:
            mutter('commit parent revision {%s}', parent_id)
            if not self.branch.repository.has_revision(parent_id):
                if parent_id == self.branch.last_revision():
                    warning("parent is missing %r", parent_id)
                    raise BzrCheckError("branch %s is missing revision {%s}"
                            % (self.branch, parent_id))
            
    def _remove_deleted(self):
        """Remove deleted files from the working inventories.

        This is done prior to taking the working inventory as the
        basis for the new committed inventory.

        This returns true if any files
        *that existed in the basis inventory* were deleted.
        Files that were added and deleted
        in the working copy don't matter.
        """
        specific = self.specific_files
        deleted_ids = []
        for path, ie in self.work_inv.iter_entries():
            if specific and not is_inside_any(specific, path):
                continue
            if not self.work_tree.has_filename(path):
                self.reporter.missing(path)
                deleted_ids.append((path, ie.file_id))
        if deleted_ids:
            deleted_ids.sort(reverse=True)
            for path, file_id in deleted_ids:
                del self.work_inv[file_id]
            self.work_tree._write_inventory(self.work_inv)

    def _populate_new_inv(self):
        """Build revision inventory.

        This creates a new empty inventory. Depending on
        which files are selected for commit, and what is present in the
        current tree, the new inventory is populated. inventory entries 
        which are candidates for modification have their revision set to
        None; inventory entries that are carried over untouched have their
        revision set to their prior value.
        """
        # ESEPARATIONOFCONCERNS: this function is diffing and using the diff
        # results to create a new inventory at the same time, which results
        # in bugs like #46635.  Any reason not to use/enhance Tree.changes_from?
        # ADHB 11-07-2006
        mutter("Selecting files for commit with filter %s", self.specific_files)
<<<<<<< HEAD
        # iter_entries does not visit the root node so we need to call
        # self._emit_progress_update once by hand.
        new_ie = self.work_inv.root.copy()
        new_ie.revision = None
        self.builder.record_entry_contents(new_ie, self.parent_invs, '', 
                                           self.work_tree)
=======
        # at this point we dont copy the root entry:
        entries = self.work_inv.iter_entries()
        entries.next()
>>>>>>> 45b69425
        self._emit_progress_update()
        for path, new_ie in entries:
            self._emit_progress_update()
            file_id = new_ie.file_id
            # mutter('check %s {%s}', path, file_id)
            if (not self.specific_files or 
                is_inside_or_parent_of_any(self.specific_files, path)):
                    # mutter('%s selected for commit', path)
                    ie = new_ie.copy()
                    ie.revision = None
            else:
                # mutter('%s not selected for commit', path)
                if self.basis_inv.has_id(file_id):
                    ie = self.basis_inv[file_id].copy()
                else:
                    # this entry is new and not being committed
                    continue
            try:
                self.builder.record_entry_contents(ie, self.parent_invs, 
                    path, self.work_tree)
            except:
                raise
                raise repr((self.builder.new_inventory.root,
                self.work_inv.root, ie))
            # describe the nature of the change that has occurred relative to
            # the basis inventory.
            if (self.basis_inv.has_id(ie.file_id)):
                basis_ie = self.basis_inv[ie.file_id]
            else:
                basis_ie = None
            change = ie.describe_change(basis_ie, ie)
            if change in (InventoryEntry.RENAMED, 
                InventoryEntry.MODIFIED_AND_RENAMED):
                old_path = self.basis_inv.id2path(ie.file_id)
                self.reporter.renamed(change, old_path, path)
            else:
                self.reporter.snapshot_change(change, path)

        if not self.specific_files:
            return

        # ignore removals that don't match filespec
        for path, new_ie in self.basis_inv.iter_entries():
            if new_ie.file_id in self.work_inv:
                continue
            if is_inside_any(self.specific_files, path):
                continue
            ie = new_ie.copy()
            ie.revision = None
            self.builder.record_entry_contents(ie, self.parent_invs, path,
                                               self.basis_tree)

    def _emit_progress_update(self):
        """Emit an update to the progress bar."""
        self.pb.update("Committing", self.pb_count, self.pb_total)
        self.pb_count += 1

    def _report_deletes(self):
        for path, ie in self.basis_inv.iter_entries():
            if ie.file_id not in self.builder.new_inventory:
                self.reporter.deleted(path)

<|MERGE_RESOLUTION|>--- conflicted
+++ resolved
@@ -504,18 +504,13 @@
         # in bugs like #46635.  Any reason not to use/enhance Tree.changes_from?
         # ADHB 11-07-2006
         mutter("Selecting files for commit with filter %s", self.specific_files)
-<<<<<<< HEAD
-        # iter_entries does not visit the root node so we need to call
-        # self._emit_progress_update once by hand.
-        new_ie = self.work_inv.root.copy()
+        entries = self.work_inv.iter_entries()
+        # root requires special handling
+        path, new_ie = entries.next()
+        new_ie = new_ie.copy()
         new_ie.revision = None
         self.builder.record_entry_contents(new_ie, self.parent_invs, '', 
                                            self.work_tree)
-=======
-        # at this point we dont copy the root entry:
-        entries = self.work_inv.iter_entries()
-        entries.next()
->>>>>>> 45b69425
         self._emit_progress_update()
         for path, new_ie in entries:
             self._emit_progress_update()
