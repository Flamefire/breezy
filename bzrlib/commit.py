# Copyright (C) 2005 Canonical Ltd
#
# This program is free software; you can redistribute it and/or modify
# it under the terms of the GNU General Public License as published by
# the Free Software Foundation; either version 2 of the License, or
# (at your option) any later version.
#
# This program is distributed in the hope that it will be useful,
# but WITHOUT ANY WARRANTY; without even the implied warranty of
# MERCHANTABILITY or FITNESS FOR A PARTICULAR PURPOSE.  See the
# GNU General Public License for more details.
#
# You should have received a copy of the GNU General Public License
# along with this program; if not, write to the Free Software
# Foundation, Inc., 59 Temple Place, Suite 330, Boston, MA  02111-1307  USA


# XXX: Can we do any better about making interrupted commits change
# nothing?  Perhaps the best approach is to integrate commit of
# AtomicFiles with releasing the lock on the Branch.

# TODO: Separate 'prepare' phase where we find a list of potentially
# committed files.  We then can then pause the commit to prompt for a
# commit message, knowing the summary will be the same as what's
# actually used for the commit.  (But perhaps simpler to simply get
# the tree status, then use that for a selective commit?)

# The newly committed revision is going to have a shape corresponding
# to that of the working inventory.  Files that are not in the
# working tree and that were in the predecessor are reported as
# removed --- this can include files that were either removed from the
# inventory or deleted in the working tree.  If they were only
# deleted from disk, they are removed from the working inventory.

# We then consider the remaining entries, which will be in the new
# version.  Directory entries are simply copied across.  File entries
# must be checked to see if a new version of the file should be
# recorded.  For each parent revision inventory, we check to see what
# version of the file was present.  If the file was present in at
# least one tree, and if it was the same version in all the trees,
# then we can just refer to that version.  Otherwise, a new version
# representing the merger of the file versions must be added.

# TODO: Update hashcache before and after - or does the WorkingTree
# look after that?

# TODO: Rather than mashing together the ancestry and storing it back,
# perhaps the weave should have single method which does it all in one
# go, avoiding a lot of redundant work.

# TODO: Perhaps give a warning if one of the revisions marked as
# merged is already in the ancestry, and then don't record it as a
# distinct parent.

# TODO: If the file is newly merged but unchanged from the version it
# merges from, then it should still be reported as newly added
# relative to the basis revision.

# TODO: Do checks that the tree can be committed *before* running the 
# editor; this should include checks for a pointless commit and for 
# unknown or missing files.

# TODO: If commit fails, leave the message in a file somewhere.


import os
import re
import sys
import time
import pdb

from binascii import hexlify
from cStringIO import StringIO

from bzrlib.atomicfile import AtomicFile
from bzrlib.osutils import (local_time_offset,
                            rand_bytes, compact_date,
                            kind_marker, is_inside_any, quotefn,
                            sha_string, sha_strings, sha_file, isdir, isfile,
                            split_lines)
import bzrlib.config
from bzrlib.errors import (BzrError, PointlessCommit,
                           HistoryMissing,
                           ConflictsInTree,
                           StrictCommitFailed
                           )
import bzrlib.gpg as gpg
from bzrlib.revision import Revision
from bzrlib.testament import Testament
from bzrlib.trace import mutter, note, warning
from bzrlib.xml5 import serializer_v5
from bzrlib.inventory import Inventory, ROOT_ID
from bzrlib.symbol_versioning import *
from bzrlib.weave import Weave
from bzrlib.weavefile import read_weave, write_weave_v5
from bzrlib.workingtree import WorkingTree


@deprecated_function(zero_seven)
def commit(*args, **kwargs):
    """Commit a new revision to a branch.

    Function-style interface for convenience of old callers.

    New code should use the Commit class instead.
    """
    ## XXX: Remove this in favor of Branch.commit?
    Commit().commit(*args, **kwargs)


class NullCommitReporter(object):
    """I report on progress of a commit."""

    def snapshot_change(self, change, path):
        pass

    def completed(self, revno, rev_id):
        pass

    def deleted(self, file_id):
        pass

    def escaped(self, escape_count, message):
        pass

    def missing(self, path):
        pass


class ReportCommitToLog(NullCommitReporter):

    def snapshot_change(self, change, path):
        note("%s %s", change, path)

    def completed(self, revno, rev_id):
        note('committed r%d {%s}', revno, rev_id)
    
    def deleted(self, file_id):
        note('deleted %s', file_id)

    def escaped(self, escape_count, message):
        note("replaced %d control characters in message", escape_count)

    def missing(self, path):
        note('missing %s', path)


class Commit(object):
    """Task of committing a new revision.

    This is a MethodObject: it accumulates state as the commit is
    prepared, and then it is discarded.  It doesn't represent
    historical revisions, just the act of recording a new one.

            missing_ids
            Modified to hold a list of files that have been deleted from
            the working directory; these should be removed from the
            working inventory.
    """
    def __init__(self,
                 reporter=None,
                 config=None):
        if reporter is not None:
            self.reporter = reporter
        else:
            self.reporter = NullCommitReporter()
        if config is not None:
            self.config = config
        else:
            self.config = None
        
    def commit(self,
               branch=deprecated_nonce, message=None,
               timestamp=None,
               timezone=None,
               committer=None,
               specific_files=None,
               rev_id=None,
               allow_pointless=True,
               strict=False,
               verbose=False,
               revprops=None,
               working_tree=None):
        """Commit working copy as a new revision.

        branch -- the deprecated branch to commit to. New callers should pass in 
                  working_tree instead

        message -- the commit message, a mandatory parameter

        timestamp -- if not None, seconds-since-epoch for a
             postdated/predated commit.

        specific_files -- If true, commit only those files.

        rev_id -- If set, use this as the new revision id.
            Useful for test or import commands that need to tightly
            control what revisions are assigned.  If you duplicate
            a revision id that exists elsewhere it is your own fault.
            If null (default), a time/random revision id is generated.

        allow_pointless -- If true (default), commit even if nothing
            has changed and no merges are recorded.

        strict -- If true, don't allow a commit if the working tree
            contains unknown files.

        revprops -- Properties for new revision
        """
        mutter('preparing to commit')

<<<<<<< HEAD
        if deprecated_passed(branch):
            warn("Commit.commit (branch, ...): The branch parameter is "
                 "deprecated as of bzr 0.8. Please use working_tree= instead.",
                 DeprecationWarning, stacklevel=2)
            self.branch = branch
            self.work_tree = WorkingTree(branch.base, branch)
        elif working_tree is None:
            raise BzrError("One of branch and working_tree must be passed into commit().")
        else:
            self.work_tree = working_tree
            self.branch = self.work_tree.branch
        if message is None:
            raise BzrError("The message keyword parameter is required for commit().")

        self.weave_store = self.branch.weave_store
=======
        self.branch = branch
        self.weave_store = branch.repository.weave_store
>>>>>>> fe626c58
        self.rev_id = rev_id
        self.specific_files = specific_files
        self.allow_pointless = allow_pointless
        self.revprops = {'branch-nick': self.branch.nick}
        if revprops:
            self.revprops.update(revprops)

        if strict:
            # raise an exception as soon as we find a single unknown.
            for unknown in self.work_tree.unknowns():
                raise StrictCommitFailed()

        if timestamp is None:
            self.timestamp = time.time()
        else:
            self.timestamp = long(timestamp)
            
        if self.config is None:
            self.config = bzrlib.config.BranchConfig(self.branch)

        if rev_id is None:
            self.rev_id = _gen_revision_id(self.config, self.timestamp)
        else:
            self.rev_id = rev_id

        if committer is None:
            self.committer = self.config.username()
        else:
            assert isinstance(committer, basestring), type(committer)
            self.committer = committer

        if timezone is None:
            self.timezone = local_time_offset()
        else:
            self.timezone = int(timezone)

        if isinstance(message, str):
            message = message.decode(bzrlib.user_encoding)
        assert isinstance(message, unicode), type(message)
        self.message = message
        self._escape_commit_message()

        self.branch.lock_write()
        try:
            self.work_inv = self.work_tree.inventory
            self.basis_tree = self.branch.basis_tree()
            self.basis_inv = self.basis_tree.inventory

            self._gather_parents()
            if len(self.parents) > 1 and self.specific_files:
                raise NotImplementedError('selected-file commit of merges is not supported yet')
            self._check_parents_present()
            
            self._remove_deleted()
            self._populate_new_inv()
            self._store_snapshot()
            self._report_deletes()

            if not (self.allow_pointless
                    or len(self.parents) > 1
                    or self.new_inv != self.basis_inv):
                raise PointlessCommit()

            if len(list(self.work_tree.iter_conflicts()))>0:
                raise ConflictsInTree

            self._record_inventory()
            self._make_revision()
            self.work_tree.set_pending_merges([])
            self.branch.append_revision(self.rev_id)
            if len(self.parents):
                precursor = self.parents[0]
            else:
                precursor = None
            self.work_tree.set_last_revision(self.rev_id, precursor)
            self.reporter.completed(self.branch.revno()+1, self.rev_id)
            if self.config.post_commit() is not None:
                hooks = self.config.post_commit().split(' ')
                # this would be nicer with twisted.python.reflect.namedAny
                for hook in hooks:
                    result = eval(hook + '(branch, rev_id)',
                                  {'branch':self.branch,
                                   'bzrlib':bzrlib,
                                   'rev_id':self.rev_id})
        finally:
            self.branch.unlock()

    def _record_inventory(self):
        """Store the inventory for the new revision."""
        inv_text = serializer_v5.write_inventory_to_string(self.new_inv)
        self.inv_sha1 = sha_string(inv_text)
        s = self.branch.repository.control_weaves
        s.add_text('inventory', self.rev_id,
                   split_lines(inv_text), self.present_parents,
                   self.branch.get_transaction())

    def _escape_commit_message(self):
        """Replace xml-incompatible control characters."""
        # Python strings can include characters that can't be
        # represented in well-formed XML; escape characters that
        # aren't listed in the XML specification
        # (http://www.w3.org/TR/REC-xml/#NT-Char).
        self.message, escape_count = re.subn(
            u'[^\x09\x0A\x0D\u0020-\uD7FF\uE000-\uFFFD]+',
            lambda match: match.group(0).encode('unicode_escape'),
            self.message)
        if escape_count:
            self.reporter.escaped(escape_count, self.message)

    def _gather_parents(self):
        """Record the parents of a merge for merge detection."""
        pending_merges = self.work_tree.pending_merges()
        self.parents = []
        self.parent_invs = []
        self.present_parents = []
        precursor_id = self.branch.last_revision()
        if precursor_id:
            self.parents.append(precursor_id)
        self.parents += pending_merges
        for revision in self.parents:
            if self.branch.repository.has_revision(revision):
                inventory = self.branch.repository.get_inventory(revision)
                self.parent_invs.append(inventory)
                self.present_parents.append(revision)

    def _check_parents_present(self):
        for parent_id in self.parents:
            mutter('commit parent revision {%s}', parent_id)
            if not self.branch.repository.has_revision(parent_id):
                if parent_id == self.branch.last_revision():
                    warning("parent is missing %r", parent_id)
                    raise HistoryMissing(self.branch, 'revision', parent_id)
                else:
                    mutter("commit will ghost revision %r", parent_id)
            
    def _make_revision(self):
        """Record a new revision object for this commit."""
        self.rev = Revision(timestamp=self.timestamp,
                            timezone=self.timezone,
                            committer=self.committer,
                            message=self.message,
                            inventory_sha1=self.inv_sha1,
                            revision_id=self.rev_id,
                            properties=self.revprops)
        self.rev.parent_ids = self.parents
        rev_tmp = StringIO()
        serializer_v5.write_revision(self.rev, rev_tmp)
        rev_tmp.seek(0)
        if self.config.signature_needed():
            plaintext = Testament(self.rev, self.new_inv).as_short_text()
            self.branch.repository.store_revision_signature(
                gpg.GPGStrategy(self.config), plaintext, self.rev_id)
        self.branch.repository.revision_store.add(rev_tmp, self.rev_id)
        mutter('new revision_id is {%s}', self.rev_id)

    def _remove_deleted(self):
        """Remove deleted files from the working inventories.

        This is done prior to taking the working inventory as the
        basis for the new committed inventory.

        This returns true if any files
        *that existed in the basis inventory* were deleted.
        Files that were added and deleted
        in the working copy don't matter.
        """
        specific = self.specific_files
        deleted_ids = []
        for path, ie in self.work_inv.iter_entries():
            if specific and not is_inside_any(specific, path):
                continue
            if not self.work_tree.has_filename(path):
                self.reporter.missing(path)
                deleted_ids.append((path, ie.file_id))
        if deleted_ids:
            deleted_ids.sort(reverse=True)
            for path, file_id in deleted_ids:
                del self.work_inv[file_id]
            self.work_tree._write_inventory(self.work_inv)

    def _store_snapshot(self):
        """Pass over inventory and record a snapshot.

        Entries get a new revision when they are modified in 
        any way, which includes a merge with a new set of
        parents that have the same entry. 
        """
        # XXX: Need to think more here about when the user has
        # made a specific decision on a particular value -- c.f.
        # mark-merge.  
        for path, ie in self.new_inv.iter_entries():
            previous_entries = ie.find_previous_heads(
                self.parent_invs, 
                self.weave_store.get_weave_prelude_or_empty(ie.file_id,
                    self.branch.get_transaction()))
            if ie.revision is None:
                change = ie.snapshot(self.rev_id, path, previous_entries,
                                     self.work_tree, self.weave_store,
                                     self.branch.get_transaction())
            else:
                change = "unchanged"
            self.reporter.snapshot_change(change, path)

    def _populate_new_inv(self):
        """Build revision inventory.

        This creates a new empty inventory. Depending on
        which files are selected for commit, and what is present in the
        current tree, the new inventory is populated. inventory entries 
        which are candidates for modification have their revision set to
        None; inventory entries that are carried over untouched have their
        revision set to their prior value.
        """
        mutter("Selecting files for commit with filter %s", self.specific_files)
        self.new_inv = Inventory()
        for path, new_ie in self.work_inv.iter_entries():
            file_id = new_ie.file_id
            mutter('check %s {%s}', path, new_ie.file_id)
            if self.specific_files:
                if not is_inside_any(self.specific_files, path):
                    mutter('%s not selected for commit', path)
                    self._carry_entry(file_id)
                    continue
                else:
                    # this is selected, ensure its parents are too.
                    parent_id = new_ie.parent_id
                    while parent_id != ROOT_ID:
                        if not self.new_inv.has_id(parent_id):
                            ie = self._select_entry(self.work_inv[parent_id])
                            mutter('%s selected for commit because of %s',
                                   self.new_inv.id2path(parent_id), path)

                        ie = self.new_inv[parent_id]
                        if ie.revision is not None:
                            ie.revision = None
                            mutter('%s selected for commit because of %s',
                                   self.new_inv.id2path(parent_id), path)
                        parent_id = ie.parent_id
            mutter('%s selected for commit', path)
            self._select_entry(new_ie)

    def _select_entry(self, new_ie):
        """Make new_ie be considered for committing."""
        ie = new_ie.copy()
        ie.revision = None
        self.new_inv.add(ie)
        return ie

    def _carry_entry(self, file_id):
        """Carry the file unchanged from the basis revision."""
        if self.basis_inv.has_id(file_id):
            self.new_inv.add(self.basis_inv[file_id].copy())

    def _report_deletes(self):
        for file_id in self.basis_inv:
            if file_id not in self.new_inv:
                self.reporter.deleted(self.basis_inv.id2path(file_id))

def _gen_revision_id(config, when):
    """Return new revision-id."""
    s = '%s-%s-' % (config.user_email(), compact_date(when))
    s += hexlify(rand_bytes(8))
    return s<|MERGE_RESOLUTION|>--- conflicted
+++ resolved
@@ -209,7 +209,6 @@
         """
         mutter('preparing to commit')
 
-<<<<<<< HEAD
         if deprecated_passed(branch):
             warn("Commit.commit (branch, ...): The branch parameter is "
                  "deprecated as of bzr 0.8. Please use working_tree= instead.",
@@ -224,11 +223,7 @@
         if message is None:
             raise BzrError("The message keyword parameter is required for commit().")
 
-        self.weave_store = self.branch.weave_store
-=======
-        self.branch = branch
-        self.weave_store = branch.repository.weave_store
->>>>>>> fe626c58
+        self.weave_store = self.branch.repository.weave_store
         self.rev_id = rev_id
         self.specific_files = specific_files
         self.allow_pointless = allow_pointless
