# Copyright (C) 2005 Canonical Ltd
#
# This program is free software; you can redistribute it and/or modify
# it under the terms of the GNU General Public License as published by
# the Free Software Foundation; either version 2 of the License, or
# (at your option) any later version.
#
# This program is distributed in the hope that it will be useful,
# but WITHOUT ANY WARRANTY; without even the implied warranty of
# MERCHANTABILITY or FITNESS FOR A PARTICULAR PURPOSE.  See the
# GNU General Public License for more details.
#
# You should have received a copy of the GNU General Public License
# along with this program; if not, write to the Free Software
# Foundation, Inc., 59 Temple Place, Suite 330, Boston, MA  02111-1307  USA


# XXX: Can we do any better about making interrupted commits change
# nothing?  Perhaps the best approach is to integrate commit of
# AtomicFiles with releasing the lock on the Branch.

# TODO: Separate 'prepare' phase where we find a list of potentially
# committed files.  We then can then pause the commit to prompt for a
# commit message, knowing the summary will be the same as what's
# actually used for the commit.  (But perhaps simpler to simply get
# the tree status, then use that for a selective commit?)

# The newly committed revision is going to have a shape corresponding
# to that of the working inventory.  Files that are not in the
# working tree and that were in the predecessor are reported as
# removed --- this can include files that were either removed from the
# inventory or deleted in the working tree.  If they were only
# deleted from disk, they are removed from the working inventory.

# We then consider the remaining entries, which will be in the new
# version.  Directory entries are simply copied across.  File entries
# must be checked to see if a new version of the file should be
# recorded.  For each parent revision inventory, we check to see what
# version of the file was present.  If the file was present in at
# least one tree, and if it was the same version in all the trees,
# then we can just refer to that version.  Otherwise, a new version
# representing the merger of the file versions must be added.

# TODO: Update hashcache before and after - or does the WorkingTree
# look after that?

# TODO: Rather than mashing together the ancestry and storing it back,
# perhaps the weave should have single method which does it all in one
# go, avoiding a lot of redundant work.

# TODO: Perhaps give a warning if one of the revisions marked as
# merged is already in the ancestry, and then don't record it as a
# distinct parent.

# TODO: If the file is newly merged but unchanged from the version it
# merges from, then it should still be reported as newly added
# relative to the basis revision.

# TODO: Do checks that the tree can be committed *before* running the 
# editor; this should include checks for a pointless commit and for 
# unknown or missing files.

# TODO: If commit fails, leave the message in a file somewhere.


import os
import re
import sys
import time
import pdb

from binascii import hexlify
from cStringIO import StringIO

from bzrlib.atomicfile import AtomicFile
from bzrlib.osutils import (local_time_offset,
                            rand_bytes, compact_date,
                            kind_marker, is_inside_any, quotefn,
                            sha_file, isdir, isfile,
                            split_lines)
import bzrlib.config
import bzrlib.errors as errors
from bzrlib.errors import (BzrError, PointlessCommit,
                           HistoryMissing,
                           ConflictsInTree,
                           StrictCommitFailed
                           )
<<<<<<< HEAD
=======
import bzrlib.errors as errors
import bzrlib.gpg as gpg
>>>>>>> cd9d65b2
from bzrlib.revision import Revision
from bzrlib.testament import Testament
from bzrlib.trace import mutter, note, warning
from bzrlib.xml5 import serializer_v5
from bzrlib.inventory import Inventory, ROOT_ID
from bzrlib.symbol_versioning import *
from bzrlib.weave import Weave
from bzrlib.weavefile import read_weave, write_weave_v5
from bzrlib.workingtree import WorkingTree


@deprecated_function(zero_seven)
def commit(*args, **kwargs):
    """Commit a new revision to a branch.

    Function-style interface for convenience of old callers.

    New code should use the Commit class instead.
    """
    ## XXX: Remove this in favor of Branch.commit?
    Commit().commit(*args, **kwargs)


class NullCommitReporter(object):
    """I report on progress of a commit."""

    def snapshot_change(self, change, path):
        pass

    def completed(self, revno, rev_id):
        pass

    def deleted(self, file_id):
        pass

    def escaped(self, escape_count, message):
        pass

    def missing(self, path):
        pass


class ReportCommitToLog(NullCommitReporter):

    def snapshot_change(self, change, path):
        note("%s %s", change, path)

    def completed(self, revno, rev_id):
        note('committed r%d {%s}', revno, rev_id)
    
    def deleted(self, file_id):
        note('deleted %s', file_id)

    def escaped(self, escape_count, message):
        note("replaced %d control characters in message", escape_count)

    def missing(self, path):
        note('missing %s', path)


class Commit(object):
    """Task of committing a new revision.

    This is a MethodObject: it accumulates state as the commit is
    prepared, and then it is discarded.  It doesn't represent
    historical revisions, just the act of recording a new one.

            missing_ids
            Modified to hold a list of files that have been deleted from
            the working directory; these should be removed from the
            working inventory.
    """
    def __init__(self,
                 reporter=None,
                 config=None):
        if reporter is not None:
            self.reporter = reporter
        else:
            self.reporter = NullCommitReporter()
        if config is not None:
            self.config = config
        else:
            self.config = None
        
    def commit(self,
               branch=DEPRECATED_PARAMETER, message=None,
               timestamp=None,
               timezone=None,
               committer=None,
               specific_files=None,
               rev_id=None,
               allow_pointless=True,
               strict=False,
               verbose=False,
               revprops=None,
               working_tree=None):
        """Commit working copy as a new revision.

        branch -- the deprecated branch to commit to. New callers should pass in 
                  working_tree instead

        message -- the commit message, a mandatory parameter

        timestamp -- if not None, seconds-since-epoch for a
             postdated/predated commit.

        specific_files -- If true, commit only those files.

        rev_id -- If set, use this as the new revision id.
            Useful for test or import commands that need to tightly
            control what revisions are assigned.  If you duplicate
            a revision id that exists elsewhere it is your own fault.
            If null (default), a time/random revision id is generated.

        allow_pointless -- If true (default), commit even if nothing
            has changed and no merges are recorded.

        strict -- If true, don't allow a commit if the working tree
            contains unknown files.

        revprops -- Properties for new revision
        """
        mutter('preparing to commit')

<<<<<<< HEAD
        if deprecated_passed(branch):
            warn("Commit.commit (branch, ...): The branch parameter is "
                 "deprecated as of bzr 0.8. Please use working_tree= instead.",
                 DeprecationWarning, stacklevel=2)
            self.branch = branch
            self.work_tree = self.branch.bzrdir.open_workingtree()
        elif working_tree is None:
            raise BzrError("One of branch and working_tree must be passed into commit().")
        else:
            self.work_tree = working_tree
            self.branch = self.work_tree.branch
        if message is None:
            raise BzrError("The message keyword parameter is required for commit().")

        self.weave_store = self.branch.repository.weave_store
=======
        self.branch = branch
        self.bound_branch = None
        self.master_branch = None
        self.weave_store = branch.weave_store
>>>>>>> cd9d65b2
        self.rev_id = rev_id
        self.specific_files = specific_files
        self.allow_pointless = allow_pointless
        self.revprops = {'branch-nick': self.branch.nick}
        if revprops:
            self.revprops.update(revprops)
<<<<<<< HEAD

        # check for out of date working trees
        if self.work_tree.last_revision() != self.branch.last_revision():
            raise errors.OutOfDateTree(self.work_tree)
=======
        self.work_tree = branch.working_tree()
>>>>>>> cd9d65b2

        if strict:
            # raise an exception as soon as we find a single unknown.
            for unknown in self.work_tree.unknowns():
                raise StrictCommitFailed()

        if timestamp is None:
            self.timestamp = time.time()
        else:
            self.timestamp = long(timestamp)
            
        if self.config is None:
            self.config = bzrlib.config.BranchConfig(self.branch)

        if rev_id is None:
            self.rev_id = _gen_revision_id(self.config, self.timestamp)
        else:
            self.rev_id = rev_id

        if committer is None:
            self.committer = self.config.username()
        else:
            assert isinstance(committer, basestring), type(committer)
            self.committer = committer

        if timezone is None:
            self.timezone = local_time_offset()
        else:
            self.timezone = int(timezone)

        if isinstance(message, str):
            message = message.decode(bzrlib.user_encoding)
        assert isinstance(message, unicode), type(message)
        self.message = message
        self._escape_commit_message()

        self.branch.lock_write()
        try:
            self._check_bound_branch()

            self.work_inv = self.work_tree.inventory
            self.basis_tree = self.work_tree.basis_tree()
            self.basis_inv = self.basis_tree.inventory

            self._gather_parents()
            if len(self.parents) > 1 and self.specific_files:
                raise NotImplementedError('selected-file commit of merges is not supported yet')
            self._check_parents_present()
            
            self._remove_deleted()
            self._populate_new_inv()
            self._store_snapshot()
            self._report_deletes()

            if not (self.allow_pointless
                    or len(self.parents) > 1
                    or self.new_inv != self.basis_inv):
                raise PointlessCommit()

            if len(list(self.work_tree.iter_conflicts()))>0:
                raise ConflictsInTree

            self.inv_sha1 = self.branch.repository.add_inventory(
                self.rev_id,
                self.new_inv,
                self.present_parents
                )
            self._make_revision()
            self.work_tree.set_pending_merges([])
            self.branch.append_revision(self.rev_id)
<<<<<<< HEAD
            if len(self.parents):
                precursor = self.parents[0]
            else:
                precursor = None
            self.work_tree.set_last_revision(self.rev_id, precursor)
=======
            self._update_bound_branch()
>>>>>>> cd9d65b2
            self.reporter.completed(self.branch.revno()+1, self.rev_id)
            if self.config.post_commit() is not None:
                hooks = self.config.post_commit().split(' ')
                # this would be nicer with twisted.python.reflect.namedAny
                for hook in hooks:
                    result = eval(hook + '(branch, rev_id)',
                                  {'branch':self.branch,
                                   'bzrlib':bzrlib,
                                   'rev_id':self.rev_id})
        finally:
            self._cleanup_bound_branch()
            self.branch.unlock()

<<<<<<< HEAD
=======
    def _check_bound_branch(self):
        """Check to see if the local branch is bound.

        If it is bound, then most of the commit will actually be
        done using the remote branch as the target branch.
        Only at the end will the local branch be updated.
        """
        # TODO: jam 20051230 Consider a special error for the case
        #       where the local branch is bound, and can't access the
        #       master branch
        self.master_branch = self.branch.get_master_branch()
        if not self.master_branch:
            return

        # If the master branch is bound, we must fail
        master_bound_location = self.master_branch.get_bound_location()
        if master_bound_location:
            raise errors.CommitToDoubleBoundBranch(self.branch,
                    self.master_branch, master_bound_location)

        # TODO: jam 20051230 We could automatically push local
        #       commits to the remote branch if they would fit.
        #       But for now, just require remote to be identical
        #       to local.
        
        # Make sure the local branch is identical to the master
        master_rh = self.master_branch.revision_history()
        local_rh = self.branch.revision_history()
        if local_rh != master_rh:
            raise errors.BoundBranchOutOfDate(self.branch,
                    self.master_branch)

        # Now things are ready to change the master branch
        # so grab the lock
        self.bound_branch = self.branch
        self.master_branch.lock_write()
        self.branch = self.master_branch

        # Check to see if we have any pending merges. If we do
        # those need to be pushed into the master branch
        pending_merges = self.work_tree.pending_merges()
        if pending_merges:
            from bzrlib.fetch import fetch
            for revision_id in pending_merges:
                fetch(self.master_branch, self.bound_branch, revision_id)

    def _cleanup_bound_branch(self):
        """Executed at the end of a try/finally to cleanup a bound branch.

        If the branch wasn't bound, this is a no-op.
        If it was, it resents self.branch to the local branch, instead
        of being the master.
        """
        if not self.bound_branch:
            return
        self.branch = self.bound_branch
        self.master_branch.unlock()

    def _update_bound_branch(self):
        """Update the local bound branch, after commit.

        This only runs if the commit to the remote branch succeeds.
        """
        if not self.bound_branch:
            return
        # We always want the local branch to look like the remote one
        # TODO: jam 20051231 We might want overwrite=True here, but
        #       the local branch should be a child of master anyway
        self.bound_branch.pull(self.master_branch)

        # TODO: jam 20051231 At this point we probably 
        #       want to merge any changes into master branch's
        #       working tree.
        

    def _record_inventory(self):
        """Store the inventory for the new revision."""
        inv_text = serializer_v5.write_inventory_to_string(self.new_inv)
        self.inv_sha1 = sha_string(inv_text)
        s = self.branch.control_weaves
        s.add_text('inventory', self.rev_id,
                   split_lines(inv_text), self.present_parents,
                   self.branch.get_transaction())

>>>>>>> cd9d65b2
    def _escape_commit_message(self):
        """Replace xml-incompatible control characters."""
        # Python strings can include characters that can't be
        # represented in well-formed XML; escape characters that
        # aren't listed in the XML specification
        # (http://www.w3.org/TR/REC-xml/#NT-Char).
        self.message, escape_count = re.subn(
            u'[^\x09\x0A\x0D\u0020-\uD7FF\uE000-\uFFFD]+',
            lambda match: match.group(0).encode('unicode_escape'),
            self.message)
        if escape_count:
            self.reporter.escaped(escape_count, self.message)

    def _gather_parents(self):
        """Record the parents of a merge for merge detection."""
        pending_merges = self.work_tree.pending_merges()
        self.parents = []
        self.parent_invs = []
        self.present_parents = []
        precursor_id = self.branch.last_revision()
        if precursor_id:
            self.parents.append(precursor_id)
        self.parents += pending_merges
        for revision in self.parents:
            if self.branch.repository.has_revision(revision):
                inventory = self.branch.repository.get_inventory(revision)
                self.parent_invs.append(inventory)
                self.present_parents.append(revision)

    def _check_parents_present(self):
        for parent_id in self.parents:
            mutter('commit parent revision {%s}', parent_id)
            if not self.branch.repository.has_revision(parent_id):
                if parent_id == self.branch.last_revision():
                    warning("parent is missing %r", parent_id)
                    raise HistoryMissing(self.branch, 'revision', parent_id)
                else:
                    mutter("commit will ghost revision %r", parent_id)
            
    def _make_revision(self):
        """Record a new revision object for this commit."""
        rev = Revision(timestamp=self.timestamp,
                       timezone=self.timezone,
                       committer=self.committer,
                       message=self.message,
                       inventory_sha1=self.inv_sha1,
                       revision_id=self.rev_id,
                       properties=self.revprops)
        rev.parent_ids = self.parents
        self.branch.repository.add_revision(self.rev_id, rev, self.new_inv, self.config)

    def _remove_deleted(self):
        """Remove deleted files from the working inventories.

        This is done prior to taking the working inventory as the
        basis for the new committed inventory.

        This returns true if any files
        *that existed in the basis inventory* were deleted.
        Files that were added and deleted
        in the working copy don't matter.
        """
        specific = self.specific_files
        deleted_ids = []
        for path, ie in self.work_inv.iter_entries():
            if specific and not is_inside_any(specific, path):
                continue
            if not self.work_tree.has_filename(path):
                self.reporter.missing(path)
                deleted_ids.append((path, ie.file_id))
        if deleted_ids:
            deleted_ids.sort(reverse=True)
            for path, file_id in deleted_ids:
                del self.work_inv[file_id]
            self.work_tree._write_inventory(self.work_inv)

    def _store_snapshot(self):
        """Pass over inventory and record a snapshot.

        Entries get a new revision when they are modified in 
        any way, which includes a merge with a new set of
        parents that have the same entry. 
        """
        # XXX: Need to think more here about when the user has
        # made a specific decision on a particular value -- c.f.
        # mark-merge.  
        for path, ie in self.new_inv.iter_entries():
            previous_entries = ie.find_previous_heads(
                self.parent_invs, 
                self.weave_store.get_weave_prelude_or_empty(ie.file_id,
                    self.branch.get_transaction()))
            if ie.revision is None:
                change = ie.snapshot(self.rev_id, path, previous_entries,
                                     self.work_tree, self.weave_store,
                                     self.branch.get_transaction())
            else:
                change = "unchanged"
            self.reporter.snapshot_change(change, path)

    def _populate_new_inv(self):
        """Build revision inventory.

        This creates a new empty inventory. Depending on
        which files are selected for commit, and what is present in the
        current tree, the new inventory is populated. inventory entries 
        which are candidates for modification have their revision set to
        None; inventory entries that are carried over untouched have their
        revision set to their prior value.
        """
        mutter("Selecting files for commit with filter %s", self.specific_files)
        self.new_inv = Inventory()
        for path, new_ie in self.work_inv.iter_entries():
            file_id = new_ie.file_id
            mutter('check %s {%s}', path, new_ie.file_id)
            if self.specific_files:
                if not is_inside_any(self.specific_files, path):
                    mutter('%s not selected for commit', path)
                    self._carry_entry(file_id)
                    continue
                else:
                    # this is selected, ensure its parents are too.
                    parent_id = new_ie.parent_id
                    while parent_id != ROOT_ID:
                        if not self.new_inv.has_id(parent_id):
                            ie = self._select_entry(self.work_inv[parent_id])
                            mutter('%s selected for commit because of %s',
                                   self.new_inv.id2path(parent_id), path)

                        ie = self.new_inv[parent_id]
                        if ie.revision is not None:
                            ie.revision = None
                            mutter('%s selected for commit because of %s',
                                   self.new_inv.id2path(parent_id), path)
                        parent_id = ie.parent_id
            mutter('%s selected for commit', path)
            self._select_entry(new_ie)

    def _select_entry(self, new_ie):
        """Make new_ie be considered for committing."""
        ie = new_ie.copy()
        ie.revision = None
        self.new_inv.add(ie)
        return ie

    def _carry_entry(self, file_id):
        """Carry the file unchanged from the basis revision."""
        if self.basis_inv.has_id(file_id):
            self.new_inv.add(self.basis_inv[file_id].copy())

    def _report_deletes(self):
        for file_id in self.basis_inv:
            if file_id not in self.new_inv:
                self.reporter.deleted(self.basis_inv.id2path(file_id))

def _gen_revision_id(config, when):
    """Return new revision-id."""
    s = '%s-%s-' % (config.user_email(), compact_date(when))
    s += hexlify(rand_bytes(8))
    return s<|MERGE_RESOLUTION|>--- conflicted
+++ resolved
@@ -85,11 +85,6 @@
                            ConflictsInTree,
                            StrictCommitFailed
                            )
-<<<<<<< HEAD
-=======
-import bzrlib.errors as errors
-import bzrlib.gpg as gpg
->>>>>>> cd9d65b2
 from bzrlib.revision import Revision
 from bzrlib.testament import Testament
 from bzrlib.trace import mutter, note, warning
@@ -214,7 +209,6 @@
         """
         mutter('preparing to commit')
 
-<<<<<<< HEAD
         if deprecated_passed(branch):
             warn("Commit.commit (branch, ...): The branch parameter is "
                  "deprecated as of bzr 0.8. Please use working_tree= instead.",
@@ -230,65 +224,60 @@
             raise BzrError("The message keyword parameter is required for commit().")
 
         self.weave_store = self.branch.repository.weave_store
-=======
-        self.branch = branch
         self.bound_branch = None
         self.master_branch = None
-        self.weave_store = branch.weave_store
->>>>>>> cd9d65b2
         self.rev_id = rev_id
         self.specific_files = specific_files
         self.allow_pointless = allow_pointless
         self.revprops = {'branch-nick': self.branch.nick}
         if revprops:
             self.revprops.update(revprops)
-<<<<<<< HEAD
-
-        # check for out of date working trees
-        if self.work_tree.last_revision() != self.branch.last_revision():
-            raise errors.OutOfDateTree(self.work_tree)
-=======
-        self.work_tree = branch.working_tree()
->>>>>>> cd9d65b2
-
-        if strict:
-            # raise an exception as soon as we find a single unknown.
-            for unknown in self.work_tree.unknowns():
-                raise StrictCommitFailed()
-
-        if timestamp is None:
-            self.timestamp = time.time()
-        else:
-            self.timestamp = long(timestamp)
-            
-        if self.config is None:
-            self.config = bzrlib.config.BranchConfig(self.branch)
-
-        if rev_id is None:
-            self.rev_id = _gen_revision_id(self.config, self.timestamp)
-        else:
-            self.rev_id = rev_id
-
-        if committer is None:
-            self.committer = self.config.username()
-        else:
-            assert isinstance(committer, basestring), type(committer)
-            self.committer = committer
-
-        if timezone is None:
-            self.timezone = local_time_offset()
-        else:
-            self.timezone = int(timezone)
-
-        if isinstance(message, str):
-            message = message.decode(bzrlib.user_encoding)
-        assert isinstance(message, unicode), type(message)
-        self.message = message
-        self._escape_commit_message()
-
-        self.branch.lock_write()
+
+        self.work_tree.lock_write()
         try:
+            # setup the bound branch variables as needed.
             self._check_bound_branch()
+
+            # check for out of date working trees
+            # if we are bound, then self.branch is the master branch and this
+            # test is thus all we need.
+            if self.work_tree.last_revision() != self.branch.last_revision():
+                raise errors.OutOfDateTree(self.work_tree)
+    
+            if strict:
+                # raise an exception as soon as we find a single unknown.
+                for unknown in self.work_tree.unknowns():
+                    raise StrictCommitFailed()
+    
+            if timestamp is None:
+                self.timestamp = time.time()
+            else:
+                self.timestamp = long(timestamp)
+                
+            if self.config is None:
+                self.config = bzrlib.config.BranchConfig(self.branch)
+    
+            if rev_id is None:
+                self.rev_id = _gen_revision_id(self.config, self.timestamp)
+            else:
+                self.rev_id = rev_id
+    
+            if committer is None:
+                self.committer = self.config.username()
+            else:
+                assert isinstance(committer, basestring), type(committer)
+                self.committer = committer
+    
+            if timezone is None:
+                self.timezone = local_time_offset()
+            else:
+                self.timezone = int(timezone)
+    
+            if isinstance(message, str):
+                message = message.decode(bzrlib.user_encoding)
+            assert isinstance(message, unicode), type(message)
+            self.message = message
+            self._escape_commit_message()
 
             self.work_inv = self.work_tree.inventory
             self.basis_tree = self.work_tree.basis_tree()
@@ -318,17 +307,22 @@
                 self.present_parents
                 )
             self._make_revision()
+            # revision is in the master branch now.
+            
+            self.branch.append_revision(self.rev_id)
+            # now its in the master branch history.
+
+            self._update_bound_branch()
+            # now the local branch is up to date
+
             self.work_tree.set_pending_merges([])
-            self.branch.append_revision(self.rev_id)
-<<<<<<< HEAD
             if len(self.parents):
                 precursor = self.parents[0]
             else:
                 precursor = None
             self.work_tree.set_last_revision(self.rev_id, precursor)
-=======
-            self._update_bound_branch()
->>>>>>> cd9d65b2
+            # now the work tree is up to date with the branch
+            
             self.reporter.completed(self.branch.revno()+1, self.rev_id)
             if self.config.post_commit() is not None:
                 hooks = self.config.post_commit().split(' ')
@@ -340,10 +334,8 @@
                                    'rev_id':self.rev_id})
         finally:
             self._cleanup_bound_branch()
-            self.branch.unlock()
-
-<<<<<<< HEAD
-=======
+            self.work_tree.unlock()
+
     def _check_bound_branch(self):
         """Check to see if the local branch is bound.
 
@@ -381,14 +373,14 @@
         self.bound_branch = self.branch
         self.master_branch.lock_write()
         self.branch = self.master_branch
-
+        
         # Check to see if we have any pending merges. If we do
         # those need to be pushed into the master branch
         pending_merges = self.work_tree.pending_merges()
         if pending_merges:
-            from bzrlib.fetch import fetch
             for revision_id in pending_merges:
-                fetch(self.master_branch, self.bound_branch, revision_id)
+                self.master_branch.repository.fetch(self.bound_branch.repository,
+                                                    revision_id=revision_id)
 
     def _cleanup_bound_branch(self):
         """Executed at the end of a try/finally to cleanup a bound branch.
@@ -405,30 +397,19 @@
     def _update_bound_branch(self):
         """Update the local bound branch, after commit.
 
-        This only runs if the commit to the remote branch succeeds.
+        This only runs if the commit to the master branch succeeds.
         """
         if not self.bound_branch:
             return
         # We always want the local branch to look like the remote one
         # TODO: jam 20051231 We might want overwrite=True here, but
-        #       the local branch should be a child of master anyway
+        #       the local branch should be a prefix of master anyway
         self.bound_branch.pull(self.master_branch)
 
         # TODO: jam 20051231 At this point we probably 
         #       want to merge any changes into master branch's
         #       working tree.
         
-
-    def _record_inventory(self):
-        """Store the inventory for the new revision."""
-        inv_text = serializer_v5.write_inventory_to_string(self.new_inv)
-        self.inv_sha1 = sha_string(inv_text)
-        s = self.branch.control_weaves
-        s.add_text('inventory', self.rev_id,
-                   split_lines(inv_text), self.present_parents,
-                   self.branch.get_transaction())
-
->>>>>>> cd9d65b2
     def _escape_commit_message(self):
         """Replace xml-incompatible control characters."""
         # Python strings can include characters that can't be
