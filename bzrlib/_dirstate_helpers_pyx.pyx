# Copyright (C) 2007-2010 Canonical Ltd
#
# This program is free software; you can redistribute it and/or modify
# it under the terms of the GNU General Public License as published by
# the Free Software Foundation; either version 2 of the License, or
# (at your option) any later version.
#
# This program is distributed in the hope that it will be useful,
# but WITHOUT ANY WARRANTY; without even the implied warranty of
# MERCHANTABILITY or FITNESS FOR A PARTICULAR PURPOSE.  See the
# GNU General Public License for more details.
#
# You should have received a copy of the GNU General Public License
# along with this program; if not, write to the Free Software
# Foundation, Inc., 51 Franklin Street, Fifth Floor, Boston, MA 02110-1301 USA

"""Helper functions for DirState.

This is the python implementation for DirState functions.
"""

import binascii
import bisect
import errno
import os
import stat
import sys

from bzrlib import cache_utf8, errors, osutils
from bzrlib.dirstate import DirState
from bzrlib.osutils import parent_directories, pathjoin, splitpath


# This is the Windows equivalent of ENOTDIR
# It is defined in pywin32.winerror, but we don't want a strong dependency for
# just an error code.
# XXX: Perhaps we could get it from a windows header ?
cdef int ERROR_PATH_NOT_FOUND
ERROR_PATH_NOT_FOUND = 3
cdef int ERROR_DIRECTORY
ERROR_DIRECTORY = 267

#python2.4 support, and other platform-dependent includes
cdef extern from "python-compat.h":
    unsigned long htonl(unsigned long)

# Give Pyrex some function definitions for it to understand.
# All of these are just hints to Pyrex, so that it can try to convert python
# objects into similar C objects. (such as PyInt => int).
# In anything defined 'cdef extern from XXX' the real C header will be
# imported, and the real definition will be used from there. So these are just
# hints, and do not need to match exactly to the C definitions.

cdef extern from *:
    ctypedef unsigned long size_t

cdef extern from "_dirstate_helpers_pyx.h":
    ctypedef int intptr_t



cdef extern from "stdlib.h":
    unsigned long int strtoul(char *nptr, char **endptr, int base)


cdef extern from 'sys/stat.h':
    int S_ISDIR(int mode)
    int S_ISREG(int mode)
    # On win32, this actually comes from "python-compat.h"
    int S_ISLNK(int mode)
    int S_IXUSR

# These functions allow us access to a bit of the 'bare metal' of python
# objects, rather than going through the object abstraction. (For example,
# PyList_Append, rather than getting the 'append' attribute of the object, and
# creating a tuple, and then using PyCallObject).
# Functions that return (or take) a void* are meant to grab a C PyObject*. This
# differs from the Pyrex 'object'. If you declare a variable as 'object' Pyrex
# will automatically Py_INCREF and Py_DECREF when appropriate. But for some
# inner loops, we don't need to do that at all, as the reference only lasts for
# a very short time.
# Note that the C API GetItem calls borrow references, so pyrex does the wrong
# thing if you declare e.g. object PyList_GetItem(object lst, int index) - you
# need to manually Py_INCREF yourself.
cdef extern from "Python.h":
    ctypedef int Py_ssize_t
    ctypedef struct PyObject:
        pass
    int PyList_Append(object lst, object item) except -1
    void *PyList_GetItem_object_void "PyList_GET_ITEM" (object lst, int index)
    void *PyList_GetItem_void_void "PyList_GET_ITEM" (void * lst, int index)
    object PyList_GET_ITEM(object lst, Py_ssize_t index)
    int PyList_CheckExact(object)
    Py_ssize_t PyList_GET_SIZE (object p)

    void *PyTuple_GetItem_void_void "PyTuple_GET_ITEM" (void* tpl, int index)
    object PyTuple_GetItem_void_object "PyTuple_GET_ITEM" (void* tpl, int index)
    object PyTuple_GET_ITEM(object tpl, Py_ssize_t index)


    char *PyString_AsString(object p)
    char *PyString_AsString_obj "PyString_AsString" (PyObject *string)
    char *PyString_AS_STRING_void "PyString_AS_STRING" (void *p)
    int PyString_AsStringAndSize(object str, char **buffer, Py_ssize_t *length) except -1
    object PyString_FromString(char *)
    object PyString_FromStringAndSize(char *, Py_ssize_t)
    int PyString_Size(object p)
    int PyString_GET_SIZE_void "PyString_GET_SIZE" (void *p)
    int PyString_CheckExact(object p)
    void Py_INCREF(object o)
    void Py_DECREF(object o)


cdef extern from "string.h":
    int strncmp(char *s1, char *s2, int len)
    void *memchr(void *s, int c, size_t len)
    int memcmp(void *b1, void *b2, size_t len)
    # ??? memrchr is a GNU extension :(
    # void *memrchr(void *s, int c, size_t len)

# cimport all of the definitions we will need to access
from _static_tuple_c cimport import_static_tuple_c, StaticTuple, \
    StaticTuple_New, StaticTuple_SET_ITEM

import_static_tuple_c()

cdef void* _my_memrchr(void *s, int c, size_t n): # cannot_raise
    # memrchr seems to be a GNU extension, so we have to implement it ourselves
    cdef char *pos
    cdef char *start

    start = <char*>s
    pos = start + n - 1
    while pos >= start:
        if pos[0] == c:
            return <void*>pos
        pos = pos - 1
    return NULL


def _py_memrchr(s, c):
    """Just to expose _my_memrchr for testing.

    :param s: The Python string to search
    :param c: The character to search for
    :return: The offset to the last instance of 'c' in s
    """
    cdef void *_s
    cdef void *found
    cdef int length
    cdef char *_c

    _s = PyString_AsString(s)
    length = PyString_Size(s)

    _c = PyString_AsString(c)
    assert PyString_Size(c) == 1,\
        'Must be a single character string, not %s' % (c,)
    found = _my_memrchr(_s, _c[0], length)
    if found == NULL:
        return None
    return <char*>found - <char*>_s


cdef object safe_string_from_size(char *s, Py_ssize_t size):
    if size < 0:
        raise AssertionError(
            'tried to create a string with an invalid size: %d'
            % (size))
    return PyString_FromStringAndSize(s, size)


cdef int _is_aligned(void *ptr): # cannot_raise
    """Is this pointer aligned to an integer size offset?

    :return: 1 if this pointer is aligned, 0 otherwise.
    """
    return ((<intptr_t>ptr) & ((sizeof(int))-1)) == 0


cdef int _cmp_by_dirs(char *path1, int size1, char *path2, int size2): # cannot_raise
    cdef unsigned char *cur1
    cdef unsigned char *cur2
    cdef unsigned char *end1
    cdef unsigned char *end2
    cdef int *cur_int1
    cdef int *cur_int2
    cdef int *end_int1
    cdef int *end_int2

    if path1 == path2 and size1 == size2:
        return 0

    end1 = <unsigned char*>path1+size1
    end2 = <unsigned char*>path2+size2

    # Use 32-bit comparisons for the matching portion of the string.
    # Almost all CPU's are faster at loading and comparing 32-bit integers,
    # than they are at 8-bit integers.
    # 99% of the time, these will be aligned, but in case they aren't just skip
    # this loop
    if _is_aligned(path1) and _is_aligned(path2):
        cur_int1 = <int*>path1
        cur_int2 = <int*>path2
        end_int1 = <int*>(path1 + size1 - (size1 % sizeof(int)))
        end_int2 = <int*>(path2 + size2 - (size2 % sizeof(int)))

        while cur_int1 < end_int1 and cur_int2 < end_int2:
            if cur_int1[0] != cur_int2[0]:
                break
            cur_int1 = cur_int1 + 1
            cur_int2 = cur_int2 + 1

        cur1 = <unsigned char*>cur_int1
        cur2 = <unsigned char*>cur_int2
    else:
        cur1 = <unsigned char*>path1
        cur2 = <unsigned char*>path2

    while cur1 < end1 and cur2 < end2:
        if cur1[0] == cur2[0]:
            # This character matches, just go to the next one
            cur1 = cur1 + 1
            cur2 = cur2 + 1
            continue
        # The current characters do not match
        if cur1[0] == c'/':
            return -1 # Reached the end of path1 segment first
        elif cur2[0] == c'/':
            return 1 # Reached the end of path2 segment first
        elif cur1[0] < cur2[0]:
            return -1
        else:
            return 1

    # We reached the end of at least one of the strings
    if cur1 < end1:
        return 1 # Not at the end of cur1, must be at the end of cur2
    if cur2 < end2:
        return -1 # At the end of cur1, but not at cur2
    # We reached the end of both strings
    return 0


def cmp_by_dirs(path1, path2):
    """Compare two paths directory by directory.

    This is equivalent to doing::

       cmp(path1.split('/'), path2.split('/'))

    The idea is that you should compare path components separately. This
    differs from plain ``cmp(path1, path2)`` for paths like ``'a-b'`` and
    ``a/b``. "a-b" comes after "a" but would come before "a/b" lexically.

    :param path1: first path
    :param path2: second path
    :return: negative number if ``path1`` comes first,
        0 if paths are equal,
        and positive number if ``path2`` sorts first
    """
    if not PyString_CheckExact(path1):
        raise TypeError("'path1' must be a plain string, not %s: %r"
                        % (type(path1), path1))
    if not PyString_CheckExact(path2):
        raise TypeError("'path2' must be a plain string, not %s: %r"
                        % (type(path2), path2))
    return _cmp_by_dirs(PyString_AsString(path1),
                        PyString_Size(path1),
                        PyString_AsString(path2),
                        PyString_Size(path2))


def _cmp_path_by_dirblock(path1, path2):
    """Compare two paths based on what directory they are in.

    This generates a sort order, such that all children of a directory are
    sorted together, and grandchildren are in the same order as the
    children appear. But all grandchildren come after all children.

    In other words, all entries in a directory are sorted together, and
    directorys are sorted in cmp_by_dirs order.

    :param path1: first path
    :param path2: the second path
    :return: negative number if ``path1`` comes first,
        0 if paths are equal
        and a positive number if ``path2`` sorts first
    """
    if not PyString_CheckExact(path1):
        raise TypeError("'path1' must be a plain string, not %s: %r"
                        % (type(path1), path1))
    if not PyString_CheckExact(path2):
        raise TypeError("'path2' must be a plain string, not %s: %r"
                        % (type(path2), path2))
    return _cmp_path_by_dirblock_intern(PyString_AsString(path1),
                                        PyString_Size(path1),
                                        PyString_AsString(path2),
                                        PyString_Size(path2))


cdef int _cmp_path_by_dirblock_intern(char *path1, int path1_len,
                                      char *path2, int path2_len): # cannot_raise
    """Compare two paths by what directory they are in.

    see ``_cmp_path_by_dirblock`` for details.
    """
    cdef char *dirname1
    cdef int dirname1_len
    cdef char *dirname2
    cdef int dirname2_len
    cdef char *basename1
    cdef int basename1_len
    cdef char *basename2
    cdef int basename2_len
    cdef int cur_len
    cdef int cmp_val

    if path1_len == 0 and path2_len == 0:
        return 0

    if path1 == path2 and path1_len == path2_len:
        return 0

    if path1_len == 0:
        return -1

    if path2_len == 0:
        return 1

    basename1 = <char*>_my_memrchr(path1, c'/', path1_len)

    if basename1 == NULL:
        basename1 = path1
        basename1_len = path1_len
        dirname1 = ''
        dirname1_len = 0
    else:
        dirname1 = path1
        dirname1_len = basename1 - path1
        basename1 = basename1 + 1
        basename1_len = path1_len - dirname1_len - 1

    basename2 = <char*>_my_memrchr(path2, c'/', path2_len)

    if basename2 == NULL:
        basename2 = path2
        basename2_len = path2_len
        dirname2 = ''
        dirname2_len = 0
    else:
        dirname2 = path2
        dirname2_len = basename2 - path2
        basename2 = basename2 + 1
        basename2_len = path2_len - dirname2_len - 1

    cmp_val = _cmp_by_dirs(dirname1, dirname1_len,
                           dirname2, dirname2_len)
    if cmp_val != 0:
        return cmp_val

    cur_len = basename1_len
    if basename2_len < basename1_len:
        cur_len = basename2_len

    cmp_val = memcmp(basename1, basename2, cur_len)
    if cmp_val != 0:
        return cmp_val
    if basename1_len == basename2_len:
        return 0
    if basename1_len < basename2_len:
        return -1
    return 1


def _bisect_path_left(paths, path):
    """Return the index where to insert path into paths.

    This uses a path-wise comparison so we get::
        a
        a-b
        a=b
        a/b
    Rather than::
        a
        a-b
        a/b
        a=b
    :param paths: A list of paths to search through
    :param path: A single path to insert
    :return: An offset where 'path' can be inserted.
    :seealso: bisect.bisect_left
    """
    cdef int _lo
    cdef int _hi
    cdef int _mid
    cdef char *path_cstr
    cdef int path_size
    cdef char *cur_cstr
    cdef int cur_size
    cdef void *cur

    if not PyList_CheckExact(paths):
        raise TypeError("you must pass a python list for 'paths' not: %s %r"
                        % (type(paths), paths))
    if not PyString_CheckExact(path):
        raise TypeError("you must pass a string for 'path' not: %s %r"
                        % (type(path), path))

    _hi = len(paths)
    _lo = 0

    path_cstr = PyString_AsString(path)
    path_size = PyString_Size(path)

    while _lo < _hi:
        _mid = (_lo + _hi) / 2
        cur = PyList_GetItem_object_void(paths, _mid)
        cur_cstr = PyString_AS_STRING_void(cur)
        cur_size = PyString_GET_SIZE_void(cur)
        if _cmp_path_by_dirblock_intern(cur_cstr, cur_size,
                                        path_cstr, path_size) < 0:
            _lo = _mid + 1
        else:
            _hi = _mid
    return _lo


def _bisect_path_right(paths, path):
    """Return the index where to insert path into paths.

    This uses a path-wise comparison so we get::
        a
        a-b
        a=b
        a/b
    Rather than::
        a
        a-b
        a/b
        a=b
    :param paths: A list of paths to search through
    :param path: A single path to insert
    :return: An offset where 'path' can be inserted.
    :seealso: bisect.bisect_right
    """
    cdef int _lo
    cdef int _hi
    cdef int _mid
    cdef char *path_cstr
    cdef int path_size
    cdef char *cur_cstr
    cdef int cur_size
    cdef void *cur

    if not PyList_CheckExact(paths):
        raise TypeError("you must pass a python list for 'paths' not: %s %r"
                        % (type(paths), paths))
    if not PyString_CheckExact(path):
        raise TypeError("you must pass a string for 'path' not: %s %r"
                        % (type(path), path))

    _hi = len(paths)
    _lo = 0

    path_cstr = PyString_AsString(path)
    path_size = PyString_Size(path)

    while _lo < _hi:
        _mid = (_lo + _hi) / 2
        cur = PyList_GetItem_object_void(paths, _mid)
        cur_cstr = PyString_AS_STRING_void(cur)
        cur_size = PyString_GET_SIZE_void(cur)
        if _cmp_path_by_dirblock_intern(path_cstr, path_size,
                                        cur_cstr, cur_size) < 0:
            _hi = _mid
        else:
            _lo = _mid + 1
    return _lo


def bisect_dirblock(dirblocks, dirname, lo=0, hi=None, cache=None):
    """Return the index where to insert dirname into the dirblocks.

    The return value idx is such that all directories blocks in dirblock[:idx]
    have names < dirname, and all blocks in dirblock[idx:] have names >=
    dirname.

    Optional args lo (default 0) and hi (default len(dirblocks)) bound the
    slice of a to be searched.
    """
    cdef int _lo
    cdef int _hi
    cdef int _mid
    cdef char *dirname_cstr
    cdef int dirname_size
    cdef char *cur_cstr
    cdef int cur_size
    cdef void *cur

    if not PyList_CheckExact(dirblocks):
        raise TypeError("you must pass a python list for 'dirblocks' not: %s %r"
                        % (type(dirblocks), dirblocks))
    if not PyString_CheckExact(dirname):
        raise TypeError("you must pass a string for dirname not: %s %r"
                        % (type(dirname), dirname))
    if hi is None:
        _hi = len(dirblocks)
    else:
        _hi = hi

    _lo = lo
    dirname_cstr = PyString_AsString(dirname)
    dirname_size = PyString_Size(dirname)

    while _lo < _hi:
        _mid = (_lo + _hi) / 2
        # Grab the dirname for the current dirblock
        # cur = dirblocks[_mid][0]
        cur = PyTuple_GetItem_void_void(
                PyList_GetItem_object_void(dirblocks, _mid), 0)
        cur_cstr = PyString_AS_STRING_void(cur)
        cur_size = PyString_GET_SIZE_void(cur)
        if _cmp_by_dirs(cur_cstr, cur_size, dirname_cstr, dirname_size) < 0:
            _lo = _mid + 1
        else:
            _hi = _mid
    return _lo


cdef class Reader:
    """Maintain the current location, and return fields as you parse them."""

    cdef object state # The DirState object
    cdef object text # The overall string object
    cdef char *text_cstr # Pointer to the beginning of text
    cdef int text_size # Length of text

    cdef char *end_cstr # End of text
    cdef char *cur_cstr # Pointer to the current record
    cdef char *next # Pointer to the end of this record

    def __init__(self, text, state):
        self.state = state
        self.text = text
        self.text_cstr = PyString_AsString(text)
        self.text_size = PyString_Size(text)
        self.end_cstr = self.text_cstr + self.text_size
        self.cur_cstr = self.text_cstr

    cdef char *get_next(self, int *size) except NULL:
        """Return a pointer to the start of the next field."""
        cdef char *next
        cdef Py_ssize_t extra_len

        if self.cur_cstr == NULL:
            raise AssertionError('get_next() called when cur_str is NULL')
        elif self.cur_cstr >= self.end_cstr:
            raise AssertionError('get_next() called when there are no chars'
                                 ' left')
        next = self.cur_cstr
        self.cur_cstr = <char*>memchr(next, c'\0', self.end_cstr - next)
        if self.cur_cstr == NULL:
            extra_len = self.end_cstr - next
            raise errors.DirstateCorrupt(self.state,
                'failed to find trailing NULL (\\0).'
                ' Trailing garbage: %r'
                % safe_string_from_size(next, extra_len))
        size[0] = self.cur_cstr - next
        self.cur_cstr = self.cur_cstr + 1
        return next

    cdef object get_next_str(self):
        """Get the next field as a Python string."""
        cdef int size
        cdef char *next
        next = self.get_next(&size)
        return safe_string_from_size(next, size)

    cdef int _init(self) except -1:
        """Get the pointer ready.

        This assumes that the dirstate header has already been read, and we
        already have the dirblock string loaded into memory.
        This just initializes our memory pointers, etc for parsing of the
        dirblock string.
        """
        cdef char *first
        cdef int size
        # The first field should be an empty string left over from the Header
        first = self.get_next(&size)
        if first[0] != c'\0' and size == 0:
            raise AssertionError('First character should be null not: %s'
                                 % (first,))
        return 0

    cdef object _get_entry(self, int num_trees, void **p_current_dirname,
                           int *new_block):
        """Extract the next entry.

        This parses the next entry based on the current location in
        ``self.cur_cstr``.
        Each entry can be considered a "row" in the total table. And each row
        has a fixed number of columns. It is generally broken up into "key"
        columns, then "current" columns, and then "parent" columns.

        :param num_trees: How many parent trees need to be parsed
        :param p_current_dirname: A pointer to the current PyString
            representing the directory name.
            We pass this in as a void * so that pyrex doesn't have to
            increment/decrement the PyObject reference counter for each
            _get_entry call.
            We use a pointer so that _get_entry can update it with the new
            value.
        :param new_block: This is to let the caller know that it needs to
            create a new directory block to store the next entry.
        """
        cdef StaticTuple path_name_file_id_key
        cdef StaticTuple tmp
        cdef char *entry_size_cstr
        cdef unsigned long int entry_size
        cdef char* executable_cstr
        cdef int is_executable
        cdef char* dirname_cstr
        cdef char* trailing
        cdef int cur_size
        cdef int i
        cdef object minikind
        cdef object fingerprint
        cdef object info

        # Read the 'key' information (dirname, name, file_id)
        dirname_cstr = self.get_next(&cur_size)
        # Check to see if we have started a new directory block.
        # If so, then we need to create a new dirname PyString, so that it can
        # be used in all of the tuples. This saves time and memory, by re-using
        # the same object repeatedly.

        # Do the cheap 'length of string' check first. If the string is a
        # different length, then we *have* to be a different directory.
        if (cur_size != PyString_GET_SIZE_void(p_current_dirname[0])
            or strncmp(dirname_cstr,
                       # Extract the char* from our current dirname string.  We
                       # know it is a PyString, so we can use
                       # PyString_AS_STRING, we use the _void version because
                       # we are tricking Pyrex by using a void* rather than an
                       # <object>
                       PyString_AS_STRING_void(p_current_dirname[0]),
                       cur_size+1) != 0):
            dirname = safe_string_from_size(dirname_cstr, cur_size)
            p_current_dirname[0] = <void*>dirname
            new_block[0] = 1
        else:
            new_block[0] = 0

        # Build up the key that will be used.
        # By using <object>(void *) Pyrex will automatically handle the
        # Py_INCREF that we need.
        cur_dirname = <object>p_current_dirname[0]
        # Use StaticTuple_New to pre-allocate, rather than creating a regular
        # tuple and passing it to the StaticTuple constructor.
        # path_name_file_id_key = StaticTuple(<object>p_current_dirname[0],
        #                          self.get_next_str(),
        #                          self.get_next_str(),
        #                         )
        tmp = StaticTuple_New(3)
        Py_INCREF(cur_dirname); StaticTuple_SET_ITEM(tmp, 0, cur_dirname)
        cur_basename = self.get_next_str()
        cur_file_id = self.get_next_str()
        Py_INCREF(cur_basename); StaticTuple_SET_ITEM(tmp, 1, cur_basename)
        Py_INCREF(cur_file_id); StaticTuple_SET_ITEM(tmp, 2, cur_file_id)
        path_name_file_id_key = tmp

        # Parse all of the per-tree information. current has the information in
        # the same location as parent trees. The only difference is that 'info'
        # is a 'packed_stat' for current, while it is a 'revision_id' for
        # parent trees.
        # minikind, fingerprint, and info will be returned as regular python
        # strings
        # entry_size and is_executable will be parsed into a python Long and
        # python Boolean, respectively.
        # TODO: jam 20070718 Consider changin the entry_size conversion to
        #       prefer python Int when possible. They are generally faster to
        #       work with, and it will be rare that we have a file >2GB.
        #       Especially since this code is pretty much fixed at a max of
        #       4GB.
        trees = []
        for i from 0 <= i < num_trees:
            minikind = self.get_next_str()
            fingerprint = self.get_next_str()
            entry_size_cstr = self.get_next(&cur_size)
            entry_size = strtoul(entry_size_cstr, NULL, 10)
            executable_cstr = self.get_next(&cur_size)
            is_executable = (executable_cstr[0] == c'y')
            info = self.get_next_str()
            # TODO: If we want to use StaticTuple_New here we need to be pretty
            #       careful. We are relying on a bit of Pyrex
            #       automatic-conversion from 'int' to PyInt, and that doesn't
            #       play well with the StaticTuple_SET_ITEM macro.
            #       Timing doesn't (yet) show a worthwile improvement in speed
            #       versus complexity and maintainability.
            # tmp = StaticTuple_New(5)
            # Py_INCREF(minikind); StaticTuple_SET_ITEM(tmp, 0, minikind)
            # Py_INCREF(fingerprint); StaticTuple_SET_ITEM(tmp, 1, fingerprint)
            # Py_INCREF(entry_size); StaticTuple_SET_ITEM(tmp, 2, entry_size)
            # Py_INCREF(is_executable); StaticTuple_SET_ITEM(tmp, 3, is_executable)
            # Py_INCREF(info); StaticTuple_SET_ITEM(tmp, 4, info)
            # PyList_Append(trees, tmp)
            PyList_Append(trees, StaticTuple(
                minikind,     # minikind
                fingerprint,  # fingerprint
                entry_size,   # size
                is_executable,# executable
                info,         # packed_stat or revision_id
            ))

        # The returned tuple is (key, [trees])
        ret = (path_name_file_id_key, trees)
        # Ignore the trailing newline, but assert that it does exist, this
        # ensures that we always finish parsing a line on an end-of-entry
        # marker.
        trailing = self.get_next(&cur_size)
        if cur_size != 1 or trailing[0] != c'\n':
            raise errors.DirstateCorrupt(self.state,
                'Bad parse, we expected to end on \\n, not: %d %s: %s'
                % (cur_size, safe_string_from_size(trailing, cur_size),
                   ret))
        return ret

    def _parse_dirblocks(self):
        """Parse all dirblocks in the state file."""
        cdef int num_trees
        cdef object current_block
        cdef object entry
        cdef void * current_dirname
        cdef int new_block
        cdef int expected_entry_count
        cdef int entry_count

        num_trees = self.state._num_present_parents() + 1
        expected_entry_count = self.state._num_entries

        # Ignore the first record
        self._init()

        current_block = []
        dirblocks = [('', current_block), ('', [])]
        self.state._dirblocks = dirblocks
        obj = ''
        current_dirname = <void*>obj
        new_block = 0
        entry_count = 0

        # TODO: jam 2007-05-07 Consider pre-allocating some space for the
        #       members, and then growing and shrinking from there. If most
        #       directories have close to 10 entries in them, it would save a
        #       few mallocs if we default our list size to something
        #       reasonable. Or we could malloc it to something large (100 or
        #       so), and then truncate. That would give us a malloc + realloc,
        #       rather than lots of reallocs.
        while self.cur_cstr < self.end_cstr:
            entry = self._get_entry(num_trees, &current_dirname, &new_block)
            if new_block:
                # new block - different dirname
                current_block = []
                PyList_Append(dirblocks,
                              (<object>current_dirname, current_block))
            PyList_Append(current_block, entry)
            entry_count = entry_count + 1
        if entry_count != expected_entry_count:
            raise errors.DirstateCorrupt(self.state,
                    'We read the wrong number of entries.'
                    ' We expected to read %s, but read %s'
                    % (expected_entry_count, entry_count))
        self.state._split_root_dirblock_into_contents()


def _read_dirblocks(state):
    """Read in the dirblocks for the given DirState object.

    This is tightly bound to the DirState internal representation. It should be
    thought of as a member function, which is only separated out so that we can
    re-write it in pyrex.

    :param state: A DirState object.
    :return: None
    :postcondition: The dirblocks will be loaded into the appropriate fields in
        the DirState object.
    """
    state._state_file.seek(state._end_of_header)
    text = state._state_file.read()
    # TODO: check the crc checksums. crc_measured = zlib.crc32(text)

    reader = Reader(text, state)

    reader._parse_dirblocks()
    state._dirblock_state = DirState.IN_MEMORY_UNMODIFIED


cdef int minikind_from_mode(int mode): # cannot_raise
    # in order of frequency:
    if S_ISREG(mode):
        return c"f"
    if S_ISDIR(mode):
        return c"d"
    if S_ISLNK(mode):
        return c"l"
    return 0


_encode = binascii.b2a_base64


from struct import pack
cdef _pack_stat(stat_value):
    """return a string representing the stat value's key fields.

    :param stat_value: A stat oject with st_size, st_mtime, st_ctime, st_dev,
        st_ino and st_mode fields.
    """
    cdef char result[6*4] # 6 long ints
    cdef int *aliased
    aliased = <int *>result
    aliased[0] = htonl(stat_value.st_size)
    aliased[1] = htonl(int(stat_value.st_mtime))
    aliased[2] = htonl(int(stat_value.st_ctime))
    aliased[3] = htonl(stat_value.st_dev)
    aliased[4] = htonl(stat_value.st_ino & 0xFFFFFFFF)
    aliased[5] = htonl(stat_value.st_mode)
    packed = PyString_FromStringAndSize(result, 6*4)
    return _encode(packed)[:-1]


def update_entry(self, entry, abspath, stat_value):
    """Update the entry based on what is actually on disk.

    This function only calculates the sha if it needs to - if the entry is
    uncachable, or clearly different to the first parent's entry, no sha
    is calculated, and None is returned.

    :param entry: This is the dirblock entry for the file in question.
    :param abspath: The path on disk for this file.
    :param stat_value: (optional) if we already have done a stat on the
        file, re-use it.
    :return: None, or The sha1 hexdigest of the file (40 bytes) or link
        target of a symlink.
    """
    return _update_entry(self, entry, abspath, stat_value)


cdef _update_entry(self, entry, abspath, stat_value):
    """Update the entry based on what is actually on disk.

    This function only calculates the sha if it needs to - if the entry is
    uncachable, or clearly different to the first parent's entry, no sha
    is calculated, and None is returned.

    :param self: The dirstate object this is operating on.
    :param entry: This is the dirblock entry for the file in question.
    :param abspath: The path on disk for this file.
    :param stat_value: The stat value done on the path.
    :return: None, or The sha1 hexdigest of the file (40 bytes) or link
        target of a symlink.
    """
    # TODO - require pyrex 0.9.8, then use a pyd file to define access to the
    # _st mode of the compiled stat objects.
    cdef int minikind, saved_minikind
    cdef void * details
    cdef int worth_saving
    minikind = minikind_from_mode(stat_value.st_mode)
    if 0 == minikind:
        return None
    packed_stat = _pack_stat(stat_value)
    details = PyList_GetItem_void_void(PyTuple_GetItem_void_void(<void *>entry, 1), 0)
    saved_minikind = PyString_AsString_obj(<PyObject *>PyTuple_GetItem_void_void(details, 0))[0]
    if minikind == c'd' and saved_minikind == c't':
        minikind = c't'
    saved_link_or_sha1 = PyTuple_GetItem_void_object(details, 1)
    saved_file_size = PyTuple_GetItem_void_object(details, 2)
    saved_executable = PyTuple_GetItem_void_object(details, 3)
    saved_packed_stat = PyTuple_GetItem_void_object(details, 4)
    # Deal with pyrex decrefing the objects
    Py_INCREF(saved_link_or_sha1)
    Py_INCREF(saved_file_size)
    Py_INCREF(saved_executable)
    Py_INCREF(saved_packed_stat)
    #(saved_minikind, saved_link_or_sha1, saved_file_size,
    # saved_executable, saved_packed_stat) = entry[1][0]

    if (minikind == saved_minikind
        and packed_stat == saved_packed_stat):
        # The stat hasn't changed since we saved, so we can re-use the
        # saved sha hash.
        if minikind == c'd':
            return None

        # size should also be in packed_stat
        if saved_file_size == stat_value.st_size:
            return saved_link_or_sha1

    # If we have gotten this far, that means that we need to actually
    # process this entry.
    link_or_sha1 = None
    worth_saving = 1
    if minikind == c'f':
        executable = self._is_executable(stat_value.st_mode,
                                         saved_executable)
        if self._cutoff_time is None:
            self._sha_cutoff_time()
        if (stat_value.st_mtime < self._cutoff_time
            and stat_value.st_ctime < self._cutoff_time
            and len(entry[1]) > 1
            and entry[1][1][0] != 'a'):
                # Could check for size changes for further optimised
                # avoidance of sha1's. However the most prominent case of
                # over-shaing is during initial add, which this catches.
            link_or_sha1 = self._sha1_file(abspath)
            entry[1][0] = ('f', link_or_sha1, stat_value.st_size,
                           executable, packed_stat)
        else:
            # This file is not worth caching the sha1. Either it is too new, or
            # it is newly added. Regardless, the only things we are changing
            # are derived from the stat, and so are not worth caching. So we do
            # *not* set the IN_MEMORY_MODIFIED flag. (But we'll save the
            # updated values if there is *other* data worth saving.)
            entry[1][0] = ('f', '', stat_value.st_size, executable,
                           DirState.NULLSTAT)
            worth_saving = 0
    elif minikind == c'd':
        entry[1][0] = ('d', '', 0, False, packed_stat)
        if saved_minikind != c'd':
            # This changed from something into a directory. Make sure we
            # have a directory block for it. This doesn't happen very
            # often, so this doesn't have to be super fast.
            block_index, entry_index, dir_present, file_present = \
                self._get_block_entry_index(entry[0][0], entry[0][1], 0)
            self._ensure_block(block_index, entry_index,
                               pathjoin(entry[0][0], entry[0][1]))
        else:
            # Any changes are derived trivially from the stat object, not worth
            # re-writing a dirstate for just this
            worth_saving = 0
    elif minikind == c'l':
        link_or_sha1 = self._read_link(abspath, saved_link_or_sha1)
        if self._cutoff_time is None:
            self._sha_cutoff_time()
        if (stat_value.st_mtime < self._cutoff_time
            and stat_value.st_ctime < self._cutoff_time):
            entry[1][0] = ('l', link_or_sha1, stat_value.st_size,
                           False, packed_stat)
        else:
            entry[1][0] = ('l', '', stat_value.st_size,
                           False, DirState.NULLSTAT)
<<<<<<< HEAD
    self._mark_modified([entry])
=======
    if worth_saving:
        self._dirblock_state = DirState.IN_MEMORY_MODIFIED
>>>>>>> a9d23981
    return link_or_sha1


# TODO: Do we want to worry about exceptions here?
cdef char _minikind_from_string(object string) except? -1:
    """Convert a python string to a char."""
    return PyString_AsString(string)[0]


cdef object _kind_absent
cdef object _kind_file
cdef object _kind_directory
cdef object _kind_symlink
cdef object _kind_relocated
cdef object _kind_tree_reference
_kind_absent = "absent"
_kind_file = "file"
_kind_directory = "directory"
_kind_symlink = "symlink"
_kind_relocated = "relocated"
_kind_tree_reference = "tree-reference"


cdef object _minikind_to_kind(char minikind):
    """Create a string kind for minikind."""
    cdef char _minikind[1]
    if minikind == c'f':
        return _kind_file
    elif minikind == c'd':
        return _kind_directory
    elif minikind == c'a':
        return _kind_absent
    elif minikind == c'r':
        return _kind_relocated
    elif minikind == c'l':
        return _kind_symlink
    elif minikind == c't':
        return _kind_tree_reference
    _minikind[0] = minikind
    raise KeyError(PyString_FromStringAndSize(_minikind, 1))


cdef int _versioned_minikind(char minikind): # cannot_raise
    """Return non-zero if minikind is in fltd"""
    return (minikind == c'f' or
            minikind == c'd' or
            minikind == c'l' or
            minikind == c't')


cdef class ProcessEntryC:

    cdef int doing_consistency_expansion
    cdef object old_dirname_to_file_id # dict
    cdef object new_dirname_to_file_id # dict
    cdef object last_source_parent
    cdef object last_target_parent
    cdef int include_unchanged
    cdef int partial
    cdef object use_filesystem_for_exec
    cdef object utf8_decode
    cdef readonly object searched_specific_files
    cdef readonly object searched_exact_paths
    cdef object search_specific_files
    # The parents up to the root of the paths we are searching.
    # After all normal paths are returned, these specific items are returned.
    cdef object search_specific_file_parents
    cdef object state
    # Current iteration variables:
    cdef object current_root
    cdef object current_root_unicode
    cdef object root_entries
    cdef int root_entries_pos, root_entries_len
    cdef object root_abspath
    cdef int source_index, target_index
    cdef int want_unversioned
    cdef object tree
    cdef object dir_iterator
    cdef int block_index
    cdef object current_block
    cdef int current_block_pos
    cdef object current_block_list
    cdef object current_dir_info
    cdef object current_dir_list
    cdef object _pending_consistent_entries # list
    cdef int path_index
    cdef object root_dir_info
    cdef object bisect_left
    cdef object pathjoin
    cdef object fstat
    # A set of the ids we've output when doing partial output.
    cdef object seen_ids
    cdef object sha_file

    def __init__(self, include_unchanged, use_filesystem_for_exec,
        search_specific_files, state, source_index, target_index,
        want_unversioned, tree):
        self.doing_consistency_expansion = 0
        self.old_dirname_to_file_id = {}
        self.new_dirname_to_file_id = {}
        # Are we doing a partial iter_changes?
        self.partial = set(['']).__ne__(search_specific_files)
        # Using a list so that we can access the values and change them in
        # nested scope. Each one is [path, file_id, entry]
        self.last_source_parent = [None, None]
        self.last_target_parent = [None, None]
        if include_unchanged is None:
            self.include_unchanged = False
        else:
            self.include_unchanged = int(include_unchanged)
        self.use_filesystem_for_exec = use_filesystem_for_exec
        self.utf8_decode = cache_utf8._utf8_decode
        # for all search_indexs in each path at or under each element of
        # search_specific_files, if the detail is relocated: add the id, and
        # add the relocated path as one to search if its not searched already.
        # If the detail is not relocated, add the id.
        self.searched_specific_files = set()
        # When we search exact paths without expanding downwards, we record
        # that here.
        self.searched_exact_paths = set()
        self.search_specific_files = search_specific_files
        # The parents up to the root of the paths we are searching.
        # After all normal paths are returned, these specific items are returned.
        self.search_specific_file_parents = set()
        # The ids we've sent out in the delta.
        self.seen_ids = set()
        self.state = state
        self.current_root = None
        self.current_root_unicode = None
        self.root_entries = None
        self.root_entries_pos = 0
        self.root_entries_len = 0
        self.root_abspath = None
        if source_index is None:
            self.source_index = -1
        else:
            self.source_index = source_index
        self.target_index = target_index
        self.want_unversioned = want_unversioned
        self.tree = tree
        self.dir_iterator = None
        self.block_index = -1
        self.current_block = None
        self.current_block_list = None
        self.current_block_pos = -1
        self.current_dir_info = None
        self.current_dir_list = None
        self._pending_consistent_entries = []
        self.path_index = 0
        self.root_dir_info = None
        self.bisect_left = bisect.bisect_left
        self.pathjoin = osutils.pathjoin
        self.fstat = os.fstat
        self.sha_file = osutils.sha_file
        if target_index != 0:
            # A lot of code in here depends on target_index == 0
            raise errors.BzrError('unsupported target index')

    cdef _process_entry(self, entry, path_info):
        """Compare an entry and real disk to generate delta information.

        :param path_info: top_relpath, basename, kind, lstat, abspath for
            the path of entry. If None, then the path is considered absent in 
            the target (Perhaps we should pass in a concrete entry for this ?)
            Basename is returned as a utf8 string because we expect this
            tuple will be ignored, and don't want to take the time to
            decode.
        :return: (iter_changes_result, changed). If the entry has not been
            handled then changed is None. Otherwise it is False if no content
            or metadata changes have occured, and True if any content or
            metadata change has occurred. If self.include_unchanged is True then
            if changed is not None, iter_changes_result will always be a result
            tuple. Otherwise, iter_changes_result is None unless changed is
            True.
        """
        cdef char target_minikind
        cdef char source_minikind
        cdef object file_id
        cdef int content_change
        cdef object details_list
        file_id = None
        details_list = entry[1]
        if -1 == self.source_index:
            source_details = DirState.NULL_PARENT_DETAILS
        else:
            source_details = details_list[self.source_index]
        target_details = details_list[self.target_index]
        target_minikind = _minikind_from_string(target_details[0])
        if path_info is not None and _versioned_minikind(target_minikind):
            if self.target_index != 0:
                raise AssertionError("Unsupported target index %d" %
                                     self.target_index)
            link_or_sha1 = _update_entry(self.state, entry, path_info[4], path_info[3])
            # The entry may have been modified by update_entry
            target_details = details_list[self.target_index]
            target_minikind = _minikind_from_string(target_details[0])
        else:
            link_or_sha1 = None
        # the rest of this function is 0.3 seconds on 50K paths, or
        # 0.000006 seconds per call.
        source_minikind = _minikind_from_string(source_details[0])
        if ((_versioned_minikind(source_minikind) or source_minikind == c'r')
            and _versioned_minikind(target_minikind)):
            # claimed content in both: diff
            #   r    | fdlt   |      | add source to search, add id path move and perform
            #        |        |      | diff check on source-target
            #   r    | fdlt   |  a   | dangling file that was present in the basis.
            #        |        |      | ???
            if source_minikind != c'r':
                old_dirname = entry[0][0]
                old_basename = entry[0][1]
                old_path = path = None
            else:
                # add the source to the search path to find any children it
                # has.  TODO ? : only add if it is a container ?
                if (not self.doing_consistency_expansion and 
                    not osutils.is_inside_any(self.searched_specific_files,
                                             source_details[1])):
                    self.search_specific_files.add(source_details[1])
                    # expanding from a user requested path, parent expansion
                    # for delta consistency happens later.
                # generate the old path; this is needed for stating later
                # as well.
                old_path = source_details[1]
                old_dirname, old_basename = os.path.split(old_path)
                path = self.pathjoin(entry[0][0], entry[0][1])
                old_entry = self.state._get_entry(self.source_index,
                                             path_utf8=old_path)
                # update the source details variable to be the real
                # location.
                if old_entry == (None, None):
                    raise errors.CorruptDirstate(self.state._filename,
                        "entry '%s/%s' is considered renamed from %r"
                        " but source does not exist\n"
                        "entry: %s" % (entry[0][0], entry[0][1], old_path, entry))
                source_details = old_entry[1][self.source_index]
                source_minikind = _minikind_from_string(source_details[0])
            if path_info is None:
                # the file is missing on disk, show as removed.
                content_change = 1
                target_kind = None
                target_exec = False
            else:
                # source and target are both versioned and disk file is present.
                target_kind = path_info[2]
                if target_kind == 'directory':
                    if path is None:
                        old_path = path = self.pathjoin(old_dirname, old_basename)
                    file_id = entry[0][2]
                    self.new_dirname_to_file_id[path] = file_id
                    if source_minikind != c'd':
                        content_change = 1
                    else:
                        # directories have no fingerprint
                        content_change = 0
                    target_exec = False
                elif target_kind == 'file':
                    if source_minikind != c'f':
                        content_change = 1
                    else:
                        # Check the sha. We can't just rely on the size as
                        # content filtering may mean differ sizes actually
                        # map to the same content
                        if link_or_sha1 is None:
                            # Stat cache miss:
                            statvalue, link_or_sha1 = \
                                self.state._sha1_provider.stat_and_sha1(
                                path_info[4])
                            self.state._observed_sha1(entry, link_or_sha1,
                                statvalue)
                        content_change = (link_or_sha1 != source_details[1])
                    # Target details is updated at update_entry time
                    if self.use_filesystem_for_exec:
                        # We don't need S_ISREG here, because we are sure
                        # we are dealing with a file.
                        target_exec = bool(S_IXUSR & path_info[3].st_mode)
                    else:
                        target_exec = target_details[3]
                elif target_kind == 'symlink':
                    if source_minikind != c'l':
                        content_change = 1
                    else:
                        content_change = (link_or_sha1 != source_details[1])
                    target_exec = False
                elif target_kind == 'tree-reference':
                    if source_minikind != c't':
                        content_change = 1
                    else:
                        content_change = 0
                    target_exec = False
                else:
                    if path is None:
                        path = self.pathjoin(old_dirname, old_basename)
                    raise errors.BadFileKindError(path, path_info[2])
            if source_minikind == c'd':
                if path is None:
                    old_path = path = self.pathjoin(old_dirname, old_basename)
                if file_id is None:
                    file_id = entry[0][2]
                self.old_dirname_to_file_id[old_path] = file_id
            # parent id is the entry for the path in the target tree
            if old_basename and old_dirname == self.last_source_parent[0]:
                # use a cached hit for non-root source entries.
                source_parent_id = self.last_source_parent[1]
            else:
                try:
                    source_parent_id = self.old_dirname_to_file_id[old_dirname]
                except KeyError, _:
                    source_parent_entry = self.state._get_entry(self.source_index,
                                                           path_utf8=old_dirname)
                    source_parent_id = source_parent_entry[0][2]
                if source_parent_id == entry[0][2]:
                    # This is the root, so the parent is None
                    source_parent_id = None
                else:
                    self.last_source_parent[0] = old_dirname
                    self.last_source_parent[1] = source_parent_id
            new_dirname = entry[0][0]
            if entry[0][1] and new_dirname == self.last_target_parent[0]:
                # use a cached hit for non-root target entries.
                target_parent_id = self.last_target_parent[1]
            else:
                try:
                    target_parent_id = self.new_dirname_to_file_id[new_dirname]
                except KeyError, _:
                    # TODO: We don't always need to do the lookup, because the
                    #       parent entry will be the same as the source entry.
                    target_parent_entry = self.state._get_entry(self.target_index,
                                                           path_utf8=new_dirname)
                    if target_parent_entry == (None, None):
                        raise AssertionError(
                            "Could not find target parent in wt: %s\nparent of: %s"
                            % (new_dirname, entry))
                    target_parent_id = target_parent_entry[0][2]
                if target_parent_id == entry[0][2]:
                    # This is the root, so the parent is None
                    target_parent_id = None
                else:
                    self.last_target_parent[0] = new_dirname
                    self.last_target_parent[1] = target_parent_id

            source_exec = source_details[3]
            changed = (content_change
                or source_parent_id != target_parent_id
                or old_basename != entry[0][1]
                or source_exec != target_exec
                )
            if not changed and not self.include_unchanged:
                return None, False
            else:
                if old_path is None:
                    path = self.pathjoin(old_dirname, old_basename)
                    old_path = path
                    old_path_u = self.utf8_decode(old_path)[0]
                    path_u = old_path_u
                else:
                    old_path_u = self.utf8_decode(old_path)[0]
                    if old_path == path:
                        path_u = old_path_u
                    else:
                        path_u = self.utf8_decode(path)[0]
                source_kind = _minikind_to_kind(source_minikind)
                return (entry[0][2],
                       (old_path_u, path_u),
                       content_change,
                       (True, True),
                       (source_parent_id, target_parent_id),
                       (self.utf8_decode(old_basename)[0], self.utf8_decode(entry[0][1])[0]),
                       (source_kind, target_kind),
                       (source_exec, target_exec)), changed
        elif source_minikind == c'a' and _versioned_minikind(target_minikind):
            # looks like a new file
            path = self.pathjoin(entry[0][0], entry[0][1])
            # parent id is the entry for the path in the target tree
            # TODO: these are the same for an entire directory: cache em.
            parent_entry = self.state._get_entry(self.target_index,
                                                 path_utf8=entry[0][0])
            if parent_entry is None:
                raise errors.DirstateCorrupt(self.state,
                    "We could not find the parent entry in index %d"
                    " for the entry: %s"
                    % (self.target_index, entry[0]))
            parent_id = parent_entry[0][2]
            if parent_id == entry[0][2]:
                parent_id = None
            if path_info is not None:
                # Present on disk:
                if self.use_filesystem_for_exec:
                    # We need S_ISREG here, because we aren't sure if this
                    # is a file or not.
                    target_exec = bool(
                        S_ISREG(path_info[3].st_mode)
                        and S_IXUSR & path_info[3].st_mode)
                else:
                    target_exec = target_details[3]
                return (entry[0][2],
                       (None, self.utf8_decode(path)[0]),
                       True,
                       (False, True),
                       (None, parent_id),
                       (None, self.utf8_decode(entry[0][1])[0]),
                       (None, path_info[2]),
                       (None, target_exec)), True
            else:
                # Its a missing file, report it as such.
                return (entry[0][2],
                       (None, self.utf8_decode(path)[0]),
                       False,
                       (False, True),
                       (None, parent_id),
                       (None, self.utf8_decode(entry[0][1])[0]),
                       (None, None),
                       (None, False)), True
        elif _versioned_minikind(source_minikind) and target_minikind == c'a':
            # unversioned, possibly, or possibly not deleted: we dont care.
            # if its still on disk, *and* theres no other entry at this
            # path [we dont know this in this routine at the moment -
            # perhaps we should change this - then it would be an unknown.
            old_path = self.pathjoin(entry[0][0], entry[0][1])
            # parent id is the entry for the path in the target tree
            parent_id = self.state._get_entry(self.source_index, path_utf8=entry[0][0])[0][2]
            if parent_id == entry[0][2]:
                parent_id = None
            return (entry[0][2],
                   (self.utf8_decode(old_path)[0], None),
                   True,
                   (True, False),
                   (parent_id, None),
                   (self.utf8_decode(entry[0][1])[0], None),
                   (_minikind_to_kind(source_minikind), None),
                   (source_details[3], None)), True
        elif _versioned_minikind(source_minikind) and target_minikind == c'r':
            # a rename; could be a true rename, or a rename inherited from
            # a renamed parent. TODO: handle this efficiently. Its not
            # common case to rename dirs though, so a correct but slow
            # implementation will do.
            if (not self.doing_consistency_expansion and 
                not osutils.is_inside_any(self.searched_specific_files,
                    target_details[1])):
                self.search_specific_files.add(target_details[1])
                # We don't expand the specific files parents list here as
                # the path is absent in target and won't create a delta with
                # missing parent.
        elif ((source_minikind == c'r' or source_minikind == c'a') and
              (target_minikind == c'r' or target_minikind == c'a')):
            # neither of the selected trees contain this path,
            # so skip over it. This is not currently directly tested, but
            # is indirectly via test_too_much.TestCommands.test_conflicts.
            pass
        else:
            raise AssertionError("don't know how to compare "
                "source_minikind=%r, target_minikind=%r"
                % (source_minikind, target_minikind))
            ## import pdb;pdb.set_trace()
        return None, None

    def __iter__(self):
        return self

    def iter_changes(self):
        return self

    cdef int _gather_result_for_consistency(self, result) except -1:
        """Check a result we will yield to make sure we are consistent later.
        
        This gathers result's parents into a set to output later.

        :param result: A result tuple.
        """
        if not self.partial or not result[0]:
            return 0
        self.seen_ids.add(result[0])
        new_path = result[1][1]
        if new_path:
            # Not the root and not a delete: queue up the parents of the path.
            self.search_specific_file_parents.update(
                osutils.parent_directories(new_path.encode('utf8')))
            # Add the root directory which parent_directories does not
            # provide.
            self.search_specific_file_parents.add('')
        return 0

    cdef int _update_current_block(self) except -1:
        if (self.block_index < len(self.state._dirblocks) and
            osutils.is_inside(self.current_root, self.state._dirblocks[self.block_index][0])):
            self.current_block = self.state._dirblocks[self.block_index]
            self.current_block_list = self.current_block[1]
            self.current_block_pos = 0
        else:
            self.current_block = None
            self.current_block_list = None
        return 0

    def __next__(self):
        # Simple thunk to allow tail recursion without pyrex confusion
        return self._iter_next()

    cdef _iter_next(self):
        """Iterate over the changes."""
        # This function single steps through an iterator. As such while loops
        # are often exited by 'return' - the code is structured so that the
        # next call into the function will return to the same while loop. Note
        # that all flow control needed to re-reach that step is reexecuted,
        # which can be a performance problem. It has not yet been tuned to
        # minimise this; a state machine is probably the simplest restructuring
        # to both minimise this overhead and make the code considerably more
        # understandable.

        # sketch: 
        # compare source_index and target_index at or under each element of search_specific_files.
        # follow the following comparison table. Note that we only want to do diff operations when
        # the target is fdl because thats when the walkdirs logic will have exposed the pathinfo 
        # for the target.
        # cases:
        # 
        # Source | Target | disk | action
        #   r    | fdlt   |      | add source to search, add id path move and perform
        #        |        |      | diff check on source-target
        #   r    | fdlt   |  a   | dangling file that was present in the basis. 
        #        |        |      | ???
        #   r    |  a     |      | add source to search
        #   r    |  a     |  a   | 
        #   r    |  r     |      | this path is present in a non-examined tree, skip.
        #   r    |  r     |  a   | this path is present in a non-examined tree, skip.
        #   a    | fdlt   |      | add new id
        #   a    | fdlt   |  a   | dangling locally added file, skip
        #   a    |  a     |      | not present in either tree, skip
        #   a    |  a     |  a   | not present in any tree, skip
        #   a    |  r     |      | not present in either tree at this path, skip as it
        #        |        |      | may not be selected by the users list of paths.
        #   a    |  r     |  a   | not present in either tree at this path, skip as it
        #        |        |      | may not be selected by the users list of paths.
        #  fdlt  | fdlt   |      | content in both: diff them
        #  fdlt  | fdlt   |  a   | deleted locally, but not unversioned - show as deleted ?
        #  fdlt  |  a     |      | unversioned: output deleted id for now
        #  fdlt  |  a     |  a   | unversioned and deleted: output deleted id
        #  fdlt  |  r     |      | relocated in this tree, so add target to search.
        #        |        |      | Dont diff, we will see an r,fd; pair when we reach
        #        |        |      | this id at the other path.
        #  fdlt  |  r     |  a   | relocated in this tree, so add target to search.
        #        |        |      | Dont diff, we will see an r,fd; pair when we reach
        #        |        |      | this id at the other path.

        # TODO: jam 20070516 - Avoid the _get_entry lookup overhead by
        #       keeping a cache of directories that we have seen.
        cdef object current_dirname, current_blockname
        cdef char * current_dirname_c, * current_blockname_c
        cdef int advance_entry, advance_path
        cdef int path_handled
        searched_specific_files = self.searched_specific_files
        # Are we walking a root?
        while self.root_entries_pos < self.root_entries_len:
            entry = self.root_entries[self.root_entries_pos]
            self.root_entries_pos = self.root_entries_pos + 1
            result, changed = self._process_entry(entry, self.root_dir_info)
            if changed is not None:
                if changed:
                    self._gather_result_for_consistency(result)
                if changed or self.include_unchanged:
                    return result
        # Have we finished the prior root, or never started one ?
        if self.current_root is None:
            # TODO: the pending list should be lexically sorted?  the
            # interface doesn't require it.
            try:
                self.current_root = self.search_specific_files.pop()
            except KeyError, _:
                raise StopIteration()
            self.searched_specific_files.add(self.current_root)
            # process the entries for this containing directory: the rest will be
            # found by their parents recursively.
            self.root_entries = self.state._entries_for_path(self.current_root)
            self.root_entries_len = len(self.root_entries)
            self.current_root_unicode = self.current_root.decode('utf8')
            self.root_abspath = self.tree.abspath(self.current_root_unicode)
            try:
                root_stat = os.lstat(self.root_abspath)
            except OSError, e:
                if e.errno == errno.ENOENT:
                    # the path does not exist: let _process_entry know that.
                    self.root_dir_info = None
                else:
                    # some other random error: hand it up.
                    raise
            else:
                self.root_dir_info = ('', self.current_root,
                    osutils.file_kind_from_stat_mode(root_stat.st_mode), root_stat,
                    self.root_abspath)
                if self.root_dir_info[2] == 'directory':
                    if self.tree._directory_is_tree_reference(
                        self.current_root_unicode):
                        self.root_dir_info = self.root_dir_info[:2] + \
                            ('tree-reference',) + self.root_dir_info[3:]
            if not self.root_entries and not self.root_dir_info:
                # this specified path is not present at all, skip it.
                # (tail recursion, can do a loop once the full structure is
                # known).
                return self._iter_next()
            path_handled = 0
            self.root_entries_pos = 0
            # XXX Clarity: This loop is duplicated a out the self.current_root
            # is None guard above: if we return from it, it completes there
            # (and the following if block cannot trigger because
            # path_handled must be true, so the if block is not # duplicated.
            while self.root_entries_pos < self.root_entries_len:
                entry = self.root_entries[self.root_entries_pos]
                self.root_entries_pos = self.root_entries_pos + 1
                result, changed = self._process_entry(entry, self.root_dir_info)
                if changed is not None:
                    path_handled = -1
                    if changed:
                        self._gather_result_for_consistency(result)
                    if changed or self.include_unchanged:
                        return result
            # handle unversioned specified paths:
            if self.want_unversioned and not path_handled and self.root_dir_info:
                new_executable = bool(
                    stat.S_ISREG(self.root_dir_info[3].st_mode)
                    and stat.S_IEXEC & self.root_dir_info[3].st_mode)
                return (None,
                       (None, self.current_root_unicode),
                       True,
                       (False, False),
                       (None, None),
                       (None, splitpath(self.current_root_unicode)[-1]),
                       (None, self.root_dir_info[2]),
                       (None, new_executable)
                      )
            # If we reach here, the outer flow continues, which enters into the
            # per-root setup logic.
        if (self.current_dir_info is None and self.current_block is None and not
            self.doing_consistency_expansion):
            # setup iteration of this root:
            self.current_dir_list = None
            if self.root_dir_info and self.root_dir_info[2] == 'tree-reference':
                self.current_dir_info = None
            else:
                self.dir_iterator = osutils._walkdirs_utf8(self.root_abspath,
                    prefix=self.current_root)
                self.path_index = 0
                try:
                    self.current_dir_info = self.dir_iterator.next()
                    self.current_dir_list = self.current_dir_info[1]
                except OSError, e:
                    # there may be directories in the inventory even though
                    # this path is not a file on disk: so mark it as end of
                    # iterator
                    if e.errno in (errno.ENOENT, errno.ENOTDIR, errno.EINVAL):
                        self.current_dir_info = None
                    elif sys.platform == 'win32':
                        # on win32, python2.4 has e.errno == ERROR_DIRECTORY, but
                        # python 2.5 has e.errno == EINVAL,
                        #            and e.winerror == ERROR_DIRECTORY
                        try:
                            e_winerror = e.winerror
                        except AttributeError, _:
                            e_winerror = None
                        win_errors = (ERROR_DIRECTORY, ERROR_PATH_NOT_FOUND)
                        if (e.errno in win_errors or e_winerror in win_errors):
                            self.current_dir_info = None
                        else:
                            # Will this really raise the right exception ?
                            raise
                    else:
                        raise
                else:
                    if self.current_dir_info[0][0] == '':
                        # remove .bzr from iteration
                        bzr_index = self.bisect_left(self.current_dir_list, ('.bzr',))
                        if self.current_dir_list[bzr_index][0] != '.bzr':
                            raise AssertionError()
                        del self.current_dir_list[bzr_index]
            initial_key = (self.current_root, '', '')
            self.block_index, _ = self.state._find_block_index_from_key(initial_key)
            if self.block_index == 0:
                # we have processed the total root already, but because the
                # initial key matched it we should skip it here.
                self.block_index = self.block_index + 1
            self._update_current_block()
        # walk until both the directory listing and the versioned metadata
        # are exhausted. 
        while (self.current_dir_info is not None
            or self.current_block is not None):
            # Uncommon case - a missing directory or an unversioned directory:
            if (self.current_dir_info and self.current_block
                and self.current_dir_info[0][0] != self.current_block[0]):
                # Work around pyrex broken heuristic - current_dirname has
                # the same scope as current_dirname_c
                current_dirname = self.current_dir_info[0][0]
                current_dirname_c = PyString_AS_STRING_void(
                    <void *>current_dirname)
                current_blockname = self.current_block[0]
                current_blockname_c = PyString_AS_STRING_void(
                    <void *>current_blockname)
                # In the python generator we evaluate this if block once per
                # dir+block; because we reenter in the pyrex version its being
                # evaluated once per path: we could cache the result before
                # doing the while loop and probably save time.
                if _cmp_by_dirs(current_dirname_c,
                    PyString_Size(current_dirname),
                    current_blockname_c,
                    PyString_Size(current_blockname)) < 0:
                    # filesystem data refers to paths not covered by the
                    # dirblock.  this has two possibilities:
                    # A) it is versioned but empty, so there is no block for it
                    # B) it is not versioned.

                    # if (A) then we need to recurse into it to check for
                    # new unknown files or directories.
                    # if (B) then we should ignore it, because we don't
                    # recurse into unknown directories.
                    # We are doing a loop
                    while self.path_index < len(self.current_dir_list):
                        current_path_info = self.current_dir_list[self.path_index]
                        # dont descend into this unversioned path if it is
                        # a dir
                        if current_path_info[2] in ('directory',
                                                    'tree-reference'):
                            del self.current_dir_list[self.path_index]
                            self.path_index = self.path_index - 1
                        self.path_index = self.path_index + 1
                        if self.want_unversioned:
                            if current_path_info[2] == 'directory':
                                if self.tree._directory_is_tree_reference(
                                    self.utf8_decode(current_path_info[0])[0]):
                                    current_path_info = current_path_info[:2] + \
                                        ('tree-reference',) + current_path_info[3:]
                            new_executable = bool(
                                stat.S_ISREG(current_path_info[3].st_mode)
                                and stat.S_IEXEC & current_path_info[3].st_mode)
                            return (None,
                                (None, self.utf8_decode(current_path_info[0])[0]),
                                True,
                                (False, False),
                                (None, None),
                                (None, self.utf8_decode(current_path_info[1])[0]),
                                (None, current_path_info[2]),
                                (None, new_executable))
                    # This dir info has been handled, go to the next
                    self.path_index = 0
                    self.current_dir_list = None
                    try:
                        self.current_dir_info = self.dir_iterator.next()
                        self.current_dir_list = self.current_dir_info[1]
                    except StopIteration, _:
                        self.current_dir_info = None
                else: #(dircmp > 0)
                    # We have a dirblock entry for this location, but there
                    # is no filesystem path for this. This is most likely
                    # because a directory was removed from the disk.
                    # We don't have to report the missing directory,
                    # because that should have already been handled, but we
                    # need to handle all of the files that are contained
                    # within.
                    while self.current_block_pos < len(self.current_block_list):
                        current_entry = self.current_block_list[self.current_block_pos]
                        self.current_block_pos = self.current_block_pos + 1
                        # entry referring to file not present on disk.
                        # advance the entry only, after processing.
                        result, changed = self._process_entry(current_entry, None)
                        if changed is not None:
                            if changed:
                                self._gather_result_for_consistency(result)
                            if changed or self.include_unchanged:
                                return result
                    self.block_index = self.block_index + 1
                    self._update_current_block()
                continue # next loop-on-block/dir
            result = self._loop_one_block()
            if result is not None:
                return result
        if len(self.search_specific_files):
            # More supplied paths to process
            self.current_root = None
            return self._iter_next()
        # Start expanding more conservatively, adding paths the user may not
        # have intended but required for consistent deltas.
        self.doing_consistency_expansion = 1
        if not self._pending_consistent_entries:
            self._pending_consistent_entries = self._next_consistent_entries()
        while self._pending_consistent_entries:
            result, changed = self._pending_consistent_entries.pop()
            if changed is not None:
                return result
        raise StopIteration()

    cdef object _maybe_tree_ref(self, current_path_info):
        if self.tree._directory_is_tree_reference(
            self.utf8_decode(current_path_info[0])[0]):
            return current_path_info[:2] + \
                ('tree-reference',) + current_path_info[3:]
        else:
            return current_path_info

    cdef object _loop_one_block(self):
            # current_dir_info and current_block refer to the same directory -
            # this is the common case code.
            # Assign local variables for current path and entry:
            cdef object current_entry
            cdef object current_path_info
            cdef int path_handled
            cdef char minikind
            cdef int cmp_result
            # cdef char * temp_str
            # cdef Py_ssize_t temp_str_length
            # PyString_AsStringAndSize(disk_kind, &temp_str, &temp_str_length)
            # if not strncmp(temp_str, "directory", temp_str_length):
            if (self.current_block is not None and
                self.current_block_pos < PyList_GET_SIZE(self.current_block_list)):
                current_entry = PyList_GET_ITEM(self.current_block_list,
                    self.current_block_pos)
                # accomodate pyrex
                Py_INCREF(current_entry)
            else:
                current_entry = None
            if (self.current_dir_info is not None and
                self.path_index < PyList_GET_SIZE(self.current_dir_list)):
                current_path_info = PyList_GET_ITEM(self.current_dir_list,
                    self.path_index)
                # accomodate pyrex
                Py_INCREF(current_path_info)
                disk_kind = PyTuple_GET_ITEM(current_path_info, 2)
                # accomodate pyrex
                Py_INCREF(disk_kind)
                if disk_kind == "directory":
                    current_path_info = self._maybe_tree_ref(current_path_info)
            else:
                current_path_info = None
            while (current_entry is not None or current_path_info is not None):
                advance_entry = -1
                advance_path = -1
                result = None
                path_handled = 0
                if current_entry is None:
                    # unversioned -  the check for path_handled when the path
                    # is advanced will yield this path if needed.
                    pass
                elif current_path_info is None:
                    # no path is fine: the per entry code will handle it.
                    result, changed = self._process_entry(current_entry,
                        current_path_info)
                else:
                    minikind = _minikind_from_string(
                        current_entry[1][self.target_index][0])
                    cmp_result = cmp(current_path_info[1], current_entry[0][1])
                    if (cmp_result or minikind == c'a' or minikind == c'r'):
                        # The current path on disk doesn't match the dirblock
                        # record. Either the dirblock record is marked as
                        # absent/renamed, or the file on disk is not present at all
                        # in the dirblock. Either way, report about the dirblock
                        # entry, and let other code handle the filesystem one.

                        # Compare the basename for these files to determine
                        # which comes first
                        if cmp_result < 0:
                            # extra file on disk: pass for now, but only
                            # increment the path, not the entry
                            advance_entry = 0
                        else:
                            # entry referring to file not present on disk.
                            # advance the entry only, after processing.
                            result, changed = self._process_entry(current_entry,
                                None)
                            advance_path = 0
                    else:
                        # paths are the same,and the dirstate entry is not
                        # absent or renamed.
                        result, changed = self._process_entry(current_entry,
                            current_path_info)
                        if changed is not None:
                            path_handled = -1
                            if not changed and not self.include_unchanged:
                                changed = None
                # >- loop control starts here:
                # >- entry
                if advance_entry and current_entry is not None:
                    self.current_block_pos = self.current_block_pos + 1
                    if self.current_block_pos < PyList_GET_SIZE(self.current_block_list):
                        current_entry = self.current_block_list[self.current_block_pos]
                    else:
                        current_entry = None
                # >- path
                if advance_path and current_path_info is not None:
                    if not path_handled:
                        # unversioned in all regards
                        if self.want_unversioned:
                            new_executable = bool(
                                stat.S_ISREG(current_path_info[3].st_mode)
                                and stat.S_IEXEC & current_path_info[3].st_mode)
                            try:
                                relpath_unicode = self.utf8_decode(current_path_info[0])[0]
                            except UnicodeDecodeError, _:
                                raise errors.BadFilenameEncoding(
                                    current_path_info[0], osutils._fs_enc)
                            if changed is not None:
                                raise AssertionError(
                                    "result is not None: %r" % result)
                            result = (None,
                                (None, relpath_unicode),
                                True,
                                (False, False),
                                (None, None),
                                (None, self.utf8_decode(current_path_info[1])[0]),
                                (None, current_path_info[2]),
                                (None, new_executable))
                            changed = True
                        # dont descend into this unversioned path if it is
                        # a dir
                        if current_path_info[2] in ('directory'):
                            del self.current_dir_list[self.path_index]
                            self.path_index = self.path_index - 1
                    # dont descend the disk iterator into any tree 
                    # paths.
                    if current_path_info[2] == 'tree-reference':
                        del self.current_dir_list[self.path_index]
                        self.path_index = self.path_index - 1
                    self.path_index = self.path_index + 1
                    if self.path_index < len(self.current_dir_list):
                        current_path_info = self.current_dir_list[self.path_index]
                        if current_path_info[2] == 'directory':
                            current_path_info = self._maybe_tree_ref(
                                current_path_info)
                    else:
                        current_path_info = None
                if changed is not None:
                    # Found a result on this pass, yield it
                    if changed:
                        self._gather_result_for_consistency(result)
                    if changed or self.include_unchanged:
                        return result
            if self.current_block is not None:
                self.block_index = self.block_index + 1
                self._update_current_block()
            if self.current_dir_info is not None:
                self.path_index = 0
                self.current_dir_list = None
                try:
                    self.current_dir_info = self.dir_iterator.next()
                    self.current_dir_list = self.current_dir_info[1]
                except StopIteration, _:
                    self.current_dir_info = None

    cdef object _next_consistent_entries(self):
        """Grabs the next specific file parent case to consider.
        
        :return: A list of the results, each of which is as for _process_entry.
        """
        results = []
        while self.search_specific_file_parents:
            # Process the parent directories for the paths we were iterating.
            # Even in extremely large trees this should be modest, so currently
            # no attempt is made to optimise.
            path_utf8 = self.search_specific_file_parents.pop()
            if path_utf8 in self.searched_exact_paths:
                # We've examined this path.
                continue
            if osutils.is_inside_any(self.searched_specific_files, path_utf8):
                # We've examined this path.
                continue
            path_entries = self.state._entries_for_path(path_utf8)
            # We need either one or two entries. If the path in
            # self.target_index has moved (so the entry in source_index is in
            # 'ar') then we need to also look for the entry for this path in
            # self.source_index, to output the appropriate delete-or-rename.
            selected_entries = []
            found_item = False
            for candidate_entry in path_entries:
                # Find entries present in target at this path:
                if candidate_entry[1][self.target_index][0] not in 'ar':
                    found_item = True
                    selected_entries.append(candidate_entry)
                # Find entries present in source at this path:
                elif (self.source_index is not None and
                    candidate_entry[1][self.source_index][0] not in 'ar'):
                    found_item = True
                    if candidate_entry[1][self.target_index][0] == 'a':
                        # Deleted, emit it here.
                        selected_entries.append(candidate_entry)
                    else:
                        # renamed, emit it when we process the directory it
                        # ended up at.
                        self.search_specific_file_parents.add(
                            candidate_entry[1][self.target_index][1])
            if not found_item:
                raise AssertionError(
                    "Missing entry for specific path parent %r, %r" % (
                    path_utf8, path_entries))
            path_info = self._path_info(path_utf8, path_utf8.decode('utf8'))
            for entry in selected_entries:
                if entry[0][2] in self.seen_ids:
                    continue
                result, changed = self._process_entry(entry, path_info)
                if changed is None:
                    raise AssertionError(
                        "Got entry<->path mismatch for specific path "
                        "%r entry %r path_info %r " % (
                        path_utf8, entry, path_info))
                # Only include changes - we're outside the users requested
                # expansion.
                if changed:
                    self._gather_result_for_consistency(result)
                    if (result[6][0] == 'directory' and
                        result[6][1] != 'directory'):
                        # This stopped being a directory, the old children have
                        # to be included.
                        if entry[1][self.source_index][0] == 'r':
                            # renamed, take the source path
                            entry_path_utf8 = entry[1][self.source_index][1]
                        else:
                            entry_path_utf8 = path_utf8
                        initial_key = (entry_path_utf8, '', '')
                        block_index, _ = self.state._find_block_index_from_key(
                            initial_key)
                        if block_index == 0:
                            # The children of the root are in block index 1.
                            block_index = block_index + 1
                        current_block = None
                        if block_index < len(self.state._dirblocks):
                            current_block = self.state._dirblocks[block_index]
                            if not osutils.is_inside(
                                entry_path_utf8, current_block[0]):
                                # No entries for this directory at all.
                                current_block = None
                        if current_block is not None:
                            for entry in current_block[1]:
                                if entry[1][self.source_index][0] in 'ar':
                                    # Not in the source tree, so doesn't have to be
                                    # included.
                                    continue
                                # Path of the entry itself.
                                self.search_specific_file_parents.add(
                                    self.pathjoin(*entry[0][:2]))
                if changed or self.include_unchanged:
                    results.append((result, changed))
            self.searched_exact_paths.add(path_utf8)
        return results

    cdef object _path_info(self, utf8_path, unicode_path):
        """Generate path_info for unicode_path.

        :return: None if unicode_path does not exist, or a path_info tuple.
        """
        abspath = self.tree.abspath(unicode_path)
        try:
            stat = os.lstat(abspath)
        except OSError, e:
            if e.errno == errno.ENOENT:
                # the path does not exist.
                return None
            else:
                raise
        utf8_basename = utf8_path.rsplit('/', 1)[-1]
        dir_info = (utf8_path, utf8_basename,
            osutils.file_kind_from_stat_mode(stat.st_mode), stat,
            abspath)
        if dir_info[2] == 'directory':
            if self.tree._directory_is_tree_reference(
                unicode_path):
                self.root_dir_info = self.root_dir_info[:2] + \
                    ('tree-reference',) + self.root_dir_info[3:]
        return dir_info<|MERGE_RESOLUTION|>--- conflicted
+++ resolved
@@ -941,6 +941,12 @@
             # re-writing a dirstate for just this
             worth_saving = 0
     elif minikind == c'l':
+        if saved_minikind == c'l':
+            # If the object hasn't changed kind, it isn't worth saving the
+            # dirstate just for a symlink. The default is 'fast symlinks' which
+            # save the target in the inode entry, rather than separately. So to
+            # stat, we've already read everything off disk.
+            worth_saving = 0
         link_or_sha1 = self._read_link(abspath, saved_link_or_sha1)
         if self._cutoff_time is None:
             self._sha_cutoff_time()
@@ -951,12 +957,10 @@
         else:
             entry[1][0] = ('l', '', stat_value.st_size,
                            False, DirState.NULLSTAT)
-<<<<<<< HEAD
-    self._mark_modified([entry])
-=======
     if worth_saving:
-        self._dirblock_state = DirState.IN_MEMORY_MODIFIED
->>>>>>> a9d23981
+        # Note, even though _mark_modified will only set
+        # IN_MEMORY_HASH_MODIFIED, it still isn't worth 
+        self._mark_modified([entry])
     return link_or_sha1
 
 
