# Copyright (C) 2005, 2006 Canonical
#
# This program is free software; you can redistribute it and/or modify
# it under the terms of the GNU General Public License as published by
# the Free Software Foundation; either version 2 of the License, or
# (at your option) any later version.
#
# This program is distributed in the hope that it will be useful,
# but WITHOUT ANY WARRANTY; without even the implied warranty of
# MERCHANTABILITY or FITNESS FOR A PARTICULAR PURPOSE.  See the
# GNU General Public License for more details.
#
# You should have received a copy of the GNU General Public License
# along with this program; if not, write to the Free Software
# Foundation, Inc., 59 Temple Place, Suite 330, Boston, MA  02111-1307  USA

"""Exceptions for bzr, and reporting of them.

There are 3 different classes of error:

 * KeyboardInterrupt, and OSError with EPIPE - the program terminates 
   with an appropriate short message

 * User errors, indicating a problem caused by the user such as a bad URL.
   These are printed in a short form.
 
 * Internal unexpected errors, including most Python builtin errors
   and some raised from inside bzr.  These are printed with a full 
   traceback and an invitation to report the bug.

Exceptions are caught at a high level to report errors to the user, and
might also be caught inside the program.  Therefore it needs to be
possible to convert them to a meaningful string, and also for them to be
interrogated by the program.

Exceptions are defined such that the arguments given to the constructor
are stored in the object as properties of the same name.  When the
object is printed as a string, the doc string of the class is used as
a format string with the property dictionary available to it.

This means that exceptions can used like this:

>>> import sys
>>> try:
...   raise NotBranchError(path='/foo/bar')
... except:
...   print sys.exc_type
...   print sys.exc_value
...   path = getattr(sys.exc_value, 'path', None)
...   if path is not None:
...     print path
bzrlib.errors.NotBranchError
Not a branch: /foo/bar
/foo/bar

Therefore:

 * create a new exception class for any class of error that can be
   usefully distinguished.  If no callers are likely to want to catch
   one but not another, don't worry about them.

 * the __str__ method should generate something useful; BzrError provides
   a good default implementation

Exception strings should start with a capital letter and should not have a
final fullstop.
"""

from warnings import warn

from bzrlib.patches import (PatchSyntax, 
                            PatchConflict, 
                            MalformedPatchHeader,
                            MalformedHunkHeader,
                            MalformedLine,)


# based on Scott James Remnant's hct error classes

# TODO: is there any value in providing the .args field used by standard
# python exceptions?   A list of values with no names seems less useful 
# to me.

# TODO: Perhaps convert the exception to a string at the moment it's 
# constructed to make sure it will succeed.  But that says nothing about
# exceptions that are never raised.

# TODO: Convert all the other error classes here to BzrNewError, and eliminate
# the old one.

# TODO: The pattern (from hct) of using classes docstrings as message
# templates is cute but maybe not such a great idea - perhaps should have a
# separate static message_template.


class BzrError(StandardError):
    
    is_user_error = True
    
    def __str__(self):
        # XXX: Should we show the exception class in 
        # exceptions that don't provide their own message?  
        # maybe it should be done at a higher level
        ## n = self.__class__.__name__ + ': '
        n = ''
        if len(self.args) == 1:
            return str(self.args[0])
        elif len(self.args) == 2:
            # further explanation or suggestions
            try:
                return n + '\n  '.join([self.args[0]] + self.args[1])
            except TypeError:
                return n + "%r" % self
        else:
            return n + `self.args`


class BzrNewError(BzrError):
    """bzr error"""
    # base classes should override the docstring with their human-
    # readable explanation

    def __init__(self, **kwds):
        for key, value in kwds.items():
            setattr(self, key, value)

    def __str__(self):
        try:
            # __str__() should always return a 'str' object
            # never a 'unicode' object.
            s = self.__doc__ % self.__dict__
            if isinstance(s, unicode):
                return s.encode('utf8')
            return s
        except (NameError, ValueError, KeyError), e:
            return 'Unprintable exception %s: %s' \
                % (self.__class__.__name__, str(e))


class BzrCheckError(BzrNewError):
    """Internal check failed: %(message)s"""

    is_user_error = False

    def __init__(self, message):
        BzrNewError.__init__(self)
        self.message = message


class InvalidEntryName(BzrNewError):
    """Invalid entry name: %(name)s"""

    is_user_error = False

    def __init__(self, name):
        BzrNewError.__init__(self)
        self.name = name


class InvalidRevisionNumber(BzrNewError):
    """Invalid revision number %(revno)d"""
    def __init__(self, revno):
        BzrNewError.__init__(self)
        self.revno = revno


class InvalidRevisionId(BzrNewError):
    """Invalid revision-id {%(revision_id)s} in %(branch)s"""

    def __init__(self, revision_id, branch):
        # branch can be any string or object with __str__ defined
        BzrNewError.__init__(self)
        self.revision_id = revision_id
        self.branch = branch


class NoWorkingTree(BzrNewError):
    """No WorkingTree exists for %(base)s."""
    
    def __init__(self, base):
        BzrNewError.__init__(self)
        self.base = base


class NotLocalUrl(BzrNewError):
    """%(url)s is not a local path."""
    
    def __init__(self, url):
        BzrNewError.__init__(self)
        self.url = url


class BzrCommandError(BzrNewError):
    """Error from user command"""

    is_user_error = True

    # Error from malformed user command; please avoid raising this as a
    # generic exception not caused by user input.
    #
    # I think it's a waste of effort to differentiate between errors that
    # are not intended to be caught anyway.  UI code need not subclass
    # BzrCommandError, and non-UI code should not throw a subclass of
    # BzrCommandError.  ADHB 20051211
    def __init__(self, msg):
        # Object.__str__() must return a real string
        # returning a Unicode string is a python error.
        if isinstance(msg, unicode):
            self.msg = msg.encode('utf8')
        else:
            self.msg = msg

    def __str__(self):
        return self.msg


class BzrOptionError(BzrCommandError):
    """Error in command line options"""

    
class StrictCommitFailed(BzrNewError):
    """Commit refused because there are unknown files in the tree"""


# XXX: Should be unified with TransportError; they seem to represent the
# same thing
class PathError(BzrNewError):
    """Generic path error: %(path)r%(extra)s)"""

    def __init__(self, path, extra=None):
        BzrNewError.__init__(self)
        self.path = path
        if extra:
            self.extra = ': ' + str(extra)
        else:
            self.extra = ''


class NoSuchFile(PathError):
    """No such file: %(path)r%(extra)s"""


class FileExists(PathError):
    """File exists: %(path)r%(extra)s"""


class DirectoryNotEmpty(PathError):
    """Directory not empty: %(path)r%(extra)s"""


class ResourceBusy(PathError):
    """Device or resource busy: %(path)r%(extra)s"""


class PermissionDenied(PathError):
    """Permission denied: %(path)r%(extra)s"""


class InvalidURL(PathError):
    """Invalid url supplied to transport: %(path)r%(extra)s"""


class InvalidURLJoin(PathError):
    """Invalid URL join request: %(args)s%(extra)s"""

    def __init__(self, msg, base, args):
        PathError.__init__(self, base, msg)
        self.args = [base]
        self.args.extend(args)


class UnsupportedProtocol(PathError):
    """Unsupported protocol for url "%(path)s"%(extra)s"""

    def __init__(self, url, extra):
        PathError.__init__(self, url, extra=extra)


class PathNotChild(BzrNewError):
    """Path %(path)r is not a child of path %(base)r%(extra)s"""

    is_user_error = False

    def __init__(self, path, base, extra=None):
        BzrNewError.__init__(self)
        self.path = path
        self.base = base
        if extra:
            self.extra = ': ' + str(extra)
        else:
            self.extra = ''


class InvalidNormalization(PathError):
    """Path %(path)r is not unicode normalized"""


# TODO: This is given a URL; we try to unescape it but doing that from inside
# the exception object is a bit undesirable.
# TODO: Probably this behavior of should be a common superclass 
class NotBranchError(PathError):
    """Not a branch: %(path)s"""

    def __init__(self, path):
       import bzrlib.urlutils as urlutils
       self.path = urlutils.unescape_for_display(path, 'ascii')


class AlreadyBranchError(PathError):
    """Already a branch: %(path)s."""


class BranchExistsWithoutWorkingTree(PathError):
    """Directory contains a branch, but no working tree \
(use bzr checkout if you wish to build a working tree): %(path)s"""


class AtomicFileAlreadyClosed(PathError):
    """'%(function)s' called on an AtomicFile after it was closed: %(path)s"""

    def __init__(self, path, function):
        PathError.__init__(self, path=path, extra=None)
        self.function = function


class InaccessibleParent(PathError):
    """Parent not accessible given base %(base)s and relative path %(path)s"""

    def __init__(self, path, base):
        PathError.__init__(self, path)
        self.base = base


class NoRepositoryPresent(BzrNewError):
    """No repository present: %(path)r"""
    def __init__(self, bzrdir):
        BzrNewError.__init__(self)
        self.path = bzrdir.transport.clone('..').base


class FileInWrongBranch(BzrNewError):
    """File %(path)s in not in branch %(branch_base)s."""

    def __init__(self, branch, path):
        BzrNewError.__init__(self)
        self.branch = branch
        self.branch_base = branch.base
        self.path = path


class UnsupportedFormatError(BzrNewError):
    """Unsupported branch format: %(format)s"""


class UnknownFormatError(BzrNewError):
    """Unknown branch format: %(format)r"""


class IncompatibleFormat(BzrNewError):
    """Format %(format)s is not compatible with .bzr version %(bzrdir)s."""

    def __init__(self, format, bzrdir_format):
        BzrNewError.__init__(self)
        self.format = format
        self.bzrdir = bzrdir_format


class NotVersionedError(BzrNewError):
    """%(path)s is not versioned"""
    def __init__(self, path):
        BzrNewError.__init__(self)
        self.path = path


class PathsNotVersionedError(BzrNewError):
    # used when reporting several paths are not versioned
    """Path(s) are not versioned: %(paths_as_string)s"""

    def __init__(self, paths):
        from bzrlib.osutils import quotefn
        BzrNewError.__init__(self)
        self.paths = paths
        self.paths_as_string = ' '.join([quotefn(p) for p in paths])


class PathsDoNotExist(BzrNewError):
    """Path(s) do not exist: %(paths_as_string)s"""

    # used when reporting that paths are neither versioned nor in the working
    # tree

    def __init__(self, paths):
        # circular import
        from bzrlib.osutils import quotefn
        BzrNewError.__init__(self)
        self.paths = paths
        self.paths_as_string = ' '.join([quotefn(p) for p in paths])


class BadFileKindError(BzrNewError):
    """Cannot operate on %(filename)s of unsupported kind %(kind)s"""


class ForbiddenControlFileError(BzrNewError):
    """Cannot operate on %(filename)s because it is a control file"""


class LockError(BzrNewError):
    """Lock error: %(message)s"""
    # All exceptions from the lock/unlock functions should be from
    # this exception class.  They will be translated as necessary. The
    # original exception is available as e.original_error
    #
    # New code should prefer to raise specific subclasses
    def __init__(self, message):
        self.message = message


class CommitNotPossible(LockError):
    """A commit was attempted but we do not have a write lock open."""
    def __init__(self):
        pass


class AlreadyCommitted(LockError):
    """A rollback was requested, but is not able to be accomplished."""
    def __init__(self):
        pass


class ReadOnlyError(LockError):
    """A write attempt was made in a read only transaction on %(obj)s"""
    def __init__(self, obj):
        self.obj = obj


class OutSideTransaction(BzrNewError):
    """A transaction related operation was attempted after the transaction finished."""


class ObjectNotLocked(LockError):
    """%(obj)r is not locked"""

    is_user_error = False

    # this can indicate that any particular object is not locked; see also
    # LockNotHeld which means that a particular *lock* object is not held by
    # the caller -- perhaps they should be unified.
    def __init__(self, obj):
        self.obj = obj


class ReadOnlyObjectDirtiedError(ReadOnlyError):
    """Cannot change object %(obj)r in read only transaction"""
    def __init__(self, obj):
        self.obj = obj


class UnlockableTransport(LockError):
    """Cannot lock: transport is read only: %(transport)s"""
    def __init__(self, transport):
        self.transport = transport


class LockContention(LockError):
    """Could not acquire lock %(lock)s"""
    # TODO: show full url for lock, combining the transport and relative bits?
    def __init__(self, lock):
        self.lock = lock


class LockBroken(LockError):
    """Lock was broken while still open: %(lock)s - check storage consistency!"""
    def __init__(self, lock):
        self.lock = lock


class LockBreakMismatch(LockError):
    """Lock was released and re-acquired before being broken: %(lock)s: held by %(holder)r, wanted to break %(target)r"""
    def __init__(self, lock, holder, target):
        self.lock = lock
        self.holder = holder
        self.target = target


class LockNotHeld(LockError):
    """Lock not held: %(lock)s"""
    def __init__(self, lock):
        self.lock = lock


class PointlessCommit(BzrNewError):
    """No changes to commit"""


class UpgradeReadonly(BzrNewError):
    """Upgrade URL cannot work with readonly URL's."""


class UpToDateFormat(BzrNewError):
    """The branch format %(format)s is already at the most recent format."""

    def __init__(self, format):
        BzrNewError.__init__(self)
        self.format = format



class StrictCommitFailed(Exception):
    """Commit refused because there are unknowns in the tree."""


class NoSuchRevision(BzrNewError):
    """Branch %(branch)s has no revision %(revision)s"""

    is_user_error = False

    def __init__(self, branch, revision):
        self.branch = branch
        self.revision = revision


class HistoryMissing(BzrError):
    def __init__(self, branch, object_type, object_id):
        self.branch = branch
        BzrError.__init__(self,
                          '%s is missing %s {%s}'
                          % (branch, object_type, object_id))


class DivergedBranches(BzrNewError):
    "These branches have diverged.  Use the merge command to reconcile them."""

    is_user_error = True

    def __init__(self, branch1, branch2):
        self.branch1 = branch1
        self.branch2 = branch2


class UnrelatedBranches(BzrNewError):
    "Branches have no common ancestor, and no merge base revision was specified."

    is_user_error = True


class NoCommonAncestor(BzrNewError):
    "Revisions have no common ancestor: %(revision_a)s %(revision_b)s"

    def __init__(self, revision_a, revision_b):
        self.revision_a = revision_a
        self.revision_b = revision_b


class NoCommonRoot(BzrError):
    def __init__(self, revision_a, revision_b):
        msg = "Revisions are not derived from the same root: %s %s." \
            % (revision_a, revision_b) 
        BzrError.__init__(self, msg)



class NotAncestor(BzrError):
    def __init__(self, rev_id, not_ancestor_id):
        msg = "Revision %s is not an ancestor of %s" % (not_ancestor_id, 
                                                        rev_id)
        BzrError.__init__(self, msg)
        self.rev_id = rev_id
        self.not_ancestor_id = not_ancestor_id


class InstallFailed(BzrError):
    def __init__(self, revisions):
        msg = "Could not install revisions:\n%s" % " ,".join(revisions)
        BzrError.__init__(self, msg)
        self.revisions = revisions


class AmbiguousBase(BzrError):
    def __init__(self, bases):
        warn("BzrError AmbiguousBase has been deprecated as of bzrlib 0.8.",
                DeprecationWarning)
        msg = "The correct base is unclear, because %s are all equally close" %\
            ", ".join(bases)
        BzrError.__init__(self, msg)
        self.bases = bases


class NoCommits(BzrError):
    def __init__(self, branch):
        msg = "Branch %s has no commits." % branch
        BzrError.__init__(self, msg)


class UnlistableStore(BzrError):
    def __init__(self, store):
        BzrError.__init__(self, "Store %s is not listable" % store)



class UnlistableBranch(BzrError):
    def __init__(self, br):
        BzrError.__init__(self, "Stores for branch %s are not listable" % br)


class BoundBranchOutOfDate(BzrNewError):
    """Bound branch %(branch)s is out of date with master branch %(master)s."""
    def __init__(self, branch, master):
        BzrNewError.__init__(self)
        self.branch = branch
        self.master = master

        
class CommitToDoubleBoundBranch(BzrNewError):
    """Cannot commit to branch %(branch)s. It is bound to %(master)s, which is bound to %(remote)s."""
    def __init__(self, branch, master, remote):
        BzrNewError.__init__(self)
        self.branch = branch
        self.master = master
        self.remote = remote


class OverwriteBoundBranch(BzrNewError):
    """Cannot pull --overwrite to a branch which is bound %(branch)s"""
    def __init__(self, branch):
        BzrNewError.__init__(self)
        self.branch = branch


class BoundBranchConnectionFailure(BzrNewError):
    """Unable to connect to target of bound branch %(branch)s => %(target)s: %(error)s"""
    def __init__(self, branch, target, error):
        BzrNewError.__init__(self)
        self.branch = branch
        self.target = target
        self.error = error


class WeaveError(BzrNewError):
    """Error in processing weave: %(message)s"""

    def __init__(self, message=None):
        BzrNewError.__init__(self)
        self.message = message


class WeaveRevisionAlreadyPresent(WeaveError):
    """Revision {%(revision_id)s} already present in %(weave)s"""
    def __init__(self, revision_id, weave):

        WeaveError.__init__(self)
        self.revision_id = revision_id
        self.weave = weave


class WeaveRevisionNotPresent(WeaveError):
    """Revision {%(revision_id)s} not present in %(weave)s"""

    def __init__(self, revision_id, weave):
        WeaveError.__init__(self)
        self.revision_id = revision_id
        self.weave = weave


class WeaveFormatError(WeaveError):
    """Weave invariant violated: %(what)s"""

    def __init__(self, what):
        WeaveError.__init__(self)
        self.what = what


class WeaveParentMismatch(WeaveError):
    """Parents are mismatched between two revisions."""
    

class WeaveInvalidChecksum(WeaveError):
    """Text did not match it's checksum: %(message)s"""


class WeaveTextDiffers(WeaveError):
    """Weaves differ on text content. Revision: {%(revision_id)s}, %(weave_a)s, %(weave_b)s"""

    def __init__(self, revision_id, weave_a, weave_b):
        WeaveError.__init__(self)
        self.revision_id = revision_id
        self.weave_a = weave_a
        self.weave_b = weave_b


class WeaveTextDiffers(WeaveError):
    """Weaves differ on text content. Revision: {%(revision_id)s}, %(weave_a)s, %(weave_b)s"""

    def __init__(self, revision_id, weave_a, weave_b):
        WeaveError.__init__(self)
        self.revision_id = revision_id
        self.weave_a = weave_a
        self.weave_b = weave_b


class VersionedFileError(BzrNewError):
    """Versioned file error."""


class RevisionNotPresent(VersionedFileError):
    """Revision {%(revision_id)s} not present in %(file_id)s."""

    def __init__(self, revision_id, file_id):
        VersionedFileError.__init__(self)
        self.revision_id = revision_id
        self.file_id = file_id


class RevisionAlreadyPresent(VersionedFileError):
    """Revision {%(revision_id)s} already present in %(file_id)s."""

    def __init__(self, revision_id, file_id):
        VersionedFileError.__init__(self)
        self.revision_id = revision_id
        self.file_id = file_id


class KnitError(BzrNewError):
    """Knit error"""


class KnitHeaderError(KnitError):
    """Knit header error: %(badline)r unexpected"""

    def __init__(self, badline):
        KnitError.__init__(self)
        self.badline = badline


class KnitCorrupt(KnitError):
    """Knit %(filename)s corrupt: %(how)s"""

    def __init__(self, filename, how):
        KnitError.__init__(self)
        self.filename = filename
        self.how = how


class NoSuchExportFormat(BzrNewError):
    """Export format %(format)r not supported"""
    def __init__(self, format):
        BzrNewError.__init__(self)
        self.format = format


class TransportError(BzrNewError):
    """Transport error: %(msg)s %(orig_error)s"""

    def __init__(self, msg=None, orig_error=None):
        if msg is None and orig_error is not None:
            msg = str(orig_error)
        if orig_error is None:
            orig_error = ''
        if msg is None:
            msg =  ''
        self.msg = msg
        self.orig_error = orig_error
        BzrNewError.__init__(self)


# A set of semi-meaningful errors which can be thrown
class TransportNotPossible(TransportError):
    """Transport operation not possible: %(msg)s %(orig_error)%"""


class ConnectionError(TransportError):
    """Connection error: %(msg)s %(orig_error)s"""


class ConnectionReset(TransportError):
    """Connection closed: %(msg)s %(orig_error)s"""


class InvalidRange(TransportError):
    """Invalid range access."""
    
    def __init__(self, path, offset):
        TransportError.__init__(self, ("Invalid range access in %s at %d"
                                       % (path, offset)))


class InvalidHttpResponse(TransportError):
    """Invalid http response for %(path)s: %(msg)s"""

    def __init__(self, path, msg, orig_error=None):
        self.path = path
        TransportError.__init__(self, msg, orig_error=orig_error)


class InvalidHttpRange(InvalidHttpResponse):
    """Invalid http range "%(range)s" for %(path)s: %(msg)s"""
    
    def __init__(self, path, range, msg):
        self.range = range
        InvalidHttpResponse.__init__(self, path, msg)


class InvalidHttpContentType(InvalidHttpResponse):
    """Invalid http Content-type "%(ctype)s" for %(path)s: %(msg)s"""
    
    def __init__(self, path, ctype, msg):
        self.ctype = ctype
        InvalidHttpResponse.__init__(self, path, msg)


class ConflictsInTree(BzrError):
    def __init__(self):
        BzrError.__init__(self, "Working tree has conflicts.")


class ParseConfigError(BzrError):
    def __init__(self, errors, filename):
        if filename is None:
            filename = ""
        message = "Error(s) parsing config file %s:\n%s" % \
            (filename, ('\n'.join(e.message for e in errors)))
        BzrError.__init__(self, message)


class SigningFailed(BzrError):
    def __init__(self, command_line):
        BzrError.__init__(self, "Failed to gpg sign data with command '%s'"
                               % command_line)


class WorkingTreeNotRevision(BzrError):
    def __init__(self, tree):
        BzrError.__init__(self, "The working tree for %s has changed since"
                          " last commit, but weave merge requires that it be"
                          " unchanged." % tree.basedir)


class CantReprocessAndShowBase(BzrNewError):
    """Can't reprocess and show base.
Reprocessing obscures relationship of conflicting lines to base."""


class GraphCycleError(BzrNewError):
    """Cycle in graph %(graph)r"""
    def __init__(self, graph):
        BzrNewError.__init__(self)
        self.graph = graph


class NotConflicted(BzrNewError):
    """File %(filename)s is not conflicted."""

    def __init__(self, filename):
        BzrNewError.__init__(self)
        self.filename = filename


class MustUseDecorated(Exception):
    """A decorating function has requested its original command be used.
    
    This should never escape bzr, so does not need to be printable.
    """


class NoBundleFound(BzrNewError):
    """No bundle was found in %(filename)s"""
    def __init__(self, filename):
        BzrNewError.__init__(self)
        self.filename = filename


class BundleNotSupported(BzrNewError):
    """Unable to handle bundle version %(version)s: %(msg)s"""
    def __init__(self, version, msg):
        BzrNewError.__init__(self)
        self.version = version
        self.msg = msg


class MissingText(BzrNewError):
    """Branch %(base)s is missing revision %(text_revision)s of %(file_id)s"""

    def __init__(self, branch, text_revision, file_id):
        BzrNewError.__init__(self)
        self.branch = branch
        self.base = branch.base
        self.text_revision = text_revision
        self.file_id = file_id


class DuplicateKey(BzrNewError):
    """Key %(key)s is already present in map"""


class MalformedTransform(BzrNewError):
    """Tree transform is malformed %(conflicts)r"""


class BzrBadParameter(BzrNewError):
    """A bad parameter : %(param)s is not usable.
    
    This exception should never be thrown, but it is a base class for all
    parameter-to-function errors.
    """
    def __init__(self, param):
        BzrNewError.__init__(self)
        self.param = param


class BzrBadParameterNotUnicode(BzrBadParameter):
    """Parameter %(param)s is neither unicode nor utf8."""


class ReusingTransform(BzrNewError):
    """Attempt to reuse a transform that has already been applied."""


class CantMoveRoot(BzrNewError):
    """Moving the root directory is not supported at this time"""


class BzrBadParameterNotString(BzrBadParameter):
    """Parameter %(param)s is not a string or unicode string."""


class BzrBadParameterMissing(BzrBadParameter):
    """Parameter $(param)s is required but not present."""


class BzrBadParameterUnicode(BzrBadParameter):
    """Parameter %(param)s is unicode but only byte-strings are permitted."""


class BzrBadParameterContainsNewline(BzrBadParameter):
    """Parameter %(param)s contains a newline."""


class DependencyNotPresent(BzrNewError):
    """Unable to import library "%(library)s": %(error)s"""

    def __init__(self, library, error):
        BzrNewError.__init__(self, library=library, error=error)


class ParamikoNotPresent(DependencyNotPresent):
    """Unable to import paramiko (required for sftp support): %(error)s"""

    def __init__(self, error):
        DependencyNotPresent.__init__(self, 'paramiko', error)


class UninitializableFormat(BzrNewError):
    """Format %(format)s cannot be initialised by this version of bzr."""

    def __init__(self, format):
        BzrNewError.__init__(self)
        self.format = format


class NoDiff(BzrNewError):
    """Diff is not installed on this machine: %(msg)s"""

    def __init__(self, msg):
        BzrNewError.__init__(self, msg=msg)


class NoDiff3(BzrNewError):
    """Diff3 is not installed on this machine."""


class ExistingLimbo(BzrNewError):
    """This tree contains left-over files from a failed operation.
    Please examine %(limbo_dir)s to see if it contains any files you wish to
    keep, and delete it when you are done.
    """
    def __init__(self, limbo_dir):
       BzrNewError.__init__(self)
       self.limbo_dir = limbo_dir


class ImmortalLimbo(BzrNewError):
    """Unable to delete transform temporary directory $(limbo_dir)s.
    Please examine %(limbo_dir)s to see if it contains any files you wish to
    keep, and delete it when you are done.
    """
    def __init__(self, limbo_dir):
       BzrNewError.__init__(self)
       self.limbo_dir = limbo_dir


class OutOfDateTree(BzrNewError):
    """Working tree is out of date, please run 'bzr update'."""

    def __init__(self, tree):
        BzrNewError.__init__(self)
        self.tree = tree


class MergeModifiedFormatError(BzrNewError):
    """Error in merge modified format"""


class ConflictFormatError(BzrNewError):
    """Format error in conflict listings"""


class CorruptRepository(BzrNewError):
    """An error has been detected in the repository %(repo_path)s.
Please run bzr reconcile on this repository."""

    def __init__(self, repo):
        BzrNewError.__init__(self)
        self.repo_path = repo.bzrdir.root_transport.base


class UpgradeRequired(BzrNewError):
    """To use this feature you must upgrade your branch at %(path)s."""

    def __init__(self, path):
        BzrNewError.__init__(self)
        self.path = path


class LocalRequiresBoundBranch(BzrNewError):
    """Cannot perform local-only commits on unbound branches."""


class MissingProgressBarFinish(BzrNewError):
    """A nested progress bar was not 'finished' correctly."""


class InvalidProgressBarType(BzrNewError):
    """Environment variable BZR_PROGRESS_BAR='%(bar_type)s is not a supported type
Select one of: %(valid_types)s"""

    def __init__(self, bar_type, valid_types):
        BzrNewError.__init__(self, bar_type=bar_type, valid_types=valid_types)


class UnsupportedOperation(BzrNewError):
    """The method %(mname)s is not supported on objects of type %(tname)s."""
    def __init__(self, method, method_self):
        self.method = method
        self.mname = method.__name__
        self.tname = type(method_self).__name__


class BinaryFile(BzrNewError):
    """File is binary but should be text."""


class IllegalPath(BzrNewError):
    """The path %(path)s is not permitted on this platform"""

    def __init__(self, path):
        BzrNewError.__init__(self)
        self.path = path


class TestamentMismatch(BzrNewError):
    """Testament did not match expected value.  
       For revision_id {%(revision_id)s}, expected {%(expected)s}, measured 
       {%(measured)s}
    """
    def __init__(self, revision_id, expected, measured):
        self.revision_id = revision_id
        self.expected = expected
        self.measured = measured


class NotABundle(BzrNewError):
    """Not a bzr revision-bundle: %(text)r"""

    def __init__(self, text):
        BzrNewError.__init__(self)
        self.text = text


class BadBundle(BzrNewError): 
    """Bad bzr revision-bundle: %(text)r"""

    def __init__(self, text):
        BzrNewError.__init__(self)
        self.text = text


class MalformedHeader(BadBundle): 
    """Malformed bzr revision-bundle header: %(text)r"""

    def __init__(self, text):
        BzrNewError.__init__(self)
        self.text = text


class MalformedPatches(BadBundle): 
    """Malformed patches in bzr revision-bundle: %(text)r"""

    def __init__(self, text):
        BzrNewError.__init__(self)
        self.text = text


class MalformedFooter(BadBundle): 
    """Malformed footer in bzr revision-bundle: %(text)r"""

    def __init__(self, text):
        BzrNewError.__init__(self)
        self.text = text


class UnsupportedEOLMarker(BadBundle):
    """End of line marker was not \\n in bzr revision-bundle"""    

    def __init__(self):
<<<<<<< HEAD
        BzrNewError.__init__(self)


class GhostRevisionUnusableHere(BzrNewError):
    """Ghost revision {%(revision_id)s} cannot be used here."""

    def __init__(self, revision_id):
        BzrNewError.__init__(self)
        self.revision_id = revision_id
=======
        BzrNewError.__init__(self)    


class UnknownSSH(BzrNewError):
    """Unrecognised value for BZR_SSH environment variable: %(vendor)s"""

    def __init__(self, vendor):
        BzrNewError.__init__(self)
        self.vendor = vendor
>>>>>>> 7b96c6db
<|MERGE_RESOLUTION|>--- conflicted
+++ resolved
@@ -1112,8 +1112,15 @@
     """End of line marker was not \\n in bzr revision-bundle"""    
 
     def __init__(self):
-<<<<<<< HEAD
-        BzrNewError.__init__(self)
+        BzrNewError.__init__(self)
+
+
+class UnknownSSH(BzrNewError):
+    """Unrecognised value for BZR_SSH environment variable: %(vendor)s"""
+
+    def __init__(self, vendor):
+        BzrNewError.__init__(self)
+        self.vendor = vendor
 
 
 class GhostRevisionUnusableHere(BzrNewError):
@@ -1121,15 +1128,4 @@
 
     def __init__(self, revision_id):
         BzrNewError.__init__(self)
-        self.revision_id = revision_id
-=======
-        BzrNewError.__init__(self)    
-
-
-class UnknownSSH(BzrNewError):
-    """Unrecognised value for BZR_SSH environment variable: %(vendor)s"""
-
-    def __init__(self, vendor):
-        BzrNewError.__init__(self)
-        self.vendor = vendor
->>>>>>> 7b96c6db
+        self.revision_id = revision_id