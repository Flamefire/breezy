--- conflicted
+++ resolved
@@ -1100,8 +1100,9 @@
 class UnsupportedEOLMarker(BadBundle):
     """End of line marker was not \\n in bzr revision-bundle"""    
 
-<<<<<<< HEAD
-class MalformedFooter(BadBundle): pass
+    def __init__(self):
+        BzrNewError.__init__(self)    
+        self.text = text
 
 
 class NoSmartServer(NotBranchError):
@@ -1109,7 +1110,3 @@
 
     def __init__(self, url):
         self.url = url
-=======
-    def __init__(self):
-        BzrNewError.__init__(self)    
->>>>>>> 3c220a16
