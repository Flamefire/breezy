--- conflicted
+++ resolved
@@ -1284,17 +1284,16 @@
         BadInventoryFormat.__init__(self, msg=msg)
 
 
-<<<<<<< HEAD
 class RootNotRich(BzrNewError):
     """This operation requires rich root data storage"""
-=======
+
+
 class NoSmartMedium(BzrNewError):
     """The transport '%(transport)s' cannot tunnel the smart protocol."""
 
     def __init__(self, transport):
         BzrNewError.__init__(self)
         self.transport = transport
->>>>>>> 3bd6d446
 
 
 class NoSmartServer(NotBranchError):
