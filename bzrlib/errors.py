# Copyright (C) 2005, 2006 Canonical Ltd
#
# This program is free software; you can redistribute it and/or modify
# it under the terms of the GNU General Public License as published by
# the Free Software Foundation; either version 2 of the License, or
# (at your option) any later version.
#
# This program is distributed in the hope that it will be useful,
# but WITHOUT ANY WARRANTY; without even the implied warranty of
# MERCHANTABILITY or FITNESS FOR A PARTICULAR PURPOSE.  See the
# GNU General Public License for more details.
#
# You should have received a copy of the GNU General Public License
# along with this program; if not, write to the Free Software
# Foundation, Inc., 59 Temple Place, Suite 330, Boston, MA  02111-1307  USA

"""Exceptions for bzr, and reporting of them.
"""


from bzrlib import (
    osutils,
    symbol_versioning,
    )
from bzrlib.patches import (
    MalformedHunkHeader,
    MalformedLine,
    MalformedPatchHeader,
    PatchConflict,
    PatchSyntax,
    )


# TODO: is there any value in providing the .args field used by standard
# python exceptions?   A list of values with no names seems less useful 
# to me.

# TODO: Perhaps convert the exception to a string at the moment it's 
# constructed to make sure it will succeed.  But that says nothing about
# exceptions that are never raised.

# TODO: selftest assertRaises should probably also check that every error
# raised can be formatted as a string successfully, and without giving
# 'unprintable'.


class BzrError(StandardError):
    """
    Base class for errors raised by bzrlib.

    :cvar internal_error: if true (or absent) this was probably caused by a
    bzr bug and should be displayed with a traceback; if False this was
    probably a user or environment error and they don't need the gory details.
    (That can be overridden by -Derror on the command line.)

    :cvar _fmt: Format string to display the error; this is expanded
    by the instance's dict.
    """
    
    internal_error = False

    def __init__(self, msg=None, **kwds):
        """Construct a new BzrError.

        There are two alternative forms for constructing these objects.
        Either a preformatted string may be passed, or a set of named
        arguments can be given.  The first is for generic "user" errors which
        are not intended to be caught and so do not need a specific subclass.
        The second case is for use with subclasses that provide a _fmt format
        string to print the arguments.  

        Keyword arguments are taken as parameters to the error, which can 
        be inserted into the format string template.  It's recommended 
        that subclasses override the __init__ method to require specific 
        parameters.

        :param msg: If given, this is the literal complete text for the error,
        not subject to expansion.
        """
        StandardError.__init__(self)
        if msg is not None:
            # I was going to deprecate this, but it actually turns out to be
            # quite handy - mbp 20061103.
            self._preformatted_string = msg
        else:
            self._preformatted_string = None
            for key, value in kwds.items():
                setattr(self, key, value)

    def __str__(self):
        s = getattr(self, '_preformatted_string', None)
        if s is not None:
            # contains a preformatted message; must be cast to plain str
            return str(s)
        try:
            fmt = self._get_format_string()
            if fmt:
                s = fmt % self.__dict__
                # __str__() should always return a 'str' object
                # never a 'unicode' object.
                if isinstance(s, unicode):
                    return s.encode('utf8')
                return s
        except (AttributeError, TypeError, NameError, ValueError, KeyError), e:
            return 'Unprintable exception %s: dict=%r, fmt=%r, error=%s' \
                % (self.__class__.__name__,
                   self.__dict__,
                   getattr(self, '_fmt', None),
                   str(e))

    def _get_format_string(self):
        """Return format string for this exception or None"""
        fmt = getattr(self, '_fmt', None)
        if fmt is not None:
            return fmt
        fmt = getattr(self, '__doc__', None)
        if fmt is not None:
            symbol_versioning.warn("%s uses its docstring as a format, "
                    "it should use _fmt instead" % self.__class__.__name__,
                    DeprecationWarning)
            return fmt
        return 'Unprintable exception %s: dict=%r, fmt=%r' \
            % (self.__class__.__name__,
               self.__dict__,
               getattr(self, '_fmt', None),
               )


class BzrNewError(BzrError):
    """Deprecated error base class."""
    # base classes should override the docstring with their human-
    # readable explanation

    def __init__(self, *args, **kwds):
        # XXX: Use the underlying BzrError to always generate the args attribute
        # if it doesn't exist.  We can't use super here, because exceptions are
        # old-style classes in python2.4 (but new in 2.5).  --bmc, 20060426
        symbol_versioning.warn('BzrNewError was deprecated in bzr 0.13; '
             'please convert %s to use BzrError instead' 
             % self.__class__.__name__,
             DeprecationWarning,
             stacklevel=2)
        BzrError.__init__(self, *args)
        for key, value in kwds.items():
            setattr(self, key, value)

    def __str__(self):
        try:
            # __str__() should always return a 'str' object
            # never a 'unicode' object.
            s = self.__doc__ % self.__dict__
            if isinstance(s, unicode):
                return s.encode('utf8')
            return s
        except (TypeError, NameError, ValueError, KeyError), e:
            return 'Unprintable exception %s(%r): %s' \
                % (self.__class__.__name__,
                   self.__dict__, str(e))


class AlreadyBuilding(BzrError):
    
    _fmt = "The tree builder is already building a tree."


class BzrCheckError(BzrError):
    
    _fmt = "Internal check failed: %(message)s"

    internal_error = True

    def __init__(self, message):
        BzrError.__init__(self)
        self.message = message


class InvalidEntryName(BzrError):
    
    _fmt = "Invalid entry name: %(name)s"

    internal_error = True

    def __init__(self, name):
        BzrError.__init__(self)
        self.name = name


class InvalidRevisionNumber(BzrError):
    
    _fmt = "Invalid revision number %(revno)s"

    def __init__(self, revno):
        BzrError.__init__(self)
        self.revno = revno


class InvalidRevisionId(BzrError):

    _fmt = "Invalid revision-id {%(revision_id)s} in %(branch)s"

    def __init__(self, revision_id, branch):
        # branch can be any string or object with __str__ defined
        BzrError.__init__(self)
        self.revision_id = revision_id
        self.branch = branch

class ReservedId(BzrError):

    _fmt = "Reserved revision-id {%(revision_id)s}"

    def __init__(self, revision_id):
        self.revision_id = revision_id

class NoSuchId(BzrError):

    _fmt = "The file id %(file_id)s is not present in the tree %(tree)s."
    
    def __init__(self, tree, file_id):
        BzrError.__init__(self)
        self.file_id = file_id
        self.tree = tree


class InventoryModified(BzrError):

    _fmt = ("The current inventory for the tree %(tree)r has been modified, "
            "so a clean inventory cannot be read without data loss.")

    internal_error = True

    def __init__(self, tree):
        self.tree = tree


class NoWorkingTree(BzrError):

    _fmt = "No WorkingTree exists for %(base)s."
    
    def __init__(self, base):
        BzrError.__init__(self)
        self.base = base


class NotBuilding(BzrError):

    _fmt = "Not currently building a tree."


class NotLocalUrl(BzrError):

    _fmt = "%(url)s is not a local path."

    def __init__(self, url):
        self.url = url


class WorkingTreeAlreadyPopulated(BzrError):

    _fmt = """Working tree already populated in %(base)s"""

    internal_error = True

    def __init__(self, base):
        self.base = base

class BzrCommandError(BzrError):
    """Error from user command"""

    internal_error = False

    # Error from malformed user command; please avoid raising this as a
    # generic exception not caused by user input.
    #
    # I think it's a waste of effort to differentiate between errors that
    # are not intended to be caught anyway.  UI code need not subclass
    # BzrCommandError, and non-UI code should not throw a subclass of
    # BzrCommandError.  ADHB 20051211
    def __init__(self, msg):
        # Object.__str__() must return a real string
        # returning a Unicode string is a python error.
        if isinstance(msg, unicode):
            self.msg = msg.encode('utf8')
        else:
            self.msg = msg

    def __str__(self):
        return self.msg


class NotWriteLocked(BzrError):

    _fmt = """%(not_locked)r is not write locked but needs to be."""

    def __init__(self, not_locked):
        self.not_locked = not_locked


class BzrOptionError(BzrCommandError):

    _fmt = "Error in command line options"


class BadOptionValue(BzrError):

    _fmt = """Bad value "%(value)s" for option "%(name)s"."""

    def __init__(self, name, value):
        BzrError.__init__(self, name=name, value=value)

    
class StrictCommitFailed(BzrError):

    _fmt = "Commit refused because there are unknown files in the tree"


# XXX: Should be unified with TransportError; they seem to represent the
# same thing
class PathError(BzrError):
    
    _fmt = "Generic path error: %(path)r%(extra)s)"

    def __init__(self, path, extra=None):
        BzrError.__init__(self)
        self.path = path
        if extra:
            self.extra = ': ' + str(extra)
        else:
            self.extra = ''


class NoSuchFile(PathError):

    _fmt = "No such file: %(path)r%(extra)s"


class FileExists(PathError):

    _fmt = "File exists: %(path)r%(extra)s"


class RenameFailedFilesExist(BzrError):
    """Used when renaming and both source and dest exist."""

    _fmt = ("Could not rename %(source)s => %(dest)s because both files exist."
         "%(extra)s")

    def __init__(self, source, dest, extra=None):
        BzrError.__init__(self)
        self.source = str(source)
        self.dest = str(dest)
        if extra:
            self.extra = ' ' + str(extra)
        else:
            self.extra = ''


class NotADirectory(PathError):

    _fmt = "%(path)r is not a directory %(extra)s"


class NotInWorkingDirectory(PathError):

    _fmt = "%(path)r is not in the working directory %(extra)s"


class DirectoryNotEmpty(PathError):

    _fmt = "Directory not empty: %(path)r%(extra)s"


class ReadingCompleted(BzrError):
    
    _fmt = ("The MediumRequest '%(request)s' has already had finish_reading "
            "called upon it - the request has been completed and no more "
            "data may be read.")

    internal_error = True

    def __init__(self, request):
        self.request = request


class ResourceBusy(PathError):

    _fmt = "Device or resource busy: %(path)r%(extra)s"


class PermissionDenied(PathError):

    _fmt = "Permission denied: %(path)r%(extra)s"


class InvalidURL(PathError):

    _fmt = "Invalid url supplied to transport: %(path)r%(extra)s"


class InvalidURLJoin(PathError):

    _fmt = "Invalid URL join request: %(args)s%(extra)s"

    def __init__(self, msg, base, args):
        PathError.__init__(self, base, msg)
        self.args = [base] + list(args)


class UnknownHook(BzrError):

    _fmt = "The %(type)s hook '%(hook)s' is unknown in this version of bzrlib."

    def __init__(self, hook_type, hook_name):
        BzrError.__init__(self)
        self.type = hook_type
        self.hook = hook_name


class UnsupportedProtocol(PathError):

    _fmt = 'Unsupported protocol for url "%(path)s"%(extra)s'

    def __init__(self, url, extra):
        PathError.__init__(self, url, extra=extra)


class ShortReadvError(PathError):

    _fmt = "readv() read %(actual)s bytes rather than %(length)s bytes at %(offset)s for %(path)s%(extra)s"

    internal_error = True

    def __init__(self, path, offset, length, actual, extra=None):
        PathError.__init__(self, path, extra=extra)
        self.offset = offset
        self.length = length
        self.actual = actual


class PathNotChild(BzrError):

    _fmt = "Path %(path)r is not a child of path %(base)r%(extra)s"

    internal_error = True

    def __init__(self, path, base, extra=None):
        BzrError.__init__(self)
        self.path = path
        self.base = base
        if extra:
            self.extra = ': ' + str(extra)
        else:
            self.extra = ''


class InvalidNormalization(PathError):

    _fmt = "Path %(path)r is not unicode normalized"


# TODO: This is given a URL; we try to unescape it but doing that from inside
# the exception object is a bit undesirable.
# TODO: Probably this behavior of should be a common superclass 
class NotBranchError(PathError):

    _fmt = "Not a branch: %(path)s"

    def __init__(self, path):
       import bzrlib.urlutils as urlutils
       self.path = urlutils.unescape_for_display(path, 'ascii')


class AlreadyBranchError(PathError):

    _fmt = "Already a branch: %(path)s."


class BranchExistsWithoutWorkingTree(PathError):

    _fmt = "Directory contains a branch, but no working tree \
(use bzr checkout if you wish to build a working tree): %(path)s"


class AtomicFileAlreadyClosed(PathError):

    _fmt = "'%(function)s' called on an AtomicFile after it was closed: %(path)s"

    def __init__(self, path, function):
        PathError.__init__(self, path=path, extra=None)
        self.function = function


class InaccessibleParent(PathError):

    _fmt = "Parent not accessible given base %(base)s and relative path %(path)s"

    def __init__(self, path, base):
        PathError.__init__(self, path)
        self.base = base


class NoRepositoryPresent(BzrError):

    _fmt = "No repository present: %(path)r"
    def __init__(self, bzrdir):
        BzrError.__init__(self)
        self.path = bzrdir.transport.clone('..').base


class FileInWrongBranch(BzrError):

    _fmt = "File %(path)s in not in branch %(branch_base)s."

    def __init__(self, branch, path):
        BzrError.__init__(self)
        self.branch = branch
        self.branch_base = branch.base
        self.path = path


class UnsupportedFormatError(BzrError):
    
    _fmt = "Unsupported branch format: %(format)s"


class UnknownFormatError(BzrError):
    
    _fmt = "Unknown branch format: %(format)r"


class IncompatibleFormat(BzrError):
    
    _fmt = "Format %(format)s is not compatible with .bzr version %(bzrdir)s."

    def __init__(self, format, bzrdir_format):
        BzrError.__init__(self)
        self.format = format
        self.bzrdir = bzrdir_format


class IncompatibleRevision(BzrError):
    
    _fmt = "Revision is not compatible with %(repo_format)s"

    def __init__(self, repo_format):
        BzrError.__init__(self)
        self.repo_format = repo_format


class AlreadyVersionedError(BzrError):
    """Used when a path is expected not to be versioned, but it is."""

    _fmt = "%(context_info)s%(path)s is already versioned"

    def __init__(self, path, context_info=None):
        """Construct a new NotVersionedError.

        :param path: This is the path which is versioned,
        which should be in a user friendly form.
        :param context_info: If given, this is information about the context,
        which could explain why this is expected to not be versioned.
        """
        BzrError.__init__(self)
        self.path = path
        if context_info is None:
            self.context_info = ''
        else:
            self.context_info = context_info + ". "


class NotVersionedError(BzrError):
    """Used when a path is expected to be versioned, but it is not."""

    _fmt = "%(context_info)s%(path)s is not versioned"

    def __init__(self, path, context_info=None):
        """Construct a new NotVersionedError.

        :param path: This is the path which is not versioned,
        which should be in a user friendly form.
        :param context_info: If given, this is information about the context,
        which could explain why this is expected to be versioned.
        """
        BzrError.__init__(self)
        self.path = path
        if context_info is None:
            self.context_info = ''
        else:
            self.context_info = context_info + ". "


class PathsNotVersionedError(BzrError):
    """Used when reporting several paths which are not versioned"""

    _fmt = "Path(s) are not versioned: %(paths_as_string)s"

    def __init__(self, paths):
        from bzrlib.osutils import quotefn
        BzrError.__init__(self)
        self.paths = paths
        self.paths_as_string = ' '.join([quotefn(p) for p in paths])


class PathsDoNotExist(BzrError):

    _fmt = "Path(s) do not exist: %(paths_as_string)s%(extra)s"

    # used when reporting that paths are neither versioned nor in the working
    # tree

    def __init__(self, paths, extra=None):
        # circular import
        from bzrlib.osutils import quotefn
        BzrError.__init__(self)
        self.paths = paths
        self.paths_as_string = ' '.join([quotefn(p) for p in paths])
        if extra:
            self.extra = ': ' + str(extra)
        else:
            self.extra = ''


class BadFileKindError(BzrError):

    _fmt = "Cannot operate on %(filename)s of unsupported kind %(kind)s"


class ForbiddenControlFileError(BzrError):

    _fmt = "Cannot operate on %(filename)s because it is a control file"


class LockError(BzrError):

    _fmt = "Lock error: %(message)s"

    internal_error = True

    # All exceptions from the lock/unlock functions should be from
    # this exception class.  They will be translated as necessary. The
    # original exception is available as e.original_error
    #
    # New code should prefer to raise specific subclasses
    def __init__(self, message):
        self.message = message


class CommitNotPossible(LockError):

    _fmt = "A commit was attempted but we do not have a write lock open."

    def __init__(self):
        pass


class AlreadyCommitted(LockError):

    _fmt = "A rollback was requested, but is not able to be accomplished."

    def __init__(self):
        pass


class ReadOnlyError(LockError):

    _fmt = "A write attempt was made in a read only transaction on %(obj)s"

    def __init__(self, obj):
        self.obj = obj


class OutSideTransaction(BzrError):

    _fmt = "A transaction related operation was attempted after the transaction finished."


class ObjectNotLocked(LockError):

    _fmt = "%(obj)r is not locked"

    # this can indicate that any particular object is not locked; see also
    # LockNotHeld which means that a particular *lock* object is not held by
    # the caller -- perhaps they should be unified.
    def __init__(self, obj):
        self.obj = obj


class ReadOnlyObjectDirtiedError(ReadOnlyError):

    _fmt = "Cannot change object %(obj)r in read only transaction"

    def __init__(self, obj):
        self.obj = obj


class UnlockableTransport(LockError):

    _fmt = "Cannot lock: transport is read only: %(transport)s"

    def __init__(self, transport):
        self.transport = transport


class LockContention(LockError):

    _fmt = "Could not acquire lock %(lock)s"
    # TODO: show full url for lock, combining the transport and relative
    # bits?

    internal_error = False
    
    def __init__(self, lock):
        self.lock = lock


class LockBroken(LockError):

    _fmt = "Lock was broken while still open: %(lock)s - check storage consistency!"

    internal_error = False

    def __init__(self, lock):
        self.lock = lock


class LockBreakMismatch(LockError):

    _fmt = "Lock was released and re-acquired before being broken: %(lock)s: held by %(holder)r, wanted to break %(target)r"

    internal_error = False

    def __init__(self, lock, holder, target):
        self.lock = lock
        self.holder = holder
        self.target = target


class LockNotHeld(LockError):

    _fmt = "Lock not held: %(lock)s"

    internal_error = False

    def __init__(self, lock):
        self.lock = lock


class PointlessCommit(BzrError):

    _fmt = "No changes to commit"


class UpgradeReadonly(BzrError):

    _fmt = "Upgrade URL cannot work with readonly URLs."


class UpToDateFormat(BzrError):

    _fmt = "The branch format %(format)s is already at the most recent format."

    def __init__(self, format):
        BzrError.__init__(self)
        self.format = format


class StrictCommitFailed(Exception):

    _fmt = "Commit refused because there are unknowns in the tree."


class NoSuchRevision(BzrError):

    _fmt = "Branch %(branch)s has no revision %(revision)s"

    internal_error = True

    def __init__(self, branch, revision):
        BzrError.__init__(self, branch=branch, revision=revision)


class NotLeftParentDescendant(BzrError):

    _fmt = "Revision %(old_revision)s is not the left parent of"\
        " %(new_revision)s, but branch %(branch_location)s expects this"

    internal_error = True

    def __init__(self, branch, old_revision, new_revision):
        BzrError.__init__(self, branch_location=branch.base,
                          old_revision=old_revision,
                          new_revision=new_revision)


class NoSuchRevisionSpec(BzrError):

    _fmt = "No namespace registered for string: %(spec)r"

    def __init__(self, spec):
        BzrError.__init__(self, spec=spec)


class InvalidRevisionSpec(BzrError):

    _fmt = "Requested revision: %(spec)r does not exist in branch: %(branch)s%(extra)s"

    def __init__(self, spec, branch, extra=None):
        BzrError.__init__(self, branch=branch, spec=spec)
        if extra:
            self.extra = '\n' + str(extra)
        else:
            self.extra = ''


class HistoryMissing(BzrError):

    _fmt = "%(branch)s is missing %(object_type)s {%(object_id)s}"


class AppendRevisionsOnlyViolation(BzrError):

    _fmt = 'Operation denied because it would change the main history, '\
           'which is not permitted by the append_revisions_only setting on'\
           ' branch "%(location)s".'

    def __init__(self, location):
       import bzrlib.urlutils as urlutils
       location = urlutils.unescape_for_display(location, 'ascii')
       BzrError.__init__(self, location=location)


class DivergedBranches(BzrError):
    
    _fmt = "These branches have diverged.  Use the merge command to reconcile them."""

    internal_error = False

    def __init__(self, branch1, branch2):
        self.branch1 = branch1
        self.branch2 = branch2


class NotLefthandHistory(BzrError):

    _fmt = "Supplied history does not follow left-hand parents"

    internal_error = True

    def __init__(self, history):
        BzrError.__init__(self, history=history)


class UnrelatedBranches(BzrError):

    _fmt = "Branches have no common ancestor, and no merge base revision was specified."

    internal_error = False


class NoCommonAncestor(BzrError):
    
    _fmt = "Revisions have no common ancestor: %(revision_a)s %(revision_b)s"

    def __init__(self, revision_a, revision_b):
        self.revision_a = revision_a
        self.revision_b = revision_b


class NoCommonRoot(BzrError):

    _fmt = "Revisions are not derived from the same root: " \
           "%(revision_a)s %(revision_b)s."

    def __init__(self, revision_a, revision_b):
        BzrError.__init__(self, revision_a=revision_a, revision_b=revision_b)


class NotAncestor(BzrError):

    _fmt = "Revision %(rev_id)s is not an ancestor of %(not_ancestor_id)s"

    def __init__(self, rev_id, not_ancestor_id):
        BzrError.__init__(self, rev_id=rev_id,
            not_ancestor_id=not_ancestor_id)


class InstallFailed(BzrError):

    def __init__(self, revisions):
        revision_str = ", ".join(str(r) for r in revisions)
        msg = "Could not install revisions:\n%s" % revision_str
        BzrError.__init__(self, msg)
        self.revisions = revisions


class AmbiguousBase(BzrError):

    def __init__(self, bases):
        warn("BzrError AmbiguousBase has been deprecated as of bzrlib 0.8.",
                DeprecationWarning)
        msg = "The correct base is unclear, because %s are all equally close" %\
            ", ".join(bases)
        BzrError.__init__(self, msg)
        self.bases = bases


class NoCommits(BzrError):

    _fmt = "Branch %(branch)s has no commits."

    def __init__(self, branch):
        BzrError.__init__(self, branch=branch)


class UnlistableStore(BzrError):

    def __init__(self, store):
        BzrError.__init__(self, "Store %s is not listable" % store)



class UnlistableBranch(BzrError):

    def __init__(self, br):
        BzrError.__init__(self, "Stores for branch %s are not listable" % br)


class BoundBranchOutOfDate(BzrError):

    _fmt = "Bound branch %(branch)s is out of date with master branch %(master)s."

    def __init__(self, branch, master):
        BzrError.__init__(self)
        self.branch = branch
        self.master = master

        
class CommitToDoubleBoundBranch(BzrError):

    _fmt = "Cannot commit to branch %(branch)s. It is bound to %(master)s, which is bound to %(remote)s."

    def __init__(self, branch, master, remote):
        BzrError.__init__(self)
        self.branch = branch
        self.master = master
        self.remote = remote


class OverwriteBoundBranch(BzrError):

    _fmt = "Cannot pull --overwrite to a branch which is bound %(branch)s"

    def __init__(self, branch):
        BzrError.__init__(self)
        self.branch = branch


class BoundBranchConnectionFailure(BzrError):

    _fmt = "Unable to connect to target of bound branch %(branch)s => %(target)s: %(error)s"

    def __init__(self, branch, target, error):
        BzrError.__init__(self)
        self.branch = branch
        self.target = target
        self.error = error


class WeaveError(BzrError):

    _fmt = "Error in processing weave: %(message)s"

    def __init__(self, message=None):
        BzrError.__init__(self)
        self.message = message


class WeaveRevisionAlreadyPresent(WeaveError):

    _fmt = "Revision {%(revision_id)s} already present in %(weave)s"

    def __init__(self, revision_id, weave):

        WeaveError.__init__(self)
        self.revision_id = revision_id
        self.weave = weave


class WeaveRevisionNotPresent(WeaveError):

    _fmt = "Revision {%(revision_id)s} not present in %(weave)s"

    def __init__(self, revision_id, weave):
        WeaveError.__init__(self)
        self.revision_id = revision_id
        self.weave = weave


class WeaveFormatError(WeaveError):

    _fmt = "Weave invariant violated: %(what)s"

    def __init__(self, what):
        WeaveError.__init__(self)
        self.what = what


class WeaveParentMismatch(WeaveError):

    _fmt = "Parents are mismatched between two revisions."
    

class WeaveInvalidChecksum(WeaveError):

    _fmt = "Text did not match it's checksum: %(message)s"


class WeaveTextDiffers(WeaveError):

    _fmt = "Weaves differ on text content. Revision: {%(revision_id)s}, %(weave_a)s, %(weave_b)s"

    def __init__(self, revision_id, weave_a, weave_b):
        WeaveError.__init__(self)
        self.revision_id = revision_id
        self.weave_a = weave_a
        self.weave_b = weave_b


class WeaveTextDiffers(WeaveError):

    _fmt = "Weaves differ on text content. Revision: {%(revision_id)s}, %(weave_a)s, %(weave_b)s"

    def __init__(self, revision_id, weave_a, weave_b):
        WeaveError.__init__(self)
        self.revision_id = revision_id
        self.weave_a = weave_a
        self.weave_b = weave_b


class VersionedFileError(BzrError):
    
    _fmt = "Versioned file error"


class RevisionNotPresent(VersionedFileError):
    
    _fmt = "Revision {%(revision_id)s} not present in %(file_id)s."

    def __init__(self, revision_id, file_id):
        VersionedFileError.__init__(self)
        self.revision_id = revision_id
        self.file_id = file_id


class RevisionAlreadyPresent(VersionedFileError):
    
    _fmt = "Revision {%(revision_id)s} already present in %(file_id)s."

    def __init__(self, revision_id, file_id):
        VersionedFileError.__init__(self)
        self.revision_id = revision_id
        self.file_id = file_id


class KnitError(BzrError):
    
    _fmt = "Knit error"

    internal_error = True


class KnitHeaderError(KnitError):

    _fmt = "Knit header error: %(badline)r unexpected for file %(filename)s"

    def __init__(self, badline, filename):
        KnitError.__init__(self)
        self.badline = badline
        self.filename = filename


class KnitCorrupt(KnitError):

    _fmt = "Knit %(filename)s corrupt: %(how)s"

    def __init__(self, filename, how):
        KnitError.__init__(self)
        self.filename = filename
        self.how = how


class KnitIndexUnknownMethod(KnitError):
    """Raised when we don't understand the storage method.

    Currently only 'fulltext' and 'line-delta' are supported.
    """
    
    _fmt = ("Knit index %(filename)s does not have a known method"
            " in options: %(options)r")

    def __init__(self, filename, options):
        KnitError.__init__(self)
        self.filename = filename
        self.options = options


class NoSuchExportFormat(BzrError):
    
    _fmt = "Export format %(format)r not supported"

    def __init__(self, format):
        BzrError.__init__(self)
        self.format = format


class TransportError(BzrError):
    
    _fmt = "Transport error: %(msg)s %(orig_error)s"

    def __init__(self, msg=None, orig_error=None):
        if msg is None and orig_error is not None:
            msg = str(orig_error)
        if orig_error is None:
            orig_error = ''
        if msg is None:
            msg =  ''
        self.msg = msg
        self.orig_error = orig_error
        BzrError.__init__(self)


class TooManyConcurrentRequests(BzrError):

    _fmt = ("The medium '%(medium)s' has reached its concurrent request limit. "
            "Be sure to finish_writing and finish_reading on the "
            "current request that is open.")

    internal_error = True

    def __init__(self, medium):
        self.medium = medium


class SmartProtocolError(TransportError):

    _fmt = "Generic bzr smart protocol error: %(details)s"

    def __init__(self, details):
        self.details = details


# A set of semi-meaningful errors which can be thrown
class TransportNotPossible(TransportError):

    _fmt = "Transport operation not possible: %(msg)s %(orig_error)s"


class ConnectionError(TransportError):

    _fmt = "Connection error: %(msg)s %(orig_error)s"


class SocketConnectionError(ConnectionError):

    _fmt = "%(msg)s %(host)s%(port)s%(orig_error)s"

    def __init__(self, host, port=None, msg=None, orig_error=None):
        if msg is None:
            msg = 'Failed to connect to'
        if orig_error is None:
            orig_error = ''
        else:
            orig_error = '; ' + str(orig_error)
        ConnectionError.__init__(self, msg=msg, orig_error=orig_error)
        self.host = host
        if port is None:
            self.port = ''
        else:
            self.port = ':%s' % port


class ConnectionReset(TransportError):

    _fmt = "Connection closed: %(msg)s %(orig_error)s"


class InvalidRange(TransportError):

    _fmt = "Invalid range access in %(path)s at %(offset)s."
    
    def __init__(self, path, offset):
        TransportError.__init__(self, ("Invalid range access in %s at %d"
                                       % (path, offset)))
        self.path = path
        self.offset = offset


class InvalidHttpResponse(TransportError):

    _fmt = "Invalid http response for %(path)s: %(msg)s"

    def __init__(self, path, msg, orig_error=None):
        self.path = path
        TransportError.__init__(self, msg, orig_error=orig_error)


class InvalidHttpRange(InvalidHttpResponse):

    _fmt = "Invalid http range %(range)r for %(path)s: %(msg)s"
    
    def __init__(self, path, range, msg):
        self.range = range
        InvalidHttpResponse.__init__(self, path, msg)


class InvalidHttpContentType(InvalidHttpResponse):

    _fmt = 'Invalid http Content-type "%(ctype)s" for %(path)s: %(msg)s'
    
    def __init__(self, path, ctype, msg):
        self.ctype = ctype
        InvalidHttpResponse.__init__(self, path, msg)


class ConflictsInTree(BzrError):

    _fmt = "Working tree has conflicts."


class ParseConfigError(BzrError):

    def __init__(self, errors, filename):
        if filename is None:
            filename = ""
        message = "Error(s) parsing config file %s:\n%s" % \
            (filename, ('\n'.join(e.message for e in errors)))
        BzrError.__init__(self, message)


class NoEmailInUsername(BzrError):

    _fmt = "%(username)r does not seem to contain a reasonable email address"

    def __init__(self, username):
        BzrError.__init__(self)
        self.username = username


class SigningFailed(BzrError):

    _fmt = "Failed to gpg sign data with command %(command_line)r"

    def __init__(self, command_line):
        BzrError.__init__(self, command_line=command_line)


class WorkingTreeNotRevision(BzrError):

    _fmt = ("The working tree for %(basedir)s has changed since" 
            " the last commit, but weave merge requires that it be"
            " unchanged")

    def __init__(self, tree):
        BzrError.__init__(self, basedir=tree.basedir)


class CantReprocessAndShowBase(BzrError):

    _fmt = "Can't reprocess and show base, because reprocessing obscures " \
           "the relationship of conflicting lines to the base"


class GraphCycleError(BzrError):

    _fmt = "Cycle in graph %(graph)r"

    def __init__(self, graph):
        BzrError.__init__(self)
        self.graph = graph


class WritingCompleted(BzrError):

    _fmt = ("The MediumRequest '%(request)s' has already had finish_writing "
            "called upon it - accept bytes may not be called anymore.")

    internal_error = True

    def __init__(self, request):
        self.request = request


class WritingNotComplete(BzrError):

    _fmt = ("The MediumRequest '%(request)s' has not has finish_writing "
            "called upon it - until the write phase is complete no "
            "data may be read.")

    internal_error = True

    def __init__(self, request):
        self.request = request


class NotConflicted(BzrError):

    _fmt = "File %(filename)s is not conflicted."

    def __init__(self, filename):
        BzrError.__init__(self)
        self.filename = filename


class MediumNotConnected(BzrError):

    _fmt = """The medium '%(medium)s' is not connected."""

    internal_error = True

    def __init__(self, medium):
        self.medium = medium


class MustUseDecorated(Exception):
    
    _fmt = """A decorating function has requested its original command be used."""
    

class NoBundleFound(BzrError):

    _fmt = "No bundle was found in %(filename)s"

    def __init__(self, filename):
        BzrError.__init__(self)
        self.filename = filename


class BundleNotSupported(BzrError):

    _fmt = "Unable to handle bundle version %(version)s: %(msg)s"

    def __init__(self, version, msg):
        BzrError.__init__(self)
        self.version = version
        self.msg = msg


class MissingText(BzrError):

    _fmt = "Branch %(base)s is missing revision %(text_revision)s of %(file_id)s"

    def __init__(self, branch, text_revision, file_id):
        BzrError.__init__(self)
        self.branch = branch
        self.base = branch.base
        self.text_revision = text_revision
        self.file_id = file_id


class DuplicateKey(BzrError):

    _fmt = "Key %(key)s is already present in map"


class MalformedTransform(BzrError):

    _fmt = "Tree transform is malformed %(conflicts)r"


class NoFinalPath(BzrError):

    _fmt = ("No final name for trans_id %(trans_id)r\n"
            "file-id: %(file_id)r\n"
            "root trans-id: %(root_trans_id)r\n")

    def __init__(self, trans_id, transform):
        self.trans_id = trans_id
        self.file_id = transform.final_file_id(trans_id)
        self.root_trans_id = transform.root


class BzrBadParameter(BzrError):

    _fmt = "Bad parameter: %(param)r"

    # This exception should never be thrown, but it is a base class for all
    # parameter-to-function errors.

    def __init__(self, param):
        BzrError.__init__(self)
        self.param = param


class BzrBadParameterNotUnicode(BzrBadParameter):

    _fmt = "Parameter %(param)s is neither unicode nor utf8."


class ReusingTransform(BzrError):

    _fmt = "Attempt to reuse a transform that has already been applied."


class CantMoveRoot(BzrError):

    _fmt = "Moving the root directory is not supported at this time"


class BzrMoveFailedError(BzrError):

    _fmt = "Could not move %(from_path)s%(operator)s %(to_path)s%(extra)s"

    def __init__(self, from_path='', to_path='', extra=None):
        BzrError.__init__(self)
        if extra:
            self.extra = ': ' + str(extra)
        else:
            self.extra = ''

        has_from = len(from_path) > 0
        has_to = len(to_path) > 0
        if has_from:
            self.from_path = osutils.splitpath(from_path)[-1]
        else:
            self.from_path = ''

        if has_to:
            self.to_path = osutils.splitpath(to_path)[-1]
        else:
            self.to_path = ''

        self.operator = ""
        if has_from and has_to:
            self.operator = " =>"
        elif has_from:
            self.from_path = "from " + from_path
        elif has_to:
            self.operator = "to"
        else:
            self.operator = "file"


class BzrRenameFailedError(BzrMoveFailedError):

    _fmt = "Could not rename %(from_path)s%(operator)s %(to_path)s%(extra)s"

    def __init__(self, from_path, to_path, extra=None):
        BzrMoveFailedError.__init__(self, from_path, to_path, extra)


class BzrBadParameterNotString(BzrBadParameter):

    _fmt = "Parameter %(param)s is not a string or unicode string."


class BzrBadParameterMissing(BzrBadParameter):

    _fmt = "Parameter $(param)s is required but not present."


class BzrBadParameterUnicode(BzrBadParameter):

    _fmt = "Parameter %(param)s is unicode but only byte-strings are permitted."


class BzrBadParameterContainsNewline(BzrBadParameter):

    _fmt = "Parameter %(param)s contains a newline."


class DependencyNotPresent(BzrError):

    _fmt = 'Unable to import library "%(library)s": %(error)s'

    def __init__(self, library, error):
        BzrError.__init__(self, library=library, error=error)


class ParamikoNotPresent(DependencyNotPresent):

    _fmt = "Unable to import paramiko (required for sftp support): %(error)s"

    def __init__(self, error):
        DependencyNotPresent.__init__(self, 'paramiko', error)


class PointlessMerge(BzrError):

    _fmt = "Nothing to merge."


class UninitializableFormat(BzrError):

    _fmt = "Format %(format)s cannot be initialised by this version of bzr."

    def __init__(self, format):
        BzrError.__init__(self)
        self.format = format


class BadConversionTarget(BzrError):

    _fmt = "Cannot convert to format %(format)s.  %(problem)s"

    def __init__(self, problem, format):
        BzrError.__init__(self)
        self.problem = problem
        self.format = format


class NoDiff(BzrError):

    _fmt = "Diff is not installed on this machine: %(msg)s"

    def __init__(self, msg):
        BzrError.__init__(self, msg=msg)


class NoDiff3(BzrError):

    _fmt = "Diff3 is not installed on this machine."


class ExistingLimbo(BzrError):

    _fmt = """This tree contains left-over files from a failed operation.
    Please examine %(limbo_dir)s to see if it contains any files you wish to
    keep, and delete it when you are done."""
    
    def __init__(self, limbo_dir):
       BzrError.__init__(self)
       self.limbo_dir = limbo_dir


class ImmortalLimbo(BzrError):

    _fmt = """Unable to delete transform temporary directory $(limbo_dir)s.
    Please examine %(limbo_dir)s to see if it contains any files you wish to
    keep, and delete it when you are done."""

    def __init__(self, limbo_dir):
       BzrError.__init__(self)
       self.limbo_dir = limbo_dir


class OutOfDateTree(BzrError):

    _fmt = "Working tree is out of date, please run 'bzr update'."

    def __init__(self, tree):
        BzrError.__init__(self)
        self.tree = tree


class PublicBranchOutOfDate(BzrError):

    _fmt = 'Public branch "%(public_location)s" lacks revision '\
        '"%(revstring)s".'

    def __init__(self, public_location, revstring):
        import bzrlib.urlutils as urlutils
        public_location = urlutils.unescape_for_display(public_location,
                                                        'ascii')
        BzrError.__init__(self, public_location=public_location,
                          revstring=revstring)


class MergeModifiedFormatError(BzrError):

    _fmt = "Error in merge modified format"


class ConflictFormatError(BzrError):

    _fmt = "Format error in conflict listings"


class CorruptRepository(BzrError):

    _fmt = """An error has been detected in the repository %(repo_path)s.
Please run bzr reconcile on this repository."""

    def __init__(self, repo):
        BzrError.__init__(self)
        self.repo_path = repo.bzrdir.root_transport.base


class UpgradeRequired(BzrError):

    _fmt = "To use this feature you must upgrade your branch at %(path)s."

    def __init__(self, path):
        BzrError.__init__(self)
        self.path = path


class LocalRequiresBoundBranch(BzrError):

    _fmt = "Cannot perform local-only commits on unbound branches."


class MissingProgressBarFinish(BzrError):

    _fmt = "A nested progress bar was not 'finished' correctly."


class InvalidProgressBarType(BzrError):

    _fmt = """Environment variable BZR_PROGRESS_BAR='%(bar_type)s is not a supported type
Select one of: %(valid_types)s"""

    def __init__(self, bar_type, valid_types):
        BzrError.__init__(self, bar_type=bar_type, valid_types=valid_types)


class UnsupportedOperation(BzrError):

    _fmt = "The method %(mname)s is not supported on objects of type %(tname)s."

    def __init__(self, method, method_self):
        self.method = method
        self.mname = method.__name__
        self.tname = type(method_self).__name__


class CannotSetRevisionId(UnsupportedOperation):
    """Raised when a commit is attempting to set a revision id but cant."""


class NonAsciiRevisionId(UnsupportedOperation):
    """Raised when a commit is attempting to set a non-ascii revision id but cant."""


class BinaryFile(BzrError):
    
    _fmt = "File is binary but should be text."


class IllegalPath(BzrError):

    _fmt = "The path %(path)s is not permitted on this platform"

    def __init__(self, path):
        BzrError.__init__(self)
        self.path = path


class TestamentMismatch(BzrError):

    _fmt = """Testament did not match expected value.  
       For revision_id {%(revision_id)s}, expected {%(expected)s}, measured 
       {%(measured)s}"""

    def __init__(self, revision_id, expected, measured):
        self.revision_id = revision_id
        self.expected = expected
        self.measured = measured


class NotABundle(BzrError):
    
    _fmt = "Not a bzr revision-bundle: %(text)r"

    def __init__(self, text):
        BzrError.__init__(self)
        self.text = text


class BadBundle(BzrError): 
    
    _fmt = "Bad bzr revision-bundle: %(text)r"

    def __init__(self, text):
        BzrError.__init__(self)
        self.text = text


class MalformedHeader(BadBundle): 
    
    _fmt = "Malformed bzr revision-bundle header: %(text)r"


class MalformedPatches(BadBundle): 
    
    _fmt = "Malformed patches in bzr revision-bundle: %(text)r"


class MalformedFooter(BadBundle): 
    
    _fmt = "Malformed footer in bzr revision-bundle: %(text)r"


class UnsupportedEOLMarker(BadBundle):
    
    _fmt = "End of line marker was not \\n in bzr revision-bundle"    

    def __init__(self):
        # XXX: BadBundle's constructor assumes there's explanatory text, 
        # but for this there is not
        BzrError.__init__(self)


class IncompatibleBundleFormat(BzrError):
    
    _fmt = "Bundle format %(bundle_format)s is incompatible with %(other)s"

    def __init__(self, bundle_format, other):
        BzrError.__init__(self)
        self.bundle_format = bundle_format
        self.other = other


class BadInventoryFormat(BzrError):
    
    _fmt = "Root class for inventory serialization errors"


class UnexpectedInventoryFormat(BadInventoryFormat):

    _fmt = "The inventory was not in the expected format:\n %(msg)s"

    def __init__(self, msg):
        BadInventoryFormat.__init__(self, msg=msg)


class NoSmartMedium(BzrError):

    _fmt = "The transport '%(transport)s' cannot tunnel the smart protocol."
    internal_error = True

    def __init__(self, transport):
        self.transport = transport


class NoSmartServer(NotBranchError):

    _fmt = "No smart server available at %(url)s"

    def __init__(self, url):
        self.url = url


class UnknownSSH(BzrError):

    _fmt = "Unrecognised value for BZR_SSH environment variable: %(vendor)s"

    def __init__(self, vendor):
        BzrError.__init__(self)
        self.vendor = vendor


class GhostRevisionUnusableHere(BzrError):

    _fmt = "Ghost revision {%(revision_id)s} cannot be used here."

    def __init__(self, revision_id):
        BzrError.__init__(self)
        self.revision_id = revision_id


class IllegalUseOfScopeReplacer(BzrError):

    _fmt = "ScopeReplacer object %(name)r was used incorrectly: %(msg)s%(extra)s"

    internal_error = True

    def __init__(self, name, msg, extra=None):
        BzrError.__init__(self)
        self.name = name
        self.msg = msg
        if extra:
            self.extra = ': ' + str(extra)
        else:
            self.extra = ''


class InvalidImportLine(BzrError):

    _fmt = "Not a valid import statement: %(msg)\n%(text)s"

    internal_error = True

    def __init__(self, text, msg):
        BzrError.__init__(self)
        self.text = text
        self.msg = msg


class ImportNameCollision(BzrError):

    _fmt = "Tried to import an object to the same name as an existing object. %(name)s"

    internal_error = True

    def __init__(self, name):
        BzrError.__init__(self)
        self.name = name


<<<<<<< HEAD
class NoMergeSource(BzrError):
    """Raise if no merge source was specified for a merge directive"""

    _fmt = "A merge directive must provide either a bundle or a public"\
        " branch location."


class PatchMissing(BzrError):
    """Raise a patch type was specified but no patch supplied"""

    _fmt = "patch_type was %(patch_type)s, but no patch was supplied."

    def __init__(self, patch_type):
        BzrError.__init__(self)
        self.patch_type = patch_type
=======
class NoSuchTag(BzrError):

    _fmt = "No such tag: %(tag_name)s"

    def __init__(self, tag_name):
        self.tag_name = tag_name


class TagsNotSupported(BzrError):

    _fmt = "Tags not supported by %(branch)s; you may be able to use bzr upgrade."

    def __init__(self, branch):
        self.branch = branch

        
class TagAlreadyExists(BzrError):

    _fmt = "Tag %(tag_name)s already exists."

    def __init__(self, tag_name):
        self.tag_name = tag_name
>>>>>>> 1e1a8010
<|MERGE_RESOLUTION|>--- conflicted
+++ resolved
@@ -1796,7 +1796,6 @@
         self.name = name
 
 
-<<<<<<< HEAD
 class NoMergeSource(BzrError):
     """Raise if no merge source was specified for a merge directive"""
 
@@ -1812,7 +1811,8 @@
     def __init__(self, patch_type):
         BzrError.__init__(self)
         self.patch_type = patch_type
-=======
+
+
 class NoSuchTag(BzrError):
 
     _fmt = "No such tag: %(tag_name)s"
@@ -1834,5 +1834,4 @@
     _fmt = "Tag %(tag_name)s already exists."
 
     def __init__(self, tag_name):
-        self.tag_name = tag_name
->>>>>>> 1e1a8010
+        self.tag_name = tag_name