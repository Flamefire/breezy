--- conflicted
+++ resolved
@@ -1499,11 +1499,7 @@
     _fmt = ("Pack files have changed, reload and retry. %(orig_error)s")
 
     def __init__(self, reload_occurred, exc_info):
-<<<<<<< HEAD
         """create a new RetryWithNewPacks error.
-=======
-        """create a new RestartWithNewPacks error.
->>>>>>> f312976f
 
         :param reload_occurred: Set to True if we know that the packs have
             already been reloaded, and we are failing because of an in-memory
@@ -1522,7 +1518,6 @@
         #       RetryWithNewPacks also not being caught
 
 
-<<<<<<< HEAD
 class RetryAutopack(RetryWithNewPacks):
     """Raised when we are autopacking and we find a missing file.
 
@@ -1535,8 +1530,6 @@
     _fmt = ("Pack files have changed, reload and try autopack again.")
 
 
-=======
->>>>>>> f312976f
 class NoSuchExportFormat(BzrError):
     
     _fmt = "Export format %(format)r not supported"
