--- conflicted
+++ resolved
@@ -2310,7 +2310,6 @@
         self.error = error
 
 
-<<<<<<< HEAD
 class NoMessageSupplied(BzrError):
 
     _fmt = "No message supplied."
@@ -2333,7 +2332,7 @@
         mail_command_list_string = ', '.join(mail_command_list)
         BzrError.__init__(self, mail_command_list=mail_command_list,
                           mail_command_list_string=mail_command_list_string)
-=======
+
 class SMTPConnectionRefused(SMTPError):
 
     _fmt = "SMTP connection to %(host)s refused"
@@ -2345,5 +2344,4 @@
 
 class DefaultSMTPConnectionRefused(SMTPConnectionRefused):
 
-    _fmt = "Please specify smtp_server.  No server at default %(host)s."
->>>>>>> 2c4ec4e1
+    _fmt = "Please specify smtp_server.  No server at default %(host)s."