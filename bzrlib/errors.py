# Copyright (C) 2005, 2006 Canonical Ltd
#
# This program is free software; you can redistribute it and/or modify
# it under the terms of the GNU General Public License as published by
# the Free Software Foundation; either version 2 of the License, or
# (at your option) any later version.
#
# This program is distributed in the hope that it will be useful,
# but WITHOUT ANY WARRANTY; without even the implied warranty of
# MERCHANTABILITY or FITNESS FOR A PARTICULAR PURPOSE.  See the
# GNU General Public License for more details.
#
# You should have received a copy of the GNU General Public License
# along with this program; if not, write to the Free Software
# Foundation, Inc., 59 Temple Place, Suite 330, Boston, MA  02111-1307  USA

"""Exceptions for bzr, and reporting of them.
"""


from bzrlib import symbol_versioning
from bzrlib.patches import (PatchSyntax, 
                            PatchConflict, 
                            MalformedPatchHeader,
                            MalformedHunkHeader,
                            MalformedLine,)


# TODO: is there any value in providing the .args field used by standard
# python exceptions?   A list of values with no names seems less useful 
# to me.

# TODO: Perhaps convert the exception to a string at the moment it's 
# constructed to make sure it will succeed.  But that says nothing about
# exceptions that are never raised.

# TODO: selftest assertRaises should probably also check that every error
# raised can be formatted as a string successfully, and without giving
# 'unprintable'.


class BzrError(StandardError):
    """
    Base class for errors raised by bzrlib.

    :cvar internal_error: if true (or absent) this was probably caused by a
    bzr bug and should be displayed with a traceback; if False this was
    probably a user or environment error and they don't need the gory details.
    (That can be overridden by -Derror on the command line.)

    :cvar _fmt: Format string to display the error; this is expanded
    by the instance's dict.
    """
    
    internal_error = False

    def __init__(self, msg=None, **kwds):
        """Construct a new BzrError.

        There are two alternative forms for constructing these objects.
        Either a preformatted string may be passed, or a set of named
        arguments can be given.  The first is for generic "user" errors which
        are not intended to be caught and so do not need a specific subclass.
        The second case is for use with subclasses that provide a _fmt format
        string to print the arguments.  

        Keyword arguments are taken as parameters to the error, which can 
        be inserted into the format string template.  It's recommended 
        that subclasses override the __init__ method to require specific 
        parameters.

        :param msg: If given, this is the literal complete text for the error,
        not subject to expansion.
        """
        StandardError.__init__(self)
        if msg is not None:
            # I was going to deprecate this, but it actually turns out to be
            # quite handy - mbp 20061103.
            self._preformatted_string = msg
        else:
            self._preformatted_string = None
            for key, value in kwds.items():
                setattr(self, key, value)

    def __str__(self):
        s = getattr(self, '_preformatted_string', None)
        if s is not None:
            # contains a preformatted message; must be cast to plain str
            return str(s)
        try:
            fmt = self._get_format_string()
            if fmt:
                s = fmt % self.__dict__
                # __str__() should always return a 'str' object
                # never a 'unicode' object.
                if isinstance(s, unicode):
                    return s.encode('utf8')
                return s
        except (AttributeError, TypeError, NameError, ValueError, KeyError), e:
            return 'Unprintable exception %s: dict=%r, fmt=%r, error=%s' \
                % (self.__class__.__name__,
                   self.__dict__,
                   getattr(self, '_fmt', None),
                   str(e))

    def _get_format_string(self):
        """Return format string for this exception or None"""
        fmt = getattr(self, '_fmt', None)
        if fmt is not None:
            return fmt
        fmt = getattr(self, '__doc__', None)
        if fmt is not None:
            symbol_versioning.warn("%s uses its docstring as a format, "
                    "it should use _fmt instead" % self.__class__.__name__,
                    DeprecationWarning)
            return fmt
        return 'Unprintable exception %s: dict=%r, fmt=%r' \
            % (self.__class__.__name__,
               self.__dict__,
               getattr(self, '_fmt', None),
               )


class BzrNewError(BzrError):
    """Deprecated error base class."""
    # base classes should override the docstring with their human-
    # readable explanation

    def __init__(self, *args, **kwds):
        # XXX: Use the underlying BzrError to always generate the args attribute
        # if it doesn't exist.  We can't use super here, because exceptions are
        # old-style classes in python2.4 (but new in 2.5).  --bmc, 20060426
        symbol_versioning.warn('BzrNewError was deprecated in bzr 0.13; '
             'please convert %s to use BzrError instead' 
             % self.__class__.__name__,
             DeprecationWarning,
             stacklevel=2)
        BzrError.__init__(self, *args)
        for key, value in kwds.items():
            setattr(self, key, value)

    def __str__(self):
        try:
            # __str__() should always return a 'str' object
            # never a 'unicode' object.
            s = self.__doc__ % self.__dict__
            if isinstance(s, unicode):
                return s.encode('utf8')
            return s
        except (TypeError, NameError, ValueError, KeyError), e:
            return 'Unprintable exception %s(%r): %s' \
                % (self.__class__.__name__,
                   self.__dict__, str(e))


class AlreadyBuilding(BzrError):
    
    _fmt = "The tree builder is already building a tree."


class BzrCheckError(BzrError):
    
    _fmt = "Internal check failed: %(message)s"

    internal_error = True

    def __init__(self, message):
        BzrError.__init__(self)
        self.message = message


class InvalidEntryName(BzrError):
    
    _fmt = "Invalid entry name: %(name)s"

    internal_error = True

    def __init__(self, name):
        BzrError.__init__(self)
        self.name = name


class InvalidRevisionNumber(BzrError):
    
    _fmt = "Invalid revision number %(revno)s"

    def __init__(self, revno):
        BzrError.__init__(self)
        self.revno = revno


class InvalidRevisionId(BzrError):

    _fmt = "Invalid revision-id {%(revision_id)s} in %(branch)s"

    def __init__(self, revision_id, branch):
        # branch can be any string or object with __str__ defined
        BzrError.__init__(self)
        self.revision_id = revision_id
        self.branch = branch


class NoSuchId(BzrError):

    _fmt = "The file id %(file_id)s is not present in the tree %(tree)s."
    
    def __init__(self, tree, file_id):
        BzrError.__init__(self)
        self.file_id = file_id
        self.tree = tree


class InventoryModified(BzrError):

    _fmt = ("The current inventory for the tree %(tree)r has been modified, "
            "so a clean inventory cannot be read without data loss.")

    internal_error = True

    def __init__(self, tree):
        self.tree = tree


class NoWorkingTree(BzrError):

    _fmt = "No WorkingTree exists for %(base)s."
    
    def __init__(self, base):
        BzrError.__init__(self)
        self.base = base


class NotBuilding(BzrError):

    _fmt = "Not currently building a tree."


class NotLocalUrl(BzrError):

    _fmt = "%(url)s is not a local path."

    def __init__(self, url):
        self.url = url


class WorkingTreeAlreadyPopulated(BzrError):

    _fmt = """Working tree already populated in %(base)s"""

    internal_error = True

    def __init__(self, base):
        self.base = base

class BzrCommandError(BzrError):
    """Error from user command"""

    internal_error = False

    # Error from malformed user command; please avoid raising this as a
    # generic exception not caused by user input.
    #
    # I think it's a waste of effort to differentiate between errors that
    # are not intended to be caught anyway.  UI code need not subclass
    # BzrCommandError, and non-UI code should not throw a subclass of
    # BzrCommandError.  ADHB 20051211
    def __init__(self, msg):
        # Object.__str__() must return a real string
        # returning a Unicode string is a python error.
        if isinstance(msg, unicode):
            self.msg = msg.encode('utf8')
        else:
            self.msg = msg

    def __str__(self):
        return self.msg


class NotWriteLocked(BzrError):

    _fmt = """%(not_locked)r is not write locked but needs to be."""

    def __init__(self, not_locked):
        self.not_locked = not_locked


class BzrOptionError(BzrCommandError):

    _fmt = "Error in command line options"

    
class StrictCommitFailed(BzrError):

    _fmt = "Commit refused because there are unknown files in the tree"


# XXX: Should be unified with TransportError; they seem to represent the
# same thing
class PathError(BzrError):
    
    _fmt = "Generic path error: %(path)r%(extra)s)"

    def __init__(self, path, extra=None):
        BzrError.__init__(self)
        self.path = path
        if extra:
            self.extra = ': ' + str(extra)
        else:
            self.extra = ''


class NoSuchFile(PathError):

    _fmt = "No such file: %(path)r%(extra)s"


class FileExists(PathError):

    _fmt = "File exists: %(path)r%(extra)s"


class DirectoryNotEmpty(PathError):

    _fmt = "Directory not empty: %(path)r%(extra)s"


class ReadingCompleted(BzrError):
    
    _fmt = ("The MediumRequest '%(request)s' has already had finish_reading "
            "called upon it - the request has been completed and no more "
            "data may be read.")

    internal_error = True

    def __init__(self, request):
        self.request = request


class ResourceBusy(PathError):

    _fmt = "Device or resource busy: %(path)r%(extra)s"


class PermissionDenied(PathError):

    _fmt = "Permission denied: %(path)r%(extra)s"


class InvalidURL(PathError):

    _fmt = "Invalid url supplied to transport: %(path)r%(extra)s"


class InvalidURLJoin(PathError):

    _fmt = "Invalid URL join request: %(args)s%(extra)s"

    def __init__(self, msg, base, args):
        PathError.__init__(self, base, msg)
        self.args = [base] + list(args)


class UnsupportedProtocol(PathError):

    _fmt = 'Unsupported protocol for url "%(path)s"%(extra)s'

    def __init__(self, url, extra):
        PathError.__init__(self, url, extra=extra)


class ShortReadvError(PathError):

    _fmt = "readv() read %(actual)s bytes rather than %(length)s bytes at %(offset)s for %(path)s%(extra)s"

    internal_error = True

    def __init__(self, path, offset, length, actual, extra=None):
        PathError.__init__(self, path, extra=extra)
        self.offset = offset
        self.length = length
        self.actual = actual


class PathNotChild(BzrError):

    _fmt = "Path %(path)r is not a child of path %(base)r%(extra)s"

    internal_error = True

    def __init__(self, path, base, extra=None):
        BzrError.__init__(self)
        self.path = path
        self.base = base
        if extra:
            self.extra = ': ' + str(extra)
        else:
            self.extra = ''


class InvalidNormalization(PathError):

    _fmt = "Path %(path)r is not unicode normalized"


# TODO: This is given a URL; we try to unescape it but doing that from inside
# the exception object is a bit undesirable.
# TODO: Probably this behavior of should be a common superclass 
class NotBranchError(PathError):

    _fmt = "Not a branch: %(path)s"

    def __init__(self, path):
       import bzrlib.urlutils as urlutils
       self.path = urlutils.unescape_for_display(path, 'ascii')


class AlreadyBranchError(PathError):

    _fmt = "Already a branch: %(path)s."


class BranchExistsWithoutWorkingTree(PathError):

    _fmt = "Directory contains a branch, but no working tree \
(use bzr checkout if you wish to build a working tree): %(path)s"


class AtomicFileAlreadyClosed(PathError):

    _fmt = "'%(function)s' called on an AtomicFile after it was closed: %(path)s"

    def __init__(self, path, function):
        PathError.__init__(self, path=path, extra=None)
        self.function = function


class InaccessibleParent(PathError):

    _fmt = "Parent not accessible given base %(base)s and relative path %(path)s"

    def __init__(self, path, base):
        PathError.__init__(self, path)
        self.base = base


class NoRepositoryPresent(BzrError):

    _fmt = "No repository present: %(path)r"
    def __init__(self, bzrdir):
        BzrError.__init__(self)
        self.path = bzrdir.transport.clone('..').base


class FileInWrongBranch(BzrError):

    _fmt = "File %(path)s in not in branch %(branch_base)s."

    def __init__(self, branch, path):
        BzrError.__init__(self)
        self.branch = branch
        self.branch_base = branch.base
        self.path = path


class UnsupportedFormatError(BzrError):
    
    _fmt = "Unsupported branch format: %(format)s"


class UnknownFormatError(BzrError):
    
    _fmt = "Unknown branch format: %(format)r"


class IncompatibleFormat(BzrError):
    
    _fmt = "Format %(format)s is not compatible with .bzr version %(bzrdir)s."

    def __init__(self, format, bzrdir_format):
        BzrError.__init__(self)
        self.format = format
        self.bzrdir = bzrdir_format


class IncompatibleRevision(BzrError):
    
    _fmt = "Revision is not compatible with %(repo_format)s"

    def __init__(self, repo_format):
        BzrError.__init__(self)
        self.repo_format = repo_format


class NotVersionedError(BzrError):

    _fmt = "%(path)s is not versioned"

    def __init__(self, path):
        BzrError.__init__(self)
        self.path = path


class PathsNotVersionedError(BzrError):
    # used when reporting several paths are not versioned

    _fmt = "Path(s) are not versioned: %(paths_as_string)s"

    def __init__(self, paths):
        from bzrlib.osutils import quotefn
        BzrError.__init__(self)
        self.paths = paths
        self.paths_as_string = ' '.join([quotefn(p) for p in paths])


class PathsDoNotExist(BzrError):

    _fmt = "Path(s) do not exist: %(paths_as_string)s"

    # used when reporting that paths are neither versioned nor in the working
    # tree

    def __init__(self, paths):
        # circular import
        from bzrlib.osutils import quotefn
        BzrError.__init__(self)
        self.paths = paths
        self.paths_as_string = ' '.join([quotefn(p) for p in paths])


class BadFileKindError(BzrError):

    _fmt = "Cannot operate on %(filename)s of unsupported kind %(kind)s"


class ForbiddenControlFileError(BzrError):

    _fmt = "Cannot operate on %(filename)s because it is a control file"


class LockError(BzrError):

    _fmt = "Lock error: %(message)s"

    # All exceptions from the lock/unlock functions should be from
    # this exception class.  They will be translated as necessary. The
    # original exception is available as e.original_error
    #
    # New code should prefer to raise specific subclasses
    def __init__(self, message):
        self.message = message


class CommitNotPossible(LockError):

    _fmt = "A commit was attempted but we do not have a write lock open."

    def __init__(self):
        pass


class AlreadyCommitted(LockError):

    _fmt = "A rollback was requested, but is not able to be accomplished."

    def __init__(self):
        pass


class ReadOnlyError(LockError):

    _fmt = "A write attempt was made in a read only transaction on %(obj)s"

    def __init__(self, obj):
        self.obj = obj


class OutSideTransaction(BzrError):

    _fmt = "A transaction related operation was attempted after the transaction finished."


class ObjectNotLocked(LockError):

    _fmt = "%(obj)r is not locked"

    internal_error = True

    # this can indicate that any particular object is not locked; see also
    # LockNotHeld which means that a particular *lock* object is not held by
    # the caller -- perhaps they should be unified.
    def __init__(self, obj):
        self.obj = obj


class ReadOnlyObjectDirtiedError(ReadOnlyError):

    _fmt = "Cannot change object %(obj)r in read only transaction"

    def __init__(self, obj):
        self.obj = obj


class UnlockableTransport(LockError):

    _fmt = "Cannot lock: transport is read only: %(transport)s"

    def __init__(self, transport):
        self.transport = transport


class LockContention(LockError):

    _fmt = "Could not acquire lock %(lock)s"
    # TODO: show full url for lock, combining the transport and relative bits?
    
    def __init__(self, lock):
        self.lock = lock


class LockBroken(LockError):

    _fmt = "Lock was broken while still open: %(lock)s - check storage consistency!"

    def __init__(self, lock):
        self.lock = lock


class LockBreakMismatch(LockError):

    _fmt = "Lock was released and re-acquired before being broken: %(lock)s: held by %(holder)r, wanted to break %(target)r"

    def __init__(self, lock, holder, target):
        self.lock = lock
        self.holder = holder
        self.target = target


class LockNotHeld(LockError):

    _fmt = "Lock not held: %(lock)s"

    def __init__(self, lock):
        self.lock = lock


class PointlessCommit(BzrError):

    _fmt = "No changes to commit"


class UpgradeReadonly(BzrError):

    _fmt = "Upgrade URL cannot work with readonly URLs."


class UpToDateFormat(BzrError):

    _fmt = "The branch format %(format)s is already at the most recent format."

    def __init__(self, format):
        BzrError.__init__(self)
        self.format = format


class StrictCommitFailed(Exception):

    _fmt = "Commit refused because there are unknowns in the tree."


class NoSuchRevision(BzrError):

    _fmt = "Branch %(branch)s has no revision %(revision)s"

    internal_error = True

    def __init__(self, branch, revision):
        BzrError.__init__(self, branch=branch, revision=revision)


class NoSuchRevisionSpec(BzrError):

    _fmt = "No namespace registered for string: %(spec)r"

    def __init__(self, spec):
        BzrError.__init__(self, spec=spec)


class InvalidRevisionSpec(BzrError):

    _fmt = "Requested revision: %(spec)r does not exist in branch: %(branch)s%(extra)s"

    def __init__(self, spec, branch, extra=None):
        BzrError.__init__(self, branch=branch, spec=spec)
        if extra:
            self.extra = '\n' + str(extra)
        else:
            self.extra = ''


class HistoryMissing(BzrError):

    _fmt = "%(branch)s is missing %(object_type)s {%(object_id)s}"


class DivergedBranches(BzrError):
    
    _fmt = "These branches have diverged.  Use the merge command to reconcile them."""

    internal_error = False

    def __init__(self, branch1, branch2):
        self.branch1 = branch1
        self.branch2 = branch2


class UnrelatedBranches(BzrError):

    _fmt = "Branches have no common ancestor, and no merge base revision was specified."

    internal_error = False


class NoCommonAncestor(BzrError):
    
    _fmt = "Revisions have no common ancestor: %(revision_a)s %(revision_b)s"

    def __init__(self, revision_a, revision_b):
        self.revision_a = revision_a
        self.revision_b = revision_b


class NoCommonRoot(BzrError):

    _fmt = "Revisions are not derived from the same root: " \
           "%(revision_a)s %(revision_b)s."

    def __init__(self, revision_a, revision_b):
        BzrError.__init__(self, revision_a=revision_a, revision_b=revision_b)


class NotAncestor(BzrError):

    _fmt = "Revision %(rev_id)s is not an ancestor of %(not_ancestor_id)s"

    def __init__(self, rev_id, not_ancestor_id):
        BzrError.__init__(self, rev_id=rev_id,
            not_ancestor_id=not_ancestor_id)


class InstallFailed(BzrError):

    def __init__(self, revisions):
        revision_str = ", ".join(str(r) for r in revisions)
        msg = "Could not install revisions:\n%s" % revision_str
        BzrError.__init__(self, msg)
        self.revisions = revisions


class AmbiguousBase(BzrError):

    def __init__(self, bases):
        warn("BzrError AmbiguousBase has been deprecated as of bzrlib 0.8.",
                DeprecationWarning)
        msg = "The correct base is unclear, because %s are all equally close" %\
            ", ".join(bases)
        BzrError.__init__(self, msg)
        self.bases = bases


class NoCommits(BzrError):

    _fmt = "Branch %(branch)s has no commits."

    def __init__(self, branch):
        BzrError.__init__(self, branch=branch)


class UnlistableStore(BzrError):

    def __init__(self, store):
        BzrError.__init__(self, "Store %s is not listable" % store)



class UnlistableBranch(BzrError):

    def __init__(self, br):
        BzrError.__init__(self, "Stores for branch %s are not listable" % br)


class BoundBranchOutOfDate(BzrError):

    _fmt = "Bound branch %(branch)s is out of date with master branch %(master)s."

    def __init__(self, branch, master):
        BzrError.__init__(self)
        self.branch = branch
        self.master = master

        
class CommitToDoubleBoundBranch(BzrError):

    _fmt = "Cannot commit to branch %(branch)s. It is bound to %(master)s, which is bound to %(remote)s."

    def __init__(self, branch, master, remote):
        BzrError.__init__(self)
        self.branch = branch
        self.master = master
        self.remote = remote


class OverwriteBoundBranch(BzrError):

    _fmt = "Cannot pull --overwrite to a branch which is bound %(branch)s"

    def __init__(self, branch):
        BzrError.__init__(self)
        self.branch = branch


class BoundBranchConnectionFailure(BzrError):

    _fmt = "Unable to connect to target of bound branch %(branch)s => %(target)s: %(error)s"

    def __init__(self, branch, target, error):
        BzrError.__init__(self)
        self.branch = branch
        self.target = target
        self.error = error


class WeaveError(BzrError):

    _fmt = "Error in processing weave: %(message)s"

    def __init__(self, message=None):
        BzrError.__init__(self)
        self.message = message


class WeaveRevisionAlreadyPresent(WeaveError):

    _fmt = "Revision {%(revision_id)s} already present in %(weave)s"

    def __init__(self, revision_id, weave):

        WeaveError.__init__(self)
        self.revision_id = revision_id
        self.weave = weave


class WeaveRevisionNotPresent(WeaveError):

    _fmt = "Revision {%(revision_id)s} not present in %(weave)s"

    def __init__(self, revision_id, weave):
        WeaveError.__init__(self)
        self.revision_id = revision_id
        self.weave = weave


class WeaveFormatError(WeaveError):

    _fmt = "Weave invariant violated: %(what)s"

    def __init__(self, what):
        WeaveError.__init__(self)
        self.what = what


class WeaveParentMismatch(WeaveError):

    _fmt = "Parents are mismatched between two revisions."
    

class WeaveInvalidChecksum(WeaveError):

    _fmt = "Text did not match it's checksum: %(message)s"


class WeaveTextDiffers(WeaveError):

    _fmt = "Weaves differ on text content. Revision: {%(revision_id)s}, %(weave_a)s, %(weave_b)s"

    def __init__(self, revision_id, weave_a, weave_b):
        WeaveError.__init__(self)
        self.revision_id = revision_id
        self.weave_a = weave_a
        self.weave_b = weave_b


class WeaveTextDiffers(WeaveError):

    _fmt = "Weaves differ on text content. Revision: {%(revision_id)s}, %(weave_a)s, %(weave_b)s"

    def __init__(self, revision_id, weave_a, weave_b):
        WeaveError.__init__(self)
        self.revision_id = revision_id
        self.weave_a = weave_a
        self.weave_b = weave_b


class VersionedFileError(BzrError):
    
    _fmt = "Versioned file error"


class RevisionNotPresent(VersionedFileError):
    
    _fmt = "Revision {%(revision_id)s} not present in %(file_id)s."

    def __init__(self, revision_id, file_id):
        VersionedFileError.__init__(self)
        self.revision_id = revision_id
        self.file_id = file_id


class RevisionAlreadyPresent(VersionedFileError):
    
    _fmt = "Revision {%(revision_id)s} already present in %(file_id)s."

    def __init__(self, revision_id, file_id):
        VersionedFileError.__init__(self)
        self.revision_id = revision_id
        self.file_id = file_id


class KnitError(BzrError):
    
    _fmt = "Knit error"


class KnitHeaderError(KnitError):

    _fmt = "Knit header error: %(badline)r unexpected"

    def __init__(self, badline):
        KnitError.__init__(self)
        self.badline = badline


class KnitCorrupt(KnitError):

    _fmt = "Knit %(filename)s corrupt: %(how)s"

    def __init__(self, filename, how):
        KnitError.__init__(self)
        self.filename = filename
        self.how = how


class NoSuchExportFormat(BzrError):
    
    _fmt = "Export format %(format)r not supported"

    def __init__(self, format):
        BzrError.__init__(self)
        self.format = format


class TransportError(BzrError):
    
    _fmt = "Transport error: %(msg)s %(orig_error)s"

    def __init__(self, msg=None, orig_error=None):
        if msg is None and orig_error is not None:
            msg = str(orig_error)
        if orig_error is None:
            orig_error = ''
        if msg is None:
            msg =  ''
        self.msg = msg
        self.orig_error = orig_error
        BzrError.__init__(self)


class TooManyConcurrentRequests(BzrError):

    _fmt = ("The medium '%(medium)s' has reached its concurrent request limit. "
            "Be sure to finish_writing and finish_reading on the "
            "current request that is open.")

    internal_error = True

    def __init__(self, medium):
        self.medium = medium


class SmartProtocolError(TransportError):

    _fmt = "Generic bzr smart protocol error: %(details)s"

    def __init__(self, details):
        self.details = details


# A set of semi-meaningful errors which can be thrown
class TransportNotPossible(TransportError):

    _fmt = "Transport operation not possible: %(msg)s %(orig_error)s"


class ConnectionError(TransportError):

    _fmt = "Connection error: %(msg)s %(orig_error)s"


class SocketConnectionError(ConnectionError):

    _fmt = "%(msg)s %(host)s%(port)s%(orig_error)s"

    def __init__(self, host, port=None, msg=None, orig_error=None):
        if msg is None:
            msg = 'Failed to connect to'
        if orig_error is None:
            orig_error = ''
        else:
            orig_error = '; ' + str(orig_error)
        ConnectionError.__init__(self, msg=msg, orig_error=orig_error)
        self.host = host
        if port is None:
            self.port = ''
        else:
            self.port = ':%s' % port


class ConnectionReset(TransportError):

    _fmt = "Connection closed: %(msg)s %(orig_error)s"


class InvalidRange(TransportError):

    _fmt = "Invalid range access in %(path)s at %(offset)s."
    
    def __init__(self, path, offset):
        TransportError.__init__(self, ("Invalid range access in %s at %d"
                                       % (path, offset)))
        self.path = path
        self.offset = offset


class InvalidHttpResponse(TransportError):

    _fmt = "Invalid http response for %(path)s: %(msg)s"

    def __init__(self, path, msg, orig_error=None):
        self.path = path
        TransportError.__init__(self, msg, orig_error=orig_error)


class InvalidHttpRange(InvalidHttpResponse):

    _fmt = "Invalid http range %(range)r for %(path)s: %(msg)s"
    
    def __init__(self, path, range, msg):
        self.range = range
        InvalidHttpResponse.__init__(self, path, msg)


class InvalidHttpContentType(InvalidHttpResponse):

    _fmt = 'Invalid http Content-type "%(ctype)s" for %(path)s: %(msg)s'
    
    def __init__(self, path, ctype, msg):
        self.ctype = ctype
        InvalidHttpResponse.__init__(self, path, msg)


class ConflictsInTree(BzrError):

    _fmt = "Working tree has conflicts."


class ParseConfigError(BzrError):

    def __init__(self, errors, filename):
        if filename is None:
            filename = ""
        message = "Error(s) parsing config file %s:\n%s" % \
            (filename, ('\n'.join(e.message for e in errors)))
        BzrError.__init__(self, message)


class NoEmailInUsername(BzrError):

    _fmt = "%(username)r does not seem to contain a reasonable email address"

    def __init__(self, username):
        BzrError.__init__(self)
        self.username = username


class SigningFailed(BzrError):

    _fmt = "Failed to gpg sign data with command %(command_line)r"

    def __init__(self, command_line):
        BzrError.__init__(self, command_line=command_line)


class WorkingTreeNotRevision(BzrError):

    _fmt = ("The working tree for %(basedir)s has changed since" 
            " the last commit, but weave merge requires that it be"
            " unchanged")

    def __init__(self, tree):
        BzrError.__init__(self, basedir=tree.basedir)


class CantReprocessAndShowBase(BzrError):

    _fmt = "Can't reprocess and show base, because reprocessing obscures " \
           "the relationship of conflicting lines to the base"


class GraphCycleError(BzrError):

    _fmt = "Cycle in graph %(graph)r"

    def __init__(self, graph):
        BzrError.__init__(self)
        self.graph = graph


class WritingCompleted(BzrError):

    _fmt = ("The MediumRequest '%(request)s' has already had finish_writing "
            "called upon it - accept bytes may not be called anymore.")

    internal_error = True

    def __init__(self, request):
        self.request = request


class WritingNotComplete(BzrError):

    _fmt = ("The MediumRequest '%(request)s' has not has finish_writing "
            "called upon it - until the write phase is complete no "
            "data may be read.")

    internal_error = True

    def __init__(self, request):
        self.request = request


class NotConflicted(BzrError):

    _fmt = "File %(filename)s is not conflicted."

    def __init__(self, filename):
        BzrError.__init__(self)
        self.filename = filename


class MediumNotConnected(BzrError):

    _fmt = """The medium '%(medium)s' is not connected."""

    internal_error = True

    def __init__(self, medium):
        self.medium = medium


class MustUseDecorated(Exception):
    
    _fmt = """A decorating function has requested its original command be used."""
    

class NoBundleFound(BzrError):

    _fmt = "No bundle was found in %(filename)s"

    def __init__(self, filename):
        BzrError.__init__(self)
        self.filename = filename


class BundleNotSupported(BzrError):

    _fmt = "Unable to handle bundle version %(version)s: %(msg)s"

    def __init__(self, version, msg):
        BzrError.__init__(self)
        self.version = version
        self.msg = msg


class MissingText(BzrError):

    _fmt = "Branch %(base)s is missing revision %(text_revision)s of %(file_id)s"

    def __init__(self, branch, text_revision, file_id):
        BzrError.__init__(self)
        self.branch = branch
        self.base = branch.base
        self.text_revision = text_revision
        self.file_id = file_id


class DuplicateKey(BzrError):

    _fmt = "Key %(key)s is already present in map"


class MalformedTransform(BzrError):

    _fmt = "Tree transform is malformed %(conflicts)r"


class NoFinalPath(BzrError):

    _fmt = ("No final name for trans_id %(trans_id)r\n"
            "file-id: %(file_id)r\n"
            "root trans-id: %(root_trans_id)r\n")

    def __init__(self, trans_id, transform):
        self.trans_id = trans_id
        self.file_id = transform.final_file_id(trans_id)
        self.root_trans_id = transform.root


class BzrBadParameter(BzrError):

    _fmt = "Bad parameter: %(param)r"

    # This exception should never be thrown, but it is a base class for all
    # parameter-to-function errors.

    def __init__(self, param):
        BzrError.__init__(self)
        self.param = param


class BzrBadParameterNotUnicode(BzrBadParameter):

    _fmt = "Parameter %(param)s is neither unicode nor utf8."


class ReusingTransform(BzrError):

    _fmt = "Attempt to reuse a transform that has already been applied."


class CantMoveRoot(BzrError):

    _fmt = "Moving the root directory is not supported at this time"


class BzrBadParameterNotString(BzrBadParameter):

    _fmt = "Parameter %(param)s is not a string or unicode string."


class BzrBadParameterMissing(BzrBadParameter):

    _fmt = "Parameter $(param)s is required but not present."


class BzrBadParameterUnicode(BzrBadParameter):

    _fmt = "Parameter %(param)s is unicode but only byte-strings are permitted."


class BzrBadParameterContainsNewline(BzrBadParameter):

    _fmt = "Parameter %(param)s contains a newline."


class DependencyNotPresent(BzrError):

    _fmt = 'Unable to import library "%(library)s": %(error)s'

    def __init__(self, library, error):
        BzrError.__init__(self, library=library, error=error)


class ParamikoNotPresent(DependencyNotPresent):

    _fmt = "Unable to import paramiko (required for sftp support): %(error)s"

    def __init__(self, error):
        DependencyNotPresent.__init__(self, 'paramiko', error)


class PointlessMerge(BzrError):

    _fmt = "Nothing to merge."


class UninitializableFormat(BzrError):

    _fmt = "Format %(format)s cannot be initialised by this version of bzr."

    def __init__(self, format):
        BzrError.__init__(self)
        self.format = format


class BadConversionTarget(BzrError):

    _fmt = "Cannot convert to format %(format)s.  %(problem)s"

    def __init__(self, problem, format):
        BzrError.__init__(self)
        self.problem = problem
        self.format = format


class NoDiff(BzrError):

    _fmt = "Diff is not installed on this machine: %(msg)s"

    def __init__(self, msg):
        BzrError.__init__(self, msg=msg)


class NoDiff3(BzrError):

    _fmt = "Diff3 is not installed on this machine."


class ExistingLimbo(BzrError):

    _fmt = """This tree contains left-over files from a failed operation.
    Please examine %(limbo_dir)s to see if it contains any files you wish to
    keep, and delete it when you are done."""
    
    def __init__(self, limbo_dir):
       BzrError.__init__(self)
       self.limbo_dir = limbo_dir


class ImmortalLimbo(BzrError):

    _fmt = """Unable to delete transform temporary directory $(limbo_dir)s.
    Please examine %(limbo_dir)s to see if it contains any files you wish to
    keep, and delete it when you are done."""

    def __init__(self, limbo_dir):
       BzrError.__init__(self)
       self.limbo_dir = limbo_dir


class OutOfDateTree(BzrError):

    _fmt = "Working tree is out of date, please run 'bzr update'."

    def __init__(self, tree):
        BzrError.__init__(self)
        self.tree = tree


class MergeModifiedFormatError(BzrError):

    _fmt = "Error in merge modified format"


class ConflictFormatError(BzrError):

    _fmt = "Format error in conflict listings"


class CorruptRepository(BzrError):

    _fmt = """An error has been detected in the repository %(repo_path)s.
Please run bzr reconcile on this repository."""

    def __init__(self, repo):
        BzrError.__init__(self)
        self.repo_path = repo.bzrdir.root_transport.base


class UpgradeRequired(BzrError):

    _fmt = "To use this feature you must upgrade your branch at %(path)s."

    def __init__(self, path):
        BzrError.__init__(self)
        self.path = path


class LocalRequiresBoundBranch(BzrError):

    _fmt = "Cannot perform local-only commits on unbound branches."


class MissingProgressBarFinish(BzrError):

    _fmt = "A nested progress bar was not 'finished' correctly."


class InvalidProgressBarType(BzrError):

    _fmt = """Environment variable BZR_PROGRESS_BAR='%(bar_type)s is not a supported type
Select one of: %(valid_types)s"""

    def __init__(self, bar_type, valid_types):
        BzrError.__init__(self, bar_type=bar_type, valid_types=valid_types)


class UnsupportedOperation(BzrError):

    _fmt = "The method %(mname)s is not supported on objects of type %(tname)s."

    def __init__(self, method, method_self):
        self.method = method
        self.mname = method.__name__
        self.tname = type(method_self).__name__


class BinaryFile(BzrError):
    
    _fmt = "File is binary but should be text."


class IllegalPath(BzrError):

    _fmt = "The path %(path)s is not permitted on this platform"

    def __init__(self, path):
        BzrError.__init__(self)
        self.path = path


class TestamentMismatch(BzrError):

    _fmt = """Testament did not match expected value.  
       For revision_id {%(revision_id)s}, expected {%(expected)s}, measured 
       {%(measured)s}"""

    def __init__(self, revision_id, expected, measured):
        self.revision_id = revision_id
        self.expected = expected
        self.measured = measured


class NotABundle(BzrError):
    
    _fmt = "Not a bzr revision-bundle: %(text)r"

    def __init__(self, text):
        BzrError.__init__(self)
        self.text = text


class BadBundle(BzrError): 
    
    _fmt = "Bad bzr revision-bundle: %(text)r"

    def __init__(self, text):
        BzrError.__init__(self)
        self.text = text


class MalformedHeader(BadBundle): 
    
    _fmt = "Malformed bzr revision-bundle header: %(text)r"


class MalformedPatches(BadBundle): 
    
    _fmt = "Malformed patches in bzr revision-bundle: %(text)r"


class MalformedFooter(BadBundle): 
    
    _fmt = "Malformed footer in bzr revision-bundle: %(text)r"


class UnsupportedEOLMarker(BadBundle):
    
    _fmt = "End of line marker was not \\n in bzr revision-bundle"    

    def __init__(self):
        # XXX: BadBundle's constructor assumes there's explanatory text, 
        # but for this there is not
        BzrError.__init__(self)


class IncompatibleBundleFormat(BzrError):
    
    _fmt = "Bundle format %(bundle_format)s is incompatible with %(other)s"

    def __init__(self, bundle_format, other):
        BzrError.__init__(self)
        self.bundle_format = bundle_format
        self.other = other


class BadInventoryFormat(BzrError):
    
    _fmt = "Root class for inventory serialization errors"


class UnexpectedInventoryFormat(BadInventoryFormat):

    _fmt = "The inventory was not in the expected format:\n %(msg)s"

    def __init__(self, msg):
        BadInventoryFormat.__init__(self, msg=msg)


class NoSmartMedium(BzrError):

    _fmt = "The transport '%(transport)s' cannot tunnel the smart protocol."

    def __init__(self, transport):
        self.transport = transport


class NoSmartServer(NotBranchError):

    _fmt = "No smart server available at %(url)s"

    def __init__(self, url):
        self.url = url


class UnknownSSH(BzrError):

    _fmt = "Unrecognised value for BZR_SSH environment variable: %(vendor)s"

    def __init__(self, vendor):
        BzrError.__init__(self)
        self.vendor = vendor


class GhostRevisionUnusableHere(BzrError):

    _fmt = "Ghost revision {%(revision_id)s} cannot be used here."

    def __init__(self, revision_id):
        BzrError.__init__(self)
        self.revision_id = revision_id


class IllegalUseOfScopeReplacer(BzrError):

    _fmt = "ScopeReplacer object %(name)r was used incorrectly: %(msg)s%(extra)s"

    internal_error = True

    def __init__(self, name, msg, extra=None):
        BzrError.__init__(self)
        self.name = name
        self.msg = msg
        if extra:
            self.extra = ': ' + str(extra)
        else:
            self.extra = ''


class InvalidImportLine(BzrError):

    _fmt = "Not a valid import statement: %(msg)\n%(text)s"

    internal_error = True

    def __init__(self, text, msg):
        BzrError.__init__(self)
        self.text = text
        self.msg = msg


class ImportNameCollision(BzrError):

    _fmt = "Tried to import an object to the same name as an existing object. %(name)s"

    internal_error = True

    def __init__(self, name):
<<<<<<< HEAD
        BzrNewError.__init__(self)
        self.name = name


class UnsupportedInventoryKind(BzrNewError):
    """Unsupported entry kind %(kind)s"""

    def __init__(self, kind):
        self.kind = kind
=======
        BzrError.__init__(self)
        self.name = name
>>>>>>> 9b045c93
<|MERGE_RESOLUTION|>--- conflicted
+++ resolved
@@ -1574,8 +1574,7 @@
     internal_error = True
 
     def __init__(self, name):
-<<<<<<< HEAD
-        BzrNewError.__init__(self)
+        BzrError.__init__(self)
         self.name = name
 
 
@@ -1583,8 +1582,4 @@
     """Unsupported entry kind %(kind)s"""
 
     def __init__(self, kind):
-        self.kind = kind
-=======
-        BzrError.__init__(self)
-        self.name = name
->>>>>>> 9b045c93
+        self.kind = kind