--- conflicted
+++ resolved
@@ -166,9 +166,6 @@
         BzrError.__init__(self, "Stores for branch %s are not listable" % br)
 
 
-<<<<<<< HEAD
-from bzrlib.weave import WeaveError
-=======
 from bzrlib.weave import WeaveError
 
 class TransportError(BzrError):
@@ -220,4 +217,3 @@
 class ConnectionReset(TransportError):
     """The connection has been closed."""
     pass
->>>>>>> dd3a2dda
