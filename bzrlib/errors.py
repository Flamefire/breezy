#! /usr/bin/env python
# -*- coding: UTF-8 -*-

# This program is free software; you can redistribute it and/or modify
# it under the terms of the GNU General Public License as published by
# the Free Software Foundation; either version 2 of the License, or
# (at your option) any later version.

# This program is distributed in the hope that it will be useful,
# but WITHOUT ANY WARRANTY; without even the implied warranty of
# MERCHANTABILITY or FITNESS FOR A PARTICULAR PURPOSE.  See the
# GNU General Public License for more details.

# You should have received a copy of the GNU General Public License
# along with this program; if not, write to the Free Software
# Foundation, Inc., 59 Temple Place, Suite 330, Boston, MA  02111-1307  USA


__copyright__ = "Copyright (C) 2005 Canonical Ltd."
__author__ = "Martin Pool <mbp@canonical.com>"


######################################################################
# exceptions 
class BzrError(StandardError):
    pass


class BzrCheckError(BzrError):
    pass


class InvalidRevisionNumber(BzrError):
    def __init__(self, revno):
        self.args = [revno]
        
    def __str__(self):
        return 'invalid revision number: %r' % self.args[0]


class InvalidRevisionId(BzrError):
    pass


class BzrCommandError(BzrError):
    # Error from malformed user command
    pass


class NotBranchError(BzrError):
    """Specified path is not in a branch"""
    pass


class NotVersionedError(BzrError):
    """Specified object is not versioned."""


class BadFileKindError(BzrError):
    """Specified file is of a kind that cannot be added.

    (For example a symlink or device file.)"""
    pass


class ForbiddenFileError(BzrError):
    """Cannot operate on a file because it is a control file."""
    pass


class LockError(Exception):
    """All exceptions from the lock/unlock functions should be from
    this exception class.  They will be translated as necessary. The
    original exception is available as e.original_error
    """
    def __init__(self, e=None):
        self.original_error = e
        if e:
            Exception.__init__(self, e)
        else:
            Exception.__init__(self)


class PointlessCommit(Exception):
    """Commit failed because nothing was changed."""


class NoSuchRevision(BzrError):
    def __init__(self, branch, revision):
        self.branch = branch
        self.revision = revision
        msg = "Branch %s has no revision %s" % (branch, revision)
        BzrError.__init__(self, msg)


class DivergedBranches(BzrError):
    def __init__(self, branch1, branch2):
        BzrError.__init__(self, "These branches have diverged.")
        self.branch1 = branch1
        self.branch2 = branch2

class UnrelatedBranches(BzrCommandError):
    def __init__(self):
        msg = "Branches have no common ancestor, and no base revision"\
            " specified."
        BzrCommandError.__init__(self, msg)

class NoCommonAncestor(BzrError):
    def __init__(self, revision_a, revision_b):
        msg = "Revisions have no common ancestor: %s %s." \
            % (revision_a, revision_b) 
        BzrError.__init__(self, msg)

class NoCommonRoot(BzrError):
    def __init__(self, revision_a, revision_b):
        msg = "Revisions are not derived from the same root: %s %s." \
            % (revision_a, revision_b) 
        BzrError.__init__(self, msg)

<<<<<<< HEAD
=======
class NotAncestor(BzrError):
    def __init__(self, rev_id, not_ancestor_id):
        msg = "Revision %s is not an ancestor of %s" % (not_ancestor_id, 
                                                        rev_id)
        BzrError.__init__(self, msg)
        self.rev_id = rev_id
        self.not_ancestor_id = not_ancestor_id


>>>>>>> 08e4477f
class InstallFailed(BzrError):
    def __init__(self, revisions):
        msg = "Could not install revisions:\n%s" % " ,".join(revisions)
        BzrError.__init__(self, msg)
        self.revisions = revisions


class AmbiguousBase(BzrError):
    def __init__(self, bases):
        msg = "The correct base is unclear, becase %s are all equally close" %\
            ", ".join(bases)
        BzrError.__init__(self, msg)
        self.bases = bases

class NoCommits(BzrError):
    def __init__(self, branch):
        msg = "Branch %s has no commits." % branch
        BzrError.__init__(self, msg)<|MERGE_RESOLUTION|>--- conflicted
+++ resolved
@@ -117,8 +117,6 @@
             % (revision_a, revision_b) 
         BzrError.__init__(self, msg)
 
-<<<<<<< HEAD
-=======
 class NotAncestor(BzrError):
     def __init__(self, rev_id, not_ancestor_id):
         msg = "Revision %s is not an ancestor of %s" % (not_ancestor_id, 
@@ -128,7 +126,6 @@
         self.not_ancestor_id = not_ancestor_id
 
 
->>>>>>> 08e4477f
 class InstallFailed(BzrError):
     def __init__(self, revisions):
         msg = "Could not install revisions:\n%s" % " ,".join(revisions)
