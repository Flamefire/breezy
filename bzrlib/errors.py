# Copyright (C) 2005, 2006, 2007 Canonical Ltd
#
# This program is free software; you can redistribute it and/or modify
# it under the terms of the GNU General Public License as published by
# the Free Software Foundation; either version 2 of the License, or
# (at your option) any later version.
#
# This program is distributed in the hope that it will be useful,
# but WITHOUT ANY WARRANTY; without even the implied warranty of
# MERCHANTABILITY or FITNESS FOR A PARTICULAR PURPOSE.  See the
# GNU General Public License for more details.
#
# You should have received a copy of the GNU General Public License
# along with this program; if not, write to the Free Software
# Foundation, Inc., 59 Temple Place, Suite 330, Boston, MA  02111-1307  USA

"""Exceptions for bzr, and reporting of them.
"""


from bzrlib import (
    osutils,
    symbol_versioning,
    )
from bzrlib.patches import (
    MalformedHunkHeader,
    MalformedLine,
    MalformedPatchHeader,
    PatchConflict,
    PatchSyntax,
    )


# TODO: is there any value in providing the .args field used by standard
# python exceptions?   A list of values with no names seems less useful 
# to me.

# TODO: Perhaps convert the exception to a string at the moment it's 
# constructed to make sure it will succeed.  But that says nothing about
# exceptions that are never raised.

# TODO: selftest assertRaises should probably also check that every error
# raised can be formatted as a string successfully, and without giving
# 'unprintable'.


class BzrError(StandardError):
    """
    Base class for errors raised by bzrlib.

    :cvar internal_error: if True this was probably caused by a bzr bug and
    should be displayed with a traceback; if False (or absent) this was
    probably a user or environment error and they don't need the gory details.
    (That can be overridden by -Derror on the command line.)

    :cvar _fmt: Format string to display the error; this is expanded
    by the instance's dict.
    """
    
    internal_error = False

    def __init__(self, msg=None, **kwds):
        """Construct a new BzrError.

        There are two alternative forms for constructing these objects.
        Either a preformatted string may be passed, or a set of named
        arguments can be given.  The first is for generic "user" errors which
        are not intended to be caught and so do not need a specific subclass.
        The second case is for use with subclasses that provide a _fmt format
        string to print the arguments.  

        Keyword arguments are taken as parameters to the error, which can 
        be inserted into the format string template.  It's recommended 
        that subclasses override the __init__ method to require specific 
        parameters.

        :param msg: If given, this is the literal complete text for the error,
        not subject to expansion.
        """
        StandardError.__init__(self)
        if msg is not None:
            # I was going to deprecate this, but it actually turns out to be
            # quite handy - mbp 20061103.
            self._preformatted_string = msg
        else:
            self._preformatted_string = None
            for key, value in kwds.items():
                setattr(self, key, value)

    def __str__(self):
        s = getattr(self, '_preformatted_string', None)
        if s is not None:
            # contains a preformatted message; must be cast to plain str
            return str(s)
        try:
            fmt = self._get_format_string()
            if fmt:
                s = fmt % self.__dict__
                # __str__() should always return a 'str' object
                # never a 'unicode' object.
                if isinstance(s, unicode):
                    return s.encode('utf8')
                return s
        except (AttributeError, TypeError, NameError, ValueError, KeyError), e:
            return 'Unprintable exception %s: dict=%r, fmt=%r, error=%r' \
                % (self.__class__.__name__,
                   self.__dict__,
                   getattr(self, '_fmt', None),
                   e)

    def _get_format_string(self):
        """Return format string for this exception or None"""
        fmt = getattr(self, '_fmt', None)
        if fmt is not None:
            return fmt
        fmt = getattr(self, '__doc__', None)
        if fmt is not None:
            symbol_versioning.warn("%s uses its docstring as a format, "
                    "it should use _fmt instead" % self.__class__.__name__,
                    DeprecationWarning)
            return fmt
        return 'Unprintable exception %s: dict=%r, fmt=%r' \
            % (self.__class__.__name__,
               self.__dict__,
               getattr(self, '_fmt', None),
               )


class BzrNewError(BzrError):
    """Deprecated error base class."""
    # base classes should override the docstring with their human-
    # readable explanation

    def __init__(self, *args, **kwds):
        # XXX: Use the underlying BzrError to always generate the args
        # attribute if it doesn't exist.  We can't use super here, because
        # exceptions are old-style classes in python2.4 (but new in 2.5).
        # --bmc, 20060426
        symbol_versioning.warn('BzrNewError was deprecated in bzr 0.13; '
             'please convert %s to use BzrError instead'
             % self.__class__.__name__,
             DeprecationWarning,
             stacklevel=2)
        BzrError.__init__(self, *args)
        for key, value in kwds.items():
            setattr(self, key, value)

    def __str__(self):
        try:
            # __str__() should always return a 'str' object
            # never a 'unicode' object.
            s = self.__doc__ % self.__dict__
            if isinstance(s, unicode):
                return s.encode('utf8')
            return s
        except (TypeError, NameError, ValueError, KeyError), e:
            return 'Unprintable exception %s(%r): %r' \
                % (self.__class__.__name__,
                   self.__dict__, e)


class AlreadyBuilding(BzrError):
    
    _fmt = "The tree builder is already building a tree."


class BzrCheckError(BzrError):
    
    _fmt = "Internal check failed: %(message)s"

    internal_error = True

    def __init__(self, message):
        BzrError.__init__(self)
        self.message = message


class DisabledMethod(BzrError):

    _fmt = "The smart server method '%(class_name)s' is disabled."

    internal_error = True

    def __init__(self, class_name):
        BzrError.__init__(self)
        self.class_name = class_name


class IncompatibleAPI(BzrError):

    _fmt = 'The API for "%(api)s" is not compatible with "%(wanted)s". '\
        'It supports versions "%(minimum)s" to "%(current)s".'

    def __init__(self, api, wanted, minimum, current):
        self.api = api
        self.wanted = wanted
        self.minimum = minimum
        self.current = current


class InvalidEntryName(BzrError):
    
    _fmt = "Invalid entry name: %(name)s"

    internal_error = True

    def __init__(self, name):
        BzrError.__init__(self)
        self.name = name


class InvalidRevisionNumber(BzrError):
    
    _fmt = "Invalid revision number %(revno)s"

    def __init__(self, revno):
        BzrError.__init__(self)
        self.revno = revno


class InvalidRevisionId(BzrError):

    _fmt = "Invalid revision-id {%(revision_id)s} in %(branch)s"

    def __init__(self, revision_id, branch):
        # branch can be any string or object with __str__ defined
        BzrError.__init__(self)
        self.revision_id = revision_id
        self.branch = branch

class ReservedId(BzrError):

    _fmt = "Reserved revision-id {%(revision_id)s}"

    def __init__(self, revision_id):
        self.revision_id = revision_id


class NoHelpTopic(BzrError):

    _fmt = ("No help could be found for '%(topic)s'. "
        "Please use 'bzr help topics' to obtain a list of topics.")

    def __init__(self, topic):
        self.topic = topic


class NoSuchId(BzrError):

    _fmt = "The file id %(file_id)s is not present in the tree %(tree)s."
    
    def __init__(self, tree, file_id):
        BzrError.__init__(self)
        self.file_id = file_id
        self.tree = tree


class InventoryModified(BzrError):

    _fmt = ("The current inventory for the tree %(tree)r has been modified,"
            " so a clean inventory cannot be read without data loss.")

    internal_error = True

    def __init__(self, tree):
        self.tree = tree


class NoWorkingTree(BzrError):

    _fmt = "No WorkingTree exists for %(base)s."
    
    def __init__(self, base):
        BzrError.__init__(self)
        self.base = base


class NotBuilding(BzrError):

    _fmt = "Not currently building a tree."


class NotLocalUrl(BzrError):

    _fmt = "%(url)s is not a local path."

    def __init__(self, url):
        self.url = url


class WorkingTreeAlreadyPopulated(BzrError):

    _fmt = """Working tree already populated in %(base)s"""

    internal_error = True

    def __init__(self, base):
        self.base = base

class BzrCommandError(BzrError):
    """Error from user command"""

    internal_error = False

    # Error from malformed user command; please avoid raising this as a
    # generic exception not caused by user input.
    #
    # I think it's a waste of effort to differentiate between errors that
    # are not intended to be caught anyway.  UI code need not subclass
    # BzrCommandError, and non-UI code should not throw a subclass of
    # BzrCommandError.  ADHB 20051211
    def __init__(self, msg):
        # Object.__str__() must return a real string
        # returning a Unicode string is a python error.
        if isinstance(msg, unicode):
            self.msg = msg.encode('utf8')
        else:
            self.msg = msg

    def __str__(self):
        return self.msg


class NotWriteLocked(BzrError):

    _fmt = """%(not_locked)r is not write locked but needs to be."""

    def __init__(self, not_locked):
        self.not_locked = not_locked


class BzrOptionError(BzrCommandError):

    _fmt = "Error in command line options"


class BadOptionValue(BzrError):

    _fmt = """Bad value "%(value)s" for option "%(name)s"."""

    def __init__(self, name, value):
        BzrError.__init__(self, name=name, value=value)

    
class StrictCommitFailed(BzrError):

    _fmt = "Commit refused because there are unknown files in the tree"


# XXX: Should be unified with TransportError; they seem to represent the
# same thing
class PathError(BzrError):
    
    _fmt = "Generic path error: %(path)r%(extra)s)"

    def __init__(self, path, extra=None):
        BzrError.__init__(self)
        self.path = path
        if extra:
            self.extra = ': ' + str(extra)
        else:
            self.extra = ''


class NoSuchFile(PathError):

    _fmt = "No such file: %(path)r%(extra)s"


class FileExists(PathError):

    _fmt = "File exists: %(path)r%(extra)s"


class RenameFailedFilesExist(BzrError):
    """Used when renaming and both source and dest exist."""

    _fmt = ("Could not rename %(source)s => %(dest)s because both files exist."
            "%(extra)s")

    def __init__(self, source, dest, extra=None):
        BzrError.__init__(self)
        self.source = str(source)
        self.dest = str(dest)
        if extra:
            self.extra = ' ' + str(extra)
        else:
            self.extra = ''


class NotADirectory(PathError):

    _fmt = "%(path)r is not a directory %(extra)s"


class NotInWorkingDirectory(PathError):

    _fmt = "%(path)r is not in the working directory %(extra)s"


class DirectoryNotEmpty(PathError):

    _fmt = "Directory not empty: %(path)r%(extra)s"


class ReadingCompleted(BzrError):
    
    _fmt = ("The MediumRequest '%(request)s' has already had finish_reading "
            "called upon it - the request has been completed and no more "
            "data may be read.")

    internal_error = True

    def __init__(self, request):
        self.request = request


class ResourceBusy(PathError):

    _fmt = "Device or resource busy: %(path)r%(extra)s"


class PermissionDenied(PathError):

    _fmt = "Permission denied: %(path)r%(extra)s"


class InvalidURL(PathError):

    _fmt = "Invalid url supplied to transport: %(path)r%(extra)s"


class InvalidURLJoin(PathError):

    _fmt = "Invalid URL join request: %(args)s%(extra)s"

    def __init__(self, msg, base, args):
        PathError.__init__(self, base, msg)
        self.args = [base] + list(args)


class UnknownHook(BzrError):

    _fmt = "The %(type)s hook '%(hook)s' is unknown in this version of bzrlib."

    def __init__(self, hook_type, hook_name):
        BzrError.__init__(self)
        self.type = hook_type
        self.hook = hook_name


class UnsupportedProtocol(PathError):

    _fmt = 'Unsupported protocol for url "%(path)s"%(extra)s'

    def __init__(self, url, extra):
        PathError.__init__(self, url, extra=extra)


class ShortReadvError(PathError):

    _fmt = ("readv() read %(actual)s bytes rather than %(length)s bytes"
            " at %(offset)s for %(path)s%(extra)s")

    internal_error = True

    def __init__(self, path, offset, length, actual, extra=None):
        PathError.__init__(self, path, extra=extra)
        self.offset = offset
        self.length = length
        self.actual = actual


class PathNotChild(BzrError):

    _fmt = "Path %(path)r is not a child of path %(base)r%(extra)s"

    internal_error = True

    def __init__(self, path, base, extra=None):
        BzrError.__init__(self)
        self.path = path
        self.base = base
        if extra:
            self.extra = ': ' + str(extra)
        else:
            self.extra = ''


class InvalidNormalization(PathError):

    _fmt = "Path %(path)r is not unicode normalized"


# TODO: This is given a URL; we try to unescape it but doing that from inside
# the exception object is a bit undesirable.
# TODO: Probably this behavior of should be a common superclass 
class NotBranchError(PathError):

    _fmt = "Not a branch: %(path)s"

    def __init__(self, path):
       import bzrlib.urlutils as urlutils
       self.path = urlutils.unescape_for_display(path, 'ascii')


class NoSubmitBranch(PathError):

    _fmt = 'No submit branch available for branch "%(path)s"'

    def __init__(self, branch):
       import bzrlib.urlutils as urlutils
       self.path = urlutils.unescape_for_display(branch.base, 'ascii')


class AlreadyBranchError(PathError):

    _fmt = "Already a branch: %(path)s."


class BranchExistsWithoutWorkingTree(PathError):

    _fmt = "Directory contains a branch, but no working tree \
(use bzr checkout if you wish to build a working tree): %(path)s"


class AtomicFileAlreadyClosed(PathError):

    _fmt = ("'%(function)s' called on an AtomicFile after it was closed:"
            " %(path)s")

    def __init__(self, path, function):
        PathError.__init__(self, path=path, extra=None)
        self.function = function


class InaccessibleParent(PathError):

    _fmt = ("Parent not accessible given base %(base)s and"
            " relative path %(path)s")

    def __init__(self, path, base):
        PathError.__init__(self, path)
        self.base = base


class NoRepositoryPresent(BzrError):

    _fmt = "No repository present: %(path)r"
    def __init__(self, bzrdir):
        BzrError.__init__(self)
        self.path = bzrdir.transport.clone('..').base


class FileInWrongBranch(BzrError):

    _fmt = "File %(path)s in not in branch %(branch_base)s."

    def __init__(self, branch, path):
        BzrError.__init__(self)
        self.branch = branch
        self.branch_base = branch.base
        self.path = path


class UnsupportedFormatError(BzrError):

    _fmt = "Unsupported branch format: %(format)s\nPlease run 'bzr upgrade'"


class UnknownFormatError(BzrError):
    
    _fmt = "Unknown branch format: %(format)r"


class IncompatibleFormat(BzrError):
    
    _fmt = "Format %(format)s is not compatible with .bzr version %(bzrdir)s."

    def __init__(self, format, bzrdir_format):
        BzrError.__init__(self)
        self.format = format
        self.bzrdir = bzrdir_format


class IncompatibleRepositories(BzrError):

    _fmt = "Repository %(target)s is not compatible with repository"\
        " %(source)s"

    def __init__(self, source, target):
        BzrError.__init__(self, target=target, source=source)


class IncompatibleRevision(BzrError):
    
    _fmt = "Revision is not compatible with %(repo_format)s"

    def __init__(self, repo_format):
        BzrError.__init__(self)
        self.repo_format = repo_format


class AlreadyVersionedError(BzrError):
    """Used when a path is expected not to be versioned, but it is."""

    _fmt = "%(context_info)s%(path)s is already versioned"

    def __init__(self, path, context_info=None):
        """Construct a new AlreadyVersionedError.

        :param path: This is the path which is versioned,
        which should be in a user friendly form.
        :param context_info: If given, this is information about the context,
        which could explain why this is expected to not be versioned.
        """
        BzrError.__init__(self)
        self.path = path
        if context_info is None:
            self.context_info = ''
        else:
            self.context_info = context_info + ". "


class NotVersionedError(BzrError):
    """Used when a path is expected to be versioned, but it is not."""

    _fmt = "%(context_info)s%(path)s is not versioned"

    def __init__(self, path, context_info=None):
        """Construct a new NotVersionedError.

        :param path: This is the path which is not versioned,
        which should be in a user friendly form.
        :param context_info: If given, this is information about the context,
        which could explain why this is expected to be versioned.
        """
        BzrError.__init__(self)
        self.path = path
        if context_info is None:
            self.context_info = ''
        else:
            self.context_info = context_info + ". "


class PathsNotVersionedError(BzrError):
    """Used when reporting several paths which are not versioned"""

    _fmt = "Path(s) are not versioned: %(paths_as_string)s"

    def __init__(self, paths):
        from bzrlib.osutils import quotefn
        BzrError.__init__(self)
        self.paths = paths
        self.paths_as_string = ' '.join([quotefn(p) for p in paths])


class PathsDoNotExist(BzrError):

    _fmt = "Path(s) do not exist: %(paths_as_string)s%(extra)s"

    # used when reporting that paths are neither versioned nor in the working
    # tree

    def __init__(self, paths, extra=None):
        # circular import
        from bzrlib.osutils import quotefn
        BzrError.__init__(self)
        self.paths = paths
        self.paths_as_string = ' '.join([quotefn(p) for p in paths])
        if extra:
            self.extra = ': ' + str(extra)
        else:
            self.extra = ''


class BadFileKindError(BzrError):

    _fmt = 'Cannot operate on "%(filename)s" of unsupported kind "%(kind)s"'

    def __init__(self, filename, kind):
        BzrError.__init__(self, filename=filename, kind=kind)


class ForbiddenControlFileError(BzrError):

    _fmt = "Cannot operate on %(filename)s because it is a control file"


class LockError(BzrError):

    _fmt = "Lock error: %(msg)s"

    internal_error = True

    # All exceptions from the lock/unlock functions should be from
    # this exception class.  They will be translated as necessary. The
    # original exception is available as e.original_error
    #
    # New code should prefer to raise specific subclasses
    def __init__(self, message):
        # Python 2.5 uses a slot for StandardError.message,
        # so use a different variable name
        # so it is exposed in self.__dict__
        self.msg = message


class LockActive(LockError):

    _fmt = "The lock for '%(lock_description)s' is in use and cannot be broken."

    internal_error = False

    def __init__(self, lock_description):
        self.lock_description = lock_description


class CommitNotPossible(LockError):

    _fmt = "A commit was attempted but we do not have a write lock open."

    def __init__(self):
        pass


class AlreadyCommitted(LockError):

    _fmt = "A rollback was requested, but is not able to be accomplished."

    def __init__(self):
        pass


class ReadOnlyError(LockError):

    _fmt = "A write attempt was made in a read only transaction on %(obj)s"

    # TODO: There should also be an error indicating that you need a write
    # lock and don't have any lock at all... mbp 20070226

    def __init__(self, obj):
        self.obj = obj


class ReadOnlyLockError(LockError):

    _fmt = "Cannot acquire write lock on %(fname)s. %(msg)s"

    def __init__(self, fname, msg):
        LockError.__init__(self, '')
        self.fname = fname
        self.msg = msg


class OutSideTransaction(BzrError):

    _fmt = ("A transaction related operation was attempted after"
            " the transaction finished.")


class ObjectNotLocked(LockError):

    _fmt = "%(obj)r is not locked"

    # this can indicate that any particular object is not locked; see also
    # LockNotHeld which means that a particular *lock* object is not held by
    # the caller -- perhaps they should be unified.
    def __init__(self, obj):
        self.obj = obj


class ReadOnlyObjectDirtiedError(ReadOnlyError):

    _fmt = "Cannot change object %(obj)r in read only transaction"

    def __init__(self, obj):
        self.obj = obj


class UnlockableTransport(LockError):

    _fmt = "Cannot lock: transport is read only: %(transport)s"

    def __init__(self, transport):
        self.transport = transport


class LockContention(LockError):

    _fmt = "Could not acquire lock %(lock)s"
    # TODO: show full url for lock, combining the transport and relative
    # bits?

    internal_error = False

    def __init__(self, lock):
        self.lock = lock


class LockBroken(LockError):

    _fmt = ("Lock was broken while still open: %(lock)s"
            " - check storage consistency!")

    internal_error = False

    def __init__(self, lock):
        self.lock = lock


class LockBreakMismatch(LockError):

    _fmt = ("Lock was released and re-acquired before being broken:"
            " %(lock)s: held by %(holder)r, wanted to break %(target)r")

    internal_error = False

    def __init__(self, lock, holder, target):
        self.lock = lock
        self.holder = holder
        self.target = target


class LockNotHeld(LockError):

    _fmt = "Lock not held: %(lock)s"

    internal_error = False

    def __init__(self, lock):
        self.lock = lock


class TokenLockingNotSupported(LockError):

    _fmt = "The object %(obj)s does not support token specifying a token when locking."

    internal_error = True

    def __init__(self, obj):
        self.obj = obj


class TokenMismatch(LockBroken):

    _fmt = "The lock token %(given_token)r does not match lock token %(lock_token)r."

    internal_error = True

    def __init__(self, given_token, lock_token):
        self.given_token = given_token
        self.lock_token = lock_token


class PointlessCommit(BzrError):

    _fmt = "No changes to commit"


class CannotCommitSelectedFileMerge(BzrError):

    _fmt = 'Selected-file commit of merges is not supported yet:'\
        ' files %(files_str)s'

    def __init__(self, files):
        files_str = ', '.join(files)
        BzrError.__init__(self, files=files, files_str=files_str)


class UpgradeReadonly(BzrError):

    _fmt = "Upgrade URL cannot work with readonly URLs."


class UpToDateFormat(BzrError):

    _fmt = "The branch format %(format)s is already at the most recent format."

    def __init__(self, format):
        BzrError.__init__(self)
        self.format = format


class StrictCommitFailed(Exception):

    _fmt = "Commit refused because there are unknowns in the tree."


class NoSuchRevision(BzrError):

    _fmt = "Branch %(branch)s has no revision %(revision)s"

    internal_error = True

    def __init__(self, branch, revision):
        BzrError.__init__(self, branch=branch, revision=revision)


class NotLeftParentDescendant(BzrError):

    _fmt = ("Revision %(old_revision)s is not the left parent of"
            " %(new_revision)s, but branch %(branch_location)s expects this")

    internal_error = True

    def __init__(self, branch, old_revision, new_revision):
        BzrError.__init__(self, branch_location=branch.base,
                          old_revision=old_revision,
                          new_revision=new_revision)


class NoSuchRevisionSpec(BzrError):

    _fmt = "No namespace registered for string: %(spec)r"

    def __init__(self, spec):
        BzrError.__init__(self, spec=spec)


class NoSuchRevisionInTree(NoSuchRevision):
    """When using Tree.revision_tree, and the revision is not accessible."""
    
    _fmt = "The revision id %(revision_id)s is not present in the tree %(tree)s."

    def __init__(self, tree, revision_id):
        BzrError.__init__(self)
        self.tree = tree
        self.revision_id = revision_id


class InvalidRevisionSpec(BzrError):

    _fmt = ("Requested revision: %(spec)r does not exist in branch:"
            " %(branch)s%(extra)s")

    def __init__(self, spec, branch, extra=None):
        BzrError.__init__(self, branch=branch, spec=spec)
        if extra:
            self.extra = '\n' + str(extra)
        else:
            self.extra = ''


class HistoryMissing(BzrError):

    _fmt = "%(branch)s is missing %(object_type)s {%(object_id)s}"


class AppendRevisionsOnlyViolation(BzrError):

    _fmt = ('Operation denied because it would change the main history,'
           ' which is not permitted by the append_revisions_only setting on'
           ' branch "%(location)s".')

    def __init__(self, location):
       import bzrlib.urlutils as urlutils
       location = urlutils.unescape_for_display(location, 'ascii')
       BzrError.__init__(self, location=location)


class DivergedBranches(BzrError):

    _fmt = ("These branches have diverged."
            " Use the merge command to reconcile them.")

    internal_error = False

    def __init__(self, branch1, branch2):
        self.branch1 = branch1
        self.branch2 = branch2


class NotLefthandHistory(BzrError):

    _fmt = "Supplied history does not follow left-hand parents"

    internal_error = True

    def __init__(self, history):
        BzrError.__init__(self, history=history)


class UnrelatedBranches(BzrError):

    _fmt = ("Branches have no common ancestor, and"
            " no merge base revision was specified.")

    internal_error = False


class NoCommonAncestor(BzrError):
    
    _fmt = "Revisions have no common ancestor: %(revision_a)s %(revision_b)s"

    def __init__(self, revision_a, revision_b):
        self.revision_a = revision_a
        self.revision_b = revision_b


class NoCommonRoot(BzrError):

    _fmt = ("Revisions are not derived from the same root: "
           "%(revision_a)s %(revision_b)s.")

    def __init__(self, revision_a, revision_b):
        BzrError.__init__(self, revision_a=revision_a, revision_b=revision_b)


class NotAncestor(BzrError):

    _fmt = "Revision %(rev_id)s is not an ancestor of %(not_ancestor_id)s"

    def __init__(self, rev_id, not_ancestor_id):
        BzrError.__init__(self, rev_id=rev_id,
            not_ancestor_id=not_ancestor_id)


class InstallFailed(BzrError):

    def __init__(self, revisions):
        revision_str = ", ".join(str(r) for r in revisions)
        msg = "Could not install revisions:\n%s" % revision_str
        BzrError.__init__(self, msg)
        self.revisions = revisions


class AmbiguousBase(BzrError):

    def __init__(self, bases):
        warn("BzrError AmbiguousBase has been deprecated as of bzrlib 0.8.",
                DeprecationWarning)
        msg = ("The correct base is unclear, because %s are all equally close"
                % ", ".join(bases))
        BzrError.__init__(self, msg)
        self.bases = bases


class NoCommits(BzrError):

    _fmt = "Branch %(branch)s has no commits."

    def __init__(self, branch):
        BzrError.__init__(self, branch=branch)


class UnlistableStore(BzrError):

    def __init__(self, store):
        BzrError.__init__(self, "Store %s is not listable" % store)



class UnlistableBranch(BzrError):

    def __init__(self, br):
        BzrError.__init__(self, "Stores for branch %s are not listable" % br)


class BoundBranchOutOfDate(BzrError):

    _fmt = ("Bound branch %(branch)s is out of date"
            " with master branch %(master)s.")

    def __init__(self, branch, master):
        BzrError.__init__(self)
        self.branch = branch
        self.master = master

        
class CommitToDoubleBoundBranch(BzrError):

    _fmt = ("Cannot commit to branch %(branch)s."
            " It is bound to %(master)s, which is bound to %(remote)s.")

    def __init__(self, branch, master, remote):
        BzrError.__init__(self)
        self.branch = branch
        self.master = master
        self.remote = remote


class OverwriteBoundBranch(BzrError):

    _fmt = "Cannot pull --overwrite to a branch which is bound %(branch)s"

    def __init__(self, branch):
        BzrError.__init__(self)
        self.branch = branch


class BoundBranchConnectionFailure(BzrError):

    _fmt = ("Unable to connect to target of bound branch %(branch)s"
            " => %(target)s: %(error)s")

    def __init__(self, branch, target, error):
        BzrError.__init__(self)
        self.branch = branch
        self.target = target
        self.error = error


class WeaveError(BzrError):

    _fmt = "Error in processing weave: %(message)s"

    def __init__(self, message=None):
        BzrError.__init__(self)
        self.message = message


class WeaveRevisionAlreadyPresent(WeaveError):

    _fmt = "Revision {%(revision_id)s} already present in %(weave)s"

    def __init__(self, revision_id, weave):

        WeaveError.__init__(self)
        self.revision_id = revision_id
        self.weave = weave


class WeaveRevisionNotPresent(WeaveError):

    _fmt = "Revision {%(revision_id)s} not present in %(weave)s"

    def __init__(self, revision_id, weave):
        WeaveError.__init__(self)
        self.revision_id = revision_id
        self.weave = weave


class WeaveFormatError(WeaveError):

    _fmt = "Weave invariant violated: %(what)s"

    def __init__(self, what):
        WeaveError.__init__(self)
        self.what = what


class WeaveParentMismatch(WeaveError):

    _fmt = "Parents are mismatched between two revisions."
    

class WeaveInvalidChecksum(WeaveError):

    _fmt = "Text did not match it's checksum: %(message)s"


class WeaveTextDiffers(WeaveError):

    _fmt = ("Weaves differ on text content. Revision:"
            " {%(revision_id)s}, %(weave_a)s, %(weave_b)s")

    def __init__(self, revision_id, weave_a, weave_b):
        WeaveError.__init__(self)
        self.revision_id = revision_id
        self.weave_a = weave_a
        self.weave_b = weave_b


class WeaveTextDiffers(WeaveError):

    _fmt = ("Weaves differ on text content. Revision:"
            " {%(revision_id)s}, %(weave_a)s, %(weave_b)s")

    def __init__(self, revision_id, weave_a, weave_b):
        WeaveError.__init__(self)
        self.revision_id = revision_id
        self.weave_a = weave_a
        self.weave_b = weave_b


class VersionedFileError(BzrError):
    
    _fmt = "Versioned file error"


class RevisionNotPresent(VersionedFileError):
    
    _fmt = "Revision {%(revision_id)s} not present in %(file_id)s."

    def __init__(self, revision_id, file_id):
        VersionedFileError.__init__(self)
        self.revision_id = revision_id
        self.file_id = file_id


class RevisionAlreadyPresent(VersionedFileError):
    
    _fmt = "Revision {%(revision_id)s} already present in %(file_id)s."

    def __init__(self, revision_id, file_id):
        VersionedFileError.__init__(self)
        self.revision_id = revision_id
        self.file_id = file_id


class KnitError(BzrError):
    
    _fmt = "Knit error"

    internal_error = True


class KnitHeaderError(KnitError):

    _fmt = "Knit header error: %(badline)r unexpected for file %(filename)s"

    def __init__(self, badline, filename):
        KnitError.__init__(self)
        self.badline = badline
        self.filename = filename


class KnitCorrupt(KnitError):

    _fmt = "Knit %(filename)s corrupt: %(how)s"

    def __init__(self, filename, how):
        KnitError.__init__(self)
        self.filename = filename
        self.how = how


class KnitIndexUnknownMethod(KnitError):
    """Raised when we don't understand the storage method.

    Currently only 'fulltext' and 'line-delta' are supported.
    """
    
    _fmt = ("Knit index %(filename)s does not have a known method"
            " in options: %(options)r")

    def __init__(self, filename, options):
        KnitError.__init__(self)
        self.filename = filename
        self.options = options


class NoSuchExportFormat(BzrError):
    
    _fmt = "Export format %(format)r not supported"

    def __init__(self, format):
        BzrError.__init__(self)
        self.format = format


class TransportError(BzrError):
    
    _fmt = "Transport error: %(msg)s %(orig_error)s"

    def __init__(self, msg=None, orig_error=None):
        if msg is None and orig_error is not None:
            msg = str(orig_error)
        if orig_error is None:
            orig_error = ''
        if msg is None:
            msg =  ''
        self.msg = msg
        self.orig_error = orig_error
        BzrError.__init__(self)


class TooManyConcurrentRequests(BzrError):

    _fmt = ("The medium '%(medium)s' has reached its concurrent request limit."
            " Be sure to finish_writing and finish_reading on the"
            " currently open request.")

    internal_error = True

    def __init__(self, medium):
        self.medium = medium


class SmartProtocolError(TransportError):

    _fmt = "Generic bzr smart protocol error: %(details)s"

    def __init__(self, details):
        self.details = details


# A set of semi-meaningful errors which can be thrown
class TransportNotPossible(TransportError):

    _fmt = "Transport operation not possible: %(msg)s %(orig_error)s"


class ConnectionError(TransportError):

    _fmt = "Connection error: %(msg)s %(orig_error)s"


class SocketConnectionError(ConnectionError):

    _fmt = "%(msg)s %(host)s%(port)s%(orig_error)s"

    def __init__(self, host, port=None, msg=None, orig_error=None):
        if msg is None:
            msg = 'Failed to connect to'
        if orig_error is None:
            orig_error = ''
        else:
            orig_error = '; ' + str(orig_error)
        ConnectionError.__init__(self, msg=msg, orig_error=orig_error)
        self.host = host
        if port is None:
            self.port = ''
        else:
            self.port = ':%s' % port


class ConnectionReset(TransportError):

    _fmt = "Connection closed: %(msg)s %(orig_error)s"


class InvalidRange(TransportError):

    _fmt = "Invalid range access in %(path)s at %(offset)s."
    
    def __init__(self, path, offset):
        TransportError.__init__(self, ("Invalid range access in %s at %d"
                                       % (path, offset)))
        self.path = path
        self.offset = offset


class InvalidHttpResponse(TransportError):

    _fmt = "Invalid http response for %(path)s: %(msg)s"

    def __init__(self, path, msg, orig_error=None):
        self.path = path
        TransportError.__init__(self, msg, orig_error=orig_error)


class InvalidHttpRange(InvalidHttpResponse):

    _fmt = "Invalid http range %(range)r for %(path)s: %(msg)s"
    
    def __init__(self, path, range, msg):
        self.range = range
        InvalidHttpResponse.__init__(self, path, msg)


class InvalidHttpContentType(InvalidHttpResponse):

    _fmt = 'Invalid http Content-type "%(ctype)s" for %(path)s: %(msg)s'
    
    def __init__(self, path, ctype, msg):
        self.ctype = ctype
        InvalidHttpResponse.__init__(self, path, msg)


class RedirectRequested(TransportError):

    _fmt = '%(source)s is%(permanently)s redirected to %(target)s'

    def __init__(self, source, target, is_permament=False, qual_proto=None):
        self.source = source
        self.target = target
        if is_permament:
            self.permanently = ' permanently'
        else:
            self.permanently = ''
        self.is_permament = is_permament
        self._qualified_proto = qual_proto
        TransportError.__init__(self)

    def _requalify_url(self, url):
        """Restore the qualified proto in front of the url"""
        # When this exception is raised, source and target are in
        # user readable format. But some transports may use a
        # different proto (http+urllib:// will present http:// to
        # the user. If a qualified proto is specified, the code
        # trapping the exception can get the qualified urls to
        # properly handle the redirection themself (creating a
        # new transport object from the target url for example).
        # But checking that the scheme of the original and
        # redirected urls are the same can be tricky. (see the
        # FIXME in BzrDir.open_from_transport for the unique use
        # case so far).
        if self._qualified_proto is None:
            return url

        # The TODO related to NotBranchError mention that doing
        # that kind of manipulation on the urls may not be the
        # exception object job. On the other hand, this object is
        # the interface between the code and the user so
        # presenting the urls in different ways is indeed its
        # job...
        import urlparse
        proto, netloc, path, query, fragment = urlparse.urlsplit(url)
        return urlparse.urlunsplit((self._qualified_proto, netloc, path,
                                   query, fragment))

    def get_source_url(self):
        return self._requalify_url(self.source)

    def get_target_url(self):
        return self._requalify_url(self.target)


class TooManyRedirections(TransportError):

    _fmt = "Too many redirections"

class ConflictsInTree(BzrError):

    _fmt = "Working tree has conflicts."


class ParseConfigError(BzrError):

    def __init__(self, errors, filename):
        if filename is None:
            filename = ""
        message = "Error(s) parsing config file %s:\n%s" % \
            (filename, ('\n'.join(e.message for e in errors)))
        BzrError.__init__(self, message)


class NoEmailInUsername(BzrError):

    _fmt = "%(username)r does not seem to contain a reasonable email address"

    def __init__(self, username):
        BzrError.__init__(self)
        self.username = username


class SigningFailed(BzrError):

    _fmt = "Failed to gpg sign data with command %(command_line)r"

    def __init__(self, command_line):
        BzrError.__init__(self, command_line=command_line)


class WorkingTreeNotRevision(BzrError):

    _fmt = ("The working tree for %(basedir)s has changed since" 
            " the last commit, but weave merge requires that it be"
            " unchanged")

    def __init__(self, tree):
        BzrError.__init__(self, basedir=tree.basedir)


class CantReprocessAndShowBase(BzrError):

    _fmt = ("Can't reprocess and show base, because reprocessing obscures "
           "the relationship of conflicting lines to the base")


class GraphCycleError(BzrError):

    _fmt = "Cycle in graph %(graph)r"

    def __init__(self, graph):
        BzrError.__init__(self)
        self.graph = graph


class WritingCompleted(BzrError):

    _fmt = ("The MediumRequest '%(request)s' has already had finish_writing "
            "called upon it - accept bytes may not be called anymore.")

    internal_error = True

    def __init__(self, request):
        self.request = request


class WritingNotComplete(BzrError):

    _fmt = ("The MediumRequest '%(request)s' has not has finish_writing "
            "called upon it - until the write phase is complete no "
            "data may be read.")

    internal_error = True

    def __init__(self, request):
        self.request = request


class NotConflicted(BzrError):

    _fmt = "File %(filename)s is not conflicted."

    def __init__(self, filename):
        BzrError.__init__(self)
        self.filename = filename


class MediumNotConnected(BzrError):

    _fmt = """The medium '%(medium)s' is not connected."""

    internal_error = True

    def __init__(self, medium):
        self.medium = medium


class MustUseDecorated(Exception):

    _fmt = "A decorating function has requested its original command be used."


class NoBundleFound(BzrError):

    _fmt = "No bundle was found in %(filename)s"

    def __init__(self, filename):
        BzrError.__init__(self)
        self.filename = filename


class BundleNotSupported(BzrError):

    _fmt = "Unable to handle bundle version %(version)s: %(msg)s"

    def __init__(self, version, msg):
        BzrError.__init__(self)
        self.version = version
        self.msg = msg


class MissingText(BzrError):

    _fmt = ("Branch %(base)s is missing revision"
            " %(text_revision)s of %(file_id)s")

    def __init__(self, branch, text_revision, file_id):
        BzrError.__init__(self)
        self.branch = branch
        self.base = branch.base
        self.text_revision = text_revision
        self.file_id = file_id


class DuplicateFileId(BzrError):

    _fmt = "File id {%(file_id)s} already exists in inventory as %(entry)s"

    def __init__(self, file_id, entry):
        BzrError.__init__(self)
        self.file_id = file_id
        self.entry = entry


class DuplicateKey(BzrError):

    _fmt = "Key %(key)s is already present in map"


class DuplicateHelpPrefix(BzrError):

    _fmt = "The prefix %(prefix)s is in the help search path twice."

    def __init__(self, prefix):
        self.prefix = prefix


class MalformedTransform(BzrError):

    _fmt = "Tree transform is malformed %(conflicts)r"


class NoFinalPath(BzrError):

    _fmt = ("No final name for trans_id %(trans_id)r\n"
            "file-id: %(file_id)r\n"
            "root trans-id: %(root_trans_id)r\n")

    def __init__(self, trans_id, transform):
        self.trans_id = trans_id
        self.file_id = transform.final_file_id(trans_id)
        self.root_trans_id = transform.root


class BzrBadParameter(BzrError):

    _fmt = "Bad parameter: %(param)r"

    internal_error = True

    # This exception should never be thrown, but it is a base class for all
    # parameter-to-function errors.

    def __init__(self, param):
        BzrError.__init__(self)
        self.param = param


class BzrBadParameterNotUnicode(BzrBadParameter):

    _fmt = "Parameter %(param)s is neither unicode nor utf8."


class ReusingTransform(BzrError):

    _fmt = "Attempt to reuse a transform that has already been applied."


class CantMoveRoot(BzrError):

    _fmt = "Moving the root directory is not supported at this time"


class BzrMoveFailedError(BzrError):

    _fmt = "Could not move %(from_path)s%(operator)s %(to_path)s%(extra)s"

    def __init__(self, from_path='', to_path='', extra=None):
        BzrError.__init__(self)
        if extra:
            self.extra = ': ' + str(extra)
        else:
            self.extra = ''

        has_from = len(from_path) > 0
        has_to = len(to_path) > 0
        if has_from:
            self.from_path = osutils.splitpath(from_path)[-1]
        else:
            self.from_path = ''

        if has_to:
            self.to_path = osutils.splitpath(to_path)[-1]
        else:
            self.to_path = ''

        self.operator = ""
        if has_from and has_to:
            self.operator = " =>"
        elif has_from:
            self.from_path = "from " + from_path
        elif has_to:
            self.operator = "to"
        else:
            self.operator = "file"


class BzrRenameFailedError(BzrMoveFailedError):

    _fmt = "Could not rename %(from_path)s%(operator)s %(to_path)s%(extra)s"

    def __init__(self, from_path, to_path, extra=None):
        BzrMoveFailedError.__init__(self, from_path, to_path, extra)

class BzrRemoveChangedFilesError(BzrError):
    """Used when user is trying to remove changed files."""

    _fmt = ("Can't remove changed or unknown files:\n%(changes_as_text)s"
        "Use --keep to not delete them, or --force to delete them regardless.")

    def __init__(self, tree_delta):
        BzrError.__init__(self)
        self.changes_as_text = tree_delta.get_changes_as_text()
        #self.paths_as_string = '\n'.join(changed_files)
        #self.paths_as_string = '\n'.join([quotefn(p) for p in changed_files])


class BzrBadParameterNotString(BzrBadParameter):

    _fmt = "Parameter %(param)s is not a string or unicode string."


class BzrBadParameterMissing(BzrBadParameter):

    _fmt = "Parameter $(param)s is required but not present."


class BzrBadParameterUnicode(BzrBadParameter):

    _fmt = ("Parameter %(param)s is unicode but"
            " only byte-strings are permitted.")


class BzrBadParameterContainsNewline(BzrBadParameter):

    _fmt = "Parameter %(param)s contains a newline."


class DependencyNotPresent(BzrError):

    _fmt = 'Unable to import library "%(library)s": %(error)s'

    def __init__(self, library, error):
        BzrError.__init__(self, library=library, error=error)


class ParamikoNotPresent(DependencyNotPresent):

    _fmt = "Unable to import paramiko (required for sftp support): %(error)s"

    def __init__(self, error):
        DependencyNotPresent.__init__(self, 'paramiko', error)


class PointlessMerge(BzrError):

    _fmt = "Nothing to merge."


class UninitializableFormat(BzrError):

    _fmt = "Format %(format)s cannot be initialised by this version of bzr."

    def __init__(self, format):
        BzrError.__init__(self)
        self.format = format


class BadConversionTarget(BzrError):

    _fmt = "Cannot convert to format %(format)s.  %(problem)s"

    def __init__(self, problem, format):
        BzrError.__init__(self)
        self.problem = problem
        self.format = format


class NoDiff(BzrError):

    _fmt = "Diff is not installed on this machine: %(msg)s"

    def __init__(self, msg):
        BzrError.__init__(self, msg=msg)


class NoDiff3(BzrError):

    _fmt = "Diff3 is not installed on this machine."


class ExistingLimbo(BzrError):

    _fmt = """This tree contains left-over files from a failed operation.
    Please examine %(limbo_dir)s to see if it contains any files you wish to
    keep, and delete it when you are done."""
    
    def __init__(self, limbo_dir):
       BzrError.__init__(self)
       self.limbo_dir = limbo_dir


class ImmortalLimbo(BzrError):

    _fmt = """Unable to delete transform temporary directory $(limbo_dir)s.
    Please examine %(limbo_dir)s to see if it contains any files you wish to
    keep, and delete it when you are done."""

    def __init__(self, limbo_dir):
       BzrError.__init__(self)
       self.limbo_dir = limbo_dir


class OutOfDateTree(BzrError):

    _fmt = "Working tree is out of date, please run 'bzr update'."

    def __init__(self, tree):
        BzrError.__init__(self)
        self.tree = tree


class PublicBranchOutOfDate(BzrError):

    _fmt = 'Public branch "%(public_location)s" lacks revision '\
        '"%(revstring)s".'

    def __init__(self, public_location, revstring):
        import bzrlib.urlutils as urlutils
        public_location = urlutils.unescape_for_display(public_location,
                                                        'ascii')
        BzrError.__init__(self, public_location=public_location,
                          revstring=revstring)


class MergeModifiedFormatError(BzrError):

    _fmt = "Error in merge modified format"


class ConflictFormatError(BzrError):

    _fmt = "Format error in conflict listings"


class CorruptRepository(BzrError):

    _fmt = ("An error has been detected in the repository %(repo_path)s.\n"
            "Please run bzr reconcile on this repository.")

    def __init__(self, repo):
        BzrError.__init__(self)
        self.repo_path = repo.bzrdir.root_transport.base


class UpgradeRequired(BzrError):

    _fmt = "To use this feature you must upgrade your branch at %(path)s."

    def __init__(self, path):
        BzrError.__init__(self)
        self.path = path


class LocalRequiresBoundBranch(BzrError):

    _fmt = "Cannot perform local-only commits on unbound branches."


class MissingProgressBarFinish(BzrError):

    _fmt = "A nested progress bar was not 'finished' correctly."


class InvalidProgressBarType(BzrError):

    _fmt = ("Environment variable BZR_PROGRESS_BAR='%(bar_type)s"
            " is not a supported type Select one of: %(valid_types)s")

    def __init__(self, bar_type, valid_types):
        BzrError.__init__(self, bar_type=bar_type, valid_types=valid_types)


class UnsupportedOperation(BzrError):

    _fmt = ("The method %(mname)s is not supported on"
            " objects of type %(tname)s.")

    def __init__(self, method, method_self):
        self.method = method
        self.mname = method.__name__
        self.tname = type(method_self).__name__


class CannotSetRevisionId(UnsupportedOperation):
    """Raised when a commit is attempting to set a revision id but cant."""


class NonAsciiRevisionId(UnsupportedOperation):
    """Raised when a commit is attempting to set a non-ascii revision id
       but cant.
    """


class BinaryFile(BzrError):
    
    _fmt = "File is binary but should be text."


class IllegalPath(BzrError):

    _fmt = "The path %(path)s is not permitted on this platform"

    def __init__(self, path):
        BzrError.__init__(self)
        self.path = path


class TestamentMismatch(BzrError):

    _fmt = """Testament did not match expected value.
       For revision_id {%(revision_id)s}, expected {%(expected)s}, measured
       {%(measured)s}"""

    def __init__(self, revision_id, expected, measured):
        self.revision_id = revision_id
        self.expected = expected
        self.measured = measured


class NotABundle(BzrError):
    
    _fmt = "Not a bzr revision-bundle: %(text)r"

    def __init__(self, text):
        BzrError.__init__(self)
        self.text = text


class BadBundle(BzrError): 
    
    _fmt = "Bad bzr revision-bundle: %(text)r"

    def __init__(self, text):
        BzrError.__init__(self)
        self.text = text


class MalformedHeader(BadBundle): 
    
    _fmt = "Malformed bzr revision-bundle header: %(text)r"


class MalformedPatches(BadBundle): 
    
    _fmt = "Malformed patches in bzr revision-bundle: %(text)r"


class MalformedFooter(BadBundle): 
    
    _fmt = "Malformed footer in bzr revision-bundle: %(text)r"


class UnsupportedEOLMarker(BadBundle):
    
    _fmt = "End of line marker was not \\n in bzr revision-bundle"    

    def __init__(self):
        # XXX: BadBundle's constructor assumes there's explanatory text, 
        # but for this there is not
        BzrError.__init__(self)


class IncompatibleBundleFormat(BzrError):
    
    _fmt = "Bundle format %(bundle_format)s is incompatible with %(other)s"

    def __init__(self, bundle_format, other):
        BzrError.__init__(self)
        self.bundle_format = bundle_format
        self.other = other


class BadInventoryFormat(BzrError):
    
    _fmt = "Root class for inventory serialization errors"


class UnexpectedInventoryFormat(BadInventoryFormat):

    _fmt = "The inventory was not in the expected format:\n %(msg)s"

    def __init__(self, msg):
        BadInventoryFormat.__init__(self, msg=msg)


class RootNotRich(BzrError):

    _fmt = """This operation requires rich root data storage"""


class NoSmartMedium(BzrError):

    _fmt = "The transport '%(transport)s' cannot tunnel the smart protocol."

    internal_error = True

    def __init__(self, transport):
        self.transport = transport


class NoSmartServer(NotBranchError):

    _fmt = "No smart server available at %(url)s"

    def __init__(self, url):
        self.url = url


class UnknownSSH(BzrError):

    _fmt = "Unrecognised value for BZR_SSH environment variable: %(vendor)s"

    def __init__(self, vendor):
        BzrError.__init__(self)
        self.vendor = vendor


class SSHVendorNotFound(BzrError):

    _fmt = ("Don't know how to handle SSH connections."
            " Please set BZR_SSH environment variable.")


class GhostRevisionUnusableHere(BzrError):

    _fmt = "Ghost revision {%(revision_id)s} cannot be used here."

    def __init__(self, revision_id):
        BzrError.__init__(self)
        self.revision_id = revision_id


class IllegalUseOfScopeReplacer(BzrError):

    _fmt = ("ScopeReplacer object %(name)r was used incorrectly:"
            " %(msg)s%(extra)s")

    internal_error = True

    def __init__(self, name, msg, extra=None):
        BzrError.__init__(self)
        self.name = name
        self.msg = msg
        if extra:
            self.extra = ': ' + str(extra)
        else:
            self.extra = ''


class InvalidImportLine(BzrError):

    _fmt = "Not a valid import statement: %(msg)\n%(text)s"

    internal_error = True

    def __init__(self, text, msg):
        BzrError.__init__(self)
        self.text = text
        self.msg = msg


class ImportNameCollision(BzrError):

    _fmt = ("Tried to import an object to the same name as"
            " an existing object. %(name)s")

    internal_error = True

    def __init__(self, name):
        BzrError.__init__(self)
        self.name = name


class NotAMergeDirective(BzrError):
    """File starting with %(firstline)r is not a merge directive"""
    def __init__(self, firstline):
        BzrError.__init__(self, firstline=firstline)


class NoMergeSource(BzrError):
    """Raise if no merge source was specified for a merge directive"""

    _fmt = "A merge directive must provide either a bundle or a public"\
        " branch location."


class PatchMissing(BzrError):
    """Raise a patch type was specified but no patch supplied"""

    _fmt = "patch_type was %(patch_type)s, but no patch was supplied."

    def __init__(self, patch_type):
        BzrError.__init__(self)
        self.patch_type = patch_type


class UnsupportedInventoryKind(BzrError):
    
    _fmt = """Unsupported entry kind %(kind)s"""

    def __init__(self, kind):
        self.kind = kind


class BadSubsumeSource(BzrError):

    _fmt = """Can't subsume %(other_tree)s into %(tree)s.  %(reason)s"""

    def __init__(self, tree, other_tree, reason):
        self.tree = tree
        self.other_tree = other_tree
        self.reason = reason


class SubsumeTargetNeedsUpgrade(BzrError):
    
    _fmt = """Subsume target %(other_tree)s needs to be upgraded."""

    def __init__(self, other_tree):
        self.other_tree = other_tree


class BadReferenceTarget(BzrError):

    _fmt = "Can't add reference to %(other_tree)s into %(tree)s.  %(reason)s"

    internal_error = True

    def __init__(self, tree, other_tree, reason):
        self.tree = tree
        self.other_tree = other_tree
        self.reason = reason


class NoSuchTag(BzrError):

    _fmt = "No such tag: %(tag_name)s"

    def __init__(self, tag_name):
        self.tag_name = tag_name


class TagsNotSupported(BzrError):

    _fmt = ("Tags not supported by %(branch)s;"
            " you may be able to use bzr upgrade --dirstate-tags.")

    def __init__(self, branch):
        self.branch = branch

        
class TagAlreadyExists(BzrError):

    _fmt = "Tag %(tag_name)s already exists."

    def __init__(self, tag_name):
        self.tag_name = tag_name


class MalformedBugIdentifier(BzrError):

    _fmt = "Did not understand bug identifier %(bug_id)s: %(reason)s"

    def __init__(self, bug_id, reason):
        self.bug_id = bug_id
        self.reason = reason


class UnknownBugTrackerAbbreviation(BzrError):

    _fmt = ("Cannot find registered bug tracker called %(abbreviation)s "
            "on %(branch)s")

    def __init__(self, abbreviation, branch):
        self.abbreviation = abbreviation
        self.branch = branch


class UnexpectedSmartServerResponse(BzrError):

    _fmt = "Could not understand response from smart server: %(response_tuple)r"

    def __init__(self, response_tuple):
        self.response_tuple = response_tuple


<<<<<<< HEAD
class ContainerError(BzrError):
    """Base class of container errors."""


class UnknownContainerFormatError(ContainerError):

    _fmt = "Unrecognised container format: %(container_format)r"
    
    def __init__(self, container_format):
        self.container_format = container_format


class UnexpectedEndOfContainerError(ContainerError):

    _fmt = "Unexpected end of container stream"

    internal_error = False


class UnknownRecordTypeError(ContainerError):

    _fmt = "Unknown record type: %(record_type)r"

    def __init__(self, record_type):
        self.record_type = record_type


class InvalidRecordError(ContainerError):

    _fmt = "Invalid record: %(reason)s"

    def __init__(self, reason):
        self.reason = reason


class ContainerHasExcessDataError(ContainerError):

    _fmt = "Container has data after end marker: %(excess)r"

    def __init__(self, excess):
        self.excess = excess


class DuplicateRecordNameError(ContainerError):

    _fmt = "Container has multiple records with the same name: \"%(name)s\""

    def __init__(self, name):
        self.name = name
=======
class NoDestinationAddress(BzrError):

    _fmt = "Message does not have a destination address."

    internal_error = True


class SMTPError(BzrError):

    _fmt = "SMTP error: %(error)s"

    def __init__(self, error):
        self.error = error
>>>>>>> 7025a609
<|MERGE_RESOLUTION|>--- conflicted
+++ resolved
@@ -2150,7 +2150,6 @@
         self.response_tuple = response_tuple
 
 
-<<<<<<< HEAD
 class ContainerError(BzrError):
     """Base class of container errors."""
 
@@ -2200,7 +2199,8 @@
 
     def __init__(self, name):
         self.name = name
-=======
+
+
 class NoDestinationAddress(BzrError):
 
     _fmt = "Message does not have a destination address."
@@ -2213,5 +2213,4 @@
     _fmt = "SMTP error: %(error)s"
 
     def __init__(self, error):
-        self.error = error
->>>>>>> 7025a609
+        self.error = error