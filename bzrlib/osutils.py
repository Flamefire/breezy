# Copyright (C) 2005-2010 Canonical Ltd
#
# This program is free software; you can redistribute it and/or modify
# it under the terms of the GNU General Public License as published by
# the Free Software Foundation; either version 2 of the License, or
# (at your option) any later version.
#
# This program is distributed in the hope that it will be useful,
# but WITHOUT ANY WARRANTY; without even the implied warranty of
# MERCHANTABILITY or FITNESS FOR A PARTICULAR PURPOSE.  See the
# GNU General Public License for more details.
#
# You should have received a copy of the GNU General Public License
# along with this program; if not, write to the Free Software
# Foundation, Inc., 51 Franklin Street, Fifth Floor, Boston, MA 02110-1301 USA

import errno
import os
import re
import stat
import sys
import time
import codecs

from bzrlib.lazy_import import lazy_import
lazy_import(globals(), """
from datetime import datetime
import getpass
import ntpath
import posixpath
# We need to import both shutil and rmtree as we export the later on posix
# and need the former on windows
import shutil
<<<<<<< HEAD
from shutil import rmtree
=======
from shutil import (
    rmtree,
    )
import signal
>>>>>>> 3363cc5b
import socket
import subprocess
# We need to import both tempfile and mkdtemp as we export the later on posix
# and need the former on windows
import tempfile
from tempfile import mkdtemp
import unicodedata

from bzrlib import (
    cache_utf8,
    errors,
    trace,
    win32utils,
    )
""")

from bzrlib.symbol_versioning import (
    deprecated_function,
    deprecated_in,
    )

# sha and md5 modules are deprecated in python2.6 but hashlib is available as
# of 2.5
if sys.version_info < (2, 5):
    import md5 as _mod_md5
    md5 = _mod_md5.new
    import sha as _mod_sha
    sha = _mod_sha.new
else:
    from hashlib import (
        md5,
        sha1 as sha,
        )


import bzrlib
from bzrlib import symbol_versioning


# Cross platform wall-clock time functionality with decent resolution.
# On Linux ``time.clock`` returns only CPU time. On Windows, ``time.time()``
# only has a resolution of ~15ms. Note that ``time.clock()`` is not
# synchronized with ``time.time()``, this is only meant to be used to find
# delta times by subtracting from another call to this function.
timer_func = time.time
if sys.platform == 'win32':
    timer_func = time.clock

# On win32, O_BINARY is used to indicate the file should
# be opened in binary mode, rather than text mode.
# On other platforms, O_BINARY doesn't exist, because
# they always open in binary mode, so it is okay to
# OR with 0 on those platforms.
# O_NOINHERIT and O_TEXT exists only on win32 too.
O_BINARY = getattr(os, 'O_BINARY', 0)
O_TEXT = getattr(os, 'O_TEXT', 0)
O_NOINHERIT = getattr(os, 'O_NOINHERIT', 0)


def get_unicode_argv():
    try:
        user_encoding = get_user_encoding()
        return [a.decode(user_encoding) for a in sys.argv[1:]]
    except UnicodeDecodeError:
        raise errors.BzrError(("Parameter '%r' is unsupported by the current "
                                                            "encoding." % a))


def make_readonly(filename):
    """Make a filename read-only."""
    mod = os.lstat(filename).st_mode
    if not stat.S_ISLNK(mod):
        mod = mod & 0777555
        os.chmod(filename, mod)


def make_writable(filename):
    mod = os.lstat(filename).st_mode
    if not stat.S_ISLNK(mod):
        mod = mod | 0200
        os.chmod(filename, mod)


def minimum_path_selection(paths):
    """Return the smallset subset of paths which are outside paths.

    :param paths: A container (and hence not None) of paths.
    :return: A set of paths sufficient to include everything in paths via
        is_inside, drawn from the paths parameter.
    """
    if len(paths) < 2:
        return set(paths)

    def sort_key(path):
        return path.split('/')
    sorted_paths = sorted(list(paths), key=sort_key)

    search_paths = [sorted_paths[0]]
    for path in sorted_paths[1:]:
        if not is_inside(search_paths[-1], path):
            # This path is unique, add it
            search_paths.append(path)

    return set(search_paths)


_QUOTE_RE = None


def quotefn(f):
    """Return a quoted filename filename

    This previously used backslash quoting, but that works poorly on
    Windows."""
    # TODO: I'm not really sure this is the best format either.x
    global _QUOTE_RE
    if _QUOTE_RE is None:
        _QUOTE_RE = re.compile(r'([^a-zA-Z0-9.,:/\\_~-])')

    if _QUOTE_RE.search(f):
        return '"' + f + '"'
    else:
        return f


_directory_kind = 'directory'

def get_umask():
    """Return the current umask"""
    # Assume that people aren't messing with the umask while running
    # XXX: This is not thread safe, but there is no way to get the
    #      umask without setting it
    umask = os.umask(0)
    os.umask(umask)
    return umask


_kind_marker_map = {
    "file": "",
    _directory_kind: "/",
    "symlink": "@",
    'tree-reference': '+',
}


def kind_marker(kind):
    try:
        return _kind_marker_map[kind]
    except KeyError:
        # Slightly faster than using .get(, '') when the common case is that
        # kind will be found
        return ''


lexists = getattr(os.path, 'lexists', None)
if lexists is None:
    def lexists(f):
        try:
            stat = getattr(os, 'lstat', os.stat)
            stat(f)
            return True
        except OSError, e:
            if e.errno == errno.ENOENT:
                return False;
            else:
                raise errors.BzrError("lstat/stat of (%r): %r" % (f, e))


def fancy_rename(old, new, rename_func, unlink_func):
    """A fancy rename, when you don't have atomic rename.

    :param old: The old path, to rename from
    :param new: The new path, to rename to
    :param rename_func: The potentially non-atomic rename function
    :param unlink_func: A way to delete the target file if the full rename
        succeeds
    """
    # sftp rename doesn't allow overwriting, so play tricks:
    base = os.path.basename(new)
    dirname = os.path.dirname(new)
    # callers use different encodings for the paths so the following MUST
    # respect that. We rely on python upcasting to unicode if new is unicode
    # and keeping a str if not.
    tmp_name = 'tmp.%s.%.9f.%d.%s' % (base, time.time(),
                                      os.getpid(), rand_chars(10))
    tmp_name = pathjoin(dirname, tmp_name)

    # Rename the file out of the way, but keep track if it didn't exist
    # We don't want to grab just any exception
    # something like EACCES should prevent us from continuing
    # The downside is that the rename_func has to throw an exception
    # with an errno = ENOENT, or NoSuchFile
    file_existed = False
    try:
        rename_func(new, tmp_name)
    except (errors.NoSuchFile,), e:
        pass
    except IOError, e:
        # RBC 20060103 abstraction leakage: the paramiko SFTP clients rename
        # function raises an IOError with errno is None when a rename fails.
        # This then gets caught here.
        if e.errno not in (None, errno.ENOENT, errno.ENOTDIR):
            raise
    except Exception, e:
        if (getattr(e, 'errno', None) is None
            or e.errno not in (errno.ENOENT, errno.ENOTDIR)):
            raise
    else:
        file_existed = True

    failure_exc = None
    success = False
    try:
        try:
            # This may throw an exception, in which case success will
            # not be set.
            rename_func(old, new)
            success = True
        except (IOError, OSError), e:
            # source and target may be aliases of each other (e.g. on a
            # case-insensitive filesystem), so we may have accidentally renamed
            # source by when we tried to rename target
            failure_exc = sys.exc_info()
            if (file_existed and e.errno in (None, errno.ENOENT)
                and old.lower() == new.lower()):
                # source and target are the same file on a case-insensitive
                # filesystem, so we don't generate an exception
                failure_exc = None
    finally:
        if file_existed:
            # If the file used to exist, rename it back into place
            # otherwise just delete it from the tmp location
            if success:
                unlink_func(tmp_name)
            else:
                rename_func(tmp_name, new)
    if failure_exc is not None:
        raise failure_exc[0], failure_exc[1], failure_exc[2]


# In Python 2.4.2 and older, os.path.abspath and os.path.realpath
# choke on a Unicode string containing a relative path if
# os.getcwd() returns a non-sys.getdefaultencoding()-encoded
# string.
_fs_enc = sys.getfilesystemencoding() or 'utf-8'
def _posix_abspath(path):
    # jam 20060426 rather than encoding to fsencoding
    # copy posixpath.abspath, but use os.getcwdu instead
    if not posixpath.isabs(path):
        path = posixpath.join(getcwd(), path)
    return posixpath.normpath(path)


def _posix_realpath(path):
    return posixpath.realpath(path.encode(_fs_enc)).decode(_fs_enc)


def _win32_fixdrive(path):
    """Force drive letters to be consistent.

    win32 is inconsistent whether it returns lower or upper case
    and even if it was consistent the user might type the other
    so we force it to uppercase
    running python.exe under cmd.exe return capital C:\\
    running win32 python inside a cygwin shell returns lowercase c:\\
    """
    drive, path = ntpath.splitdrive(path)
    return drive.upper() + path


def _win32_abspath(path):
    # Real ntpath.abspath doesn't have a problem with a unicode cwd
    return _win32_fixdrive(ntpath.abspath(unicode(path)).replace('\\', '/'))


def _win98_abspath(path):
    """Return the absolute version of a path.
    Windows 98 safe implementation (python reimplementation
    of Win32 API function GetFullPathNameW)
    """
    # Corner cases:
    #   C:\path     => C:/path
    #   C:/path     => C:/path
    #   \\HOST\path => //HOST/path
    #   //HOST/path => //HOST/path
    #   path        => C:/cwd/path
    #   /path       => C:/path
    path = unicode(path)
    # check for absolute path
    drive = ntpath.splitdrive(path)[0]
    if drive == '' and path[:2] not in('//','\\\\'):
        cwd = os.getcwdu()
        # we cannot simply os.path.join cwd and path
        # because os.path.join('C:','/path') produce '/path'
        # and this is incorrect
        if path[:1] in ('/','\\'):
            cwd = ntpath.splitdrive(cwd)[0]
            path = path[1:]
        path = cwd + '\\' + path
    return _win32_fixdrive(ntpath.normpath(path).replace('\\', '/'))


def _win32_realpath(path):
    # Real ntpath.realpath doesn't have a problem with a unicode cwd
    return _win32_fixdrive(ntpath.realpath(unicode(path)).replace('\\', '/'))


def _win32_pathjoin(*args):
    return ntpath.join(*args).replace('\\', '/')


def _win32_normpath(path):
    return _win32_fixdrive(ntpath.normpath(unicode(path)).replace('\\', '/'))


def _win32_getcwd():
    return _win32_fixdrive(os.getcwdu().replace('\\', '/'))


def _win32_mkdtemp(*args, **kwargs):
    return _win32_fixdrive(tempfile.mkdtemp(*args, **kwargs).replace('\\', '/'))


def _win32_rename(old, new):
    """We expect to be able to atomically replace 'new' with old.

    On win32, if new exists, it must be moved out of the way first,
    and then deleted.
    """
    try:
        fancy_rename(old, new, rename_func=os.rename, unlink_func=os.unlink)
    except OSError, e:
        if e.errno in (errno.EPERM, errno.EACCES, errno.EBUSY, errno.EINVAL):
            # If we try to rename a non-existant file onto cwd, we get
            # EPERM or EACCES instead of ENOENT, this will raise ENOENT
            # if the old path doesn't exist, sometimes we get EACCES
            # On Linux, we seem to get EBUSY, on Mac we get EINVAL
            os.lstat(old)
        raise


def _mac_getcwd():
    return unicodedata.normalize('NFC', os.getcwdu())


# Default is to just use the python builtins, but these can be rebound on
# particular platforms.
abspath = _posix_abspath
realpath = _posix_realpath
pathjoin = os.path.join
normpath = os.path.normpath
getcwd = os.getcwdu
rename = os.rename
dirname = os.path.dirname
basename = os.path.basename
split = os.path.split
splitext = os.path.splitext
# These were already lazily imported into local scope
# mkdtemp = tempfile.mkdtemp
# rmtree = shutil.rmtree

MIN_ABS_PATHLENGTH = 1


if sys.platform == 'win32':
    if win32utils.winver == 'Windows 98':
        abspath = _win98_abspath
    else:
        abspath = _win32_abspath
    realpath = _win32_realpath
    pathjoin = _win32_pathjoin
    normpath = _win32_normpath
    getcwd = _win32_getcwd
    mkdtemp = _win32_mkdtemp
    rename = _win32_rename

    MIN_ABS_PATHLENGTH = 3

    def _win32_delete_readonly(function, path, excinfo):
        """Error handler for shutil.rmtree function [for win32]
        Helps to remove files and dirs marked as read-only.
        """
        exception = excinfo[1]
        if function in (os.remove, os.rmdir) \
            and isinstance(exception, OSError) \
            and exception.errno == errno.EACCES:
            make_writable(path)
            function(path)
        else:
            raise

    def rmtree(path, ignore_errors=False, onerror=_win32_delete_readonly):
        """Replacer for shutil.rmtree: could remove readonly dirs/files"""
        return shutil.rmtree(path, ignore_errors, onerror)

    f = win32utils.get_unicode_argv     # special function or None
    if f is not None:
        get_unicode_argv = f

elif sys.platform == 'darwin':
    getcwd = _mac_getcwd


def get_terminal_encoding(trace=False):
    """Find the best encoding for printing to the screen.

    This attempts to check both sys.stdout and sys.stdin to see
    what encoding they are in, and if that fails it falls back to
    osutils.get_user_encoding().
    The problem is that on Windows, locale.getpreferredencoding()
    is not the same encoding as that used by the console:
    http://mail.python.org/pipermail/python-list/2003-May/162357.html

    On my standard US Windows XP, the preferred encoding is
    cp1252, but the console is cp437

    :param trace: If True trace the selected encoding via mutter().
    """
    from bzrlib.trace import mutter
    output_encoding = getattr(sys.stdout, 'encoding', None)
    if not output_encoding:
        input_encoding = getattr(sys.stdin, 'encoding', None)
        if not input_encoding:
            output_encoding = get_user_encoding()
            if trace:
                mutter('encoding stdout as osutils.get_user_encoding() %r',
                   output_encoding)
        else:
            output_encoding = input_encoding
            if trace:
                mutter('encoding stdout as sys.stdin encoding %r',
                    output_encoding)
    else:
        if trace:
            mutter('encoding stdout as sys.stdout encoding %r', output_encoding)
    if output_encoding == 'cp0':
        # invalid encoding (cp0 means 'no codepage' on Windows)
        output_encoding = get_user_encoding()
        if trace:
            mutter('cp0 is invalid encoding.'
               ' encoding stdout as osutils.get_user_encoding() %r',
               output_encoding)
    # check encoding
    try:
        codecs.lookup(output_encoding)
    except LookupError:
        sys.stderr.write('bzr: warning:'
                         ' unknown terminal encoding %s.\n'
                         '  Using encoding %s instead.\n'
                         % (output_encoding, get_user_encoding())
                        )
        output_encoding = get_user_encoding()

    return output_encoding


def normalizepath(f):
    if getattr(os.path, 'realpath', None) is not None:
        F = realpath
    else:
        F = abspath
    [p,e] = os.path.split(f)
    if e == "" or e == "." or e == "..":
        return F(f)
    else:
        return pathjoin(F(p), e)


def isdir(f):
    """True if f is an accessible directory."""
    try:
        return stat.S_ISDIR(os.lstat(f)[stat.ST_MODE])
    except OSError:
        return False


def isfile(f):
    """True if f is a regular file."""
    try:
        return stat.S_ISREG(os.lstat(f)[stat.ST_MODE])
    except OSError:
        return False

def islink(f):
    """True if f is a symlink."""
    try:
        return stat.S_ISLNK(os.lstat(f)[stat.ST_MODE])
    except OSError:
        return False

def is_inside(dir, fname):
    """True if fname is inside dir.

    The parameters should typically be passed to osutils.normpath first, so
    that . and .. and repeated slashes are eliminated, and the separators
    are canonical for the platform.

    The empty string as a dir name is taken as top-of-tree and matches
    everything.
    """
    # XXX: Most callers of this can actually do something smarter by
    # looking at the inventory
    if dir == fname:
        return True

    if dir == '':
        return True

    if dir[-1] != '/':
        dir += '/'

    return fname.startswith(dir)


def is_inside_any(dir_list, fname):
    """True if fname is inside any of given dirs."""
    for dirname in dir_list:
        if is_inside(dirname, fname):
            return True
    return False


def is_inside_or_parent_of_any(dir_list, fname):
    """True if fname is a child or a parent of any of the given files."""
    for dirname in dir_list:
        if is_inside(dirname, fname) or is_inside(fname, dirname):
            return True
    return False


def pumpfile(from_file, to_file, read_length=-1, buff_size=32768,
             report_activity=None, direction='read'):
    """Copy contents of one file to another.

    The read_length can either be -1 to read to end-of-file (EOF) or
    it can specify the maximum number of bytes to read.

    The buff_size represents the maximum size for each read operation
    performed on from_file.

    :param report_activity: Call this as bytes are read, see
        Transport._report_activity
    :param direction: Will be passed to report_activity

    :return: The number of bytes copied.
    """
    length = 0
    if read_length >= 0:
        # read specified number of bytes

        while read_length > 0:
            num_bytes_to_read = min(read_length, buff_size)

            block = from_file.read(num_bytes_to_read)
            if not block:
                # EOF reached
                break
            if report_activity is not None:
                report_activity(len(block), direction)
            to_file.write(block)

            actual_bytes_read = len(block)
            read_length -= actual_bytes_read
            length += actual_bytes_read
    else:
        # read to EOF
        while True:
            block = from_file.read(buff_size)
            if not block:
                # EOF reached
                break
            if report_activity is not None:
                report_activity(len(block), direction)
            to_file.write(block)
            length += len(block)
    return length


def pump_string_file(bytes, file_handle, segment_size=None):
    """Write bytes to file_handle in many smaller writes.

    :param bytes: The string to write.
    :param file_handle: The file to write to.
    """
    # Write data in chunks rather than all at once, because very large
    # writes fail on some platforms (e.g. Windows with SMB  mounted
    # drives).
    if not segment_size:
        segment_size = 5242880 # 5MB
    segments = range(len(bytes) / segment_size + 1)
    write = file_handle.write
    for segment_index in segments:
        segment = buffer(bytes, segment_index * segment_size, segment_size)
        write(segment)


def file_iterator(input_file, readsize=32768):
    while True:
        b = input_file.read(readsize)
        if len(b) == 0:
            break
        yield b


def sha_file(f):
    """Calculate the hexdigest of an open file.

    The file cursor should be already at the start.
    """
    s = sha()
    BUFSIZE = 128<<10
    while True:
        b = f.read(BUFSIZE)
        if not b:
            break
        s.update(b)
    return s.hexdigest()


def size_sha_file(f):
    """Calculate the size and hexdigest of an open file.

    The file cursor should be already at the start and
    the caller is responsible for closing the file afterwards.
    """
    size = 0
    s = sha()
    BUFSIZE = 128<<10
    while True:
        b = f.read(BUFSIZE)
        if not b:
            break
        size += len(b)
        s.update(b)
    return size, s.hexdigest()


def sha_file_by_name(fname):
    """Calculate the SHA1 of a file by reading the full text"""
    s = sha()
    f = os.open(fname, os.O_RDONLY | O_BINARY | O_NOINHERIT)
    try:
        while True:
            b = os.read(f, 1<<16)
            if not b:
                return s.hexdigest()
            s.update(b)
    finally:
        os.close(f)


def sha_strings(strings, _factory=sha):
    """Return the sha-1 of concatenation of strings"""
    s = _factory()
    map(s.update, strings)
    return s.hexdigest()


def sha_string(f, _factory=sha):
    return _factory(f).hexdigest()


def fingerprint_file(f):
    b = f.read()
    return {'size': len(b),
            'sha1': sha(b).hexdigest()}


def compare_files(a, b):
    """Returns true if equal in contents"""
    BUFSIZE = 4096
    while True:
        ai = a.read(BUFSIZE)
        bi = b.read(BUFSIZE)
        if ai != bi:
            return False
        if ai == '':
            return True


def local_time_offset(t=None):
    """Return offset of local zone from GMT, either at present or at time t."""
    if t is None:
        t = time.time()
    offset = datetime.fromtimestamp(t) - datetime.utcfromtimestamp(t)
    return offset.days * 86400 + offset.seconds

weekdays = ['Mon', 'Tue', 'Wed', 'Thu', 'Fri', 'Sat', 'Sun']
_default_format_by_weekday_num = [wd + " %Y-%m-%d %H:%M:%S" for wd in weekdays]


def format_date(t, offset=0, timezone='original', date_fmt=None,
                show_offset=True):
    """Return a formatted date string.

    :param t: Seconds since the epoch.
    :param offset: Timezone offset in seconds east of utc.
    :param timezone: How to display the time: 'utc', 'original' for the
         timezone specified by offset, or 'local' for the process's current
         timezone.
    :param date_fmt: strftime format.
    :param show_offset: Whether to append the timezone.
    """
    (date_fmt, tt, offset_str) = \
               _format_date(t, offset, timezone, date_fmt, show_offset)
    date_fmt = date_fmt.replace('%a', weekdays[tt[6]])
    date_str = time.strftime(date_fmt, tt)
    return date_str + offset_str


# Cache of formatted offset strings
_offset_cache = {}


def format_date_with_offset_in_original_timezone(t, offset=0,
    _cache=_offset_cache):
    """Return a formatted date string in the original timezone.

    This routine may be faster then format_date.

    :param t: Seconds since the epoch.
    :param offset: Timezone offset in seconds east of utc.
    """
    if offset is None:
        offset = 0
    tt = time.gmtime(t + offset)
    date_fmt = _default_format_by_weekday_num[tt[6]]
    date_str = time.strftime(date_fmt, tt)
    offset_str = _cache.get(offset, None)
    if offset_str is None:
        offset_str = ' %+03d%02d' % (offset / 3600, (offset / 60) % 60)
        _cache[offset] = offset_str
    return date_str + offset_str


def format_local_date(t, offset=0, timezone='original', date_fmt=None,
                      show_offset=True):
    """Return an unicode date string formatted according to the current locale.

    :param t: Seconds since the epoch.
    :param offset: Timezone offset in seconds east of utc.
    :param timezone: How to display the time: 'utc', 'original' for the
         timezone specified by offset, or 'local' for the process's current
         timezone.
    :param date_fmt: strftime format.
    :param show_offset: Whether to append the timezone.
    """
    (date_fmt, tt, offset_str) = \
               _format_date(t, offset, timezone, date_fmt, show_offset)
    date_str = time.strftime(date_fmt, tt)
    if not isinstance(date_str, unicode):
        date_str = date_str.decode(get_user_encoding(), 'replace')
    return date_str + offset_str


def _format_date(t, offset, timezone, date_fmt, show_offset):
    if timezone == 'utc':
        tt = time.gmtime(t)
        offset = 0
    elif timezone == 'original':
        if offset is None:
            offset = 0
        tt = time.gmtime(t + offset)
    elif timezone == 'local':
        tt = time.localtime(t)
        offset = local_time_offset(t)
    else:
        raise errors.UnsupportedTimezoneFormat(timezone)
    if date_fmt is None:
        date_fmt = "%a %Y-%m-%d %H:%M:%S"
    if show_offset:
        offset_str = ' %+03d%02d' % (offset / 3600, (offset / 60) % 60)
    else:
        offset_str = ''
    return (date_fmt, tt, offset_str)


def compact_date(when):
    return time.strftime('%Y%m%d%H%M%S', time.gmtime(when))


def format_delta(delta):
    """Get a nice looking string for a time delta.

    :param delta: The time difference in seconds, can be positive or negative.
        positive indicates time in the past, negative indicates time in the
        future. (usually time.time() - stored_time)
    :return: String formatted to show approximate resolution
    """
    delta = int(delta)
    if delta >= 0:
        direction = 'ago'
    else:
        direction = 'in the future'
        delta = -delta

    seconds = delta
    if seconds < 90: # print seconds up to 90 seconds
        if seconds == 1:
            return '%d second %s' % (seconds, direction,)
        else:
            return '%d seconds %s' % (seconds, direction)

    minutes = int(seconds / 60)
    seconds -= 60 * minutes
    if seconds == 1:
        plural_seconds = ''
    else:
        plural_seconds = 's'
    if minutes < 90: # print minutes, seconds up to 90 minutes
        if minutes == 1:
            return '%d minute, %d second%s %s' % (
                    minutes, seconds, plural_seconds, direction)
        else:
            return '%d minutes, %d second%s %s' % (
                    minutes, seconds, plural_seconds, direction)

    hours = int(minutes / 60)
    minutes -= 60 * hours
    if minutes == 1:
        plural_minutes = ''
    else:
        plural_minutes = 's'

    if hours == 1:
        return '%d hour, %d minute%s %s' % (hours, minutes,
                                            plural_minutes, direction)
    return '%d hours, %d minute%s %s' % (hours, minutes,
                                         plural_minutes, direction)

def filesize(f):
    """Return size of given open file."""
    return os.fstat(f.fileno())[stat.ST_SIZE]


# Define rand_bytes based on platform.
try:
    # Python 2.4 and later have os.urandom,
    # but it doesn't work on some arches
    os.urandom(1)
    rand_bytes = os.urandom
except (NotImplementedError, AttributeError):
    # If python doesn't have os.urandom, or it doesn't work,
    # then try to first pull random data from /dev/urandom
    try:
        rand_bytes = file('/dev/urandom', 'rb').read
    # Otherwise, use this hack as a last resort
    except (IOError, OSError):
        # not well seeded, but better than nothing
        def rand_bytes(n):
            import random
            s = ''
            while n:
                s += chr(random.randint(0, 255))
                n -= 1
            return s


ALNUM = '0123456789abcdefghijklmnopqrstuvwxyz'
def rand_chars(num):
    """Return a random string of num alphanumeric characters

    The result only contains lowercase chars because it may be used on
    case-insensitive filesystems.
    """
    s = ''
    for raw_byte in rand_bytes(num):
        s += ALNUM[ord(raw_byte) % 36]
    return s


## TODO: We could later have path objects that remember their list
## decomposition (might be too tricksy though.)

def splitpath(p):
    """Turn string into list of parts."""
    # split on either delimiter because people might use either on
    # Windows
    ps = re.split(r'[\\/]', p)

    rps = []
    for f in ps:
        if f == '..':
            raise errors.BzrError("sorry, %r not allowed in path" % f)
        elif (f == '.') or (f == ''):
            pass
        else:
            rps.append(f)
    return rps


def joinpath(p):
    for f in p:
        if (f == '..') or (f is None) or (f == ''):
            raise errors.BzrError("sorry, %r not allowed in path" % f)
    return pathjoin(*p)


def parent_directories(filename):
    """Return the list of parent directories, deepest first.

    For example, parent_directories("a/b/c") -> ["a/b", "a"].
    """
    parents = []
    parts = splitpath(dirname(filename))
    while parts:
        parents.append(joinpath(parts))
        parts.pop()
    return parents


_extension_load_failures = []


def failed_to_load_extension(exception):
    """Handle failing to load a binary extension.

    This should be called from the ImportError block guarding the attempt to
    import the native extension.  If this function returns, the pure-Python
    implementation should be loaded instead::

    >>> try:
    >>>     import bzrlib._fictional_extension_pyx
    >>> except ImportError, e:
    >>>     bzrlib.osutils.failed_to_load_extension(e)
    >>>     import bzrlib._fictional_extension_py
    """
    # NB: This docstring is just an example, not a doctest, because doctest
    # currently can't cope with the use of lazy imports in this namespace --
    # mbp 20090729

    # This currently doesn't report the failure at the time it occurs, because
    # they tend to happen very early in startup when we can't check config
    # files etc, and also we want to report all failures but not spam the user
    # with 10 warnings.
    from bzrlib import trace
    exception_str = str(exception)
    if exception_str not in _extension_load_failures:
        trace.mutter("failed to load compiled extension: %s" % exception_str)
        _extension_load_failures.append(exception_str)


def report_extension_load_failures():
    if not _extension_load_failures:
        return
    from bzrlib.config import GlobalConfig
    if GlobalConfig().get_user_option_as_bool('ignore_missing_extensions'):
        return
    # the warnings framework should by default show this only once
    from bzrlib.trace import warning
    warning(
        "bzr: warning: some compiled extensions could not be loaded; "
        "see <https://answers.launchpad.net/bzr/+faq/703>")
    # we no longer show the specific missing extensions here, because it makes
    # the message too long and scary - see
    # https://bugs.launchpad.net/bzr/+bug/430529


try:
    from bzrlib._chunks_to_lines_pyx import chunks_to_lines
except ImportError, e:
    failed_to_load_extension(e)
    from bzrlib._chunks_to_lines_py import chunks_to_lines


def split_lines(s):
    """Split s into lines, but without removing the newline characters."""
    # Trivially convert a fulltext into a 'chunked' representation, and let
    # chunks_to_lines do the heavy lifting.
    if isinstance(s, str):
        # chunks_to_lines only supports 8-bit strings
        return chunks_to_lines([s])
    else:
        return _split_lines(s)


def _split_lines(s):
    """Split s into lines, but without removing the newline characters.

    This supports Unicode or plain string objects.
    """
    lines = s.split('\n')
    result = [line + '\n' for line in lines[:-1]]
    if lines[-1]:
        result.append(lines[-1])
    return result


def hardlinks_good():
    return sys.platform not in ('win32', 'cygwin', 'darwin')


def link_or_copy(src, dest):
    """Hardlink a file, or copy it if it can't be hardlinked."""
    if not hardlinks_good():
        shutil.copyfile(src, dest)
        return
    try:
        os.link(src, dest)
    except (OSError, IOError), e:
        if e.errno != errno.EXDEV:
            raise
        shutil.copyfile(src, dest)


def delete_any(path):
    """Delete a file, symlink or directory.

    Will delete even if readonly.
    """
    try:
       _delete_file_or_dir(path)
    except (OSError, IOError), e:
        if e.errno in (errno.EPERM, errno.EACCES):
            # make writable and try again
            try:
                make_writable(path)
            except (OSError, IOError):
                pass
            _delete_file_or_dir(path)
        else:
            raise


def _delete_file_or_dir(path):
    # Look Before You Leap (LBYL) is appropriate here instead of Easier to Ask for
    # Forgiveness than Permission (EAFP) because:
    # - root can damage a solaris file system by using unlink,
    # - unlink raises different exceptions on different OSes (linux: EISDIR, win32:
    #   EACCES, OSX: EPERM) when invoked on a directory.
    if isdir(path): # Takes care of symlinks
        os.rmdir(path)
    else:
        os.unlink(path)


def has_symlinks():
    if getattr(os, 'symlink', None) is not None:
        return True
    else:
        return False


def has_hardlinks():
    if getattr(os, 'link', None) is not None:
        return True
    else:
        return False


def host_os_dereferences_symlinks():
    return (has_symlinks()
            and sys.platform not in ('cygwin', 'win32'))


def readlink(abspath):
    """Return a string representing the path to which the symbolic link points.

    :param abspath: The link absolute unicode path.

    This his guaranteed to return the symbolic link in unicode in all python
    versions.
    """
    link = abspath.encode(_fs_enc)
    target = os.readlink(link)
    target = target.decode(_fs_enc)
    return target


def contains_whitespace(s):
    """True if there are any whitespace characters in s."""
    # string.whitespace can include '\xa0' in certain locales, because it is
    # considered "non-breaking-space" as part of ISO-8859-1. But it
    # 1) Isn't a breaking whitespace
    # 2) Isn't one of ' \t\r\n' which are characters we sometimes use as
    #    separators
    # 3) '\xa0' isn't unicode safe since it is >128.

    # This should *not* be a unicode set of characters in case the source
    # string is not a Unicode string. We can auto-up-cast the characters since
    # they are ascii, but we don't want to auto-up-cast the string in case it
    # is utf-8
    for ch in ' \t\n\r\v\f':
        if ch in s:
            return True
    else:
        return False


def contains_linebreaks(s):
    """True if there is any vertical whitespace in s."""
    for ch in '\f\n\r':
        if ch in s:
            return True
    else:
        return False


def relpath(base, path):
    """Return path relative to base, or raise PathNotChild exception.

    The path may be either an absolute path or a path relative to the
    current working directory.

    os.path.commonprefix (python2.4) has a bad bug that it works just
    on string prefixes, assuming that '/u' is a prefix of '/u2'.  This
    avoids that problem.

    NOTE: `base` should not have a trailing slash otherwise you'll get
    PathNotChild exceptions regardless of `path`.
    """

    if len(base) < MIN_ABS_PATHLENGTH:
        # must have space for e.g. a drive letter
        raise ValueError('%r is too short to calculate a relative path'
            % (base,))

    rp = abspath(path)

    s = []
    head = rp
    while True:
        if len(head) <= len(base) and head != base:
            raise errors.PathNotChild(rp, base)
        if head == base:
            break
        head, tail = split(head)
        if tail:
            s.append(tail)

    if s:
        return pathjoin(*reversed(s))
    else:
        return ''


def _cicp_canonical_relpath(base, path):
    """Return the canonical path relative to base.

    Like relpath, but on case-insensitive-case-preserving file-systems, this
    will return the relpath as stored on the file-system rather than in the
    case specified in the input string, for all existing portions of the path.

    This will cause O(N) behaviour if called for every path in a tree; if you
    have a number of paths to convert, you should use canonical_relpaths().
    """
    # TODO: it should be possible to optimize this for Windows by using the
    # win32 API FindFiles function to look for the specified name - but using
    # os.listdir() still gives us the correct, platform agnostic semantics in
    # the short term.

    rel = relpath(base, path)
    # '.' will have been turned into ''
    if not rel:
        return rel

    abs_base = abspath(base)
    current = abs_base
    _listdir = os.listdir

    # use an explicit iterator so we can easily consume the rest on early exit.
    bit_iter = iter(rel.split('/'))
    for bit in bit_iter:
        lbit = bit.lower()
        try:
            next_entries = _listdir(current)
        except OSError: # enoent, eperm, etc
            # We can't find this in the filesystem, so just append the
            # remaining bits.
            current = pathjoin(current, bit, *list(bit_iter))
            break
        for look in next_entries:
            if lbit == look.lower():
                current = pathjoin(current, look)
                break
        else:
            # got to the end, nothing matched, so we just return the
            # non-existing bits as they were specified (the filename may be
            # the target of a move, for example).
            current = pathjoin(current, bit, *list(bit_iter))
            break
    return current[len(abs_base):].lstrip('/')

# XXX - TODO - we need better detection/integration of case-insensitive
# file-systems; Linux often sees FAT32 devices (or NFS-mounted OSX
# filesystems), for example, so could probably benefit from the same basic
# support there.  For now though, only Windows and OSX get that support, and
# they get it for *all* file-systems!
if sys.platform in ('win32', 'darwin'):
    canonical_relpath = _cicp_canonical_relpath
else:
    canonical_relpath = relpath

def canonical_relpaths(base, paths):
    """Create an iterable to canonicalize a sequence of relative paths.

    The intent is for this implementation to use a cache, vastly speeding
    up multiple transformations in the same directory.
    """
    # but for now, we haven't optimized...
    return [canonical_relpath(base, p) for p in paths]


def decode_filename(filename):
    """Decode the filename using the filesystem encoding

    If it is unicode, it is returned.
    Otherwise it is decoded from the the filesystem's encoding. If decoding
    fails, a errors.BadFilenameEncoding exception is raised.
    """
    if type(filename) is unicode:
        return filename
    try:
        return filename.decode(_fs_enc)
    except UnicodeDecodeError:
        raise errors.BadFilenameEncoding(filename, _fs_enc)


def safe_unicode(unicode_or_utf8_string):
    """Coerce unicode_or_utf8_string into unicode.

    If it is unicode, it is returned.
    Otherwise it is decoded from utf-8. If decoding fails, the exception is
    wrapped in a BzrBadParameterNotUnicode exception.
    """
    if isinstance(unicode_or_utf8_string, unicode):
        return unicode_or_utf8_string
    try:
        return unicode_or_utf8_string.decode('utf8')
    except UnicodeDecodeError:
        raise errors.BzrBadParameterNotUnicode(unicode_or_utf8_string)


def safe_utf8(unicode_or_utf8_string):
    """Coerce unicode_or_utf8_string to a utf8 string.

    If it is a str, it is returned.
    If it is Unicode, it is encoded into a utf-8 string.
    """
    if isinstance(unicode_or_utf8_string, str):
        # TODO: jam 20070209 This is overkill, and probably has an impact on
        #       performance if we are dealing with lots of apis that want a
        #       utf-8 revision id
        try:
            # Make sure it is a valid utf-8 string
            unicode_or_utf8_string.decode('utf-8')
        except UnicodeDecodeError:
            raise errors.BzrBadParameterNotUnicode(unicode_or_utf8_string)
        return unicode_or_utf8_string
    return unicode_or_utf8_string.encode('utf-8')


_revision_id_warning = ('Unicode revision ids were deprecated in bzr 0.15.'
                        ' Revision id generators should be creating utf8'
                        ' revision ids.')


def safe_revision_id(unicode_or_utf8_string, warn=True):
    """Revision ids should now be utf8, but at one point they were unicode.

    :param unicode_or_utf8_string: A possibly Unicode revision_id. (can also be
        utf8 or None).
    :param warn: Functions that are sanitizing user data can set warn=False
    :return: None or a utf8 revision id.
    """
    if (unicode_or_utf8_string is None
        or unicode_or_utf8_string.__class__ == str):
        return unicode_or_utf8_string
    if warn:
        symbol_versioning.warn(_revision_id_warning, DeprecationWarning,
                               stacklevel=2)
    return cache_utf8.encode(unicode_or_utf8_string)


_file_id_warning = ('Unicode file ids were deprecated in bzr 0.15. File id'
                    ' generators should be creating utf8 file ids.')


def safe_file_id(unicode_or_utf8_string, warn=True):
    """File ids should now be utf8, but at one point they were unicode.

    This is the same as safe_utf8, except it uses the cached encode functions
    to save a little bit of performance.

    :param unicode_or_utf8_string: A possibly Unicode file_id. (can also be
        utf8 or None).
    :param warn: Functions that are sanitizing user data can set warn=False
    :return: None or a utf8 file id.
    """
    if (unicode_or_utf8_string is None
        or unicode_or_utf8_string.__class__ == str):
        return unicode_or_utf8_string
    if warn:
        symbol_versioning.warn(_file_id_warning, DeprecationWarning,
                               stacklevel=2)
    return cache_utf8.encode(unicode_or_utf8_string)


_platform_normalizes_filenames = False
if sys.platform == 'darwin':
    _platform_normalizes_filenames = True


def normalizes_filenames():
    """Return True if this platform normalizes unicode filenames.

    Only Mac OSX.
    """
    return _platform_normalizes_filenames


def _accessible_normalized_filename(path):
    """Get the unicode normalized path, and if you can access the file.

    On platforms where the system normalizes filenames (Mac OSX),
    you can access a file by any path which will normalize correctly.
    On platforms where the system does not normalize filenames
    (everything else), you have to access a file by its exact path.

    Internally, bzr only supports NFC normalization, since that is
    the standard for XML documents.

    So return the normalized path, and a flag indicating if the file
    can be accessed by that path.
    """

    return unicodedata.normalize('NFC', unicode(path)), True


def _inaccessible_normalized_filename(path):
    __doc__ = _accessible_normalized_filename.__doc__

    normalized = unicodedata.normalize('NFC', unicode(path))
    return normalized, normalized == path


if _platform_normalizes_filenames:
    normalized_filename = _accessible_normalized_filename
else:
    normalized_filename = _inaccessible_normalized_filename


def set_signal_handler(signum, handler, restart_syscall=True):
    """A wrapper for signal.signal that also calls siginterrupt(signum, False)
    on platforms that support that.

    :param restart_syscall: if set, allow syscalls interrupted by a signal to
        automatically restart (by calling `signal.siginterrupt(signum,
        False)`).  May be ignored if the feature is not available on this
        platform or Python version.
    """
    try:
        import signal
        siginterrupt = signal.siginterrupt
    except ImportError:
        # This python implementation doesn't provide signal support, hence no
        # handler exists
        return None
    except AttributeError:
        # siginterrupt doesn't exist on this platform, or for this version
        # of Python.
        siginterrupt = lambda signum, flag: None
    if restart_syscall:
        def sig_handler(*args):
            # Python resets the siginterrupt flag when a signal is
            # received.  <http://bugs.python.org/issue8354>
            # As a workaround for some cases, set it back the way we want it.
            siginterrupt(signum, False)
            # Now run the handler function passed to set_signal_handler.
            handler(*args)
    else:
        sig_handler = handler
    old_handler = signal.signal(signum, sig_handler)
    if restart_syscall:
        siginterrupt(signum, False)
    return old_handler


default_terminal_width = 80
"""The default terminal width for ttys.

This is defined so that higher levels can share a common fallback value when
terminal_width() returns None.
"""

# Keep some state so that terminal_width can detect if _terminal_size has
# returned a different size since the process started.  See docstring and
# comments of terminal_width for details.
# _terminal_size_state has 3 possible values: no_data, unchanged, and changed.
_terminal_size_state = 'no_data'
_first_terminal_size = None

def terminal_width():
    """Return terminal width.

    None is returned if the width can't established precisely.

    The rules are:
    - if BZR_COLUMNS is set, returns its value
    - if there is no controlling terminal, returns None
    - query the OS, if the queried size has changed since the last query,
      return its value,
    - if COLUMNS is set, returns its value,
    - if the OS has a value (even though it's never changed), return its value.

    From there, we need to query the OS to get the size of the controlling
    terminal.

    On Unices we query the OS by:
    - get termios.TIOCGWINSZ
    - if an error occurs or a negative value is obtained, returns None

    On Windows we query the OS by:
    - win32utils.get_console_size() decides,
    - returns None on error (provided default value)
    """
    # Note to implementors: if changing the rules for determining the width,
    # make sure you've considered the behaviour in these cases:
    #  - M-x shell in emacs, where $COLUMNS is set and TIOCGWINSZ returns 0,0.
    #  - bzr log | less, in bash, where $COLUMNS not set and TIOCGWINSZ returns
    #    0,0.
    #  - (add more interesting cases here, if you find any)
    # Some programs implement "Use $COLUMNS (if set) until SIGWINCH occurs",
    # but we don't want to register a signal handler because it is impossible
    # to do so without risking EINTR errors in Python <= 2.6.5 (see
    # <http://bugs.python.org/issue8354>).  Instead we check TIOCGWINSZ every
    # time so we can notice if the reported size has changed, which should have
    # a similar effect.

    # If BZR_COLUMNS is set, take it, user is always right
    try:
        return int(os.environ['BZR_COLUMNS'])
    except (KeyError, ValueError):
        pass

    isatty = getattr(sys.stdout, 'isatty', None)
    if isatty is None or not isatty():
        # Don't guess, setting BZR_COLUMNS is the recommended way to override.
        return None

    # Query the OS
    width, height = os_size = _terminal_size(None, None)
    global _first_terminal_size, _terminal_size_state
    if _terminal_size_state == 'no_data':
        _first_terminal_size = os_size
        _terminal_size_state = 'unchanged'
    elif (_terminal_size_state == 'unchanged' and
          _first_terminal_size != os_size):
        _terminal_size_state = 'changed'

    # If the OS claims to know how wide the terminal is, and this value has
    # ever changed, use that.
    if _terminal_size_state == 'changed':
        if width is not None and width > 0:
            return width

    # If COLUMNS is set, use it.
    try:
        return int(os.environ['COLUMNS'])
    except (KeyError, ValueError):
        pass

    # Finally, use an unchanged size from the OS, if we have one.
    if _terminal_size_state == 'unchanged':
        if width is not None and width > 0:
            return width

    # The width could not be determined.
    return None


def _win32_terminal_size(width, height):
    width, height = win32utils.get_console_size(defaultx=width, defaulty=height)
    return width, height


def _ioctl_terminal_size(width, height):
    try:
        import struct, fcntl, termios
        s = struct.pack('HHHH', 0, 0, 0, 0)
        x = fcntl.ioctl(1, termios.TIOCGWINSZ, s)
        height, width = struct.unpack('HHHH', x)[0:2]
    except (IOError, AttributeError):
        pass
    return width, height

_terminal_size = None
"""Returns the terminal size as (width, height).

:param width: Default value for width.
:param height: Default value for height.

This is defined specifically for each OS and query the size of the controlling
terminal. If any error occurs, the provided default values should be returned.
"""
if sys.platform == 'win32':
    _terminal_size = _win32_terminal_size
else:
    _terminal_size = _ioctl_terminal_size


def supports_executable():
    return sys.platform != "win32"


def supports_posix_readonly():
    """Return True if 'readonly' has POSIX semantics, False otherwise.

    Notably, a win32 readonly file cannot be deleted, unlike POSIX where the
    directory controls creation/deletion, etc.

    And under win32, readonly means that the directory itself cannot be
    deleted.  The contents of a readonly directory can be changed, unlike POSIX
    where files in readonly directories cannot be added, deleted or renamed.
    """
    return sys.platform != "win32"


def set_or_unset_env(env_variable, value):
    """Modify the environment, setting or removing the env_variable.

    :param env_variable: The environment variable in question
    :param value: The value to set the environment to. If None, then
        the variable will be removed.
    :return: The original value of the environment variable.
    """
    orig_val = os.environ.get(env_variable)
    if value is None:
        if orig_val is not None:
            del os.environ[env_variable]
    else:
        if isinstance(value, unicode):
            value = value.encode(get_user_encoding())
        os.environ[env_variable] = value
    return orig_val


_validWin32PathRE = re.compile(r'^([A-Za-z]:[/\\])?[^:<>*"?\|]*$')


def check_legal_path(path):
    """Check whether the supplied path is legal.
    This is only required on Windows, so we don't test on other platforms
    right now.
    """
    if sys.platform != "win32":
        return
    if _validWin32PathRE.match(path) is None:
        raise errors.IllegalPath(path)


_WIN32_ERROR_DIRECTORY = 267 # Similar to errno.ENOTDIR

def _is_error_enotdir(e):
    """Check if this exception represents ENOTDIR.

    Unfortunately, python is very inconsistent about the exception
    here. The cases are:
      1) Linux, Mac OSX all versions seem to set errno == ENOTDIR
      2) Windows, Python2.4, uses errno == ERROR_DIRECTORY (267)
         which is the windows error code.
      3) Windows, Python2.5 uses errno == EINVAL and
         winerror == ERROR_DIRECTORY

    :param e: An Exception object (expected to be OSError with an errno
        attribute, but we should be able to cope with anything)
    :return: True if this represents an ENOTDIR error. False otherwise.
    """
    en = getattr(e, 'errno', None)
    if (en == errno.ENOTDIR
        or (sys.platform == 'win32'
            and (en == _WIN32_ERROR_DIRECTORY
                 or (en == errno.EINVAL
                     and getattr(e, 'winerror', None) == _WIN32_ERROR_DIRECTORY)
        ))):
        return True
    return False


def walkdirs(top, prefix=""):
    """Yield data about all the directories in a tree.

    This yields all the data about the contents of a directory at a time.
    After each directory has been yielded, if the caller has mutated the list
    to exclude some directories, they are then not descended into.

    The data yielded is of the form:
    ((directory-relpath, directory-path-from-top),
    [(relpath, basename, kind, lstat, path-from-top), ...]),
     - directory-relpath is the relative path of the directory being returned
       with respect to top. prefix is prepended to this.
     - directory-path-from-root is the path including top for this directory.
       It is suitable for use with os functions.
     - relpath is the relative path within the subtree being walked.
     - basename is the basename of the path
     - kind is the kind of the file now. If unknown then the file is not
       present within the tree - but it may be recorded as versioned. See
       versioned_kind.
     - lstat is the stat data *if* the file was statted.
     - planned, not implemented:
       path_from_tree_root is the path from the root of the tree.

    :param prefix: Prefix the relpaths that are yielded with 'prefix'. This
        allows one to walk a subtree but get paths that are relative to a tree
        rooted higher up.
    :return: an iterator over the dirs.
    """
    #TODO there is a bit of a smell where the results of the directory-
    # summary in this, and the path from the root, may not agree
    # depending on top and prefix - i.e. ./foo and foo as a pair leads to
    # potentially confusing output. We should make this more robust - but
    # not at a speed cost. RBC 20060731
    _lstat = os.lstat
    _directory = _directory_kind
    _listdir = os.listdir
    _kind_from_mode = file_kind_from_stat_mode
    pending = [(safe_unicode(prefix), "", _directory, None, safe_unicode(top))]
    while pending:
        # 0 - relpath, 1- basename, 2- kind, 3- stat, 4-toppath
        relroot, _, _, _, top = pending.pop()
        if relroot:
            relprefix = relroot + u'/'
        else:
            relprefix = ''
        top_slash = top + u'/'

        dirblock = []
        append = dirblock.append
        try:
            names = sorted(map(decode_filename, _listdir(top)))
        except OSError, e:
            if not _is_error_enotdir(e):
                raise
        else:
            for name in names:
                abspath = top_slash + name
                statvalue = _lstat(abspath)
                kind = _kind_from_mode(statvalue.st_mode)
                append((relprefix + name, name, kind, statvalue, abspath))
        yield (relroot, top), dirblock

        # push the user specified dirs from dirblock
        pending.extend(d for d in reversed(dirblock) if d[2] == _directory)


class DirReader(object):
    """An interface for reading directories."""

    def top_prefix_to_starting_dir(self, top, prefix=""):
        """Converts top and prefix to a starting dir entry

        :param top: A utf8 path
        :param prefix: An optional utf8 path to prefix output relative paths
            with.
        :return: A tuple starting with prefix, and ending with the native
            encoding of top.
        """
        raise NotImplementedError(self.top_prefix_to_starting_dir)

    def read_dir(self, prefix, top):
        """Read a specific dir.

        :param prefix: A utf8 prefix to be preprended to the path basenames.
        :param top: A natively encoded path to read.
        :return: A list of the directories contents. Each item contains:
            (utf8_relpath, utf8_name, kind, lstatvalue, native_abspath)
        """
        raise NotImplementedError(self.read_dir)


_selected_dir_reader = None


def _walkdirs_utf8(top, prefix=""):
    """Yield data about all the directories in a tree.

    This yields the same information as walkdirs() only each entry is yielded
    in utf-8. On platforms which have a filesystem encoding of utf8 the paths
    are returned as exact byte-strings.

    :return: yields a tuple of (dir_info, [file_info])
        dir_info is (utf8_relpath, path-from-top)
        file_info is (utf8_relpath, utf8_name, kind, lstat, path-from-top)
        if top is an absolute path, path-from-top is also an absolute path.
        path-from-top might be unicode or utf8, but it is the correct path to
        pass to os functions to affect the file in question. (such as os.lstat)
    """
    global _selected_dir_reader
    if _selected_dir_reader is None:
        fs_encoding = _fs_enc.upper()
        if sys.platform == "win32" and win32utils.winver == 'Windows NT':
            # Win98 doesn't have unicode apis like FindFirstFileW
            # TODO: We possibly could support Win98 by falling back to the
            #       original FindFirstFile, and using TCHAR instead of WCHAR,
            #       but that gets a bit tricky, and requires custom compiling
            #       for win98 anyway.
            try:
                from bzrlib._walkdirs_win32 import Win32ReadDir
                _selected_dir_reader = Win32ReadDir()
            except ImportError:
                pass
        elif fs_encoding in ('UTF-8', 'US-ASCII', 'ANSI_X3.4-1968'):
            # ANSI_X3.4-1968 is a form of ASCII
            try:
                from bzrlib._readdir_pyx import UTF8DirReader
                _selected_dir_reader = UTF8DirReader()
            except ImportError, e:
                failed_to_load_extension(e)
                pass

    if _selected_dir_reader is None:
        # Fallback to the python version
        _selected_dir_reader = UnicodeDirReader()

    # 0 - relpath, 1- basename, 2- kind, 3- stat, 4-toppath
    # But we don't actually uses 1-3 in pending, so set them to None
    pending = [[_selected_dir_reader.top_prefix_to_starting_dir(top, prefix)]]
    read_dir = _selected_dir_reader.read_dir
    _directory = _directory_kind
    while pending:
        relroot, _, _, _, top = pending[-1].pop()
        if not pending[-1]:
            pending.pop()
        dirblock = sorted(read_dir(relroot, top))
        yield (relroot, top), dirblock
        # push the user specified dirs from dirblock
        next = [d for d in reversed(dirblock) if d[2] == _directory]
        if next:
            pending.append(next)


class UnicodeDirReader(DirReader):
    """A dir reader for non-utf8 file systems, which transcodes."""

    __slots__ = ['_utf8_encode']

    def __init__(self):
        self._utf8_encode = codecs.getencoder('utf8')

    def top_prefix_to_starting_dir(self, top, prefix=""):
        """See DirReader.top_prefix_to_starting_dir."""
        return (safe_utf8(prefix), None, None, None, safe_unicode(top))

    def read_dir(self, prefix, top):
        """Read a single directory from a non-utf8 file system.

        top, and the abspath element in the output are unicode, all other paths
        are utf8. Local disk IO is done via unicode calls to listdir etc.

        This is currently the fallback code path when the filesystem encoding is
        not UTF-8. It may be better to implement an alternative so that we can
        safely handle paths that are not properly decodable in the current
        encoding.

        See DirReader.read_dir for details.
        """
        _utf8_encode = self._utf8_encode
        _lstat = os.lstat
        _listdir = os.listdir
        _kind_from_mode = file_kind_from_stat_mode

        if prefix:
            relprefix = prefix + '/'
        else:
            relprefix = ''
        top_slash = top + u'/'

        dirblock = []
        append = dirblock.append
        for name in sorted(_listdir(top)):
            try:
                name_utf8 = _utf8_encode(name)[0]
            except UnicodeDecodeError:
                raise errors.BadFilenameEncoding(
                    _utf8_encode(relprefix)[0] + name, _fs_enc)
            abspath = top_slash + name
            statvalue = _lstat(abspath)
            kind = _kind_from_mode(statvalue.st_mode)
            append((relprefix + name_utf8, name_utf8, kind, statvalue, abspath))
        return dirblock


def copy_tree(from_path, to_path, handlers={}):
    """Copy all of the entries in from_path into to_path.

    :param from_path: The base directory to copy.
    :param to_path: The target directory. If it does not exist, it will
        be created.
    :param handlers: A dictionary of functions, which takes a source and
        destinations for files, directories, etc.
        It is keyed on the file kind, such as 'directory', 'symlink', or 'file'
        'file', 'directory', and 'symlink' should always exist.
        If they are missing, they will be replaced with 'os.mkdir()',
        'os.readlink() + os.symlink()', and 'shutil.copy2()', respectively.
    """
    # Now, just copy the existing cached tree to the new location
    # We use a cheap trick here.
    # Absolute paths are prefixed with the first parameter
    # relative paths are prefixed with the second.
    # So we can get both the source and target returned
    # without any extra work.

    def copy_dir(source, dest):
        os.mkdir(dest)

    def copy_link(source, dest):
        """Copy the contents of a symlink"""
        link_to = os.readlink(source)
        os.symlink(link_to, dest)

    real_handlers = {'file':shutil.copy2,
                     'symlink':copy_link,
                     'directory':copy_dir,
                    }
    real_handlers.update(handlers)

    if not os.path.exists(to_path):
        real_handlers['directory'](from_path, to_path)

    for dir_info, entries in walkdirs(from_path, prefix=to_path):
        for relpath, name, kind, st, abspath in entries:
            real_handlers[kind](abspath, relpath)


def copy_ownership_from_path(dst, src=None):
    """Copy usr/grp ownership from src file/dir to dst file/dir.

    If src is None, the containing directory is used as source. If chown
    fails, the error is ignored and a warning is printed.
    """
    chown = getattr(os, 'chown', None)
    if chown is None:
        return

    if src == None:
        src = os.path.dirname(dst)
        if src == '':
            src = '.'

    try:
        s = os.stat(src)
        chown(dst, s.st_uid, s.st_gid)
    except OSError, e:
        trace.warning("Unable to copy ownership from '%s' to '%s': IOError: %s." % (src, dst, e))


def path_prefix_key(path):
    """Generate a prefix-order path key for path.

    This can be used to sort paths in the same way that walkdirs does.
    """
    return (dirname(path) , path)


def compare_paths_prefix_order(path_a, path_b):
    """Compare path_a and path_b to generate the same order walkdirs uses."""
    key_a = path_prefix_key(path_a)
    key_b = path_prefix_key(path_b)
    return cmp(key_a, key_b)


_cached_user_encoding = None


def get_user_encoding(use_cache=True):
    """Find out what the preferred user encoding is.

    This is generally the encoding that is used for command line parameters
    and file contents. This may be different from the terminal encoding
    or the filesystem encoding.

    :param  use_cache:  Enable cache for detected encoding.
                        (This parameter is turned on by default,
                        and required only for selftesting)

    :return: A string defining the preferred user encoding
    """
    global _cached_user_encoding
    if _cached_user_encoding is not None and use_cache:
        return _cached_user_encoding

    if sys.platform == 'darwin':
        # python locale.getpreferredencoding() always return
        # 'mac-roman' on darwin. That's a lie.
        sys.platform = 'posix'
        try:
            if os.environ.get('LANG', None) is None:
                # If LANG is not set, we end up with 'ascii', which is bad
                # ('mac-roman' is more than ascii), so we set a default which
                # will give us UTF-8 (which appears to work in all cases on
                # OSX). Users are still free to override LANG of course, as
                # long as it give us something meaningful. This work-around
                # *may* not be needed with python 3k and/or OSX 10.5, but will
                # work with them too -- vila 20080908
                os.environ['LANG'] = 'en_US.UTF-8'
            import locale
        finally:
            sys.platform = 'darwin'
    else:
        import locale

    try:
        user_encoding = locale.getpreferredencoding()
    except locale.Error, e:
        sys.stderr.write('bzr: warning: %s\n'
                         '  Could not determine what text encoding to use.\n'
                         '  This error usually means your Python interpreter\n'
                         '  doesn\'t support the locale set by $LANG (%s)\n'
                         "  Continuing with ascii encoding.\n"
                         % (e, os.environ.get('LANG')))
        user_encoding = 'ascii'

    # Windows returns 'cp0' to indicate there is no code page. So we'll just
    # treat that as ASCII, and not support printing unicode characters to the
    # console.
    #
    # For python scripts run under vim, we get '', so also treat that as ASCII
    if user_encoding in (None, 'cp0', ''):
        user_encoding = 'ascii'
    else:
        # check encoding
        try:
            codecs.lookup(user_encoding)
        except LookupError:
            sys.stderr.write('bzr: warning:'
                             ' unknown encoding %s.'
                             ' Continuing with ascii encoding.\n'
                             % user_encoding
                            )
            user_encoding = 'ascii'

    if use_cache:
        _cached_user_encoding = user_encoding

    return user_encoding


def get_diff_header_encoding():
    return get_terminal_encoding()


def get_host_name():
    """Return the current unicode host name.

    This is meant to be used in place of socket.gethostname() because that
    behaves inconsistently on different platforms.
    """
    if sys.platform == "win32":
        import win32utils
        return win32utils.get_host_name()
    else:
        import socket
        return socket.gethostname().decode(get_user_encoding())


# We must not read/write any more than 64k at a time from/to a socket so we
# don't risk "no buffer space available" errors on some platforms.  Windows in
# particular is likely to throw WSAECONNABORTED or WSAENOBUFS if given too much
# data at once.
MAX_SOCKET_CHUNK = 64 * 1024

<<<<<<< HEAD
WSAECONNABORTED = 10053
WSAECONNRESET = 10054
=======
_end_of_stream_errors = [errno.ECONNRESET, errno.EPIPE, errno.EINVAL]
for _eno in ['WSAECONNRESET', 'WSAECONNABORTED']:
    _eno = getattr(errno, _eno, None)
    if _eno is not None:
        _end_of_stream_errors.append(_eno)
del _eno

>>>>>>> 3363cc5b

def read_bytes_from_socket(sock, report_activity=None,
        max_read_size=MAX_SOCKET_CHUNK):
    """Read up to max_read_size of bytes from sock and notify of progress.

    Translates "Connection reset by peer" into file-like EOF (return an
    empty string rather than raise an error), and repeats the recv if
    interrupted by a signal.
    """
    while 1:
        try:
            bytes = sock.recv(max_read_size)
        except socket.error, e:
            eno = e.args[0]
<<<<<<< HEAD
            if eno in (errno.ECONNRESET, WSAECONNABORTED, WSAECONNRESET):
=======
            if eno in _end_of_stream_errors:
>>>>>>> 3363cc5b
                # The connection was closed by the other side.  Callers expect
                # an empty string to signal end-of-stream.
                return ""
            elif eno == errno.EINTR:
                # Retry the interrupted recv.
                continue
            raise
        else:
            if report_activity is not None:
                report_activity(len(bytes), 'read')
            return bytes


def recv_all(socket, count):
    """Receive an exact number of bytes.

    Regular Socket.recv() may return less than the requested number of bytes,
    depending on what's in the OS buffer.  MSG_WAITALL is not available
    on all platforms, but this should work everywhere.  This will return
    less than the requested amount if the remote end closes.

    This isn't optimized and is intended mostly for use in testing.
    """
    b = ''
    while len(b) < count:
        new = read_bytes_from_socket(socket, None, count - len(b))
        if new == '':
            break # eof
        b += new
    return b


def send_all(sock, bytes, report_activity=None):
    """Send all bytes on a socket.

    Breaks large blocks in smaller chunks to avoid buffering limitations on
    some platforms, and catches EINTR which may be thrown if the send is
    interrupted by a signal.

    This is preferred to socket.sendall(), because it avoids portability bugs
    and provides activity reporting.

    :param report_activity: Call this as bytes are read, see
        Transport._report_activity
    """
    sent_total = 0
    byte_count = len(bytes)
    while sent_total < byte_count:
        try:
            sent = sock.send(buffer(bytes, sent_total, MAX_SOCKET_CHUNK))
<<<<<<< HEAD
        except socket.error, e:
            if e.args[0] != errno.EINTR:
                raise
        else:
            sent_total += sent
            report_activity(sent, 'write')
=======
        except (socket.error, IOError), e:
            if e.args[0] in _end_of_stream_errors:
                raise errors.ConnectionReset(
                    "Error trying to write to socket", e)
            if e.args[0] != errno.EINTR:
                raise
        else:
            if sent == 0:
                raise errors.ConnectionReset('Sending to %s returned 0 bytes'
                                             % (sock,))
            sent_total += sent
            if report_activity is not None:
                report_activity(sent, 'write')
>>>>>>> 3363cc5b


def dereference_path(path):
    """Determine the real path to a file.

    All parent elements are dereferenced.  But the file itself is not
    dereferenced.
    :param path: The original path.  May be absolute or relative.
    :return: the real path *to* the file
    """
    parent, base = os.path.split(path)
    # The pathjoin for '.' is a workaround for Python bug #1213894.
    # (initial path components aren't dereferenced)
    return pathjoin(realpath(pathjoin('.', parent)), base)


def supports_mapi():
    """Return True if we can use MAPI to launch a mail client."""
    return sys.platform == "win32"


def resource_string(package, resource_name):
    """Load a resource from a package and return it as a string.

    Note: Only packages that start with bzrlib are currently supported.

    This is designed to be a lightweight implementation of resource
    loading in a way which is API compatible with the same API from
    pkg_resources. See
    http://peak.telecommunity.com/DevCenter/PkgResources#basic-resource-access.
    If and when pkg_resources becomes a standard library, this routine
    can delegate to it.
    """
    # Check package name is within bzrlib
    if package == "bzrlib":
        resource_relpath = resource_name
    elif package.startswith("bzrlib."):
        package = package[len("bzrlib."):].replace('.', os.sep)
        resource_relpath = pathjoin(package, resource_name)
    else:
        raise errors.BzrError('resource package %s not in bzrlib' % package)

    # Map the resource to a file and read its contents
    base = dirname(bzrlib.__file__)
    if getattr(sys, 'frozen', None):    # bzr.exe
        base = abspath(pathjoin(base, '..', '..'))
    f = file(pathjoin(base, resource_relpath), "rU")
    try:
        return f.read()
    finally:
        f.close()

def file_kind_from_stat_mode_thunk(mode):
    global file_kind_from_stat_mode
    if file_kind_from_stat_mode is file_kind_from_stat_mode_thunk:
        try:
            from bzrlib._readdir_pyx import UTF8DirReader
            file_kind_from_stat_mode = UTF8DirReader().kind_from_mode
        except ImportError, e:
            # This is one time where we won't warn that an extension failed to
            # load. The extension is never available on Windows anyway.
            from bzrlib._readdir_py import (
                _kind_from_mode as file_kind_from_stat_mode
                )
    return file_kind_from_stat_mode(mode)
file_kind_from_stat_mode = file_kind_from_stat_mode_thunk


def file_kind(f, _lstat=os.lstat):
    try:
        return file_kind_from_stat_mode(_lstat(f).st_mode)
    except OSError, e:
        if getattr(e, 'errno', None) in (errno.ENOENT, errno.ENOTDIR):
            raise errors.NoSuchFile(f)
        raise


def until_no_eintr(f, *a, **kw):
    """Run f(*a, **kw), retrying if an EINTR error occurs.

    WARNING: you must be certain that it is safe to retry the call repeatedly
    if EINTR does occur.  This is typically only true for low-level operations
    like os.read.  If in any doubt, don't use this.

    Keep in mind that this is not a complete solution to EINTR.  There is
    probably code in the Python standard library and other dependencies that
    may encounter EINTR if a signal arrives (and there is signal handler for
    that signal).  So this function can reduce the impact for IO that bzrlib
    directly controls, but it is not a complete solution.
    """
    # Borrowed from Twisted's twisted.python.util.untilConcludes function.
    while True:
        try:
            return f(*a, **kw)
        except (IOError, OSError), e:
            if e.errno == errno.EINTR:
                continue
            raise


@deprecated_function(deprecated_in((2, 2, 0)))
def re_compile_checked(re_string, flags=0, where=""):
    """Return a compiled re, or raise a sensible error.

    This should only be used when compiling user-supplied REs.

    :param re_string: Text form of regular expression.
    :param flags: eg re.IGNORECASE
    :param where: Message explaining to the user the context where
        it occurred, eg 'log search filter'.
    """
    # from https://bugs.launchpad.net/bzr/+bug/251352
    try:
        re_obj = re.compile(re_string, flags)
        re_obj.search("")
        return re_obj
    except errors.InvalidPattern, e:
        if where:
            where = ' in ' + where
        # despite the name 'error' is a type
        raise errors.BzrCommandError('Invalid regular expression%s: %s'
            % (where, e.msg))


if sys.platform == "win32":
    import msvcrt
    def getchar():
        return msvcrt.getch()
else:
    import tty
    import termios
    def getchar():
        fd = sys.stdin.fileno()
        settings = termios.tcgetattr(fd)
        try:
            tty.setraw(fd)
            ch = sys.stdin.read(1)
        finally:
            termios.tcsetattr(fd, termios.TCSADRAIN, settings)
        return ch


if sys.platform == 'linux2':
    def _local_concurrency():
        concurrency = None
        prefix = 'processor'
        for line in file('/proc/cpuinfo', 'rb'):
            if line.startswith(prefix):
                concurrency = int(line[line.find(':')+1:]) + 1
        return concurrency
elif sys.platform == 'darwin':
    def _local_concurrency():
        return subprocess.Popen(['sysctl', '-n', 'hw.availcpu'],
                                stdout=subprocess.PIPE).communicate()[0]
elif sys.platform[0:7] == 'freebsd':
    def _local_concurrency():
        return subprocess.Popen(['sysctl', '-n', 'hw.ncpu'],
                                stdout=subprocess.PIPE).communicate()[0]
elif sys.platform == 'sunos5':
    def _local_concurrency():
        return subprocess.Popen(['psrinfo', '-p',],
                                stdout=subprocess.PIPE).communicate()[0]
elif sys.platform == "win32":
    def _local_concurrency():
        # This appears to return the number of cores.
        return os.environ.get('NUMBER_OF_PROCESSORS')
else:
    def _local_concurrency():
        # Who knows ?
        return None


_cached_local_concurrency = None

def local_concurrency(use_cache=True):
    """Return how many processes can be run concurrently.

    Rely on platform specific implementations and default to 1 (one) if
    anything goes wrong.
    """
    global _cached_local_concurrency

    if _cached_local_concurrency is not None and use_cache:
        return _cached_local_concurrency

    concurrency = os.environ.get('BZR_CONCURRENCY', None)
    if concurrency is None:
        try:
            concurrency = _local_concurrency()
        except (OSError, IOError):
            pass
    try:
        concurrency = int(concurrency)
    except (TypeError, ValueError):
        concurrency = 1
    if use_cache:
        _cached_concurrency = concurrency
    return concurrency


class UnicodeOrBytesToBytesWriter(codecs.StreamWriter):
    """A stream writer that doesn't decode str arguments."""

    def __init__(self, encode, stream, errors='strict'):
        codecs.StreamWriter.__init__(self, stream, errors)
        self.encode = encode

    def write(self, object):
        if type(object) is str:
            self.stream.write(object)
        else:
            data, _ = self.encode(object, self.errors)
            self.stream.write(data)

if sys.platform == 'win32':
    def open_file(filename, mode='r', bufsize=-1):
        """This function is used to override the ``open`` builtin.

        But it uses O_NOINHERIT flag so the file handle is not inherited by
        child processes.  Deleting or renaming a closed file opened with this
        function is not blocking child processes.
        """
        writing = 'w' in mode
        appending = 'a' in mode
        updating = '+' in mode
        binary = 'b' in mode

        flags = O_NOINHERIT
        # see http://msdn.microsoft.com/en-us/library/yeby3zcb%28VS.71%29.aspx
        # for flags for each modes.
        if binary:
            flags |= O_BINARY
        else:
            flags |= O_TEXT

        if writing:
            if updating:
                flags |= os.O_RDWR
            else:
                flags |= os.O_WRONLY
            flags |= os.O_CREAT | os.O_TRUNC
        elif appending:
            if updating:
                flags |= os.O_RDWR
            else:
                flags |= os.O_WRONLY
            flags |= os.O_CREAT | os.O_APPEND
        else: #reading
            if updating:
                flags |= os.O_RDWR
            else:
                flags |= os.O_RDONLY

        return os.fdopen(os.open(filename, flags), mode, bufsize)
else:
    open_file = open


def getuser_unicode():
    """Return the username as unicode.
    """
    try:
        user_encoding = get_user_encoding()
        username = getpass.getuser().decode(user_encoding)
    except UnicodeDecodeError:
        raise errors.BzrError("Can't decode username as %s." % \
                user_encoding)
    return username<|MERGE_RESOLUTION|>--- conflicted
+++ resolved
@@ -1,4 +1,4 @@
-# Copyright (C) 2005-2010 Canonical Ltd
+# Copyright (C) 2005-2012 Canonical Ltd
 #
 # This program is free software; you can redistribute it and/or modify
 # it under the terms of the GNU General Public License as published by
@@ -31,14 +31,8 @@
 # We need to import both shutil and rmtree as we export the later on posix
 # and need the former on windows
 import shutil
-<<<<<<< HEAD
 from shutil import rmtree
-=======
-from shutil import (
-    rmtree,
-    )
 import signal
->>>>>>> 3363cc5b
 import socket
 import subprocess
 # We need to import both tempfile and mkdtemp as we export the later on posix
@@ -2000,10 +1994,6 @@
 # data at once.
 MAX_SOCKET_CHUNK = 64 * 1024
 
-<<<<<<< HEAD
-WSAECONNABORTED = 10053
-WSAECONNRESET = 10054
-=======
 _end_of_stream_errors = [errno.ECONNRESET, errno.EPIPE, errno.EINVAL]
 for _eno in ['WSAECONNRESET', 'WSAECONNABORTED']:
     _eno = getattr(errno, _eno, None)
@@ -2011,7 +2001,6 @@
         _end_of_stream_errors.append(_eno)
 del _eno
 
->>>>>>> 3363cc5b
 
 def read_bytes_from_socket(sock, report_activity=None,
         max_read_size=MAX_SOCKET_CHUNK):
@@ -2026,11 +2015,7 @@
             bytes = sock.recv(max_read_size)
         except socket.error, e:
             eno = e.args[0]
-<<<<<<< HEAD
-            if eno in (errno.ECONNRESET, WSAECONNABORTED, WSAECONNRESET):
-=======
             if eno in _end_of_stream_errors:
->>>>>>> 3363cc5b
                 # The connection was closed by the other side.  Callers expect
                 # an empty string to signal end-of-stream.
                 return ""
@@ -2081,14 +2066,6 @@
     while sent_total < byte_count:
         try:
             sent = sock.send(buffer(bytes, sent_total, MAX_SOCKET_CHUNK))
-<<<<<<< HEAD
-        except socket.error, e:
-            if e.args[0] != errno.EINTR:
-                raise
-        else:
-            sent_total += sent
-            report_activity(sent, 'write')
-=======
         except (socket.error, IOError), e:
             if e.args[0] in _end_of_stream_errors:
                 raise errors.ConnectionReset(
@@ -2102,7 +2079,6 @@
             sent_total += sent
             if report_activity is not None:
                 report_activity(sent, 'write')
->>>>>>> 3363cc5b
 
 
 def dereference_path(path):
