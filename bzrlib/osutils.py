# Bazaar-NG -- distributed version control
#
# Copyright (C) 2005 by Canonical Ltd
#
# This program is free software; you can redistribute it and/or modify
# it under the terms of the GNU General Public License as published by
# the Free Software Foundation; either version 2 of the License, or
# (at your option) any later version.
#
# This program is distributed in the hope that it will be useful,
# but WITHOUT ANY WARRANTY; without even the implied warranty of
# MERCHANTABILITY or FITNESS FOR A PARTICULAR PURPOSE.  See the
# GNU General Public License for more details.
#
# You should have received a copy of the GNU General Public License
# along with this program; if not, write to the Free Software
# Foundation, Inc., 59 Temple Place, Suite 330, Boston, MA  02111-1307  USA

<<<<<<< HEAD
import os, types, re, time, errno, sys
import sha
from cStringIO import StringIO

from stat import S_ISREG, S_ISDIR, S_ISLNK, ST_MODE, ST_SIZE
=======
from stat import (S_ISREG, S_ISDIR, S_ISLNK, ST_MODE, ST_SIZE,
                  S_ISCHR, S_ISBLK, S_ISFIFO, S_ISSOCK)
import errno
import os
import re
import sha
import sys
import time
import types
>>>>>>> eccbd0e5

import bzrlib
from bzrlib.errors import BzrError
from bzrlib.trace import mutter


def make_readonly(filename):
    """Make a filename read-only."""
    mod = os.stat(filename).st_mode
    mod = mod & 0777555
    os.chmod(filename, mod)


def make_writable(filename):
    mod = os.stat(filename).st_mode
    mod = mod | 0200
    os.chmod(filename, mod)


_QUOTE_RE = None


def quotefn(f):
    """Return a quoted filename filename

    This previously used backslash quoting, but that works poorly on
    Windows."""
    # TODO: I'm not really sure this is the best format either.x
    global _QUOTE_RE
    if _QUOTE_RE == None:
        _QUOTE_RE = re.compile(r'([^a-zA-Z0-9.,:/\\_~-])')
        
    if _QUOTE_RE.search(f):
        return '"' + f + '"'
    else:
        return f


def file_kind(f):
    mode = os.lstat(f)[ST_MODE]
    if S_ISREG(mode):
        return 'file'
    elif S_ISDIR(mode):
        return 'directory'
    elif S_ISLNK(mode):
        return 'symlink'
    elif S_ISCHR(mode):
        return 'chardev'
    elif S_ISBLK(mode):
        return 'block'
    elif S_ISFIFO(mode):
        return 'fifo'
    elif S_ISSOCK(mode):
        return 'socket'
    else:
        return 'unknown'


def kind_marker(kind):
    if kind == 'file':
        return ''
    elif kind == 'directory':
        return '/'
    elif kind == 'symlink':
        return '@'
    else:
        raise BzrError('invalid file kind %r' % kind)


def backup_file(fn):
    """Copy a file to a backup.

    Backups are named in GNU-style, with a ~ suffix.

    If the file is already a backup, it's not copied.
    """
    if fn[-1] == '~':
        return
    bfn = fn + '~'

    inf = file(fn, 'rb')
    try:
        content = inf.read()
    finally:
        inf.close()
    
    outf = file(bfn, 'wb')
    try:
        outf.write(content)
    finally:
        outf.close()

if os.name == 'nt':
    import shutil
    rename = shutil.move
else:
    rename = os.rename


def isdir(f):
    """True if f is an accessible directory."""
    try:
        return S_ISDIR(os.lstat(f)[ST_MODE])
    except OSError:
        return False


def isfile(f):
    """True if f is a regular file."""
    try:
        return S_ISREG(os.lstat(f)[ST_MODE])
    except OSError:
        return False


def is_inside(dir, fname):
    """True if fname is inside dir.
    
    The parameters should typically be passed to os.path.normpath first, so
    that . and .. and repeated slashes are eliminated, and the separators
    are canonical for the platform.
    
    The empty string as a dir name is taken as top-of-tree and matches 
    everything.
    
    >>> is_inside('src', os.path.join('src', 'foo.c'))
    True
    >>> is_inside('src', 'srccontrol')
    False
    >>> is_inside('src', os.path.join('src', 'a', 'a', 'a', 'foo.c'))
    True
    >>> is_inside('foo.c', 'foo.c')
    True
    >>> is_inside('foo.c', '')
    False
    >>> is_inside('', 'foo.c')
    True
    """
    # XXX: Most callers of this can actually do something smarter by 
    # looking at the inventory
    if dir == fname:
        return True
    
    if dir == '':
        return True

    if dir[-1] != os.sep:
        dir += os.sep

    return fname.startswith(dir)


def is_inside_any(dir_list, fname):
    """True if fname is inside any of given dirs."""
    for dirname in dir_list:
        if is_inside(dirname, fname):
            return True
    else:
        return False


def pumpfile(fromfile, tofile):
    """Copy contents of one file to another."""
    tofile.write(fromfile.read())


def sha_file(f):
    if hasattr(f, 'tell'):
        assert f.tell() == 0
    s = sha.new()
    BUFSIZE = 128<<10
    while True:
        b = f.read(BUFSIZE)
        if not b:
            break
        s.update(b)
    return s.hexdigest()



def sha_strings(strings):
    """Return the sha-1 of concatenation of strings"""
    s = sha.new()
    map(s.update, strings)
    return s.hexdigest()


def sha_string(f):
    s = sha.new()
    s.update(f)
    return s.hexdigest()


def fingerprint_file(f):
    s = sha.new()
    b = f.read()
    s.update(b)
    size = len(b)
    return {'size': size,
            'sha1': s.hexdigest()}


def config_dir():
    """Return per-user configuration directory.

    By default this is ~/.bzr.conf/
    
    TODO: Global option --config-dir to override this.
    """
    return os.path.join(os.path.expanduser("~"), ".bzr.conf")


def _auto_user_id():
    """Calculate automatic user identification.

    Returns (realname, email).

    Only used when none is set in the environment or the id file.

    This previously used the FQDN as the default domain, but that can
    be very slow on machines where DNS is broken.  So now we simply
    use the hostname.
    """
    import socket

    # XXX: Any good way to get real user name on win32?

    try:
        import pwd
        uid = os.getuid()
        w = pwd.getpwuid(uid)
        gecos = w.pw_gecos.decode(bzrlib.user_encoding)
        username = w.pw_name.decode(bzrlib.user_encoding)
        comma = gecos.find(',')
        if comma == -1:
            realname = gecos
        else:
            realname = gecos[:comma]
        if not realname:
            realname = username

    except ImportError:
        import getpass
        realname = username = getpass.getuser().decode(bzrlib.user_encoding)

    return realname, (username + '@' + socket.gethostname())


def _get_user_id(branch):
    """Return the full user id from a file or environment variable.

    e.g. "John Hacker <jhacker@foo.org>"

    branch
        A branch to use for a per-branch configuration, or None.

    The following are searched in order:

    1. $BZREMAIL
    2. .bzr/email for this branch.
    3. ~/.bzr.conf/email
    4. $EMAIL
    """
    v = os.environ.get('BZREMAIL')
    if v:
        return v.decode(bzrlib.user_encoding)

    if branch:
        try:
            return (branch.controlfile("email", "r") 
                    .read()
                    .decode(bzrlib.user_encoding)
                    .rstrip("\r\n"))
        except IOError, e:
            if e.errno != errno.ENOENT:
                raise
        except BzrError, e:
            pass
    
    try:
        return (open(os.path.join(config_dir(), "email"))
                .read()
                .decode(bzrlib.user_encoding)
                .rstrip("\r\n"))
    except IOError, e:
        if e.errno != errno.ENOENT:
            raise e

    v = os.environ.get('EMAIL')
    if v:
        return v.decode(bzrlib.user_encoding)
    else:    
        return None


def username(branch):
    """Return email-style username.

    Something similar to 'Martin Pool <mbp@sourcefrog.net>'

    TODO: Check it's reasonably well-formed.
    """
    v = _get_user_id(branch)
    if v:
        return v
    
    name, email = _auto_user_id()
    if name:
        return '%s <%s>' % (name, email)
    else:
        return email


def user_email(branch):
    """Return just the email component of a username."""
    e = _get_user_id(branch)
    if e:
        m = re.search(r'[\w+.-]+@[\w+.-]+', e)
        if not m:
            raise BzrError("%r doesn't seem to contain "
                           "a reasonable email address" % e)
        return m.group(0)

    return _auto_user_id()[1]


def compare_files(a, b):
    """Returns true if equal in contents"""
    BUFSIZE = 4096
    while True:
        ai = a.read(BUFSIZE)
        bi = b.read(BUFSIZE)
        if ai != bi:
            return False
        if ai == '':
            return True


def local_time_offset(t=None):
    """Return offset of local zone from GMT, either at present or at time t."""
    # python2.3 localtime() can't take None
    if t == None:
        t = time.time()
        
    if time.localtime(t).tm_isdst and time.daylight:
        return -time.altzone
    else:
        return -time.timezone

    
def format_date(t, offset=0, timezone='original'):
    ## TODO: Perhaps a global option to use either universal or local time?
    ## Or perhaps just let people set $TZ?
    assert isinstance(t, float)
    
    if timezone == 'utc':
        tt = time.gmtime(t)
        offset = 0
    elif timezone == 'original':
        if offset == None:
            offset = 0
        tt = time.gmtime(t + offset)
    elif timezone == 'local':
        tt = time.localtime(t)
        offset = local_time_offset(t)
    else:
        raise BzrError("unsupported timezone format %r" % timezone,
                       ['options are "utc", "original", "local"'])

    return (time.strftime("%a %Y-%m-%d %H:%M:%S", tt)
            + ' %+03d%02d' % (offset / 3600, (offset / 60) % 60))


def compact_date(when):
    return time.strftime('%Y%m%d%H%M%S', time.gmtime(when))
    


def filesize(f):
    """Return size of given open file."""
    return os.fstat(f.fileno())[ST_SIZE]

# Define rand_bytes based on platform.
try:
    # Python 2.4 and later have os.urandom,
    # but it doesn't work on some arches
    os.urandom(1)
    rand_bytes = os.urandom
except (NotImplementedError, AttributeError):
    # If python doesn't have os.urandom, or it doesn't work,
    # then try to first pull random data from /dev/urandom
    if os.path.exists("/dev/urandom"):
        rand_bytes = file('/dev/urandom', 'rb').read
    # Otherwise, use this hack as a last resort
    else:
        # not well seeded, but better than nothing
        def rand_bytes(n):
            import random
            s = ''
            while n:
                s += chr(random.randint(0, 255))
                n -= 1
            return s

## TODO: We could later have path objects that remember their list
## decomposition (might be too tricksy though.)

def splitpath(p):
    """Turn string into list of parts.

    >>> splitpath('a')
    ['a']
    >>> splitpath('a/b')
    ['a', 'b']
    >>> splitpath('a/./b')
    ['a', 'b']
    >>> splitpath('a/.b')
    ['a', '.b']
    >>> splitpath('a/../b')
    Traceback (most recent call last):
    ...
    BzrError: sorry, '..' not allowed in path
    """
    assert isinstance(p, types.StringTypes)

    # split on either delimiter because people might use either on
    # Windows
    ps = re.split(r'[\\/]', p)

    rps = []
    for f in ps:
        if f == '..':
            raise BzrError("sorry, %r not allowed in path" % f)
        elif (f == '.') or (f == ''):
            pass
        else:
            rps.append(f)
    return rps

def joinpath(p):
    assert isinstance(p, list)
    for f in p:
        if (f == '..') or (f == None) or (f == ''):
            raise BzrError("sorry, %r not allowed in path" % f)
    return os.path.join(*p)


def appendpath(p1, p2):
    if p1 == '':
        return p2
    else:
        return os.path.join(p1, p2)
    

def extern_command(cmd, ignore_errors = False):
    mutter('external command: %s' % `cmd`)
    if os.system(cmd):
        if not ignore_errors:
            raise BzrError('command failed')


def _read_config_value(name):
    """Read a config value from the file ~/.bzr.conf/<name>
    Return None if the file does not exist"""
    try:
        f = file(os.path.join(config_dir(), name), "r")
        return f.read().decode(bzrlib.user_encoding).rstrip("\r\n")
    except IOError, e:
        if e.errno == errno.ENOENT:
            return None
<<<<<<< HEAD
        raise



def split_lines(s):
    """Split s into lines, but without removing the newline characters."""
    return StringIO(s).readlines()
    
=======
        raise
>>>>>>> eccbd0e5
<|MERGE_RESOLUTION|>--- conflicted
+++ resolved
@@ -16,15 +16,9 @@
 # along with this program; if not, write to the Free Software
 # Foundation, Inc., 59 Temple Place, Suite 330, Boston, MA  02111-1307  USA
 
-<<<<<<< HEAD
-import os, types, re, time, errno, sys
-import sha
-from cStringIO import StringIO
-
-from stat import S_ISREG, S_ISDIR, S_ISLNK, ST_MODE, ST_SIZE
-=======
 from stat import (S_ISREG, S_ISDIR, S_ISLNK, ST_MODE, ST_SIZE,
                   S_ISCHR, S_ISBLK, S_ISFIFO, S_ISSOCK)
+from cStringIO import StringIO
 import errno
 import os
 import re
@@ -32,7 +26,6 @@
 import sys
 import time
 import types
->>>>>>> eccbd0e5
 
 import bzrlib
 from bzrlib.errors import BzrError
@@ -503,15 +496,9 @@
     except IOError, e:
         if e.errno == errno.ENOENT:
             return None
-<<<<<<< HEAD
         raise
-
 
 
 def split_lines(s):
     """Split s into lines, but without removing the newline characters."""
-    return StringIO(s).readlines()
-    
-=======
-        raise
->>>>>>> eccbd0e5
+    return StringIO(s).readlines()