# Copyright (C) 2005-2011 Canonical Ltd
#
# This program is free software; you can redistribute it and/or modify
# it under the terms of the GNU General Public License as published by
# the Free Software Foundation; either version 2 of the License, or
# (at your option) any later version.
#
# This program is distributed in the hope that it will be useful,
# but WITHOUT ANY WARRANTY; without even the implied warranty of
# MERCHANTABILITY or FITNESS FOR A PARTICULAR PURPOSE.  See the
# GNU General Public License for more details.
#
# You should have received a copy of the GNU General Public License
# along with this program; if not, write to the Free Software
# Foundation, Inc., 51 Franklin Street, Fifth Floor, Boston, MA 02110-1301 USA

from __future__ import absolute_import

import errno
import os
import re
import stat
import sys
import time
import codecs

from bzrlib.lazy_import import lazy_import
lazy_import(globals(), """
from datetime import datetime
import getpass
import locale
import ntpath
import posixpath
import select
# We need to import both shutil and rmtree as we export the later on posix
# and need the former on windows
import shutil
from shutil import rmtree
import socket
import subprocess
# We need to import both tempfile and mkdtemp as we export the later on posix
# and need the former on windows
import tempfile
from tempfile import mkdtemp
import unicodedata

from bzrlib import (
    cache_utf8,
    config,
    errors,
    trace,
    win32utils,
    )
from bzrlib.i18n import gettext
""")

from bzrlib.symbol_versioning import (
    DEPRECATED_PARAMETER,
    deprecated_function,
    deprecated_in,
    deprecated_passed,
    warn as warn_deprecated,
    )

from hashlib import (
    md5,
    sha1 as sha,
    )


import bzrlib
from bzrlib import symbol_versioning, _fs_enc


# Cross platform wall-clock time functionality with decent resolution.
# On Linux ``time.clock`` returns only CPU time. On Windows, ``time.time()``
# only has a resolution of ~15ms. Note that ``time.clock()`` is not
# synchronized with ``time.time()``, this is only meant to be used to find
# delta times by subtracting from another call to this function.
timer_func = time.time
if sys.platform == 'win32':
    timer_func = time.clock

# On win32, O_BINARY is used to indicate the file should
# be opened in binary mode, rather than text mode.
# On other platforms, O_BINARY doesn't exist, because
# they always open in binary mode, so it is okay to
# OR with 0 on those platforms.
# O_NOINHERIT and O_TEXT exists only on win32 too.
O_BINARY = getattr(os, 'O_BINARY', 0)
O_TEXT = getattr(os, 'O_TEXT', 0)
O_NOINHERIT = getattr(os, 'O_NOINHERIT', 0)


def get_unicode_argv():
    try:
        user_encoding = get_user_encoding()
        return [a.decode(user_encoding) for a in sys.argv[1:]]
    except UnicodeDecodeError:
        raise errors.BzrError(gettext("Parameter {0!r} encoding is unsupported by {1} "
            "application locale.").format(a, user_encoding))


def make_readonly(filename):
    """Make a filename read-only."""
    mod = os.lstat(filename).st_mode
    if not stat.S_ISLNK(mod):
        mod = mod & 0777555
        chmod_if_possible(filename, mod)


def make_writable(filename):
    mod = os.lstat(filename).st_mode
    if not stat.S_ISLNK(mod):
        mod = mod | 0200
        chmod_if_possible(filename, mod)


def chmod_if_possible(filename, mode):
    # Set file mode if that can be safely done.
    # Sometimes even on unix the filesystem won't allow it - see
    # https://bugs.launchpad.net/bzr/+bug/606537
    try:
        # It is probably faster to just do the chmod, rather than
        # doing a stat, and then trying to compare
        os.chmod(filename, mode)
    except (IOError, OSError),e:
        # Permission/access denied seems to commonly happen on smbfs; there's
        # probably no point warning about it.
        # <https://bugs.launchpad.net/bzr/+bug/606537>
        if getattr(e, 'errno') in (errno.EPERM, errno.EACCES):
            trace.mutter("ignore error on chmod of %r: %r" % (
                filename, e))
            return
        raise


def minimum_path_selection(paths):
    """Return the smallset subset of paths which are outside paths.

    :param paths: A container (and hence not None) of paths.
    :return: A set of paths sufficient to include everything in paths via
        is_inside, drawn from the paths parameter.
    """
    if len(paths) < 2:
        return set(paths)

    def sort_key(path):
        return path.split('/')
    sorted_paths = sorted(list(paths), key=sort_key)

    search_paths = [sorted_paths[0]]
    for path in sorted_paths[1:]:
        if not is_inside(search_paths[-1], path):
            # This path is unique, add it
            search_paths.append(path)

    return set(search_paths)


_QUOTE_RE = None


def quotefn(f):
    """Return a quoted filename filename

    This previously used backslash quoting, but that works poorly on
    Windows."""
    # TODO: I'm not really sure this is the best format either.x
    global _QUOTE_RE
    if _QUOTE_RE is None:
        _QUOTE_RE = re.compile(r'([^a-zA-Z0-9.,:/\\_~-])')

    if _QUOTE_RE.search(f):
        return '"' + f + '"'
    else:
        return f


_directory_kind = 'directory'

def get_umask():
    """Return the current umask"""
    # Assume that people aren't messing with the umask while running
    # XXX: This is not thread safe, but there is no way to get the
    #      umask without setting it
    umask = os.umask(0)
    os.umask(umask)
    return umask


_kind_marker_map = {
    "file": "",
    _directory_kind: "/",
    "symlink": "@",
    'tree-reference': '+',
}


def kind_marker(kind):
    try:
        return _kind_marker_map[kind]
    except KeyError:
        # Slightly faster than using .get(, '') when the common case is that
        # kind will be found
        return ''


lexists = getattr(os.path, 'lexists', None)
if lexists is None:
    def lexists(f):
        try:
            stat = getattr(os, 'lstat', os.stat)
            stat(f)
            return True
        except OSError, e:
            if e.errno == errno.ENOENT:
                return False;
            else:
                raise errors.BzrError(gettext("lstat/stat of ({0!r}): {1!r}").format(f, e))


def fancy_rename(old, new, rename_func, unlink_func):
    """A fancy rename, when you don't have atomic rename.

    :param old: The old path, to rename from
    :param new: The new path, to rename to
    :param rename_func: The potentially non-atomic rename function
    :param unlink_func: A way to delete the target file if the full rename
        succeeds
    """
    # sftp rename doesn't allow overwriting, so play tricks:
    base = os.path.basename(new)
    dirname = os.path.dirname(new)
    # callers use different encodings for the paths so the following MUST
    # respect that. We rely on python upcasting to unicode if new is unicode
    # and keeping a str if not.
    tmp_name = 'tmp.%s.%.9f.%d.%s' % (base, time.time(),
                                      os.getpid(), rand_chars(10))
    tmp_name = pathjoin(dirname, tmp_name)

    # Rename the file out of the way, but keep track if it didn't exist
    # We don't want to grab just any exception
    # something like EACCES should prevent us from continuing
    # The downside is that the rename_func has to throw an exception
    # with an errno = ENOENT, or NoSuchFile
    file_existed = False
    try:
        rename_func(new, tmp_name)
    except (errors.NoSuchFile,), e:
        pass
    except IOError, e:
        # RBC 20060103 abstraction leakage: the paramiko SFTP clients rename
        # function raises an IOError with errno is None when a rename fails.
        # This then gets caught here.
        if e.errno not in (None, errno.ENOENT, errno.ENOTDIR):
            raise
    except Exception, e:
        if (getattr(e, 'errno', None) is None
            or e.errno not in (errno.ENOENT, errno.ENOTDIR)):
            raise
    else:
        file_existed = True

    failure_exc = None
    success = False
    try:
        try:
            # This may throw an exception, in which case success will
            # not be set.
            rename_func(old, new)
            success = True
        except (IOError, OSError), e:
            # source and target may be aliases of each other (e.g. on a
            # case-insensitive filesystem), so we may have accidentally renamed
            # source by when we tried to rename target
            failure_exc = sys.exc_info()
            if (file_existed and e.errno in (None, errno.ENOENT)
                and old.lower() == new.lower()):
                # source and target are the same file on a case-insensitive
                # filesystem, so we don't generate an exception
                failure_exc = None
    finally:
        if file_existed:
            # If the file used to exist, rename it back into place
            # otherwise just delete it from the tmp location
            if success:
                unlink_func(tmp_name)
            else:
                rename_func(tmp_name, new)
    if failure_exc is not None:
        try:
            raise failure_exc[0], failure_exc[1], failure_exc[2]
        finally:
            del failure_exc


# In Python 2.4.2 and older, os.path.abspath and os.path.realpath
# choke on a Unicode string containing a relative path if
# os.getcwd() returns a non-sys.getdefaultencoding()-encoded
# string.
def _posix_abspath(path):
    # jam 20060426 rather than encoding to fsencoding
    # copy posixpath.abspath, but use os.getcwdu instead
    if not posixpath.isabs(path):
        path = posixpath.join(getcwd(), path)
    return _posix_normpath(path)


def _posix_realpath(path):
    return posixpath.realpath(path.encode(_fs_enc)).decode(_fs_enc)


def _posix_normpath(path):
    path = posixpath.normpath(path)
    # Bug 861008: posixpath.normpath() returns a path normalized according to
    # the POSIX standard, which stipulates (for compatibility reasons) that two
    # leading slashes must not be simplified to one, and only if there are 3 or
    # more should they be simplified as one. So we treat the leading 2 slashes
    # as a special case here by simply removing the first slash, as we consider
    # that breaking POSIX compatibility for this obscure feature is acceptable.
    # This is not a paranoid precaution, as we notably get paths like this when
    # the repo is hosted at the root of the filesystem, i.e. in "/".    
    if path.startswith('//'):
        path = path[1:]
    return path


def _posix_path_from_environ(key):
    """Get unicode path from `key` in environment or None if not present

    Note that posix systems use arbitrary byte strings for filesystem objects,
    so a path that raises BadFilenameEncoding here may still be accessible.
    """
    val = os.environ.get(key, None)
    if val is None:
        return val
    try:
        return val.decode(_fs_enc)
    except UnicodeDecodeError:
        # GZ 2011-12-12:Ideally want to include `key` in the exception message
        raise errors.BadFilenameEncoding(val, _fs_enc)


def _posix_getuser_unicode():
    """Get username from environment or password database as unicode"""
    name = getpass.getuser()
    user_encoding = get_user_encoding()
    try:
        return name.decode(user_encoding)
    except UnicodeDecodeError:
        raise errors.BzrError("Encoding of username %r is unsupported by %s "
            "application locale." % (name, user_encoding))


def _win32_fixdrive(path):
    """Force drive letters to be consistent.

    win32 is inconsistent whether it returns lower or upper case
    and even if it was consistent the user might type the other
    so we force it to uppercase
    running python.exe under cmd.exe return capital C:\\
    running win32 python inside a cygwin shell returns lowercase c:\\
    """
    drive, path = ntpath.splitdrive(path)
    return drive.upper() + path


def _win32_abspath(path):
    # Real ntpath.abspath doesn't have a problem with a unicode cwd
    return _win32_fixdrive(ntpath.abspath(unicode(path)).replace('\\', '/'))


def _win98_abspath(path):
    """Return the absolute version of a path.
    Windows 98 safe implementation (python reimplementation
    of Win32 API function GetFullPathNameW)
    """
    # Corner cases:
    #   C:\path     => C:/path
    #   C:/path     => C:/path
    #   \\HOST\path => //HOST/path
    #   //HOST/path => //HOST/path
    #   path        => C:/cwd/path
    #   /path       => C:/path
    path = unicode(path)
    # check for absolute path
    drive = ntpath.splitdrive(path)[0]
    if drive == '' and path[:2] not in('//','\\\\'):
        cwd = os.getcwdu()
        # we cannot simply os.path.join cwd and path
        # because os.path.join('C:','/path') produce '/path'
        # and this is incorrect
        if path[:1] in ('/','\\'):
            cwd = ntpath.splitdrive(cwd)[0]
            path = path[1:]
        path = cwd + '\\' + path
    return _win32_fixdrive(ntpath.normpath(path).replace('\\', '/'))


def _win32_realpath(path):
    # Real ntpath.realpath doesn't have a problem with a unicode cwd
    return _win32_fixdrive(ntpath.realpath(unicode(path)).replace('\\', '/'))


def _win32_pathjoin(*args):
    return ntpath.join(*args).replace('\\', '/')


def _win32_normpath(path):
    return _win32_fixdrive(ntpath.normpath(unicode(path)).replace('\\', '/'))


def _win32_getcwd():
    return _win32_fixdrive(os.getcwdu().replace('\\', '/'))


def _win32_mkdtemp(*args, **kwargs):
    return _win32_fixdrive(tempfile.mkdtemp(*args, **kwargs).replace('\\', '/'))


def _win32_rename(old, new):
    """We expect to be able to atomically replace 'new' with old.

    On win32, if new exists, it must be moved out of the way first,
    and then deleted.
    """
    try:
        fancy_rename(old, new, rename_func=os.rename, unlink_func=os.unlink)
    except OSError, e:
        if e.errno in (errno.EPERM, errno.EACCES, errno.EBUSY, errno.EINVAL):
            # If we try to rename a non-existant file onto cwd, we get
            # EPERM or EACCES instead of ENOENT, this will raise ENOENT
            # if the old path doesn't exist, sometimes we get EACCES
            # On Linux, we seem to get EBUSY, on Mac we get EINVAL
            os.lstat(old)
        raise


def _mac_getcwd():
    return unicodedata.normalize('NFC', os.getcwdu())


# Default is to just use the python builtins, but these can be rebound on
# particular platforms.
abspath = _posix_abspath
realpath = _posix_realpath
pathjoin = os.path.join
normpath = _posix_normpath
path_from_environ = _posix_path_from_environ
getuser_unicode = _posix_getuser_unicode
getcwd = os.getcwdu
rename = os.rename
dirname = os.path.dirname
basename = os.path.basename
split = os.path.split
splitext = os.path.splitext
# These were already lazily imported into local scope
# mkdtemp = tempfile.mkdtemp
# rmtree = shutil.rmtree
lstat = os.lstat
fstat = os.fstat

def wrap_stat(st):
    return st


MIN_ABS_PATHLENGTH = 1


if sys.platform == 'win32':
    if win32utils.winver == 'Windows 98':
        abspath = _win98_abspath
    else:
        abspath = _win32_abspath
    realpath = _win32_realpath
    pathjoin = _win32_pathjoin
    normpath = _win32_normpath
    getcwd = _win32_getcwd
    mkdtemp = _win32_mkdtemp
    rename = _win32_rename
    try:
        from bzrlib import _walkdirs_win32
    except ImportError:
        pass
    else:
        lstat = _walkdirs_win32.lstat
        fstat = _walkdirs_win32.fstat
        wrap_stat = _walkdirs_win32.wrap_stat

    MIN_ABS_PATHLENGTH = 3

    def _win32_delete_readonly(function, path, excinfo):
        """Error handler for shutil.rmtree function [for win32]
        Helps to remove files and dirs marked as read-only.
        """
        exception = excinfo[1]
        if function in (os.remove, os.rmdir) \
            and isinstance(exception, OSError) \
            and exception.errno == errno.EACCES:
            make_writable(path)
            function(path)
        else:
            raise

    def rmtree(path, ignore_errors=False, onerror=_win32_delete_readonly):
        """Replacer for shutil.rmtree: could remove readonly dirs/files"""
        return shutil.rmtree(path, ignore_errors, onerror)

    f = win32utils.get_unicode_argv     # special function or None
    if f is not None:
        get_unicode_argv = f
    path_from_environ = win32utils.get_environ_unicode
    getuser_unicode = win32utils.get_user_name

elif sys.platform == 'darwin':
    getcwd = _mac_getcwd


def get_terminal_encoding(trace=False):
    """Find the best encoding for printing to the screen.

    This attempts to check both sys.stdout and sys.stdin to see
    what encoding they are in, and if that fails it falls back to
    osutils.get_user_encoding().
    The problem is that on Windows, locale.getpreferredencoding()
    is not the same encoding as that used by the console:
    http://mail.python.org/pipermail/python-list/2003-May/162357.html

    On my standard US Windows XP, the preferred encoding is
    cp1252, but the console is cp437

    :param trace: If True trace the selected encoding via mutter().
    """
    from bzrlib.trace import mutter
    output_encoding = getattr(sys.stdout, 'encoding', None)
    if not output_encoding:
        input_encoding = getattr(sys.stdin, 'encoding', None)
        if not input_encoding:
            output_encoding = get_user_encoding()
            if trace:
                mutter('encoding stdout as osutils.get_user_encoding() %r',
                   output_encoding)
        else:
            output_encoding = input_encoding
            if trace:
                mutter('encoding stdout as sys.stdin encoding %r',
                    output_encoding)
    else:
        if trace:
            mutter('encoding stdout as sys.stdout encoding %r', output_encoding)
    if output_encoding == 'cp0':
        # invalid encoding (cp0 means 'no codepage' on Windows)
        output_encoding = get_user_encoding()
        if trace:
            mutter('cp0 is invalid encoding.'
               ' encoding stdout as osutils.get_user_encoding() %r',
               output_encoding)
    # check encoding
    try:
        codecs.lookup(output_encoding)
    except LookupError:
        sys.stderr.write('bzr: warning:'
                         ' unknown terminal encoding %s.\n'
                         '  Using encoding %s instead.\n'
                         % (output_encoding, get_user_encoding())
                        )
        output_encoding = get_user_encoding()

    return output_encoding


def normalizepath(f):
    if getattr(os.path, 'realpath', None) is not None:
        F = realpath
    else:
        F = abspath
    [p,e] = os.path.split(f)
    if e == "" or e == "." or e == "..":
        return F(f)
    else:
        return pathjoin(F(p), e)


def isdir(f):
    """True if f is an accessible directory."""
    try:
        return stat.S_ISDIR(os.lstat(f)[stat.ST_MODE])
    except OSError:
        return False


def isfile(f):
    """True if f is a regular file."""
    try:
        return stat.S_ISREG(os.lstat(f)[stat.ST_MODE])
    except OSError:
        return False

def islink(f):
    """True if f is a symlink."""
    try:
        return stat.S_ISLNK(os.lstat(f)[stat.ST_MODE])
    except OSError:
        return False

def is_inside(dir, fname):
    """True if fname is inside dir.

    The parameters should typically be passed to osutils.normpath first, so
    that . and .. and repeated slashes are eliminated, and the separators
    are canonical for the platform.

    The empty string as a dir name is taken as top-of-tree and matches
    everything.
    """
    # XXX: Most callers of this can actually do something smarter by
    # looking at the inventory
    if dir == fname:
        return True

    if dir == '':
        return True

    if dir[-1] != '/':
        dir += '/'

    return fname.startswith(dir)


def is_inside_any(dir_list, fname):
    """True if fname is inside any of given dirs."""
    for dirname in dir_list:
        if is_inside(dirname, fname):
            return True
    return False


def is_inside_or_parent_of_any(dir_list, fname):
    """True if fname is a child or a parent of any of the given files."""
    for dirname in dir_list:
        if is_inside(dirname, fname) or is_inside(fname, dirname):
            return True
    return False


def pumpfile(from_file, to_file, read_length=-1, buff_size=32768,
             report_activity=None, direction='read'):
    """Copy contents of one file to another.

    The read_length can either be -1 to read to end-of-file (EOF) or
    it can specify the maximum number of bytes to read.

    The buff_size represents the maximum size for each read operation
    performed on from_file.

    :param report_activity: Call this as bytes are read, see
        Transport._report_activity
    :param direction: Will be passed to report_activity

    :return: The number of bytes copied.
    """
    length = 0
    if read_length >= 0:
        # read specified number of bytes

        while read_length > 0:
            num_bytes_to_read = min(read_length, buff_size)

            block = from_file.read(num_bytes_to_read)
            if not block:
                # EOF reached
                break
            if report_activity is not None:
                report_activity(len(block), direction)
            to_file.write(block)

            actual_bytes_read = len(block)
            read_length -= actual_bytes_read
            length += actual_bytes_read
    else:
        # read to EOF
        while True:
            block = from_file.read(buff_size)
            if not block:
                # EOF reached
                break
            if report_activity is not None:
                report_activity(len(block), direction)
            to_file.write(block)
            length += len(block)
    return length


def pump_string_file(bytes, file_handle, segment_size=None):
    """Write bytes to file_handle in many smaller writes.

    :param bytes: The string to write.
    :param file_handle: The file to write to.
    """
    # Write data in chunks rather than all at once, because very large
    # writes fail on some platforms (e.g. Windows with SMB  mounted
    # drives).
    if not segment_size:
        segment_size = 5242880 # 5MB
    segments = range(len(bytes) / segment_size + 1)
    write = file_handle.write
    for segment_index in segments:
        segment = buffer(bytes, segment_index * segment_size, segment_size)
        write(segment)


def file_iterator(input_file, readsize=32768):
    while True:
        b = input_file.read(readsize)
        if len(b) == 0:
            break
        yield b


def sha_file(f):
    """Calculate the hexdigest of an open file.

    The file cursor should be already at the start.
    """
    s = sha()
    BUFSIZE = 128<<10
    while True:
        b = f.read(BUFSIZE)
        if not b:
            break
        s.update(b)
    return s.hexdigest()


def size_sha_file(f):
    """Calculate the size and hexdigest of an open file.

    The file cursor should be already at the start and
    the caller is responsible for closing the file afterwards.
    """
    size = 0
    s = sha()
    BUFSIZE = 128<<10
    while True:
        b = f.read(BUFSIZE)
        if not b:
            break
        size += len(b)
        s.update(b)
    return size, s.hexdigest()


def sha_file_by_name(fname):
    """Calculate the SHA1 of a file by reading the full text"""
    s = sha()
    f = os.open(fname, os.O_RDONLY | O_BINARY | O_NOINHERIT)
    try:
        while True:
            b = os.read(f, 1<<16)
            if not b:
                return s.hexdigest()
            s.update(b)
    finally:
        os.close(f)


def sha_strings(strings, _factory=sha):
    """Return the sha-1 of concatenation of strings"""
    s = _factory()
    map(s.update, strings)
    return s.hexdigest()


def sha_string(f, _factory=sha):
    return _factory(f).hexdigest()


def fingerprint_file(f):
    b = f.read()
    return {'size': len(b),
            'sha1': sha(b).hexdigest()}


def compare_files(a, b):
    """Returns true if equal in contents"""
    BUFSIZE = 4096
    while True:
        ai = a.read(BUFSIZE)
        bi = b.read(BUFSIZE)
        if ai != bi:
            return False
        if ai == '':
            return True


def local_time_offset(t=None):
    """Return offset of local zone from GMT, either at present or at time t."""
    if t is None:
        t = time.time()
    offset = datetime.fromtimestamp(t) - datetime.utcfromtimestamp(t)
    return offset.days * 86400 + offset.seconds

weekdays = ['Mon', 'Tue', 'Wed', 'Thu', 'Fri', 'Sat', 'Sun']
_default_format_by_weekday_num = [wd + " %Y-%m-%d %H:%M:%S" for wd in weekdays]


def format_date(t, offset=0, timezone='original', date_fmt=None,
                show_offset=True):
    """Return a formatted date string.

    :param t: Seconds since the epoch.
    :param offset: Timezone offset in seconds east of utc.
    :param timezone: How to display the time: 'utc', 'original' for the
         timezone specified by offset, or 'local' for the process's current
         timezone.
    :param date_fmt: strftime format.
    :param show_offset: Whether to append the timezone.
    """
    (date_fmt, tt, offset_str) = \
               _format_date(t, offset, timezone, date_fmt, show_offset)
    date_fmt = date_fmt.replace('%a', weekdays[tt[6]])
    date_str = time.strftime(date_fmt, tt)
    return date_str + offset_str


# Cache of formatted offset strings
_offset_cache = {}


def format_date_with_offset_in_original_timezone(t, offset=0,
    _cache=_offset_cache):
    """Return a formatted date string in the original timezone.

    This routine may be faster then format_date.

    :param t: Seconds since the epoch.
    :param offset: Timezone offset in seconds east of utc.
    """
    if offset is None:
        offset = 0
    tt = time.gmtime(t + offset)
    date_fmt = _default_format_by_weekday_num[tt[6]]
    date_str = time.strftime(date_fmt, tt)
    offset_str = _cache.get(offset, None)
    if offset_str is None:
        offset_str = ' %+03d%02d' % (offset / 3600, (offset / 60) % 60)
        _cache[offset] = offset_str
    return date_str + offset_str


def format_local_date(t, offset=0, timezone='original', date_fmt=None,
                      show_offset=True):
    """Return an unicode date string formatted according to the current locale.

    :param t: Seconds since the epoch.
    :param offset: Timezone offset in seconds east of utc.
    :param timezone: How to display the time: 'utc', 'original' for the
         timezone specified by offset, or 'local' for the process's current
         timezone.
    :param date_fmt: strftime format.
    :param show_offset: Whether to append the timezone.
    """
    (date_fmt, tt, offset_str) = \
               _format_date(t, offset, timezone, date_fmt, show_offset)
    date_str = time.strftime(date_fmt, tt)
    if not isinstance(date_str, unicode):
        date_str = date_str.decode(get_user_encoding(), 'replace')
    return date_str + offset_str


def _format_date(t, offset, timezone, date_fmt, show_offset):
    if timezone == 'utc':
        tt = time.gmtime(t)
        offset = 0
    elif timezone == 'original':
        if offset is None:
            offset = 0
        tt = time.gmtime(t + offset)
    elif timezone == 'local':
        tt = time.localtime(t)
        offset = local_time_offset(t)
    else:
        raise errors.UnsupportedTimezoneFormat(timezone)
    if date_fmt is None:
        date_fmt = "%a %Y-%m-%d %H:%M:%S"
    if show_offset:
        offset_str = ' %+03d%02d' % (offset / 3600, (offset / 60) % 60)
    else:
        offset_str = ''
    return (date_fmt, tt, offset_str)


def compact_date(when):
    return time.strftime('%Y%m%d%H%M%S', time.gmtime(when))


def format_delta(delta):
    """Get a nice looking string for a time delta.

    :param delta: The time difference in seconds, can be positive or negative.
        positive indicates time in the past, negative indicates time in the
        future. (usually time.time() - stored_time)
    :return: String formatted to show approximate resolution
    """
    delta = int(delta)
    if delta >= 0:
        direction = 'ago'
    else:
        direction = 'in the future'
        delta = -delta

    seconds = delta
    if seconds < 90: # print seconds up to 90 seconds
        if seconds == 1:
            return '%d second %s' % (seconds, direction,)
        else:
            return '%d seconds %s' % (seconds, direction)

    minutes = int(seconds / 60)
    seconds -= 60 * minutes
    if seconds == 1:
        plural_seconds = ''
    else:
        plural_seconds = 's'
    if minutes < 90: # print minutes, seconds up to 90 minutes
        if minutes == 1:
            return '%d minute, %d second%s %s' % (
                    minutes, seconds, plural_seconds, direction)
        else:
            return '%d minutes, %d second%s %s' % (
                    minutes, seconds, plural_seconds, direction)

    hours = int(minutes / 60)
    minutes -= 60 * hours
    if minutes == 1:
        plural_minutes = ''
    else:
        plural_minutes = 's'

    if hours == 1:
        return '%d hour, %d minute%s %s' % (hours, minutes,
                                            plural_minutes, direction)
    return '%d hours, %d minute%s %s' % (hours, minutes,
                                         plural_minutes, direction)

def filesize(f):
    """Return size of given open file."""
    return os.fstat(f.fileno())[stat.ST_SIZE]


# Alias os.urandom to support platforms (which?) without /dev/urandom and 
# override if it doesn't work. Avoid checking on windows where there is
# significant initialisation cost that can be avoided for some bzr calls.

rand_bytes = os.urandom

if rand_bytes.__module__ != "nt":
    try:
        rand_bytes(1)
    except NotImplementedError:
        # not well seeded, but better than nothing
        def rand_bytes(n):
            import random
            s = ''
            while n:
                s += chr(random.randint(0, 255))
                n -= 1
            return s


ALNUM = '0123456789abcdefghijklmnopqrstuvwxyz'
def rand_chars(num):
    """Return a random string of num alphanumeric characters

    The result only contains lowercase chars because it may be used on
    case-insensitive filesystems.
    """
    s = ''
    for raw_byte in rand_bytes(num):
        s += ALNUM[ord(raw_byte) % 36]
    return s


## TODO: We could later have path objects that remember their list
## decomposition (might be too tricksy though.)

def splitpath(p):
    """Turn string into list of parts."""
    # split on either delimiter because people might use either on
    # Windows
    ps = re.split(r'[\\/]', p)

    rps = []
    for f in ps:
        if f == '..':
            raise errors.BzrError(gettext("sorry, %r not allowed in path") % f)
        elif (f == '.') or (f == ''):
            pass
        else:
            rps.append(f)
    return rps


def joinpath(p):
    for f in p:
        if (f == '..') or (f is None) or (f == ''):
            raise errors.BzrError(gettext("sorry, %r not allowed in path") % f)
    return pathjoin(*p)


def parent_directories(filename):
    """Return the list of parent directories, deepest first.

    For example, parent_directories("a/b/c") -> ["a/b", "a"].
    """
    parents = []
    parts = splitpath(dirname(filename))
    while parts:
        parents.append(joinpath(parts))
        parts.pop()
    return parents


_extension_load_failures = []


def failed_to_load_extension(exception):
    """Handle failing to load a binary extension.

    This should be called from the ImportError block guarding the attempt to
    import the native extension.  If this function returns, the pure-Python
    implementation should be loaded instead::

    >>> try:
    >>>     import bzrlib._fictional_extension_pyx
    >>> except ImportError, e:
    >>>     bzrlib.osutils.failed_to_load_extension(e)
    >>>     import bzrlib._fictional_extension_py
    """
    # NB: This docstring is just an example, not a doctest, because doctest
    # currently can't cope with the use of lazy imports in this namespace --
    # mbp 20090729

    # This currently doesn't report the failure at the time it occurs, because
    # they tend to happen very early in startup when we can't check config
    # files etc, and also we want to report all failures but not spam the user
    # with 10 warnings.
    exception_str = str(exception)
    if exception_str not in _extension_load_failures:
        trace.mutter("failed to load compiled extension: %s" % exception_str)
        _extension_load_failures.append(exception_str)


def report_extension_load_failures():
    if not _extension_load_failures:
        return
    if config.GlobalStack().get('ignore_missing_extensions'):
        return
    # the warnings framework should by default show this only once
    from bzrlib.trace import warning
    warning(
        "bzr: warning: some compiled extensions could not be loaded; "
        "see <https://answers.launchpad.net/bzr/+faq/703>")
    # we no longer show the specific missing extensions here, because it makes
    # the message too long and scary - see
    # https://bugs.launchpad.net/bzr/+bug/430529


try:
    from bzrlib._chunks_to_lines_pyx import chunks_to_lines
except ImportError, e:
    failed_to_load_extension(e)
    from bzrlib._chunks_to_lines_py import chunks_to_lines


def split_lines(s):
    """Split s into lines, but without removing the newline characters."""
    # Trivially convert a fulltext into a 'chunked' representation, and let
    # chunks_to_lines do the heavy lifting.
    if isinstance(s, str):
        # chunks_to_lines only supports 8-bit strings
        return chunks_to_lines([s])
    else:
        return _split_lines(s)


def _split_lines(s):
    """Split s into lines, but without removing the newline characters.

    This supports Unicode or plain string objects.
    """
    lines = s.split('\n')
    result = [line + '\n' for line in lines[:-1]]
    if lines[-1]:
        result.append(lines[-1])
    return result


def hardlinks_good():
    return sys.platform not in ('win32', 'cygwin', 'darwin')


def link_or_copy(src, dest):
    """Hardlink a file, or copy it if it can't be hardlinked."""
    if not hardlinks_good():
        shutil.copyfile(src, dest)
        return
    try:
        os.link(src, dest)
    except (OSError, IOError), e:
        if e.errno != errno.EXDEV:
            raise
        shutil.copyfile(src, dest)


def delete_any(path):
    """Delete a file, symlink or directory.

    Will delete even if readonly.
    """
    try:
       _delete_file_or_dir(path)
    except (OSError, IOError), e:
        if e.errno in (errno.EPERM, errno.EACCES):
            # make writable and try again
            try:
                make_writable(path)
            except (OSError, IOError):
                pass
            _delete_file_or_dir(path)
        else:
            raise


def _delete_file_or_dir(path):
    # Look Before You Leap (LBYL) is appropriate here instead of Easier to Ask for
    # Forgiveness than Permission (EAFP) because:
    # - root can damage a solaris file system by using unlink,
    # - unlink raises different exceptions on different OSes (linux: EISDIR, win32:
    #   EACCES, OSX: EPERM) when invoked on a directory.
    if isdir(path): # Takes care of symlinks
        os.rmdir(path)
    else:
        os.unlink(path)


def has_symlinks():
    if getattr(os, 'symlink', None) is not None:
        return True
    else:
        return False


def has_hardlinks():
    if getattr(os, 'link', None) is not None:
        return True
    else:
        return False


def host_os_dereferences_symlinks():
    return (has_symlinks()
            and sys.platform not in ('cygwin', 'win32'))


def readlink(abspath):
    """Return a string representing the path to which the symbolic link points.

    :param abspath: The link absolute unicode path.

    This his guaranteed to return the symbolic link in unicode in all python
    versions.
    """
    link = abspath.encode(_fs_enc)
    target = os.readlink(link)
    target = target.decode(_fs_enc)
    return target


def contains_whitespace(s):
    """True if there are any whitespace characters in s."""
    # string.whitespace can include '\xa0' in certain locales, because it is
    # considered "non-breaking-space" as part of ISO-8859-1. But it
    # 1) Isn't a breaking whitespace
    # 2) Isn't one of ' \t\r\n' which are characters we sometimes use as
    #    separators
    # 3) '\xa0' isn't unicode safe since it is >128.

    # This should *not* be a unicode set of characters in case the source
    # string is not a Unicode string. We can auto-up-cast the characters since
    # they are ascii, but we don't want to auto-up-cast the string in case it
    # is utf-8
    for ch in ' \t\n\r\v\f':
        if ch in s:
            return True
    else:
        return False


def contains_linebreaks(s):
    """True if there is any vertical whitespace in s."""
    for ch in '\f\n\r':
        if ch in s:
            return True
    else:
        return False


def relpath(base, path):
    """Return path relative to base, or raise PathNotChild exception.

    The path may be either an absolute path or a path relative to the
    current working directory.

    os.path.commonprefix (python2.4) has a bad bug that it works just
    on string prefixes, assuming that '/u' is a prefix of '/u2'.  This
    avoids that problem.

    NOTE: `base` should not have a trailing slash otherwise you'll get
    PathNotChild exceptions regardless of `path`.
    """

    if len(base) < MIN_ABS_PATHLENGTH:
        # must have space for e.g. a drive letter
        raise ValueError(gettext('%r is too short to calculate a relative path')
            % (base,))

    rp = abspath(path)

    s = []
    head = rp
    while True:
        if len(head) <= len(base) and head != base:
            raise errors.PathNotChild(rp, base)
        if head == base:
            break
        head, tail = split(head)
        if tail:
            s.append(tail)

    if s:
        return pathjoin(*reversed(s))
    else:
        return ''


def _cicp_canonical_relpath(base, path):
    """Return the canonical path relative to base.

    Like relpath, but on case-insensitive-case-preserving file-systems, this
    will return the relpath as stored on the file-system rather than in the
    case specified in the input string, for all existing portions of the path.

    This will cause O(N) behaviour if called for every path in a tree; if you
    have a number of paths to convert, you should use canonical_relpaths().
    """
    # TODO: it should be possible to optimize this for Windows by using the
    # win32 API FindFiles function to look for the specified name - but using
    # os.listdir() still gives us the correct, platform agnostic semantics in
    # the short term.

    rel = relpath(base, path)
    # '.' will have been turned into ''
    if not rel:
        return rel

    abs_base = abspath(base)
    current = abs_base
    _listdir = os.listdir

    # use an explicit iterator so we can easily consume the rest on early exit.
    bit_iter = iter(rel.split('/'))
    for bit in bit_iter:
        lbit = bit.lower()
        try:
            next_entries = _listdir(current)
        except OSError: # enoent, eperm, etc
            # We can't find this in the filesystem, so just append the
            # remaining bits.
            current = pathjoin(current, bit, *list(bit_iter))
            break
        for look in next_entries:
            if lbit == look.lower():
                current = pathjoin(current, look)
                break
        else:
            # got to the end, nothing matched, so we just return the
            # non-existing bits as they were specified (the filename may be
            # the target of a move, for example).
            current = pathjoin(current, bit, *list(bit_iter))
            break
    return current[len(abs_base):].lstrip('/')

# XXX - TODO - we need better detection/integration of case-insensitive
# file-systems; Linux often sees FAT32 devices (or NFS-mounted OSX
# filesystems), for example, so could probably benefit from the same basic
# support there.  For now though, only Windows and OSX get that support, and
# they get it for *all* file-systems!
if sys.platform in ('win32', 'darwin'):
    canonical_relpath = _cicp_canonical_relpath
else:
    canonical_relpath = relpath

def canonical_relpaths(base, paths):
    """Create an iterable to canonicalize a sequence of relative paths.

    The intent is for this implementation to use a cache, vastly speeding
    up multiple transformations in the same directory.
    """
    # but for now, we haven't optimized...
    return [canonical_relpath(base, p) for p in paths]


def decode_filename(filename):
    """Decode the filename using the filesystem encoding

    If it is unicode, it is returned.
    Otherwise it is decoded from the the filesystem's encoding. If decoding
    fails, a errors.BadFilenameEncoding exception is raised.
    """
    if type(filename) is unicode:
        return filename
    try:
        return filename.decode(_fs_enc)
    except UnicodeDecodeError:
        raise errors.BadFilenameEncoding(filename, _fs_enc)


def safe_unicode(unicode_or_utf8_string):
    """Coerce unicode_or_utf8_string into unicode.

    If it is unicode, it is returned.
    Otherwise it is decoded from utf-8. If decoding fails, the exception is
    wrapped in a BzrBadParameterNotUnicode exception.
    """
    if isinstance(unicode_or_utf8_string, unicode):
        return unicode_or_utf8_string
    try:
        return unicode_or_utf8_string.decode('utf8')
    except UnicodeDecodeError:
        raise errors.BzrBadParameterNotUnicode(unicode_or_utf8_string)


def safe_utf8(unicode_or_utf8_string):
    """Coerce unicode_or_utf8_string to a utf8 string.

    If it is a str, it is returned.
    If it is Unicode, it is encoded into a utf-8 string.
    """
    if isinstance(unicode_or_utf8_string, str):
        # TODO: jam 20070209 This is overkill, and probably has an impact on
        #       performance if we are dealing with lots of apis that want a
        #       utf-8 revision id
        try:
            # Make sure it is a valid utf-8 string
            unicode_or_utf8_string.decode('utf-8')
        except UnicodeDecodeError:
            raise errors.BzrBadParameterNotUnicode(unicode_or_utf8_string)
        return unicode_or_utf8_string
    return unicode_or_utf8_string.encode('utf-8')


_revision_id_warning = ('Unicode revision ids were deprecated in bzr 0.15.'
                        ' Revision id generators should be creating utf8'
                        ' revision ids.')


def safe_revision_id(unicode_or_utf8_string, warn=True):
    """Revision ids should now be utf8, but at one point they were unicode.

    :param unicode_or_utf8_string: A possibly Unicode revision_id. (can also be
        utf8 or None).
    :param warn: Functions that are sanitizing user data can set warn=False
    :return: None or a utf8 revision id.
    """
    if (unicode_or_utf8_string is None
        or unicode_or_utf8_string.__class__ == str):
        return unicode_or_utf8_string
    if warn:
        symbol_versioning.warn(_revision_id_warning, DeprecationWarning,
                               stacklevel=2)
    return cache_utf8.encode(unicode_or_utf8_string)


_file_id_warning = ('Unicode file ids were deprecated in bzr 0.15. File id'
                    ' generators should be creating utf8 file ids.')


def safe_file_id(unicode_or_utf8_string, warn=True):
    """File ids should now be utf8, but at one point they were unicode.

    This is the same as safe_utf8, except it uses the cached encode functions
    to save a little bit of performance.

    :param unicode_or_utf8_string: A possibly Unicode file_id. (can also be
        utf8 or None).
    :param warn: Functions that are sanitizing user data can set warn=False
    :return: None or a utf8 file id.
    """
    if (unicode_or_utf8_string is None
        or unicode_or_utf8_string.__class__ == str):
        return unicode_or_utf8_string
    if warn:
        symbol_versioning.warn(_file_id_warning, DeprecationWarning,
                               stacklevel=2)
    return cache_utf8.encode(unicode_or_utf8_string)


_platform_normalizes_filenames = False
if sys.platform == 'darwin':
    _platform_normalizes_filenames = True


def normalizes_filenames():
    """Return True if this platform normalizes unicode filenames.

    Only Mac OSX.
    """
    return _platform_normalizes_filenames


def _accessible_normalized_filename(path):
    """Get the unicode normalized path, and if you can access the file.

    On platforms where the system normalizes filenames (Mac OSX),
    you can access a file by any path which will normalize correctly.
    On platforms where the system does not normalize filenames
    (everything else), you have to access a file by its exact path.

    Internally, bzr only supports NFC normalization, since that is
    the standard for XML documents.

    So return the normalized path, and a flag indicating if the file
    can be accessed by that path.
    """

    return unicodedata.normalize('NFC', unicode(path)), True


def _inaccessible_normalized_filename(path):
    __doc__ = _accessible_normalized_filename.__doc__

    normalized = unicodedata.normalize('NFC', unicode(path))
    return normalized, normalized == path


if _platform_normalizes_filenames:
    normalized_filename = _accessible_normalized_filename
else:
    normalized_filename = _inaccessible_normalized_filename


def set_signal_handler(signum, handler, restart_syscall=True):
    """A wrapper for signal.signal that also calls siginterrupt(signum, False)
    on platforms that support that.

    :param restart_syscall: if set, allow syscalls interrupted by a signal to
        automatically restart (by calling `signal.siginterrupt(signum,
        False)`).  May be ignored if the feature is not available on this
        platform or Python version.
    """
    try:
        import signal
        siginterrupt = signal.siginterrupt
    except ImportError:
        # This python implementation doesn't provide signal support, hence no
        # handler exists
        return None
    except AttributeError:
        # siginterrupt doesn't exist on this platform, or for this version
        # of Python.
        siginterrupt = lambda signum, flag: None
    if restart_syscall:
        def sig_handler(*args):
            # Python resets the siginterrupt flag when a signal is
            # received.  <http://bugs.python.org/issue8354>
            # As a workaround for some cases, set it back the way we want it.
            siginterrupt(signum, False)
            # Now run the handler function passed to set_signal_handler.
            handler(*args)
    else:
        sig_handler = handler
    old_handler = signal.signal(signum, sig_handler)
    if restart_syscall:
        siginterrupt(signum, False)
    return old_handler


default_terminal_width = 80
"""The default terminal width for ttys.

This is defined so that higher levels can share a common fallback value when
terminal_width() returns None.
"""

# Keep some state so that terminal_width can detect if _terminal_size has
# returned a different size since the process started.  See docstring and
# comments of terminal_width for details.
# _terminal_size_state has 3 possible values: no_data, unchanged, and changed.
_terminal_size_state = 'no_data'
_first_terminal_size = None

def terminal_width():
    """Return terminal width.

    None is returned if the width can't established precisely.

    The rules are:
    - if BZR_COLUMNS is set, returns its value
    - if there is no controlling terminal, returns None
    - query the OS, if the queried size has changed since the last query,
      return its value,
    - if COLUMNS is set, returns its value,
    - if the OS has a value (even though it's never changed), return its value.

    From there, we need to query the OS to get the size of the controlling
    terminal.

    On Unices we query the OS by:
    - get termios.TIOCGWINSZ
    - if an error occurs or a negative value is obtained, returns None

    On Windows we query the OS by:
    - win32utils.get_console_size() decides,
    - returns None on error (provided default value)
    """
    # Note to implementors: if changing the rules for determining the width,
    # make sure you've considered the behaviour in these cases:
    #  - M-x shell in emacs, where $COLUMNS is set and TIOCGWINSZ returns 0,0.
    #  - bzr log | less, in bash, where $COLUMNS not set and TIOCGWINSZ returns
    #    0,0.
    #  - (add more interesting cases here, if you find any)
    # Some programs implement "Use $COLUMNS (if set) until SIGWINCH occurs",
    # but we don't want to register a signal handler because it is impossible
    # to do so without risking EINTR errors in Python <= 2.6.5 (see
    # <http://bugs.python.org/issue8354>).  Instead we check TIOCGWINSZ every
    # time so we can notice if the reported size has changed, which should have
    # a similar effect.

    # If BZR_COLUMNS is set, take it, user is always right
    # Except if they specified 0 in which case, impose no limit here
    try:
        width = int(os.environ['BZR_COLUMNS'])
    except (KeyError, ValueError):
        width = None
    if width is not None:
        if width > 0:
            return width
        else:
            return None

    isatty = getattr(sys.stdout, 'isatty', None)
    if isatty is None or not isatty():
        # Don't guess, setting BZR_COLUMNS is the recommended way to override.
        return None

    # Query the OS
    width, height = os_size = _terminal_size(None, None)
    global _first_terminal_size, _terminal_size_state
    if _terminal_size_state == 'no_data':
        _first_terminal_size = os_size
        _terminal_size_state = 'unchanged'
    elif (_terminal_size_state == 'unchanged' and
          _first_terminal_size != os_size):
        _terminal_size_state = 'changed'

    # If the OS claims to know how wide the terminal is, and this value has
    # ever changed, use that.
    if _terminal_size_state == 'changed':
        if width is not None and width > 0:
            return width

    # If COLUMNS is set, use it.
    try:
        return int(os.environ['COLUMNS'])
    except (KeyError, ValueError):
        pass

    # Finally, use an unchanged size from the OS, if we have one.
    if _terminal_size_state == 'unchanged':
        if width is not None and width > 0:
            return width

    # The width could not be determined.
    return None


def _win32_terminal_size(width, height):
    width, height = win32utils.get_console_size(defaultx=width, defaulty=height)
    return width, height


def _ioctl_terminal_size(width, height):
    try:
        import struct, fcntl, termios
        s = struct.pack('HHHH', 0, 0, 0, 0)
        x = fcntl.ioctl(1, termios.TIOCGWINSZ, s)
        height, width = struct.unpack('HHHH', x)[0:2]
    except (IOError, AttributeError):
        pass
    return width, height

_terminal_size = None
"""Returns the terminal size as (width, height).

:param width: Default value for width.
:param height: Default value for height.

This is defined specifically for each OS and query the size of the controlling
terminal. If any error occurs, the provided default values should be returned.
"""
if sys.platform == 'win32':
    _terminal_size = _win32_terminal_size
else:
    _terminal_size = _ioctl_terminal_size


def supports_executable():
    return sys.platform != "win32"


def supports_posix_readonly():
    """Return True if 'readonly' has POSIX semantics, False otherwise.

    Notably, a win32 readonly file cannot be deleted, unlike POSIX where the
    directory controls creation/deletion, etc.

    And under win32, readonly means that the directory itself cannot be
    deleted.  The contents of a readonly directory can be changed, unlike POSIX
    where files in readonly directories cannot be added, deleted or renamed.
    """
    return sys.platform != "win32"


def set_or_unset_env(env_variable, value):
    """Modify the environment, setting or removing the env_variable.

    :param env_variable: The environment variable in question
    :param value: The value to set the environment to. If None, then
        the variable will be removed.
    :return: The original value of the environment variable.
    """
    orig_val = os.environ.get(env_variable)
    if value is None:
        if orig_val is not None:
            del os.environ[env_variable]
    else:
        if isinstance(value, unicode):
            value = value.encode(get_user_encoding())
        os.environ[env_variable] = value
    return orig_val


_validWin32PathRE = re.compile(r'^([A-Za-z]:[/\\])?[^:<>*"?\|]*$')


def check_legal_path(path):
    """Check whether the supplied path is legal.
    This is only required on Windows, so we don't test on other platforms
    right now.
    """
    if sys.platform != "win32":
        return
    if _validWin32PathRE.match(path) is None:
        raise errors.IllegalPath(path)


_WIN32_ERROR_DIRECTORY = 267 # Similar to errno.ENOTDIR

def _is_error_enotdir(e):
    """Check if this exception represents ENOTDIR.

    Unfortunately, python is very inconsistent about the exception
    here. The cases are:
      1) Linux, Mac OSX all versions seem to set errno == ENOTDIR
      2) Windows, Python2.4, uses errno == ERROR_DIRECTORY (267)
         which is the windows error code.
      3) Windows, Python2.5 uses errno == EINVAL and
         winerror == ERROR_DIRECTORY

    :param e: An Exception object (expected to be OSError with an errno
        attribute, but we should be able to cope with anything)
    :return: True if this represents an ENOTDIR error. False otherwise.
    """
    en = getattr(e, 'errno', None)
    if (en == errno.ENOTDIR
        or (sys.platform == 'win32'
            and (en == _WIN32_ERROR_DIRECTORY
                 or (en == errno.EINVAL
                     and getattr(e, 'winerror', None) == _WIN32_ERROR_DIRECTORY)
        ))):
        return True
    return False


def walkdirs(top, prefix=""):
    """Yield data about all the directories in a tree.

    This yields all the data about the contents of a directory at a time.
    After each directory has been yielded, if the caller has mutated the list
    to exclude some directories, they are then not descended into.

    The data yielded is of the form:
    ((directory-relpath, directory-path-from-top),
    [(relpath, basename, kind, lstat, path-from-top), ...]),
     - directory-relpath is the relative path of the directory being returned
       with respect to top. prefix is prepended to this.
     - directory-path-from-root is the path including top for this directory.
       It is suitable for use with os functions.
     - relpath is the relative path within the subtree being walked.
     - basename is the basename of the path
     - kind is the kind of the file now. If unknown then the file is not
       present within the tree - but it may be recorded as versioned. See
       versioned_kind.
     - lstat is the stat data *if* the file was statted.
     - planned, not implemented:
       path_from_tree_root is the path from the root of the tree.

    :param prefix: Prefix the relpaths that are yielded with 'prefix'. This
        allows one to walk a subtree but get paths that are relative to a tree
        rooted higher up.
    :return: an iterator over the dirs.
    """
    #TODO there is a bit of a smell where the results of the directory-
    # summary in this, and the path from the root, may not agree
    # depending on top and prefix - i.e. ./foo and foo as a pair leads to
    # potentially confusing output. We should make this more robust - but
    # not at a speed cost. RBC 20060731
    _lstat = os.lstat
    _directory = _directory_kind
    _listdir = os.listdir
    _kind_from_mode = file_kind_from_stat_mode
    pending = [(safe_unicode(prefix), "", _directory, None, safe_unicode(top))]
    while pending:
        # 0 - relpath, 1- basename, 2- kind, 3- stat, 4-toppath
        relroot, _, _, _, top = pending.pop()
        if relroot:
            relprefix = relroot + u'/'
        else:
            relprefix = ''
        top_slash = top + u'/'

        dirblock = []
        append = dirblock.append
        try:
            names = sorted(map(decode_filename, _listdir(top)))
        except OSError, e:
            if not _is_error_enotdir(e):
                raise
        else:
            for name in names:
                abspath = top_slash + name
                statvalue = _lstat(abspath)
                kind = _kind_from_mode(statvalue.st_mode)
                append((relprefix + name, name, kind, statvalue, abspath))
        yield (relroot, top), dirblock

        # push the user specified dirs from dirblock
        pending.extend(d for d in reversed(dirblock) if d[2] == _directory)


class DirReader(object):
    """An interface for reading directories."""

    def top_prefix_to_starting_dir(self, top, prefix=""):
        """Converts top and prefix to a starting dir entry

        :param top: A utf8 path
        :param prefix: An optional utf8 path to prefix output relative paths
            with.
        :return: A tuple starting with prefix, and ending with the native
            encoding of top.
        """
        raise NotImplementedError(self.top_prefix_to_starting_dir)

    def read_dir(self, prefix, top):
        """Read a specific dir.

        :param prefix: A utf8 prefix to be preprended to the path basenames.
        :param top: A natively encoded path to read.
        :return: A list of the directories contents. Each item contains:
            (utf8_relpath, utf8_name, kind, lstatvalue, native_abspath)
        """
        raise NotImplementedError(self.read_dir)


_selected_dir_reader = None


def _walkdirs_utf8(top, prefix=""):
    """Yield data about all the directories in a tree.

    This yields the same information as walkdirs() only each entry is yielded
    in utf-8. On platforms which have a filesystem encoding of utf8 the paths
    are returned as exact byte-strings.

    :return: yields a tuple of (dir_info, [file_info])
        dir_info is (utf8_relpath, path-from-top)
        file_info is (utf8_relpath, utf8_name, kind, lstat, path-from-top)
        if top is an absolute path, path-from-top is also an absolute path.
        path-from-top might be unicode or utf8, but it is the correct path to
        pass to os functions to affect the file in question. (such as os.lstat)
    """
    global _selected_dir_reader
    if _selected_dir_reader is None:
        if sys.platform == "win32" and win32utils.winver == 'Windows NT':
            # Win98 doesn't have unicode apis like FindFirstFileW
            # TODO: We possibly could support Win98 by falling back to the
            #       original FindFirstFile, and using TCHAR instead of WCHAR,
            #       but that gets a bit tricky, and requires custom compiling
            #       for win98 anyway.
            try:
                from bzrlib._walkdirs_win32 import Win32ReadDir
                _selected_dir_reader = Win32ReadDir()
            except ImportError:
                pass
        elif _fs_enc in ('utf-8', 'ascii'):
            try:
                from bzrlib._readdir_pyx import UTF8DirReader
                _selected_dir_reader = UTF8DirReader()
            except ImportError, e:
                failed_to_load_extension(e)
                pass

    if _selected_dir_reader is None:
        # Fallback to the python version
        _selected_dir_reader = UnicodeDirReader()

    # 0 - relpath, 1- basename, 2- kind, 3- stat, 4-toppath
    # But we don't actually uses 1-3 in pending, so set them to None
    pending = [[_selected_dir_reader.top_prefix_to_starting_dir(top, prefix)]]
    read_dir = _selected_dir_reader.read_dir
    _directory = _directory_kind
    while pending:
        relroot, _, _, _, top = pending[-1].pop()
        if not pending[-1]:
            pending.pop()
        dirblock = sorted(read_dir(relroot, top))
        yield (relroot, top), dirblock
        # push the user specified dirs from dirblock
        next = [d for d in reversed(dirblock) if d[2] == _directory]
        if next:
            pending.append(next)


class UnicodeDirReader(DirReader):
    """A dir reader for non-utf8 file systems, which transcodes."""

    __slots__ = ['_utf8_encode']

    def __init__(self):
        self._utf8_encode = codecs.getencoder('utf8')

    def top_prefix_to_starting_dir(self, top, prefix=""):
        """See DirReader.top_prefix_to_starting_dir."""
        return (safe_utf8(prefix), None, None, None, safe_unicode(top))

    def read_dir(self, prefix, top):
        """Read a single directory from a non-utf8 file system.

        top, and the abspath element in the output are unicode, all other paths
        are utf8. Local disk IO is done via unicode calls to listdir etc.

        This is currently the fallback code path when the filesystem encoding is
        not UTF-8. It may be better to implement an alternative so that we can
        safely handle paths that are not properly decodable in the current
        encoding.

        See DirReader.read_dir for details.
        """
        _utf8_encode = self._utf8_encode
        _lstat = os.lstat
        _listdir = os.listdir
        _kind_from_mode = file_kind_from_stat_mode

        if prefix:
            relprefix = prefix + '/'
        else:
            relprefix = ''
        top_slash = top + u'/'

        dirblock = []
        append = dirblock.append
        for name in sorted(_listdir(top)):
            try:
                name_utf8 = _utf8_encode(name)[0]
            except UnicodeDecodeError:
                raise errors.BadFilenameEncoding(
                    _utf8_encode(relprefix)[0] + name, _fs_enc)
            abspath = top_slash + name
            statvalue = _lstat(abspath)
            kind = _kind_from_mode(statvalue.st_mode)
            append((relprefix + name_utf8, name_utf8, kind, statvalue, abspath))
        return dirblock


def copy_tree(from_path, to_path, handlers={}):
    """Copy all of the entries in from_path into to_path.

    :param from_path: The base directory to copy.
    :param to_path: The target directory. If it does not exist, it will
        be created.
    :param handlers: A dictionary of functions, which takes a source and
        destinations for files, directories, etc.
        It is keyed on the file kind, such as 'directory', 'symlink', or 'file'
        'file', 'directory', and 'symlink' should always exist.
        If they are missing, they will be replaced with 'os.mkdir()',
        'os.readlink() + os.symlink()', and 'shutil.copy2()', respectively.
    """
    # Now, just copy the existing cached tree to the new location
    # We use a cheap trick here.
    # Absolute paths are prefixed with the first parameter
    # relative paths are prefixed with the second.
    # So we can get both the source and target returned
    # without any extra work.

    def copy_dir(source, dest):
        os.mkdir(dest)

    def copy_link(source, dest):
        """Copy the contents of a symlink"""
        link_to = os.readlink(source)
        os.symlink(link_to, dest)

    real_handlers = {'file':shutil.copy2,
                     'symlink':copy_link,
                     'directory':copy_dir,
                    }
    real_handlers.update(handlers)

    if not os.path.exists(to_path):
        real_handlers['directory'](from_path, to_path)

    for dir_info, entries in walkdirs(from_path, prefix=to_path):
        for relpath, name, kind, st, abspath in entries:
            real_handlers[kind](abspath, relpath)


def copy_ownership_from_path(dst, src=None):
    """Copy usr/grp ownership from src file/dir to dst file/dir.

    If src is None, the containing directory is used as source. If chown
    fails, the error is ignored and a warning is printed.
    """
    chown = getattr(os, 'chown', None)
    if chown is None:
        return

    if src == None:
        src = os.path.dirname(dst)
        if src == '':
            src = '.'

    try:
        s = os.stat(src)
        chown(dst, s.st_uid, s.st_gid)
    except OSError, e:
        trace.warning(
            'Unable to copy ownership from "%s" to "%s". '
            'You may want to set it manually.', src, dst)
        trace.log_exception_quietly()


def path_prefix_key(path):
    """Generate a prefix-order path key for path.

    This can be used to sort paths in the same way that walkdirs does.
    """
    return (dirname(path) , path)


def compare_paths_prefix_order(path_a, path_b):
    """Compare path_a and path_b to generate the same order walkdirs uses."""
    key_a = path_prefix_key(path_a)
    key_b = path_prefix_key(path_b)
    return cmp(key_a, key_b)


_cached_user_encoding = None


def get_user_encoding(use_cache=DEPRECATED_PARAMETER):
    """Find out what the preferred user encoding is.

    This is generally the encoding that is used for command line parameters
    and file contents. This may be different from the terminal encoding
    or the filesystem encoding.

    :return: A string defining the preferred user encoding
    """
    global _cached_user_encoding
    if deprecated_passed(use_cache):
        warn_deprecated("use_cache should only have been used for tests",
            DeprecationWarning, stacklevel=2) 
    if _cached_user_encoding is not None:
        return _cached_user_encoding

    if os.name == 'posix' and getattr(locale, 'CODESET', None) is not None:
        # Use the existing locale settings and call nl_langinfo directly
        # rather than going through getpreferredencoding. This avoids
        # <http://bugs.python.org/issue6202> on OSX Python 2.6 and the
        # possibility of the setlocale call throwing an error.
        user_encoding = locale.nl_langinfo(locale.CODESET)
    else:
        # GZ 2011-12-19: On windows could call GetACP directly instead.
        user_encoding = locale.getpreferredencoding(False)

    try:
        user_encoding = codecs.lookup(user_encoding).name
    except LookupError:
        if user_encoding not in ("", "cp0"):
            sys.stderr.write('bzr: warning:'
                             ' unknown encoding %s.'
                             ' Continuing with ascii encoding.\n'
                             % user_encoding
                            )
        user_encoding = 'ascii'
    else:
        # Get 'ascii' when setlocale has not been called or LANG=C or unset.
        if user_encoding == 'ascii':
            if sys.platform == 'darwin':
                # OSX is special-cased in Python to have a UTF-8 filesystem
                # encoding and previously had LANG set here if not present.
                user_encoding = 'utf-8'
            # GZ 2011-12-19: Maybe UTF-8 should be the default in this case
            #                for some other posix platforms as well.

    _cached_user_encoding = user_encoding
    return user_encoding


def get_diff_header_encoding():
    return get_terminal_encoding()


<<<<<<< HEAD
=======
_message_encoding = None


def get_message_encoding():
    """Return the encoding used for messages

    While the message encoding is a general setting it should usually only be
    needed for decoding system error strings such as from OSError instances.
    """
    global _message_encoding
    if _message_encoding is None:
        if os.name == "posix":
            import locale
            # This is a process-global setting that can change, but should in
            # general just get set once at process startup then be constant.
            _message_encoding = locale.getlocale(locale.LC_MESSAGES)[1]
        else:
            # On windows want the result of GetACP() which this boils down to.
            _message_encoding = get_user_encoding()
    return _message_encoding or "ascii"


>>>>>>> f5922169
def get_host_name():
    """Return the current unicode host name.

    This is meant to be used in place of socket.gethostname() because that
    behaves inconsistently on different platforms.
    """
    if sys.platform == "win32":
        return win32utils.get_host_name()
    else:
        import socket
        return socket.gethostname().decode(get_user_encoding())


# We must not read/write any more than 64k at a time from/to a socket so we
# don't risk "no buffer space available" errors on some platforms.  Windows in
# particular is likely to throw WSAECONNABORTED or WSAENOBUFS if given too much
# data at once.
MAX_SOCKET_CHUNK = 64 * 1024

_end_of_stream_errors = [errno.ECONNRESET]
for _eno in ['WSAECONNRESET', 'WSAECONNABORTED']:
    _eno = getattr(errno, _eno, None)
    if _eno is not None:
        _end_of_stream_errors.append(_eno)
del _eno


def read_bytes_from_socket(sock, report_activity=None,
        max_read_size=MAX_SOCKET_CHUNK):
    """Read up to max_read_size of bytes from sock and notify of progress.

    Translates "Connection reset by peer" into file-like EOF (return an
    empty string rather than raise an error), and repeats the recv if
    interrupted by a signal.
    """
    while 1:
        try:
            bytes = sock.recv(max_read_size)
        except socket.error, e:
            eno = e.args[0]
            if eno in _end_of_stream_errors:
                # The connection was closed by the other side.  Callers expect
                # an empty string to signal end-of-stream.
                return ""
            elif eno == errno.EINTR:
                # Retry the interrupted recv.
                continue
            raise
        else:
            if report_activity is not None:
                report_activity(len(bytes), 'read')
            return bytes


def recv_all(socket, count):
    """Receive an exact number of bytes.

    Regular Socket.recv() may return less than the requested number of bytes,
    depending on what's in the OS buffer.  MSG_WAITALL is not available
    on all platforms, but this should work everywhere.  This will return
    less than the requested amount if the remote end closes.

    This isn't optimized and is intended mostly for use in testing.
    """
    b = ''
    while len(b) < count:
        new = read_bytes_from_socket(socket, None, count - len(b))
        if new == '':
            break # eof
        b += new
    return b


def send_all(sock, bytes, report_activity=None):
    """Send all bytes on a socket.

    Breaks large blocks in smaller chunks to avoid buffering limitations on
    some platforms, and catches EINTR which may be thrown if the send is
    interrupted by a signal.

    This is preferred to socket.sendall(), because it avoids portability bugs
    and provides activity reporting.

    :param report_activity: Call this as bytes are read, see
        Transport._report_activity
    """
    sent_total = 0
    byte_count = len(bytes)
    while sent_total < byte_count:
        try:
            sent = sock.send(buffer(bytes, sent_total, MAX_SOCKET_CHUNK))
        except socket.error, e:
            if e.args[0] != errno.EINTR:
                raise
        else:
            sent_total += sent
            report_activity(sent, 'write')


def connect_socket(address):
    # Slight variation of the socket.create_connection() function (provided by
    # python-2.6) that can fail if getaddrinfo returns an empty list. We also
    # provide it for previous python versions. Also, we don't use the timeout
    # parameter (provided by the python implementation) so we don't implement
    # it either).
    err = socket.error('getaddrinfo returns an empty list')
    host, port = address
    for res in socket.getaddrinfo(host, port, 0, socket.SOCK_STREAM):
        af, socktype, proto, canonname, sa = res
        sock = None
        try:
            sock = socket.socket(af, socktype, proto)
            sock.connect(sa)
            return sock

        except socket.error, err:
            # 'err' is now the most recent error
            if sock is not None:
                sock.close()
    raise err


def dereference_path(path):
    """Determine the real path to a file.

    All parent elements are dereferenced.  But the file itself is not
    dereferenced.
    :param path: The original path.  May be absolute or relative.
    :return: the real path *to* the file
    """
    parent, base = os.path.split(path)
    # The pathjoin for '.' is a workaround for Python bug #1213894.
    # (initial path components aren't dereferenced)
    return pathjoin(realpath(pathjoin('.', parent)), base)


def supports_mapi():
    """Return True if we can use MAPI to launch a mail client."""
    return sys.platform == "win32"


def resource_string(package, resource_name):
    """Load a resource from a package and return it as a string.

    Note: Only packages that start with bzrlib are currently supported.

    This is designed to be a lightweight implementation of resource
    loading in a way which is API compatible with the same API from
    pkg_resources. See
    http://peak.telecommunity.com/DevCenter/PkgResources#basic-resource-access.
    If and when pkg_resources becomes a standard library, this routine
    can delegate to it.
    """
    # Check package name is within bzrlib
    if package == "bzrlib":
        resource_relpath = resource_name
    elif package.startswith("bzrlib."):
        package = package[len("bzrlib."):].replace('.', os.sep)
        resource_relpath = pathjoin(package, resource_name)
    else:
        raise errors.BzrError('resource package %s not in bzrlib' % package)

    # Map the resource to a file and read its contents
    base = dirname(bzrlib.__file__)
    if getattr(sys, 'frozen', None):    # bzr.exe
        base = abspath(pathjoin(base, '..', '..'))
    f = file(pathjoin(base, resource_relpath), "rU")
    try:
        return f.read()
    finally:
        f.close()

def file_kind_from_stat_mode_thunk(mode):
    global file_kind_from_stat_mode
    if file_kind_from_stat_mode is file_kind_from_stat_mode_thunk:
        try:
            from bzrlib._readdir_pyx import UTF8DirReader
            file_kind_from_stat_mode = UTF8DirReader().kind_from_mode
        except ImportError, e:
            # This is one time where we won't warn that an extension failed to
            # load. The extension is never available on Windows anyway.
            from bzrlib._readdir_py import (
                _kind_from_mode as file_kind_from_stat_mode
                )
    return file_kind_from_stat_mode(mode)
file_kind_from_stat_mode = file_kind_from_stat_mode_thunk

def file_stat(f, _lstat=os.lstat):
    try:
        # XXX cache?
        return _lstat(f)
    except OSError, e:
        if getattr(e, 'errno', None) in (errno.ENOENT, errno.ENOTDIR):
            raise errors.NoSuchFile(f)
        raise

def file_kind(f, _lstat=os.lstat):
    stat_value = file_stat(f, _lstat)
    return file_kind_from_stat_mode(stat_value.st_mode)

def until_no_eintr(f, *a, **kw):
    """Run f(*a, **kw), retrying if an EINTR error occurs.

    WARNING: you must be certain that it is safe to retry the call repeatedly
    if EINTR does occur.  This is typically only true for low-level operations
    like os.read.  If in any doubt, don't use this.

    Keep in mind that this is not a complete solution to EINTR.  There is
    probably code in the Python standard library and other dependencies that
    may encounter EINTR if a signal arrives (and there is signal handler for
    that signal).  So this function can reduce the impact for IO that bzrlib
    directly controls, but it is not a complete solution.
    """
    # Borrowed from Twisted's twisted.python.util.untilConcludes function.
    while True:
        try:
            return f(*a, **kw)
        except (IOError, OSError), e:
            if e.errno == errno.EINTR:
                continue
            raise


@deprecated_function(deprecated_in((2, 2, 0)))
def re_compile_checked(re_string, flags=0, where=""):
    """Return a compiled re, or raise a sensible error.

    This should only be used when compiling user-supplied REs.

    :param re_string: Text form of regular expression.
    :param flags: eg re.IGNORECASE
    :param where: Message explaining to the user the context where
        it occurred, eg 'log search filter'.
    """
    # from https://bugs.launchpad.net/bzr/+bug/251352
    try:
        re_obj = re.compile(re_string, flags)
        re_obj.search("")
        return re_obj
    except errors.InvalidPattern, e:
        if where:
            where = ' in ' + where
        # despite the name 'error' is a type
        raise errors.BzrCommandError('Invalid regular expression%s: %s'
            % (where, e.msg))


if sys.platform == "win32":
    def getchar():
        import msvcrt
        return msvcrt.getch()
else:
    def getchar():
        import tty
        import termios
        fd = sys.stdin.fileno()
        settings = termios.tcgetattr(fd)
        try:
            tty.setraw(fd)
            ch = sys.stdin.read(1)
        finally:
            termios.tcsetattr(fd, termios.TCSADRAIN, settings)
        return ch

if sys.platform.startswith('linux'):
    def _local_concurrency():
        try:
            return os.sysconf('SC_NPROCESSORS_ONLN')
        except (ValueError, OSError, AttributeError):
            return None
elif sys.platform == 'darwin':
    def _local_concurrency():
        return subprocess.Popen(['sysctl', '-n', 'hw.availcpu'],
                                stdout=subprocess.PIPE).communicate()[0]
elif "bsd" in sys.platform:
    def _local_concurrency():
        return subprocess.Popen(['sysctl', '-n', 'hw.ncpu'],
                                stdout=subprocess.PIPE).communicate()[0]
elif sys.platform == 'sunos5':
    def _local_concurrency():
        return subprocess.Popen(['psrinfo', '-p',],
                                stdout=subprocess.PIPE).communicate()[0]
elif sys.platform == "win32":
    def _local_concurrency():
        # This appears to return the number of cores.
        return os.environ.get('NUMBER_OF_PROCESSORS')
else:
    def _local_concurrency():
        # Who knows ?
        return None


_cached_local_concurrency = None

def local_concurrency(use_cache=True):
    """Return how many processes can be run concurrently.

    Rely on platform specific implementations and default to 1 (one) if
    anything goes wrong.
    """
    global _cached_local_concurrency

    if _cached_local_concurrency is not None and use_cache:
        return _cached_local_concurrency

    concurrency = os.environ.get('BZR_CONCURRENCY', None)
    if concurrency is None:
        try:
            import multiprocessing
            concurrency = multiprocessing.cpu_count()
        except (ImportError, NotImplementedError):
            # multiprocessing is only available on Python >= 2.6
            # and multiprocessing.cpu_count() isn't implemented on all
            # platforms
            try:
                concurrency = _local_concurrency()
            except (OSError, IOError):
                pass
    try:
        concurrency = int(concurrency)
    except (TypeError, ValueError):
        concurrency = 1
    if use_cache:
        _cached_concurrency = concurrency
    return concurrency


class UnicodeOrBytesToBytesWriter(codecs.StreamWriter):
    """A stream writer that doesn't decode str arguments."""

    def __init__(self, encode, stream, errors='strict'):
        codecs.StreamWriter.__init__(self, stream, errors)
        self.encode = encode

    def write(self, object):
        if type(object) is str:
            self.stream.write(object)
        else:
            data, _ = self.encode(object, self.errors)
            self.stream.write(data)

if sys.platform == 'win32':
    def open_file(filename, mode='r', bufsize=-1):
        """This function is used to override the ``open`` builtin.

        But it uses O_NOINHERIT flag so the file handle is not inherited by
        child processes.  Deleting or renaming a closed file opened with this
        function is not blocking child processes.
        """
        writing = 'w' in mode
        appending = 'a' in mode
        updating = '+' in mode
        binary = 'b' in mode

        flags = O_NOINHERIT
        # see http://msdn.microsoft.com/en-us/library/yeby3zcb%28VS.71%29.aspx
        # for flags for each modes.
        if binary:
            flags |= O_BINARY
        else:
            flags |= O_TEXT

        if writing:
            if updating:
                flags |= os.O_RDWR
            else:
                flags |= os.O_WRONLY
            flags |= os.O_CREAT | os.O_TRUNC
        elif appending:
            if updating:
                flags |= os.O_RDWR
            else:
                flags |= os.O_WRONLY
            flags |= os.O_CREAT | os.O_APPEND
        else: #reading
            if updating:
                flags |= os.O_RDWR
            else:
                flags |= os.O_RDONLY

        return os.fdopen(os.open(filename, flags), mode, bufsize)
else:
    open_file = open


def available_backup_name(base, exists):
    """Find a non-existing backup file name.

    This will *not* create anything, this only return a 'free' entry.  This
    should be used for checking names in a directory below a locked
    tree/branch/repo to avoid race conditions. This is LBYL (Look Before You
    Leap) and generally discouraged.

    :param base: The base name.

    :param exists: A callable returning True if the path parameter exists.
    """
    counter = 1
    name = "%s.~%d~" % (base, counter)
    while exists(name):
        counter += 1
        name = "%s.~%d~" % (base, counter)
    return name


def set_fd_cloexec(fd):
    """Set a Unix file descriptor's FD_CLOEXEC flag.  Do nothing if platform
    support for this is not available.
    """
    try:
        import fcntl
        old = fcntl.fcntl(fd, fcntl.F_GETFD)
        fcntl.fcntl(fd, fcntl.F_SETFD, old | fcntl.FD_CLOEXEC)
    except (ImportError, AttributeError):
        # Either the fcntl module or specific constants are not present
        pass


def find_executable_on_path(name):
    """Finds an executable on the PATH.
    
    On Windows, this will try to append each extension in the PATHEXT
    environment variable to the name, if it cannot be found with the name
    as given.
    
    :param name: The base name of the executable.
    :return: The path to the executable found or None.
    """
    path = os.environ.get('PATH')
    if path is None:
        return None
    path = path.split(os.pathsep)
    if sys.platform == 'win32':
        exts = os.environ.get('PATHEXT', '').split(os.pathsep)
        exts = [ext.lower() for ext in exts]
        base, ext = os.path.splitext(name)
        if ext != '':
            if ext.lower() not in exts:
                return None
            name = base
            exts = [ext]
    else:
        exts = ['']
    for ext in exts:
        for d in path:
            f = os.path.join(d, name) + ext
            if os.access(f, os.X_OK):
                return f
    return None


def _posix_is_local_pid_dead(pid):
    """True if pid doesn't correspond to live process on this machine"""
    try:
        # Special meaning of unix kill: just check if it's there.
        os.kill(pid, 0)
    except OSError, e:
        if e.errno == errno.ESRCH:
            # On this machine, and really not found: as sure as we can be
            # that it's dead.
            return True
        elif e.errno == errno.EPERM:
            # exists, though not ours
            return False
        else:
            mutter("os.kill(%d, 0) failed: %s" % (pid, e))
            # Don't really know.
            return False
    else:
        # Exists and our process: not dead.
        return False

if sys.platform == "win32":
    is_local_pid_dead = win32utils.is_local_pid_dead
else:
    is_local_pid_dead = _posix_is_local_pid_dead


def fdatasync(fileno):
    """Flush file contents to disk if possible.
    
    :param fileno: Integer OS file handle.
    :raises TransportNotPossible: If flushing to disk is not possible.
    """
    fn = getattr(os, 'fdatasync', getattr(os, 'fsync', None))
    if fn is not None:
        fn(fileno)


def ensure_empty_directory_exists(path, exception_class):
    """Make sure a local directory exists and is empty.
    
    If it does not exist, it is created.  If it exists and is not empty, an
    instance of exception_class is raised.
    """
    try:
        os.mkdir(path)
    except OSError, e:
        if e.errno != errno.EEXIST:
            raise
        if os.listdir(path) != []:
            raise exception_class(path)


def is_environment_error(evalue):
    """True if exception instance is due to a process environment issue

    This includes OSError and IOError, but also other errors that come from
    the operating system or core libraries but are not subclasses of those.
    """
    if isinstance(evalue, (EnvironmentError, select.error)):
        return True
    if sys.platform == "win32" and win32utils._is_pywintypes_error(evalue):
        return True
    return False<|MERGE_RESOLUTION|>--- conflicted
+++ resolved
@@ -2034,31 +2034,6 @@
     return get_terminal_encoding()
 
 
-<<<<<<< HEAD
-=======
-_message_encoding = None
-
-
-def get_message_encoding():
-    """Return the encoding used for messages
-
-    While the message encoding is a general setting it should usually only be
-    needed for decoding system error strings such as from OSError instances.
-    """
-    global _message_encoding
-    if _message_encoding is None:
-        if os.name == "posix":
-            import locale
-            # This is a process-global setting that can change, but should in
-            # general just get set once at process startup then be constant.
-            _message_encoding = locale.getlocale(locale.LC_MESSAGES)[1]
-        else:
-            # On windows want the result of GetACP() which this boils down to.
-            _message_encoding = get_user_encoding()
-    return _message_encoding or "ascii"
-
-
->>>>>>> f5922169
 def get_host_name():
     """Return the current unicode host name.
 
