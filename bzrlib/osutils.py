# Copyright (C) 2005-2011 Canonical Ltd
#
# This program is free software; you can redistribute it and/or modify
# it under the terms of the GNU General Public License as published by
# the Free Software Foundation; either version 2 of the License, or
# (at your option) any later version.
#
# This program is distributed in the hope that it will be useful,
# but WITHOUT ANY WARRANTY; without even the implied warranty of
# MERCHANTABILITY or FITNESS FOR A PARTICULAR PURPOSE.  See the
# GNU General Public License for more details.
#
# You should have received a copy of the GNU General Public License
# along with this program; if not, write to the Free Software
# Foundation, Inc., 51 Franklin Street, Fifth Floor, Boston, MA 02110-1301 USA

import errno
import os
import re
import stat
import sys
import time
import codecs

from bzrlib.lazy_import import lazy_import
lazy_import(globals(), """
from datetime import datetime
import getpass
import ntpath
import posixpath
import select
# We need to import both shutil and rmtree as we export the later on posix
# and need the former on windows
import shutil
from shutil import rmtree
import socket
import subprocess
# We need to import both tempfile and mkdtemp as we export the later on posix
# and need the former on windows
import tempfile
from tempfile import mkdtemp
import unicodedata

from bzrlib import (
    cache_utf8,
    config,
    errors,
    trace,
    win32utils,
    )
from bzrlib.i18n import gettext
""")

from bzrlib.symbol_versioning import (
    deprecated_function,
    deprecated_in,
    )

from hashlib import (
    md5,
    sha1 as sha,
    )


import bzrlib
from bzrlib import symbol_versioning


# Cross platform wall-clock time functionality with decent resolution.
# On Linux ``time.clock`` returns only CPU time. On Windows, ``time.time()``
# only has a resolution of ~15ms. Note that ``time.clock()`` is not
# synchronized with ``time.time()``, this is only meant to be used to find
# delta times by subtracting from another call to this function.
timer_func = time.time
if sys.platform == 'win32':
    timer_func = time.clock

# On win32, O_BINARY is used to indicate the file should
# be opened in binary mode, rather than text mode.
# On other platforms, O_BINARY doesn't exist, because
# they always open in binary mode, so it is okay to
# OR with 0 on those platforms.
# O_NOINHERIT and O_TEXT exists only on win32 too.
O_BINARY = getattr(os, 'O_BINARY', 0)
O_TEXT = getattr(os, 'O_TEXT', 0)
O_NOINHERIT = getattr(os, 'O_NOINHERIT', 0)


def get_unicode_argv():
    try:
        user_encoding = get_user_encoding()
        return [a.decode(user_encoding) for a in sys.argv[1:]]
    except UnicodeDecodeError:
        raise errors.BzrError(gettext("Parameter {0!r} encoding is unsupported by {1} "
            "application locale.").format(a, user_encoding))


def make_readonly(filename):
    """Make a filename read-only."""
    mod = os.lstat(filename).st_mode
    if not stat.S_ISLNK(mod):
        mod = mod & 0777555
        chmod_if_possible(filename, mod)


def make_writable(filename):
    mod = os.lstat(filename).st_mode
    if not stat.S_ISLNK(mod):
        mod = mod | 0200
        chmod_if_possible(filename, mod)


def chmod_if_possible(filename, mode):
    # Set file mode if that can be safely done.
    # Sometimes even on unix the filesystem won't allow it - see
    # https://bugs.launchpad.net/bzr/+bug/606537
    try:
        # It is probably faster to just do the chmod, rather than
        # doing a stat, and then trying to compare
        os.chmod(filename, mode)
    except (IOError, OSError),e:
        # Permission/access denied seems to commonly happen on smbfs; there's
        # probably no point warning about it.
        # <https://bugs.launchpad.net/bzr/+bug/606537>
        if getattr(e, 'errno') in (errno.EPERM, errno.EACCES):
            trace.mutter("ignore error on chmod of %r: %r" % (
                filename, e))
            return
        raise


def minimum_path_selection(paths):
    """Return the smallset subset of paths which are outside paths.

    :param paths: A container (and hence not None) of paths.
    :return: A set of paths sufficient to include everything in paths via
        is_inside, drawn from the paths parameter.
    """
    if len(paths) < 2:
        return set(paths)

    def sort_key(path):
        return path.split('/')
    sorted_paths = sorted(list(paths), key=sort_key)

    search_paths = [sorted_paths[0]]
    for path in sorted_paths[1:]:
        if not is_inside(search_paths[-1], path):
            # This path is unique, add it
            search_paths.append(path)

    return set(search_paths)


_QUOTE_RE = None


def quotefn(f):
    """Return a quoted filename filename

    This previously used backslash quoting, but that works poorly on
    Windows."""
    # TODO: I'm not really sure this is the best format either.x
    global _QUOTE_RE
    if _QUOTE_RE is None:
        _QUOTE_RE = re.compile(r'([^a-zA-Z0-9.,:/\\_~-])')

    if _QUOTE_RE.search(f):
        return '"' + f + '"'
    else:
        return f


_directory_kind = 'directory'

def get_umask():
    """Return the current umask"""
    # Assume that people aren't messing with the umask while running
    # XXX: This is not thread safe, but there is no way to get the
    #      umask without setting it
    umask = os.umask(0)
    os.umask(umask)
    return umask


_kind_marker_map = {
    "file": "",
    _directory_kind: "/",
    "symlink": "@",
    'tree-reference': '+',
}


def kind_marker(kind):
    try:
        return _kind_marker_map[kind]
    except KeyError:
        # Slightly faster than using .get(, '') when the common case is that
        # kind will be found
        return ''


lexists = getattr(os.path, 'lexists', None)
if lexists is None:
    def lexists(f):
        try:
            stat = getattr(os, 'lstat', os.stat)
            stat(f)
            return True
        except OSError, e:
            if e.errno == errno.ENOENT:
                return False;
            else:
                raise errors.BzrError(gettext("lstat/stat of ({0!r}): {1!r}").format(f, e))


def fancy_rename(old, new, rename_func, unlink_func):
    """A fancy rename, when you don't have atomic rename.

    :param old: The old path, to rename from
    :param new: The new path, to rename to
    :param rename_func: The potentially non-atomic rename function
    :param unlink_func: A way to delete the target file if the full rename
        succeeds
    """
    # sftp rename doesn't allow overwriting, so play tricks:
    base = os.path.basename(new)
    dirname = os.path.dirname(new)
    # callers use different encodings for the paths so the following MUST
    # respect that. We rely on python upcasting to unicode if new is unicode
    # and keeping a str if not.
    tmp_name = 'tmp.%s.%.9f.%d.%s' % (base, time.time(),
                                      os.getpid(), rand_chars(10))
    tmp_name = pathjoin(dirname, tmp_name)

    # Rename the file out of the way, but keep track if it didn't exist
    # We don't want to grab just any exception
    # something like EACCES should prevent us from continuing
    # The downside is that the rename_func has to throw an exception
    # with an errno = ENOENT, or NoSuchFile
    file_existed = False
    try:
        rename_func(new, tmp_name)
    except (errors.NoSuchFile,), e:
        pass
    except IOError, e:
        # RBC 20060103 abstraction leakage: the paramiko SFTP clients rename
        # function raises an IOError with errno is None when a rename fails.
        # This then gets caught here.
        if e.errno not in (None, errno.ENOENT, errno.ENOTDIR):
            raise
    except Exception, e:
        if (getattr(e, 'errno', None) is None
            or e.errno not in (errno.ENOENT, errno.ENOTDIR)):
            raise
    else:
        file_existed = True

    failure_exc = None
    success = False
    try:
        try:
            # This may throw an exception, in which case success will
            # not be set.
            rename_func(old, new)
            success = True
        except (IOError, OSError), e:
            # source and target may be aliases of each other (e.g. on a
            # case-insensitive filesystem), so we may have accidentally renamed
            # source by when we tried to rename target
            failure_exc = sys.exc_info()
            if (file_existed and e.errno in (None, errno.ENOENT)
                and old.lower() == new.lower()):
                # source and target are the same file on a case-insensitive
                # filesystem, so we don't generate an exception
                failure_exc = None
    finally:
        if file_existed:
            # If the file used to exist, rename it back into place
            # otherwise just delete it from the tmp location
            if success:
                unlink_func(tmp_name)
            else:
                rename_func(tmp_name, new)
    if failure_exc is not None:
        try:
            raise failure_exc[0], failure_exc[1], failure_exc[2]
        finally:
            del failure_exc


# In Python 2.4.2 and older, os.path.abspath and os.path.realpath
# choke on a Unicode string containing a relative path if
# os.getcwd() returns a non-sys.getdefaultencoding()-encoded
# string.
_fs_enc = sys.getfilesystemencoding() or 'utf-8'
def _posix_abspath(path):
    # jam 20060426 rather than encoding to fsencoding
    # copy posixpath.abspath, but use os.getcwdu instead
    if not posixpath.isabs(path):
        path = posixpath.join(getcwd(), path)
    return _posix_normpath(path)


def _posix_realpath(path):
    return posixpath.realpath(path.encode(_fs_enc)).decode(_fs_enc)


def _posix_normpath(path):
    path = posixpath.normpath(path)
    # Bug 861008: posixpath.normpath() returns a path normalized according to
    # the POSIX standard, which stipulates (for compatibility reasons) that two
    # leading slashes must not be simplified to one, and only if there are 3 or
    # more should they be simplified as one. So we treat the leading 2 slashes
    # as a special case here by simply removing the first slash, as we consider
    # that breaking POSIX compatibility for this obscure feature is acceptable.
    # This is not a paranoid precaution, as we notably get paths like this when
    # the repo is hosted at the root of the filesystem, i.e. in "/".    
    if path.startswith('//'):
        path = path[1:]
    return path


def _win32_fixdrive(path):
    """Force drive letters to be consistent.

    win32 is inconsistent whether it returns lower or upper case
    and even if it was consistent the user might type the other
    so we force it to uppercase
    running python.exe under cmd.exe return capital C:\\
    running win32 python inside a cygwin shell returns lowercase c:\\
    """
    drive, path = ntpath.splitdrive(path)
    return drive.upper() + path


def _win32_abspath(path):
    # Real ntpath.abspath doesn't have a problem with a unicode cwd
    return _win32_fixdrive(ntpath.abspath(unicode(path)).replace('\\', '/'))


def _win98_abspath(path):
    """Return the absolute version of a path.
    Windows 98 safe implementation (python reimplementation
    of Win32 API function GetFullPathNameW)
    """
    # Corner cases:
    #   C:\path     => C:/path
    #   C:/path     => C:/path
    #   \\HOST\path => //HOST/path
    #   //HOST/path => //HOST/path
    #   path        => C:/cwd/path
    #   /path       => C:/path
    path = unicode(path)
    # check for absolute path
    drive = ntpath.splitdrive(path)[0]
    if drive == '' and path[:2] not in('//','\\\\'):
        cwd = os.getcwdu()
        # we cannot simply os.path.join cwd and path
        # because os.path.join('C:','/path') produce '/path'
        # and this is incorrect
        if path[:1] in ('/','\\'):
            cwd = ntpath.splitdrive(cwd)[0]
            path = path[1:]
        path = cwd + '\\' + path
    return _win32_fixdrive(ntpath.normpath(path).replace('\\', '/'))


def _win32_realpath(path):
    # Real ntpath.realpath doesn't have a problem with a unicode cwd
    return _win32_fixdrive(ntpath.realpath(unicode(path)).replace('\\', '/'))


def _win32_pathjoin(*args):
    return ntpath.join(*args).replace('\\', '/')


def _win32_normpath(path):
    return _win32_fixdrive(ntpath.normpath(unicode(path)).replace('\\', '/'))


def _win32_getcwd():
    return _win32_fixdrive(os.getcwdu().replace('\\', '/'))


def _win32_mkdtemp(*args, **kwargs):
    return _win32_fixdrive(tempfile.mkdtemp(*args, **kwargs).replace('\\', '/'))


def _win32_rename(old, new):
    """We expect to be able to atomically replace 'new' with old.

    On win32, if new exists, it must be moved out of the way first,
    and then deleted.
    """
    try:
        fancy_rename(old, new, rename_func=os.rename, unlink_func=os.unlink)
    except OSError, e:
        if e.errno in (errno.EPERM, errno.EACCES, errno.EBUSY, errno.EINVAL):
            # If we try to rename a non-existant file onto cwd, we get
            # EPERM or EACCES instead of ENOENT, this will raise ENOENT
            # if the old path doesn't exist, sometimes we get EACCES
            # On Linux, we seem to get EBUSY, on Mac we get EINVAL
            os.lstat(old)
        raise


def _mac_getcwd():
    return unicodedata.normalize('NFC', os.getcwdu())


# Default is to just use the python builtins, but these can be rebound on
# particular platforms.
abspath = _posix_abspath
realpath = _posix_realpath
pathjoin = os.path.join
normpath = _posix_normpath
getcwd = os.getcwdu
rename = os.rename
dirname = os.path.dirname
basename = os.path.basename
split = os.path.split
splitext = os.path.splitext
# These were already lazily imported into local scope
# mkdtemp = tempfile.mkdtemp
# rmtree = shutil.rmtree
lstat = os.lstat
fstat = os.fstat

def wrap_stat(st):
    return st


MIN_ABS_PATHLENGTH = 1


if sys.platform == 'win32':
    if win32utils.winver == 'Windows 98':
        abspath = _win98_abspath
    else:
        abspath = _win32_abspath
    realpath = _win32_realpath
    pathjoin = _win32_pathjoin
    normpath = _win32_normpath
    getcwd = _win32_getcwd
    mkdtemp = _win32_mkdtemp
    rename = _win32_rename
    try:
        from bzrlib import _walkdirs_win32
    except ImportError:
        pass
    else:
        lstat = _walkdirs_win32.lstat
        fstat = _walkdirs_win32.fstat
        wrap_stat = _walkdirs_win32.wrap_stat

    MIN_ABS_PATHLENGTH = 3

    def _win32_delete_readonly(function, path, excinfo):
        """Error handler for shutil.rmtree function [for win32]
        Helps to remove files and dirs marked as read-only.
        """
        exception = excinfo[1]
        if function in (os.remove, os.rmdir) \
            and isinstance(exception, OSError) \
            and exception.errno == errno.EACCES:
            make_writable(path)
            function(path)
        else:
            raise

    def rmtree(path, ignore_errors=False, onerror=_win32_delete_readonly):
        """Replacer for shutil.rmtree: could remove readonly dirs/files"""
        return shutil.rmtree(path, ignore_errors, onerror)

    f = win32utils.get_unicode_argv     # special function or None
    if f is not None:
        get_unicode_argv = f

elif sys.platform == 'darwin':
    getcwd = _mac_getcwd


def get_terminal_encoding(trace=False):
    """Find the best encoding for printing to the screen.

    This attempts to check both sys.stdout and sys.stdin to see
    what encoding they are in, and if that fails it falls back to
    osutils.get_user_encoding().
    The problem is that on Windows, locale.getpreferredencoding()
    is not the same encoding as that used by the console:
    http://mail.python.org/pipermail/python-list/2003-May/162357.html

    On my standard US Windows XP, the preferred encoding is
    cp1252, but the console is cp437

    :param trace: If True trace the selected encoding via mutter().
    """
    from bzrlib.trace import mutter
    output_encoding = getattr(sys.stdout, 'encoding', None)
    if not output_encoding:
        input_encoding = getattr(sys.stdin, 'encoding', None)
        if not input_encoding:
            output_encoding = get_user_encoding()
            if trace:
                mutter('encoding stdout as osutils.get_user_encoding() %r',
                   output_encoding)
        else:
            output_encoding = input_encoding
            if trace:
                mutter('encoding stdout as sys.stdin encoding %r',
                    output_encoding)
    else:
        if trace:
            mutter('encoding stdout as sys.stdout encoding %r', output_encoding)
    if output_encoding == 'cp0':
        # invalid encoding (cp0 means 'no codepage' on Windows)
        output_encoding = get_user_encoding()
        if trace:
            mutter('cp0 is invalid encoding.'
               ' encoding stdout as osutils.get_user_encoding() %r',
               output_encoding)
    # check encoding
    try:
        codecs.lookup(output_encoding)
    except LookupError:
        sys.stderr.write('bzr: warning:'
                         ' unknown terminal encoding %s.\n'
                         '  Using encoding %s instead.\n'
                         % (output_encoding, get_user_encoding())
                        )
        output_encoding = get_user_encoding()

    return output_encoding


def normalizepath(f):
    if getattr(os.path, 'realpath', None) is not None:
        F = realpath
    else:
        F = abspath
    [p,e] = os.path.split(f)
    if e == "" or e == "." or e == "..":
        return F(f)
    else:
        return pathjoin(F(p), e)


def isdir(f):
    """True if f is an accessible directory."""
    try:
        return stat.S_ISDIR(os.lstat(f)[stat.ST_MODE])
    except OSError:
        return False


def isfile(f):
    """True if f is a regular file."""
    try:
        return stat.S_ISREG(os.lstat(f)[stat.ST_MODE])
    except OSError:
        return False

def islink(f):
    """True if f is a symlink."""
    try:
        return stat.S_ISLNK(os.lstat(f)[stat.ST_MODE])
    except OSError:
        return False

def is_inside(dir, fname):
    """True if fname is inside dir.

    The parameters should typically be passed to osutils.normpath first, so
    that . and .. and repeated slashes are eliminated, and the separators
    are canonical for the platform.

    The empty string as a dir name is taken as top-of-tree and matches
    everything.
    """
    # XXX: Most callers of this can actually do something smarter by
    # looking at the inventory
    if dir == fname:
        return True

    if dir == '':
        return True

    if dir[-1] != '/':
        dir += '/'

    return fname.startswith(dir)


def is_inside_any(dir_list, fname):
    """True if fname is inside any of given dirs."""
    for dirname in dir_list:
        if is_inside(dirname, fname):
            return True
    return False


def is_inside_or_parent_of_any(dir_list, fname):
    """True if fname is a child or a parent of any of the given files."""
    for dirname in dir_list:
        if is_inside(dirname, fname) or is_inside(fname, dirname):
            return True
    return False


def pumpfile(from_file, to_file, read_length=-1, buff_size=32768,
             report_activity=None, direction='read'):
    """Copy contents of one file to another.

    The read_length can either be -1 to read to end-of-file (EOF) or
    it can specify the maximum number of bytes to read.

    The buff_size represents the maximum size for each read operation
    performed on from_file.

    :param report_activity: Call this as bytes are read, see
        Transport._report_activity
    :param direction: Will be passed to report_activity

    :return: The number of bytes copied.
    """
    length = 0
    if read_length >= 0:
        # read specified number of bytes

        while read_length > 0:
            num_bytes_to_read = min(read_length, buff_size)

            block = from_file.read(num_bytes_to_read)
            if not block:
                # EOF reached
                break
            if report_activity is not None:
                report_activity(len(block), direction)
            to_file.write(block)

            actual_bytes_read = len(block)
            read_length -= actual_bytes_read
            length += actual_bytes_read
    else:
        # read to EOF
        while True:
            block = from_file.read(buff_size)
            if not block:
                # EOF reached
                break
            if report_activity is not None:
                report_activity(len(block), direction)
            to_file.write(block)
            length += len(block)
    return length


def pump_string_file(bytes, file_handle, segment_size=None):
    """Write bytes to file_handle in many smaller writes.

    :param bytes: The string to write.
    :param file_handle: The file to write to.
    """
    # Write data in chunks rather than all at once, because very large
    # writes fail on some platforms (e.g. Windows with SMB  mounted
    # drives).
    if not segment_size:
        segment_size = 5242880 # 5MB
    segments = range(len(bytes) / segment_size + 1)
    write = file_handle.write
    for segment_index in segments:
        segment = buffer(bytes, segment_index * segment_size, segment_size)
        write(segment)


def file_iterator(input_file, readsize=32768):
    while True:
        b = input_file.read(readsize)
        if len(b) == 0:
            break
        yield b


def sha_file(f):
    """Calculate the hexdigest of an open file.

    The file cursor should be already at the start.
    """
    s = sha()
    BUFSIZE = 128<<10
    while True:
        b = f.read(BUFSIZE)
        if not b:
            break
        s.update(b)
    return s.hexdigest()


def size_sha_file(f):
    """Calculate the size and hexdigest of an open file.

    The file cursor should be already at the start and
    the caller is responsible for closing the file afterwards.
    """
    size = 0
    s = sha()
    BUFSIZE = 128<<10
    while True:
        b = f.read(BUFSIZE)
        if not b:
            break
        size += len(b)
        s.update(b)
    return size, s.hexdigest()


def sha_file_by_name(fname):
    """Calculate the SHA1 of a file by reading the full text"""
    s = sha()
    f = os.open(fname, os.O_RDONLY | O_BINARY | O_NOINHERIT)
    try:
        while True:
            b = os.read(f, 1<<16)
            if not b:
                return s.hexdigest()
            s.update(b)
    finally:
        os.close(f)


def sha_strings(strings, _factory=sha):
    """Return the sha-1 of concatenation of strings"""
    s = _factory()
    map(s.update, strings)
    return s.hexdigest()


def sha_string(f, _factory=sha):
    return _factory(f).hexdigest()


def fingerprint_file(f):
    b = f.read()
    return {'size': len(b),
            'sha1': sha(b).hexdigest()}


def compare_files(a, b):
    """Returns true if equal in contents"""
    BUFSIZE = 4096
    while True:
        ai = a.read(BUFSIZE)
        bi = b.read(BUFSIZE)
        if ai != bi:
            return False
        if ai == '':
            return True


def local_time_offset(t=None):
    """Return offset of local zone from GMT, either at present or at time t."""
    if t is None:
        t = time.time()
    offset = datetime.fromtimestamp(t) - datetime.utcfromtimestamp(t)
    return offset.days * 86400 + offset.seconds

weekdays = ['Mon', 'Tue', 'Wed', 'Thu', 'Fri', 'Sat', 'Sun']
_default_format_by_weekday_num = [wd + " %Y-%m-%d %H:%M:%S" for wd in weekdays]


def format_date(t, offset=0, timezone='original', date_fmt=None,
                show_offset=True):
    """Return a formatted date string.

    :param t: Seconds since the epoch.
    :param offset: Timezone offset in seconds east of utc.
    :param timezone: How to display the time: 'utc', 'original' for the
         timezone specified by offset, or 'local' for the process's current
         timezone.
    :param date_fmt: strftime format.
    :param show_offset: Whether to append the timezone.
    """
    (date_fmt, tt, offset_str) = \
               _format_date(t, offset, timezone, date_fmt, show_offset)
    date_fmt = date_fmt.replace('%a', weekdays[tt[6]])
    date_str = time.strftime(date_fmt, tt)
    return date_str + offset_str


# Cache of formatted offset strings
_offset_cache = {}


def format_date_with_offset_in_original_timezone(t, offset=0,
    _cache=_offset_cache):
    """Return a formatted date string in the original timezone.

    This routine may be faster then format_date.

    :param t: Seconds since the epoch.
    :param offset: Timezone offset in seconds east of utc.
    """
    if offset is None:
        offset = 0
    tt = time.gmtime(t + offset)
    date_fmt = _default_format_by_weekday_num[tt[6]]
    date_str = time.strftime(date_fmt, tt)
    offset_str = _cache.get(offset, None)
    if offset_str is None:
        offset_str = ' %+03d%02d' % (offset / 3600, (offset / 60) % 60)
        _cache[offset] = offset_str
    return date_str + offset_str


def format_local_date(t, offset=0, timezone='original', date_fmt=None,
                      show_offset=True):
    """Return an unicode date string formatted according to the current locale.

    :param t: Seconds since the epoch.
    :param offset: Timezone offset in seconds east of utc.
    :param timezone: How to display the time: 'utc', 'original' for the
         timezone specified by offset, or 'local' for the process's current
         timezone.
    :param date_fmt: strftime format.
    :param show_offset: Whether to append the timezone.
    """
    (date_fmt, tt, offset_str) = \
               _format_date(t, offset, timezone, date_fmt, show_offset)
    date_str = time.strftime(date_fmt, tt)
    if not isinstance(date_str, unicode):
        date_str = date_str.decode(get_user_encoding(), 'replace')
    return date_str + offset_str


def _format_date(t, offset, timezone, date_fmt, show_offset):
    if timezone == 'utc':
        tt = time.gmtime(t)
        offset = 0
    elif timezone == 'original':
        if offset is None:
            offset = 0
        tt = time.gmtime(t + offset)
    elif timezone == 'local':
        tt = time.localtime(t)
        offset = local_time_offset(t)
    else:
        raise errors.UnsupportedTimezoneFormat(timezone)
    if date_fmt is None:
        date_fmt = "%a %Y-%m-%d %H:%M:%S"
    if show_offset:
        offset_str = ' %+03d%02d' % (offset / 3600, (offset / 60) % 60)
    else:
        offset_str = ''
    return (date_fmt, tt, offset_str)


def compact_date(when):
    return time.strftime('%Y%m%d%H%M%S', time.gmtime(when))


def format_delta(delta):
    """Get a nice looking string for a time delta.

    :param delta: The time difference in seconds, can be positive or negative.
        positive indicates time in the past, negative indicates time in the
        future. (usually time.time() - stored_time)
    :return: String formatted to show approximate resolution
    """
    delta = int(delta)
    if delta >= 0:
        direction = 'ago'
    else:
        direction = 'in the future'
        delta = -delta

    seconds = delta
    if seconds < 90: # print seconds up to 90 seconds
        if seconds == 1:
            return '%d second %s' % (seconds, direction,)
        else:
            return '%d seconds %s' % (seconds, direction)

    minutes = int(seconds / 60)
    seconds -= 60 * minutes
    if seconds == 1:
        plural_seconds = ''
    else:
        plural_seconds = 's'
    if minutes < 90: # print minutes, seconds up to 90 minutes
        if minutes == 1:
            return '%d minute, %d second%s %s' % (
                    minutes, seconds, plural_seconds, direction)
        else:
            return '%d minutes, %d second%s %s' % (
                    minutes, seconds, plural_seconds, direction)

    hours = int(minutes / 60)
    minutes -= 60 * hours
    if minutes == 1:
        plural_minutes = ''
    else:
        plural_minutes = 's'

    if hours == 1:
        return '%d hour, %d minute%s %s' % (hours, minutes,
                                            plural_minutes, direction)
    return '%d hours, %d minute%s %s' % (hours, minutes,
                                         plural_minutes, direction)

def filesize(f):
    """Return size of given open file."""
    return os.fstat(f.fileno())[stat.ST_SIZE]


# Define rand_bytes based on platform.
try:
    # Python 2.4 and later have os.urandom,
    # but it doesn't work on some arches
    os.urandom(1)
    rand_bytes = os.urandom
except (NotImplementedError, AttributeError):
    # If python doesn't have os.urandom, or it doesn't work,
    # then try to first pull random data from /dev/urandom
    try:
        rand_bytes = file('/dev/urandom', 'rb').read
    # Otherwise, use this hack as a last resort
    except (IOError, OSError):
        # not well seeded, but better than nothing
        def rand_bytes(n):
            import random
            s = ''
            while n:
                s += chr(random.randint(0, 255))
                n -= 1
            return s


ALNUM = '0123456789abcdefghijklmnopqrstuvwxyz'
def rand_chars(num):
    """Return a random string of num alphanumeric characters

    The result only contains lowercase chars because it may be used on
    case-insensitive filesystems.
    """
    s = ''
    for raw_byte in rand_bytes(num):
        s += ALNUM[ord(raw_byte) % 36]
    return s


## TODO: We could later have path objects that remember their list
## decomposition (might be too tricksy though.)

def splitpath(p):
    """Turn string into list of parts."""
    # split on either delimiter because people might use either on
    # Windows
    ps = re.split(r'[\\/]', p)

    rps = []
    for f in ps:
        if f == '..':
            raise errors.BzrError(gettext("sorry, %r not allowed in path") % f)
        elif (f == '.') or (f == ''):
            pass
        else:
            rps.append(f)
    return rps


def joinpath(p):
    for f in p:
        if (f == '..') or (f is None) or (f == ''):
            raise errors.BzrError(gettext("sorry, %r not allowed in path") % f)
    return pathjoin(*p)


def parent_directories(filename):
    """Return the list of parent directories, deepest first.

    For example, parent_directories("a/b/c") -> ["a/b", "a"].
    """
    parents = []
    parts = splitpath(dirname(filename))
    while parts:
        parents.append(joinpath(parts))
        parts.pop()
    return parents


_extension_load_failures = []


def failed_to_load_extension(exception):
    """Handle failing to load a binary extension.

    This should be called from the ImportError block guarding the attempt to
    import the native extension.  If this function returns, the pure-Python
    implementation should be loaded instead::

    >>> try:
    >>>     import bzrlib._fictional_extension_pyx
    >>> except ImportError, e:
    >>>     bzrlib.osutils.failed_to_load_extension(e)
    >>>     import bzrlib._fictional_extension_py
    """
    # NB: This docstring is just an example, not a doctest, because doctest
    # currently can't cope with the use of lazy imports in this namespace --
    # mbp 20090729

    # This currently doesn't report the failure at the time it occurs, because
    # they tend to happen very early in startup when we can't check config
    # files etc, and also we want to report all failures but not spam the user
    # with 10 warnings.
    exception_str = str(exception)
    if exception_str not in _extension_load_failures:
        trace.mutter("failed to load compiled extension: %s" % exception_str)
        _extension_load_failures.append(exception_str)


def report_extension_load_failures():
    if not _extension_load_failures:
        return
    if config.GlobalStack().get('ignore_missing_extensions'):
        return
    # the warnings framework should by default show this only once
    from bzrlib.trace import warning
    warning(
        "bzr: warning: some compiled extensions could not be loaded; "
        "see <https://answers.launchpad.net/bzr/+faq/703>")
    # we no longer show the specific missing extensions here, because it makes
    # the message too long and scary - see
    # https://bugs.launchpad.net/bzr/+bug/430529


try:
    from bzrlib._chunks_to_lines_pyx import chunks_to_lines
except ImportError, e:
    failed_to_load_extension(e)
    from bzrlib._chunks_to_lines_py import chunks_to_lines


def split_lines(s):
    """Split s into lines, but without removing the newline characters."""
    # Trivially convert a fulltext into a 'chunked' representation, and let
    # chunks_to_lines do the heavy lifting.
    if isinstance(s, str):
        # chunks_to_lines only supports 8-bit strings
        return chunks_to_lines([s])
    else:
        return _split_lines(s)


def _split_lines(s):
    """Split s into lines, but without removing the newline characters.

    This supports Unicode or plain string objects.
    """
    lines = s.split('\n')
    result = [line + '\n' for line in lines[:-1]]
    if lines[-1]:
        result.append(lines[-1])
    return result


def hardlinks_good():
    return sys.platform not in ('win32', 'cygwin', 'darwin')


def link_or_copy(src, dest):
    """Hardlink a file, or copy it if it can't be hardlinked."""
    if not hardlinks_good():
        shutil.copyfile(src, dest)
        return
    try:
        os.link(src, dest)
    except (OSError, IOError), e:
        if e.errno != errno.EXDEV:
            raise
        shutil.copyfile(src, dest)


def delete_any(path):
    """Delete a file, symlink or directory.

    Will delete even if readonly.
    """
    try:
       _delete_file_or_dir(path)
    except (OSError, IOError), e:
        if e.errno in (errno.EPERM, errno.EACCES):
            # make writable and try again
            try:
                make_writable(path)
            except (OSError, IOError):
                pass
            _delete_file_or_dir(path)
        else:
            raise


def _delete_file_or_dir(path):
    # Look Before You Leap (LBYL) is appropriate here instead of Easier to Ask for
    # Forgiveness than Permission (EAFP) because:
    # - root can damage a solaris file system by using unlink,
    # - unlink raises different exceptions on different OSes (linux: EISDIR, win32:
    #   EACCES, OSX: EPERM) when invoked on a directory.
    if isdir(path): # Takes care of symlinks
        os.rmdir(path)
    else:
        os.unlink(path)


def has_symlinks():
    if getattr(os, 'symlink', None) is not None:
        return True
    else:
        return False


def has_hardlinks():
    if getattr(os, 'link', None) is not None:
        return True
    else:
        return False


def host_os_dereferences_symlinks():
    return (has_symlinks()
            and sys.platform not in ('cygwin', 'win32'))


def readlink(abspath):
    """Return a string representing the path to which the symbolic link points.

    :param abspath: The link absolute unicode path.

    This his guaranteed to return the symbolic link in unicode in all python
    versions.
    """
    link = abspath.encode(_fs_enc)
    target = os.readlink(link)
    target = target.decode(_fs_enc)
    return target


def contains_whitespace(s):
    """True if there are any whitespace characters in s."""
    # string.whitespace can include '\xa0' in certain locales, because it is
    # considered "non-breaking-space" as part of ISO-8859-1. But it
    # 1) Isn't a breaking whitespace
    # 2) Isn't one of ' \t\r\n' which are characters we sometimes use as
    #    separators
    # 3) '\xa0' isn't unicode safe since it is >128.

    # This should *not* be a unicode set of characters in case the source
    # string is not a Unicode string. We can auto-up-cast the characters since
    # they are ascii, but we don't want to auto-up-cast the string in case it
    # is utf-8
    for ch in ' \t\n\r\v\f':
        if ch in s:
            return True
    else:
        return False


def contains_linebreaks(s):
    """True if there is any vertical whitespace in s."""
    for ch in '\f\n\r':
        if ch in s:
            return True
    else:
        return False


def relpath(base, path):
    """Return path relative to base, or raise PathNotChild exception.

    The path may be either an absolute path or a path relative to the
    current working directory.

    os.path.commonprefix (python2.4) has a bad bug that it works just
    on string prefixes, assuming that '/u' is a prefix of '/u2'.  This
    avoids that problem.

    NOTE: `base` should not have a trailing slash otherwise you'll get
    PathNotChild exceptions regardless of `path`.
    """

    if len(base) < MIN_ABS_PATHLENGTH:
        # must have space for e.g. a drive letter
        raise ValueError(gettext('%r is too short to calculate a relative path')
            % (base,))

    rp = abspath(path)

    s = []
    head = rp
    while True:
        if len(head) <= len(base) and head != base:
            raise errors.PathNotChild(rp, base)
        if head == base:
            break
        head, tail = split(head)
        if tail:
            s.append(tail)

    if s:
        return pathjoin(*reversed(s))
    else:
        return ''


def _cicp_canonical_relpath(base, path):
    """Return the canonical path relative to base.

    Like relpath, but on case-insensitive-case-preserving file-systems, this
    will return the relpath as stored on the file-system rather than in the
    case specified in the input string, for all existing portions of the path.

    This will cause O(N) behaviour if called for every path in a tree; if you
    have a number of paths to convert, you should use canonical_relpaths().
    """
    # TODO: it should be possible to optimize this for Windows by using the
    # win32 API FindFiles function to look for the specified name - but using
    # os.listdir() still gives us the correct, platform agnostic semantics in
    # the short term.

    rel = relpath(base, path)
    # '.' will have been turned into ''
    if not rel:
        return rel

    abs_base = abspath(base)
    current = abs_base
    _listdir = os.listdir

    # use an explicit iterator so we can easily consume the rest on early exit.
    bit_iter = iter(rel.split('/'))
    for bit in bit_iter:
        lbit = bit.lower()
        try:
            next_entries = _listdir(current)
        except OSError: # enoent, eperm, etc
            # We can't find this in the filesystem, so just append the
            # remaining bits.
            current = pathjoin(current, bit, *list(bit_iter))
            break
        for look in next_entries:
            if lbit == look.lower():
                current = pathjoin(current, look)
                break
        else:
            # got to the end, nothing matched, so we just return the
            # non-existing bits as they were specified (the filename may be
            # the target of a move, for example).
            current = pathjoin(current, bit, *list(bit_iter))
            break
    return current[len(abs_base):].lstrip('/')

# XXX - TODO - we need better detection/integration of case-insensitive
# file-systems; Linux often sees FAT32 devices (or NFS-mounted OSX
# filesystems), for example, so could probably benefit from the same basic
# support there.  For now though, only Windows and OSX get that support, and
# they get it for *all* file-systems!
if sys.platform in ('win32', 'darwin'):
    canonical_relpath = _cicp_canonical_relpath
else:
    canonical_relpath = relpath

def canonical_relpaths(base, paths):
    """Create an iterable to canonicalize a sequence of relative paths.

    The intent is for this implementation to use a cache, vastly speeding
    up multiple transformations in the same directory.
    """
    # but for now, we haven't optimized...
    return [canonical_relpath(base, p) for p in paths]


def decode_filename(filename):
    """Decode the filename using the filesystem encoding

    If it is unicode, it is returned.
    Otherwise it is decoded from the the filesystem's encoding. If decoding
    fails, a errors.BadFilenameEncoding exception is raised.
    """
    if type(filename) is unicode:
        return filename
    try:
        return filename.decode(_fs_enc)
    except UnicodeDecodeError:
        raise errors.BadFilenameEncoding(filename, _fs_enc)


def safe_unicode(unicode_or_utf8_string):
    """Coerce unicode_or_utf8_string into unicode.

    If it is unicode, it is returned.
    Otherwise it is decoded from utf-8. If decoding fails, the exception is
    wrapped in a BzrBadParameterNotUnicode exception.
    """
    if isinstance(unicode_or_utf8_string, unicode):
        return unicode_or_utf8_string
    try:
        return unicode_or_utf8_string.decode('utf8')
    except UnicodeDecodeError:
        raise errors.BzrBadParameterNotUnicode(unicode_or_utf8_string)


def safe_utf8(unicode_or_utf8_string):
    """Coerce unicode_or_utf8_string to a utf8 string.

    If it is a str, it is returned.
    If it is Unicode, it is encoded into a utf-8 string.
    """
    if isinstance(unicode_or_utf8_string, str):
        # TODO: jam 20070209 This is overkill, and probably has an impact on
        #       performance if we are dealing with lots of apis that want a
        #       utf-8 revision id
        try:
            # Make sure it is a valid utf-8 string
            unicode_or_utf8_string.decode('utf-8')
        except UnicodeDecodeError:
            raise errors.BzrBadParameterNotUnicode(unicode_or_utf8_string)
        return unicode_or_utf8_string
    return unicode_or_utf8_string.encode('utf-8')


_revision_id_warning = ('Unicode revision ids were deprecated in bzr 0.15.'
                        ' Revision id generators should be creating utf8'
                        ' revision ids.')


def safe_revision_id(unicode_or_utf8_string, warn=True):
    """Revision ids should now be utf8, but at one point they were unicode.

    :param unicode_or_utf8_string: A possibly Unicode revision_id. (can also be
        utf8 or None).
    :param warn: Functions that are sanitizing user data can set warn=False
    :return: None or a utf8 revision id.
    """
    if (unicode_or_utf8_string is None
        or unicode_or_utf8_string.__class__ == str):
        return unicode_or_utf8_string
    if warn:
        symbol_versioning.warn(_revision_id_warning, DeprecationWarning,
                               stacklevel=2)
    return cache_utf8.encode(unicode_or_utf8_string)


_file_id_warning = ('Unicode file ids were deprecated in bzr 0.15. File id'
                    ' generators should be creating utf8 file ids.')


def safe_file_id(unicode_or_utf8_string, warn=True):
    """File ids should now be utf8, but at one point they were unicode.

    This is the same as safe_utf8, except it uses the cached encode functions
    to save a little bit of performance.

    :param unicode_or_utf8_string: A possibly Unicode file_id. (can also be
        utf8 or None).
    :param warn: Functions that are sanitizing user data can set warn=False
    :return: None or a utf8 file id.
    """
    if (unicode_or_utf8_string is None
        or unicode_or_utf8_string.__class__ == str):
        return unicode_or_utf8_string
    if warn:
        symbol_versioning.warn(_file_id_warning, DeprecationWarning,
                               stacklevel=2)
    return cache_utf8.encode(unicode_or_utf8_string)


_platform_normalizes_filenames = False
if sys.platform == 'darwin':
    _platform_normalizes_filenames = True


def normalizes_filenames():
    """Return True if this platform normalizes unicode filenames.

    Only Mac OSX.
    """
    return _platform_normalizes_filenames


def _accessible_normalized_filename(path):
    """Get the unicode normalized path, and if you can access the file.

    On platforms where the system normalizes filenames (Mac OSX),
    you can access a file by any path which will normalize correctly.
    On platforms where the system does not normalize filenames
    (everything else), you have to access a file by its exact path.

    Internally, bzr only supports NFC normalization, since that is
    the standard for XML documents.

    So return the normalized path, and a flag indicating if the file
    can be accessed by that path.
    """

    return unicodedata.normalize('NFC', unicode(path)), True


def _inaccessible_normalized_filename(path):
    __doc__ = _accessible_normalized_filename.__doc__

    normalized = unicodedata.normalize('NFC', unicode(path))
    return normalized, normalized == path


if _platform_normalizes_filenames:
    normalized_filename = _accessible_normalized_filename
else:
    normalized_filename = _inaccessible_normalized_filename


def set_signal_handler(signum, handler, restart_syscall=True):
    """A wrapper for signal.signal that also calls siginterrupt(signum, False)
    on platforms that support that.

    :param restart_syscall: if set, allow syscalls interrupted by a signal to
        automatically restart (by calling `signal.siginterrupt(signum,
        False)`).  May be ignored if the feature is not available on this
        platform or Python version.
    """
    try:
        import signal
        siginterrupt = signal.siginterrupt
    except ImportError:
        # This python implementation doesn't provide signal support, hence no
        # handler exists
        return None
    except AttributeError:
        # siginterrupt doesn't exist on this platform, or for this version
        # of Python.
        siginterrupt = lambda signum, flag: None
    if restart_syscall:
        def sig_handler(*args):
            # Python resets the siginterrupt flag when a signal is
            # received.  <http://bugs.python.org/issue8354>
            # As a workaround for some cases, set it back the way we want it.
            siginterrupt(signum, False)
            # Now run the handler function passed to set_signal_handler.
            handler(*args)
    else:
        sig_handler = handler
    old_handler = signal.signal(signum, sig_handler)
    if restart_syscall:
        siginterrupt(signum, False)
    return old_handler


default_terminal_width = 80
"""The default terminal width for ttys.

This is defined so that higher levels can share a common fallback value when
terminal_width() returns None.
"""

# Keep some state so that terminal_width can detect if _terminal_size has
# returned a different size since the process started.  See docstring and
# comments of terminal_width for details.
# _terminal_size_state has 3 possible values: no_data, unchanged, and changed.
_terminal_size_state = 'no_data'
_first_terminal_size = None

def terminal_width():
    """Return terminal width.

    None is returned if the width can't established precisely.

    The rules are:
    - if BZR_COLUMNS is set, returns its value
    - if there is no controlling terminal, returns None
    - query the OS, if the queried size has changed since the last query,
      return its value,
    - if COLUMNS is set, returns its value,
    - if the OS has a value (even though it's never changed), return its value.

    From there, we need to query the OS to get the size of the controlling
    terminal.

    On Unices we query the OS by:
    - get termios.TIOCGWINSZ
    - if an error occurs or a negative value is obtained, returns None

    On Windows we query the OS by:
    - win32utils.get_console_size() decides,
    - returns None on error (provided default value)
    """
    # Note to implementors: if changing the rules for determining the width,
    # make sure you've considered the behaviour in these cases:
    #  - M-x shell in emacs, where $COLUMNS is set and TIOCGWINSZ returns 0,0.
    #  - bzr log | less, in bash, where $COLUMNS not set and TIOCGWINSZ returns
    #    0,0.
    #  - (add more interesting cases here, if you find any)
    # Some programs implement "Use $COLUMNS (if set) until SIGWINCH occurs",
    # but we don't want to register a signal handler because it is impossible
    # to do so without risking EINTR errors in Python <= 2.6.5 (see
    # <http://bugs.python.org/issue8354>).  Instead we check TIOCGWINSZ every
    # time so we can notice if the reported size has changed, which should have
    # a similar effect.

    # If BZR_COLUMNS is set, take it, user is always right
    # Except if they specified 0 in which case, impose no limit here
    try:
        width = int(os.environ['BZR_COLUMNS'])
    except (KeyError, ValueError):
        width = None
    if width is not None:
        if width > 0:
            return width
        else:
            return None

    isatty = getattr(sys.stdout, 'isatty', None)
    if isatty is None or not isatty():
        # Don't guess, setting BZR_COLUMNS is the recommended way to override.
        return None

    # Query the OS
    width, height = os_size = _terminal_size(None, None)
    global _first_terminal_size, _terminal_size_state
    if _terminal_size_state == 'no_data':
        _first_terminal_size = os_size
        _terminal_size_state = 'unchanged'
    elif (_terminal_size_state == 'unchanged' and
          _first_terminal_size != os_size):
        _terminal_size_state = 'changed'

    # If the OS claims to know how wide the terminal is, and this value has
    # ever changed, use that.
    if _terminal_size_state == 'changed':
        if width is not None and width > 0:
            return width

    # If COLUMNS is set, use it.
    try:
        return int(os.environ['COLUMNS'])
    except (KeyError, ValueError):
        pass

    # Finally, use an unchanged size from the OS, if we have one.
    if _terminal_size_state == 'unchanged':
        if width is not None and width > 0:
            return width

    # The width could not be determined.
    return None


def _win32_terminal_size(width, height):
    width, height = win32utils.get_console_size(defaultx=width, defaulty=height)
    return width, height


def _ioctl_terminal_size(width, height):
    try:
        import struct, fcntl, termios
        s = struct.pack('HHHH', 0, 0, 0, 0)
        x = fcntl.ioctl(1, termios.TIOCGWINSZ, s)
        height, width = struct.unpack('HHHH', x)[0:2]
    except (IOError, AttributeError):
        pass
    return width, height

_terminal_size = None
"""Returns the terminal size as (width, height).

:param width: Default value for width.
:param height: Default value for height.

This is defined specifically for each OS and query the size of the controlling
terminal. If any error occurs, the provided default values should be returned.
"""
if sys.platform == 'win32':
    _terminal_size = _win32_terminal_size
else:
    _terminal_size = _ioctl_terminal_size


def supports_executable():
    return sys.platform != "win32"


def supports_posix_readonly():
    """Return True if 'readonly' has POSIX semantics, False otherwise.

    Notably, a win32 readonly file cannot be deleted, unlike POSIX where the
    directory controls creation/deletion, etc.

    And under win32, readonly means that the directory itself cannot be
    deleted.  The contents of a readonly directory can be changed, unlike POSIX
    where files in readonly directories cannot be added, deleted or renamed.
    """
    return sys.platform != "win32"


def set_or_unset_env(env_variable, value):
    """Modify the environment, setting or removing the env_variable.

    :param env_variable: The environment variable in question
    :param value: The value to set the environment to. If None, then
        the variable will be removed.
    :return: The original value of the environment variable.
    """
    orig_val = os.environ.get(env_variable)
    if value is None:
        if orig_val is not None:
            del os.environ[env_variable]
    else:
        if isinstance(value, unicode):
            value = value.encode(get_user_encoding())
        os.environ[env_variable] = value
    return orig_val


_validWin32PathRE = re.compile(r'^([A-Za-z]:[/\\])?[^:<>*"?\|]*$')


def check_legal_path(path):
    """Check whether the supplied path is legal.
    This is only required on Windows, so we don't test on other platforms
    right now.
    """
    if sys.platform != "win32":
        return
    if _validWin32PathRE.match(path) is None:
        raise errors.IllegalPath(path)


_WIN32_ERROR_DIRECTORY = 267 # Similar to errno.ENOTDIR

def _is_error_enotdir(e):
    """Check if this exception represents ENOTDIR.

    Unfortunately, python is very inconsistent about the exception
    here. The cases are:
      1) Linux, Mac OSX all versions seem to set errno == ENOTDIR
      2) Windows, Python2.4, uses errno == ERROR_DIRECTORY (267)
         which is the windows error code.
      3) Windows, Python2.5 uses errno == EINVAL and
         winerror == ERROR_DIRECTORY

    :param e: An Exception object (expected to be OSError with an errno
        attribute, but we should be able to cope with anything)
    :return: True if this represents an ENOTDIR error. False otherwise.
    """
    en = getattr(e, 'errno', None)
    if (en == errno.ENOTDIR
        or (sys.platform == 'win32'
            and (en == _WIN32_ERROR_DIRECTORY
                 or (en == errno.EINVAL
                     and getattr(e, 'winerror', None) == _WIN32_ERROR_DIRECTORY)
        ))):
        return True
    return False


def walkdirs(top, prefix=""):
    """Yield data about all the directories in a tree.

    This yields all the data about the contents of a directory at a time.
    After each directory has been yielded, if the caller has mutated the list
    to exclude some directories, they are then not descended into.

    The data yielded is of the form:
    ((directory-relpath, directory-path-from-top),
    [(relpath, basename, kind, lstat, path-from-top), ...]),
     - directory-relpath is the relative path of the directory being returned
       with respect to top. prefix is prepended to this.
     - directory-path-from-root is the path including top for this directory.
       It is suitable for use with os functions.
     - relpath is the relative path within the subtree being walked.
     - basename is the basename of the path
     - kind is the kind of the file now. If unknown then the file is not
       present within the tree - but it may be recorded as versioned. See
       versioned_kind.
     - lstat is the stat data *if* the file was statted.
     - planned, not implemented:
       path_from_tree_root is the path from the root of the tree.

    :param prefix: Prefix the relpaths that are yielded with 'prefix'. This
        allows one to walk a subtree but get paths that are relative to a tree
        rooted higher up.
    :return: an iterator over the dirs.
    """
    #TODO there is a bit of a smell where the results of the directory-
    # summary in this, and the path from the root, may not agree
    # depending on top and prefix - i.e. ./foo and foo as a pair leads to
    # potentially confusing output. We should make this more robust - but
    # not at a speed cost. RBC 20060731
    _lstat = os.lstat
    _directory = _directory_kind
    _listdir = os.listdir
    _kind_from_mode = file_kind_from_stat_mode
    pending = [(safe_unicode(prefix), "", _directory, None, safe_unicode(top))]
    while pending:
        # 0 - relpath, 1- basename, 2- kind, 3- stat, 4-toppath
        relroot, _, _, _, top = pending.pop()
        if relroot:
            relprefix = relroot + u'/'
        else:
            relprefix = ''
        top_slash = top + u'/'

        dirblock = []
        append = dirblock.append
        try:
            names = sorted(map(decode_filename, _listdir(top)))
        except OSError, e:
            if not _is_error_enotdir(e):
                raise
        else:
            for name in names:
                abspath = top_slash + name
                statvalue = _lstat(abspath)
                kind = _kind_from_mode(statvalue.st_mode)
                append((relprefix + name, name, kind, statvalue, abspath))
        yield (relroot, top), dirblock

        # push the user specified dirs from dirblock
        pending.extend(d for d in reversed(dirblock) if d[2] == _directory)


class DirReader(object):
    """An interface for reading directories."""

    def top_prefix_to_starting_dir(self, top, prefix=""):
        """Converts top and prefix to a starting dir entry

        :param top: A utf8 path
        :param prefix: An optional utf8 path to prefix output relative paths
            with.
        :return: A tuple starting with prefix, and ending with the native
            encoding of top.
        """
        raise NotImplementedError(self.top_prefix_to_starting_dir)

    def read_dir(self, prefix, top):
        """Read a specific dir.

        :param prefix: A utf8 prefix to be preprended to the path basenames.
        :param top: A natively encoded path to read.
        :return: A list of the directories contents. Each item contains:
            (utf8_relpath, utf8_name, kind, lstatvalue, native_abspath)
        """
        raise NotImplementedError(self.read_dir)


_selected_dir_reader = None


def _walkdirs_utf8(top, prefix=""):
    """Yield data about all the directories in a tree.

    This yields the same information as walkdirs() only each entry is yielded
    in utf-8. On platforms which have a filesystem encoding of utf8 the paths
    are returned as exact byte-strings.

    :return: yields a tuple of (dir_info, [file_info])
        dir_info is (utf8_relpath, path-from-top)
        file_info is (utf8_relpath, utf8_name, kind, lstat, path-from-top)
        if top is an absolute path, path-from-top is also an absolute path.
        path-from-top might be unicode or utf8, but it is the correct path to
        pass to os functions to affect the file in question. (such as os.lstat)
    """
    global _selected_dir_reader
    if _selected_dir_reader is None:
        fs_encoding = _fs_enc.upper()
        if sys.platform == "win32" and win32utils.winver == 'Windows NT':
            # Win98 doesn't have unicode apis like FindFirstFileW
            # TODO: We possibly could support Win98 by falling back to the
            #       original FindFirstFile, and using TCHAR instead of WCHAR,
            #       but that gets a bit tricky, and requires custom compiling
            #       for win98 anyway.
            try:
                from bzrlib._walkdirs_win32 import Win32ReadDir
                _selected_dir_reader = Win32ReadDir()
            except ImportError:
                pass
        elif fs_encoding in ('UTF-8', 'US-ASCII', 'ANSI_X3.4-1968'):
            # ANSI_X3.4-1968 is a form of ASCII
            try:
                from bzrlib._readdir_pyx import UTF8DirReader
                _selected_dir_reader = UTF8DirReader()
            except ImportError, e:
                failed_to_load_extension(e)
                pass

    if _selected_dir_reader is None:
        # Fallback to the python version
        _selected_dir_reader = UnicodeDirReader()

    # 0 - relpath, 1- basename, 2- kind, 3- stat, 4-toppath
    # But we don't actually uses 1-3 in pending, so set them to None
    pending = [[_selected_dir_reader.top_prefix_to_starting_dir(top, prefix)]]
    read_dir = _selected_dir_reader.read_dir
    _directory = _directory_kind
    while pending:
        relroot, _, _, _, top = pending[-1].pop()
        if not pending[-1]:
            pending.pop()
        dirblock = sorted(read_dir(relroot, top))
        yield (relroot, top), dirblock
        # push the user specified dirs from dirblock
        next = [d for d in reversed(dirblock) if d[2] == _directory]
        if next:
            pending.append(next)


class UnicodeDirReader(DirReader):
    """A dir reader for non-utf8 file systems, which transcodes."""

    __slots__ = ['_utf8_encode']

    def __init__(self):
        self._utf8_encode = codecs.getencoder('utf8')

    def top_prefix_to_starting_dir(self, top, prefix=""):
        """See DirReader.top_prefix_to_starting_dir."""
        return (safe_utf8(prefix), None, None, None, safe_unicode(top))

    def read_dir(self, prefix, top):
        """Read a single directory from a non-utf8 file system.

        top, and the abspath element in the output are unicode, all other paths
        are utf8. Local disk IO is done via unicode calls to listdir etc.

        This is currently the fallback code path when the filesystem encoding is
        not UTF-8. It may be better to implement an alternative so that we can
        safely handle paths that are not properly decodable in the current
        encoding.

        See DirReader.read_dir for details.
        """
        _utf8_encode = self._utf8_encode
        _lstat = os.lstat
        _listdir = os.listdir
        _kind_from_mode = file_kind_from_stat_mode

        if prefix:
            relprefix = prefix + '/'
        else:
            relprefix = ''
        top_slash = top + u'/'

        dirblock = []
        append = dirblock.append
        for name in sorted(_listdir(top)):
            try:
                name_utf8 = _utf8_encode(name)[0]
            except UnicodeDecodeError:
                raise errors.BadFilenameEncoding(
                    _utf8_encode(relprefix)[0] + name, _fs_enc)
            abspath = top_slash + name
            statvalue = _lstat(abspath)
            kind = _kind_from_mode(statvalue.st_mode)
            append((relprefix + name_utf8, name_utf8, kind, statvalue, abspath))
        return dirblock


def copy_tree(from_path, to_path, handlers={}):
    """Copy all of the entries in from_path into to_path.

    :param from_path: The base directory to copy.
    :param to_path: The target directory. If it does not exist, it will
        be created.
    :param handlers: A dictionary of functions, which takes a source and
        destinations for files, directories, etc.
        It is keyed on the file kind, such as 'directory', 'symlink', or 'file'
        'file', 'directory', and 'symlink' should always exist.
        If they are missing, they will be replaced with 'os.mkdir()',
        'os.readlink() + os.symlink()', and 'shutil.copy2()', respectively.
    """
    # Now, just copy the existing cached tree to the new location
    # We use a cheap trick here.
    # Absolute paths are prefixed with the first parameter
    # relative paths are prefixed with the second.
    # So we can get both the source and target returned
    # without any extra work.

    def copy_dir(source, dest):
        os.mkdir(dest)

    def copy_link(source, dest):
        """Copy the contents of a symlink"""
        link_to = os.readlink(source)
        os.symlink(link_to, dest)

    real_handlers = {'file':shutil.copy2,
                     'symlink':copy_link,
                     'directory':copy_dir,
                    }
    real_handlers.update(handlers)

    if not os.path.exists(to_path):
        real_handlers['directory'](from_path, to_path)

    for dir_info, entries in walkdirs(from_path, prefix=to_path):
        for relpath, name, kind, st, abspath in entries:
            real_handlers[kind](abspath, relpath)


def copy_ownership_from_path(dst, src=None):
    """Copy usr/grp ownership from src file/dir to dst file/dir.

    If src is None, the containing directory is used as source. If chown
    fails, the error is ignored and a warning is printed.
    """
    chown = getattr(os, 'chown', None)
    if chown is None:
        return

    if src == None:
        src = os.path.dirname(dst)
        if src == '':
            src = '.'

    try:
        s = os.stat(src)
        chown(dst, s.st_uid, s.st_gid)
    except OSError, e:
        trace.warning(
            'Unable to copy ownership from "%s" to "%s". '
            'You may want to set it manually.', src, dst)
        trace.log_exception_quietly()


def path_prefix_key(path):
    """Generate a prefix-order path key for path.

    This can be used to sort paths in the same way that walkdirs does.
    """
    return (dirname(path) , path)


def compare_paths_prefix_order(path_a, path_b):
    """Compare path_a and path_b to generate the same order walkdirs uses."""
    key_a = path_prefix_key(path_a)
    key_b = path_prefix_key(path_b)
    return cmp(key_a, key_b)


_cached_user_encoding = None


def get_user_encoding(use_cache=True):
    """Find out what the preferred user encoding is.

    This is generally the encoding that is used for command line parameters
    and file contents. This may be different from the terminal encoding
    or the filesystem encoding.

    :param  use_cache:  Enable cache for detected encoding.
                        (This parameter is turned on by default,
                        and required only for selftesting)

    :return: A string defining the preferred user encoding
    """
    global _cached_user_encoding
    if _cached_user_encoding is not None and use_cache:
        return _cached_user_encoding

    if sys.platform == 'darwin':
        # python locale.getpreferredencoding() always return
        # 'mac-roman' on darwin. That's a lie.
        sys.platform = 'posix'
        try:
            if os.environ.get('LANG', None) is None:
                # If LANG is not set, we end up with 'ascii', which is bad
                # ('mac-roman' is more than ascii), so we set a default which
                # will give us UTF-8 (which appears to work in all cases on
                # OSX). Users are still free to override LANG of course, as
                # long as it give us something meaningful. This work-around
                # *may* not be needed with python 3k and/or OSX 10.5, but will
                # work with them too -- vila 20080908
                os.environ['LANG'] = 'en_US.UTF-8'
            import locale
        finally:
            sys.platform = 'darwin'
    else:
        import locale

    try:
        user_encoding = locale.getpreferredencoding()
    except locale.Error, e:
        sys.stderr.write('bzr: warning: %s\n'
                         '  Could not determine what text encoding to use.\n'
                         '  This error usually means your Python interpreter\n'
                         '  doesn\'t support the locale set by $LANG (%s)\n'
                         "  Continuing with ascii encoding.\n"
                         % (e, os.environ.get('LANG')))
        user_encoding = 'ascii'

    # Windows returns 'cp0' to indicate there is no code page. So we'll just
    # treat that as ASCII, and not support printing unicode characters to the
    # console.
    #
    # For python scripts run under vim, we get '', so also treat that as ASCII
    if user_encoding in (None, 'cp0', ''):
        user_encoding = 'ascii'
    else:
        # check encoding
        try:
            codecs.lookup(user_encoding)
        except LookupError:
            sys.stderr.write('bzr: warning:'
                             ' unknown encoding %s.'
                             ' Continuing with ascii encoding.\n'
                             % user_encoding
                            )
            user_encoding = 'ascii'

    if use_cache:
        _cached_user_encoding = user_encoding

    return user_encoding


def get_diff_header_encoding():
    return get_terminal_encoding()


_message_encoding = None


def get_message_encoding():
    """Return the encoding used for messages

    While the message encoding is a general setting it should usually only be
    needed for decoding system error strings such as from OSError instances.
    """
    global _message_encoding
    if _message_encoding is None:
        if os.name == "posix":
            import locale
            # This is a process-global setting that can change, but should in
            # general just get set once at process startup then be constant.
            _message_encoding = locale.getlocale(locale.LC_MESSAGES)[1]
        else:
            # On windows want the result of GetACP() which this boils down to.
            _message_encoding = get_user_encoding()
    return _message_encoding or "ascii"
        

def get_host_name():
    """Return the current unicode host name.

    This is meant to be used in place of socket.gethostname() because that
    behaves inconsistently on different platforms.
    """
    if sys.platform == "win32":
        import win32utils
        return win32utils.get_host_name()
    else:
        import socket
        return socket.gethostname().decode(get_user_encoding())


# We must not read/write any more than 64k at a time from/to a socket so we
# don't risk "no buffer space available" errors on some platforms.  Windows in
# particular is likely to throw WSAECONNABORTED or WSAENOBUFS if given too much
# data at once.
MAX_SOCKET_CHUNK = 64 * 1024

_end_of_stream_errors = [errno.ECONNRESET]
for _eno in ['WSAECONNRESET', 'WSAECONNABORTED']:
    _eno = getattr(errno, _eno, None)
    if _eno is not None:
        _end_of_stream_errors.append(_eno)
del _eno


def read_bytes_from_socket(sock, report_activity=None,
        max_read_size=MAX_SOCKET_CHUNK):
    """Read up to max_read_size of bytes from sock and notify of progress.

    Translates "Connection reset by peer" into file-like EOF (return an
    empty string rather than raise an error), and repeats the recv if
    interrupted by a signal.
    """
    while 1:
        try:
            bytes = sock.recv(max_read_size)
        except socket.error, e:
            eno = e.args[0]
            if eno in _end_of_stream_errors:
                # The connection was closed by the other side.  Callers expect
                # an empty string to signal end-of-stream.
                return ""
            elif eno == errno.EINTR:
                # Retry the interrupted recv.
                continue
            raise
        else:
            if report_activity is not None:
                report_activity(len(bytes), 'read')
            return bytes


def recv_all(socket, count):
    """Receive an exact number of bytes.

    Regular Socket.recv() may return less than the requested number of bytes,
    depending on what's in the OS buffer.  MSG_WAITALL is not available
    on all platforms, but this should work everywhere.  This will return
    less than the requested amount if the remote end closes.

    This isn't optimized and is intended mostly for use in testing.
    """
    b = ''
    while len(b) < count:
        new = read_bytes_from_socket(socket, None, count - len(b))
        if new == '':
            break # eof
        b += new
    return b


def send_all(sock, bytes, report_activity=None):
    """Send all bytes on a socket.

    Breaks large blocks in smaller chunks to avoid buffering limitations on
    some platforms, and catches EINTR which may be thrown if the send is
    interrupted by a signal.

    This is preferred to socket.sendall(), because it avoids portability bugs
    and provides activity reporting.

    :param report_activity: Call this as bytes are read, see
        Transport._report_activity
    """
    sent_total = 0
    byte_count = len(bytes)
    while sent_total < byte_count:
        try:
            sent = sock.send(buffer(bytes, sent_total, MAX_SOCKET_CHUNK))
        except socket.error, e:
            if e.args[0] != errno.EINTR:
                raise
        else:
            sent_total += sent
            report_activity(sent, 'write')


def connect_socket(address):
    # Slight variation of the socket.create_connection() function (provided by
    # python-2.6) that can fail if getaddrinfo returns an empty list. We also
    # provide it for previous python versions. Also, we don't use the timeout
    # parameter (provided by the python implementation) so we don't implement
    # it either).
    err = socket.error('getaddrinfo returns an empty list')
    host, port = address
    for res in socket.getaddrinfo(host, port, 0, socket.SOCK_STREAM):
        af, socktype, proto, canonname, sa = res
        sock = None
        try:
            sock = socket.socket(af, socktype, proto)
            sock.connect(sa)
            return sock

        except socket.error, err:
            # 'err' is now the most recent error
            if sock is not None:
                sock.close()
    raise err


def dereference_path(path):
    """Determine the real path to a file.

    All parent elements are dereferenced.  But the file itself is not
    dereferenced.
    :param path: The original path.  May be absolute or relative.
    :return: the real path *to* the file
    """
    parent, base = os.path.split(path)
    # The pathjoin for '.' is a workaround for Python bug #1213894.
    # (initial path components aren't dereferenced)
    return pathjoin(realpath(pathjoin('.', parent)), base)


def supports_mapi():
    """Return True if we can use MAPI to launch a mail client."""
    return sys.platform == "win32"


def resource_string(package, resource_name):
    """Load a resource from a package and return it as a string.

    Note: Only packages that start with bzrlib are currently supported.

    This is designed to be a lightweight implementation of resource
    loading in a way which is API compatible with the same API from
    pkg_resources. See
    http://peak.telecommunity.com/DevCenter/PkgResources#basic-resource-access.
    If and when pkg_resources becomes a standard library, this routine
    can delegate to it.
    """
    # Check package name is within bzrlib
    if package == "bzrlib":
        resource_relpath = resource_name
    elif package.startswith("bzrlib."):
        package = package[len("bzrlib."):].replace('.', os.sep)
        resource_relpath = pathjoin(package, resource_name)
    else:
        raise errors.BzrError('resource package %s not in bzrlib' % package)

    # Map the resource to a file and read its contents
    base = dirname(bzrlib.__file__)
    if getattr(sys, 'frozen', None):    # bzr.exe
        base = abspath(pathjoin(base, '..', '..'))
    f = file(pathjoin(base, resource_relpath), "rU")
    try:
        return f.read()
    finally:
        f.close()

def file_kind_from_stat_mode_thunk(mode):
    global file_kind_from_stat_mode
    if file_kind_from_stat_mode is file_kind_from_stat_mode_thunk:
        try:
            from bzrlib._readdir_pyx import UTF8DirReader
            file_kind_from_stat_mode = UTF8DirReader().kind_from_mode
        except ImportError, e:
            # This is one time where we won't warn that an extension failed to
            # load. The extension is never available on Windows anyway.
            from bzrlib._readdir_py import (
                _kind_from_mode as file_kind_from_stat_mode
                )
    return file_kind_from_stat_mode(mode)
file_kind_from_stat_mode = file_kind_from_stat_mode_thunk

def file_stat(f, _lstat=os.lstat):
    try:
        # XXX cache?
        return _lstat(f)
    except OSError, e:
        if getattr(e, 'errno', None) in (errno.ENOENT, errno.ENOTDIR):
            raise errors.NoSuchFile(f)
        raise

def file_kind(f, _lstat=os.lstat):
    stat_value = file_stat(f, _lstat)
    return file_kind_from_stat_mode(stat_value.st_mode)

def until_no_eintr(f, *a, **kw):
    """Run f(*a, **kw), retrying if an EINTR error occurs.

    WARNING: you must be certain that it is safe to retry the call repeatedly
    if EINTR does occur.  This is typically only true for low-level operations
    like os.read.  If in any doubt, don't use this.

    Keep in mind that this is not a complete solution to EINTR.  There is
    probably code in the Python standard library and other dependencies that
    may encounter EINTR if a signal arrives (and there is signal handler for
    that signal).  So this function can reduce the impact for IO that bzrlib
    directly controls, but it is not a complete solution.
    """
    # Borrowed from Twisted's twisted.python.util.untilConcludes function.
    while True:
        try:
            return f(*a, **kw)
        except (IOError, OSError), e:
            if e.errno == errno.EINTR:
                continue
            raise


@deprecated_function(deprecated_in((2, 2, 0)))
def re_compile_checked(re_string, flags=0, where=""):
    """Return a compiled re, or raise a sensible error.

    This should only be used when compiling user-supplied REs.

    :param re_string: Text form of regular expression.
    :param flags: eg re.IGNORECASE
    :param where: Message explaining to the user the context where
        it occurred, eg 'log search filter'.
    """
    # from https://bugs.launchpad.net/bzr/+bug/251352
    try:
        re_obj = re.compile(re_string, flags)
        re_obj.search("")
        return re_obj
    except errors.InvalidPattern, e:
        if where:
            where = ' in ' + where
        # despite the name 'error' is a type
        raise errors.BzrCommandError('Invalid regular expression%s: %s'
            % (where, e.msg))


if sys.platform == "win32":
    import msvcrt
    def getchar():
        return msvcrt.getch()
else:
    import tty
    import termios
    def getchar():
        fd = sys.stdin.fileno()
        settings = termios.tcgetattr(fd)
        try:
            tty.setraw(fd)
            ch = sys.stdin.read(1)
        finally:
            termios.tcsetattr(fd, termios.TCSADRAIN, settings)
        return ch

if sys.platform.startswith('linux'):
    def _local_concurrency():
        try:
            return os.sysconf('SC_NPROCESSORS_ONLN')
        except (ValueError, OSError, AttributeError):
            return None
elif sys.platform == 'darwin':
    def _local_concurrency():
        return subprocess.Popen(['sysctl', '-n', 'hw.availcpu'],
                                stdout=subprocess.PIPE).communicate()[0]
elif "bsd" in sys.platform:
    def _local_concurrency():
        return subprocess.Popen(['sysctl', '-n', 'hw.ncpu'],
                                stdout=subprocess.PIPE).communicate()[0]
elif sys.platform == 'sunos5':
    def _local_concurrency():
        return subprocess.Popen(['psrinfo', '-p',],
                                stdout=subprocess.PIPE).communicate()[0]
elif sys.platform == "win32":
    def _local_concurrency():
        # This appears to return the number of cores.
        return os.environ.get('NUMBER_OF_PROCESSORS')
else:
    def _local_concurrency():
        # Who knows ?
        return None


_cached_local_concurrency = None

def local_concurrency(use_cache=True):
    """Return how many processes can be run concurrently.

    Rely on platform specific implementations and default to 1 (one) if
    anything goes wrong.
    """
    global _cached_local_concurrency

    if _cached_local_concurrency is not None and use_cache:
        return _cached_local_concurrency

    concurrency = os.environ.get('BZR_CONCURRENCY', None)
    if concurrency is None:
        try:
            import multiprocessing
            concurrency = multiprocessing.cpu_count()
        except (ImportError, NotImplementedError):
            # multiprocessing is only available on Python >= 2.6
            # and multiprocessing.cpu_count() isn't implemented on all
            # platforms
            try:
                concurrency = _local_concurrency()
            except (OSError, IOError):
                pass
    try:
        concurrency = int(concurrency)
    except (TypeError, ValueError):
        concurrency = 1
    if use_cache:
        _cached_concurrency = concurrency
    return concurrency


class UnicodeOrBytesToBytesWriter(codecs.StreamWriter):
    """A stream writer that doesn't decode str arguments."""

    def __init__(self, encode, stream, errors='strict'):
        codecs.StreamWriter.__init__(self, stream, errors)
        self.encode = encode

    def write(self, object):
        if type(object) is str:
            self.stream.write(object)
        else:
            data, _ = self.encode(object, self.errors)
            self.stream.write(data)

if sys.platform == 'win32':
    def open_file(filename, mode='r', bufsize=-1):
        """This function is used to override the ``open`` builtin.

        But it uses O_NOINHERIT flag so the file handle is not inherited by
        child processes.  Deleting or renaming a closed file opened with this
        function is not blocking child processes.
        """
        writing = 'w' in mode
        appending = 'a' in mode
        updating = '+' in mode
        binary = 'b' in mode

        flags = O_NOINHERIT
        # see http://msdn.microsoft.com/en-us/library/yeby3zcb%28VS.71%29.aspx
        # for flags for each modes.
        if binary:
            flags |= O_BINARY
        else:
            flags |= O_TEXT

        if writing:
            if updating:
                flags |= os.O_RDWR
            else:
                flags |= os.O_WRONLY
            flags |= os.O_CREAT | os.O_TRUNC
        elif appending:
            if updating:
                flags |= os.O_RDWR
            else:
                flags |= os.O_WRONLY
            flags |= os.O_CREAT | os.O_APPEND
        else: #reading
            if updating:
                flags |= os.O_RDWR
            else:
                flags |= os.O_RDONLY

        return os.fdopen(os.open(filename, flags), mode, bufsize)
else:
    open_file = open


def getuser_unicode():
    """Return the username as unicode.
    """
    try:
        user_encoding = get_user_encoding()
        username = getpass.getuser().decode(user_encoding)
    except UnicodeDecodeError:
        raise errors.BzrError("Can't decode username as %s." % \
                user_encoding)
    except ImportError, e:
        if sys.platform != 'win32':
            raise
        if str(e) != 'No module named pwd':
            raise
        # https://bugs.launchpad.net/bzr/+bug/660174
        # getpass.getuser() is unable to return username on Windows
        # if there is no USERNAME environment variable set.
        # That could be true if bzr is running as a service,
        # e.g. running `bzr serve` as a service on Windows.
        # We should not fail with traceback in this case.
        username = u'UNKNOWN'
    return username


def available_backup_name(base, exists):
    """Find a non-existing backup file name.

    This will *not* create anything, this only return a 'free' entry.  This
    should be used for checking names in a directory below a locked
    tree/branch/repo to avoid race conditions. This is LBYL (Look Before You
    Leap) and generally discouraged.

    :param base: The base name.

    :param exists: A callable returning True if the path parameter exists.
    """
    counter = 1
    name = "%s.~%d~" % (base, counter)
    while exists(name):
        counter += 1
        name = "%s.~%d~" % (base, counter)
    return name


def set_fd_cloexec(fd):
    """Set a Unix file descriptor's FD_CLOEXEC flag.  Do nothing if platform
    support for this is not available.
    """
    try:
        import fcntl
        old = fcntl.fcntl(fd, fcntl.F_GETFD)
        fcntl.fcntl(fd, fcntl.F_SETFD, old | fcntl.FD_CLOEXEC)
    except (ImportError, AttributeError):
        # Either the fcntl module or specific constants are not present
        pass


def find_executable_on_path(name):
    """Finds an executable on the PATH.
    
    On Windows, this will try to append each extension in the PATHEXT
    environment variable to the name, if it cannot be found with the name
    as given.
    
    :param name: The base name of the executable.
    :return: The path to the executable found or None.
    """
    path = os.environ.get('PATH')
    if path is None:
        return None
    path = path.split(os.pathsep)
    if sys.platform == 'win32':
        exts = os.environ.get('PATHEXT', '').split(os.pathsep)
        exts = [ext.lower() for ext in exts]
        base, ext = os.path.splitext(name)
        if ext != '':
            if ext.lower() not in exts:
                return None
            name = base
            exts = [ext]
    else:
        exts = ['']
    for ext in exts:
        for d in path:
            f = os.path.join(d, name) + ext
            if os.access(f, os.X_OK):
                return f
    return None


def _posix_is_local_pid_dead(pid):
    """True if pid doesn't correspond to live process on this machine"""
    try:
        # Special meaning of unix kill: just check if it's there.
        os.kill(pid, 0)
    except OSError, e:
        if e.errno == errno.ESRCH:
            # On this machine, and really not found: as sure as we can be
            # that it's dead.
            return True
        elif e.errno == errno.EPERM:
            # exists, though not ours
            return False
        else:
            mutter("os.kill(%d, 0) failed: %s" % (pid, e))
            # Don't really know.
            return False
    else:
        # Exists and our process: not dead.
        return False

if sys.platform == "win32":
    is_local_pid_dead = win32utils.is_local_pid_dead
else:
    is_local_pid_dead = _posix_is_local_pid_dead


def fdatasync(fileno):
    """Flush file contents to disk if possible.
    
    :param fileno: Integer OS file handle.
    :raises TransportNotPossible: If flushing to disk is not possible.
    """
    fn = getattr(os, 'fdatasync', getattr(os, 'fsync', None))
    if fn is not None:
        fn(fileno)


<<<<<<< HEAD
def is_environment_error(evalue):
    """True if exception instance is due to a process environment issue

    This includes OSError and IOError, but also other errors that come from
    the operating system or core libraries but are not subclasses of those.
    """
    if isinstance(evalue, (EnvironmentError, select.error)):
        return True
    if sys.platform == "win32" and win32utils._is_pywintypes_error(evalue):
        return True
    return False
=======
def ensure_empty_directory_exists(path, exception_class):
    """Make sure a local directory exists and is empty.
    
    If it does not exist, it is created.  If it exists and is not empty, an
    instance of exception_class is raised.
    """
    try:
        os.mkdir(path)
    except OSError, e:
        if e.errno != errno.EEXIST:
            raise
        if os.listdir(path) != []:
            raise exception_class(path)
>>>>>>> 761d5ac5
<|MERGE_RESOLUTION|>--- conflicted
+++ resolved
@@ -2562,19 +2562,6 @@
         fn(fileno)
 
 
-<<<<<<< HEAD
-def is_environment_error(evalue):
-    """True if exception instance is due to a process environment issue
-
-    This includes OSError and IOError, but also other errors that come from
-    the operating system or core libraries but are not subclasses of those.
-    """
-    if isinstance(evalue, (EnvironmentError, select.error)):
-        return True
-    if sys.platform == "win32" and win32utils._is_pywintypes_error(evalue):
-        return True
-    return False
-=======
 def ensure_empty_directory_exists(path, exception_class):
     """Make sure a local directory exists and is empty.
     
@@ -2588,4 +2575,16 @@
             raise
         if os.listdir(path) != []:
             raise exception_class(path)
->>>>>>> 761d5ac5
+
+
+def is_environment_error(evalue):
+    """True if exception instance is due to a process environment issue
+
+    This includes OSError and IOError, but also other errors that come from
+    the operating system or core libraries but are not subclasses of those.
+    """
+    if isinstance(evalue, (EnvironmentError, select.error)):
+        return True
+    if sys.platform == "win32" and win32utils._is_pywintypes_error(evalue):
+        return True
+    return False