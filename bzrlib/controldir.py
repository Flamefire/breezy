--- conflicted
+++ resolved
@@ -1113,11 +1113,7 @@
 
     @classmethod
     def all_probers(klass):
-<<<<<<< HEAD
-        return klass._probers + klass._server_probers
-=======
         return klass._server_probers + klass._probers
->>>>>>> 27429763
 
     @classmethod
     def known_formats(klass):
