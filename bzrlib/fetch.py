--- conflicted
+++ resolved
@@ -222,19 +222,14 @@
     def _copy_one_weave(self, rev_id, file_id, text_revision):
         """Copy one file weave, esuring the result contains text_revision."""
         to_weave = self.to_weaves.get_weave_or_empty(file_id,
-            self.to_branch.get_transaction())
+            self.to_branch.storage.get_transaction())
         if text_revision in to_weave:
             return
         from_weave = self.from_weaves.get_weave(file_id,
-            self.from_branch.get_transaction())
-<<<<<<< HEAD
-        to_weave = self.to_weaves.get_weave_or_empty(file_id,
-            self.to_storage.get_transaction())
-=======
+            self.from_branch.storage.get_transaction())
         if text_revision not in from_weave:
             raise MissingText(self.from_branch, text_revision, file_id)
         mutter('copy file {%s} modified in {%s}', file_id, rev_id)
->>>>>>> 9a5d7d99
         try:
             to_weave.join(from_weave)
         except errors.WeaveParentMismatch:
