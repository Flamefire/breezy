# Copyright (C) 2005, 2006, 2008 Canonical Ltd
#
# This program is free software; you can redistribute it and/or modify
# it under the terms of the GNU General Public License as published by
# the Free Software Foundation; either version 2 of the License, or
# (at your option) any later version.
#
# This program is distributed in the hope that it will be useful,
# but WITHOUT ANY WARRANTY; without even the implied warranty of
# MERCHANTABILITY or FITNESS FOR A PARTICULAR PURPOSE.  See the
# GNU General Public License for more details.
#
# You should have received a copy of the GNU General Public License
# along with this program; if not, write to the Free Software
# Foundation, Inc., 59 Temple Place, Suite 330, Boston, MA  02111-1307  USA


"""Copying of history from one branch to another.

The basic plan is that every branch knows the history of everything
that has merged into it.  As the first step of a merge, pull, or
branch operation we copy history from the source into the destination
branch.

The copying is done in a slightly complicated order.  We don't want to
add a revision to the store until everything it refers to is also
stored, so that if a revision is present we can totally recreate it.
However, we can't know what files are included in a revision until we
read its inventory.  So we query the inventory store of the source for
the ids we need, and then pull those ids and then return to the inventories.
"""

import operator

import bzrlib
import bzrlib.errors as errors
from bzrlib.errors import InstallFailed
from bzrlib.progress import ProgressPhase
from bzrlib.revision import NULL_REVISION
from bzrlib.tsort import topo_sort
from bzrlib.trace import mutter
import bzrlib.ui
from bzrlib.versionedfile import filter_absent, FulltextContentFactory

# TODO: Avoid repeatedly opening weaves so many times.

# XXX: This doesn't handle ghost (not present in branch) revisions at
# all yet.  I'm not sure they really should be supported.

# NOTE: This doesn't copy revisions which may be present but not
# merged into the last revision.  I'm not sure we want to do that.

# - get a list of revisions that need to be pulled in
# - for each one, pull in that revision file
#   and get the inventory, and store the inventory with right
#   parents.
# - and get the ancestry, and store that with right parents too
# - and keep a note of all file ids and version seen
# - then go through all files; for each one get the weave,
#   and add in all file versions

def _pb_stream_adapter(pb, msg, num_keys, stream):
    def adapter():
        for idx, record in enumerate(stream):
            pb.update(msg, idx, num_keys)
            yield record
    return adapter


class RepoFetcher(object):
    """Pull revisions and texts from one repository to another.

    last_revision
        if set, try to limit to the data this revision references.

    after running:
    count_copied -- number of revisions copied

    This should not be used directly, it's essential a object to encapsulate
    the logic in InterRepository.fetch().
    """

    def __init__(self, to_repository, from_repository, last_revision=None, pb=None,
        find_ghosts=True):
        """Create a repo fetcher.

        :param find_ghosts: If True search the entire history for ghosts.
        :param _write_group_acquired_callable: Don't use; this parameter only
            exists to facilitate a hack done in InterPackRepo.fetch.  We would
            like to remove this parameter.
        """
        # result variables.
        self.failed_revisions = []
        self.count_copied = 0
        if to_repository.has_same_location(from_repository):
            # repository.fetch should be taking care of this case.
            raise errors.BzrError('RepoFetcher run '
                    'between two objects at the same location: '
                    '%r and %r' % (to_repository, from_repository))
        self.to_repository = to_repository
        self.from_repository = from_repository
        self.sink = to_repository._get_sink()
        # must not mutate self._last_revision as its potentially a shared instance
        self._last_revision = last_revision
        self.find_ghosts = find_ghosts
        if pb is None:
            self.pb = bzrlib.ui.ui_factory.nested_progress_bar()
            self.nested_pb = self.pb
        else:
            self.pb = pb
            self.nested_pb = None
        self.from_repository.lock_read()
        try:
            self.to_repository.lock_write()
            try:
                self.to_repository.start_write_group()
                try:
                    self.__fetch()
                except:
                    self.to_repository.abort_write_group(suppress_errors=True)
                    raise
                else:
                    self.to_repository.commit_write_group()
            finally:
                try:
                    if self.nested_pb is not None:
                        self.nested_pb.finished()
                finally:
                    self.to_repository.unlock()
        finally:
            self.from_repository.unlock()

    def __fetch(self):
        """Primary worker function.

        This initialises all the needed variables, and then fetches the 
        requested revisions, finally clearing the progress bar.
        """
        # Roughly this is what we're aiming for fetch to become:
        #
        # missing = self.sink.insert_stream(self.source.get_stream(search))
        # if missing:
        #     missing = self.sink.insert_stream(self.source.get_items(missing))
        # assert not missing
        self.count_total = 0
        self.file_ids_names = {}
        pp = ProgressPhase('Transferring', 4, self.pb)
        try:
            pp.next_phase()
            search = self._revids_to_fetch()
            if search is None:
                return
            self._fetch_everything_for_search(search, pp)
        finally:
            self.pb.clear()

    def _fetch_everything_for_search(self, search, pp):
        """Fetch all data for the given set of revisions."""
        # The first phase is "file".  We pass the progress bar for it directly
        # into item_keys_introduced_by, which has more information about how
        # that phase is progressing than we do.  Progress updates for the other
        # phases are taken care of in this function.
        # XXX: there should be a clear owner of the progress reporting.  Perhaps
        # item_keys_introduced_by should have a richer API than it does at the
        # moment, so that it can feed the progress information back to this
        # function?
        self.pb = bzrlib.ui.ui_factory.nested_progress_bar()
        try:
<<<<<<< HEAD
            from_repo = self.from_repository
            revs = search.get_keys()
            revs = list(from_repo.get_graph().iter_topo_order(revs))
            data_to_fetch = from_repo.item_keys_introduced_by(revs, pb)
            text_keys = []
            for knit_kind, file_id, revisions in data_to_fetch:
                if knit_kind != phase:
                    phase = knit_kind
                    # Make a new progress bar for this phase
                    pb.finished()
                    pp.next_phase()
                    pb = bzrlib.ui.ui_factory.nested_progress_bar()
                if knit_kind == "file":
                    # Accumulate file texts
                    text_keys.extend([(file_id, revision) for revision in
                        revisions])
                elif knit_kind == "inventory":
                    # When the inventory keys start being reported, all text
                    # keys have already been issued - and we want the text keys
                    # inserted before inventory keys: copy the texts.
                    self._fetch_text_texts(text_keys, pb=pb)
                    # Cause an error if a text occurs after we have done the
                    # copy.
                    text_keys = None
                    # Before we process the inventory we generate the root
                    # texts (if necessary) so that the inventories references
                    # will be valid.
                    self._generate_root_texts(revisions)
                    # NB: This currently reopens the inventory weave in source;
                    # using a single stream interface instead would avoid this.
                    self._fetch_inventory_weave(revisions, pb)
                elif knit_kind == "signatures":
                    # Nothing to do here; this will be taken care of when
                    # _fetch_revision_texts happens.
                    pass
                elif knit_kind == "revisions":
                    self._fetch_revision_texts(revisions, pb)
                    self.count_copied += len(revisions)
                else:
                    raise AssertionError("Unknown knit kind %r" % knit_kind)
            if self.to_repository._fetch_reconcile:
                self.to_repository.reconcile()
        finally:
            if pb is not None:
                pb.finished()
        
=======
            from_format = self.from_repository._format
            stream = self.get_stream(search, pp)
            missing_keys = self.sink.insert_stream(stream, from_format)
            if missing_keys:
                stream = self.get_stream_for_missing_keys(missing_keys)
                missing_keys = self.sink.insert_stream(stream, from_format)
            if missing_keys:
                raise AssertionError(
                    "second push failed to complete a fetch %r." % (
                        missing_keys,))
            self.sink.finished()
        finally:
            if self.pb is not None:
                self.pb.finished()

    def get_stream(self, search, pp):
        phase = 'file'
        revs = search.get_keys()
        graph = self.from_repository.get_graph()
        revs = list(graph.iter_topo_order(revs))
        data_to_fetch = self.from_repository.item_keys_introduced_by(
            revs, self.pb)
        text_keys = []
        for knit_kind, file_id, revisions in data_to_fetch:
            if knit_kind != phase:
                phase = knit_kind
                # Make a new progress bar for this phase
                self.pb.finished()
                pp.next_phase()
                self.pb = bzrlib.ui.ui_factory.nested_progress_bar()
            if knit_kind == "file":
                # Accumulate file texts
                text_keys.extend([(file_id, revision) for revision in
                    revisions])
            elif knit_kind == "inventory":
                # Now copy the file texts.
                to_texts = self.to_repository.texts
                from_texts = self.from_repository.texts
                yield ('texts', from_texts.get_record_stream(
                    text_keys, self.to_repository._fetch_order,
                    not self.to_repository._fetch_uses_deltas))
                # Cause an error if a text occurs after we have done the
                # copy.
                text_keys = None
                # Before we process the inventory we generate the root
                # texts (if necessary) so that the inventories references
                # will be valid.
                for _ in self._generate_root_texts(revs):
                    yield _
                # NB: This currently reopens the inventory weave in source;
                # using a single stream interface instead would avoid this.
                self.pb.update("fetch inventory", 0, 1)
                from_weave = self.from_repository.inventories
                # we fetch only the referenced inventories because we do not
                # know for unselected inventories whether all their required
                # texts are present in the other repository - it could be
                # corrupt.
                yield ('inventories', from_weave.get_record_stream(
                    [(rev_id,) for rev_id in revs],
                    self.inventory_fetch_order(),
                    not self.delta_on_metadata()))
            elif knit_kind == "signatures":
                # Nothing to do here; this will be taken care of when
                # _fetch_revision_texts happens.
                pass
            elif knit_kind == "revisions":
                for _ in self._fetch_revision_texts(revs, self.pb):
                    yield _
            else:
                raise AssertionError("Unknown knit kind %r" % knit_kind)
        self.count_copied += len(revs)

    def get_stream_for_missing_keys(self, missing_keys):
        # missing keys can only occur when we are byte copying and not
        # translating (because translation means we don't send
        # unreconstructable deltas ever).
        keys = {}
        keys['texts'] = set()
        keys['revisions'] = set()
        keys['inventories'] = set()
        keys['signatures'] = set()
        for key in missing_keys:
            keys[key[0]].add(key[1:])
        if len(keys['revisions']):
            # If we allowed copying revisions at this point, we could end up
            # copying a revision without copying its required texts: a
            # violation of the requirements for repository integrity.
            raise AssertionError(
                'cannot copy revisions to fill in missing deltas %s' % (
                    keys['revisions'],))
        for substream_kind, keys in keys.iteritems():
            vf = getattr(self.from_repository, substream_kind)
            # Ask for full texts always so that we don't need more round trips
            # after this stream.
            stream = vf.get_record_stream(keys,
                self.to_repository._fetch_order, True)
            yield substream_kind, stream

>>>>>>> 93f28c49
    def _revids_to_fetch(self):
        """Determines the exact revisions needed from self.from_repository to
        install self._last_revision in self.to_repository.

        If no revisions need to be fetched, then this just returns None.
        """
        mutter('fetch up to rev {%s}', self._last_revision)
        if self._last_revision is NULL_REVISION:
            # explicit limit of no revisions needed
            return None
        if (self._last_revision is not None and
            self.to_repository.has_revision(self._last_revision)):
            return None
        try:
            return self.to_repository.search_missing_revision_ids(
                self.from_repository, self._last_revision,
                find_ghosts=self.find_ghosts)
        except errors.NoSuchRevision, e:
            raise InstallFailed([self._last_revision])

<<<<<<< HEAD
    def _fetch_text_texts(self, text_keys, pb):
        to_texts = self.to_repository.texts
        from_texts = self.from_repository.texts
        text_stream = from_texts.get_record_stream(text_keys,
                            self.to_repository._fetch_order,
                            not self.to_repository._fetch_uses_deltas)
        adapter = _pb_stream_adapter(pb, 'fetch text', len(text_keys),
                                     text_stream)
        to_texts.insert_record_stream(adapter())

    def _fetch_inventory_weave(self, revs, pb):
        # we fetch only the referenced inventories because we do not
        # know for unselected inventories whether all their required
        # texts are present in the other repository - it could be
        # corrupt.
        if (self.from_repository._format.supports_chks and
            self.to_repository._format.supports_chks):
            self._fetch_chk_inventories(revs, pb)
        elif (self.from_repository._format.supports_chks or
              self.to_repository._format.supports_chks):
            # Hack to make not-chk->chk fetch: copy the inventories as
            # inventories.
            total = len(revs)
            for idx, inv in enumerate(
                self.from_repository.iter_inventories(revs)):
                pb.update("Copying inventories", idx, total)
                self.to_repository.add_inventory(inv.revision_id, inv, [])
        else:
            to_weave = self.to_repository.inventories
            from_weave = self.from_repository.inventories
            adapter = _pb_stream_adapter(pb, 'fetch inv', len(revs),
                from_weave.get_record_stream([(rev_id,) for rev_id in revs],
                            self.to_repository._fetch_order,
                            not self.to_repository._fetch_uses_deltas))
            to_weave.insert_record_stream(adapter())

=======
>>>>>>> 93f28c49
    def _fetch_revision_texts(self, revs, pb):
        # fetch signatures first and then the revision texts
        # may need to be a InterRevisionStore call here.
        from_sf = self.from_repository.signatures
        # A missing signature is just skipped.
        keys = [(rev_id,) for rev_id in revs]
        signatures = filter_absent(from_sf.get_record_stream(
            keys,
            self.to_repository._fetch_order,
            not self.to_repository._fetch_uses_deltas))
        # If a revision has a delta, this is actually expanded inside the
        # insert_record_stream code now, which is an alternate fix for
        # bug #261339
        from_rf = self.from_repository.revisions
        revisions = from_rf.get_record_stream(
            keys,
            self.to_repository._fetch_order,
            not self.delta_on_metadata())
        return [('signatures', signatures), ('revisions', revisions)]

    def _fetch_chk_inventories(self, revs, pb):
        """Fetch the inventory texts, along with the associated chk maps."""
        from bzrlib import inventory, chk_map
        # We want an inventory outside of the search set, so that we can filter
        # out uninteresting chk pages. For now we use
        # _find_revision_outside_set, but if we had a Search with cut_revs, we
        # could use that instead.
        start_rev_id = self.from_repository._find_revision_outside_set(revs)
        start_rev_key = (start_rev_id,)
        inv_keys_to_fetch = [(rev_id,) for rev_id in revs]
        if start_rev_id != NULL_REVISION:
            inv_keys_to_fetch.append((start_rev_id,))
        # Any repo that supports chk_bytes must also support out-of-order
        # insertion. At least, that is how we expect it to work
        # We use get_record_stream instead of iter_inventories because we want
        # to be able to insert the stream as well. We could instead fetch
        # allowing deltas, and then iter_inventories, but we don't know whether
        # source or target is more 'local' anway.
        inv_stream = self.from_repository.inventories.get_record_stream(
            inv_keys_to_fetch, 'unordered',
            True) # We need them as full-texts so we can find their references
        uninteresting_chk_roots = set()
        interesting_chk_roots = set()
        def filter_inv_stream(inv_stream):
            for idx, record in enumerate(inv_stream):
                child_pb.update('fetch inv', idx, len(inv_keys_to_fetch))
                bytes = record.get_bytes_as('fulltext')
                chk_inv = inventory.CHKInventory.deserialise(
                    self.from_repository.chk_bytes, bytes, record.key)
                if record.key == start_rev_key:
                    uninteresting_chk_roots.add(chk_inv.id_to_entry.key())
                    p_id_map = chk_inv.parent_id_basename_to_file_id
                    if p_id_map is not None:
                        uninteresting_chk_roots.add(p_id_map.key())
                else:
                    yield record
                    interesting_chk_roots.add(chk_inv.id_to_entry.key())
                    p_id_map = chk_inv.parent_id_basename_to_file_id
                    if p_id_map is not None:
                        interesting_chk_roots.add(p_id_map.key())
        pb.update('fetch inventory', 0, 2)
        child_pb = bzrlib.ui.ui_factory.nested_progress_bar()
        try:
            self.to_repository.inventories.insert_record_stream(
                filter_inv_stream(inv_stream))
        finally:
            child_pb.finished()
        # Now that we have worked out all of the interesting root nodes, grab
        # all of the interesting pages and insert them
        pb.update('fetch inventory', 1, 2)
        child_pb = bzrlib.ui.ui_factory.nested_progress_bar()
        try:
            interesting = chk_map.iter_interesting_nodes(
                self.from_repository.chk_bytes, interesting_chk_roots,
                uninteresting_chk_roots, pb=child_pb)
            def to_stream_adapter():
                """Adapt the iter_interesting_nodes result to a single stream.

                iter_interesting_nodes returns records as it processes them, which
                can be in batches. But we only want a single stream to be inserted.
                """
                for record, items in interesting:
                    for value in record.itervalues():
                        yield value
            # XXX: We could instead call get_record_stream(records.keys())
            #      ATM, this will always insert the records as fulltexts, and
            #      requires that you can hang on to records once you have gone
            #      on to the next one. Further, it causes the target to
            #      recompress the data. Testing shows it to be faster than
            #      requesting the records again, though.
            self.to_repository.chk_bytes.insert_record_stream(
                to_stream_adapter())
        finally:
            child_pb.finished()
        pb.update('fetch inventory', 2, 2)

    def _generate_root_texts(self, revs):
        """This will be called by __fetch between fetching weave texts and
        fetching the inventory weave.

        Subclasses should override this if they need to generate root texts
        after fetching weave texts.
        """
        return []

    def inventory_fetch_order(self):
        return self.to_repository._fetch_order

    def delta_on_metadata(self):
        src_serializer = self.from_repository._format._serializer
        target_serializer = self.to_repository._format._serializer
        return (self.to_repository._fetch_uses_deltas and
            src_serializer == target_serializer)


class Inter1and2Helper(object):
    """Helper for operations that convert data from model 1 and 2
    
    This is for use by fetchers and converters.
    """

    def __init__(self, source):
        """Constructor.

        :param source: The repository data comes from
        """
        self.source = source

    def iter_rev_trees(self, revs):
        """Iterate through RevisionTrees efficiently.

        Additionally, the inventory's revision_id is set if unset.

        Trees are retrieved in batches of 100, and then yielded in the order
        they were requested.

        :param revs: A list of revision ids
        """
        # In case that revs is not a list.
        revs = list(revs)
        while revs:
            for tree in self.source.revision_trees(revs[:100]):
                if tree.inventory.revision_id is None:
                    tree.inventory.revision_id = tree.get_revision_id()
                yield tree
            revs = revs[100:]

    def _find_root_ids(self, revs, parent_map, graph):
        revision_root = {}
        planned_versions = {}
        for tree in self.iter_rev_trees(revs):
            revision_id = tree.inventory.root.revision
            root_id = tree.get_root_id()
            planned_versions.setdefault(root_id, []).append(revision_id)
            revision_root[revision_id] = root_id
        # Find out which parents we don't already know root ids for
        parents = set()
        for revision_parents in parent_map.itervalues():
            parents.update(revision_parents)
        parents.difference_update(revision_root.keys() + [NULL_REVISION])
        # Limit to revisions present in the versionedfile
        parents = graph.get_parent_map(parents).keys()
        for tree in self.iter_rev_trees(parents):
            root_id = tree.get_root_id()
            revision_root[tree.get_revision_id()] = root_id
        return revision_root, planned_versions

    def generate_root_texts(self, revs):
        """Generate VersionedFiles for all root ids.

        :param revs: the revisions to include
        """
        graph = self.source.get_graph()
        parent_map = graph.get_parent_map(revs)
        rev_order = topo_sort(parent_map)
        rev_id_to_root_id, root_id_to_rev_ids = self._find_root_ids(
            revs, parent_map, graph)
        root_id_order = [(rev_id_to_root_id[rev_id], rev_id) for rev_id in
            rev_order]
        # Guaranteed stable, this groups all the file id operations together
        # retaining topological order within the revisions of a file id.
        # File id splits and joins would invalidate this, but they don't exist
        # yet, and are unlikely to in non-rich-root environments anyway.
        root_id_order.sort(key=operator.itemgetter(0))
        # Create a record stream containing the roots to create.
        def yield_roots():
            for key in root_id_order:
                root_id, rev_id = key
                rev_parents = parent_map[rev_id]
                # We drop revision parents with different file-ids, because
                # that represents a rename of the root to a different location
                # - its not actually a parent for us. (We could look for that
                # file id in the revision tree at considerably more expense,
                # but for now this is sufficient (and reconcile will catch and
                # correct this anyway).
                # When a parent revision is a ghost, we guess that its root id
                # was unchanged (rather than trimming it from the parent list).
                parent_keys = tuple((root_id, parent) for parent in rev_parents
                    if parent != NULL_REVISION and
                        rev_id_to_root_id.get(parent, root_id) == root_id)
                yield FulltextContentFactory(key, parent_keys, None, '')
        return [('texts', yield_roots())]


class Model1toKnit2Fetcher(RepoFetcher):
    """Fetch from a Model1 repository into a Knit2 repository
    """
    def __init__(self, to_repository, from_repository, last_revision=None,
                 pb=None, find_ghosts=True):
        self.helper = Inter1and2Helper(from_repository)
        RepoFetcher.__init__(self, to_repository, from_repository,
            last_revision, pb, find_ghosts)

    def _generate_root_texts(self, revs):
        return self.helper.generate_root_texts(revs)

    def inventory_fetch_order(self):
        return 'topological'

Knit1to2Fetcher = Model1toKnit2Fetcher<|MERGE_RESOLUTION|>--- conflicted
+++ resolved
@@ -166,54 +166,6 @@
         # function?
         self.pb = bzrlib.ui.ui_factory.nested_progress_bar()
         try:
-<<<<<<< HEAD
-            from_repo = self.from_repository
-            revs = search.get_keys()
-            revs = list(from_repo.get_graph().iter_topo_order(revs))
-            data_to_fetch = from_repo.item_keys_introduced_by(revs, pb)
-            text_keys = []
-            for knit_kind, file_id, revisions in data_to_fetch:
-                if knit_kind != phase:
-                    phase = knit_kind
-                    # Make a new progress bar for this phase
-                    pb.finished()
-                    pp.next_phase()
-                    pb = bzrlib.ui.ui_factory.nested_progress_bar()
-                if knit_kind == "file":
-                    # Accumulate file texts
-                    text_keys.extend([(file_id, revision) for revision in
-                        revisions])
-                elif knit_kind == "inventory":
-                    # When the inventory keys start being reported, all text
-                    # keys have already been issued - and we want the text keys
-                    # inserted before inventory keys: copy the texts.
-                    self._fetch_text_texts(text_keys, pb=pb)
-                    # Cause an error if a text occurs after we have done the
-                    # copy.
-                    text_keys = None
-                    # Before we process the inventory we generate the root
-                    # texts (if necessary) so that the inventories references
-                    # will be valid.
-                    self._generate_root_texts(revisions)
-                    # NB: This currently reopens the inventory weave in source;
-                    # using a single stream interface instead would avoid this.
-                    self._fetch_inventory_weave(revisions, pb)
-                elif knit_kind == "signatures":
-                    # Nothing to do here; this will be taken care of when
-                    # _fetch_revision_texts happens.
-                    pass
-                elif knit_kind == "revisions":
-                    self._fetch_revision_texts(revisions, pb)
-                    self.count_copied += len(revisions)
-                else:
-                    raise AssertionError("Unknown knit kind %r" % knit_kind)
-            if self.to_repository._fetch_reconcile:
-                self.to_repository.reconcile()
-        finally:
-            if pb is not None:
-                pb.finished()
-        
-=======
             from_format = self.from_repository._format
             stream = self.get_stream(search, pp)
             missing_keys = self.sink.insert_stream(stream, from_format)
@@ -266,15 +218,12 @@
                 # NB: This currently reopens the inventory weave in source;
                 # using a single stream interface instead would avoid this.
                 self.pb.update("fetch inventory", 0, 1)
-                from_weave = self.from_repository.inventories
                 # we fetch only the referenced inventories because we do not
                 # know for unselected inventories whether all their required
                 # texts are present in the other repository - it could be
                 # corrupt.
-                yield ('inventories', from_weave.get_record_stream(
-                    [(rev_id,) for rev_id in revs],
-                    self.inventory_fetch_order(),
-                    not self.delta_on_metadata()))
+                for info in self._get_inventory_stream(revs):
+                    yield info
             elif knit_kind == "signatures":
                 # Nothing to do here; this will be taken care of when
                 # _fetch_revision_texts happens.
@@ -312,7 +261,6 @@
                 self.to_repository._fetch_order, True)
             yield substream_kind, stream
 
->>>>>>> 93f28c49
     def _revids_to_fetch(self):
         """Determines the exact revisions needed from self.from_repository to
         install self._last_revision in self.to_repository.
@@ -333,45 +281,130 @@
         except errors.NoSuchRevision, e:
             raise InstallFailed([self._last_revision])
 
-<<<<<<< HEAD
-    def _fetch_text_texts(self, text_keys, pb):
-        to_texts = self.to_repository.texts
-        from_texts = self.from_repository.texts
-        text_stream = from_texts.get_record_stream(text_keys,
-                            self.to_repository._fetch_order,
-                            not self.to_repository._fetch_uses_deltas)
-        adapter = _pb_stream_adapter(pb, 'fetch text', len(text_keys),
-                                     text_stream)
-        to_texts.insert_record_stream(adapter())
-
-    def _fetch_inventory_weave(self, revs, pb):
-        # we fetch only the referenced inventories because we do not
-        # know for unselected inventories whether all their required
-        # texts are present in the other repository - it could be
-        # corrupt.
+    def _get_inventory_stream(self, revision_ids):
         if (self.from_repository._format.supports_chks and
-            self.to_repository._format.supports_chks):
-            self._fetch_chk_inventories(revs, pb)
-        elif (self.from_repository._format.supports_chks or
-              self.to_repository._format.supports_chks):
-            # Hack to make not-chk->chk fetch: copy the inventories as
-            # inventories.
-            total = len(revs)
-            for idx, inv in enumerate(
-                self.from_repository.iter_inventories(revs)):
-                pb.update("Copying inventories", idx, total)
-                self.to_repository.add_inventory(inv.revision_id, inv, [])
+            self.to_repository._format.supports_chks
+            and (self.from_repository._format._serializer
+                 == self.to_repository._format._serializer)):
+            # Both sides support chks, and they use the same serializer, so it
+            # is safe to transmit the chk pages and inventory pages across
+            # as-is.
+            return self._get_chk_inventory_stream(revision_ids)
+        elif (not self.from_repository._format.supports_chks):
+            # Source repository doesn't support chks. So we can transmit the
+            # inventories 'as-is' and either they are just accepted on the
+            # target, or the Sink will properly convert it.
+            return self._get_simple_inventory_stream(revision_ids)
         else:
-            to_weave = self.to_repository.inventories
-            from_weave = self.from_repository.inventories
-            adapter = _pb_stream_adapter(pb, 'fetch inv', len(revs),
-                from_weave.get_record_stream([(rev_id,) for rev_id in revs],
-                            self.to_repository._fetch_order,
-                            not self.to_repository._fetch_uses_deltas))
-            to_weave.insert_record_stream(adapter())
-
-=======
->>>>>>> 93f28c49
+            # XXX: Hack to make not-chk->chk fetch: copy the inventories as
+            #      inventories. Note that this should probably be done somehow
+            #      as part of bzrlib.repository.StreamSink. Except JAM couldn't
+            #      figure out how a non-chk repository could possibly handle
+            #      deserializing an inventory stream from a chk repo, as it
+            #      doesn't have a way to understand individual pages.
+            return self._get_convertable_inventory_stream(revision_ids)
+
+    def _get_simple_inventory_stream(self, revision_ids):
+        from_weave = self.from_repository.inventories
+        yield ('inventories', from_weave.get_record_stream(
+            [(rev_id,) for rev_id in revision_ids],
+            self.inventory_fetch_order(),
+            not self.delta_on_metadata()))
+
+    def _get_chk_inventory_stream(self, revision_ids):
+        """Fetch the inventory texts, along with the associated chk maps."""
+        from bzrlib import inventory, chk_map
+        # We want an inventory outside of the search set, so that we can filter
+        # out uninteresting chk pages. For now we use
+        # _find_revision_outside_set, but if we had a Search with cut_revs, we
+        # could use that instead.
+        start_rev_id = self.from_repository._find_revision_outside_set(
+                            revision_ids)
+        start_rev_key = (start_rev_id,)
+        inv_keys_to_fetch = [(rev_id,) for rev_id in revision_ids]
+        if start_rev_id != NULL_REVISION:
+            inv_keys_to_fetch.append((start_rev_id,))
+        # Any repo that supports chk_bytes must also support out-of-order
+        # insertion. At least, that is how we expect it to work
+        # We use get_record_stream instead of iter_inventories because we want
+        # to be able to insert the stream as well. We could instead fetch
+        # allowing deltas, and then iter_inventories, but we don't know whether
+        # source or target is more 'local' anway.
+        inv_stream = self.from_repository.inventories.get_record_stream(
+            inv_keys_to_fetch, 'unordered',
+            True) # We need them as full-texts so we can find their references
+        uninteresting_chk_roots = set()
+        interesting_chk_roots = set()
+        def filter_inv_stream(inv_stream):
+            for idx, record in enumerate(inv_stream):
+                ### child_pb.update('fetch inv', idx, len(inv_keys_to_fetch))
+                bytes = record.get_bytes_as('fulltext')
+                chk_inv = inventory.CHKInventory.deserialise(
+                    self.from_repository.chk_bytes, bytes, record.key)
+                if record.key == start_rev_key:
+                    uninteresting_chk_roots.add(chk_inv.id_to_entry.key())
+                    p_id_map = chk_inv.parent_id_basename_to_file_id
+                    if p_id_map is not None:
+                        uninteresting_chk_roots.add(p_id_map.key())
+                else:
+                    yield record
+                    interesting_chk_roots.add(chk_inv.id_to_entry.key())
+                    p_id_map = chk_inv.parent_id_basename_to_file_id
+                    if p_id_map is not None:
+                        interesting_chk_roots.add(p_id_map.key())
+        ### pb.update('fetch inventory', 0, 2)
+        yield ('inventories', filter_inv_stream(inv_stream))
+        # Now that we have worked out all of the interesting root nodes, grab
+        # all of the interesting pages and insert them
+        ### pb.update('fetch inventory', 1, 2)
+        interesting = chk_map.iter_interesting_nodes(
+            self.from_repository.chk_bytes, interesting_chk_roots,
+            uninteresting_chk_roots)
+        def to_stream_adapter():
+            """Adapt the iter_interesting_nodes result to a single stream.
+
+            iter_interesting_nodes returns records as it processes them, which
+            can be in batches. But we only want a single stream to be inserted.
+            """
+            for record, items in interesting:
+                for value in record.itervalues():
+                    yield value
+        # XXX: We could instead call get_record_stream(records.keys())
+        #      ATM, this will always insert the records as fulltexts, and
+        #      requires that you can hang on to records once you have gone
+        #      on to the next one. Further, it causes the target to
+        #      recompress the data. Testing shows it to be faster than
+        #      requesting the records again, though.
+        yield ('chk_bytes', to_stream_adapter())
+        ### pb.update('fetch inventory', 2, 2)
+
+    def _get_convertable_inventory_stream(self, revision_ids):
+        # XXX: One of source or target is using chks, and they don't have
+        #      compatible serializations. The StreamSink code expects to be
+        #      able to convert on the target, so we need to put
+        #      bytes-on-the-wire that can be converted
+        yield ('inventories', self._stream_invs_as_fulltexts(revision_ids))
+
+    def _stream_invs_as_fulltexts(self, revision_ids):
+        from_serializer = self.from_repository._format._serializer
+        revision_keys = [(rev_id,) for rev_id in revision_ids]
+        parent_map = self.from_repository.inventory.get_parent_map(revision_keys)
+        for inv in self.from_repository.iter_inventories(revision_ids):
+            # XXX: This is a bit hackish, but it works. Basically,
+            #      CHKSerializer 'accidentally' supports
+            #      read/write_inventory_to_string, even though that is never
+            #      the format that is stored on disk. It *does* give us a
+            #      single string representation for an inventory, so live with
+            #      it for now.
+            #      This would be far better if we had a 'serialized inventory
+            #      delta' form. Then we could use 'inventory._make_delta', and
+            #      transmit that. This would both be faster to generate, and
+            #      result in fewer bytes-on-the-wire.
+            as_bytes = from_serializer.write_inventory_to_string(inv)
+            key = (inv.revision_id,)
+            parent_keys = parent_map.get(key, ())
+            yield FulltextContentFactory(key, parent_keys, None, as_bytes)
+
     def _fetch_revision_texts(self, revs, pb):
         # fetch signatures first and then the revision texts
         # may need to be a InterRevisionStore call here.
@@ -391,82 +424,6 @@
             self.to_repository._fetch_order,
             not self.delta_on_metadata())
         return [('signatures', signatures), ('revisions', revisions)]
-
-    def _fetch_chk_inventories(self, revs, pb):
-        """Fetch the inventory texts, along with the associated chk maps."""
-        from bzrlib import inventory, chk_map
-        # We want an inventory outside of the search set, so that we can filter
-        # out uninteresting chk pages. For now we use
-        # _find_revision_outside_set, but if we had a Search with cut_revs, we
-        # could use that instead.
-        start_rev_id = self.from_repository._find_revision_outside_set(revs)
-        start_rev_key = (start_rev_id,)
-        inv_keys_to_fetch = [(rev_id,) for rev_id in revs]
-        if start_rev_id != NULL_REVISION:
-            inv_keys_to_fetch.append((start_rev_id,))
-        # Any repo that supports chk_bytes must also support out-of-order
-        # insertion. At least, that is how we expect it to work
-        # We use get_record_stream instead of iter_inventories because we want
-        # to be able to insert the stream as well. We could instead fetch
-        # allowing deltas, and then iter_inventories, but we don't know whether
-        # source or target is more 'local' anway.
-        inv_stream = self.from_repository.inventories.get_record_stream(
-            inv_keys_to_fetch, 'unordered',
-            True) # We need them as full-texts so we can find their references
-        uninteresting_chk_roots = set()
-        interesting_chk_roots = set()
-        def filter_inv_stream(inv_stream):
-            for idx, record in enumerate(inv_stream):
-                child_pb.update('fetch inv', idx, len(inv_keys_to_fetch))
-                bytes = record.get_bytes_as('fulltext')
-                chk_inv = inventory.CHKInventory.deserialise(
-                    self.from_repository.chk_bytes, bytes, record.key)
-                if record.key == start_rev_key:
-                    uninteresting_chk_roots.add(chk_inv.id_to_entry.key())
-                    p_id_map = chk_inv.parent_id_basename_to_file_id
-                    if p_id_map is not None:
-                        uninteresting_chk_roots.add(p_id_map.key())
-                else:
-                    yield record
-                    interesting_chk_roots.add(chk_inv.id_to_entry.key())
-                    p_id_map = chk_inv.parent_id_basename_to_file_id
-                    if p_id_map is not None:
-                        interesting_chk_roots.add(p_id_map.key())
-        pb.update('fetch inventory', 0, 2)
-        child_pb = bzrlib.ui.ui_factory.nested_progress_bar()
-        try:
-            self.to_repository.inventories.insert_record_stream(
-                filter_inv_stream(inv_stream))
-        finally:
-            child_pb.finished()
-        # Now that we have worked out all of the interesting root nodes, grab
-        # all of the interesting pages and insert them
-        pb.update('fetch inventory', 1, 2)
-        child_pb = bzrlib.ui.ui_factory.nested_progress_bar()
-        try:
-            interesting = chk_map.iter_interesting_nodes(
-                self.from_repository.chk_bytes, interesting_chk_roots,
-                uninteresting_chk_roots, pb=child_pb)
-            def to_stream_adapter():
-                """Adapt the iter_interesting_nodes result to a single stream.
-
-                iter_interesting_nodes returns records as it processes them, which
-                can be in batches. But we only want a single stream to be inserted.
-                """
-                for record, items in interesting:
-                    for value in record.itervalues():
-                        yield value
-            # XXX: We could instead call get_record_stream(records.keys())
-            #      ATM, this will always insert the records as fulltexts, and
-            #      requires that you can hang on to records once you have gone
-            #      on to the next one. Further, it causes the target to
-            #      recompress the data. Testing shows it to be faster than
-            #      requesting the records again, though.
-            self.to_repository.chk_bytes.insert_record_stream(
-                to_stream_adapter())
-        finally:
-            child_pb.finished()
-        pb.update('fetch inventory', 2, 2)
 
     def _generate_root_texts(self, revs):
         """This will be called by __fetch between fetching weave texts and
