# Copyright (C) 2005 by Canonical Ltd

# This program is free software; you can redistribute it and/or modify
# it under the terms of the GNU General Public License as published by
# the Free Software Foundation; either version 2 of the License, or
# (at your option) any later version.

# This program is distributed in the hope that it will be useful,
# but WITHOUT ANY WARRANTY; without even the implied warranty of
# MERCHANTABILITY or FITNESS FOR A PARTICULAR PURPOSE.  See the
# GNU General Public License for more details.

# You should have received a copy of the GNU General Public License
# along with this program; if not, write to the Free Software
# Foundation, Inc., 59 Temple Place, Suite 330, Boston, MA  02111-1307  USA

from copy import copy
import os
from cStringIO import StringIO

import bzrlib
import bzrlib.errors as errors
from bzrlib.errors import (InstallFailed, NoSuchRevision, WeaveError,
                           MissingText)
from bzrlib.trace import mutter, note, warning
from bzrlib.branch import Branch
from bzrlib.progress import ProgressBar
from bzrlib.xml5 import serializer_v5
from bzrlib.osutils import sha_string, split_lines

"""Copying of history from one branch to another.

The basic plan is that every branch knows the history of everything
that has merged into it.  As the first step of a merge, pull, or
branch operation we copy history from the source into the destination
branch.

The copying is done in a slightly complicated order.  We don't want to
add a revision to the store until everything it refers to is also
stored, so that if a revision is present we can totally recreate it.
However, we can't know what files are included in a revision until we
read its inventory.  Therefore, we first pull the XML and hold it in
memory until we've updated all of the files referenced.
"""

# TODO: Avoid repeatedly opening weaves so many times.

# XXX: This doesn't handle ghost (not present in branch) revisions at
# all yet.  I'm not sure they really should be supported.

# NOTE: This doesn't copy revisions which may be present but not
# merged into the last revision.  I'm not sure we want to do that.

# - get a list of revisions that need to be pulled in
# - for each one, pull in that revision file
#   and get the inventory, and store the inventory with right
#   parents.
# - and get the ancestry, and store that with right parents too
# - and keep a note of all file ids and version seen
# - then go through all files; for each one get the weave,
#   and add in all file versions



def greedy_fetch(to_branch, from_branch, revision=None, pb=None):
    f = Fetcher(to_branch, from_branch, revision, pb)
    return f.count_copied, f.failed_revisions



class Fetcher(object):
    """Pull revisions and texts from one branch to another.

    This doesn't update the destination's history; that can be done
    separately if desired.  

    revision_limit
        If set, pull only up to this revision_id.

    After running:

    last_revision -- if last_revision
        is given it will be that, otherwise the last revision of
        from_branch

    count_copied -- number of revisions copied

    count_weaves -- number of file weaves copied
    """
    def __init__(self, to_branch, from_branch, last_revision=None, pb=None):
        if to_branch == from_branch:
            raise Exception("can't fetch from a branch to itself")
        self.to_branch = to_branch
        self.to_storage = to_branch.storage
        self.to_weaves = self.to_storage.weave_store
        self.to_control = self.to_storage.control_weaves
        self.from_branch = from_branch
        self.from_storage = from_branch.storage
        self.from_weaves = self.from_storage.weave_store
        self.from_control = self.from_storage.control_weaves
        self.failed_revisions = []
        self.count_copied = 0
        self.count_total = 0
        self.count_weaves = 0
        self.copied_file_ids = set()
        self.file_ids_names = {}
        if pb is None:
            self.pb = bzrlib.ui.ui_factory.progress_bar()
        else:
            self.pb = pb
        self.from_branch.lock_read()
        try:
            self._fetch_revisions(last_revision)
        finally:
            self.from_branch.unlock()
            self.pb.clear()

    def _fetch_revisions(self, last_revision):
        self.last_revision = self._find_last_revision(last_revision)
        mutter('fetch up to rev {%s}', self.last_revision)
        if (self.last_revision is not None and 
            self.to_storage.has_revision(self.last_revision)):
            return
        try:
            revs_to_fetch = self._compare_ancestries()
        except WeaveError:
            raise InstallFailed([self.last_revision])
        self._copy_revisions(revs_to_fetch)
        self.new_ancestry = revs_to_fetch

    def _find_last_revision(self, last_revision):
        """Find the limiting source revision.

        Every ancestor of that revision will be merged across.

        Returns the revision_id, or returns None if there's no history
        in the source branch."""
        if last_revision:
            return last_revision
        self.pb.update('get source history')
        from_history = self.from_branch.revision_history()
        self.pb.update('get destination history')
        if from_history:
            return from_history[-1]
        else:
            return None                 # no history in the source branch
            

    def _compare_ancestries(self):
        """Get a list of revisions that must be copied.

        That is, every revision that's in the ancestry of the source
        branch and not in the destination branch."""
        self.pb.update('get source ancestry')
        from_storage = self.from_branch.storage
        self.from_ancestry = from_storage.get_ancestry(self.last_revision)

        dest_last_rev = self.to_branch.last_revision()
        self.pb.update('get destination ancestry')
        if dest_last_rev:
            to_storage = self.to_branch.storage
            dest_ancestry = to_storage.get_ancestry(dest_last_rev)
        else:
            dest_ancestry = []
        ss = set(dest_ancestry)
        to_fetch = []
        for rev_id in self.from_ancestry:
            if rev_id not in ss:
                to_fetch.append(rev_id)
                mutter('need to get revision {%s}', rev_id)
        mutter('need to get %d revisions in total', len(to_fetch))
        self.count_total = len(to_fetch)
        return to_fetch

    def _copy_revisions(self, revs_to_fetch):
        i = 0
        for rev_id in revs_to_fetch:
            i += 1
            if rev_id is None:
                continue
            if self.to_storage.has_revision(rev_id):
                continue
            self.pb.update('copy revision', i, self.count_total)
            self._copy_one_revision(rev_id)
            self.count_copied += 1


    def _copy_one_revision(self, rev_id):
        """Copy revision and everything referenced by it."""
        mutter('copying revision {%s}', rev_id)
        rev_xml = self.from_storage.get_revision_xml(rev_id)
        inv_xml = self.from_storage.get_inventory_xml(rev_id)
        rev = serializer_v5.read_revision_from_string(rev_xml)
        inv = serializer_v5.read_inventory_from_string(inv_xml)
        assert rev.revision_id == rev_id
        assert rev.inventory_sha1 == sha_string(inv_xml)
        mutter('  commiter %s, %d parents',
               rev.committer,
               len(rev.parent_ids))
        self._copy_new_texts(rev_id, inv)
        parents = rev.parent_ids
        new_parents = copy(parents)
        for parent in parents:
            if not self.to_storage.has_revision(parent):
                new_parents.pop(new_parents.index(parent))
        self._copy_inventory(rev_id, inv_xml, new_parents)
        self.to_storage.revision_store.add(StringIO(rev_xml), rev_id)
        mutter('copied revision %s', rev_id)

    def _copy_inventory(self, rev_id, inv_xml, parent_ids):
        self.to_control.add_text('inventory', rev_id,
                                split_lines(inv_xml), parent_ids,
                                self.to_storage.get_transaction())

    def _copy_new_texts(self, rev_id, inv):
        """Copy any new texts occuring in this revision."""
        # TODO: Rather than writing out weaves every time, hold them
        # in memory until everything's done?  But this way is nicer
        # if it's interrupted.
        for path, ie in inv.iter_entries():
            self._copy_one_weave(rev_id, ie.file_id, ie.revision)

    def _copy_one_weave(self, rev_id, file_id, text_revision):
        """Copy one file weave, esuring the result contains text_revision."""
        # check if the revision is already there
        if file_id in self.file_ids_names.keys( ) and \
            text_revision in self.file_ids_names[file_id]:
                return        
        to_weave = self.to_weaves.get_weave_or_empty(file_id,
<<<<<<< HEAD
            self.to_storage.get_transaction())
=======
            self.to_branch.get_transaction())
        if not file_id in self.file_ids_names.keys( ):
            self.file_ids_names[file_id] = to_weave.names( )
>>>>>>> 776f045b
        if text_revision in to_weave:
            return
        from_weave = self.from_weaves.get_weave(file_id,
            self.from_branch.storage.get_transaction())
        if text_revision not in from_weave:
            raise MissingText(self.from_branch, text_revision, file_id)
        mutter('copy file {%s} modified in {%s}', file_id, rev_id)

        if to_weave.numversions() > 0:
            # destination has contents, must merge
            try:
                to_weave.join(from_weave)
            except errors.WeaveParentMismatch:
                to_weave.reweave(from_weave)
        else:
            # destination is empty, just replace it
            to_weave = from_weave.copy( )
        self.to_weaves.put_weave(file_id, to_weave,
            self.to_storage.get_transaction())
        self.count_weaves += 1
        self.copied_file_ids.add(file_id)
        self.file_ids_names[file_id] = to_weave.names()
        mutter('copied file {%s}', file_id)


fetch = Fetcher<|MERGE_RESOLUTION|>--- conflicted
+++ resolved
@@ -227,13 +227,9 @@
             text_revision in self.file_ids_names[file_id]:
                 return        
         to_weave = self.to_weaves.get_weave_or_empty(file_id,
-<<<<<<< HEAD
             self.to_storage.get_transaction())
-=======
-            self.to_branch.get_transaction())
         if not file_id in self.file_ids_names.keys( ):
             self.file_ids_names[file_id] = to_weave.names( )
->>>>>>> 776f045b
         if text_revision in to_weave:
             return
         from_weave = self.from_weaves.get_weave(file_id,
