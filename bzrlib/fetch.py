--- conflicted
+++ resolved
@@ -126,19 +126,6 @@
             pb.update("Inserting stream")
             resume_tokens, missing_keys = self.sink.insert_stream(
                 stream, from_format, [])
-<<<<<<< HEAD
-            if self.to_repository._fallback_repositories:
-                if not isinstance(search, graph.EverythingResult):
-                    # If search is EverythingResult this is be unnecessary,
-                    # so we can skip this step.  The source will send us
-                    # every revision it has, and their parent inventories.
-                    # (Unless the source is damaged!  but not really worth
-                    # optimising for that case.  The pack code will reject bad
-                    # streams anyway.)
-                    missing_keys.update(
-                        self._parent_inventories(search.get_keys()))
-=======
->>>>>>> c6f10350
             if missing_keys:
                 pb.update("Missing keys")
                 stream = source.get_stream_for_missing_keys(missing_keys)
