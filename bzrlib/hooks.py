--- conflicted
+++ resolved
@@ -130,27 +130,6 @@
 
     def add_hook(self, name, doc, introduced, deprecated=None):
         """Add a hook point to this dictionary.
-<<<<<<< HEAD
-
-        :param name: The name of the hook, for clients to use when registering.
-        :param doc: The docs for the hook.
-        :param introduced: When the hook was introduced (e.g. (0, 15)).
-        :param deprecated: When the hook was deprecated, None for
-            not-deprecated.
-        """
-        if name in self:
-            raise errors.DuplicateKey(name)
-        if self._module:
-            callbacks = _lazy_hooks.setdefault(
-                (self._module, self._member_name, name), [])
-        else:
-            callbacks = None
-        hookpoint = HookPoint(name=name, doc=doc, introduced=introduced,
-                              deprecated=deprecated,
-                              callbacks=callbacks)
-        self[name] = hookpoint
-=======
->>>>>>> 7d335933
 
         :param name: The name of the hook, for clients to use when registering.
         :param doc: The docs for the hook.
@@ -366,8 +345,6 @@
         """
         obj_getter = registry._ObjectGetter(callback)
         self._callbacks.append((obj_getter, callback_label))
-<<<<<<< HEAD
-=======
 
     def uninstall(self, label):
         """Uninstall the callback with the specified label.
@@ -383,7 +360,6 @@
             raise KeyError("No entry with label %r" % label)
         for entry in entries_to_remove:
             self._callbacks.remove(entry)
->>>>>>> 7d335933
 
     def __iter__(self):
         return (callback.get_obj() for callback, name in self._callbacks)
@@ -449,11 +425,8 @@
     return '\n'.join(segments)
 
 
-<<<<<<< HEAD
-=======
 # Lazily registered hooks. Maps (module, name, hook_name) tuples
 # to lists of tuples with objectgetters and names
->>>>>>> 7d335933
 _lazy_hooks = {}
 
 
