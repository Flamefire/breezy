--- conflicted
+++ resolved
@@ -16,13 +16,9 @@
 
 
 """Support for plugin hooking logic."""
+from bzrlib import registry
 from bzrlib.lazy_import import lazy_import
-<<<<<<< HEAD
 from bzrlib.symbol_versioning import deprecated_method
-=======
-from bzrlib import registry
-from bzrlib.symbol_versioning import deprecated_method, one_five
->>>>>>> fa2c9229
 lazy_import(globals(), """
 import textwrap
 
@@ -134,21 +130,6 @@
         """
         return self._callable_names.get(a_callable, "No hook name")
 
-<<<<<<< HEAD
-=======
-    @deprecated_method(one_five)
-    def install_hook(self, hook_name, a_callable):
-        """Install a_callable in to the hook hook_name.
-
-        :param hook_name: A hook name. See the __init__ method of BranchHooks
-            for the complete list of hooks.
-        :param a_callable: The callable to be invoked when the hook triggers.
-            The exact signature will depend on the hook - see the __init__
-            method of BranchHooks for details on each hook.
-        """
-        self.install_named_hook(hook_name, a_callable, None)
-
->>>>>>> fa2c9229
     def install_named_hook(self, hook_name, a_callable, name):
         """Install a_callable in to the hook hook_name, and label it name.
 
