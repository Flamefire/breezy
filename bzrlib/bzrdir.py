# Copyright (C) 2006-2011 Canonical Ltd
#
# This program is free software; you can redistribute it and/or modify
# it under the terms of the GNU General Public License as published by
# the Free Software Foundation; either version 2 of the License, or
# (at your option) any later version.
#
# This program is distributed in the hope that it will be useful,
# but WITHOUT ANY WARRANTY; without even the implied warranty of
# MERCHANTABILITY or FITNESS FOR A PARTICULAR PURPOSE.  See the
# GNU General Public License for more details.
#
# You should have received a copy of the GNU General Public License
# along with this program; if not, write to the Free Software
# Foundation, Inc., 51 Franklin Street, Fifth Floor, Boston, MA 02110-1301 USA

"""BzrDir logic. The BzrDir is the basic control directory used by bzr.

At format 7 this was split out into Branch, Repository and Checkout control
directories.

Note: This module has a lot of ``open`` functions/methods that return
references to in-memory objects. As a rule, there are no matching ``close``
methods. To free any associated resources, simply stop referencing the
objects returned.
"""

# TODO: Move old formats into a plugin to make this file smaller.

import sys

from bzrlib.lazy_import import lazy_import
lazy_import(globals(), """
from stat import S_ISDIR

import bzrlib
from bzrlib import (
    config,
    controldir,
    errors,
    graph,
    lockable_files,
    lockdir,
    osutils,
    pyutils,
    remote,
    repository,
    revision as _mod_revision,
    transport as _mod_transport,
    ui,
    urlutils,
    versionedfile,
    win32utils,
    workingtree,
    workingtree_4,
    )
from bzrlib.repofmt import pack_repo
from bzrlib.smart.client import _SmartClient
from bzrlib.store.versioned import VersionedFileStore
from bzrlib.transactions import WriteTransaction
from bzrlib.transport import (
    do_catching_redirections,
    local,
    )
from bzrlib.weave import (
    WeaveFile,
    Weave,
    )
""")

from bzrlib.trace import (
    note,
    )

from bzrlib import (
    hooks,
    )
from bzrlib.symbol_versioning import (
    deprecated_in,
    deprecated_method,
    )


class BzrDir(controldir.ControlDir):
    """A .bzr control diretory.

    BzrDir instances let you create or open any of the things that can be
    found within .bzr - checkouts, branches and repositories.

    :ivar transport:
        the transport which this bzr dir is rooted at (i.e. file:///.../.bzr/)
    :ivar root_transport:
        a transport connected to the directory this bzr was opened from
        (i.e. the parent directory holding the .bzr directory).

    Everything in the bzrdir should have the same file permissions.

    :cvar hooks: An instance of BzrDirHooks.
    """

    def break_lock(self):
        """Invoke break_lock on the first object in the bzrdir.

        If there is a tree, the tree is opened and break_lock() called.
        Otherwise, branch is tried, and finally repository.
        """
        # XXX: This seems more like a UI function than something that really
        # belongs in this class.
        try:
            thing_to_unlock = self.open_workingtree()
        except (errors.NotLocalUrl, errors.NoWorkingTree):
            try:
                thing_to_unlock = self.open_branch()
            except errors.NotBranchError:
                try:
                    thing_to_unlock = self.open_repository()
                except errors.NoRepositoryPresent:
                    return
        thing_to_unlock.break_lock()

    def check_conversion_target(self, target_format):
        """Check that a bzrdir as a whole can be converted to a new format."""
        # The only current restriction is that the repository content can be 
        # fetched compatibly with the target.
        target_repo_format = target_format.repository_format
        try:
            self.open_repository()._format.check_conversion_target(
                target_repo_format)
        except errors.NoRepositoryPresent:
            # No repo, no problem.
            pass

    @staticmethod
    def _check_supported(format, allow_unsupported,
        recommend_upgrade=True,
        basedir=None):
        """Give an error or warning on old formats.

        :param format: may be any kind of format - workingtree, branch,
        or repository.

        :param allow_unsupported: If true, allow opening
        formats that are strongly deprecated, and which may
        have limited functionality.

        :param recommend_upgrade: If true (default), warn
        the user through the ui object that they may wish
        to upgrade the object.
        """
        # TODO: perhaps move this into a base Format class; it's not BzrDir
        # specific. mbp 20070323
        if not allow_unsupported and not format.is_supported():
            # see open_downlevel to open legacy branches.
            raise errors.UnsupportedFormatError(format=format)
        if recommend_upgrade \
            and getattr(format, 'upgrade_recommended', False):
            ui.ui_factory.recommend_upgrade(
                format.get_format_description(),
                basedir)

    def clone_on_transport(self, transport, revision_id=None,
        force_new_repo=False, preserve_stacking=False, stacked_on=None,
        create_prefix=False, use_existing_dir=True, no_tree=False):
        """Clone this bzrdir and its contents to transport verbatim.

        :param transport: The transport for the location to produce the clone
            at.  If the target directory does not exist, it will be created.
        :param revision_id: The tip revision-id to use for any branch or
            working tree.  If not None, then the clone operation may tune
            itself to download less data.
        :param force_new_repo: Do not use a shared repository for the target,
                               even if one is available.
        :param preserve_stacking: When cloning a stacked branch, stack the
            new branch on top of the other branch's stacked-on branch.
        :param create_prefix: Create any missing directories leading up to
            to_transport.
        :param use_existing_dir: Use an existing directory if one exists.
        :param no_tree: If set to true prevents creation of a working tree.
        """
        # Overview: put together a broad description of what we want to end up
        # with; then make as few api calls as possible to do it.

        # We may want to create a repo/branch/tree, if we do so what format
        # would we want for each:
        require_stacking = (stacked_on is not None)
        format = self.cloning_metadir(require_stacking)

        # Figure out what objects we want:
        try:
            local_repo = self.find_repository()
        except errors.NoRepositoryPresent:
            local_repo = None
        try:
            local_branch = self.open_branch()
        except errors.NotBranchError:
            local_branch = None
        else:
            # enable fallbacks when branch is not a branch reference
            if local_branch.repository.has_same_location(local_repo):
                local_repo = local_branch.repository
            if preserve_stacking:
                try:
                    stacked_on = local_branch.get_stacked_on_url()
                except (errors.UnstackableBranchFormat,
                        errors.UnstackableRepositoryFormat,
                        errors.NotStacked):
                    pass
        # Bug: We create a metadir without knowing if it can support stacking,
        # we should look up the policy needs first, or just use it as a hint,
        # or something.
        if local_repo:
            make_working_trees = local_repo.make_working_trees() and not no_tree
            want_shared = local_repo.is_shared()
            repo_format_name = format.repository_format.network_name()
        else:
            make_working_trees = False
            want_shared = False
            repo_format_name = None

        result_repo, result, require_stacking, repository_policy = \
            format.initialize_on_transport_ex(transport,
            use_existing_dir=use_existing_dir, create_prefix=create_prefix,
            force_new_repo=force_new_repo, stacked_on=stacked_on,
            stack_on_pwd=self.root_transport.base,
            repo_format_name=repo_format_name,
            make_working_trees=make_working_trees, shared_repo=want_shared)
        if repo_format_name:
            try:
                # If the result repository is in the same place as the
                # resulting bzr dir, it will have no content, further if the
                # result is not stacked then we know all content should be
                # copied, and finally if we are copying up to a specific
                # revision_id then we can use the pending-ancestry-result which
                # does not require traversing all of history to describe it.
                if (result_repo.user_url == result.user_url
                    and not require_stacking and
                    revision_id is not None):
                    fetch_spec = graph.PendingAncestryResult(
                        [revision_id], local_repo)
                    result_repo.fetch(local_repo, fetch_spec=fetch_spec)
                else:
                    result_repo.fetch(local_repo, revision_id=revision_id)
            finally:
                result_repo.unlock()
        else:
            if result_repo is not None:
                raise AssertionError('result_repo not None(%r)' % result_repo)
        # 1 if there is a branch present
        #   make sure its content is available in the target repository
        #   clone it.
        if local_branch is not None:
            result_branch = local_branch.clone(result, revision_id=revision_id,
                repository_policy=repository_policy)
        try:
            # Cheaper to check if the target is not local, than to try making
            # the tree and fail.
            result.root_transport.local_abspath('.')
            if result_repo is None or result_repo.make_working_trees():
                self.open_workingtree().clone(result)
        except (errors.NoWorkingTree, errors.NotLocalUrl):
            pass
        return result

    # TODO: This should be given a Transport, and should chdir up; otherwise
    # this will open a new connection.
    def _make_tail(self, url):
        t = _mod_transport.get_transport(url)
        t.ensure_base()

    @staticmethod
    def find_bzrdirs(transport, evaluate=None, list_current=None):
        """Find bzrdirs recursively from current location.

        This is intended primarily as a building block for more sophisticated
        functionality, like finding trees under a directory, or finding
        branches that use a given repository.
        :param evaluate: An optional callable that yields recurse, value,
            where recurse controls whether this bzrdir is recursed into
            and value is the value to yield.  By default, all bzrdirs
            are recursed into, and the return value is the bzrdir.
        :param list_current: if supplied, use this function to list the current
            directory, instead of Transport.list_dir
        :return: a generator of found bzrdirs, or whatever evaluate returns.
        """
        if list_current is None:
            def list_current(transport):
                return transport.list_dir('')
        if evaluate is None:
            def evaluate(bzrdir):
                return True, bzrdir

        pending = [transport]
        while len(pending) > 0:
            current_transport = pending.pop()
            recurse = True
            try:
                bzrdir = BzrDir.open_from_transport(current_transport)
            except (errors.NotBranchError, errors.PermissionDenied):
                pass
            else:
                recurse, value = evaluate(bzrdir)
                yield value
            try:
                subdirs = list_current(current_transport)
            except (errors.NoSuchFile, errors.PermissionDenied):
                continue
            if recurse:
                for subdir in sorted(subdirs, reverse=True):
                    pending.append(current_transport.clone(subdir))

    @staticmethod
    def find_branches(transport):
        """Find all branches under a transport.

        This will find all branches below the transport, including branches
        inside other branches.  Where possible, it will use
        Repository.find_branches.

        To list all the branches that use a particular Repository, see
        Repository.find_branches
        """
        def evaluate(bzrdir):
            try:
                repository = bzrdir.open_repository()
            except errors.NoRepositoryPresent:
                pass
            else:
                return False, ([], repository)
            return True, (bzrdir.list_branches(), None)
        ret = []
        for branches, repo in BzrDir.find_bzrdirs(transport,
                                                  evaluate=evaluate):
            if repo is not None:
                ret.extend(repo.find_branches())
            if branches is not None:
                ret.extend(branches)
        return ret

    @staticmethod
    def create_branch_and_repo(base, force_new_repo=False, format=None):
        """Create a new BzrDir, Branch and Repository at the url 'base'.

        This will use the current default BzrDirFormat unless one is
        specified, and use whatever
        repository format that that uses via bzrdir.create_branch and
        create_repository. If a shared repository is available that is used
        preferentially.

        The created Branch object is returned.

        :param base: The URL to create the branch at.
        :param force_new_repo: If True a new repository is always created.
        :param format: If supplied, the format of branch to create.  If not
            supplied, the default is used.
        """
        bzrdir = BzrDir.create(base, format)
        bzrdir._find_or_create_repository(force_new_repo)
        return bzrdir.create_branch()

    def determine_repository_policy(self, force_new_repo=False, stack_on=None,
                                    stack_on_pwd=None, require_stacking=False):
        """Return an object representing a policy to use.

        This controls whether a new repository is created, and the format of
        that repository, or some existing shared repository used instead.

        If stack_on is supplied, will not seek a containing shared repo.

        :param force_new_repo: If True, require a new repository to be created.
        :param stack_on: If supplied, the location to stack on.  If not
            supplied, a default_stack_on location may be used.
        :param stack_on_pwd: If stack_on is relative, the location it is
            relative to.
        """
        def repository_policy(found_bzrdir):
            stack_on = None
            stack_on_pwd = None
            config = found_bzrdir.get_config()
            stop = False
            stack_on = config.get_default_stack_on()
            if stack_on is not None:
                stack_on_pwd = found_bzrdir.user_url
                stop = True
            # does it have a repository ?
            try:
                repository = found_bzrdir.open_repository()
            except errors.NoRepositoryPresent:
                repository = None
            else:
                if (found_bzrdir.user_url != self.user_url 
                    and not repository.is_shared()):
                    # Don't look higher, can't use a higher shared repo.
                    repository = None
                    stop = True
                else:
                    stop = True
            if not stop:
                return None, False
            if repository:
                return UseExistingRepository(repository, stack_on,
                    stack_on_pwd, require_stacking=require_stacking), True
            else:
                return CreateRepository(self, stack_on, stack_on_pwd,
                    require_stacking=require_stacking), True

        if not force_new_repo:
            if stack_on is None:
                policy = self._find_containing(repository_policy)
                if policy is not None:
                    return policy
            else:
                try:
                    return UseExistingRepository(self.open_repository(),
                        stack_on, stack_on_pwd,
                        require_stacking=require_stacking)
                except errors.NoRepositoryPresent:
                    pass
        return CreateRepository(self, stack_on, stack_on_pwd,
                                require_stacking=require_stacking)

    def _find_or_create_repository(self, force_new_repo):
        """Create a new repository if needed, returning the repository."""
        policy = self.determine_repository_policy(force_new_repo)
        return policy.acquire_repository()[0]

    @staticmethod
    def create_branch_convenience(base, force_new_repo=False,
                                  force_new_tree=None, format=None,
                                  possible_transports=None):
        """Create a new BzrDir, Branch and Repository at the url 'base'.

        This is a convenience function - it will use an existing repository
        if possible, can be told explicitly whether to create a working tree or
        not.

        This will use the current default BzrDirFormat unless one is
        specified, and use whatever
        repository format that that uses via bzrdir.create_branch and
        create_repository. If a shared repository is available that is used
        preferentially. Whatever repository is used, its tree creation policy
        is followed.

        The created Branch object is returned.
        If a working tree cannot be made due to base not being a file:// url,
        no error is raised unless force_new_tree is True, in which case no
        data is created on disk and NotLocalUrl is raised.

        :param base: The URL to create the branch at.
        :param force_new_repo: If True a new repository is always created.
        :param force_new_tree: If True or False force creation of a tree or
                               prevent such creation respectively.
        :param format: Override for the bzrdir format to create.
        :param possible_transports: An optional reusable transports list.
        """
        if force_new_tree:
            # check for non local urls
            t = _mod_transport.get_transport(base, possible_transports)
            if not isinstance(t, local.LocalTransport):
                raise errors.NotLocalUrl(base)
        bzrdir = BzrDir.create(base, format, possible_transports)
        repo = bzrdir._find_or_create_repository(force_new_repo)
        result = bzrdir.create_branch()
        if force_new_tree or (repo.make_working_trees() and
                              force_new_tree is None):
            try:
                bzrdir.create_workingtree()
            except errors.NotLocalUrl:
                pass
        return result

    @staticmethod
    def create_standalone_workingtree(base, format=None):
        """Create a new BzrDir, WorkingTree, Branch and Repository at 'base'.

        'base' must be a local path or a file:// url.

        This will use the current default BzrDirFormat unless one is
        specified, and use whatever
        repository format that that uses for bzrdirformat.create_workingtree,
        create_branch and create_repository.

        :param format: Override for the bzrdir format to create.
        :return: The WorkingTree object.
        """
        t = _mod_transport.get_transport(base)
        if not isinstance(t, local.LocalTransport):
            raise errors.NotLocalUrl(base)
        bzrdir = BzrDir.create_branch_and_repo(base,
                                               force_new_repo=True,
                                               format=format).bzrdir
        return bzrdir.create_workingtree()

    @deprecated_method(deprecated_in((2, 3, 0)))
    def generate_backup_name(self, base):
        return self._available_backup_name(base)

    def _available_backup_name(self, base):
        """Find a non-existing backup file name based on base.

        See bzrlib.osutils.available_backup_name about race conditions.
        """
        return osutils.available_backup_name(base, self.root_transport.has)

    def backup_bzrdir(self):
        """Backup this bzr control directory.

        :return: Tuple with old path name and new path name
        """

        pb = ui.ui_factory.nested_progress_bar()
        try:
            old_path = self.root_transport.abspath('.bzr')
            backup_dir = self._available_backup_name('backup.bzr')
            new_path = self.root_transport.abspath(backup_dir)
            ui.ui_factory.note('making backup of %s\n  to %s'
                               % (old_path, new_path,))
            self.root_transport.copy_tree('.bzr', backup_dir)
            return (old_path, new_path)
        finally:
            pb.finished()

    def retire_bzrdir(self, limit=10000):
        """Permanently disable the bzrdir.

        This is done by renaming it to give the user some ability to recover
        if there was a problem.

        This will have horrible consequences if anyone has anything locked or
        in use.
        :param limit: number of times to retry
        """
        i  = 0
        while True:
            try:
                to_path = '.bzr.retired.%d' % i
                self.root_transport.rename('.bzr', to_path)
                note("renamed %s to %s"
                    % (self.root_transport.abspath('.bzr'), to_path))
                return
            except (errors.TransportError, IOError, errors.PathError):
                i += 1
                if i > limit:
                    raise
                else:
                    pass

    def _find_containing(self, evaluate):
        """Find something in a containing control directory.

        This method will scan containing control dirs, until it finds what
        it is looking for, decides that it will never find it, or runs out
        of containing control directories to check.

        It is used to implement find_repository and
        determine_repository_policy.

        :param evaluate: A function returning (value, stop).  If stop is True,
            the value will be returned.
        """
        found_bzrdir = self
        while True:
            result, stop = evaluate(found_bzrdir)
            if stop:
                return result
            next_transport = found_bzrdir.root_transport.clone('..')
            if (found_bzrdir.user_url == next_transport.base):
                # top of the file system
                return None
            # find the next containing bzrdir
            try:
                found_bzrdir = BzrDir.open_containing_from_transport(
                    next_transport)[0]
            except errors.NotBranchError:
                return None

    def find_repository(self):
        """Find the repository that should be used.

        This does not require a branch as we use it to find the repo for
        new branches as well as to hook existing branches up to their
        repository.
        """
        def usable_repository(found_bzrdir):
            # does it have a repository ?
            try:
                repository = found_bzrdir.open_repository()
            except errors.NoRepositoryPresent:
                return None, False
            if found_bzrdir.user_url == self.user_url:
                return repository, True
            elif repository.is_shared():
                return repository, True
            else:
                return None, True

        found_repo = self._find_containing(usable_repository)
        if found_repo is None:
            raise errors.NoRepositoryPresent(self)
        return found_repo

    def _find_creation_modes(self):
        """Determine the appropriate modes for files and directories.

        They're always set to be consistent with the base directory,
        assuming that this transport allows setting modes.
        """
        # TODO: Do we need or want an option (maybe a config setting) to turn
        # this off or override it for particular locations? -- mbp 20080512
        if self._mode_check_done:
            return
        self._mode_check_done = True
        try:
            st = self.transport.stat('.')
        except errors.TransportNotPossible:
            self._dir_mode = None
            self._file_mode = None
        else:
            # Check the directory mode, but also make sure the created
            # directories and files are read-write for this user. This is
            # mostly a workaround for filesystems which lie about being able to
            # write to a directory (cygwin & win32)
            if (st.st_mode & 07777 == 00000):
                # FTP allows stat but does not return dir/file modes
                self._dir_mode = None
                self._file_mode = None
            else:
                self._dir_mode = (st.st_mode & 07777) | 00700
                # Remove the sticky and execute bits for files
                self._file_mode = self._dir_mode & ~07111

    def _get_file_mode(self):
        """Return Unix mode for newly created files, or None.
        """
        if not self._mode_check_done:
            self._find_creation_modes()
        return self._file_mode

    def _get_dir_mode(self):
        """Return Unix mode for newly created directories, or None.
        """
        if not self._mode_check_done:
            self._find_creation_modes()
        return self._dir_mode

    def get_config(self):
        """Get configuration for this BzrDir."""
        return config.BzrDirConfig(self)

    def _get_config(self):
        """By default, no configuration is available."""
        return None

    def __init__(self, _transport, _format):
        """Initialize a Bzr control dir object.

        Only really common logic should reside here, concrete classes should be
        made with varying behaviours.

        :param _format: the format that is creating this BzrDir instance.
        :param _transport: the transport this dir is based at.
        """
        self._format = _format
        # these are also under the more standard names of 
        # control_transport and user_transport
        self.transport = _transport.clone('.bzr')
        self.root_transport = _transport
        self._mode_check_done = False

    @property 
    def user_transport(self):
        return self.root_transport

    @property
    def control_transport(self):
        return self.transport

    def is_control_filename(self, filename):
        """True if filename is the name of a path which is reserved for bzrdir's.

        :param filename: A filename within the root transport of this bzrdir.

        This is true IF and ONLY IF the filename is part of the namespace reserved
        for bzr control dirs. Currently this is the '.bzr' directory in the root
        of the root_transport. 
        """
        # this might be better on the BzrDirFormat class because it refers to
        # all the possible bzrdir disk formats.
        # This method is tested via the workingtree is_control_filename tests-
        # it was extracted from WorkingTree.is_control_filename. If the method's
        # contract is extended beyond the current trivial implementation, please
        # add new tests for it to the appropriate place.
        return filename == '.bzr' or filename.startswith('.bzr/')

    @staticmethod
    def open_unsupported(base):
        """Open a branch which is not supported."""
        return BzrDir.open(base, _unsupported=True)

    @staticmethod
    def open(base, _unsupported=False, possible_transports=None):
        """Open an existing bzrdir, rooted at 'base' (url).

        :param _unsupported: a private parameter to the BzrDir class.
        """
        t = _mod_transport.get_transport(base, possible_transports)
        return BzrDir.open_from_transport(t, _unsupported=_unsupported)

    @staticmethod
    def open_from_transport(transport, _unsupported=False,
                            _server_formats=True):
        """Open a bzrdir within a particular directory.

        :param transport: Transport containing the bzrdir.
        :param _unsupported: private.
        """
        for hook in BzrDir.hooks['pre_open']:
            hook(transport)
        # Keep initial base since 'transport' may be modified while following
        # the redirections.
        base = transport.base
        def find_format(transport):
            return transport, controldir.ControlDirFormat.find_format(
                transport, _server_formats=_server_formats)

        def redirected(transport, e, redirection_notice):
            redirected_transport = transport._redirected_to(e.source, e.target)
            if redirected_transport is None:
                raise errors.NotBranchError(base)
            note('%s is%s redirected to %s',
                 transport.base, e.permanently, redirected_transport.base)
            return redirected_transport

        try:
            transport, format = do_catching_redirections(find_format,
                                                         transport,
                                                         redirected)
        except errors.TooManyRedirections:
            raise errors.NotBranchError(base)

        BzrDir._check_supported(format, _unsupported)
        return format.open(transport, _found=True)

    @staticmethod
    def open_containing(url, possible_transports=None):
        """Open an existing branch which contains url.

        :param url: url to search from.
        See open_containing_from_transport for more detail.
        """
        transport = _mod_transport.get_transport(url, possible_transports)
        return BzrDir.open_containing_from_transport(transport)

    @staticmethod
    def open_containing_from_transport(a_transport):
        """Open an existing branch which contains a_transport.base.

        This probes for a branch at a_transport, and searches upwards from there.

        Basically we keep looking up until we find the control directory or
        run into the root.  If there isn't one, raises NotBranchError.
        If there is one and it is either an unrecognised format or an unsupported
        format, UnknownFormatError or UnsupportedFormatError are raised.
        If there is one, it is returned, along with the unused portion of url.

        :return: The BzrDir that contains the path, and a Unicode path
                for the rest of the URL.
        """
        # this gets the normalised url back. I.e. '.' -> the full path.
        url = a_transport.base
        while True:
            try:
                result = BzrDir.open_from_transport(a_transport)
                return result, urlutils.unescape(a_transport.relpath(url))
            except errors.NotBranchError, e:
                pass
            try:
                new_t = a_transport.clone('..')
            except errors.InvalidURLJoin:
                # reached the root, whatever that may be
                raise errors.NotBranchError(path=url)
            if new_t.base == a_transport.base:
                # reached the root, whatever that may be
                raise errors.NotBranchError(path=url)
            a_transport = new_t

    @classmethod
    def open_tree_or_branch(klass, location):
        """Return the branch and working tree at a location.

        If there is no tree at the location, tree will be None.
        If there is no branch at the location, an exception will be
        raised
        :return: (tree, branch)
        """
        bzrdir = klass.open(location)
        return bzrdir._get_tree_branch()

    @classmethod
    def open_containing_tree_or_branch(klass, location):
        """Return the branch and working tree contained by a location.

        Returns (tree, branch, relpath).
        If there is no tree at containing the location, tree will be None.
        If there is no branch containing the location, an exception will be
        raised
        relpath is the portion of the path that is contained by the branch.
        """
        bzrdir, relpath = klass.open_containing(location)
        tree, branch = bzrdir._get_tree_branch()
        return tree, branch, relpath

    @classmethod
    def open_containing_tree_branch_or_repository(klass, location):
        """Return the working tree, branch and repo contained by a location.

        Returns (tree, branch, repository, relpath).
        If there is no tree containing the location, tree will be None.
        If there is no branch containing the location, branch will be None.
        If there is no repository containing the location, repository will be
        None.
        relpath is the portion of the path that is contained by the innermost
        BzrDir.

        If no tree, branch or repository is found, a NotBranchError is raised.
        """
        bzrdir, relpath = klass.open_containing(location)
        try:
            tree, branch = bzrdir._get_tree_branch()
        except errors.NotBranchError:
            try:
                repo = bzrdir.find_repository()
                return None, None, repo, relpath
            except (errors.NoRepositoryPresent):
                raise errors.NotBranchError(location)
        return tree, branch, branch.repository, relpath

    def _cloning_metadir(self):
        """Produce a metadir suitable for cloning with.

        :returns: (destination_bzrdir_format, source_repository)
        """
        result_format = self._format.__class__()
        try:
            try:
                branch = self.open_branch(ignore_fallbacks=True)
                source_repository = branch.repository
                result_format._branch_format = branch._format
            except errors.NotBranchError:
                source_branch = None
                source_repository = self.open_repository()
        except errors.NoRepositoryPresent:
            source_repository = None
        else:
            # XXX TODO: This isinstance is here because we have not implemented
            # the fix recommended in bug # 103195 - to delegate this choice the
            # repository itself.
            repo_format = source_repository._format
            if isinstance(repo_format, remote.RemoteRepositoryFormat):
                source_repository._ensure_real()
                repo_format = source_repository._real_repository._format
            result_format.repository_format = repo_format
        try:
            # TODO: Couldn't we just probe for the format in these cases,
            # rather than opening the whole tree?  It would be a little
            # faster. mbp 20070401
            tree = self.open_workingtree(recommend_upgrade=False)
        except (errors.NoWorkingTree, errors.NotLocalUrl):
            result_format.workingtree_format = None
        else:
            result_format.workingtree_format = tree._format.__class__()
        return result_format, source_repository

    def cloning_metadir(self, require_stacking=False):
        """Produce a metadir suitable for cloning or sprouting with.

        These operations may produce workingtrees (yes, even though they're
        "cloning" something that doesn't have a tree), so a viable workingtree
        format must be selected.

        :require_stacking: If True, non-stackable formats will be upgraded
            to similar stackable formats.
        :returns: a BzrDirFormat with all component formats either set
            appropriately or set to None if that component should not be
            created.
        """
        format, repository = self._cloning_metadir()
        if format._workingtree_format is None:
            # No tree in self.
            if repository is None:
                # No repository either
                return format
            # We have a repository, so set a working tree? (Why? This seems to
            # contradict the stated return value in the docstring).
            tree_format = repository._format._matchingbzrdir.workingtree_format
            format.workingtree_format = tree_format.__class__()
        if require_stacking:
            format.require_stacking()
        return format

    @classmethod
    def create(cls, base, format=None, possible_transports=None):
        """Create a new BzrDir at the url 'base'.

        :param format: If supplied, the format of branch to create.  If not
            supplied, the default is used.
        :param possible_transports: If supplied, a list of transports that
            can be reused to share a remote connection.
        """
        if cls is not BzrDir:
            raise AssertionError("BzrDir.create always creates the"
                "default format, not one of %r" % cls)
        t = _mod_transport.get_transport(base, possible_transports)
        t.ensure_base()
        if format is None:
            format = controldir.ControlDirFormat.get_default_format()
        return format.initialize_on_transport(t)


class BzrDirHooks(hooks.Hooks):
    """Hooks for BzrDir operations."""

    def __init__(self):
        """Create the default hooks."""
        hooks.Hooks.__init__(self)
        self.create_hook(hooks.HookPoint('pre_open',
            "Invoked before attempting to open a BzrDir with the transport "
            "that the open will use.", (1, 14), None))
        self.create_hook(hooks.HookPoint('post_repo_init',
            "Invoked after a repository has been initialized. "
            "post_repo_init is called with a "
            "bzrlib.bzrdir.RepoInitHookParams.",
            (2, 2), None))

# install the default hooks
BzrDir.hooks = BzrDirHooks()


class RepoInitHookParams(object):
    """Object holding parameters passed to *_repo_init hooks.

    There are 4 fields that hooks may wish to access:

    :ivar repository: Repository created
    :ivar format: Repository format
    :ivar bzrdir: The bzrdir for the repository
    :ivar shared: The repository is shared
    """

    def __init__(self, repository, format, a_bzrdir, shared):
        """Create a group of RepoInitHook parameters.

        :param repository: Repository created
        :param format: Repository format
        :param bzrdir: The bzrdir for the repository
        :param shared: The repository is shared
        """
        self.repository = repository
        self.format = format
        self.bzrdir = a_bzrdir
        self.shared = shared

    def __eq__(self, other):
        return self.__dict__ == other.__dict__

    def __repr__(self):
        if self.repository:
            return "<%s for %s>" % (self.__class__.__name__,
                self.repository)
        else:
            return "<%s for %s>" % (self.__class__.__name__,
                self.bzrdir)


class BzrDirMeta1(BzrDir):
    """A .bzr meta version 1 control object.

    This is the first control object where the
    individual aspects are really split out: there are separate repository,
    workingtree and branch subdirectories and any subset of the three can be
    present within a BzrDir.
    """

    def can_convert_format(self):
        """See BzrDir.can_convert_format()."""
        return True

    def create_branch(self, name=None, repository=None):
        """See BzrDir.create_branch."""
        return self._format.get_branch_format().initialize(self, name=name,
                repository=repository)

    def destroy_branch(self, name=None):
        """See BzrDir.create_branch."""
        if name is not None:
            raise errors.NoColocatedBranchSupport(self)
        self.transport.delete_tree('branch')

    def create_repository(self, shared=False):
        """See BzrDir.create_repository."""
        return self._format.repository_format.initialize(self, shared)

    def destroy_repository(self):
        """See BzrDir.destroy_repository."""
        self.transport.delete_tree('repository')

    def create_workingtree(self, revision_id=None, from_branch=None,
                           accelerator_tree=None, hardlink=False):
        """See BzrDir.create_workingtree."""
        return self._format.workingtree_format.initialize(
            self, revision_id, from_branch=from_branch,
            accelerator_tree=accelerator_tree, hardlink=hardlink)

    def destroy_workingtree(self):
        """See BzrDir.destroy_workingtree."""
        wt = self.open_workingtree(recommend_upgrade=False)
        repository = wt.branch.repository
        empty = repository.revision_tree(_mod_revision.NULL_REVISION)
        # We ignore the conflicts returned by wt.revert since we're about to
        # delete the wt metadata anyway, all that should be left here are
        # detritus. But see bug #634470 about subtree .bzr dirs.
        conflicts = wt.revert(old_tree=empty)
        self.destroy_workingtree_metadata()

    def destroy_workingtree_metadata(self):
        self.transport.delete_tree('checkout')

    def find_branch_format(self, name=None):
        """Find the branch 'format' for this bzrdir.

        This might be a synthetic object for e.g. RemoteBranch and SVN.
        """
        from bzrlib.branch import BranchFormat
        return BranchFormat.find_format(self, name=name)

    def _get_mkdir_mode(self):
        """Figure out the mode to use when creating a bzrdir subdir."""
        temp_control = lockable_files.LockableFiles(self.transport, '',
                                     lockable_files.TransportLock)
        return temp_control._dir_mode

    def get_branch_reference(self, name=None):
        """See BzrDir.get_branch_reference()."""
        from bzrlib.branch import BranchFormat
        format = BranchFormat.find_format(self, name=name)
        return format.get_reference(self, name=name)

    def get_branch_transport(self, branch_format, name=None):
        """See BzrDir.get_branch_transport()."""
        if name is not None:
            raise errors.NoColocatedBranchSupport(self)
        # XXX: this shouldn't implicitly create the directory if it's just
        # promising to get a transport -- mbp 20090727
        if branch_format is None:
            return self.transport.clone('branch')
        try:
            branch_format.get_format_string()
        except NotImplementedError:
            raise errors.IncompatibleFormat(branch_format, self._format)
        try:
            self.transport.mkdir('branch', mode=self._get_mkdir_mode())
        except errors.FileExists:
            pass
        return self.transport.clone('branch')

    def get_repository_transport(self, repository_format):
        """See BzrDir.get_repository_transport()."""
        if repository_format is None:
            return self.transport.clone('repository')
        try:
            repository_format.get_format_string()
        except NotImplementedError:
            raise errors.IncompatibleFormat(repository_format, self._format)
        try:
            self.transport.mkdir('repository', mode=self._get_mkdir_mode())
        except errors.FileExists:
            pass
        return self.transport.clone('repository')

    def get_workingtree_transport(self, workingtree_format):
        """See BzrDir.get_workingtree_transport()."""
        if workingtree_format is None:
            return self.transport.clone('checkout')
        try:
            workingtree_format.get_format_string()
        except NotImplementedError:
            raise errors.IncompatibleFormat(workingtree_format, self._format)
        try:
            self.transport.mkdir('checkout', mode=self._get_mkdir_mode())
        except errors.FileExists:
            pass
        return self.transport.clone('checkout')

    def has_workingtree(self):
        """Tell if this bzrdir contains a working tree.

        This will still raise an exception if the bzrdir has a workingtree that
        is remote & inaccessible.

        Note: if you're going to open the working tree, you should just go
        ahead and try, and not ask permission first.
        """
        from bzrlib.workingtree import WorkingTreeFormat
        try:
            WorkingTreeFormat.find_format(self)
        except errors.NoWorkingTree:
            return False
        return True

    def needs_format_conversion(self, format):
        """See BzrDir.needs_format_conversion()."""
        if not isinstance(self._format, format.__class__):
            # it is not a meta dir format, conversion is needed.
            return True
        # we might want to push this down to the repository?
        try:
            if not isinstance(self.open_repository()._format,
                              format.repository_format.__class__):
                # the repository needs an upgrade.
                return True
        except errors.NoRepositoryPresent:
            pass
        for branch in self.list_branches():
            if not isinstance(branch._format,
                              format.get_branch_format().__class__):
                # the branch needs an upgrade.
                return True
        try:
            my_wt = self.open_workingtree(recommend_upgrade=False)
            if not isinstance(my_wt._format,
                              format.workingtree_format.__class__):
                # the workingtree needs an upgrade.
                return True
        except (errors.NoWorkingTree, errors.NotLocalUrl):
            pass
        return False

    def open_branch(self, name=None, unsupported=False,
                    ignore_fallbacks=False):
        """See BzrDir.open_branch."""
        format = self.find_branch_format(name=name)
        self._check_supported(format, unsupported)
        return format.open(self, name=name,
            _found=True, ignore_fallbacks=ignore_fallbacks)

    def open_repository(self, unsupported=False):
        """See BzrDir.open_repository."""
        from bzrlib.repository import RepositoryFormat
        format = RepositoryFormat.find_format(self)
        self._check_supported(format, unsupported)
        return format.open(self, _found=True)

    def open_workingtree(self, unsupported=False,
            recommend_upgrade=True):
        """See BzrDir.open_workingtree."""
        from bzrlib.workingtree import WorkingTreeFormat
        format = WorkingTreeFormat.find_format(self)
        self._check_supported(format, unsupported,
            recommend_upgrade,
            basedir=self.root_transport.base)
        return format.open(self, _found=True)

    def _get_config(self):
        return config.TransportConfig(self.transport, 'control.conf')


class BzrProber(controldir.Prober):
    """Prober for formats that use a .bzr/ control directory."""

    _formats = {}
    """The known .bzr formats."""

    @classmethod
    def register_bzrdir_format(klass, format):
        klass._formats[format.get_format_string()] = format

    @classmethod
    def unregister_bzrdir_format(klass, format):
        del klass._formats[format.get_format_string()]

    @classmethod
    def probe_transport(klass, transport):
        """Return the .bzrdir style format present in a directory."""
        try:
            format_string = transport.get_bytes(".bzr/branch-format")
        except errors.NoSuchFile:
            raise errors.NotBranchError(path=transport.base)
        try:
            return klass._formats[format_string]
        except KeyError:
            raise errors.UnknownFormatError(format=format_string, kind='bzrdir')


controldir.ControlDirFormat.register_prober(BzrProber)


class RemoteBzrProber(controldir.Prober):
    """Prober for remote servers that provide a Bazaar smart server."""

    @classmethod
    def probe_transport(klass, transport):
        """Return a RemoteBzrDirFormat object if it looks possible."""
        try:
            medium = transport.get_smart_medium()
        except (NotImplementedError, AttributeError,
                errors.TransportNotPossible, errors.NoSmartMedium,
                errors.SmartProtocolError):
            # no smart server, so not a branch for this format type.
            raise errors.NotBranchError(path=transport.base)
        else:
            # Decline to open it if the server doesn't support our required
            # version (3) so that the VFS-based transport will do it.
            if medium.should_probe():
                try:
                    server_version = medium.protocol_version()
                except errors.SmartProtocolError:
                    # Apparently there's no usable smart server there, even though
                    # the medium supports the smart protocol.
                    raise errors.NotBranchError(path=transport.base)
                if server_version != '2':
                    raise errors.NotBranchError(path=transport.base)
            return RemoteBzrDirFormat()


class BzrDirFormat(controldir.ControlDirFormat):
    """ControlDirFormat base class for .bzr/ directories.

    Formats are placed in a dict by their format string for reference
    during bzrdir opening. These should be subclasses of BzrDirFormat
    for consistency.

    Once a format is deprecated, just deprecate the initialize and open
    methods on the format class. Do not deprecate the object, as the
    object will be created every system load.
    """

    _lock_file_name = 'branch-lock'

    # _lock_class must be set in subclasses to the lock type, typ.
    # TransportLock or LockDir

    def get_format_string(self):
        """Return the ASCII format string that identifies this format."""
        raise NotImplementedError(self.get_format_string)

    def initialize_on_transport(self, transport):
        """Initialize a new bzrdir in the base directory of a Transport."""
        try:
            # can we hand off the request to the smart server rather than using
            # vfs calls?
            client_medium = transport.get_smart_medium()
        except errors.NoSmartMedium:
            return self._initialize_on_transport_vfs(transport)
        else:
            # Current RPC's only know how to create bzr metadir1 instances, so
            # we still delegate to vfs methods if the requested format is not a
            # metadir1
            if type(self) != BzrDirMetaFormat1:
                return self._initialize_on_transport_vfs(transport)
            remote_format = RemoteBzrDirFormat()
            self._supply_sub_formats_to(remote_format)
            return remote_format.initialize_on_transport(transport)

    def initialize_on_transport_ex(self, transport, use_existing_dir=False,
        create_prefix=False, force_new_repo=False, stacked_on=None,
        stack_on_pwd=None, repo_format_name=None, make_working_trees=None,
        shared_repo=False, vfs_only=False):
        """Create this format on transport.

        The directory to initialize will be created.

        :param force_new_repo: Do not use a shared repository for the target,
                               even if one is available.
        :param create_prefix: Create any missing directories leading up to
            to_transport.
        :param use_existing_dir: Use an existing directory if one exists.
        :param stacked_on: A url to stack any created branch on, None to follow
            any target stacking policy.
        :param stack_on_pwd: If stack_on is relative, the location it is
            relative to.
        :param repo_format_name: If non-None, a repository will be
            made-or-found. Should none be found, or if force_new_repo is True
            the repo_format_name is used to select the format of repository to
            create.
        :param make_working_trees: Control the setting of make_working_trees
            for a new shared repository when one is made. None to use whatever
            default the format has.
        :param shared_repo: Control whether made repositories are shared or
            not.
        :param vfs_only: If True do not attempt to use a smart server
        :return: repo, bzrdir, require_stacking, repository_policy. repo is
            None if none was created or found, bzrdir is always valid.
            require_stacking is the result of examining the stacked_on
            parameter and any stacking policy found for the target.
        """
        if not vfs_only:
            # Try to hand off to a smart server 
            try:
                client_medium = transport.get_smart_medium()
            except errors.NoSmartMedium:
                pass
            else:
                # TODO: lookup the local format from a server hint.
                remote_dir_format = RemoteBzrDirFormat()
                remote_dir_format._network_name = self.network_name()
                self._supply_sub_formats_to(remote_dir_format)
                return remote_dir_format.initialize_on_transport_ex(transport,
                    use_existing_dir=use_existing_dir, create_prefix=create_prefix,
                    force_new_repo=force_new_repo, stacked_on=stacked_on,
                    stack_on_pwd=stack_on_pwd, repo_format_name=repo_format_name,
                    make_working_trees=make_working_trees, shared_repo=shared_repo)
        # XXX: Refactor the create_prefix/no_create_prefix code into a
        #      common helper function
        # The destination may not exist - if so make it according to policy.
        def make_directory(transport):
            transport.mkdir('.')
            return transport
        def redirected(transport, e, redirection_notice):
            note(redirection_notice)
            return transport._redirected_to(e.source, e.target)
        try:
            transport = do_catching_redirections(make_directory, transport,
                redirected)
        except errors.FileExists:
            if not use_existing_dir:
                raise
        except errors.NoSuchFile:
            if not create_prefix:
                raise
            transport.create_prefix()

        require_stacking = (stacked_on is not None)
        # Now the target directory exists, but doesn't have a .bzr
        # directory. So we need to create it, along with any work to create
        # all of the dependent branches, etc.

        result = self.initialize_on_transport(transport)
        if repo_format_name:
            try:
                # use a custom format
                result._format.repository_format = \
                    repository.network_format_registry.get(repo_format_name)
            except AttributeError:
                # The format didn't permit it to be set.
                pass
            # A repository is desired, either in-place or shared.
            repository_policy = result.determine_repository_policy(
                force_new_repo, stacked_on, stack_on_pwd,
                require_stacking=require_stacking)
            result_repo, is_new_repo = repository_policy.acquire_repository(
                make_working_trees, shared_repo)
            if not require_stacking and repository_policy._require_stacking:
                require_stacking = True
                result._format.require_stacking()
            result_repo.lock_write()
        else:
            result_repo = None
            repository_policy = None
        return result_repo, result, require_stacking, repository_policy

    def _initialize_on_transport_vfs(self, transport):
        """Initialize a new bzrdir using VFS calls.

        :param transport: The transport to create the .bzr directory in.
        :return: A
        """
        # Since we are creating a .bzr directory, inherit the
        # mode from the root directory
        temp_control = lockable_files.LockableFiles(transport,
                            '', lockable_files.TransportLock)
        temp_control._transport.mkdir('.bzr',
                                      # FIXME: RBC 20060121 don't peek under
                                      # the covers
                                      mode=temp_control._dir_mode)
        if sys.platform == 'win32' and isinstance(transport, local.LocalTransport):
            win32utils.set_file_attr_hidden(transport._abspath('.bzr'))
        file_mode = temp_control._file_mode
        del temp_control
        bzrdir_transport = transport.clone('.bzr')
        utf8_files = [('README',
                       "This is a Bazaar control directory.\n"
                       "Do not change any files in this directory.\n"
                       "See http://bazaar.canonical.com/ for more information about Bazaar.\n"),
                      ('branch-format', self.get_format_string()),
                      ]
        # NB: no need to escape relative paths that are url safe.
        control_files = lockable_files.LockableFiles(bzrdir_transport,
            self._lock_file_name, self._lock_class)
        control_files.create_lock()
        control_files.lock_write()
        try:
            for (filename, content) in utf8_files:
                bzrdir_transport.put_bytes(filename, content,
                    mode=file_mode)
        finally:
            control_files.unlock()
        return self.open(transport, _found=True)

    def open(self, transport, _found=False):
        """Return an instance of this format for the dir transport points at.

        _found is a private parameter, do not use it.
        """
        if not _found:
            found_format = controldir.ControlDirFormat.find_format(transport)
            if not isinstance(found_format, self.__class__):
                raise AssertionError("%s was asked to open %s, but it seems to need "
                        "format %s"
                        % (self, transport, found_format))
            # Allow subclasses - use the found format.
            self._supply_sub_formats_to(found_format)
            return found_format._open(transport)
        return self._open(transport)

    def _open(self, transport):
        """Template method helper for opening BzrDirectories.

        This performs the actual open and any additional logic or parameter
        passing.
        """
        raise NotImplementedError(self._open)

    @classmethod
    def register_format(klass, format):
        BzrProber.register_bzrdir_format(format)
        # bzr native formats have a network name of their format string.
        controldir.network_format_registry.register(format.get_format_string(), format.__class__)
        controldir.ControlDirFormat.register_format(format)

    def _supply_sub_formats_to(self, other_format):
        """Give other_format the same values for sub formats as this has.

        This method is expected to be used when parameterising a
        RemoteBzrDirFormat instance with the parameters from a
        BzrDirMetaFormat1 instance.

        :param other_format: other_format is a format which should be
            compatible with whatever sub formats are supported by self.
        :return: None.
        """

    @classmethod
    def unregister_format(klass, format):
        BzrProber.unregister_bzrdir_format(format)
        controldir.ControlDirFormat.unregister_format(format)
        controldir.network_format_registry.remove(format.get_format_string())


class BzrDirMetaFormat1(BzrDirFormat):
    """Bzr meta control format 1

    This is the first format with split out working tree, branch and repository
    disk storage.
    It has:
     - Format 3 working trees [optional]
     - Format 5 branches [optional]
     - Format 7 repositories [optional]
    """

    _lock_class = lockdir.LockDir

    fixed_components = False

    def __init__(self):
        self._workingtree_format = None
        self._branch_format = None
        self._repository_format = None

    def __eq__(self, other):
        if other.__class__ is not self.__class__:
            return False
        if other.repository_format != self.repository_format:
            return False
        if other.workingtree_format != self.workingtree_format:
            return False
        return True

    def __ne__(self, other):
        return not self == other

    def get_branch_format(self):
        if self._branch_format is None:
            from bzrlib.branch import format_registry as branch_format_registry
            self._branch_format = branch_format_registry.get_default()
        return self._branch_format

    def set_branch_format(self, format):
        self._branch_format = format

    def require_stacking(self, stack_on=None, possible_transports=None,
            _skip_repo=False):
        """We have a request to stack, try to ensure the formats support it.

        :param stack_on: If supplied, it is the URL to a branch that we want to
            stack on. Check to see if that format supports stacking before
            forcing an upgrade.
        """
        # Stacking is desired. requested by the target, but does the place it
        # points at support stacking? If it doesn't then we should
        # not implicitly upgrade. We check this here.
        new_repo_format = None
        new_branch_format = None

        # a bit of state for get_target_branch so that we don't try to open it
        # 2 times, for both repo *and* branch
        target = [None, False, None] # target_branch, checked, upgrade anyway
        def get_target_branch():
            if target[1]:
                # We've checked, don't check again
                return target
            if stack_on is None:
                # No target format, that means we want to force upgrading
                target[:] = [None, True, True]
                return target
            try:
                target_dir = BzrDir.open(stack_on,
                    possible_transports=possible_transports)
            except errors.NotBranchError:
                # Nothing there, don't change formats
                target[:] = [None, True, False]
                return target
            except errors.JailBreak:
                # JailBreak, JFDI and upgrade anyway
                target[:] = [None, True, True]
                return target
            try:
                target_branch = target_dir.open_branch()
            except errors.NotBranchError:
                # No branch, don't upgrade formats
                target[:] = [None, True, False]
                return target
            target[:] = [target_branch, True, False]
            return target

        if (not _skip_repo and
                 not self.repository_format.supports_external_lookups):
            # We need to upgrade the Repository.
            target_branch, _, do_upgrade = get_target_branch()
            if target_branch is None:
                # We don't have a target branch, should we upgrade anyway?
                if do_upgrade:
                    # stack_on is inaccessible, JFDI.
                    # TODO: bad monkey, hard-coded formats...
                    if self.repository_format.rich_root_data:
                        new_repo_format = pack_repo.RepositoryFormatKnitPack5RichRoot()
                    else:
                        new_repo_format = pack_repo.RepositoryFormatKnitPack5()
            else:
                # If the target already supports stacking, then we know the
                # project is already able to use stacking, so auto-upgrade
                # for them
                new_repo_format = target_branch.repository._format
                if not new_repo_format.supports_external_lookups:
                    # target doesn't, source doesn't, so don't auto upgrade
                    # repo
                    new_repo_format = None
            if new_repo_format is not None:
                self.repository_format = new_repo_format
                note('Source repository format does not support stacking,'
                     ' using format:\n  %s',
                     new_repo_format.get_format_description())

        if not self.get_branch_format().supports_stacking():
            # We just checked the repo, now lets check if we need to
            # upgrade the branch format
            target_branch, _, do_upgrade = get_target_branch()
            if target_branch is None:
                if do_upgrade:
                    # TODO: bad monkey, hard-coded formats...
                    from bzrlib.branch import BzrBranchFormat7
                    new_branch_format = BzrBranchFormat7()
            else:
                new_branch_format = target_branch._format
                if not new_branch_format.supports_stacking():
                    new_branch_format = None
            if new_branch_format is not None:
                # Does support stacking, use its format.
                self.set_branch_format(new_branch_format)
                note('Source branch format does not support stacking,'
                     ' using format:\n  %s',
                     new_branch_format.get_format_description())

    def get_converter(self, format=None):
        """See BzrDirFormat.get_converter()."""
        if format is None:
            format = BzrDirFormat.get_default_format()
        if not isinstance(self, format.__class__):
            # converting away from metadir is not implemented
            raise NotImplementedError(self.get_converter)
        return ConvertMetaToMeta(format)

    def get_format_string(self):
        """See BzrDirFormat.get_format_string()."""
        return "Bazaar-NG meta directory, format 1\n"

    def get_format_description(self):
        """See BzrDirFormat.get_format_description()."""
        return "Meta directory format 1"

    def network_name(self):
        return self.get_format_string()

    def _open(self, transport):
        """See BzrDirFormat._open."""
        # Create a new format instance because otherwise initialisation of new
        # metadirs share the global default format object leading to alias
        # problems.
        format = BzrDirMetaFormat1()
        self._supply_sub_formats_to(format)
        return BzrDirMeta1(transport, format)

    def __return_repository_format(self):
        """Circular import protection."""
        if self._repository_format:
            return self._repository_format
        from bzrlib.repository import format_registry
        return format_registry.get_default()

    def _set_repository_format(self, value):
        """Allow changing the repository format for metadir formats."""
        self._repository_format = value

    repository_format = property(__return_repository_format,
        _set_repository_format)

    def _supply_sub_formats_to(self, other_format):
        """Give other_format the same values for sub formats as this has.

        This method is expected to be used when parameterising a
        RemoteBzrDirFormat instance with the parameters from a
        BzrDirMetaFormat1 instance.

        :param other_format: other_format is a format which should be
            compatible with whatever sub formats are supported by self.
        :return: None.
        """
        if getattr(self, '_repository_format', None) is not None:
            other_format.repository_format = self.repository_format
        if self._branch_format is not None:
            other_format._branch_format = self._branch_format
        if self._workingtree_format is not None:
            other_format.workingtree_format = self.workingtree_format

    def __get_workingtree_format(self):
        if self._workingtree_format is None:
            from bzrlib.workingtree import (
                format_registry as wt_format_registry,
                )
            self._workingtree_format = wt_format_registry.get_default()
        return self._workingtree_format

    def __set_workingtree_format(self, wt_format):
        self._workingtree_format = wt_format

    workingtree_format = property(__get_workingtree_format,
                                  __set_workingtree_format)


# Register bzr formats
__default_format = BzrDirMetaFormat1()
BzrDirFormat.register_format(__default_format)
controldir.ControlDirFormat._default_format = __default_format


<<<<<<< HEAD
class Converter(object):
    """Converts a disk format object from one format to another."""

    def convert(self, to_convert, pb):
        """Perform the conversion of to_convert, giving feedback via pb.

        :param to_convert: The disk object to convert.
        :param pb: a progress bar to use for progress information.
        """

    def step(self, message):
        """Update the pb by a step."""
        self.count +=1
        self.pb.update(message, self.count, self.total)


class ConvertMetaToMeta(Converter):
=======
class ConvertMetaToMeta(controldir.Converter):
>>>>>>> 86479ac9
    """Converts the components of metadirs."""

    def __init__(self, target_format):
        """Create a metadir to metadir converter.

        :param target_format: The final metadir format that is desired.
        """
        self.target_format = target_format

    def convert(self, to_convert, pb):
        """See Converter.convert()."""
        self.bzrdir = to_convert
        self.pb = ui.ui_factory.nested_progress_bar()
        self.count = 0
        self.total = 1
        self.step('checking repository format')
        try:
            repo = self.bzrdir.open_repository()
        except errors.NoRepositoryPresent:
            pass
        else:
            if not isinstance(repo._format, self.target_format.repository_format.__class__):
                from bzrlib.repository import CopyConverter
                ui.ui_factory.note('starting repository conversion')
                converter = CopyConverter(self.target_format.repository_format)
                converter.convert(repo, pb)
        for branch in self.bzrdir.list_branches():
            # TODO: conversions of Branch and Tree should be done by
            # InterXFormat lookups/some sort of registry.
            # Avoid circular imports
            from bzrlib import branch as _mod_branch
            old = branch._format.__class__
            new = self.target_format.get_branch_format().__class__
            while old != new:
                if (old == _mod_branch.BzrBranchFormat5 and
                    new in (_mod_branch.BzrBranchFormat6,
                        _mod_branch.BzrBranchFormat7,
                        _mod_branch.BzrBranchFormat8)):
                    branch_converter = _mod_branch.Converter5to6()
                elif (old == _mod_branch.BzrBranchFormat6 and
                    new in (_mod_branch.BzrBranchFormat7,
                            _mod_branch.BzrBranchFormat8)):
                    branch_converter = _mod_branch.Converter6to7()
                elif (old == _mod_branch.BzrBranchFormat7 and
                      new is _mod_branch.BzrBranchFormat8):
                    branch_converter = _mod_branch.Converter7to8()
                else:
                    raise errors.BadConversionTarget("No converter", new,
                        branch._format)
                branch_converter.convert(branch)
                branch = self.bzrdir.open_branch()
                old = branch._format.__class__
        try:
            tree = self.bzrdir.open_workingtree(recommend_upgrade=False)
        except (errors.NoWorkingTree, errors.NotLocalUrl):
            pass
        else:
            # TODO: conversions of Branch and Tree should be done by
            # InterXFormat lookups
            if (isinstance(tree, workingtree.WorkingTree3) and
                not isinstance(tree, workingtree_4.DirStateWorkingTree) and
                isinstance(self.target_format.workingtree_format,
                    workingtree_4.DirStateWorkingTreeFormat)):
                workingtree_4.Converter3to4().convert(tree)
            if (isinstance(tree, workingtree_4.DirStateWorkingTree) and
                not isinstance(tree, workingtree_4.WorkingTree5) and
                isinstance(self.target_format.workingtree_format,
                    workingtree_4.WorkingTreeFormat5)):
                workingtree_4.Converter4to5().convert(tree)
            if (isinstance(tree, workingtree_4.DirStateWorkingTree) and
                not isinstance(tree, workingtree_4.WorkingTree6) and
                isinstance(self.target_format.workingtree_format,
                    workingtree_4.WorkingTreeFormat6)):
                workingtree_4.Converter4or5to6().convert(tree)
        self.pb.finished()
        return to_convert


# This is not in remote.py because it's relatively small, and needs to be
# registered. Putting it in remote.py creates a circular import problem.
# we can make it a lazy object if the control formats is turned into something
# like a registry.
class RemoteBzrDirFormat(BzrDirMetaFormat1):
    """Format representing bzrdirs accessed via a smart server"""

    supports_workingtrees = False

    def __init__(self):
        BzrDirMetaFormat1.__init__(self)
        # XXX: It's a bit ugly that the network name is here, because we'd
        # like to believe that format objects are stateless or at least
        # immutable,  However, we do at least avoid mutating the name after
        # it's returned.  See <https://bugs.launchpad.net/bzr/+bug/504102>
        self._network_name = None

    def __repr__(self):
        return "%s(_network_name=%r)" % (self.__class__.__name__,
            self._network_name)

    def get_format_description(self):
        if self._network_name:
            real_format = controldir.network_format_registry.get(self._network_name)
            return 'Remote: ' + real_format.get_format_description()
        return 'bzr remote bzrdir'

    def get_format_string(self):
        raise NotImplementedError(self.get_format_string)

    def network_name(self):
        if self._network_name:
            return self._network_name
        else:
            raise AssertionError("No network name set.")

    def initialize_on_transport(self, transport):
        try:
            # hand off the request to the smart server
            client_medium = transport.get_smart_medium()
        except errors.NoSmartMedium:
            # TODO: lookup the local format from a server hint.
            local_dir_format = BzrDirMetaFormat1()
            return local_dir_format.initialize_on_transport(transport)
        client = _SmartClient(client_medium)
        path = client.remote_path_from_transport(transport)
        try:
            response = client.call('BzrDirFormat.initialize', path)
        except errors.ErrorFromSmartServer, err:
            remote._translate_error(err, path=path)
        if response[0] != 'ok':
            raise errors.SmartProtocolError('unexpected response code %s' % (response,))
        format = RemoteBzrDirFormat()
        self._supply_sub_formats_to(format)
        return remote.RemoteBzrDir(transport, format)

    def parse_NoneTrueFalse(self, arg):
        if not arg:
            return None
        if arg == 'False':
            return False
        if arg == 'True':
            return True
        raise AssertionError("invalid arg %r" % arg)

    def _serialize_NoneTrueFalse(self, arg):
        if arg is False:
            return 'False'
        if arg:
            return 'True'
        return ''

    def _serialize_NoneString(self, arg):
        return arg or ''

    def initialize_on_transport_ex(self, transport, use_existing_dir=False,
        create_prefix=False, force_new_repo=False, stacked_on=None,
        stack_on_pwd=None, repo_format_name=None, make_working_trees=None,
        shared_repo=False):
        try:
            # hand off the request to the smart server
            client_medium = transport.get_smart_medium()
        except errors.NoSmartMedium:
            do_vfs = True
        else:
            # Decline to open it if the server doesn't support our required
            # version (3) so that the VFS-based transport will do it.
            if client_medium.should_probe():
                try:
                    server_version = client_medium.protocol_version()
                    if server_version != '2':
                        do_vfs = True
                    else:
                        do_vfs = False
                except errors.SmartProtocolError:
                    # Apparently there's no usable smart server there, even though
                    # the medium supports the smart protocol.
                    do_vfs = True
            else:
                do_vfs = False
        if not do_vfs:
            client = _SmartClient(client_medium)
            path = client.remote_path_from_transport(transport)
            if client_medium._is_remote_before((1, 16)):
                do_vfs = True
        if do_vfs:
            # TODO: lookup the local format from a server hint.
            local_dir_format = BzrDirMetaFormat1()
            self._supply_sub_formats_to(local_dir_format)
            return local_dir_format.initialize_on_transport_ex(transport,
                use_existing_dir=use_existing_dir, create_prefix=create_prefix,
                force_new_repo=force_new_repo, stacked_on=stacked_on,
                stack_on_pwd=stack_on_pwd, repo_format_name=repo_format_name,
                make_working_trees=make_working_trees, shared_repo=shared_repo,
                vfs_only=True)
        return self._initialize_on_transport_ex_rpc(client, path, transport,
            use_existing_dir, create_prefix, force_new_repo, stacked_on,
            stack_on_pwd, repo_format_name, make_working_trees, shared_repo)

    def _initialize_on_transport_ex_rpc(self, client, path, transport,
        use_existing_dir, create_prefix, force_new_repo, stacked_on,
        stack_on_pwd, repo_format_name, make_working_trees, shared_repo):
        args = []
        args.append(self._serialize_NoneTrueFalse(use_existing_dir))
        args.append(self._serialize_NoneTrueFalse(create_prefix))
        args.append(self._serialize_NoneTrueFalse(force_new_repo))
        args.append(self._serialize_NoneString(stacked_on))
        # stack_on_pwd is often/usually our transport
        if stack_on_pwd:
            try:
                stack_on_pwd = transport.relpath(stack_on_pwd)
                if not stack_on_pwd:
                    stack_on_pwd = '.'
            except errors.PathNotChild:
                pass
        args.append(self._serialize_NoneString(stack_on_pwd))
        args.append(self._serialize_NoneString(repo_format_name))
        args.append(self._serialize_NoneTrueFalse(make_working_trees))
        args.append(self._serialize_NoneTrueFalse(shared_repo))
        request_network_name = self._network_name or \
            BzrDirFormat.get_default_format().network_name()
        try:
            response = client.call('BzrDirFormat.initialize_ex_1.16',
                request_network_name, path, *args)
        except errors.UnknownSmartMethod:
            client._medium._remember_remote_is_before((1,16))
            local_dir_format = BzrDirMetaFormat1()
            self._supply_sub_formats_to(local_dir_format)
            return local_dir_format.initialize_on_transport_ex(transport,
                use_existing_dir=use_existing_dir, create_prefix=create_prefix,
                force_new_repo=force_new_repo, stacked_on=stacked_on,
                stack_on_pwd=stack_on_pwd, repo_format_name=repo_format_name,
                make_working_trees=make_working_trees, shared_repo=shared_repo,
                vfs_only=True)
        except errors.ErrorFromSmartServer, err:
            remote._translate_error(err, path=path)
        repo_path = response[0]
        bzrdir_name = response[6]
        require_stacking = response[7]
        require_stacking = self.parse_NoneTrueFalse(require_stacking)
        format = RemoteBzrDirFormat()
        format._network_name = bzrdir_name
        self._supply_sub_formats_to(format)
        bzrdir = remote.RemoteBzrDir(transport, format, _client=client)
        if repo_path:
            repo_format = remote.response_tuple_to_repo_format(response[1:])
            if repo_path == '.':
                repo_path = ''
            if repo_path:
                repo_bzrdir_format = RemoteBzrDirFormat()
                repo_bzrdir_format._network_name = response[5]
                repo_bzr = remote.RemoteBzrDir(transport.clone(repo_path),
                    repo_bzrdir_format)
            else:
                repo_bzr = bzrdir
            final_stack = response[8] or None
            final_stack_pwd = response[9] or None
            if final_stack_pwd:
                final_stack_pwd = urlutils.join(
                    transport.base, final_stack_pwd)
            remote_repo = remote.RemoteRepository(repo_bzr, repo_format)
            if len(response) > 10:
                # Updated server verb that locks remotely.
                repo_lock_token = response[10] or None
                remote_repo.lock_write(repo_lock_token, _skip_rpc=True)
                if repo_lock_token:
                    remote_repo.dont_leave_lock_in_place()
            else:
                remote_repo.lock_write()
            policy = UseExistingRepository(remote_repo, final_stack,
                final_stack_pwd, require_stacking)
            policy.acquire_repository()
        else:
            remote_repo = None
            policy = None
        bzrdir._format.set_branch_format(self.get_branch_format())
        if require_stacking:
            # The repo has already been created, but we need to make sure that
            # we'll make a stackable branch.
            bzrdir._format.require_stacking(_skip_repo=True)
        return remote_repo, bzrdir, require_stacking, policy

    def _open(self, transport):
        return remote.RemoteBzrDir(transport, self)

    def __eq__(self, other):
        if not isinstance(other, RemoteBzrDirFormat):
            return False
        return self.get_format_description() == other.get_format_description()

    def __return_repository_format(self):
        # Always return a RemoteRepositoryFormat object, but if a specific bzr
        # repository format has been asked for, tell the RemoteRepositoryFormat
        # that it should use that for init() etc.
        result = remote.RemoteRepositoryFormat()
        custom_format = getattr(self, '_repository_format', None)
        if custom_format:
            if isinstance(custom_format, remote.RemoteRepositoryFormat):
                return custom_format
            else:
                # We will use the custom format to create repositories over the
                # wire; expose its details like rich_root_data for code to
                # query
                result._custom_format = custom_format
        return result

    def get_branch_format(self):
        result = BzrDirMetaFormat1.get_branch_format(self)
        if not isinstance(result, remote.RemoteBranchFormat):
            new_result = remote.RemoteBranchFormat()
            new_result._custom_format = result
            # cache the result
            self.set_branch_format(new_result)
            result = new_result
        return result

    repository_format = property(__return_repository_format,
        BzrDirMetaFormat1._set_repository_format) #.im_func)


controldir.ControlDirFormat.register_server_prober(RemoteBzrProber)


class RepositoryAcquisitionPolicy(object):
    """Abstract base class for repository acquisition policies.

    A repository acquisition policy decides how a BzrDir acquires a repository
    for a branch that is being created.  The most basic policy decision is
    whether to create a new repository or use an existing one.
    """
    def __init__(self, stack_on, stack_on_pwd, require_stacking):
        """Constructor.

        :param stack_on: A location to stack on
        :param stack_on_pwd: If stack_on is relative, the location it is
            relative to.
        :param require_stacking: If True, it is a failure to not stack.
        """
        self._stack_on = stack_on
        self._stack_on_pwd = stack_on_pwd
        self._require_stacking = require_stacking

    def configure_branch(self, branch):
        """Apply any configuration data from this policy to the branch.

        Default implementation sets repository stacking.
        """
        if self._stack_on is None:
            return
        if self._stack_on_pwd is None:
            stack_on = self._stack_on
        else:
            try:
                stack_on = urlutils.rebase_url(self._stack_on,
                    self._stack_on_pwd,
                    branch.user_url)
            except errors.InvalidRebaseURLs:
                stack_on = self._get_full_stack_on()
        try:
            branch.set_stacked_on_url(stack_on)
        except (errors.UnstackableBranchFormat,
                errors.UnstackableRepositoryFormat):
            if self._require_stacking:
                raise

    def requires_stacking(self):
        """Return True if this policy requires stacking."""
        return self._stack_on is not None and self._require_stacking

    def _get_full_stack_on(self):
        """Get a fully-qualified URL for the stack_on location."""
        if self._stack_on is None:
            return None
        if self._stack_on_pwd is None:
            return self._stack_on
        else:
            return urlutils.join(self._stack_on_pwd, self._stack_on)

    def _add_fallback(self, repository, possible_transports=None):
        """Add a fallback to the supplied repository, if stacking is set."""
        stack_on = self._get_full_stack_on()
        if stack_on is None:
            return
        try:
            stacked_dir = BzrDir.open(stack_on,
                                      possible_transports=possible_transports)
        except errors.JailBreak:
            # We keep the stacking details, but we are in the server code so
            # actually stacking is not needed.
            return
        try:
            stacked_repo = stacked_dir.open_branch().repository
        except errors.NotBranchError:
            stacked_repo = stacked_dir.open_repository()
        try:
            repository.add_fallback_repository(stacked_repo)
        except errors.UnstackableRepositoryFormat:
            if self._require_stacking:
                raise
        else:
            self._require_stacking = True

    def acquire_repository(self, make_working_trees=None, shared=False):
        """Acquire a repository for this bzrdir.

        Implementations may create a new repository or use a pre-exising
        repository.
        :param make_working_trees: If creating a repository, set
            make_working_trees to this value (if non-None)
        :param shared: If creating a repository, make it shared if True
        :return: A repository, is_new_flag (True if the repository was
            created).
        """
        raise NotImplemented(RepositoryAcquisitionPolicy.acquire_repository)


class CreateRepository(RepositoryAcquisitionPolicy):
    """A policy of creating a new repository"""

    def __init__(self, bzrdir, stack_on=None, stack_on_pwd=None,
                 require_stacking=False):
        """
        Constructor.
        :param bzrdir: The bzrdir to create the repository on.
        :param stack_on: A location to stack on
        :param stack_on_pwd: If stack_on is relative, the location it is
            relative to.
        """
        RepositoryAcquisitionPolicy.__init__(self, stack_on, stack_on_pwd,
                                             require_stacking)
        self._bzrdir = bzrdir

    def acquire_repository(self, make_working_trees=None, shared=False):
        """Implementation of RepositoryAcquisitionPolicy.acquire_repository

        Creates the desired repository in the bzrdir we already have.
        """
        stack_on = self._get_full_stack_on()
        if stack_on:
            format = self._bzrdir._format
            format.require_stacking(stack_on=stack_on,
                                    possible_transports=[self._bzrdir.root_transport])
            if not self._require_stacking:
                # We have picked up automatic stacking somewhere.
                note('Using default stacking branch %s at %s', self._stack_on,
                    self._stack_on_pwd)
        repository = self._bzrdir.create_repository(shared=shared)
        self._add_fallback(repository,
                           possible_transports=[self._bzrdir.transport])
        if make_working_trees is not None:
            repository.set_make_working_trees(make_working_trees)
        return repository, True


class UseExistingRepository(RepositoryAcquisitionPolicy):
    """A policy of reusing an existing repository"""

    def __init__(self, repository, stack_on=None, stack_on_pwd=None,
                 require_stacking=False):
        """Constructor.

        :param repository: The repository to use.
        :param stack_on: A location to stack on
        :param stack_on_pwd: If stack_on is relative, the location it is
            relative to.
        """
        RepositoryAcquisitionPolicy.__init__(self, stack_on, stack_on_pwd,
                                             require_stacking)
        self._repository = repository

    def acquire_repository(self, make_working_trees=None, shared=False):
        """Implementation of RepositoryAcquisitionPolicy.acquire_repository

        Returns an existing repository to use.
        """
        self._add_fallback(self._repository,
                       possible_transports=[self._repository.bzrdir.transport])
        return self._repository, False


def register_metadir(registry, key,
         repository_format, help, native=True, deprecated=False,
         branch_format=None,
         tree_format=None,
         hidden=False,
         experimental=False,
         alias=False):
    """Register a metadir subformat.

    These all use a BzrDirMetaFormat1 bzrdir, but can be parameterized
    by the Repository/Branch/WorkingTreeformats.

    :param repository_format: The fully-qualified repository format class
        name as a string.
    :param branch_format: Fully-qualified branch format class name as
        a string.
    :param tree_format: Fully-qualified tree format class name as
        a string.
    """
    # This should be expanded to support setting WorkingTree and Branch
    # formats, once BzrDirMetaFormat1 supports that.
    def _load(full_name):
        mod_name, factory_name = full_name.rsplit('.', 1)
        try:
            factory = pyutils.get_named_object(mod_name, factory_name)
        except ImportError, e:
            raise ImportError('failed to load %s: %s' % (full_name, e))
        except AttributeError:
            raise AttributeError('no factory %s in module %r'
                % (full_name, sys.modules[mod_name]))
        return factory()

    def helper():
        bd = BzrDirMetaFormat1()
        if branch_format is not None:
            bd.set_branch_format(_load(branch_format))
        if tree_format is not None:
            bd.workingtree_format = _load(tree_format)
        if repository_format is not None:
            bd.repository_format = _load(repository_format)
        return bd
    registry.register(key, helper, help, native, deprecated, hidden,
        experimental, alias)

register_metadir(controldir.format_registry, 'knit',
    'bzrlib.repofmt.knitrepo.RepositoryFormatKnit1',
    'Format using knits.  Recommended for interoperation with bzr <= 0.14.',
    branch_format='bzrlib.branch.BzrBranchFormat5',
    tree_format='bzrlib.workingtree.WorkingTreeFormat3',
    hidden=True,
    deprecated=True)
register_metadir(controldir.format_registry, 'dirstate',
    'bzrlib.repofmt.knitrepo.RepositoryFormatKnit1',
    help='New in 0.15: Fast local operations. Compatible with bzr 0.8 and '
        'above when accessed over the network.',
    branch_format='bzrlib.branch.BzrBranchFormat5',
    # this uses bzrlib.workingtree.WorkingTreeFormat4 because importing
    # directly from workingtree_4 triggers a circular import.
    tree_format='bzrlib.workingtree.WorkingTreeFormat4',
    hidden=True,
    deprecated=True)
register_metadir(controldir.format_registry, 'dirstate-tags',
    'bzrlib.repofmt.knitrepo.RepositoryFormatKnit1',
    help='New in 0.15: Fast local operations and improved scaling for '
        'network operations. Additionally adds support for tags.'
        ' Incompatible with bzr < 0.15.',
    branch_format='bzrlib.branch.BzrBranchFormat6',
    tree_format='bzrlib.workingtree.WorkingTreeFormat4',
    hidden=True,
    deprecated=True)
register_metadir(controldir.format_registry, 'rich-root',
    'bzrlib.repofmt.knitrepo.RepositoryFormatKnit4',
    help='New in 1.0.  Better handling of tree roots.  Incompatible with'
        ' bzr < 1.0.',
    branch_format='bzrlib.branch.BzrBranchFormat6',
    tree_format='bzrlib.workingtree.WorkingTreeFormat4',
    hidden=True,
    deprecated=True)
register_metadir(controldir.format_registry, 'dirstate-with-subtree',
    'bzrlib.repofmt.knitrepo.RepositoryFormatKnit3',
    help='New in 0.15: Fast local operations and improved scaling for '
        'network operations. Additionally adds support for versioning nested '
        'bzr branches. Incompatible with bzr < 0.15.',
    branch_format='bzrlib.branch.BzrBranchFormat6',
    tree_format='bzrlib.workingtree.WorkingTreeFormat4',
    experimental=True,
    hidden=True,
    )
register_metadir(controldir.format_registry, 'pack-0.92',
    'bzrlib.repofmt.pack_repo.RepositoryFormatKnitPack1',
    help='New in 0.92: Pack-based format with data compatible with '
        'dirstate-tags format repositories. Interoperates with '
        'bzr repositories before 0.92 but cannot be read by bzr < 0.92. '
        ,
    branch_format='bzrlib.branch.BzrBranchFormat6',
    tree_format='bzrlib.workingtree.WorkingTreeFormat4',
    )
register_metadir(controldir.format_registry, 'pack-0.92-subtree',
    'bzrlib.repofmt.pack_repo.RepositoryFormatKnitPack3',
    help='New in 0.92: Pack-based format with data compatible with '
        'dirstate-with-subtree format repositories. Interoperates with '
        'bzr repositories before 0.92 but cannot be read by bzr < 0.92. '
        ,
    branch_format='bzrlib.branch.BzrBranchFormat6',
    tree_format='bzrlib.workingtree.WorkingTreeFormat4',
    hidden=True,
    experimental=True,
    )
register_metadir(controldir.format_registry, 'rich-root-pack',
    'bzrlib.repofmt.pack_repo.RepositoryFormatKnitPack4',
    help='New in 1.0: A variant of pack-0.92 that supports rich-root data '
         '(needed for bzr-svn and bzr-git).',
    branch_format='bzrlib.branch.BzrBranchFormat6',
    tree_format='bzrlib.workingtree.WorkingTreeFormat4',
    hidden=True,
    )
register_metadir(controldir.format_registry, '1.6',
    'bzrlib.repofmt.pack_repo.RepositoryFormatKnitPack5',
    help='A format that allows a branch to indicate that there is another '
         '(stacked) repository that should be used to access data that is '
         'not present locally.',
    branch_format='bzrlib.branch.BzrBranchFormat7',
    tree_format='bzrlib.workingtree.WorkingTreeFormat4',
    hidden=True,
    )
register_metadir(controldir.format_registry, '1.6.1-rich-root',
    'bzrlib.repofmt.pack_repo.RepositoryFormatKnitPack5RichRoot',
    help='A variant of 1.6 that supports rich-root data '
         '(needed for bzr-svn and bzr-git).',
    branch_format='bzrlib.branch.BzrBranchFormat7',
    tree_format='bzrlib.workingtree.WorkingTreeFormat4',
    hidden=True,
    )
register_metadir(controldir.format_registry, '1.9',
    'bzrlib.repofmt.pack_repo.RepositoryFormatKnitPack6',
    help='A repository format using B+tree indexes. These indexes '
         'are smaller in size, have smarter caching and provide faster '
         'performance for most operations.',
    branch_format='bzrlib.branch.BzrBranchFormat7',
    tree_format='bzrlib.workingtree.WorkingTreeFormat4',
    hidden=True,
    )
register_metadir(controldir.format_registry, '1.9-rich-root',
    'bzrlib.repofmt.pack_repo.RepositoryFormatKnitPack6RichRoot',
    help='A variant of 1.9 that supports rich-root data '
         '(needed for bzr-svn and bzr-git).',
    branch_format='bzrlib.branch.BzrBranchFormat7',
    tree_format='bzrlib.workingtree.WorkingTreeFormat4',
    hidden=True,
    )
register_metadir(controldir.format_registry, '1.14',
    'bzrlib.repofmt.pack_repo.RepositoryFormatKnitPack6',
    help='A working-tree format that supports content filtering.',
    branch_format='bzrlib.branch.BzrBranchFormat7',
    tree_format='bzrlib.workingtree.WorkingTreeFormat5',
    )
register_metadir(controldir.format_registry, '1.14-rich-root',
    'bzrlib.repofmt.pack_repo.RepositoryFormatKnitPack6RichRoot',
    help='A variant of 1.14 that supports rich-root data '
         '(needed for bzr-svn and bzr-git).',
    branch_format='bzrlib.branch.BzrBranchFormat7',
    tree_format='bzrlib.workingtree.WorkingTreeFormat5',
    )
# The following un-numbered 'development' formats should always just be aliases.
register_metadir(controldir.format_registry, 'development-subtree',
    'bzrlib.repofmt.groupcompress_repo.RepositoryFormat2aSubtree',
    help='Current development format, subtree variant. Can convert data to and '
        'from pack-0.92-subtree (and anything compatible with '
        'pack-0.92-subtree) format repositories. Repositories and branches in '
        'this format can only be read by bzr.dev. Please read '
        'http://doc.bazaar.canonical.com/latest/developers/development-repo.html '
        'before use.',
    branch_format='bzrlib.branch.BzrBranchFormat7',
    tree_format='bzrlib.workingtree.WorkingTreeFormat6',
    experimental=True,
    hidden=True,
    alias=False, # Restore to being an alias when an actual development subtree format is added
                 # This current non-alias status is simply because we did not introduce a
                 # chk based subtree format.
    )
register_metadir(controldir.format_registry, 'development5-subtree',
    'bzrlib.repofmt.pack_repo.RepositoryFormatPackDevelopment2Subtree',
    help='Development format, subtree variant. Can convert data to and '
        'from pack-0.92-subtree (and anything compatible with '
        'pack-0.92-subtree) format repositories. Repositories and branches in '
        'this format can only be read by bzr.dev. Please read '
        'http://doc.bazaar.canonical.com/latest/developers/development-repo.html '
        'before use.',
    branch_format='bzrlib.branch.BzrBranchFormat7',
    tree_format='bzrlib.workingtree.WorkingTreeFormat6',
    experimental=True,
    hidden=True,
    alias=False,
    )

# And the development formats above will have aliased one of the following:

# Finally, the current format.
register_metadir(controldir.format_registry, '2a',
    'bzrlib.repofmt.groupcompress_repo.RepositoryFormat2a',
    help='First format for bzr 2.0 series.\n'
        'Uses group-compress storage.\n'
        'Provides rich roots which are a one-way transition.\n',
        # 'storage in packs, 255-way hashed CHK inventory, bencode revision, group compress, '
        # 'rich roots. Supported by bzr 1.16 and later.',
    branch_format='bzrlib.branch.BzrBranchFormat7',
    tree_format='bzrlib.workingtree.WorkingTreeFormat6',
    experimental=False,
    )

# The following format should be an alias for the rich root equivalent 
# of the default format
register_metadir(controldir.format_registry, 'default-rich-root',
    'bzrlib.repofmt.groupcompress_repo.RepositoryFormat2a',
    branch_format='bzrlib.branch.BzrBranchFormat7',
    tree_format='bzrlib.workingtree.WorkingTreeFormat6',
    alias=True,
    hidden=True,
    help='Same as 2a.')

# The current format that is made on 'bzr init'.
format_name = config.GlobalConfig().get_user_option('default_format')
if format_name is None:
    controldir.format_registry.set_default('2a')
else:
    controldir.format_registry.set_default(format_name)

# XXX 2010-08-20 JRV: There is still a lot of code relying on
# bzrlib.bzrdir.format_registry existing. When BzrDir.create/BzrDir.open/etc
# get changed to ControlDir.create/ControlDir.open/etc this should be removed.
format_registry = controldir.format_registry<|MERGE_RESOLUTION|>--- conflicted
+++ resolved
@@ -1661,27 +1661,7 @@
 controldir.ControlDirFormat._default_format = __default_format
 
 
-<<<<<<< HEAD
-class Converter(object):
-    """Converts a disk format object from one format to another."""
-
-    def convert(self, to_convert, pb):
-        """Perform the conversion of to_convert, giving feedback via pb.
-
-        :param to_convert: The disk object to convert.
-        :param pb: a progress bar to use for progress information.
-        """
-
-    def step(self, message):
-        """Update the pb by a step."""
-        self.count +=1
-        self.pb.update(message, self.count, self.total)
-
-
-class ConvertMetaToMeta(Converter):
-=======
 class ConvertMetaToMeta(controldir.Converter):
->>>>>>> 86479ac9
     """Converts the components of metadirs."""
 
     def __init__(self, target_format):
