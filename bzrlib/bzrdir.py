--- conflicted
+++ resolved
@@ -208,7 +208,7 @@
                 local_repo = local_branch.repository
             if preserve_stacking:
                 try:
-                    stack_on = local_branch.get_stacked_on()
+                    stack_on = local_branch.get_stacked_on_url()
                 except (errors.UnstackableBranchFormat,
                         errors.UnstackableRepositoryFormat,
                         errors.NotStacked):
@@ -1083,12 +1083,7 @@
                 revision_id=revision_id)
         else:
             result_branch = result.create_branch()
-<<<<<<< HEAD
-        if stacked_branch_url is not None:
-            result_branch.set_stacked_on_url(stacked_branch_url)
-=======
         repository_policy.configure_branch(result_branch)
->>>>>>> 018bdad0
 
         # Create/update the result working tree
         if isinstance(target_transport, LocalTransport) and (
@@ -2802,7 +2797,7 @@
             except errors.InvalidRebaseURLs:
                 stack_on = self._get_full_stack_on()
         try:
-            branch.set_stacked_on(stack_on)
+            branch.set_stacked_on_url(stack_on)
         except errors.UnstackableBranchFormat:
             if self._require_stacking:
                 raise
