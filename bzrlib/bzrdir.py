# Copyright (C) 2005, 2006, 2007 Canonical Ltd
#
# This program is free software; you can redistribute it and/or modify
# it under the terms of the GNU General Public License as published by
# the Free Software Foundation; either version 2 of the License, or
# (at your option) any later version.
#
# This program is distributed in the hope that it will be useful,
# but WITHOUT ANY WARRANTY; without even the implied warranty of
# MERCHANTABILITY or FITNESS FOR A PARTICULAR PURPOSE.  See the
# GNU General Public License for more details.
#
# You should have received a copy of the GNU General Public License
# along with this program; if not, write to the Free Software
# Foundation, Inc., 59 Temple Place, Suite 330, Boston, MA  02111-1307  USA

"""BzrDir logic. The BzrDir is the basic control directory used by bzr.

At format 7 this was split out into Branch, Repository and Checkout control
directories.
"""

# TODO: remove unittest dependency; put that stuff inside the test suite

# TODO: The Format probe_transport seems a bit redundant with just trying to
# open the bzrdir. -- mbp
#
# TODO: Can we move specific formats into separate modules to make this file
# smaller?

from cStringIO import StringIO
import os
import textwrap

from bzrlib.lazy_import import lazy_import
lazy_import(globals(), """
from copy import deepcopy
from stat import S_ISDIR
import unittest

import bzrlib
from bzrlib import (
    errors,
    lockable_files,
    lockdir,
    registry,
    revision as _mod_revision,
    symbol_versioning,
    urlutils,
    xml4,
    xml5,
    )
from bzrlib.osutils import (
    safe_unicode,
    sha_strings,
    sha_string,
    )
from bzrlib.store.revision.text import TextRevisionStore
from bzrlib.store.text import TextStore
from bzrlib.store.versioned import WeaveStore
from bzrlib.transactions import WriteTransaction
from bzrlib.transport import get_transport
from bzrlib.weave import Weave
""")

from bzrlib.trace import mutter
from bzrlib.transport.local import LocalTransport


class BzrDir(object):
    """A .bzr control diretory.
    
    BzrDir instances let you create or open any of the things that can be
    found within .bzr - checkouts, branches and repositories.
    
    transport
        the transport which this bzr dir is rooted at (i.e. file:///.../.bzr/)
    root_transport
        a transport connected to the directory this bzr was opened from.
    """

    def break_lock(self):
        """Invoke break_lock on the first object in the bzrdir.

        If there is a tree, the tree is opened and break_lock() called.
        Otherwise, branch is tried, and finally repository.
        """
        try:
            thing_to_unlock = self.open_workingtree()
        except (errors.NotLocalUrl, errors.NoWorkingTree):
            try:
                thing_to_unlock = self.open_branch()
            except errors.NotBranchError:
                try:
                    thing_to_unlock = self.open_repository()
                except errors.NoRepositoryPresent:
                    return
        thing_to_unlock.break_lock()

    def can_convert_format(self):
        """Return true if this bzrdir is one whose format we can convert from."""
        return True

    def check_conversion_target(self, target_format):
        target_repo_format = target_format.repository_format
        source_repo_format = self._format.repository_format
        source_repo_format.check_conversion_target(target_repo_format)

    @staticmethod
    def _check_supported(format, allow_unsupported):
        """Check whether format is a supported format.

        If allow_unsupported is True, this is a no-op.
        """
        if not allow_unsupported and not format.is_supported():
            # see open_downlevel to open legacy branches.
            raise errors.UnsupportedFormatError(format=format)

    def clone(self, url, revision_id=None, basis=None, force_new_repo=False):
        """Clone this bzrdir and its contents to url verbatim.

        If urls last component does not exist, it will be created.

        if revision_id is not None, then the clone operation may tune
            itself to download less data.
        :param force_new_repo: Do not use a shared repository for the target 
                               even if one is available.
        """
        self._make_tail(url)
        basis_repo, basis_branch, basis_tree = self._get_basis_components(basis)
        result = self._format.initialize(url)
        try:
            local_repo = self.find_repository()
        except errors.NoRepositoryPresent:
            local_repo = None
        if local_repo:
            # may need to copy content in
            if force_new_repo:
                result_repo = local_repo.clone(
                    result,
                    revision_id=revision_id,
                    basis=basis_repo)
                result_repo.set_make_working_trees(local_repo.make_working_trees())
            else:
                try:
                    result_repo = result.find_repository()
                    # fetch content this dir needs.
                    if basis_repo:
                        # XXX FIXME RBC 20060214 need tests for this when the basis
                        # is incomplete
                        result_repo.fetch(basis_repo, revision_id=revision_id)
                    result_repo.fetch(local_repo, revision_id=revision_id)
                except errors.NoRepositoryPresent:
                    # needed to make one anyway.
                    result_repo = local_repo.clone(
                        result,
                        revision_id=revision_id,
                        basis=basis_repo)
                    result_repo.set_make_working_trees(local_repo.make_working_trees())
        # 1 if there is a branch present
        #   make sure its content is available in the target repository
        #   clone it.
        try:
            self.open_branch().clone(result, revision_id=revision_id)
        except errors.NotBranchError:
            pass
        try:
            self.open_workingtree().clone(result, basis=basis_tree)
        except (errors.NoWorkingTree, errors.NotLocalUrl):
            pass
        return result

    def _get_basis_components(self, basis):
        """Retrieve the basis components that are available at basis."""
        if basis is None:
            return None, None, None
        try:
            basis_tree = basis.open_workingtree()
            basis_branch = basis_tree.branch
            basis_repo = basis_branch.repository
        except (errors.NoWorkingTree, errors.NotLocalUrl):
            basis_tree = None
            try:
                basis_branch = basis.open_branch()
                basis_repo = basis_branch.repository
            except errors.NotBranchError:
                basis_branch = None
                try:
                    basis_repo = basis.open_repository()
                except errors.NoRepositoryPresent:
                    basis_repo = None
        return basis_repo, basis_branch, basis_tree

    # TODO: This should be given a Transport, and should chdir up; otherwise
    # this will open a new connection.
    def _make_tail(self, url):
        head, tail = urlutils.split(url)
        if tail and tail != '.':
            t = get_transport(head)
            try:
                t.mkdir(tail)
            except errors.FileExists:
                pass

    # TODO: Should take a Transport
    @classmethod
    def create(cls, base, format=None):
        """Create a new BzrDir at the url 'base'.
        
        This will call the current default formats initialize with base
        as the only parameter.

        :param format: If supplied, the format of branch to create.  If not
            supplied, the default is used.
        """
        if cls is not BzrDir:
            raise AssertionError("BzrDir.create always creates the default"
                " format, not one of %r" % cls)
        head, tail = urlutils.split(base)
        if tail and tail != '.':
            t = get_transport(head)
            try:
                t.mkdir(tail)
            except errors.FileExists:
                pass
        if format is None:
            format = BzrDirFormat.get_default_format()
        return format.initialize(safe_unicode(base))

    def create_branch(self):
        """Create a branch in this BzrDir.

        The bzrdirs format will control what branch format is created.
        For more control see BranchFormatXX.create(a_bzrdir).
        """
        raise NotImplementedError(self.create_branch)

    @staticmethod
    def create_branch_and_repo(base, force_new_repo=False, format=None):
        """Create a new BzrDir, Branch and Repository at the url 'base'.

        This will use the current default BzrDirFormat, and use whatever 
        repository format that that uses via bzrdir.create_branch and
        create_repository. If a shared repository is available that is used
        preferentially.

        The created Branch object is returned.

        :param base: The URL to create the branch at.
        :param force_new_repo: If True a new repository is always created.
        """
        bzrdir = BzrDir.create(base, format)
        bzrdir._find_or_create_repository(force_new_repo)
        return bzrdir.create_branch()

    def _find_or_create_repository(self, force_new_repo):
        """Create a new repository if needed, returning the repository."""
        if force_new_repo:
            return self.create_repository()
        try:
            return self.find_repository()
        except errors.NoRepositoryPresent:
            return self.create_repository()
        
    @staticmethod
    def create_branch_convenience(base, force_new_repo=False,
                                  force_new_tree=None, format=None):
        """Create a new BzrDir, Branch and Repository at the url 'base'.

        This is a convenience function - it will use an existing repository
        if possible, can be told explicitly whether to create a working tree or
        not.

        This will use the current default BzrDirFormat, and use whatever 
        repository format that that uses via bzrdir.create_branch and
        create_repository. If a shared repository is available that is used
        preferentially. Whatever repository is used, its tree creation policy
        is followed.

        The created Branch object is returned.
        If a working tree cannot be made due to base not being a file:// url,
        no error is raised unless force_new_tree is True, in which case no 
        data is created on disk and NotLocalUrl is raised.

        :param base: The URL to create the branch at.
        :param force_new_repo: If True a new repository is always created.
        :param force_new_tree: If True or False force creation of a tree or 
                               prevent such creation respectively.
        :param format: Override for the for the bzrdir format to create
        """
        if force_new_tree:
            # check for non local urls
            t = get_transport(safe_unicode(base))
            if not isinstance(t, LocalTransport):
                raise errors.NotLocalUrl(base)
        bzrdir = BzrDir.create(base, format)
        repo = bzrdir._find_or_create_repository(force_new_repo)
        result = bzrdir.create_branch()
        if force_new_tree or (repo.make_working_trees() and 
                              force_new_tree is None):
            try:
                bzrdir.create_workingtree()
            except errors.NotLocalUrl:
                pass
        return result
        
    @staticmethod
    def create_repository(base, shared=False, format=None):
        """Create a new BzrDir and Repository at the url 'base'.

        If no format is supplied, this will default to the current default
        BzrDirFormat by default, and use whatever repository format that that
        uses for bzrdirformat.create_repository.

        :param shared: Create a shared repository rather than a standalone
                       repository.
        The Repository object is returned.

        This must be overridden as an instance method in child classes, where
        it should take no parameters and construct whatever repository format
        that child class desires.
        """
        bzrdir = BzrDir.create(base, format)
        return bzrdir.create_repository(shared)

    @staticmethod
    def create_standalone_workingtree(base, format=None):
        """Create a new BzrDir, WorkingTree, Branch and Repository at 'base'.

        'base' must be a local path or a file:// url.

        This will use the current default BzrDirFormat, and use whatever 
        repository format that that uses for bzrdirformat.create_workingtree,
        create_branch and create_repository.

        :return: The WorkingTree object.
        """
        t = get_transport(safe_unicode(base))
        if not isinstance(t, LocalTransport):
            raise errors.NotLocalUrl(base)
        bzrdir = BzrDir.create_branch_and_repo(safe_unicode(base),
                                               force_new_repo=True,
                                               format=format).bzrdir
        return bzrdir.create_workingtree()

    def create_workingtree(self, revision_id=None):
        """Create a working tree at this BzrDir.
        
        revision_id: create it as of this revision id.
        """
        raise NotImplementedError(self.create_workingtree)

    def destroy_workingtree(self):
        """Destroy the working tree at this BzrDir.

        Formats that do not support this may raise UnsupportedOperation.
        """
        raise NotImplementedError(self.destroy_workingtree)

    def destroy_workingtree_metadata(self):
        """Destroy the control files for the working tree at this BzrDir.

        The contents of working tree files are not affected.
        Formats that do not support this may raise UnsupportedOperation.
        """
        raise NotImplementedError(self.destroy_workingtree_metadata)

    def find_repository(self):
        """Find the repository that should be used for a_bzrdir.

        This does not require a branch as we use it to find the repo for
        new branches as well as to hook existing branches up to their
        repository.
        """
        try:
            return self.open_repository()
        except errors.NoRepositoryPresent:
            pass
        next_transport = self.root_transport.clone('..')
        while True:
            # find the next containing bzrdir
            try:
                found_bzrdir = BzrDir.open_containing_from_transport(
                    next_transport)[0]
            except errors.NotBranchError:
                # none found
                raise errors.NoRepositoryPresent(self)
            # does it have a repository ?
            try:
                repository = found_bzrdir.open_repository()
            except errors.NoRepositoryPresent:
                next_transport = found_bzrdir.root_transport.clone('..')
                if (found_bzrdir.root_transport.base == next_transport.base):
                    # top of the file system
                    break
                else:
                    continue
            if ((found_bzrdir.root_transport.base == 
                 self.root_transport.base) or repository.is_shared()):
                return repository
            else:
                raise errors.NoRepositoryPresent(self)
        raise errors.NoRepositoryPresent(self)

    def get_branch_transport(self, branch_format):
        """Get the transport for use by branch format in this BzrDir.

        Note that bzr dirs that do not support format strings will raise
        IncompatibleFormat if the branch format they are given has
        a format string, and vice versa.

        If branch_format is None, the transport is returned with no 
        checking. if it is not None, then the returned transport is
        guaranteed to point to an existing directory ready for use.
        """
        raise NotImplementedError(self.get_branch_transport)
        
    def get_repository_transport(self, repository_format):
        """Get the transport for use by repository format in this BzrDir.

        Note that bzr dirs that do not support format strings will raise
        IncompatibleFormat if the repository format they are given has
        a format string, and vice versa.

        If repository_format is None, the transport is returned with no 
        checking. if it is not None, then the returned transport is
        guaranteed to point to an existing directory ready for use.
        """
        raise NotImplementedError(self.get_repository_transport)
        
    def get_workingtree_transport(self, tree_format):
        """Get the transport for use by workingtree format in this BzrDir.

        Note that bzr dirs that do not support format strings will raise
        IncompatibleFormat if the workingtree format they are given has
        a format string, and vice versa.

        If workingtree_format is None, the transport is returned with no 
        checking. if it is not None, then the returned transport is
        guaranteed to point to an existing directory ready for use.
        """
        raise NotImplementedError(self.get_workingtree_transport)
        
    def __init__(self, _transport, _format):
        """Initialize a Bzr control dir object.
        
        Only really common logic should reside here, concrete classes should be
        made with varying behaviours.

        :param _format: the format that is creating this BzrDir instance.
        :param _transport: the transport this dir is based at.
        """
        self._format = _format
        self.transport = _transport.clone('.bzr')
        self.root_transport = _transport

    def is_control_filename(self, filename):
        """True if filename is the name of a path which is reserved for bzrdir's.
        
        :param filename: A filename within the root transport of this bzrdir.

        This is true IF and ONLY IF the filename is part of the namespace reserved
        for bzr control dirs. Currently this is the '.bzr' directory in the root
        of the root_transport. it is expected that plugins will need to extend
        this in the future - for instance to make bzr talk with svn working
        trees.
        """
        # this might be better on the BzrDirFormat class because it refers to 
        # all the possible bzrdir disk formats. 
        # This method is tested via the workingtree is_control_filename tests- 
        # it was extracted from WorkingTree.is_control_filename. If the methods
        # contract is extended beyond the current trivial  implementation please
        # add new tests for it to the appropriate place.
        return filename == '.bzr' or filename.startswith('.bzr/')

    def needs_format_conversion(self, format=None):
        """Return true if this bzrdir needs convert_format run on it.
        
        For instance, if the repository format is out of date but the 
        branch and working tree are not, this should return True.

        :param format: Optional parameter indicating a specific desired
                       format we plan to arrive at.
        """
        raise NotImplementedError(self.needs_format_conversion)

    @staticmethod
    def open_unsupported(base):
        """Open a branch which is not supported."""
        return BzrDir.open(base, _unsupported=True)
        
    @staticmethod
    def open(base, _unsupported=False):
        """Open an existing bzrdir, rooted at 'base' (url)
        
        _unsupported is a private parameter to the BzrDir class.
        """
        t = get_transport(base)
        return BzrDir.open_from_transport(t, _unsupported=_unsupported)

    @staticmethod
    def open_from_transport(transport, _unsupported=False):
        """Open a bzrdir within a particular directory.

        :param transport: Transport containing the bzrdir.
        :param _unsupported: private.
        """
        format = BzrDirFormat.find_format(transport)
        BzrDir._check_supported(format, _unsupported)
        return format.open(transport, _found=True)

    def open_branch(self, unsupported=False):
        """Open the branch object at this BzrDir if one is present.

        If unsupported is True, then no longer supported branch formats can
        still be opened.
        
        TODO: static convenience version of this?
        """
        raise NotImplementedError(self.open_branch)

    @staticmethod
    def open_containing(url):
        """Open an existing branch which contains url.
        
        :param url: url to search from.
        See open_containing_from_transport for more detail.
        """
        return BzrDir.open_containing_from_transport(get_transport(url))
    
    @staticmethod
    def open_containing_from_transport(a_transport):
        """Open an existing branch which contains a_transport.base

        This probes for a branch at a_transport, and searches upwards from there.

        Basically we keep looking up until we find the control directory or
        run into the root.  If there isn't one, raises NotBranchError.
        If there is one and it is either an unrecognised format or an unsupported 
        format, UnknownFormatError or UnsupportedFormatError are raised.
        If there is one, it is returned, along with the unused portion of url.

        :return: The BzrDir that contains the path, and a Unicode path 
                for the rest of the URL.
        """
        # this gets the normalised url back. I.e. '.' -> the full path.
        url = a_transport.base
        while True:
            try:
                result = BzrDir.open_from_transport(a_transport)
                return result, urlutils.unescape(a_transport.relpath(url))
            except errors.NotBranchError, e:
                pass
            new_t = a_transport.clone('..')
            if new_t.base == a_transport.base:
                # reached the root, whatever that may be
                raise errors.NotBranchError(path=url)
            a_transport = new_t

    @classmethod
    def open_containing_tree_or_branch(klass, location):
        """Return the branch and working tree contained by a location.

        Returns (tree, branch, relpath).
        If there is no tree at containing the location, tree will be None.
        If there is no branch containing the location, an exception will be
        raised
        relpath is the portion of the path that is contained by the branch.
        """
        bzrdir, relpath = klass.open_containing(location)
        try:
            tree = bzrdir.open_workingtree()
        except (errors.NoWorkingTree, errors.NotLocalUrl):
            tree = None
            branch = bzrdir.open_branch()
        else:
            branch = tree.branch
        return tree, branch, relpath

    def open_repository(self, _unsupported=False):
        """Open the repository object at this BzrDir if one is present.

        This will not follow the Branch object pointer - its strictly a direct
        open facility. Most client code should use open_branch().repository to
        get at a repository.

        _unsupported is a private parameter, not part of the api.
        TODO: static convenience version of this?
        """
        raise NotImplementedError(self.open_repository)

    def open_workingtree(self, _unsupported=False):
        """Open the workingtree object at this BzrDir if one is present.
        
        TODO: static convenience version of this?
        """
        raise NotImplementedError(self.open_workingtree)

    def has_branch(self):
        """Tell if this bzrdir contains a branch.
        
        Note: if you're going to open the branch, you should just go ahead
        and try, and not ask permission first.  (This method just opens the 
        branch and discards it, and that's somewhat expensive.) 
        """
        try:
            self.open_branch()
            return True
        except errors.NotBranchError:
            return False

    def has_workingtree(self):
        """Tell if this bzrdir contains a working tree.

        This will still raise an exception if the bzrdir has a workingtree that
        is remote & inaccessible.
        
        Note: if you're going to open the working tree, you should just go ahead
        and try, and not ask permission first.  (This method just opens the 
        workingtree and discards it, and that's somewhat expensive.) 
        """
        try:
            self.open_workingtree()
            return True
        except errors.NoWorkingTree:
            return False

    def cloning_metadir(self, basis=None):
        """Produce a metadir suitable for cloning with"""
        def related_repository(bzrdir):
            try:
                branch = bzrdir.open_branch()
                return branch.repository
            except errors.NotBranchError:
                source_branch = None
                return bzrdir.open_repository()
        result_format = self._format.__class__()
        try:
            try:
                source_repository = related_repository(self)
            except errors.NoRepositoryPresent:
                if basis is None:
                    raise
                source_repository = related_repository(self)
            result_format.repository_format = source_repository._format
        except errors.NoRepositoryPresent:
            pass
        return result_format

    def sprout(self, url, revision_id=None, basis=None, force_new_repo=False):
        """Create a copy of this bzrdir prepared for use as a new line of
        development.

        If urls last component does not exist, it will be created.

        Attributes related to the identity of the source branch like
        branch nickname will be cleaned, a working tree is created
        whether one existed before or not; and a local branch is always
        created.

        if revision_id is not None, then the clone operation may tune
            itself to download less data.
        """
        self._make_tail(url)
        cloning_format = self.cloning_metadir(basis)
        result = cloning_format.initialize(url)
        basis_repo, basis_branch, basis_tree = self._get_basis_components(basis)
        try:
            source_branch = self.open_branch()
            source_repository = source_branch.repository
        except errors.NotBranchError:
            source_branch = None
            try:
                source_repository = self.open_repository()
            except errors.NoRepositoryPresent:
                # copy the entire basis one if there is one
                # but there is no repository.
                source_repository = basis_repo
        if force_new_repo:
            result_repo = None
        else:
            try:
                result_repo = result.find_repository()
            except errors.NoRepositoryPresent:
                result_repo = None
        if source_repository is None and result_repo is not None:
            pass
        elif source_repository is None and result_repo is None:
            # no repo available, make a new one
            result.create_repository()
        elif source_repository is not None and result_repo is None:
            # have source, and want to make a new target repo
            # we don't clone the repo because that preserves attributes
            # like is_shared(), and we have not yet implemented a 
            # repository sprout().
            result_repo = result.create_repository()
        if result_repo is not None:
            # fetch needed content into target.
            if basis_repo:
                # XXX FIXME RBC 20060214 need tests for this when the basis
                # is incomplete
                result_repo.fetch(basis_repo, revision_id=revision_id)
            if source_repository is not None:
                result_repo.fetch(source_repository, revision_id=revision_id)
        if source_branch is not None:
            source_branch.sprout(result, revision_id=revision_id)
        else:
            result.create_branch()
        # TODO: jam 20060426 we probably need a test in here in the
        #       case that the newly sprouted branch is a remote one
        if result_repo is None or result_repo.make_working_trees():
            wt = result.create_workingtree()
            if wt.inventory.root is None:
                try:
                    wt.set_root_id(self.open_workingtree.get_root_id())
                except errors.NoWorkingTree:
                    pass
        return result


class BzrDirPreSplitOut(BzrDir):
    """A common class for the all-in-one formats."""

    def __init__(self, _transport, _format):
        """See BzrDir.__init__."""
        super(BzrDirPreSplitOut, self).__init__(_transport, _format)
        assert self._format._lock_class == lockable_files.TransportLock
        assert self._format._lock_file_name == 'branch-lock'
        self._control_files = lockable_files.LockableFiles(
                                            self.get_branch_transport(None),
                                            self._format._lock_file_name,
                                            self._format._lock_class)

    def break_lock(self):
        """Pre-splitout bzrdirs do not suffer from stale locks."""
        raise NotImplementedError(self.break_lock)

    def clone(self, url, revision_id=None, basis=None, force_new_repo=False):
        """See BzrDir.clone()."""
        from bzrlib.workingtree import WorkingTreeFormat2
        self._make_tail(url)
        result = self._format._initialize_for_clone(url)
        basis_repo, basis_branch, basis_tree = self._get_basis_components(basis)
        self.open_repository().clone(result, revision_id=revision_id, basis=basis_repo)
        from_branch = self.open_branch()
        from_branch.clone(result, revision_id=revision_id)
        try:
            self.open_workingtree().clone(result, basis=basis_tree)
        except errors.NotLocalUrl:
            # make a new one, this format always has to have one.
            try:
                WorkingTreeFormat2().initialize(result)
            except errors.NotLocalUrl:
                # but we cannot do it for remote trees.
                to_branch = result.open_branch()
                WorkingTreeFormat2().stub_initialize_remote(to_branch.control_files)
        return result

    def create_branch(self):
        """See BzrDir.create_branch."""
        return self.open_branch()

    def create_repository(self, shared=False):
        """See BzrDir.create_repository."""
        if shared:
            raise errors.IncompatibleFormat('shared repository', self._format)
        return self.open_repository()

    def create_workingtree(self, revision_id=None):
        """See BzrDir.create_workingtree."""
        # this looks buggy but is not -really-
        # clone and sprout will have set the revision_id
        # and that will have set it for us, its only
        # specific uses of create_workingtree in isolation
        # that can do wonky stuff here, and that only
        # happens for creating checkouts, which cannot be 
        # done on this format anyway. So - acceptable wart.
        result = self.open_workingtree()
        if revision_id is not None:
            if revision_id == _mod_revision.NULL_REVISION:
                result.set_parent_ids([])
            else:
                result.set_parent_ids([revision_id])
        return result

    def destroy_workingtree(self):
        """See BzrDir.destroy_workingtree."""
        raise errors.UnsupportedOperation(self.destroy_workingtree, self)

    def destroy_workingtree_metadata(self):
        """See BzrDir.destroy_workingtree_metadata."""
        raise errors.UnsupportedOperation(self.destroy_workingtree_metadata, 
                                          self)

    def get_branch_transport(self, branch_format):
        """See BzrDir.get_branch_transport()."""
        if branch_format is None:
            return self.transport
        try:
            branch_format.get_format_string()
        except NotImplementedError:
            return self.transport
        raise errors.IncompatibleFormat(branch_format, self._format)

    def get_repository_transport(self, repository_format):
        """See BzrDir.get_repository_transport()."""
        if repository_format is None:
            return self.transport
        try:
            repository_format.get_format_string()
        except NotImplementedError:
            return self.transport
        raise errors.IncompatibleFormat(repository_format, self._format)

    def get_workingtree_transport(self, workingtree_format):
        """See BzrDir.get_workingtree_transport()."""
        if workingtree_format is None:
            return self.transport
        try:
            workingtree_format.get_format_string()
        except NotImplementedError:
            return self.transport
        raise errors.IncompatibleFormat(workingtree_format, self._format)

    def needs_format_conversion(self, format=None):
        """See BzrDir.needs_format_conversion()."""
        # if the format is not the same as the system default,
        # an upgrade is needed.
        if format is None:
            format = BzrDirFormat.get_default_format()
        return not isinstance(self._format, format.__class__)

    def open_branch(self, unsupported=False):
        """See BzrDir.open_branch."""
        from bzrlib.branch import BzrBranchFormat4
        format = BzrBranchFormat4()
        self._check_supported(format, unsupported)
        return format.open(self, _found=True)

    def sprout(self, url, revision_id=None, basis=None, force_new_repo=False):
        """See BzrDir.sprout()."""
        from bzrlib.workingtree import WorkingTreeFormat2
        self._make_tail(url)
        result = self._format._initialize_for_clone(url)
        basis_repo, basis_branch, basis_tree = self._get_basis_components(basis)
        try:
            self.open_repository().clone(result, revision_id=revision_id, basis=basis_repo)
        except errors.NoRepositoryPresent:
            pass
        try:
            self.open_branch().sprout(result, revision_id=revision_id)
        except errors.NotBranchError:
            pass
        # we always want a working tree
        WorkingTreeFormat2().initialize(result)
        return result


class BzrDir4(BzrDirPreSplitOut):
    """A .bzr version 4 control object.
    
    This is a deprecated format and may be removed after sept 2006.
    """

    def create_repository(self, shared=False):
        """See BzrDir.create_repository."""
        return self._format.repository_format.initialize(self, shared)

    def needs_format_conversion(self, format=None):
        """Format 4 dirs are always in need of conversion."""
        return True

    def open_repository(self):
        """See BzrDir.open_repository."""
        from bzrlib.repofmt.weaverepo import RepositoryFormat4
        return RepositoryFormat4().open(self, _found=True)


class BzrDir5(BzrDirPreSplitOut):
    """A .bzr version 5 control object.

    This is a deprecated format and may be removed after sept 2006.
    """

    def open_repository(self):
        """See BzrDir.open_repository."""
        from bzrlib.repofmt.weaverepo import RepositoryFormat5
        return RepositoryFormat5().open(self, _found=True)

    def open_workingtree(self, _unsupported=False):
        """See BzrDir.create_workingtree."""
        from bzrlib.workingtree import WorkingTreeFormat2
        return WorkingTreeFormat2().open(self, _found=True)


class BzrDir6(BzrDirPreSplitOut):
    """A .bzr version 6 control object.

    This is a deprecated format and may be removed after sept 2006.
    """

    def open_repository(self):
        """See BzrDir.open_repository."""
        from bzrlib.repofmt.weaverepo import RepositoryFormat6
        return RepositoryFormat6().open(self, _found=True)

    def open_workingtree(self, _unsupported=False):
        """See BzrDir.create_workingtree."""
        from bzrlib.workingtree import WorkingTreeFormat2
        return WorkingTreeFormat2().open(self, _found=True)


class BzrDirMeta1(BzrDir):
    """A .bzr meta version 1 control object.
    
    This is the first control object where the 
    individual aspects are really split out: there are separate repository,
    workingtree and branch subdirectories and any subset of the three can be
    present within a BzrDir.
    """

    def can_convert_format(self):
        """See BzrDir.can_convert_format()."""
        return True

    def create_branch(self):
        """See BzrDir.create_branch."""
        return self._format.branch_format.initialize(self)

    def create_repository(self, shared=False):
        """See BzrDir.create_repository."""
        return self._format.repository_format.initialize(self, shared)

    def create_workingtree(self, revision_id=None):
        """See BzrDir.create_workingtree."""
        from bzrlib.workingtree import WorkingTreeFormat
        return WorkingTreeFormat.get_default_format().initialize(self, revision_id)

    def destroy_workingtree(self):
        """See BzrDir.destroy_workingtree."""
        wt = self.open_workingtree()
        repository = wt.branch.repository
        empty = repository.revision_tree(_mod_revision.NULL_REVISION)
        wt.revert([], old_tree=empty)
        self.destroy_workingtree_metadata()

    def destroy_workingtree_metadata(self):
        self.transport.delete_tree('checkout')

    def _get_mkdir_mode(self):
        """Figure out the mode to use when creating a bzrdir subdir."""
        temp_control = lockable_files.LockableFiles(self.transport, '',
                                     lockable_files.TransportLock)
        return temp_control._dir_mode

    def get_branch_transport(self, branch_format):
        """See BzrDir.get_branch_transport()."""
        if branch_format is None:
            return self.transport.clone('branch')
        try:
            branch_format.get_format_string()
        except NotImplementedError:
            raise errors.IncompatibleFormat(branch_format, self._format)
        try:
            self.transport.mkdir('branch', mode=self._get_mkdir_mode())
        except errors.FileExists:
            pass
        return self.transport.clone('branch')

    def get_repository_transport(self, repository_format):
        """See BzrDir.get_repository_transport()."""
        if repository_format is None:
            return self.transport.clone('repository')
        try:
            repository_format.get_format_string()
        except NotImplementedError:
            raise errors.IncompatibleFormat(repository_format, self._format)
        try:
            self.transport.mkdir('repository', mode=self._get_mkdir_mode())
        except errors.FileExists:
            pass
        return self.transport.clone('repository')

    def get_workingtree_transport(self, workingtree_format):
        """See BzrDir.get_workingtree_transport()."""
        if workingtree_format is None:
            return self.transport.clone('checkout')
        try:
            workingtree_format.get_format_string()
        except NotImplementedError:
            raise errors.IncompatibleFormat(workingtree_format, self._format)
        try:
            self.transport.mkdir('checkout', mode=self._get_mkdir_mode())
        except errors.FileExists:
            pass
        return self.transport.clone('checkout')

    def needs_format_conversion(self, format=None):
        """See BzrDir.needs_format_conversion()."""
        if format is None:
            format = BzrDirFormat.get_default_format()
        if not isinstance(self._format, format.__class__):
            # it is not a meta dir format, conversion is needed.
            return True
        # we might want to push this down to the repository?
        try:
            if not isinstance(self.open_repository()._format,
                              format.repository_format.__class__):
                # the repository needs an upgrade.
                return True
        except errors.NoRepositoryPresent:
            pass
        try:
            if not isinstance(self.open_branch()._format,
                              format.branch_format.__class__):
                # the repository needs an upgrade.
                return True
        except errors.NotBranchError:
            pass
        # currently there are no other possible conversions for meta1 formats.
        return False

    def open_branch(self, unsupported=False):
        """See BzrDir.open_branch."""
        from bzrlib.branch import BranchFormat
        format = BranchFormat.find_format(self)
        self._check_supported(format, unsupported)
        return format.open(self, _found=True)

    def open_repository(self, unsupported=False):
        """See BzrDir.open_repository."""
        from bzrlib.repository import RepositoryFormat
        format = RepositoryFormat.find_format(self)
        self._check_supported(format, unsupported)
        return format.open(self, _found=True)

    def open_workingtree(self, unsupported=False):
        """See BzrDir.open_workingtree."""
        from bzrlib.workingtree import WorkingTreeFormat
        format = WorkingTreeFormat.find_format(self)
        self._check_supported(format, unsupported)
        return format.open(self, _found=True)


class BzrDirFormat(object):
    """An encapsulation of the initialization and open routines for a format.

    Formats provide three things:
     * An initialization routine,
     * a format string,
     * an open routine.

    Formats are placed in an dict by their format string for reference 
    during bzrdir opening. These should be subclasses of BzrDirFormat
    for consistency.

    Once a format is deprecated, just deprecate the initialize and open
    methods on the format class. Do not deprecate the object, as the 
    object will be created every system load.
    """

    _default_format = None
    """The default format used for new .bzr dirs."""

    _formats = {}
    """The known formats."""

    _control_formats = []
    """The registered control formats - .bzr, ....
    
    This is a list of BzrDirFormat objects.
    """

    _lock_file_name = 'branch-lock'

    # _lock_class must be set in subclasses to the lock type, typ.
    # TransportLock or LockDir

    @classmethod
    def find_format(klass, transport):
        """Return the format present at transport."""
        for format in klass._control_formats:
            try:
                return format.probe_transport(transport)
            except errors.NotBranchError:
                # this format does not find a control dir here.
                pass
        raise errors.NotBranchError(path=transport.base)

    @classmethod
    def probe_transport(klass, transport):
        """Return the .bzrdir style transport present at URL."""
        try:
            format_string = transport.get(".bzr/branch-format").read()
        except errors.NoSuchFile:
            raise errors.NotBranchError(path=transport.base)

        try:
            return klass._formats[format_string]
        except KeyError:
            raise errors.UnknownFormatError(format=format_string)

    @classmethod
    def get_default_format(klass):
        """Return the current default format."""
        return klass._default_format

    def get_format_string(self):
        """Return the ASCII format string that identifies this format."""
        raise NotImplementedError(self.get_format_string)

    def get_format_description(self):
        """Return the short description for this format."""
        raise NotImplementedError(self.get_format_description)

    def get_converter(self, format=None):
        """Return the converter to use to convert bzrdirs needing converts.

        This returns a bzrlib.bzrdir.Converter object.

        This should return the best upgrader to step this format towards the
        current default format. In the case of plugins we can/should provide
        some means for them to extend the range of returnable converters.

        :param format: Optional format to override the default format of the 
                       library.
        """
        raise NotImplementedError(self.get_converter)

    def initialize(self, url):
        """Create a bzr control dir at this url and return an opened copy.
        
        Subclasses should typically override initialize_on_transport
        instead of this method.
        """
        return self.initialize_on_transport(get_transport(url))

    def initialize_on_transport(self, transport):
        """Initialize a new bzrdir in the base directory of a Transport."""
        # Since we don't have a .bzr directory, inherit the
        # mode from the root directory
        temp_control = lockable_files.LockableFiles(transport,
                            '', lockable_files.TransportLock)
        temp_control._transport.mkdir('.bzr',
                                      # FIXME: RBC 20060121 don't peek under
                                      # the covers
                                      mode=temp_control._dir_mode)
        file_mode = temp_control._file_mode
        del temp_control
        mutter('created control directory in ' + transport.base)
        control = transport.clone('.bzr')
        utf8_files = [('README', 
                       "This is a Bazaar-NG control directory.\n"
                       "Do not change any files in this directory.\n"),
                      ('branch-format', self.get_format_string()),
                      ]
        # NB: no need to escape relative paths that are url safe.
        control_files = lockable_files.LockableFiles(control,
                            self._lock_file_name, self._lock_class)
        control_files.create_lock()
        control_files.lock_write()
        try:
            for file, content in utf8_files:
                control_files.put_utf8(file, content)
        finally:
            control_files.unlock()
        return self.open(transport, _found=True)

    def is_supported(self):
        """Is this format supported?

        Supported formats must be initializable and openable.
        Unsupported formats may not support initialization or committing or 
        some other features depending on the reason for not being supported.
        """
        return True

    def same_model(self, target_format):
        return (self.repository_format.rich_root_data == 
            target_format.rich_root_data)

    @classmethod
    def known_formats(klass):
        """Return all the known formats.
        
        Concrete formats should override _known_formats.
        """
        # There is double indirection here to make sure that control 
        # formats used by more than one dir format will only be probed 
        # once. This can otherwise be quite expensive for remote connections.
        result = set()
        for format in klass._control_formats:
            result.update(format._known_formats())
        return result
    
    @classmethod
    def _known_formats(klass):
        """Return the known format instances for this control format."""
        return set(klass._formats.values())

    def open(self, transport, _found=False):
        """Return an instance of this format for the dir transport points at.
        
        _found is a private parameter, do not use it.
        """
        if not _found:
            found_format = BzrDirFormat.find_format(transport)
            if not isinstance(found_format, self.__class__):
                raise AssertionError("%s was asked to open %s, but it seems to need "
                        "format %s" 
                        % (self, transport, found_format))
        return self._open(transport)

    def _open(self, transport):
        """Template method helper for opening BzrDirectories.

        This performs the actual open and any additional logic or parameter
        passing.
        """
        raise NotImplementedError(self._open)

    @classmethod
    def register_format(klass, format):
        klass._formats[format.get_format_string()] = format

    @classmethod
    def register_control_format(klass, format):
        """Register a format that does not use '.bzrdir' for its control dir.

        TODO: This should be pulled up into a 'ControlDirFormat' base class
        which BzrDirFormat can inherit from, and renamed to register_format 
        there. It has been done without that for now for simplicity of
        implementation.
        """
        klass._control_formats.append(format)

    @classmethod
    @symbol_versioning.deprecated_method(symbol_versioning.zero_fourteen)
    def set_default_format(klass, format):
        klass._set_default_format(format)

    @classmethod
    def _set_default_format(klass, format):
        """Set default format (for testing behavior of defaults only)"""
        klass._default_format = format

    def __str__(self):
        return self.get_format_string()[:-1]

    @classmethod
    def unregister_format(klass, format):
        assert klass._formats[format.get_format_string()] is format
        del klass._formats[format.get_format_string()]

    @classmethod
    def unregister_control_format(klass, format):
        klass._control_formats.remove(format)


# register BzrDirFormat as a control format
BzrDirFormat.register_control_format(BzrDirFormat)


class BzrDirFormat4(BzrDirFormat):
    """Bzr dir format 4.

    This format is a combined format for working tree, branch and repository.
    It has:
     - Format 1 working trees [always]
     - Format 4 branches [always]
     - Format 4 repositories [always]

    This format is deprecated: it indexes texts using a text it which is
    removed in format 5; write support for this format has been removed.
    """

    _lock_class = lockable_files.TransportLock

    def get_format_string(self):
        """See BzrDirFormat.get_format_string()."""
        return "Bazaar-NG branch, format 0.0.4\n"

    def get_format_description(self):
        """See BzrDirFormat.get_format_description()."""
        return "All-in-one format 4"

    def get_converter(self, format=None):
        """See BzrDirFormat.get_converter()."""
        # there is one and only one upgrade path here.
        return ConvertBzrDir4To5()
        
    def initialize_on_transport(self, transport):
        """Format 4 branches cannot be created."""
        raise errors.UninitializableFormat(self)

    def is_supported(self):
        """Format 4 is not supported.

        It is not supported because the model changed from 4 to 5 and the
        conversion logic is expensive - so doing it on the fly was not 
        feasible.
        """
        return False

    def _open(self, transport):
        """See BzrDirFormat._open."""
        return BzrDir4(transport, self)

    def __return_repository_format(self):
        """Circular import protection."""
        from bzrlib.repofmt.weaverepo import RepositoryFormat4
        return RepositoryFormat4()
    repository_format = property(__return_repository_format)


class BzrDirFormat5(BzrDirFormat):
    """Bzr control format 5.

    This format is a combined format for working tree, branch and repository.
    It has:
     - Format 2 working trees [always] 
     - Format 4 branches [always] 
     - Format 5 repositories [always]
       Unhashed stores in the repository.
    """

    _lock_class = lockable_files.TransportLock

    def get_format_string(self):
        """See BzrDirFormat.get_format_string()."""
        return "Bazaar-NG branch, format 5\n"

    def get_format_description(self):
        """See BzrDirFormat.get_format_description()."""
        return "All-in-one format 5"

    def get_converter(self, format=None):
        """See BzrDirFormat.get_converter()."""
        # there is one and only one upgrade path here.
        return ConvertBzrDir5To6()

    def _initialize_for_clone(self, url):
        return self.initialize_on_transport(get_transport(url), _cloning=True)
        
    def initialize_on_transport(self, transport, _cloning=False):
        """Format 5 dirs always have working tree, branch and repository.
        
        Except when they are being cloned.
        """
        from bzrlib.branch import BzrBranchFormat4
        from bzrlib.repofmt.weaverepo import RepositoryFormat5
        from bzrlib.workingtree import WorkingTreeFormat2
        result = (super(BzrDirFormat5, self).initialize_on_transport(transport))
        RepositoryFormat5().initialize(result, _internal=True)
        if not _cloning:
            branch = BzrBranchFormat4().initialize(result)
            try:
                WorkingTreeFormat2().initialize(result)
            except errors.NotLocalUrl:
                # Even though we can't access the working tree, we need to
                # create its control files.
                WorkingTreeFormat2().stub_initialize_remote(branch.control_files)
        return result

    def _open(self, transport):
        """See BzrDirFormat._open."""
        return BzrDir5(transport, self)

    def __return_repository_format(self):
        """Circular import protection."""
        from bzrlib.repofmt.weaverepo import RepositoryFormat5
        return RepositoryFormat5()
    repository_format = property(__return_repository_format)


class BzrDirFormat6(BzrDirFormat):
    """Bzr control format 6.

    This format is a combined format for working tree, branch and repository.
    It has:
     - Format 2 working trees [always] 
     - Format 4 branches [always] 
     - Format 6 repositories [always]
    """

    _lock_class = lockable_files.TransportLock

    def get_format_string(self):
        """See BzrDirFormat.get_format_string()."""
        return "Bazaar-NG branch, format 6\n"

    def get_format_description(self):
        """See BzrDirFormat.get_format_description()."""
        return "All-in-one format 6"

    def get_converter(self, format=None):
        """See BzrDirFormat.get_converter()."""
        # there is one and only one upgrade path here.
        return ConvertBzrDir6ToMeta()
        
    def _initialize_for_clone(self, url):
        return self.initialize_on_transport(get_transport(url), _cloning=True)

    def initialize_on_transport(self, transport, _cloning=False):
        """Format 6 dirs always have working tree, branch and repository.
        
        Except when they are being cloned.
        """
        from bzrlib.branch import BzrBranchFormat4
        from bzrlib.repofmt.weaverepo import RepositoryFormat6
        from bzrlib.workingtree import WorkingTreeFormat2
        result = super(BzrDirFormat6, self).initialize_on_transport(transport)
        RepositoryFormat6().initialize(result, _internal=True)
        if not _cloning:
            branch = BzrBranchFormat4().initialize(result)
            try:
                WorkingTreeFormat2().initialize(result)
            except errors.NotLocalUrl:
                # Even though we can't access the working tree, we need to
                # create its control files.
                WorkingTreeFormat2().stub_initialize_remote(branch.control_files)
        return result

    def _open(self, transport):
        """See BzrDirFormat._open."""
        return BzrDir6(transport, self)

    def __return_repository_format(self):
        """Circular import protection."""
        from bzrlib.repofmt.weaverepo import RepositoryFormat6
        return RepositoryFormat6()
    repository_format = property(__return_repository_format)


class BzrDirMetaFormat1(BzrDirFormat):
    """Bzr meta control format 1

    This is the first format with split out working tree, branch and repository
    disk storage.
    It has:
     - Format 3 working trees [optional]
     - Format 5 branches [optional]
     - Format 7 repositories [optional]
    """

    _lock_class = lockdir.LockDir

    def __init__(self):
        self._branch_format = None

    def _get_branch_format(self):
        if self._branch_format is None:
            from bzrlib.branch import BranchFormat
            self._branch_format = BranchFormat.get_default_format()
        return self._branch_format

    def _set_branch_format(self, format):
        self._branch_format = format

    branch_format = property(_get_branch_format, _set_branch_format)

    def get_converter(self, format=None):
        """See BzrDirFormat.get_converter()."""
        if format is None:
            format = BzrDirFormat.get_default_format()
        if not isinstance(self, format.__class__):
            # converting away from metadir is not implemented
            raise NotImplementedError(self.get_converter)
        return ConvertMetaToMeta(format)

    def get_format_string(self):
        """See BzrDirFormat.get_format_string()."""
        return "Bazaar-NG meta directory, format 1\n"

    def get_format_description(self):
        """See BzrDirFormat.get_format_description()."""
        return "Meta directory format 1"

    def _open(self, transport):
        """See BzrDirFormat._open."""
        from bzrlib.repository import RepositoryFormat
        from bzrlib.branch import BranchFormat
        return BzrDirMeta1(transport, self)

    def __return_repository_format(self):
        """Circular import protection."""
        if getattr(self, '_repository_format', None):
            return self._repository_format
        from bzrlib.repository import RepositoryFormat
        return RepositoryFormat.get_default_format()

    def __set_repository_format(self, value):
        """Allow changint the repository format for metadir formats."""
        self._repository_format = value

    repository_format = property(__return_repository_format, __set_repository_format)


BzrDirFormat.register_format(BzrDirFormat4())
BzrDirFormat.register_format(BzrDirFormat5())
BzrDirFormat.register_format(BzrDirFormat6())
__default_format = BzrDirMetaFormat1()
BzrDirFormat.register_format(__default_format)
BzrDirFormat._default_format = __default_format


class BzrDirTestProviderAdapter(object):
    """A tool to generate a suite testing multiple bzrdir formats at once.

    This is done by copying the test once for each transport and injecting
    the transport_server, transport_readonly_server, and bzrdir_format
    classes into each copy. Each copy is also given a new id() to make it
    easy to identify.
    """

    def __init__(self, transport_server, transport_readonly_server, formats):
        self._transport_server = transport_server
        self._transport_readonly_server = transport_readonly_server
        self._formats = formats
    
    def adapt(self, test):
        result = unittest.TestSuite()
        for format in self._formats:
            new_test = deepcopy(test)
            new_test.transport_server = self._transport_server
            new_test.transport_readonly_server = self._transport_readonly_server
            new_test.bzrdir_format = format
            def make_new_test_id():
                new_id = "%s(%s)" % (new_test.id(), format.__class__.__name__)
                return lambda: new_id
            new_test.id = make_new_test_id()
            result.addTest(new_test)
        return result


class Converter(object):
    """Converts a disk format object from one format to another."""

    def convert(self, to_convert, pb):
        """Perform the conversion of to_convert, giving feedback via pb.

        :param to_convert: The disk object to convert.
        :param pb: a progress bar to use for progress information.
        """

    def step(self, message):
        """Update the pb by a step."""
        self.count +=1
        self.pb.update(message, self.count, self.total)


class ConvertBzrDir4To5(Converter):
    """Converts format 4 bzr dirs to format 5."""

    def __init__(self):
        super(ConvertBzrDir4To5, self).__init__()
        self.converted_revs = set()
        self.absent_revisions = set()
        self.text_count = 0
        self.revisions = {}
        
    def convert(self, to_convert, pb):
        """See Converter.convert()."""
        self.bzrdir = to_convert
        self.pb = pb
        self.pb.note('starting upgrade from format 4 to 5')
        if isinstance(self.bzrdir.transport, LocalTransport):
            self.bzrdir.get_workingtree_transport(None).delete('stat-cache')
        self._convert_to_weaves()
        return BzrDir.open(self.bzrdir.root_transport.base)

    def _convert_to_weaves(self):
        self.pb.note('note: upgrade may be faster if all store files are ungzipped first')
        try:
            # TODO permissions
            stat = self.bzrdir.transport.stat('weaves')
            if not S_ISDIR(stat.st_mode):
                self.bzrdir.transport.delete('weaves')
                self.bzrdir.transport.mkdir('weaves')
        except errors.NoSuchFile:
            self.bzrdir.transport.mkdir('weaves')
        # deliberately not a WeaveFile as we want to build it up slowly.
        self.inv_weave = Weave('inventory')
        # holds in-memory weaves for all files
        self.text_weaves = {}
        self.bzrdir.transport.delete('branch-format')
        self.branch = self.bzrdir.open_branch()
        self._convert_working_inv()
        rev_history = self.branch.revision_history()
        # to_read is a stack holding the revisions we still need to process;
        # appending to it adds new highest-priority revisions
        self.known_revisions = set(rev_history)
        self.to_read = rev_history[-1:]
        while self.to_read:
            rev_id = self.to_read.pop()
            if (rev_id not in self.revisions
                and rev_id not in self.absent_revisions):
                self._load_one_rev(rev_id)
        self.pb.clear()
        to_import = self._make_order()
        for i, rev_id in enumerate(to_import):
            self.pb.update('converting revision', i, len(to_import))
            self._convert_one_rev(rev_id)
        self.pb.clear()
        self._write_all_weaves()
        self._write_all_revs()
        self.pb.note('upgraded to weaves:')
        self.pb.note('  %6d revisions and inventories', len(self.revisions))
        self.pb.note('  %6d revisions not present', len(self.absent_revisions))
        self.pb.note('  %6d texts', self.text_count)
        self._cleanup_spare_files_after_format4()
        self.branch.control_files.put_utf8('branch-format', BzrDirFormat5().get_format_string())

    def _cleanup_spare_files_after_format4(self):
        # FIXME working tree upgrade foo.
        for n in 'merged-patches', 'pending-merged-patches':
            try:
                ## assert os.path.getsize(p) == 0
                self.bzrdir.transport.delete(n)
            except errors.NoSuchFile:
                pass
        self.bzrdir.transport.delete_tree('inventory-store')
        self.bzrdir.transport.delete_tree('text-store')

    def _convert_working_inv(self):
        inv = xml4.serializer_v4.read_inventory(
                    self.branch.control_files.get('inventory'))
        new_inv_xml = xml5.serializer_v5.write_inventory_to_string(inv)
        # FIXME inventory is a working tree change.
        self.branch.control_files.put('inventory', StringIO(new_inv_xml))

    def _write_all_weaves(self):
        controlweaves = WeaveStore(self.bzrdir.transport, prefixed=False)
        weave_transport = self.bzrdir.transport.clone('weaves')
        weaves = WeaveStore(weave_transport, prefixed=False)
        transaction = WriteTransaction()

        try:
            i = 0
            for file_id, file_weave in self.text_weaves.items():
                self.pb.update('writing weave', i, len(self.text_weaves))
                weaves._put_weave(file_id, file_weave, transaction)
                i += 1
            self.pb.update('inventory', 0, 1)
            controlweaves._put_weave('inventory', self.inv_weave, transaction)
            self.pb.update('inventory', 1, 1)
        finally:
            self.pb.clear()

    def _write_all_revs(self):
        """Write all revisions out in new form."""
        self.bzrdir.transport.delete_tree('revision-store')
        self.bzrdir.transport.mkdir('revision-store')
        revision_transport = self.bzrdir.transport.clone('revision-store')
        # TODO permissions
        _revision_store = TextRevisionStore(TextStore(revision_transport,
                                                      prefixed=False,
                                                      compressed=True))
        try:
            transaction = WriteTransaction()
            for i, rev_id in enumerate(self.converted_revs):
                self.pb.update('write revision', i, len(self.converted_revs))
                _revision_store.add_revision(self.revisions[rev_id], transaction)
        finally:
            self.pb.clear()
            
    def _load_one_rev(self, rev_id):
        """Load a revision object into memory.

        Any parents not either loaded or abandoned get queued to be
        loaded."""
        self.pb.update('loading revision',
                       len(self.revisions),
                       len(self.known_revisions))
        if not self.branch.repository.has_revision(rev_id):
            self.pb.clear()
            self.pb.note('revision {%s} not present in branch; '
                         'will be converted as a ghost',
                         rev_id)
            self.absent_revisions.add(rev_id)
        else:
            rev = self.branch.repository._revision_store.get_revision(rev_id,
                self.branch.repository.get_transaction())
            for parent_id in rev.parent_ids:
                self.known_revisions.add(parent_id)
                self.to_read.append(parent_id)
            self.revisions[rev_id] = rev

    def _load_old_inventory(self, rev_id):
        assert rev_id not in self.converted_revs
        old_inv_xml = self.branch.repository.inventory_store.get(rev_id).read()
        inv = xml4.serializer_v4.read_inventory_from_string(old_inv_xml)
        inv.revision_id = rev_id
        rev = self.revisions[rev_id]
        if rev.inventory_sha1:
            assert rev.inventory_sha1 == sha_string(old_inv_xml), \
                'inventory sha mismatch for {%s}' % rev_id
        return inv

    def _load_updated_inventory(self, rev_id):
        assert rev_id in self.converted_revs
        inv_xml = self.inv_weave.get_text(rev_id)
        inv = xml5.serializer_v5.read_inventory_from_string(inv_xml)
        return inv

    def _convert_one_rev(self, rev_id):
        """Convert revision and all referenced objects to new format."""
        rev = self.revisions[rev_id]
        inv = self._load_old_inventory(rev_id)
        present_parents = [p for p in rev.parent_ids
                           if p not in self.absent_revisions]
        self._convert_revision_contents(rev, inv, present_parents)
        self._store_new_weave(rev, inv, present_parents)
        self.converted_revs.add(rev_id)

    def _store_new_weave(self, rev, inv, present_parents):
        # the XML is now updated with text versions
        if __debug__:
            entries = inv.iter_entries()
            entries.next()
            for path, ie in entries:
                assert getattr(ie, 'revision', None) is not None, \
                    'no revision on {%s} in {%s}' % \
                    (file_id, rev.revision_id)
        new_inv_xml = xml5.serializer_v5.write_inventory_to_string(inv)
        new_inv_sha1 = sha_string(new_inv_xml)
        self.inv_weave.add_lines(rev.revision_id, 
                                 present_parents,
                                 new_inv_xml.splitlines(True))
        rev.inventory_sha1 = new_inv_sha1

    def _convert_revision_contents(self, rev, inv, present_parents):
        """Convert all the files within a revision.

        Also upgrade the inventory to refer to the text revision ids."""
        rev_id = rev.revision_id
        mutter('converting texts of revision {%s}',
               rev_id)
        parent_invs = map(self._load_updated_inventory, present_parents)
        entries = inv.iter_entries()
        entries.next()
        for path, ie in entries:
            self._convert_file_version(rev, ie, parent_invs)

    def _convert_file_version(self, rev, ie, parent_invs):
        """Convert one version of one file.

        The file needs to be added into the weave if it is a merge
        of >=2 parents or if it's changed from its parent.
        """
        file_id = ie.file_id
        rev_id = rev.revision_id
        w = self.text_weaves.get(file_id)
        if w is None:
            w = Weave(file_id)
            self.text_weaves[file_id] = w
        text_changed = False
        previous_entries = ie.find_previous_heads(parent_invs,
                                                  None,
                                                  None,
                                                  entry_vf=w)
        for old_revision in previous_entries:
                # if this fails, its a ghost ?
                assert old_revision in self.converted_revs, \
                    "Revision {%s} not in converted_revs" % old_revision
        self.snapshot_ie(previous_entries, ie, w, rev_id)
        del ie.text_id
        assert getattr(ie, 'revision', None) is not None

    def snapshot_ie(self, previous_revisions, ie, w, rev_id):
        # TODO: convert this logic, which is ~= snapshot to
        # a call to:. This needs the path figured out. rather than a work_tree
        # a v4 revision_tree can be given, or something that looks enough like
        # one to give the file content to the entry if it needs it.
        # and we need something that looks like a weave store for snapshot to 
        # save against.
        #ie.snapshot(rev, PATH, previous_revisions, REVISION_TREE, InMemoryWeaveStore(self.text_weaves))
        if len(previous_revisions) == 1:
            previous_ie = previous_revisions.values()[0]
            if ie._unchanged(previous_ie):
                ie.revision = previous_ie.revision
                return
        if ie.has_text():
            text = self.branch.repository.text_store.get(ie.text_id)
            file_lines = text.readlines()
            assert sha_strings(file_lines) == ie.text_sha1
            assert sum(map(len, file_lines)) == ie.text_size
            w.add_lines(rev_id, previous_revisions, file_lines)
            self.text_count += 1
        else:
            w.add_lines(rev_id, previous_revisions, [])
        ie.revision = rev_id

    def _make_order(self):
        """Return a suitable order for importing revisions.

        The order must be such that an revision is imported after all
        its (present) parents.
        """
        todo = set(self.revisions.keys())
        done = self.absent_revisions.copy()
        order = []
        while todo:
            # scan through looking for a revision whose parents
            # are all done
            for rev_id in sorted(list(todo)):
                rev = self.revisions[rev_id]
                parent_ids = set(rev.parent_ids)
                if parent_ids.issubset(done):
                    # can take this one now
                    order.append(rev_id)
                    todo.remove(rev_id)
                    done.add(rev_id)
        return order


class ConvertBzrDir5To6(Converter):
    """Converts format 5 bzr dirs to format 6."""

    def convert(self, to_convert, pb):
        """See Converter.convert()."""
        self.bzrdir = to_convert
        self.pb = pb
        self.pb.note('starting upgrade from format 5 to 6')
        self._convert_to_prefixed()
        return BzrDir.open(self.bzrdir.root_transport.base)

    def _convert_to_prefixed(self):
        from bzrlib.store import TransportStore
        self.bzrdir.transport.delete('branch-format')
        for store_name in ["weaves", "revision-store"]:
            self.pb.note("adding prefixes to %s" % store_name)
            store_transport = self.bzrdir.transport.clone(store_name)
            store = TransportStore(store_transport, prefixed=True)
            for urlfilename in store_transport.list_dir('.'):
                filename = urlutils.unescape(urlfilename)
                if (filename.endswith(".weave") or
                    filename.endswith(".gz") or
                    filename.endswith(".sig")):
                    file_id = os.path.splitext(filename)[0]
                else:
                    file_id = filename
                prefix_dir = store.hash_prefix(file_id)
                # FIXME keep track of the dirs made RBC 20060121
                try:
                    store_transport.move(filename, prefix_dir + '/' + filename)
                except errors.NoSuchFile: # catches missing dirs strangely enough
                    store_transport.mkdir(prefix_dir)
                    store_transport.move(filename, prefix_dir + '/' + filename)
        self.bzrdir._control_files.put_utf8('branch-format', BzrDirFormat6().get_format_string())


class ConvertBzrDir6ToMeta(Converter):
    """Converts format 6 bzr dirs to metadirs."""

    def convert(self, to_convert, pb):
        """See Converter.convert()."""
        from bzrlib.repofmt.weaverepo import RepositoryFormat7
        from bzrlib.branch import BzrBranchFormat5
        self.bzrdir = to_convert
        self.pb = pb
        self.count = 0
        self.total = 20 # the steps we know about
        self.garbage_inventories = []

        self.pb.note('starting upgrade from format 6 to metadir')
        self.bzrdir._control_files.put_utf8('branch-format', "Converting to format 6")
        # its faster to move specific files around than to open and use the apis...
        # first off, nuke ancestry.weave, it was never used.
        try:
            self.step('Removing ancestry.weave')
            self.bzrdir.transport.delete('ancestry.weave')
        except errors.NoSuchFile:
            pass
        # find out whats there
        self.step('Finding branch files')
        last_revision = self.bzrdir.open_branch().last_revision()
        bzrcontents = self.bzrdir.transport.list_dir('.')
        for name in bzrcontents:
            if name.startswith('basis-inventory.'):
                self.garbage_inventories.append(name)
        # create new directories for repository, working tree and branch
        self.dir_mode = self.bzrdir._control_files._dir_mode
        self.file_mode = self.bzrdir._control_files._file_mode
        repository_names = [('inventory.weave', True),
                            ('revision-store', True),
                            ('weaves', True)]
        self.step('Upgrading repository  ')
        self.bzrdir.transport.mkdir('repository', mode=self.dir_mode)
        self.make_lock('repository')
        # we hard code the formats here because we are converting into
        # the meta format. The meta format upgrader can take this to a 
        # future format within each component.
        self.put_format('repository', RepositoryFormat7())
        for entry in repository_names:
            self.move_entry('repository', entry)

        self.step('Upgrading branch      ')
        self.bzrdir.transport.mkdir('branch', mode=self.dir_mode)
        self.make_lock('branch')
        self.put_format('branch', BzrBranchFormat5())
        branch_files = [('revision-history', True),
                        ('branch-name', True),
                        ('parent', False)]
        for entry in branch_files:
            self.move_entry('branch', entry)

        checkout_files = [('pending-merges', True),
                          ('inventory', True),
                          ('stat-cache', False)]
        # If a mandatory checkout file is not present, the branch does not have
        # a functional checkout. Do not create a checkout in the converted
        # branch.
        for name, mandatory in checkout_files:
            if mandatory and name not in bzrcontents:
                has_checkout = False
                break
        else:
            has_checkout = True
        if not has_checkout:
            self.pb.note('No working tree.')
            # If some checkout files are there, we may as well get rid of them.
            for name, mandatory in checkout_files:
                if name in bzrcontents:
                    self.bzrdir.transport.delete(name)
        else:
            from bzrlib.workingtree import WorkingTreeFormat3
            self.step('Upgrading working tree')
            self.bzrdir.transport.mkdir('checkout', mode=self.dir_mode)
            self.make_lock('checkout')
            self.put_format(
                'checkout', WorkingTreeFormat3())
            self.bzrdir.transport.delete_multi(
                self.garbage_inventories, self.pb)
            for entry in checkout_files:
                self.move_entry('checkout', entry)
            if last_revision is not None:
                self.bzrdir._control_files.put_utf8(
                    'checkout/last-revision', last_revision)
        self.bzrdir._control_files.put_utf8(
            'branch-format', BzrDirMetaFormat1().get_format_string())
        return BzrDir.open(self.bzrdir.root_transport.base)

    def make_lock(self, name):
        """Make a lock for the new control dir name."""
        self.step('Make %s lock' % name)
        ld = lockdir.LockDir(self.bzrdir.transport,
                             '%s/lock' % name,
                             file_modebits=self.file_mode,
                             dir_modebits=self.dir_mode)
        ld.create()

    def move_entry(self, new_dir, entry):
        """Move then entry name into new_dir."""
        name = entry[0]
        mandatory = entry[1]
        self.step('Moving %s' % name)
        try:
            self.bzrdir.transport.move(name, '%s/%s' % (new_dir, name))
        except errors.NoSuchFile:
            if mandatory:
                raise

    def put_format(self, dirname, format):
        self.bzrdir._control_files.put_utf8('%s/format' % dirname, format.get_format_string())


class ConvertMetaToMeta(Converter):
    """Converts the components of metadirs."""

    def __init__(self, target_format):
        """Create a metadir to metadir converter.

        :param target_format: The final metadir format that is desired.
        """
        self.target_format = target_format

    def convert(self, to_convert, pb):
        """See Converter.convert()."""
        self.bzrdir = to_convert
        self.pb = pb
        self.count = 0
        self.total = 1
        self.step('checking repository format')
        try:
            repo = self.bzrdir.open_repository()
        except errors.NoRepositoryPresent:
            pass
        else:
            if not isinstance(repo._format, self.target_format.repository_format.__class__):
                from bzrlib.repository import CopyConverter
                self.pb.note('starting repository conversion')
                converter = CopyConverter(self.target_format.repository_format)
                converter.convert(repo, pb)
        try:
            branch = self.bzrdir.open_branch()
        except errors.NotBranchError:
            pass
        else:
            # Avoid circular imports
            from bzrlib import branch as _mod_branch
            if (branch._format.__class__ is _mod_branch.BzrBranchFormat5 and
                self.target_format.branch_format.__class__ is
                _mod_branch.BzrBranchFormat6):
                branch_converter = _mod_branch.Converter5to6()
                branch_converter.convert(branch)
        return to_convert


class BzrDirFormatInfo(object):

    def __init__(self, native, deprecated):
        self.deprecated = deprecated
        self.native = native


class BzrDirFormatRegistry(registry.Registry):
    """Registry of user-selectable BzrDir subformats.
    
    Differs from BzrDirFormat._control_formats in that it provides sub-formats,
    e.g. BzrDirMeta1 with weave repository.  Also, it's more user-oriented.
    """

    def register_metadir(self, key, repo, help, native=True, deprecated=False,
<<<<<<< HEAD
                         branch_format=None):
=======
            repo_module='bzrlib.repository'):
>>>>>>> d93a6b39
        """Register a metadir subformat.

        These all use a BzrDirMetaFormat1 bzrdir, but can be parameterized
        by the Repository format.

        :param repo: The repository format class name as a string.

        :param repo_module: The module from which the repository class 
        should be lazily loaded.  By default this is bzrlib.repository.
        """
        # This should be expanded to support setting WorkingTree and Branch
        # formats, once BzrDirMetaFormat1 supports that.
        def helper():
<<<<<<< HEAD
            import bzrlib.repository
            import bzrlib.branch
            repo_format = getattr(bzrlib.repository, repo)
            bd = BzrDirMetaFormat1()
            bd.repository_format = repo_format()
            if branch_format is not None:
                bd.branch_format =  getattr(bzrlib.branch, branch_format)()
=======
            mod = __import__(repo_module, globals(), locals(), [repo])
            try:
                repo_format_class = getattr(mod, repo)
            except AttributeError:
                raise AttributeError('no repository format %r in module %r' 
                    % (repo, mod))
            bd = BzrDirMetaFormat1()
            bd.repository_format = repo_format_class()
>>>>>>> d93a6b39
            return bd
        self.register(key, helper, help, native, deprecated)

    def register(self, key, factory, help, native=True, deprecated=False):
        """Register a BzrDirFormat factory.
        
        The factory must be a callable that takes one parameter: the key.
        It must produce an instance of the BzrDirFormat when called.

        This function mainly exists to prevent the info object from being
        supplied directly.
        """
        registry.Registry.register(self, key, factory, help, 
            BzrDirFormatInfo(native, deprecated))

    def register_lazy(self, key, module_name, member_name, help, native=True,
                      deprecated=False):
        registry.Registry.register_lazy(self, key, module_name, member_name, 
            help, BzrDirFormatInfo(native, deprecated))

    def set_default(self, key):
        """Set the 'default' key to be a clone of the supplied key.
        
        This method must be called once and only once.
        """
        registry.Registry.register(self, 'default', self.get(key), 
            self.get_help(key), info=self.get_info(key))

    def set_default_repository(self, key):
        """Set the FormatRegistry default and Repository default.
        
        This is a transitional method while Repository.set_default_format
        is deprecated.
        """
        if 'default' in self:
            self.remove('default')
        self.set_default(key)
        format = self.get('default')()
        assert isinstance(format, BzrDirMetaFormat1)

    def make_bzrdir(self, key):
        return self.get(key)()

    def help_topic(self, topic):
        output = textwrap.dedent("""\
            Bazaar directory formats
            ------------------------

            These formats can be used for creating branches, working trees, and
            repositories.

            """)
        default_help = self.get_help('default')
        help_pairs = []
        for key in self.keys():
            if key == 'default':
                continue
            help = self.get_help(key)
            if help == default_help:
                default_realkey = key
            else:
                help_pairs.append((key, help))

        def wrapped(key, help, info):
            if info.native:
                help = '(native) ' + help
            return '  %s:\n%s\n\n' % (key, 
                    textwrap.fill(help, initial_indent='    ', 
                    subsequent_indent='    '))
        output += wrapped('%s/default' % default_realkey, default_help,
                          self.get_info('default'))
        deprecated_pairs = []
        for key, help in help_pairs:
            info = self.get_info(key)
            if info.deprecated:
                deprecated_pairs.append((key, help))
            else:
                output += wrapped(key, help, info)
        if len(deprecated_pairs) > 0:
            output += "Deprecated formats\n------------------\n\n"
            for key, help in deprecated_pairs:
                info = self.get_info(key)
                output += wrapped(key, help, info)

        return output


format_registry = BzrDirFormatRegistry()
format_registry.register('weave', BzrDirFormat6,
    'Pre-0.8 format.  Slower than knit and does not'
<<<<<<< HEAD
    ' support checkouts or shared repositories.', deprecated=True)
format_registry.register_metadir('knit', 'RepositoryFormatKnit1',
    'Format using knits.  Recommended.', branch_format='BzrBranchFormat5')
format_registry.register_metadir('metaweave', 'RepositoryFormat7',
    'Transitional format in 0.8.  Slower than knit.',
    branch_format='BzrBranchFormat5',
    deprecated=True)
format_registry.register_metadir('experimental-knit2', 'RepositoryFormatKnit2',
    'Experimental successor to knit.  Use at your own risk.',
    branch_format='BzrBranchFormat5')
format_registry.register_metadir('experimental-branch6',
    'RepositoryFormatKnit1',
    'Experimental successor to knit.  Use at your own risk.',
    branch_format='BzrBranchFormat6')
format_registry.set_default('knit')
=======
    ' support checkouts or shared repositories.',
    deprecated=True)
format_registry.register_metadir('knit',
    'RepositoryFormatKnit1',
    'Format using knits.  Recommended.',
    repo_module='bzrlib.repofmt.knitrepo')
format_registry.set_default('knit')
format_registry.register_metadir('metaweave', 'RepositoryFormat7',
    'Transitional format in 0.8.  Slower than knit.',
    deprecated=True,
    repo_module='bzrlib.repofmt.weaverepo')
format_registry.register_metadir('experimental-knit2',
    'RepositoryFormatKnit2',
    'Experimental successor to knit.  Use at your own risk.',
    repo_module='bzrlib.repofmt.knitrepo')
>>>>>>> d93a6b39
<|MERGE_RESOLUTION|>--- conflicted
+++ resolved
@@ -2022,11 +2022,7 @@
     """
 
     def register_metadir(self, key, repo, help, native=True, deprecated=False,
-<<<<<<< HEAD
-                         branch_format=None):
-=======
-            repo_module='bzrlib.repository'):
->>>>>>> d93a6b39
+            repo_module='bzrlib.repository', branch_format=None):
         """Register a metadir subformat.
 
         These all use a BzrDirMetaFormat1 bzrdir, but can be parameterized
@@ -2040,15 +2036,7 @@
         # This should be expanded to support setting WorkingTree and Branch
         # formats, once BzrDirMetaFormat1 supports that.
         def helper():
-<<<<<<< HEAD
-            import bzrlib.repository
             import bzrlib.branch
-            repo_format = getattr(bzrlib.repository, repo)
-            bd = BzrDirMetaFormat1()
-            bd.repository_format = repo_format()
-            if branch_format is not None:
-                bd.branch_format =  getattr(bzrlib.branch, branch_format)()
-=======
             mod = __import__(repo_module, globals(), locals(), [repo])
             try:
                 repo_format_class = getattr(mod, repo)
@@ -2057,7 +2045,8 @@
                     % (repo, mod))
             bd = BzrDirMetaFormat1()
             bd.repository_format = repo_format_class()
->>>>>>> d93a6b39
+            if branch_format is not None:
+                bd.branch_format =  getattr(bzrlib.branch, branch_format)()
             return bd
         self.register(key, helper, help, native, deprecated)
 
@@ -2148,36 +2137,24 @@
 format_registry = BzrDirFormatRegistry()
 format_registry.register('weave', BzrDirFormat6,
     'Pre-0.8 format.  Slower than knit and does not'
-<<<<<<< HEAD
-    ' support checkouts or shared repositories.', deprecated=True)
-format_registry.register_metadir('knit', 'RepositoryFormatKnit1',
-    'Format using knits.  Recommended.', branch_format='BzrBranchFormat5')
-format_registry.register_metadir('metaweave', 'RepositoryFormat7',
-    'Transitional format in 0.8.  Slower than knit.',
-    branch_format='BzrBranchFormat5',
-    deprecated=True)
-format_registry.register_metadir('experimental-knit2', 'RepositoryFormatKnit2',
-    'Experimental successor to knit.  Use at your own risk.',
-    branch_format='BzrBranchFormat5')
-format_registry.register_metadir('experimental-branch6',
-    'RepositoryFormatKnit1',
-    'Experimental successor to knit.  Use at your own risk.',
-    branch_format='BzrBranchFormat6')
-format_registry.set_default('knit')
-=======
     ' support checkouts or shared repositories.',
     deprecated=True)
 format_registry.register_metadir('knit',
     'RepositoryFormatKnit1',
     'Format using knits.  Recommended.',
-    repo_module='bzrlib.repofmt.knitrepo')
+    repo_module='bzrlib.repofmt.knitrepo', branch_format='BzrBranchFormat5')
 format_registry.set_default('knit')
 format_registry.register_metadir('metaweave', 'RepositoryFormat7',
     'Transitional format in 0.8.  Slower than knit.',
     deprecated=True,
     repo_module='bzrlib.repofmt.weaverepo')
-format_registry.register_metadir('experimental-knit2',
-    'RepositoryFormatKnit2',
+format_registry.register_metadir('experimental-knit2', 'RepositoryFormatKnit2',
     'Experimental successor to knit.  Use at your own risk.',
-    repo_module='bzrlib.repofmt.knitrepo')
->>>>>>> d93a6b39
+    repo_module='bzrlib.repofmt.knitrepo', 
+    branch_format='BzrBranchFormat5')
+
+format_registry.register_metadir('experimental-branch6',
+    'RepositoryFormatKnit1',
+    'Experimental successor to knit.  Use at your own risk.',
+    repo_module='bzrlib.repofmt.knitrepo', 
+    branch_format='BzrBranchFormat6')