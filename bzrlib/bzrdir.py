# Copyright (C) 2005, 2006, 2007 Canonical Ltd
#
# This program is free software; you can redistribute it and/or modify
# it under the terms of the GNU General Public License as published by
# the Free Software Foundation; either version 2 of the License, or
# (at your option) any later version.
#
# This program is distributed in the hope that it will be useful,
# but WITHOUT ANY WARRANTY; without even the implied warranty of
# MERCHANTABILITY or FITNESS FOR A PARTICULAR PURPOSE.  See the
# GNU General Public License for more details.
#
# You should have received a copy of the GNU General Public License
# along with this program; if not, write to the Free Software
# Foundation, Inc., 59 Temple Place, Suite 330, Boston, MA  02111-1307  USA

"""BzrDir logic. The BzrDir is the basic control directory used by bzr.

At format 7 this was split out into Branch, Repository and Checkout control
directories.

Note: This module has a lot of ``open`` functions/methods that return
references to in-memory objects. As a rule, there are no matching ``close``
methods. To free any associated resources, simply stop referencing the
objects returned.
"""

# TODO: Move old formats into a plugin to make this file smaller.

from cStringIO import StringIO
import os
import sys

from bzrlib.lazy_import import lazy_import
lazy_import(globals(), """
from stat import S_ISDIR
import textwrap
from warnings import warn

import bzrlib
from bzrlib import (
    errors,
    graph,
    lockable_files,
    lockdir,
    registry,
    remote,
    revision as _mod_revision,
    symbol_versioning,
    ui,
    urlutils,
    win32utils,
    workingtree,
    workingtree_4,
    xml4,
    xml5,
    )
from bzrlib.osutils import (
    sha_strings,
    sha_string,
    )
from bzrlib.smart.client import _SmartClient
from bzrlib.smart import protocol
from bzrlib.store.revision.text import TextRevisionStore
from bzrlib.store.text import TextStore
from bzrlib.store.versioned import WeaveStore
from bzrlib.transactions import WriteTransaction
from bzrlib.transport import (
    do_catching_redirections,
    get_transport,
    )
from bzrlib.weave import Weave
""")

from bzrlib.trace import (
    mutter,
    note,
    )
from bzrlib.transport.local import LocalTransport
from bzrlib.symbol_versioning import (
    deprecated_function,
    deprecated_method,
    zero_ninetyone,
    )


class BzrDir(object):
    """A .bzr control diretory.
    
    BzrDir instances let you create or open any of the things that can be
    found within .bzr - checkouts, branches and repositories.
    
    transport
        the transport which this bzr dir is rooted at (i.e. file:///.../.bzr/)
    root_transport
        a transport connected to the directory this bzr was opened from
        (i.e. the parent directory holding the .bzr directory).
    """

    def break_lock(self):
        """Invoke break_lock on the first object in the bzrdir.

        If there is a tree, the tree is opened and break_lock() called.
        Otherwise, branch is tried, and finally repository.
        """
        # XXX: This seems more like a UI function than something that really
        # belongs in this class.
        try:
            thing_to_unlock = self.open_workingtree()
        except (errors.NotLocalUrl, errors.NoWorkingTree):
            try:
                thing_to_unlock = self.open_branch()
            except errors.NotBranchError:
                try:
                    thing_to_unlock = self.open_repository()
                except errors.NoRepositoryPresent:
                    return
        thing_to_unlock.break_lock()

    def can_convert_format(self):
        """Return true if this bzrdir is one whose format we can convert from."""
        return True

    def check_conversion_target(self, target_format):
        target_repo_format = target_format.repository_format
        source_repo_format = self._format.repository_format
        source_repo_format.check_conversion_target(target_repo_format)

    @staticmethod
    def _check_supported(format, allow_unsupported,
        recommend_upgrade=True,
        basedir=None):
        """Give an error or warning on old formats.

        :param format: may be any kind of format - workingtree, branch, 
        or repository.

        :param allow_unsupported: If true, allow opening 
        formats that are strongly deprecated, and which may 
        have limited functionality.

        :param recommend_upgrade: If true (default), warn
        the user through the ui object that they may wish
        to upgrade the object.
        """
        # TODO: perhaps move this into a base Format class; it's not BzrDir
        # specific. mbp 20070323
        if not allow_unsupported and not format.is_supported():
            # see open_downlevel to open legacy branches.
            raise errors.UnsupportedFormatError(format=format)
        if recommend_upgrade \
            and getattr(format, 'upgrade_recommended', False):
            ui.ui_factory.recommend_upgrade(
                format.get_format_description(),
                basedir)

    def clone(self, url, revision_id=None, force_new_repo=False):
        """Clone this bzrdir and its contents to url verbatim.

        If url's last component does not exist, it will be created.

        if revision_id is not None, then the clone operation may tune
            itself to download less data.
        :param force_new_repo: Do not use a shared repository for the target 
                               even if one is available.
        """
        return self.clone_on_transport(get_transport(url),
                                       revision_id=revision_id,
                                       force_new_repo=force_new_repo)

    def clone_on_transport(self, transport, revision_id=None,
                           force_new_repo=False):
        """Clone this bzrdir and its contents to transport verbatim.

        If the target directory does not exist, it will be created.

        if revision_id is not None, then the clone operation may tune
            itself to download less data.
        :param force_new_repo: Do not use a shared repository for the target 
                               even if one is available.
        """
        transport.ensure_base()
        result = self._format.initialize_on_transport(transport)
        try:
            local_repo = self.find_repository()
        except errors.NoRepositoryPresent:
            local_repo = None
        if local_repo:
            # may need to copy content in
            if force_new_repo:
                result_repo = local_repo.clone(
                    result,
                    revision_id=revision_id)
                result_repo.set_make_working_trees(local_repo.make_working_trees())
            else:
                try:
                    result_repo = result.find_repository()
                    # fetch content this dir needs.
                    result_repo.fetch(local_repo, revision_id=revision_id)
                except errors.NoRepositoryPresent:
                    # needed to make one anyway.
                    result_repo = local_repo.clone(
                        result,
                        revision_id=revision_id)
                    result_repo.set_make_working_trees(local_repo.make_working_trees())
        # 1 if there is a branch present
        #   make sure its content is available in the target repository
        #   clone it.
        try:
            self.open_branch().clone(result, revision_id=revision_id)
        except errors.NotBranchError:
            pass
        try:
            result_repo = result.find_repository()
        except errors.NoRepositoryPresent:
            result_repo = None
        if result_repo is None or result_repo.make_working_trees():
            try:
                self.open_workingtree().clone(result)
            except (errors.NoWorkingTree, errors.NotLocalUrl):
                pass
        return result

    # TODO: This should be given a Transport, and should chdir up; otherwise
    # this will open a new connection.
    def _make_tail(self, url):
        t = get_transport(url)
        t.ensure_base()

    @classmethod
    def create(cls, base, format=None, possible_transports=None):
        """Create a new BzrDir at the url 'base'.
        
        :param format: If supplied, the format of branch to create.  If not
            supplied, the default is used.
        :param possible_transports: If supplied, a list of transports that 
            can be reused to share a remote connection.
        """
        if cls is not BzrDir:
            raise AssertionError("BzrDir.create always creates the default"
                " format, not one of %r" % cls)
        t = get_transport(base, possible_transports)
        t.ensure_base()
        if format is None:
            format = BzrDirFormat.get_default_format()
        return format.initialize_on_transport(t)

    @staticmethod
    def find_bzrdirs(transport, evaluate=None, list_current=None):
        """Find bzrdirs recursively from current location.

        This is intended primarily as a building block for more sophisticated
        functionality, like finding trees under a directory, or finding
        branches that use a given repository.
        :param evaluate: An optional callable that yields recurse, value,
            where recurse controls whether this bzrdir is recursed into
            and value is the value to yield.  By default, all bzrdirs
            are recursed into, and the return value is the bzrdir.
        :param list_current: if supplied, use this function to list the current
            directory, instead of Transport.list_dir
        :return: a generator of found bzrdirs, or whatever evaluate returns.
        """
        if list_current is None:
            def list_current(transport):
                return transport.list_dir('')
        if evaluate is None:
            def evaluate(bzrdir):
                return True, bzrdir

        pending = [transport]
        while len(pending) > 0:
            current_transport = pending.pop()
            recurse = True
            try:
                bzrdir = BzrDir.open_from_transport(current_transport)
            except errors.NotBranchError:
                pass
            else:
                recurse, value = evaluate(bzrdir)
                yield value
            try:
                subdirs = list_current(current_transport)
            except errors.NoSuchFile:
                continue
            if recurse:
                for subdir in sorted(subdirs, reverse=True):
                    pending.append(current_transport.clone(subdir))

    @staticmethod
    def find_branches(transport):
        """Find all branches under a transport.

        This will find all branches below the transport, including branches
        inside other branches.  Where possible, it will use
        Repository.find_branches.

        To list all the branches that use a particular Repository, see
        Repository.find_branches
        """
        def evaluate(bzrdir):
            try:
                repository = bzrdir.open_repository()
            except errors.NoRepositoryPresent:
                pass
            else:
                return False, (None, repository)
            try:
                branch = bzrdir.open_branch()
            except errors.NotBranchError:
                return True, (None, None)
            else:
                return True, (branch, None)
        branches = []
        for branch, repo in BzrDir.find_bzrdirs(transport, evaluate=evaluate):
            if repo is not None:
                branches.extend(repo.find_branches())
            if branch is not None:
                branches.append(branch)
        return branches


    def destroy_repository(self):
        """Destroy the repository in this BzrDir"""
        raise NotImplementedError(self.destroy_repository)

    def create_branch(self):
        """Create a branch in this BzrDir.

        The bzrdir's format will control what branch format is created.
        For more control see BranchFormatXX.create(a_bzrdir).
        """
        raise NotImplementedError(self.create_branch)

    def destroy_branch(self):
        """Destroy the branch in this BzrDir"""
        raise NotImplementedError(self.destroy_branch)

    @staticmethod
    def create_branch_and_repo(base, force_new_repo=False, format=None):
        """Create a new BzrDir, Branch and Repository at the url 'base'.

        This will use the current default BzrDirFormat unless one is
        specified, and use whatever 
        repository format that that uses via bzrdir.create_branch and
        create_repository. If a shared repository is available that is used
        preferentially.

        The created Branch object is returned.

        :param base: The URL to create the branch at.
        :param force_new_repo: If True a new repository is always created.
        :param format: If supplied, the format of branch to create.  If not
            supplied, the default is used.
        """
        bzrdir = BzrDir.create(base, format)
        bzrdir._find_or_create_repository(force_new_repo)
        return bzrdir.create_branch()

    def _find_or_create_repository(self, force_new_repo):
        """Create a new repository if needed, returning the repository."""
        if force_new_repo:
            return self.create_repository()
        try:
            return self.find_repository()
        except errors.NoRepositoryPresent:
            return self.create_repository()
        
    @staticmethod
    def create_branch_convenience(base, force_new_repo=False,
                                  force_new_tree=None, format=None,
                                  possible_transports=None):
        """Create a new BzrDir, Branch and Repository at the url 'base'.

        This is a convenience function - it will use an existing repository
        if possible, can be told explicitly whether to create a working tree or
        not.

        This will use the current default BzrDirFormat unless one is
        specified, and use whatever 
        repository format that that uses via bzrdir.create_branch and
        create_repository. If a shared repository is available that is used
        preferentially. Whatever repository is used, its tree creation policy
        is followed.

        The created Branch object is returned.
        If a working tree cannot be made due to base not being a file:// url,
        no error is raised unless force_new_tree is True, in which case no 
        data is created on disk and NotLocalUrl is raised.

        :param base: The URL to create the branch at.
        :param force_new_repo: If True a new repository is always created.
        :param force_new_tree: If True or False force creation of a tree or 
                               prevent such creation respectively.
        :param format: Override for the bzrdir format to create.
        :param possible_transports: An optional reusable transports list.
        """
        if force_new_tree:
            # check for non local urls
            t = get_transport(base, possible_transports)
            if not isinstance(t, LocalTransport):
                raise errors.NotLocalUrl(base)
        bzrdir = BzrDir.create(base, format, possible_transports)
        repo = bzrdir._find_or_create_repository(force_new_repo)
        result = bzrdir.create_branch()
        if force_new_tree or (repo.make_working_trees() and
                              force_new_tree is None):
            try:
                bzrdir.create_workingtree()
            except errors.NotLocalUrl:
                pass
        return result

    @staticmethod
    @deprecated_function(zero_ninetyone)
    def create_repository(base, shared=False, format=None):
        """Create a new BzrDir and Repository at the url 'base'.

        If no format is supplied, this will default to the current default
        BzrDirFormat by default, and use whatever repository format that that
        uses for bzrdirformat.create_repository.

        :param shared: Create a shared repository rather than a standalone
                       repository.
        The Repository object is returned.

        This must be overridden as an instance method in child classes, where
        it should take no parameters and construct whatever repository format
        that child class desires.

        This method is deprecated, please call create_repository on a bzrdir
        instance instead.
        """
        bzrdir = BzrDir.create(base, format)
        return bzrdir.create_repository(shared)

    @staticmethod
    def create_standalone_workingtree(base, format=None):
        """Create a new BzrDir, WorkingTree, Branch and Repository at 'base'.

        'base' must be a local path or a file:// url.

        This will use the current default BzrDirFormat unless one is
        specified, and use whatever 
        repository format that that uses for bzrdirformat.create_workingtree,
        create_branch and create_repository.

        :param format: Override for the bzrdir format to create.
        :return: The WorkingTree object.
        """
        t = get_transport(base)
        if not isinstance(t, LocalTransport):
            raise errors.NotLocalUrl(base)
        bzrdir = BzrDir.create_branch_and_repo(base,
                                               force_new_repo=True,
                                               format=format).bzrdir
        return bzrdir.create_workingtree()

    def create_workingtree(self, revision_id=None, from_branch=None,
        accelerator_tree=None):
        """Create a working tree at this BzrDir.
        
        :param revision_id: create it as of this revision id.
        :param from_branch: override bzrdir branch (for lightweight checkouts)
        :param accelerator_tree: A tree which can be used for retrieving file
            contents more quickly than the revision tree, i.e. a workingtree.
            The revision tree will be used for cases where accelerator_tree's
            content is different.
        """
        raise NotImplementedError(self.create_workingtree)

    def retire_bzrdir(self, limit=10000):
        """Permanently disable the bzrdir.

        This is done by renaming it to give the user some ability to recover
        if there was a problem.

        This will have horrible consequences if anyone has anything locked or
        in use.
        :param limit: number of times to retry
        """
        i  = 0
        while True:
            try:
                to_path = '.bzr.retired.%d' % i
                self.root_transport.rename('.bzr', to_path)
                note("renamed %s to %s"
                    % (self.root_transport.abspath('.bzr'), to_path))
                return
            except (errors.TransportError, IOError, errors.PathError):
                i += 1
                if i > limit:
                    raise
                else:
                    pass

    def destroy_workingtree(self):
        """Destroy the working tree at this BzrDir.

        Formats that do not support this may raise UnsupportedOperation.
        """
        raise NotImplementedError(self.destroy_workingtree)

    def destroy_workingtree_metadata(self):
        """Destroy the control files for the working tree at this BzrDir.

        The contents of working tree files are not affected.
        Formats that do not support this may raise UnsupportedOperation.
        """
        raise NotImplementedError(self.destroy_workingtree_metadata)

    def find_repository(self):
        """Find the repository that should be used.

        This does not require a branch as we use it to find the repo for
        new branches as well as to hook existing branches up to their
        repository.
        """
        try:
            return self.open_repository()
        except errors.NoRepositoryPresent:
            pass
        next_transport = self.root_transport.clone('..')
        while True:
            # find the next containing bzrdir
            try:
                found_bzrdir = BzrDir.open_containing_from_transport(
                    next_transport)[0]
            except errors.NotBranchError:
                # none found
                raise errors.NoRepositoryPresent(self)
            # does it have a repository ?
            try:
                repository = found_bzrdir.open_repository()
            except errors.NoRepositoryPresent:
                next_transport = found_bzrdir.root_transport.clone('..')
                if (found_bzrdir.root_transport.base == next_transport.base):
                    # top of the file system
                    break
                else:
                    continue
            if ((found_bzrdir.root_transport.base ==
                 self.root_transport.base) or repository.is_shared()):
                return repository
            else:
                raise errors.NoRepositoryPresent(self)
        raise errors.NoRepositoryPresent(self)

    def get_branch_reference(self):
        """Return the referenced URL for the branch in this bzrdir.

        :raises NotBranchError: If there is no Branch.
        :return: The URL the branch in this bzrdir references if it is a
            reference branch, or None for regular branches.
        """
        return None

    def get_branch_transport(self, branch_format):
        """Get the transport for use by branch format in this BzrDir.

        Note that bzr dirs that do not support format strings will raise
        IncompatibleFormat if the branch format they are given has
        a format string, and vice versa.

        If branch_format is None, the transport is returned with no 
        checking. If it is not None, then the returned transport is
        guaranteed to point to an existing directory ready for use.
        """
        raise NotImplementedError(self.get_branch_transport)
        
    def get_repository_transport(self, repository_format):
        """Get the transport for use by repository format in this BzrDir.

        Note that bzr dirs that do not support format strings will raise
        IncompatibleFormat if the repository format they are given has
        a format string, and vice versa.

        If repository_format is None, the transport is returned with no 
        checking. If it is not None, then the returned transport is
        guaranteed to point to an existing directory ready for use.
        """
        raise NotImplementedError(self.get_repository_transport)
        
    def get_workingtree_transport(self, tree_format):
        """Get the transport for use by workingtree format in this BzrDir.

        Note that bzr dirs that do not support format strings will raise
        IncompatibleFormat if the workingtree format they are given has a
        format string, and vice versa.

        If workingtree_format is None, the transport is returned with no 
        checking. If it is not None, then the returned transport is
        guaranteed to point to an existing directory ready for use.
        """
        raise NotImplementedError(self.get_workingtree_transport)
        
    def __init__(self, _transport, _format):
        """Initialize a Bzr control dir object.
        
        Only really common logic should reside here, concrete classes should be
        made with varying behaviours.

        :param _format: the format that is creating this BzrDir instance.
        :param _transport: the transport this dir is based at.
        """
        self._format = _format
        self.transport = _transport.clone('.bzr')
        self.root_transport = _transport

    def is_control_filename(self, filename):
        """True if filename is the name of a path which is reserved for bzrdir's.
        
        :param filename: A filename within the root transport of this bzrdir.

        This is true IF and ONLY IF the filename is part of the namespace reserved
        for bzr control dirs. Currently this is the '.bzr' directory in the root
        of the root_transport. it is expected that plugins will need to extend
        this in the future - for instance to make bzr talk with svn working
        trees.
        """
        # this might be better on the BzrDirFormat class because it refers to 
        # all the possible bzrdir disk formats. 
        # This method is tested via the workingtree is_control_filename tests- 
        # it was extracted from WorkingTree.is_control_filename. If the method's
        # contract is extended beyond the current trivial implementation, please
        # add new tests for it to the appropriate place.
        return filename == '.bzr' or filename.startswith('.bzr/')

    def needs_format_conversion(self, format=None):
        """Return true if this bzrdir needs convert_format run on it.
        
        For instance, if the repository format is out of date but the 
        branch and working tree are not, this should return True.

        :param format: Optional parameter indicating a specific desired
                       format we plan to arrive at.
        """
        raise NotImplementedError(self.needs_format_conversion)

    @staticmethod
    def open_unsupported(base):
        """Open a branch which is not supported."""
        return BzrDir.open(base, _unsupported=True)
        
    @staticmethod
    def open(base, _unsupported=False, possible_transports=None):
        """Open an existing bzrdir, rooted at 'base' (url).
        
        :param _unsupported: a private parameter to the BzrDir class.
        """
        t = get_transport(base, possible_transports=possible_transports)
        return BzrDir.open_from_transport(t, _unsupported=_unsupported)

    @staticmethod
    def open_from_transport(transport, _unsupported=False,
                            _server_formats=True):
        """Open a bzrdir within a particular directory.

        :param transport: Transport containing the bzrdir.
        :param _unsupported: private.
        """
        base = transport.base

        def find_format(transport):
            return transport, BzrDirFormat.find_format(
                transport, _server_formats=_server_formats)

        def redirected(transport, e, redirection_notice):
            qualified_source = e.get_source_url()
            relpath = transport.relpath(qualified_source)
            if not e.target.endswith(relpath):
                # Not redirected to a branch-format, not a branch
                raise errors.NotBranchError(path=e.target)
            target = e.target[:-len(relpath)]
            note('%s is%s redirected to %s',
                 transport.base, e.permanently, target)
            # Let's try with a new transport
            # FIXME: If 'transport' has a qualifier, this should
            # be applied again to the new transport *iff* the
            # schemes used are the same. Uncomment this code
            # once the function (and tests) exist.
            # -- vila20070212
            #target = urlutils.copy_url_qualifiers(original, target)
            return get_transport(target)

        try:
            transport, format = do_catching_redirections(find_format,
                                                         transport,
                                                         redirected)
        except errors.TooManyRedirections:
            raise errors.NotBranchError(base)

        BzrDir._check_supported(format, _unsupported)
        return format.open(transport, _found=True)

    def open_branch(self, unsupported=False):
        """Open the branch object at this BzrDir if one is present.

        If unsupported is True, then no longer supported branch formats can
        still be opened.
        
        TODO: static convenience version of this?
        """
        raise NotImplementedError(self.open_branch)

    @staticmethod
    def open_containing(url, possible_transports=None):
        """Open an existing branch which contains url.
        
        :param url: url to search from.
        See open_containing_from_transport for more detail.
        """
        transport = get_transport(url, possible_transports)
        return BzrDir.open_containing_from_transport(transport)
    
    @staticmethod
    def open_containing_from_transport(a_transport):
        """Open an existing branch which contains a_transport.base.

        This probes for a branch at a_transport, and searches upwards from there.

        Basically we keep looking up until we find the control directory or
        run into the root.  If there isn't one, raises NotBranchError.
        If there is one and it is either an unrecognised format or an unsupported 
        format, UnknownFormatError or UnsupportedFormatError are raised.
        If there is one, it is returned, along with the unused portion of url.

        :return: The BzrDir that contains the path, and a Unicode path 
                for the rest of the URL.
        """
        # this gets the normalised url back. I.e. '.' -> the full path.
        url = a_transport.base
        while True:
            try:
                result = BzrDir.open_from_transport(a_transport)
                return result, urlutils.unescape(a_transport.relpath(url))
            except errors.NotBranchError, e:
                pass
            try:
                new_t = a_transport.clone('..')
            except errors.InvalidURLJoin:
                # reached the root, whatever that may be
                raise errors.NotBranchError(path=url)
            if new_t.base == a_transport.base:
                # reached the root, whatever that may be
                raise errors.NotBranchError(path=url)
            a_transport = new_t

    def _get_tree_branch(self):
        """Return the branch and tree, if any, for this bzrdir.

        Return None for tree if not present or inaccessible.
        Raise NotBranchError if no branch is present.
        :return: (tree, branch)
        """
        try:
            tree = self.open_workingtree()
        except (errors.NoWorkingTree, errors.NotLocalUrl):
            tree = None
            branch = self.open_branch()
        else:
            branch = tree.branch
        return tree, branch

    @classmethod
    def open_tree_or_branch(klass, location):
        """Return the branch and working tree at a location.

        If there is no tree at the location, tree will be None.
        If there is no branch at the location, an exception will be
        raised
        :return: (tree, branch)
        """
        bzrdir = klass.open(location)
        return bzrdir._get_tree_branch()

    @classmethod
    def open_containing_tree_or_branch(klass, location):
        """Return the branch and working tree contained by a location.

        Returns (tree, branch, relpath).
        If there is no tree at containing the location, tree will be None.
        If there is no branch containing the location, an exception will be
        raised
        relpath is the portion of the path that is contained by the branch.
        """
        bzrdir, relpath = klass.open_containing(location)
        tree, branch = bzrdir._get_tree_branch()
        return tree, branch, relpath

    def open_repository(self, _unsupported=False):
        """Open the repository object at this BzrDir if one is present.

        This will not follow the Branch object pointer - it's strictly a direct
        open facility. Most client code should use open_branch().repository to
        get at a repository.

        :param _unsupported: a private parameter, not part of the api.
        TODO: static convenience version of this?
        """
        raise NotImplementedError(self.open_repository)

    def open_workingtree(self, _unsupported=False,
                         recommend_upgrade=True, from_branch=None):
        """Open the workingtree object at this BzrDir if one is present.

        :param recommend_upgrade: Optional keyword parameter, when True (the
            default), emit through the ui module a recommendation that the user
            upgrade the working tree when the workingtree being opened is old
            (but still fully supported).
        :param from_branch: override bzrdir branch (for lightweight checkouts)
        """
        raise NotImplementedError(self.open_workingtree)

    def has_branch(self):
        """Tell if this bzrdir contains a branch.
        
        Note: if you're going to open the branch, you should just go ahead
        and try, and not ask permission first.  (This method just opens the 
        branch and discards it, and that's somewhat expensive.) 
        """
        try:
            self.open_branch()
            return True
        except errors.NotBranchError:
            return False

    def has_workingtree(self):
        """Tell if this bzrdir contains a working tree.

        This will still raise an exception if the bzrdir has a workingtree that
        is remote & inaccessible.
        
        Note: if you're going to open the working tree, you should just go ahead
        and try, and not ask permission first.  (This method just opens the 
        workingtree and discards it, and that's somewhat expensive.) 
        """
        try:
            self.open_workingtree(recommend_upgrade=False)
            return True
        except errors.NoWorkingTree:
            return False

    def _cloning_metadir(self):
        """Produce a metadir suitable for cloning with."""
        result_format = self._format.__class__()
        try:
            try:
                branch = self.open_branch()
                source_repository = branch.repository
            except errors.NotBranchError:
                source_branch = None
                source_repository = self.open_repository()
        except errors.NoRepositoryPresent:
            source_repository = None
        else:
            # XXX TODO: This isinstance is here because we have not implemented
            # the fix recommended in bug # 103195 - to delegate this choice the
            # repository itself.
            repo_format = source_repository._format
            if not isinstance(repo_format, remote.RemoteRepositoryFormat):
                result_format.repository_format = repo_format
        try:
            # TODO: Couldn't we just probe for the format in these cases,
            # rather than opening the whole tree?  It would be a little
            # faster. mbp 20070401
            tree = self.open_workingtree(recommend_upgrade=False)
        except (errors.NoWorkingTree, errors.NotLocalUrl):
            result_format.workingtree_format = None
        else:
            result_format.workingtree_format = tree._format.__class__()
        return result_format, source_repository

    def cloning_metadir(self):
        """Produce a metadir suitable for cloning or sprouting with.

        These operations may produce workingtrees (yes, even though they're
        "cloning" something that doesn't have a tree), so a viable workingtree
        format must be selected.
        """
        format, repository = self._cloning_metadir()
        if format._workingtree_format is None:
            if repository is None:
                return format
            tree_format = repository._format._matchingbzrdir.workingtree_format
            format.workingtree_format = tree_format.__class__()
        return format

    def checkout_metadir(self):
        return self.cloning_metadir()

    def sprout(self, url, revision_id=None, force_new_repo=False,
               recurse='down', possible_transports=None,
               accelerator_tree=None):
        """Create a copy of this bzrdir prepared for use as a new line of
        development.

        If url's last component does not exist, it will be created.

        Attributes related to the identity of the source branch like
        branch nickname will be cleaned, a working tree is created
        whether one existed before or not; and a local branch is always
        created.

        if revision_id is not None, then the clone operation may tune
            itself to download less data.
        :param accelerator_tree: A tree which can be used for retrieving file
            contents more quickly than the revision tree, i.e. a workingtree.
            The revision tree will be used for cases where accelerator_tree's
            content is different.
        """
        target_transport = get_transport(url, possible_transports)
        target_transport.ensure_base()
        cloning_format = self.cloning_metadir()
        result = cloning_format.initialize_on_transport(target_transport)
        try:
            source_branch = self.open_branch()
            source_repository = source_branch.repository
        except errors.NotBranchError:
            source_branch = None
            try:
                source_repository = self.open_repository()
            except errors.NoRepositoryPresent:
                source_repository = None
        if force_new_repo:
            result_repo = None
        else:
            try:
                result_repo = result.find_repository()
            except errors.NoRepositoryPresent:
                result_repo = None
        if source_repository is None and result_repo is not None:
            pass
        elif source_repository is None and result_repo is None:
            # no repo available, make a new one
            result.create_repository()
        elif source_repository is not None and result_repo is None:
            # have source, and want to make a new target repo
            result_repo = source_repository.sprout(result,
                                                   revision_id=revision_id)
        else:
            # fetch needed content into target.
            if source_repository is not None:
                # would rather do 
                # source_repository.copy_content_into(result_repo,
                #                                     revision_id=revision_id)
                # so we can override the copy method
                result_repo.fetch(source_repository, revision_id=revision_id)
        if source_branch is not None:
            source_branch.sprout(result, revision_id=revision_id)
        else:
            result.create_branch()
        if isinstance(target_transport, LocalTransport) and (
            result_repo is None or result_repo.make_working_trees()):
            wt = result.create_workingtree(accelerator_tree=accelerator_tree)
            wt.lock_write()
            try:
                if wt.path2id('') is None:
                    try:
                        wt.set_root_id(self.open_workingtree.get_root_id())
                    except errors.NoWorkingTree:
                        pass
            finally:
                wt.unlock()
        else:
            wt = None
        if recurse == 'down':
            if wt is not None:
                basis = wt.basis_tree()
                basis.lock_read()
                subtrees = basis.iter_references()
                recurse_branch = wt.branch
            elif source_branch is not None:
                basis = source_branch.basis_tree()
                basis.lock_read()
                subtrees = basis.iter_references()
                recurse_branch = source_branch
            else:
                subtrees = []
                basis = None
            try:
                for path, file_id in subtrees:
                    target = urlutils.join(url, urlutils.escape(path))
                    sublocation = source_branch.reference_parent(file_id, path)
                    sublocation.bzrdir.sprout(target,
                        basis.get_reference_revision(file_id, path),
                        force_new_repo=force_new_repo, recurse=recurse)
            finally:
                if basis is not None:
                    basis.unlock()
        return result


class BzrDirPreSplitOut(BzrDir):
    """A common class for the all-in-one formats."""

    def __init__(self, _transport, _format):
        """See BzrDir.__init__."""
        super(BzrDirPreSplitOut, self).__init__(_transport, _format)
        assert self._format._lock_class == lockable_files.TransportLock
        assert self._format._lock_file_name == 'branch-lock'
        self._control_files = lockable_files.LockableFiles(
                                            self.get_branch_transport(None),
                                            self._format._lock_file_name,
                                            self._format._lock_class)

    def break_lock(self):
        """Pre-splitout bzrdirs do not suffer from stale locks."""
        raise NotImplementedError(self.break_lock)

    def clone(self, url, revision_id=None, force_new_repo=False):
        """See BzrDir.clone()."""
        from bzrlib.workingtree import WorkingTreeFormat2
        self._make_tail(url)
        result = self._format._initialize_for_clone(url)
        self.open_repository().clone(result, revision_id=revision_id)
        from_branch = self.open_branch()
        from_branch.clone(result, revision_id=revision_id)
        try:
            self.open_workingtree().clone(result)
        except errors.NotLocalUrl:
            # make a new one, this format always has to have one.
            try:
                WorkingTreeFormat2().initialize(result)
            except errors.NotLocalUrl:
                # but we cannot do it for remote trees.
                to_branch = result.open_branch()
                WorkingTreeFormat2().stub_initialize_remote(to_branch.control_files)
        return result

    def create_branch(self):
        """See BzrDir.create_branch."""
        return self.open_branch()

    def destroy_branch(self):
        """See BzrDir.destroy_branch."""
        raise errors.UnsupportedOperation(self.destroy_branch, self)

    def create_repository(self, shared=False):
        """See BzrDir.create_repository."""
        if shared:
            raise errors.IncompatibleFormat('shared repository', self._format)
        return self.open_repository()

    def destroy_repository(self):
        """See BzrDir.destroy_repository."""
        raise errors.UnsupportedOperation(self.destroy_repository, self)

    def create_workingtree(self, revision_id=None, from_branch=None,
                           accelerator_tree=None):
        """See BzrDir.create_workingtree."""
        # this looks buggy but is not -really-
        # because this format creates the workingtree when the bzrdir is
        # created
        # clone and sprout will have set the revision_id
        # and that will have set it for us, its only
        # specific uses of create_workingtree in isolation
        # that can do wonky stuff here, and that only
        # happens for creating checkouts, which cannot be 
        # done on this format anyway. So - acceptable wart.
        result = self.open_workingtree(recommend_upgrade=False)
        if revision_id is not None:
            if revision_id == _mod_revision.NULL_REVISION:
                result.set_parent_ids([])
            else:
                result.set_parent_ids([revision_id])
        return result

    def destroy_workingtree(self):
        """See BzrDir.destroy_workingtree."""
        raise errors.UnsupportedOperation(self.destroy_workingtree, self)

    def destroy_workingtree_metadata(self):
        """See BzrDir.destroy_workingtree_metadata."""
        raise errors.UnsupportedOperation(self.destroy_workingtree_metadata, 
                                          self)

    def get_branch_transport(self, branch_format):
        """See BzrDir.get_branch_transport()."""
        if branch_format is None:
            return self.transport
        try:
            branch_format.get_format_string()
        except NotImplementedError:
            return self.transport
        raise errors.IncompatibleFormat(branch_format, self._format)

    def get_repository_transport(self, repository_format):
        """See BzrDir.get_repository_transport()."""
        if repository_format is None:
            return self.transport
        try:
            repository_format.get_format_string()
        except NotImplementedError:
            return self.transport
        raise errors.IncompatibleFormat(repository_format, self._format)

    def get_workingtree_transport(self, workingtree_format):
        """See BzrDir.get_workingtree_transport()."""
        if workingtree_format is None:
            return self.transport
        try:
            workingtree_format.get_format_string()
        except NotImplementedError:
            return self.transport
        raise errors.IncompatibleFormat(workingtree_format, self._format)

    def needs_format_conversion(self, format=None):
        """See BzrDir.needs_format_conversion()."""
        # if the format is not the same as the system default,
        # an upgrade is needed.
        if format is None:
            format = BzrDirFormat.get_default_format()
        return not isinstance(self._format, format.__class__)

    def open_branch(self, unsupported=False):
        """See BzrDir.open_branch."""
        from bzrlib.branch import BzrBranchFormat4
        format = BzrBranchFormat4()
        self._check_supported(format, unsupported)
        return format.open(self, _found=True)

    def sprout(self, url, revision_id=None, force_new_repo=False,
               possible_transports=None, accelerator_tree=None):
        """See BzrDir.sprout()."""
        from bzrlib.workingtree import WorkingTreeFormat2
        self._make_tail(url)
        result = self._format._initialize_for_clone(url)
        try:
            self.open_repository().clone(result, revision_id=revision_id)
        except errors.NoRepositoryPresent:
            pass
        try:
            self.open_branch().sprout(result, revision_id=revision_id)
        except errors.NotBranchError:
            pass
        # we always want a working tree
        WorkingTreeFormat2().initialize(result,
                                        accelerator_tree=accelerator_tree)
        return result


class BzrDir4(BzrDirPreSplitOut):
    """A .bzr version 4 control object.
    
    This is a deprecated format and may be removed after sept 2006.
    """

    def create_repository(self, shared=False):
        """See BzrDir.create_repository."""
        return self._format.repository_format.initialize(self, shared)

    def needs_format_conversion(self, format=None):
        """Format 4 dirs are always in need of conversion."""
        return True

    def open_repository(self):
        """See BzrDir.open_repository."""
        from bzrlib.repofmt.weaverepo import RepositoryFormat4
        return RepositoryFormat4().open(self, _found=True)


class BzrDir5(BzrDirPreSplitOut):
    """A .bzr version 5 control object.

    This is a deprecated format and may be removed after sept 2006.
    """

    def open_repository(self):
        """See BzrDir.open_repository."""
        from bzrlib.repofmt.weaverepo import RepositoryFormat5
        return RepositoryFormat5().open(self, _found=True)

    def open_workingtree(self, _unsupported=False,
            recommend_upgrade=True):
        """See BzrDir.create_workingtree."""
        from bzrlib.workingtree import WorkingTreeFormat2
        wt_format = WorkingTreeFormat2()
        # we don't warn here about upgrades; that ought to be handled for the
        # bzrdir as a whole
        return wt_format.open(self, _found=True)


class BzrDir6(BzrDirPreSplitOut):
    """A .bzr version 6 control object.

    This is a deprecated format and may be removed after sept 2006.
    """

    def open_repository(self):
        """See BzrDir.open_repository."""
        from bzrlib.repofmt.weaverepo import RepositoryFormat6
        return RepositoryFormat6().open(self, _found=True)

    def open_workingtree(self, _unsupported=False,
        recommend_upgrade=True):
        """See BzrDir.create_workingtree."""
        # we don't warn here about upgrades; that ought to be handled for the
        # bzrdir as a whole
        from bzrlib.workingtree import WorkingTreeFormat2
        return WorkingTreeFormat2().open(self, _found=True)


class BzrDirMeta1(BzrDir):
    """A .bzr meta version 1 control object.
    
    This is the first control object where the 
    individual aspects are really split out: there are separate repository,
    workingtree and branch subdirectories and any subset of the three can be
    present within a BzrDir.
    """

    def can_convert_format(self):
        """See BzrDir.can_convert_format()."""
        return True

    def create_branch(self):
        """See BzrDir.create_branch."""
        return self._format.get_branch_format().initialize(self)

    def destroy_branch(self):
        """See BzrDir.create_branch."""
        self.transport.delete_tree('branch')

    def create_repository(self, shared=False):
        """See BzrDir.create_repository."""
        return self._format.repository_format.initialize(self, shared)

    def destroy_repository(self):
        """See BzrDir.destroy_repository."""
        self.transport.delete_tree('repository')

    def create_workingtree(self, revision_id=None, from_branch=None,
                           accelerator_tree=None):
        """See BzrDir.create_workingtree."""
        return self._format.workingtree_format.initialize(
            self, revision_id, from_branch=from_branch,
            accelerator_tree=accelerator_tree)

    def destroy_workingtree(self):
        """See BzrDir.destroy_workingtree."""
        wt = self.open_workingtree(recommend_upgrade=False)
        repository = wt.branch.repository
        empty = repository.revision_tree(_mod_revision.NULL_REVISION)
        wt.revert(old_tree=empty)
        self.destroy_workingtree_metadata()

    def destroy_workingtree_metadata(self):
        self.transport.delete_tree('checkout')

    def find_branch_format(self):
        """Find the branch 'format' for this bzrdir.

        This might be a synthetic object for e.g. RemoteBranch and SVN.
        """
        from bzrlib.branch import BranchFormat
        return BranchFormat.find_format(self)

    def _get_mkdir_mode(self):
        """Figure out the mode to use when creating a bzrdir subdir."""
        temp_control = lockable_files.LockableFiles(self.transport, '',
                                     lockable_files.TransportLock)
        return temp_control._dir_mode

    def get_branch_reference(self):
        """See BzrDir.get_branch_reference()."""
        from bzrlib.branch import BranchFormat
        format = BranchFormat.find_format(self)
        return format.get_reference(self)

    def get_branch_transport(self, branch_format):
        """See BzrDir.get_branch_transport()."""
        if branch_format is None:
            return self.transport.clone('branch')
        try:
            branch_format.get_format_string()
        except NotImplementedError:
            raise errors.IncompatibleFormat(branch_format, self._format)
        try:
            self.transport.mkdir('branch', mode=self._get_mkdir_mode())
        except errors.FileExists:
            pass
        return self.transport.clone('branch')

    def get_repository_transport(self, repository_format):
        """See BzrDir.get_repository_transport()."""
        if repository_format is None:
            return self.transport.clone('repository')
        try:
            repository_format.get_format_string()
        except NotImplementedError:
            raise errors.IncompatibleFormat(repository_format, self._format)
        try:
            self.transport.mkdir('repository', mode=self._get_mkdir_mode())
        except errors.FileExists:
            pass
        return self.transport.clone('repository')

    def get_workingtree_transport(self, workingtree_format):
        """See BzrDir.get_workingtree_transport()."""
        if workingtree_format is None:
            return self.transport.clone('checkout')
        try:
            workingtree_format.get_format_string()
        except NotImplementedError:
            raise errors.IncompatibleFormat(workingtree_format, self._format)
        try:
            self.transport.mkdir('checkout', mode=self._get_mkdir_mode())
        except errors.FileExists:
            pass
        return self.transport.clone('checkout')

    def needs_format_conversion(self, format=None):
        """See BzrDir.needs_format_conversion()."""
        if format is None:
            format = BzrDirFormat.get_default_format()
        if not isinstance(self._format, format.__class__):
            # it is not a meta dir format, conversion is needed.
            return True
        # we might want to push this down to the repository?
        try:
            if not isinstance(self.open_repository()._format,
                              format.repository_format.__class__):
                # the repository needs an upgrade.
                return True
        except errors.NoRepositoryPresent:
            pass
        try:
            if not isinstance(self.open_branch()._format,
                              format.get_branch_format().__class__):
                # the branch needs an upgrade.
                return True
        except errors.NotBranchError:
            pass
        try:
            my_wt = self.open_workingtree(recommend_upgrade=False)
            if not isinstance(my_wt._format,
                              format.workingtree_format.__class__):
                # the workingtree needs an upgrade.
                return True
        except (errors.NoWorkingTree, errors.NotLocalUrl):
            pass
        return False

    def open_branch(self, unsupported=False):
        """See BzrDir.open_branch."""
        format = self.find_branch_format()
        self._check_supported(format, unsupported)
        return format.open(self, _found=True)

    def open_repository(self, unsupported=False):
        """See BzrDir.open_repository."""
        from bzrlib.repository import RepositoryFormat
        format = RepositoryFormat.find_format(self)
        self._check_supported(format, unsupported)
        return format.open(self, _found=True)

    def open_workingtree(self, unsupported=False,
            recommend_upgrade=True):
        """See BzrDir.open_workingtree."""
        from bzrlib.workingtree import WorkingTreeFormat
        format = WorkingTreeFormat.find_format(self)
        self._check_supported(format, unsupported,
            recommend_upgrade,
            basedir=self.root_transport.base)
        return format.open(self, _found=True)


class BzrDirFormat(object):
    """An encapsulation of the initialization and open routines for a format.

    Formats provide three things:
     * An initialization routine,
     * a format string,
     * an open routine.

    Formats are placed in a dict by their format string for reference 
    during bzrdir opening. These should be subclasses of BzrDirFormat
    for consistency.

    Once a format is deprecated, just deprecate the initialize and open
    methods on the format class. Do not deprecate the object, as the 
    object will be created every system load.
    """

    _default_format = None
    """The default format used for new .bzr dirs."""

    _formats = {}
    """The known formats."""

    _control_formats = []
    """The registered control formats - .bzr, ....
    
    This is a list of BzrDirFormat objects.
    """

    _control_server_formats = []
    """The registered control server formats, e.g. RemoteBzrDirs.

    This is a list of BzrDirFormat objects.
    """

    _lock_file_name = 'branch-lock'

    # _lock_class must be set in subclasses to the lock type, typ.
    # TransportLock or LockDir

    @classmethod
    def find_format(klass, transport, _server_formats=True):
        """Return the format present at transport."""
        if _server_formats:
            formats = klass._control_server_formats + klass._control_formats
        else:
            formats = klass._control_formats
        for format in formats:
            try:
                return format.probe_transport(transport)
            except errors.NotBranchError:
                # this format does not find a control dir here.
                pass
        raise errors.NotBranchError(path=transport.base)

    @classmethod
    def probe_transport(klass, transport):
        """Return the .bzrdir style format present in a directory."""
        try:
            format_string = transport.get(".bzr/branch-format").read()
        except errors.NoSuchFile:
            raise errors.NotBranchError(path=transport.base)

        try:
            return klass._formats[format_string]
        except KeyError:
            raise errors.UnknownFormatError(format=format_string)

    @classmethod
    def get_default_format(klass):
        """Return the current default format."""
        return klass._default_format

    def get_format_string(self):
        """Return the ASCII format string that identifies this format."""
        raise NotImplementedError(self.get_format_string)

    def get_format_description(self):
        """Return the short description for this format."""
        raise NotImplementedError(self.get_format_description)

    def get_converter(self, format=None):
        """Return the converter to use to convert bzrdirs needing converts.

        This returns a bzrlib.bzrdir.Converter object.

        This should return the best upgrader to step this format towards the
        current default format. In the case of plugins we can/should provide
        some means for them to extend the range of returnable converters.

        :param format: Optional format to override the default format of the 
                       library.
        """
        raise NotImplementedError(self.get_converter)

    def initialize(self, url, possible_transports=None):
        """Create a bzr control dir at this url and return an opened copy.
        
        Subclasses should typically override initialize_on_transport
        instead of this method.
        """
        return self.initialize_on_transport(get_transport(url,
                                                          possible_transports))

    def initialize_on_transport(self, transport):
        """Initialize a new bzrdir in the base directory of a Transport."""
        # Since we don't have a .bzr directory, inherit the
        # mode from the root directory
        temp_control = lockable_files.LockableFiles(transport,
                            '', lockable_files.TransportLock)
        temp_control._transport.mkdir('.bzr',
                                      # FIXME: RBC 20060121 don't peek under
                                      # the covers
                                      mode=temp_control._dir_mode)
        if sys.platform == 'win32' and isinstance(transport, LocalTransport):
            win32utils.set_file_attr_hidden(transport._abspath('.bzr'))
        file_mode = temp_control._file_mode
        del temp_control
        mutter('created control directory in ' + transport.base)
        control = transport.clone('.bzr')
        utf8_files = [('README', 
                       "This is a Bazaar-NG control directory.\n"
                       "Do not change any files in this directory.\n"),
                      ('branch-format', self.get_format_string()),
                      ]
        # NB: no need to escape relative paths that are url safe.
        control_files = lockable_files.LockableFiles(control,
                            self._lock_file_name, self._lock_class)
        control_files.create_lock()
        control_files.lock_write()
        try:
            for file, content in utf8_files:
                control_files.put_utf8(file, content)
        finally:
            control_files.unlock()
        return self.open(transport, _found=True)

    def is_supported(self):
        """Is this format supported?

        Supported formats must be initializable and openable.
        Unsupported formats may not support initialization or committing or 
        some other features depending on the reason for not being supported.
        """
        return True

    def same_model(self, target_format):
        return (self.repository_format.rich_root_data == 
            target_format.rich_root_data)

    @classmethod
    def known_formats(klass):
        """Return all the known formats.
        
        Concrete formats should override _known_formats.
        """
        # There is double indirection here to make sure that control 
        # formats used by more than one dir format will only be probed 
        # once. This can otherwise be quite expensive for remote connections.
        result = set()
        for format in klass._control_formats:
            result.update(format._known_formats())
        return result
    
    @classmethod
    def _known_formats(klass):
        """Return the known format instances for this control format."""
        return set(klass._formats.values())

    def open(self, transport, _found=False):
        """Return an instance of this format for the dir transport points at.
        
        _found is a private parameter, do not use it.
        """
        if not _found:
            found_format = BzrDirFormat.find_format(transport)
            if not isinstance(found_format, self.__class__):
                raise AssertionError("%s was asked to open %s, but it seems to need "
                        "format %s" 
                        % (self, transport, found_format))
        return self._open(transport)

    def _open(self, transport):
        """Template method helper for opening BzrDirectories.

        This performs the actual open and any additional logic or parameter
        passing.
        """
        raise NotImplementedError(self._open)

    @classmethod
    def register_format(klass, format):
        klass._formats[format.get_format_string()] = format

    @classmethod
    def register_control_format(klass, format):
        """Register a format that does not use '.bzr' for its control dir.

        TODO: This should be pulled up into a 'ControlDirFormat' base class
        which BzrDirFormat can inherit from, and renamed to register_format 
        there. It has been done without that for now for simplicity of
        implementation.
        """
        klass._control_formats.append(format)

    @classmethod
    def register_control_server_format(klass, format):
        """Register a control format for client-server environments.

        These formats will be tried before ones registered with
        register_control_format.  This gives implementations that decide to the
        chance to grab it before anything looks at the contents of the format
        file.
        """
        klass._control_server_formats.append(format)

    @classmethod
    @symbol_versioning.deprecated_method(symbol_versioning.zero_fourteen)
    def set_default_format(klass, format):
        klass._set_default_format(format)

    @classmethod
    def _set_default_format(klass, format):
        """Set default format (for testing behavior of defaults only)"""
        klass._default_format = format

    def __str__(self):
        # Trim the newline
        return self.get_format_string().rstrip()

    @classmethod
    def unregister_format(klass, format):
        assert klass._formats[format.get_format_string()] is format
        del klass._formats[format.get_format_string()]

    @classmethod
    def unregister_control_format(klass, format):
        klass._control_formats.remove(format)


class BzrDirFormat4(BzrDirFormat):
    """Bzr dir format 4.

    This format is a combined format for working tree, branch and repository.
    It has:
     - Format 1 working trees [always]
     - Format 4 branches [always]
     - Format 4 repositories [always]

    This format is deprecated: it indexes texts using a text it which is
    removed in format 5; write support for this format has been removed.
    """

    _lock_class = lockable_files.TransportLock

    def get_format_string(self):
        """See BzrDirFormat.get_format_string()."""
        return "Bazaar-NG branch, format 0.0.4\n"

    def get_format_description(self):
        """See BzrDirFormat.get_format_description()."""
        return "All-in-one format 4"

    def get_converter(self, format=None):
        """See BzrDirFormat.get_converter()."""
        # there is one and only one upgrade path here.
        return ConvertBzrDir4To5()
        
    def initialize_on_transport(self, transport):
        """Format 4 branches cannot be created."""
        raise errors.UninitializableFormat(self)

    def is_supported(self):
        """Format 4 is not supported.

        It is not supported because the model changed from 4 to 5 and the
        conversion logic is expensive - so doing it on the fly was not 
        feasible.
        """
        return False

    def _open(self, transport):
        """See BzrDirFormat._open."""
        return BzrDir4(transport, self)

    def __return_repository_format(self):
        """Circular import protection."""
        from bzrlib.repofmt.weaverepo import RepositoryFormat4
        return RepositoryFormat4()
    repository_format = property(__return_repository_format)


class BzrDirFormat5(BzrDirFormat):
    """Bzr control format 5.

    This format is a combined format for working tree, branch and repository.
    It has:
     - Format 2 working trees [always] 
     - Format 4 branches [always] 
     - Format 5 repositories [always]
       Unhashed stores in the repository.
    """

    _lock_class = lockable_files.TransportLock

    def get_format_string(self):
        """See BzrDirFormat.get_format_string()."""
        return "Bazaar-NG branch, format 5\n"

    def get_format_description(self):
        """See BzrDirFormat.get_format_description()."""
        return "All-in-one format 5"

    def get_converter(self, format=None):
        """See BzrDirFormat.get_converter()."""
        # there is one and only one upgrade path here.
        return ConvertBzrDir5To6()

    def _initialize_for_clone(self, url):
        return self.initialize_on_transport(get_transport(url), _cloning=True)
        
    def initialize_on_transport(self, transport, _cloning=False):
        """Format 5 dirs always have working tree, branch and repository.
        
        Except when they are being cloned.
        """
        from bzrlib.branch import BzrBranchFormat4
        from bzrlib.repofmt.weaverepo import RepositoryFormat5
        from bzrlib.workingtree import WorkingTreeFormat2
        result = (super(BzrDirFormat5, self).initialize_on_transport(transport))
        RepositoryFormat5().initialize(result, _internal=True)
        if not _cloning:
            branch = BzrBranchFormat4().initialize(result)
            try:
                WorkingTreeFormat2().initialize(result)
            except errors.NotLocalUrl:
                # Even though we can't access the working tree, we need to
                # create its control files.
                WorkingTreeFormat2().stub_initialize_remote(branch.control_files)
        return result

    def _open(self, transport):
        """See BzrDirFormat._open."""
        return BzrDir5(transport, self)

    def __return_repository_format(self):
        """Circular import protection."""
        from bzrlib.repofmt.weaverepo import RepositoryFormat5
        return RepositoryFormat5()
    repository_format = property(__return_repository_format)


class BzrDirFormat6(BzrDirFormat):
    """Bzr control format 6.

    This format is a combined format for working tree, branch and repository.
    It has:
     - Format 2 working trees [always] 
     - Format 4 branches [always] 
     - Format 6 repositories [always]
    """

    _lock_class = lockable_files.TransportLock

    def get_format_string(self):
        """See BzrDirFormat.get_format_string()."""
        return "Bazaar-NG branch, format 6\n"

    def get_format_description(self):
        """See BzrDirFormat.get_format_description()."""
        return "All-in-one format 6"

    def get_converter(self, format=None):
        """See BzrDirFormat.get_converter()."""
        # there is one and only one upgrade path here.
        return ConvertBzrDir6ToMeta()
        
    def _initialize_for_clone(self, url):
        return self.initialize_on_transport(get_transport(url), _cloning=True)

    def initialize_on_transport(self, transport, _cloning=False):
        """Format 6 dirs always have working tree, branch and repository.
        
        Except when they are being cloned.
        """
        from bzrlib.branch import BzrBranchFormat4
        from bzrlib.repofmt.weaverepo import RepositoryFormat6
        from bzrlib.workingtree import WorkingTreeFormat2
        result = super(BzrDirFormat6, self).initialize_on_transport(transport)
        RepositoryFormat6().initialize(result, _internal=True)
        if not _cloning:
            branch = BzrBranchFormat4().initialize(result)
            try:
                WorkingTreeFormat2().initialize(result)
            except errors.NotLocalUrl:
                # Even though we can't access the working tree, we need to
                # create its control files.
                WorkingTreeFormat2().stub_initialize_remote(branch.control_files)
        return result

    def _open(self, transport):
        """See BzrDirFormat._open."""
        return BzrDir6(transport, self)

    def __return_repository_format(self):
        """Circular import protection."""
        from bzrlib.repofmt.weaverepo import RepositoryFormat6
        return RepositoryFormat6()
    repository_format = property(__return_repository_format)


class BzrDirMetaFormat1(BzrDirFormat):
    """Bzr meta control format 1

    This is the first format with split out working tree, branch and repository
    disk storage.
    It has:
     - Format 3 working trees [optional]
     - Format 5 branches [optional]
     - Format 7 repositories [optional]
    """

    _lock_class = lockdir.LockDir

    def __init__(self):
        self._workingtree_format = None
        self._branch_format = None

    def __eq__(self, other):
        if other.__class__ is not self.__class__:
            return False
        if other.repository_format != self.repository_format:
            return False
        if other.workingtree_format != self.workingtree_format:
            return False
        return True

    def __ne__(self, other):
        return not self == other

    def get_branch_format(self):
        if self._branch_format is None:
            from bzrlib.branch import BranchFormat
            self._branch_format = BranchFormat.get_default_format()
        return self._branch_format

    def set_branch_format(self, format):
        self._branch_format = format

    def get_converter(self, format=None):
        """See BzrDirFormat.get_converter()."""
        if format is None:
            format = BzrDirFormat.get_default_format()
        if not isinstance(self, format.__class__):
            # converting away from metadir is not implemented
            raise NotImplementedError(self.get_converter)
        return ConvertMetaToMeta(format)

    def get_format_string(self):
        """See BzrDirFormat.get_format_string()."""
        return "Bazaar-NG meta directory, format 1\n"

    def get_format_description(self):
        """See BzrDirFormat.get_format_description()."""
        return "Meta directory format 1"

    def _open(self, transport):
        """See BzrDirFormat._open."""
        return BzrDirMeta1(transport, self)

    def __return_repository_format(self):
        """Circular import protection."""
        if getattr(self, '_repository_format', None):
            return self._repository_format
        from bzrlib.repository import RepositoryFormat
        return RepositoryFormat.get_default_format()

    def __set_repository_format(self, value):
        """Allow changing the repository format for metadir formats."""
        self._repository_format = value

    repository_format = property(__return_repository_format, __set_repository_format)

    def __get_workingtree_format(self):
        if self._workingtree_format is None:
            from bzrlib.workingtree import WorkingTreeFormat
            self._workingtree_format = WorkingTreeFormat.get_default_format()
        return self._workingtree_format

    def __set_workingtree_format(self, wt_format):
        self._workingtree_format = wt_format

    workingtree_format = property(__get_workingtree_format,
                                  __set_workingtree_format)


# Register bzr control format
BzrDirFormat.register_control_format(BzrDirFormat)

# Register bzr formats
BzrDirFormat.register_format(BzrDirFormat4())
BzrDirFormat.register_format(BzrDirFormat5())
BzrDirFormat.register_format(BzrDirFormat6())
__default_format = BzrDirMetaFormat1()
BzrDirFormat.register_format(__default_format)
BzrDirFormat._default_format = __default_format


class Converter(object):
    """Converts a disk format object from one format to another."""

    def convert(self, to_convert, pb):
        """Perform the conversion of to_convert, giving feedback via pb.

        :param to_convert: The disk object to convert.
        :param pb: a progress bar to use for progress information.
        """

    def step(self, message):
        """Update the pb by a step."""
        self.count +=1
        self.pb.update(message, self.count, self.total)


class ConvertBzrDir4To5(Converter):
    """Converts format 4 bzr dirs to format 5."""

    def __init__(self):
        super(ConvertBzrDir4To5, self).__init__()
        self.converted_revs = set()
        self.absent_revisions = set()
        self.text_count = 0
        self.revisions = {}
        
    def convert(self, to_convert, pb):
        """See Converter.convert()."""
        self.bzrdir = to_convert
        self.pb = pb
        self.pb.note('starting upgrade from format 4 to 5')
        if isinstance(self.bzrdir.transport, LocalTransport):
            self.bzrdir.get_workingtree_transport(None).delete('stat-cache')
        self._convert_to_weaves()
        return BzrDir.open(self.bzrdir.root_transport.base)

    def _convert_to_weaves(self):
        self.pb.note('note: upgrade may be faster if all store files are ungzipped first')
        try:
            # TODO permissions
            stat = self.bzrdir.transport.stat('weaves')
            if not S_ISDIR(stat.st_mode):
                self.bzrdir.transport.delete('weaves')
                self.bzrdir.transport.mkdir('weaves')
        except errors.NoSuchFile:
            self.bzrdir.transport.mkdir('weaves')
        # deliberately not a WeaveFile as we want to build it up slowly.
        self.inv_weave = Weave('inventory')
        # holds in-memory weaves for all files
        self.text_weaves = {}
        self.bzrdir.transport.delete('branch-format')
        self.branch = self.bzrdir.open_branch()
        self._convert_working_inv()
        rev_history = self.branch.revision_history()
        # to_read is a stack holding the revisions we still need to process;
        # appending to it adds new highest-priority revisions
        self.known_revisions = set(rev_history)
        self.to_read = rev_history[-1:]
        while self.to_read:
            rev_id = self.to_read.pop()
            if (rev_id not in self.revisions
                and rev_id not in self.absent_revisions):
                self._load_one_rev(rev_id)
        self.pb.clear()
        to_import = self._make_order()
        for i, rev_id in enumerate(to_import):
            self.pb.update('converting revision', i, len(to_import))
            self._convert_one_rev(rev_id)
        self.pb.clear()
        self._write_all_weaves()
        self._write_all_revs()
        self.pb.note('upgraded to weaves:')
        self.pb.note('  %6d revisions and inventories', len(self.revisions))
        self.pb.note('  %6d revisions not present', len(self.absent_revisions))
        self.pb.note('  %6d texts', self.text_count)
        self._cleanup_spare_files_after_format4()
        self.branch.control_files.put_utf8('branch-format', BzrDirFormat5().get_format_string())

    def _cleanup_spare_files_after_format4(self):
        # FIXME working tree upgrade foo.
        for n in 'merged-patches', 'pending-merged-patches':
            try:
                ## assert os.path.getsize(p) == 0
                self.bzrdir.transport.delete(n)
            except errors.NoSuchFile:
                pass
        self.bzrdir.transport.delete_tree('inventory-store')
        self.bzrdir.transport.delete_tree('text-store')

    def _convert_working_inv(self):
        inv = xml4.serializer_v4.read_inventory(
                    self.branch.control_files.get('inventory'))
        new_inv_xml = xml5.serializer_v5.write_inventory_to_string(inv, working=True)
        # FIXME inventory is a working tree change.
        self.branch.control_files.put('inventory', StringIO(new_inv_xml))

    def _write_all_weaves(self):
        controlweaves = WeaveStore(self.bzrdir.transport, prefixed=False)
        weave_transport = self.bzrdir.transport.clone('weaves')
        weaves = WeaveStore(weave_transport, prefixed=False)
        transaction = WriteTransaction()

        try:
            i = 0
            for file_id, file_weave in self.text_weaves.items():
                self.pb.update('writing weave', i, len(self.text_weaves))
                weaves._put_weave(file_id, file_weave, transaction)
                i += 1
            self.pb.update('inventory', 0, 1)
            controlweaves._put_weave('inventory', self.inv_weave, transaction)
            self.pb.update('inventory', 1, 1)
        finally:
            self.pb.clear()

    def _write_all_revs(self):
        """Write all revisions out in new form."""
        self.bzrdir.transport.delete_tree('revision-store')
        self.bzrdir.transport.mkdir('revision-store')
        revision_transport = self.bzrdir.transport.clone('revision-store')
        # TODO permissions
        _revision_store = TextRevisionStore(TextStore(revision_transport,
                                                      prefixed=False,
                                                      compressed=True))
        try:
            transaction = WriteTransaction()
            for i, rev_id in enumerate(self.converted_revs):
                self.pb.update('write revision', i, len(self.converted_revs))
                _revision_store.add_revision(self.revisions[rev_id], transaction)
        finally:
            self.pb.clear()
            
    def _load_one_rev(self, rev_id):
        """Load a revision object into memory.

        Any parents not either loaded or abandoned get queued to be
        loaded."""
        self.pb.update('loading revision',
                       len(self.revisions),
                       len(self.known_revisions))
        if not self.branch.repository.has_revision(rev_id):
            self.pb.clear()
            self.pb.note('revision {%s} not present in branch; '
                         'will be converted as a ghost',
                         rev_id)
            self.absent_revisions.add(rev_id)
        else:
            rev = self.branch.repository._revision_store.get_revision(rev_id,
                self.branch.repository.get_transaction())
            for parent_id in rev.parent_ids:
                self.known_revisions.add(parent_id)
                self.to_read.append(parent_id)
            self.revisions[rev_id] = rev

    def _load_old_inventory(self, rev_id):
        assert rev_id not in self.converted_revs
        old_inv_xml = self.branch.repository.inventory_store.get(rev_id).read()
        inv = xml4.serializer_v4.read_inventory_from_string(old_inv_xml)
        inv.revision_id = rev_id
        rev = self.revisions[rev_id]
        if rev.inventory_sha1:
            assert rev.inventory_sha1 == sha_string(old_inv_xml), \
                'inventory sha mismatch for {%s}' % rev_id
        return inv

    def _load_updated_inventory(self, rev_id):
        assert rev_id in self.converted_revs
        inv_xml = self.inv_weave.get_text(rev_id)
        inv = xml5.serializer_v5.read_inventory_from_string(inv_xml, rev_id)
        return inv

    def _convert_one_rev(self, rev_id):
        """Convert revision and all referenced objects to new format."""
        rev = self.revisions[rev_id]
        inv = self._load_old_inventory(rev_id)
        present_parents = [p for p in rev.parent_ids
                           if p not in self.absent_revisions]
        self._convert_revision_contents(rev, inv, present_parents)
        self._store_new_inv(rev, inv, present_parents)
        self.converted_revs.add(rev_id)

    def _store_new_inv(self, rev, inv, present_parents):
        # the XML is now updated with text versions
        if __debug__:
            entries = inv.iter_entries()
            entries.next()
            for path, ie in entries:
                assert getattr(ie, 'revision', None) is not None, \
                    'no revision on {%s} in {%s}' % \
                    (file_id, rev.revision_id)
        new_inv_xml = xml5.serializer_v5.write_inventory_to_string(inv)
        new_inv_sha1 = sha_string(new_inv_xml)
        self.inv_weave.add_lines(rev.revision_id,
                                 present_parents,
                                 new_inv_xml.splitlines(True))
        rev.inventory_sha1 = new_inv_sha1

    def _convert_revision_contents(self, rev, inv, present_parents):
        """Convert all the files within a revision.

        Also upgrade the inventory to refer to the text revision ids."""
        rev_id = rev.revision_id
        mutter('converting texts of revision {%s}',
               rev_id)
        parent_invs = map(self._load_updated_inventory, present_parents)
        entries = inv.iter_entries()
        entries.next()
        for path, ie in entries:
            self._convert_file_version(rev, ie, parent_invs)

    def _convert_file_version(self, rev, ie, parent_invs):
        """Convert one version of one file.

        The file needs to be added into the weave if it is a merge
        of >=2 parents or if it's changed from its parent.
        """
        file_id = ie.file_id
        rev_id = rev.revision_id
        w = self.text_weaves.get(file_id)
        if w is None:
            w = Weave(file_id)
            self.text_weaves[file_id] = w
        text_changed = False
        parent_candiate_entries = ie.parent_candidates(parent_invs)
        for old_revision in parent_candiate_entries.keys():
            # if this fails, its a ghost ?
            assert old_revision in self.converted_revs, \
                "Revision {%s} not in converted_revs" % old_revision
        heads = graph.Graph(self).heads(parent_candiate_entries.keys())
        # XXX: Note that this is unordered - and this is tolerable because 
        # the previous code was also unordered.
        previous_entries = dict((head, parent_candiate_entries[head]) for head
            in heads)
        self.snapshot_ie(previous_entries, ie, w, rev_id)
        del ie.text_id
        assert getattr(ie, 'revision', None) is not None

    @symbol_versioning.deprecated_method(symbol_versioning.one_one)
    def get_parents(self, revision_ids):
        for revision_id in revision_ids:
            yield self.revisions[revision_id].parent_ids

    def get_parent_map(self, revision_ids):
        """See graph._StackedParentsProvider.get_parent_map"""
        return dict((revision_id, self.revisions[revision_id])
                    for revision_id in revision_ids
                     if revision_id in self.revisions)

    def snapshot_ie(self, previous_revisions, ie, w, rev_id):
        # TODO: convert this logic, which is ~= snapshot to
        # a call to:. This needs the path figured out. rather than a work_tree
        # a v4 revision_tree can be given, or something that looks enough like
        # one to give the file content to the entry if it needs it.
        # and we need something that looks like a weave store for snapshot to 
        # save against.
        #ie.snapshot(rev, PATH, previous_revisions, REVISION_TREE, InMemoryWeaveStore(self.text_weaves))
        if len(previous_revisions) == 1:
            previous_ie = previous_revisions.values()[0]
            if ie._unchanged(previous_ie):
                ie.revision = previous_ie.revision
                return
        if ie.has_text():
            text = self.branch.repository.weave_store.get(ie.text_id)
            file_lines = text.readlines()
            assert sha_strings(file_lines) == ie.text_sha1
            assert sum(map(len, file_lines)) == ie.text_size
            w.add_lines(rev_id, previous_revisions, file_lines)
            self.text_count += 1
        else:
            w.add_lines(rev_id, previous_revisions, [])
        ie.revision = rev_id

    def _make_order(self):
        """Return a suitable order for importing revisions.

        The order must be such that an revision is imported after all
        its (present) parents.
        """
        todo = set(self.revisions.keys())
        done = self.absent_revisions.copy()
        order = []
        while todo:
            # scan through looking for a revision whose parents
            # are all done
            for rev_id in sorted(list(todo)):
                rev = self.revisions[rev_id]
                parent_ids = set(rev.parent_ids)
                if parent_ids.issubset(done):
                    # can take this one now
                    order.append(rev_id)
                    todo.remove(rev_id)
                    done.add(rev_id)
        return order


class ConvertBzrDir5To6(Converter):
    """Converts format 5 bzr dirs to format 6."""

    def convert(self, to_convert, pb):
        """See Converter.convert()."""
        self.bzrdir = to_convert
        self.pb = pb
        self.pb.note('starting upgrade from format 5 to 6')
        self._convert_to_prefixed()
        return BzrDir.open(self.bzrdir.root_transport.base)

    def _convert_to_prefixed(self):
        from bzrlib.store import TransportStore
        self.bzrdir.transport.delete('branch-format')
        for store_name in ["weaves", "revision-store"]:
            self.pb.note("adding prefixes to %s" % store_name)
            store_transport = self.bzrdir.transport.clone(store_name)
            store = TransportStore(store_transport, prefixed=True)
            for urlfilename in store_transport.list_dir('.'):
                filename = urlutils.unescape(urlfilename)
                if (filename.endswith(".weave") or
                    filename.endswith(".gz") or
                    filename.endswith(".sig")):
                    file_id = os.path.splitext(filename)[0]
                else:
                    file_id = filename
                prefix_dir = store.hash_prefix(file_id)
                # FIXME keep track of the dirs made RBC 20060121
                try:
                    store_transport.move(filename, prefix_dir + '/' + filename)
                except errors.NoSuchFile: # catches missing dirs strangely enough
                    store_transport.mkdir(prefix_dir)
                    store_transport.move(filename, prefix_dir + '/' + filename)
        self.bzrdir._control_files.put_utf8('branch-format', BzrDirFormat6().get_format_string())


class ConvertBzrDir6ToMeta(Converter):
    """Converts format 6 bzr dirs to metadirs."""

    def convert(self, to_convert, pb):
        """See Converter.convert()."""
        from bzrlib.repofmt.weaverepo import RepositoryFormat7
        from bzrlib.branch import BzrBranchFormat5
        self.bzrdir = to_convert
        self.pb = pb
        self.count = 0
        self.total = 20 # the steps we know about
        self.garbage_inventories = []

        self.pb.note('starting upgrade from format 6 to metadir')
        self.bzrdir._control_files.put_utf8('branch-format', "Converting to format 6")
        # its faster to move specific files around than to open and use the apis...
        # first off, nuke ancestry.weave, it was never used.
        try:
            self.step('Removing ancestry.weave')
            self.bzrdir.transport.delete('ancestry.weave')
        except errors.NoSuchFile:
            pass
        # find out whats there
        self.step('Finding branch files')
        last_revision = self.bzrdir.open_branch().last_revision()
        bzrcontents = self.bzrdir.transport.list_dir('.')
        for name in bzrcontents:
            if name.startswith('basis-inventory.'):
                self.garbage_inventories.append(name)
        # create new directories for repository, working tree and branch
        self.dir_mode = self.bzrdir._control_files._dir_mode
        self.file_mode = self.bzrdir._control_files._file_mode
        repository_names = [('inventory.weave', True),
                            ('revision-store', True),
                            ('weaves', True)]
        self.step('Upgrading repository  ')
        self.bzrdir.transport.mkdir('repository', mode=self.dir_mode)
        self.make_lock('repository')
        # we hard code the formats here because we are converting into
        # the meta format. The meta format upgrader can take this to a 
        # future format within each component.
        self.put_format('repository', RepositoryFormat7())
        for entry in repository_names:
            self.move_entry('repository', entry)

        self.step('Upgrading branch      ')
        self.bzrdir.transport.mkdir('branch', mode=self.dir_mode)
        self.make_lock('branch')
        self.put_format('branch', BzrBranchFormat5())
        branch_files = [('revision-history', True),
                        ('branch-name', True),
                        ('parent', False)]
        for entry in branch_files:
            self.move_entry('branch', entry)

        checkout_files = [('pending-merges', True),
                          ('inventory', True),
                          ('stat-cache', False)]
        # If a mandatory checkout file is not present, the branch does not have
        # a functional checkout. Do not create a checkout in the converted
        # branch.
        for name, mandatory in checkout_files:
            if mandatory and name not in bzrcontents:
                has_checkout = False
                break
        else:
            has_checkout = True
        if not has_checkout:
            self.pb.note('No working tree.')
            # If some checkout files are there, we may as well get rid of them.
            for name, mandatory in checkout_files:
                if name in bzrcontents:
                    self.bzrdir.transport.delete(name)
        else:
            from bzrlib.workingtree import WorkingTreeFormat3
            self.step('Upgrading working tree')
            self.bzrdir.transport.mkdir('checkout', mode=self.dir_mode)
            self.make_lock('checkout')
            self.put_format(
                'checkout', WorkingTreeFormat3())
            self.bzrdir.transport.delete_multi(
                self.garbage_inventories, self.pb)
            for entry in checkout_files:
                self.move_entry('checkout', entry)
            if last_revision is not None:
                self.bzrdir._control_files.put_utf8(
                    'checkout/last-revision', last_revision)
        self.bzrdir._control_files.put_utf8(
            'branch-format', BzrDirMetaFormat1().get_format_string())
        return BzrDir.open(self.bzrdir.root_transport.base)

    def make_lock(self, name):
        """Make a lock for the new control dir name."""
        self.step('Make %s lock' % name)
        ld = lockdir.LockDir(self.bzrdir.transport,
                             '%s/lock' % name,
                             file_modebits=self.file_mode,
                             dir_modebits=self.dir_mode)
        ld.create()

    def move_entry(self, new_dir, entry):
        """Move then entry name into new_dir."""
        name = entry[0]
        mandatory = entry[1]
        self.step('Moving %s' % name)
        try:
            self.bzrdir.transport.move(name, '%s/%s' % (new_dir, name))
        except errors.NoSuchFile:
            if mandatory:
                raise

    def put_format(self, dirname, format):
        self.bzrdir._control_files.put_utf8('%s/format' % dirname, format.get_format_string())


class ConvertMetaToMeta(Converter):
    """Converts the components of metadirs."""

    def __init__(self, target_format):
        """Create a metadir to metadir converter.

        :param target_format: The final metadir format that is desired.
        """
        self.target_format = target_format

    def convert(self, to_convert, pb):
        """See Converter.convert()."""
        self.bzrdir = to_convert
        self.pb = pb
        self.count = 0
        self.total = 1
        self.step('checking repository format')
        try:
            repo = self.bzrdir.open_repository()
        except errors.NoRepositoryPresent:
            pass
        else:
            if not isinstance(repo._format, self.target_format.repository_format.__class__):
                from bzrlib.repository import CopyConverter
                self.pb.note('starting repository conversion')
                converter = CopyConverter(self.target_format.repository_format)
                converter.convert(repo, pb)
        try:
            branch = self.bzrdir.open_branch()
        except errors.NotBranchError:
            pass
        else:
            # TODO: conversions of Branch and Tree should be done by
            # InterXFormat lookups/some sort of registry.
            # Avoid circular imports
            from bzrlib import branch as _mod_branch
            old = branch._format.__class__
            new = self.target_format.get_branch_format().__class__
            while old != new:
                if (old == _mod_branch.BzrBranchFormat5 and
                    new in (_mod_branch.BzrBranchFormat6,
                        _mod_branch.BzrBranchFormat7)):
                    branch_converter = _mod_branch.Converter5to6()
                elif (old == _mod_branch.BzrBranchFormat6 and
                    new == _mod_branch.BzrBranchFormat7):
                    branch_converter = _mod_branch.Converter6to7()
                else:
                    raise errors.BadConversionTarget("No converter", new)
                branch_converter.convert(branch)
                branch = self.bzrdir.open_branch()
                old = branch._format.__class__
        try:
            tree = self.bzrdir.open_workingtree(recommend_upgrade=False)
        except (errors.NoWorkingTree, errors.NotLocalUrl):
            pass
        else:
            # TODO: conversions of Branch and Tree should be done by
            # InterXFormat lookups
            if (isinstance(tree, workingtree.WorkingTree3) and
                not isinstance(tree, workingtree_4.WorkingTree4) and
                isinstance(self.target_format.workingtree_format,
                    workingtree_4.WorkingTreeFormat4)):
                workingtree_4.Converter3to4().convert(tree)
        return to_convert


# This is not in remote.py because it's small, and needs to be registered.
# Putting it in remote.py creates a circular import problem.
# we can make it a lazy object if the control formats is turned into something
# like a registry.
class RemoteBzrDirFormat(BzrDirMetaFormat1):
    """Format representing bzrdirs accessed via a smart server"""

    def get_format_description(self):
        return 'bzr remote bzrdir'
    
    @classmethod
    def probe_transport(klass, transport):
        """Return a RemoteBzrDirFormat object if it looks possible."""
        try:
            client = transport.get_smart_client()
        except (NotImplementedError, AttributeError,
                errors.TransportNotPossible):
            # no smart server, so not a branch for this format type.
            raise errors.NotBranchError(path=transport.base)
        else:
            # Send a 'hello' request in protocol version one, and decline to
            # open it if the server doesn't support our required version (2) so
            # that the VFS-based transport will do it.
            request = client.get_request()
            smart_protocol = protocol.SmartClientRequestProtocolOne(request)
            server_version = smart_protocol.query_version()
            if server_version != 2:
                raise errors.NotBranchError(path=transport.base)
            return klass()

    def initialize_on_transport(self, transport):
        try:
            # hand off the request to the smart server
            shared_medium = transport.get_shared_medium()
        except errors.NoSmartMedium:
            # TODO: lookup the local format from a server hint.
            local_dir_format = BzrDirMetaFormat1()
            return local_dir_format.initialize_on_transport(transport)
        client = _SmartClient(shared_medium)
        path = client.remote_path_from_transport(transport)
        response = _SmartClient(shared_medium).call('BzrDirFormat.initialize',
                                                    path)
        assert response[0] in ('ok', ), 'unexpected response code %s' % (response,)
        return remote.RemoteBzrDir(transport)

    def _open(self, transport):
        return remote.RemoteBzrDir(transport)

    def __eq__(self, other):
        if not isinstance(other, RemoteBzrDirFormat):
            return False
        return self.get_format_description() == other.get_format_description()


BzrDirFormat.register_control_server_format(RemoteBzrDirFormat)


class BzrDirFormatInfo(object):

    def __init__(self, native, deprecated, hidden, experimental):
        self.deprecated = deprecated
        self.native = native
        self.hidden = hidden
        self.experimental = experimental


class BzrDirFormatRegistry(registry.Registry):
    """Registry of user-selectable BzrDir subformats.
    
    Differs from BzrDirFormat._control_formats in that it provides sub-formats,
    e.g. BzrDirMeta1 with weave repository.  Also, it's more user-oriented.
    """

    def __init__(self):
        """Create a BzrDirFormatRegistry."""
        self._aliases = set()
        super(BzrDirFormatRegistry, self).__init__()

    def aliases(self):
        """Return a set of the format names which are aliases."""
        return frozenset(self._aliases)

    def register_metadir(self, key,
             repository_format, help, native=True, deprecated=False,
             branch_format=None,
             tree_format=None,
             hidden=False,
             experimental=False,
             alias=False):
        """Register a metadir subformat.

        These all use a BzrDirMetaFormat1 bzrdir, but can be parameterized
        by the Repository format.

        :param repository_format: The fully-qualified repository format class
            name as a string.
        :param branch_format: Fully-qualified branch format class name as
            a string.
        :param tree_format: Fully-qualified tree format class name as
            a string.
        """
        # This should be expanded to support setting WorkingTree and Branch
        # formats, once BzrDirMetaFormat1 supports that.
        def _load(full_name):
            mod_name, factory_name = full_name.rsplit('.', 1)
            try:
                mod = __import__(mod_name, globals(), locals(),
                        [factory_name])
            except ImportError, e:
                raise ImportError('failed to load %s: %s' % (full_name, e))
            try:
                factory = getattr(mod, factory_name)
            except AttributeError:
                raise AttributeError('no factory %s in module %r'
                    % (full_name, mod))
            return factory()

        def helper():
            bd = BzrDirMetaFormat1()
            if branch_format is not None:
                bd.set_branch_format(_load(branch_format))
            if tree_format is not None:
                bd.workingtree_format = _load(tree_format)
            if repository_format is not None:
                bd.repository_format = _load(repository_format)
            return bd
        self.register(key, helper, help, native, deprecated, hidden,
            experimental, alias)

    def register(self, key, factory, help, native=True, deprecated=False,
                 hidden=False, experimental=False, alias=False):
        """Register a BzrDirFormat factory.
        
        The factory must be a callable that takes one parameter: the key.
        It must produce an instance of the BzrDirFormat when called.

        This function mainly exists to prevent the info object from being
        supplied directly.
        """
        registry.Registry.register(self, key, factory, help,
            BzrDirFormatInfo(native, deprecated, hidden, experimental))
        if alias:
            self._aliases.add(key)

    def register_lazy(self, key, module_name, member_name, help, native=True,
        deprecated=False, hidden=False, experimental=False, alias=False):
        registry.Registry.register_lazy(self, key, module_name, member_name,
            help, BzrDirFormatInfo(native, deprecated, hidden, experimental))
        if alias:
            self._aliases.add(key)

    def set_default(self, key):
        """Set the 'default' key to be a clone of the supplied key.
        
        This method must be called once and only once.
        """
        registry.Registry.register(self, 'default', self.get(key),
            self.get_help(key), info=self.get_info(key))
        self._aliases.add('default')

    def set_default_repository(self, key):
        """Set the FormatRegistry default and Repository default.
        
        This is a transitional method while Repository.set_default_format
        is deprecated.
        """
        if 'default' in self:
            self.remove('default')
        self.set_default(key)
        format = self.get('default')()
        assert isinstance(format, BzrDirMetaFormat1)

    def make_bzrdir(self, key):
        return self.get(key)()

    def help_topic(self, topic):
        output = textwrap.dedent("""\
            These formats can be used for creating branches, working trees, and
            repositories.

            """)
        default_realkey = None
        default_help = self.get_help('default')
        help_pairs = []
        for key in self.keys():
            if key == 'default':
                continue
            help = self.get_help(key)
            if help == default_help:
                default_realkey = key
            else:
                help_pairs.append((key, help))

        def wrapped(key, help, info):
            if info.native:
                help = '(native) ' + help
            return ':%s:\n%s\n\n' % (key, 
                    textwrap.fill(help, initial_indent='    ', 
                    subsequent_indent='    '))
        if default_realkey is not None:
            output += wrapped(default_realkey, '(default) %s' % default_help,
                              self.get_info('default'))
        deprecated_pairs = []
        experimental_pairs = []
        for key, help in help_pairs:
            info = self.get_info(key)
            if info.hidden:
                continue
            elif info.deprecated:
                deprecated_pairs.append((key, help))
            elif info.experimental:
                experimental_pairs.append((key, help))
            else:
                output += wrapped(key, help, info)
        if len(experimental_pairs) > 0:
            output += "Experimental formats are shown below.\n\n"
            for key, help in experimental_pairs:
                info = self.get_info(key)
                output += wrapped(key, help, info)
        if len(deprecated_pairs) > 0:
            output += "Deprecated formats are shown below.\n\n"
            for key, help in deprecated_pairs:
                info = self.get_info(key)
                output += wrapped(key, help, info)

        return output


format_registry = BzrDirFormatRegistry()
format_registry.register('weave', BzrDirFormat6,
    'Pre-0.8 format.  Slower than knit and does not'
    ' support checkouts or shared repositories.',
    deprecated=True)
format_registry.register_metadir('knit',
    'bzrlib.repofmt.knitrepo.RepositoryFormatKnit1',
    'Format using knits.  Recommended for interoperation with bzr <= 0.14.',
    branch_format='bzrlib.branch.BzrBranchFormat5',
    tree_format='bzrlib.workingtree.WorkingTreeFormat3')
format_registry.register_metadir('metaweave',
    'bzrlib.repofmt.weaverepo.RepositoryFormat7',
    'Transitional format in 0.8.  Slower than knit.',
    branch_format='bzrlib.branch.BzrBranchFormat5',
    tree_format='bzrlib.workingtree.WorkingTreeFormat3',
    deprecated=True)
format_registry.register_metadir('dirstate',
    'bzrlib.repofmt.knitrepo.RepositoryFormatKnit1',
    help='New in 0.15: Fast local operations. Compatible with bzr 0.8 and '
        'above when accessed over the network.',
    branch_format='bzrlib.branch.BzrBranchFormat5',
    # this uses bzrlib.workingtree.WorkingTreeFormat4 because importing
    # directly from workingtree_4 triggers a circular import.
    tree_format='bzrlib.workingtree.WorkingTreeFormat4',
    )
format_registry.register_metadir('dirstate-tags',
    'bzrlib.repofmt.knitrepo.RepositoryFormatKnit1',
    help='New in 0.15: Fast local operations and improved scaling for '
        'network operations. Additionally adds support for tags.'
        ' Incompatible with bzr < 0.15.',
    branch_format='bzrlib.branch.BzrBranchFormat6',
    tree_format='bzrlib.workingtree.WorkingTreeFormat4',
    )
format_registry.register_metadir('rich-root',
    'bzrlib.repofmt.knitrepo.RepositoryFormatKnit4',
    help='New in 1.0.  Better handling of tree roots.  Incompatible with'
        ' bzr < 1.0',
    branch_format='bzrlib.branch.BzrBranchFormat6',
    tree_format='bzrlib.workingtree.WorkingTreeFormat4',
    )
format_registry.register_metadir('dirstate-with-subtree',
    'bzrlib.repofmt.knitrepo.RepositoryFormatKnit3',
    help='New in 0.15: Fast local operations and improved scaling for '
        'network operations. Additionally adds support for versioning nested '
        'bzr branches. Incompatible with bzr < 0.15.',
    branch_format='bzrlib.branch.BzrBranchFormat6',
    tree_format='bzrlib.workingtree.WorkingTreeFormat4',
    experimental=True,
    hidden=True,
    )
format_registry.register_metadir('pack-0.92',
    'bzrlib.repofmt.pack_repo.RepositoryFormatKnitPack1',
    help='New in 0.92: Pack-based format with data compatible with '
        'dirstate-tags format repositories. Interoperates with '
        'bzr repositories before 0.92 but cannot be read by bzr < 0.92. '
        'Previously called knitpack-experimental.  '
        'For more information, see '
        'http://doc.bazaar-vcs.org/latest/developers/packrepo.html.',
    branch_format='bzrlib.branch.BzrBranchFormat6',
    tree_format='bzrlib.workingtree.WorkingTreeFormat4',
    )
format_registry.register_metadir('pack-0.92-subtree',
    'bzrlib.repofmt.pack_repo.RepositoryFormatKnitPack3',
    help='New in 0.92: Pack-based format with data compatible with '
        'dirstate-with-subtree format repositories. Interoperates with '
        'bzr repositories before 0.92 but cannot be read by bzr < 0.92. '
        'Previously called knitpack-experimental.  '
        'For more information, see '
        'http://doc.bazaar-vcs.org/latest/developers/packrepo.html.',
    branch_format='bzrlib.branch.BzrBranchFormat6',
    tree_format='bzrlib.workingtree.WorkingTreeFormat4',
    hidden=True,
    experimental=True,
    )
format_registry.register_metadir('rich-root-pack',
    'bzrlib.repofmt.pack_repo.RepositoryFormatKnitPack4',
    help='New in 1.0: Pack-based format with data compatible with '
        'rich-root format repositories. Incompatible with'
        ' bzr < 1.0',
    branch_format='bzrlib.branch.BzrBranchFormat6',
    tree_format='bzrlib.workingtree.WorkingTreeFormat4',
    )
# The following two formats should always just be aliases.
format_registry.register_metadir('development',
<<<<<<< HEAD
    'bzrlib.repofmt.pack_repo.RepositoryFormatKnitPack1',
=======
    'bzrlib.repofmt.pack_repo.RepositoryFormatPackDevelopment1',
>>>>>>> aea4ee77
    help='Current development format. Can convert data to and from pack-0.92 '
        '(and anything compatible with pack-0.92) format repositories. '
        'Repositories and branches in this format can only be read by bzr.dev. '
        'Please read '
        'http://doc.bazaar-vcs.org/latest/developers/development-repo.html '
        'before use.',
    branch_format='bzrlib.branch.BzrBranchFormat7',
    tree_format='bzrlib.workingtree.WorkingTreeFormat4',
    experimental=True,
    alias=True,
    )
format_registry.register_metadir('development-subtree',
<<<<<<< HEAD
    'bzrlib.repofmt.pack_repo.RepositoryFormatKnitPack3',
=======
    'bzrlib.repofmt.pack_repo.RepositoryFormatPackDevelopment1Subtree',
>>>>>>> aea4ee77
    help='Current development format, subtree variant. Can convert data to and '
        'from pack-0.92 (and anything compatible with pack-0.92) format '
        'repositories. Repositories and branches in this format can only be '
        'read by bzr.dev. Please read '
        'http://doc.bazaar-vcs.org/latest/developers/development-repo.html '
        'before use.',
    branch_format='bzrlib.branch.BzrBranchFormat7',
    tree_format='bzrlib.workingtree.WorkingTreeFormat4',
    experimental=True,
    alias=True,
    )
# And the development formats which the will have aliased one of follow:
format_registry.register_metadir('development0',
    'bzrlib.repofmt.pack_repo.RepositoryFormatPackDevelopment0',
    help='Trivial rename of pack-0.92 to provide a development format. '
        'Please read '
        'http://doc.bazaar-vcs.org/latest/developers/development-repo.html '
        'before use.',
    branch_format='bzrlib.branch.BzrBranchFormat6',
    tree_format='bzrlib.workingtree.WorkingTreeFormat4',
    hidden=True,
    experimental=True,
    )
format_registry.register_metadir('development0-subtree',
    'bzrlib.repofmt.pack_repo.RepositoryFormatPackDevelopment0Subtree',
    help='Trivial rename of pack-0.92-subtree to provide a development format. '
        'Please read '
        'http://doc.bazaar-vcs.org/latest/developers/development-repo.html '
        'before use.',
    branch_format='bzrlib.branch.BzrBranchFormat6',
    tree_format='bzrlib.workingtree.WorkingTreeFormat4',
    hidden=True,
    experimental=True,
    )
format_registry.register_metadir('development1',
<<<<<<< HEAD
    'bzrlib.repofmt.pack_repo.RepositoryFormatKnitPack1',
=======
    'bzrlib.repofmt.pack_repo.RepositoryFormatPackDevelopment1',
>>>>>>> aea4ee77
    help='pack-0.92 with a branch that supports stacking. '
        'Please read '
        'http://doc.bazaar-vcs.org/latest/developers/development-repo.html '
        'before use.',
<<<<<<< HEAD
    branch_format='bzrlib.branch.BzrBranchFormat7',
=======
    branch_format='bzrlib.branch.BzrBranchFormat6',
>>>>>>> aea4ee77
    tree_format='bzrlib.workingtree.WorkingTreeFormat4',
    hidden=True,
    experimental=True,
    )
format_registry.register_metadir('development1-subtree',
<<<<<<< HEAD
    'bzrlib.repofmt.pack_repo.RepositoryFormatKnitPack3',
=======
    'bzrlib.repofmt.pack_repo.RepositoryFormatPackDevelopment1Subtree',
>>>>>>> aea4ee77
    help='pack-0.92-subtree with a branch that supports stacking. '
        'Please read '
        'http://doc.bazaar-vcs.org/latest/developers/development-repo.html '
        'before use.',
<<<<<<< HEAD
    branch_format='bzrlib.branch.BzrBranchFormat7',
=======
    branch_format='bzrlib.branch.BzrBranchFormat6',
>>>>>>> aea4ee77
    tree_format='bzrlib.workingtree.WorkingTreeFormat4',
    hidden=True,
    experimental=True,
    )
# The current format that is made on 'bzr init'.
format_registry.set_default('pack-0.92')<|MERGE_RESOLUTION|>--- conflicted
+++ resolved
@@ -2696,11 +2696,7 @@
     )
 # The following two formats should always just be aliases.
 format_registry.register_metadir('development',
-<<<<<<< HEAD
-    'bzrlib.repofmt.pack_repo.RepositoryFormatKnitPack1',
-=======
     'bzrlib.repofmt.pack_repo.RepositoryFormatPackDevelopment1',
->>>>>>> aea4ee77
     help='Current development format. Can convert data to and from pack-0.92 '
         '(and anything compatible with pack-0.92) format repositories. '
         'Repositories and branches in this format can only be read by bzr.dev. '
@@ -2713,15 +2709,11 @@
     alias=True,
     )
 format_registry.register_metadir('development-subtree',
-<<<<<<< HEAD
-    'bzrlib.repofmt.pack_repo.RepositoryFormatKnitPack3',
-=======
     'bzrlib.repofmt.pack_repo.RepositoryFormatPackDevelopment1Subtree',
->>>>>>> aea4ee77
     help='Current development format, subtree variant. Can convert data to and '
-        'from pack-0.92 (and anything compatible with pack-0.92) format '
-        'repositories. Repositories and branches in this format can only be '
-        'read by bzr.dev. Please read '
+        'from pack-0.92-subtree (and anything compatible with '
+        'pack-0.92-subtree) format repositories. Repositories and branches in '
+        'this format can only be read by bzr.dev. Please read '
         'http://doc.bazaar-vcs.org/latest/developers/development-repo.html '
         'before use.',
     branch_format='bzrlib.branch.BzrBranchFormat7',
@@ -2753,39 +2745,23 @@
     experimental=True,
     )
 format_registry.register_metadir('development1',
-<<<<<<< HEAD
-    'bzrlib.repofmt.pack_repo.RepositoryFormatKnitPack1',
-=======
     'bzrlib.repofmt.pack_repo.RepositoryFormatPackDevelopment1',
->>>>>>> aea4ee77
-    help='pack-0.92 with a branch that supports stacking. '
+    help='A branch and pack based repository that support stacking. '
         'Please read '
         'http://doc.bazaar-vcs.org/latest/developers/development-repo.html '
         'before use.',
-<<<<<<< HEAD
     branch_format='bzrlib.branch.BzrBranchFormat7',
-=======
-    branch_format='bzrlib.branch.BzrBranchFormat6',
->>>>>>> aea4ee77
     tree_format='bzrlib.workingtree.WorkingTreeFormat4',
     hidden=True,
     experimental=True,
     )
 format_registry.register_metadir('development1-subtree',
-<<<<<<< HEAD
-    'bzrlib.repofmt.pack_repo.RepositoryFormatKnitPack3',
-=======
     'bzrlib.repofmt.pack_repo.RepositoryFormatPackDevelopment1Subtree',
->>>>>>> aea4ee77
-    help='pack-0.92-subtree with a branch that supports stacking. '
+    help='A branch and pack based repository that support stacking. '
         'Please read '
         'http://doc.bazaar-vcs.org/latest/developers/development-repo.html '
         'before use.',
-<<<<<<< HEAD
     branch_format='bzrlib.branch.BzrBranchFormat7',
-=======
-    branch_format='bzrlib.branch.BzrBranchFormat6',
->>>>>>> aea4ee77
     tree_format='bzrlib.workingtree.WorkingTreeFormat4',
     hidden=True,
     experimental=True,
