# Copyright (C) 2005, 2006, 2007 Canonical Ltd
#
# This program is free software; you can redistribute it and/or modify
# it under the terms of the GNU General Public License as published by
# the Free Software Foundation; either version 2 of the License, or
# (at your option) any later version.
#
# This program is distributed in the hope that it will be useful,
# but WITHOUT ANY WARRANTY; without even the implied warranty of
# MERCHANTABILITY or FITNESS FOR A PARTICULAR PURPOSE.  See the
# GNU General Public License for more details.
#
# You should have received a copy of the GNU General Public License
# along with this program; if not, write to the Free Software
# Foundation, Inc., 59 Temple Place, Suite 330, Boston, MA  02111-1307  USA

"""BzrDir logic. The BzrDir is the basic control directory used by bzr.

At format 7 this was split out into Branch, Repository and Checkout control
directories.

Note: This module has a lot of ``open`` functions/methods that return
references to in-memory objects. As a rule, there are no matching ``close``
methods. To free any associated resources, simply stop referencing the
objects returned.
"""

# TODO: Move old formats into a plugin to make this file smaller.

from cStringIO import StringIO
import os
import sys

from bzrlib.lazy_import import lazy_import
lazy_import(globals(), """
from stat import S_ISDIR
import textwrap
from warnings import warn

import bzrlib
from bzrlib import (
    config,
    errors,
    graph,
    lockable_files,
    lockdir,
    registry,
    remote,
    revision as _mod_revision,
    symbol_versioning,
    ui,
    urlutils,
    win32utils,
    workingtree,
    workingtree_4,
    xml4,
    xml5,
    )
from bzrlib.osutils import (
    sha_strings,
    sha_string,
    )
from bzrlib.smart.client import _SmartClient
from bzrlib.smart import protocol
from bzrlib.store.revision.text import TextRevisionStore
from bzrlib.store.text import TextStore
from bzrlib.store.versioned import WeaveStore
from bzrlib.transactions import WriteTransaction
from bzrlib.transport import (
    do_catching_redirections,
    get_transport,
    )
from bzrlib.weave import Weave
""")

from bzrlib.trace import (
    mutter,
    note,
    )
from bzrlib.transport.local import LocalTransport
from bzrlib.symbol_versioning import (
    deprecated_function,
    deprecated_method,
    zero_ninetyone,
    )


class BzrDir(object):
    """A .bzr control diretory.
    
    BzrDir instances let you create or open any of the things that can be
    found within .bzr - checkouts, branches and repositories.
    
    transport
        the transport which this bzr dir is rooted at (i.e. file:///.../.bzr/)
    root_transport
        a transport connected to the directory this bzr was opened from
        (i.e. the parent directory holding the .bzr directory).
    """

    def break_lock(self):
        """Invoke break_lock on the first object in the bzrdir.

        If there is a tree, the tree is opened and break_lock() called.
        Otherwise, branch is tried, and finally repository.
        """
        # XXX: This seems more like a UI function than something that really
        # belongs in this class.
        try:
            thing_to_unlock = self.open_workingtree()
        except (errors.NotLocalUrl, errors.NoWorkingTree):
            try:
                thing_to_unlock = self.open_branch()
            except errors.NotBranchError:
                try:
                    thing_to_unlock = self.open_repository()
                except errors.NoRepositoryPresent:
                    return
        thing_to_unlock.break_lock()

    def can_convert_format(self):
        """Return true if this bzrdir is one whose format we can convert from."""
        return True

    def check_conversion_target(self, target_format):
        target_repo_format = target_format.repository_format
        source_repo_format = self._format.repository_format
        source_repo_format.check_conversion_target(target_repo_format)

    @staticmethod
    def _check_supported(format, allow_unsupported,
        recommend_upgrade=True,
        basedir=None):
        """Give an error or warning on old formats.

        :param format: may be any kind of format - workingtree, branch, 
        or repository.

        :param allow_unsupported: If true, allow opening 
        formats that are strongly deprecated, and which may 
        have limited functionality.

        :param recommend_upgrade: If true (default), warn
        the user through the ui object that they may wish
        to upgrade the object.
        """
        # TODO: perhaps move this into a base Format class; it's not BzrDir
        # specific. mbp 20070323
        if not allow_unsupported and not format.is_supported():
            # see open_downlevel to open legacy branches.
            raise errors.UnsupportedFormatError(format=format)
        if recommend_upgrade \
            and getattr(format, 'upgrade_recommended', False):
            ui.ui_factory.recommend_upgrade(
                format.get_format_description(),
                basedir)

    def clone(self, url, revision_id=None, force_new_repo=False):
        """Clone this bzrdir and its contents to url verbatim.

        If url's last component does not exist, it will be created.

        if revision_id is not None, then the clone operation may tune
            itself to download less data.
        :param force_new_repo: Do not use a shared repository for the target 
                               even if one is available.
        """
        return self.clone_on_transport(get_transport(url),
                                       revision_id=revision_id,
                                       force_new_repo=force_new_repo)

    def clone_on_transport(self, transport, revision_id=None,
                           force_new_repo=False):
        """Clone this bzrdir and its contents to transport verbatim.

        If the target directory does not exist, it will be created.

        if revision_id is not None, then the clone operation may tune
            itself to download less data.
        :param force_new_repo: Do not use a shared repository for the target 
                               even if one is available.
        """
        transport.ensure_base()
        result = self.cloning_metadir().initialize_on_transport(transport)
        repository_policy = None
        try:
            local_repo = self.find_repository()
        except errors.NoRepositoryPresent:
            local_repo = None
        if local_repo:
            # may need to copy content in
            repository_policy = result.determine_repository_policy(
                force_new_repo)
            result_repo = repository_policy.acquire_repository(
                local_repo.make_working_trees(),
                local_repo.is_shared())
            result_repo.fetch(local_repo, revision_id=revision_id)
        # 1 if there is a branch present
        #   make sure its content is available in the target repository
        #   clone it.
        try:
            local_branch = self.open_branch()
        except errors.NotBranchError:
            pass
        else:
            result_branch = local_branch.clone(result, revision_id=revision_id)
            if repository_policy is not None:
                repository_policy.configure_branch(result_branch)
        try:
            result_repo = result.find_repository()
        except errors.NoRepositoryPresent:
            result_repo = None
        if result_repo is None or result_repo.make_working_trees():
            try:
                self.open_workingtree().clone(result)
            except (errors.NoWorkingTree, errors.NotLocalUrl):
                pass
        return result

    # TODO: This should be given a Transport, and should chdir up; otherwise
    # this will open a new connection.
    def _make_tail(self, url):
        t = get_transport(url)
        t.ensure_base()

    @classmethod
    def create(cls, base, format=None, possible_transports=None):
        """Create a new BzrDir at the url 'base'.
        
        :param format: If supplied, the format of branch to create.  If not
            supplied, the default is used.
        :param possible_transports: If supplied, a list of transports that 
            can be reused to share a remote connection.
        """
        if cls is not BzrDir:
            raise AssertionError("BzrDir.create always creates the default"
                " format, not one of %r" % cls)
        t = get_transport(base, possible_transports)
        t.ensure_base()
        if format is None:
            format = BzrDirFormat.get_default_format()
        return format.initialize_on_transport(t)

    @staticmethod
    def find_bzrdirs(transport, evaluate=None, list_current=None):
        """Find bzrdirs recursively from current location.

        This is intended primarily as a building block for more sophisticated
        functionality, like finding trees under a directory, or finding
        branches that use a given repository.
        :param evaluate: An optional callable that yields recurse, value,
            where recurse controls whether this bzrdir is recursed into
            and value is the value to yield.  By default, all bzrdirs
            are recursed into, and the return value is the bzrdir.
        :param list_current: if supplied, use this function to list the current
            directory, instead of Transport.list_dir
        :return: a generator of found bzrdirs, or whatever evaluate returns.
        """
        if list_current is None:
            def list_current(transport):
                return transport.list_dir('')
        if evaluate is None:
            def evaluate(bzrdir):
                return True, bzrdir

        pending = [transport]
        while len(pending) > 0:
            current_transport = pending.pop()
            recurse = True
            try:
                bzrdir = BzrDir.open_from_transport(current_transport)
            except errors.NotBranchError:
                pass
            else:
                recurse, value = evaluate(bzrdir)
                yield value
            try:
                subdirs = list_current(current_transport)
            except errors.NoSuchFile:
                continue
            if recurse:
                for subdir in sorted(subdirs, reverse=True):
                    pending.append(current_transport.clone(subdir))

    @staticmethod
    def find_branches(transport):
        """Find all branches under a transport.

        This will find all branches below the transport, including branches
        inside other branches.  Where possible, it will use
        Repository.find_branches.

        To list all the branches that use a particular Repository, see
        Repository.find_branches
        """
        def evaluate(bzrdir):
            try:
                repository = bzrdir.open_repository()
            except errors.NoRepositoryPresent:
                pass
            else:
                return False, (None, repository)
            try:
                branch = bzrdir.open_branch()
            except errors.NotBranchError:
                return True, (None, None)
            else:
                return True, (branch, None)
        branches = []
        for branch, repo in BzrDir.find_bzrdirs(transport, evaluate=evaluate):
            if repo is not None:
                branches.extend(repo.find_branches())
            if branch is not None:
                branches.append(branch)
        return branches

    def destroy_repository(self):
        """Destroy the repository in this BzrDir"""
        raise NotImplementedError(self.destroy_repository)

    def create_branch(self):
        """Create a branch in this BzrDir.

        The bzrdir's format will control what branch format is created.
        For more control see BranchFormatXX.create(a_bzrdir).
        """
        raise NotImplementedError(self.create_branch)

    def destroy_branch(self):
        """Destroy the branch in this BzrDir"""
        raise NotImplementedError(self.destroy_branch)

    @staticmethod
    def create_branch_and_repo(base, force_new_repo=False, format=None):
        """Create a new BzrDir, Branch and Repository at the url 'base'.

        This will use the current default BzrDirFormat unless one is
        specified, and use whatever 
        repository format that that uses via bzrdir.create_branch and
        create_repository. If a shared repository is available that is used
        preferentially.

        The created Branch object is returned.

        :param base: The URL to create the branch at.
        :param force_new_repo: If True a new repository is always created.
        :param format: If supplied, the format of branch to create.  If not
            supplied, the default is used.
        """
        bzrdir = BzrDir.create(base, format)
        bzrdir._find_or_create_repository(force_new_repo)
        return bzrdir.create_branch()

    def determine_repository_policy(self, force_new_repo=False):
        """Return an object representing a policy to use.

        This controls whether a new repository is created, or a shared
        repository used instead.
        """
        def repository_policy(found_bzrdir):
            stack_on = None
            config = found_bzrdir.get_config()
            stop = False
            if config is not None:
                stack_on = config.get_default_stack_on()
                if stack_on is not None:
                    stop = True
            # does it have a repository ?
            try:
                repository = found_bzrdir.open_repository()
            except errors.NoRepositoryPresent:
                repository = None
            else:
                if ((found_bzrdir.root_transport.base !=
                     self.root_transport.base) and not repository.is_shared()):
                    repository = None
                else:
                    stop = True
            if not stop:
                return None, False
            if repository:
                return UseExistingRepository(repository, stack_on), True
            else:
                return CreateRepository(self, stack_on), True

        if not force_new_repo:
            policy = self._find_containing(repository_policy)
            if policy is not None:
                return policy
        return CreateRepository(self)

    def _find_or_create_repository(self, force_new_repo):
        """Create a new repository if needed, returning the repository."""
        policy = self.determine_repository_policy(force_new_repo)
        return policy.acquire_repository()

    @staticmethod
    def create_branch_convenience(base, force_new_repo=False,
                                  force_new_tree=None, format=None,
                                  possible_transports=None):
        """Create a new BzrDir, Branch and Repository at the url 'base'.

        This is a convenience function - it will use an existing repository
        if possible, can be told explicitly whether to create a working tree or
        not.

        This will use the current default BzrDirFormat unless one is
        specified, and use whatever 
        repository format that that uses via bzrdir.create_branch and
        create_repository. If a shared repository is available that is used
        preferentially. Whatever repository is used, its tree creation policy
        is followed.

        The created Branch object is returned.
        If a working tree cannot be made due to base not being a file:// url,
        no error is raised unless force_new_tree is True, in which case no 
        data is created on disk and NotLocalUrl is raised.

        :param base: The URL to create the branch at.
        :param force_new_repo: If True a new repository is always created.
        :param force_new_tree: If True or False force creation of a tree or 
                               prevent such creation respectively.
        :param format: Override for the bzrdir format to create.
        :param possible_transports: An optional reusable transports list.
        """
        if force_new_tree:
            # check for non local urls
            t = get_transport(base, possible_transports)
            if not isinstance(t, LocalTransport):
                raise errors.NotLocalUrl(base)
        bzrdir = BzrDir.create(base, format, possible_transports)
        repo = bzrdir._find_or_create_repository(force_new_repo)
        result = bzrdir.create_branch()
        if force_new_tree or (repo.make_working_trees() and
                              force_new_tree is None):
            try:
                bzrdir.create_workingtree()
            except errors.NotLocalUrl:
                pass
        return result

    @staticmethod
    @deprecated_function(zero_ninetyone)
    def create_repository(base, shared=False, format=None):
        """Create a new BzrDir and Repository at the url 'base'.

        If no format is supplied, this will default to the current default
        BzrDirFormat by default, and use whatever repository format that that
        uses for bzrdirformat.create_repository.

        :param shared: Create a shared repository rather than a standalone
                       repository.
        The Repository object is returned.

        This must be overridden as an instance method in child classes, where
        it should take no parameters and construct whatever repository format
        that child class desires.

        This method is deprecated, please call create_repository on a bzrdir
        instance instead.
        """
        bzrdir = BzrDir.create(base, format)
        return bzrdir.create_repository(shared)

    @staticmethod
    def create_standalone_workingtree(base, format=None):
        """Create a new BzrDir, WorkingTree, Branch and Repository at 'base'.

        'base' must be a local path or a file:// url.

        This will use the current default BzrDirFormat unless one is
        specified, and use whatever 
        repository format that that uses for bzrdirformat.create_workingtree,
        create_branch and create_repository.

        :param format: Override for the bzrdir format to create.
        :return: The WorkingTree object.
        """
        t = get_transport(base)
        if not isinstance(t, LocalTransport):
            raise errors.NotLocalUrl(base)
        bzrdir = BzrDir.create_branch_and_repo(base,
                                               force_new_repo=True,
                                               format=format).bzrdir
        return bzrdir.create_workingtree()

    def create_workingtree(self, revision_id=None, from_branch=None,
        accelerator_tree=None, hardlink=False):
        """Create a working tree at this BzrDir.
        
        :param revision_id: create it as of this revision id.
        :param from_branch: override bzrdir branch (for lightweight checkouts)
        :param accelerator_tree: A tree which can be used for retrieving file
            contents more quickly than the revision tree, i.e. a workingtree.
            The revision tree will be used for cases where accelerator_tree's
            content is different.
        """
        raise NotImplementedError(self.create_workingtree)

    def retire_bzrdir(self, limit=10000):
        """Permanently disable the bzrdir.

        This is done by renaming it to give the user some ability to recover
        if there was a problem.

        This will have horrible consequences if anyone has anything locked or
        in use.
        :param limit: number of times to retry
        """
        i  = 0
        while True:
            try:
                to_path = '.bzr.retired.%d' % i
                self.root_transport.rename('.bzr', to_path)
                note("renamed %s to %s"
                    % (self.root_transport.abspath('.bzr'), to_path))
                return
            except (errors.TransportError, IOError, errors.PathError):
                i += 1
                if i > limit:
                    raise
                else:
                    pass

    def destroy_workingtree(self):
        """Destroy the working tree at this BzrDir.

        Formats that do not support this may raise UnsupportedOperation.
        """
        raise NotImplementedError(self.destroy_workingtree)

    def destroy_workingtree_metadata(self):
        """Destroy the control files for the working tree at this BzrDir.

        The contents of working tree files are not affected.
        Formats that do not support this may raise UnsupportedOperation.
        """
        raise NotImplementedError(self.destroy_workingtree_metadata)

    def _find_containing(self, evaluate):
        """Find something in a containing control directory.

        This method will scan containing control dirs, until it finds what
        it is looking for, decides that it will never find it, or runs out
        of containing control directories to check.

        It is used to implement find_repository and
        determine_repository_policy.

        :param evaluate: A function returning (value, stop).  If stop is True,
            the value will be returned.
        """
        found_bzrdir = self
        while True:
            result, stop = evaluate(found_bzrdir)
            if stop:
                return result
            next_transport = found_bzrdir.root_transport.clone('..')
            if (found_bzrdir.root_transport.base == next_transport.base):
                # top of the file system
                return None
            # find the next containing bzrdir
            try:
                found_bzrdir = BzrDir.open_containing_from_transport(
                    next_transport)[0]
            except errors.NotBranchError:
                return None

    def find_repository(self):
        """Find the repository that should be used.

        This does not require a branch as we use it to find the repo for
        new branches as well as to hook existing branches up to their
        repository.
        """
        def usable_repository(found_bzrdir):
            # does it have a repository ?
            try:
                repository = found_bzrdir.open_repository()
            except errors.NoRepositoryPresent:
                return None, False
            if found_bzrdir.root_transport.base == self.root_transport.base:
                return repository, True
            elif repository.is_shared():
                return repository, True
            else:
                return None, True

        found_repo = self._find_containing(usable_repository)
        if found_repo is None:
            raise errors.NoRepositoryPresent(self)
        return found_repo

    def get_branch_reference(self):
        """Return the referenced URL for the branch in this bzrdir.

        :raises NotBranchError: If there is no Branch.
        :return: The URL the branch in this bzrdir references if it is a
            reference branch, or None for regular branches.
        """
        return None

    def get_branch_transport(self, branch_format):
        """Get the transport for use by branch format in this BzrDir.

        Note that bzr dirs that do not support format strings will raise
        IncompatibleFormat if the branch format they are given has
        a format string, and vice versa.

        If branch_format is None, the transport is returned with no 
        checking. If it is not None, then the returned transport is
        guaranteed to point to an existing directory ready for use.
        """
        raise NotImplementedError(self.get_branch_transport)
        
    def get_repository_transport(self, repository_format):
        """Get the transport for use by repository format in this BzrDir.

        Note that bzr dirs that do not support format strings will raise
        IncompatibleFormat if the repository format they are given has
        a format string, and vice versa.

        If repository_format is None, the transport is returned with no 
        checking. If it is not None, then the returned transport is
        guaranteed to point to an existing directory ready for use.
        """
        raise NotImplementedError(self.get_repository_transport)
        
    def get_workingtree_transport(self, tree_format):
        """Get the transport for use by workingtree format in this BzrDir.

        Note that bzr dirs that do not support format strings will raise
        IncompatibleFormat if the workingtree format they are given has a
        format string, and vice versa.

        If workingtree_format is None, the transport is returned with no 
        checking. If it is not None, then the returned transport is
        guaranteed to point to an existing directory ready for use.
        """
        raise NotImplementedError(self.get_workingtree_transport)

    def get_config(self):
        if getattr(self, '_get_config', None) is None:
            return None
        return self._get_config()

    def __init__(self, _transport, _format):
        """Initialize a Bzr control dir object.
        
        Only really common logic should reside here, concrete classes should be
        made with varying behaviours.

        :param _format: the format that is creating this BzrDir instance.
        :param _transport: the transport this dir is based at.
        """
        self._format = _format
        self.transport = _transport.clone('.bzr')
        self.root_transport = _transport

    def is_control_filename(self, filename):
        """True if filename is the name of a path which is reserved for bzrdir's.
        
        :param filename: A filename within the root transport of this bzrdir.

        This is true IF and ONLY IF the filename is part of the namespace reserved
        for bzr control dirs. Currently this is the '.bzr' directory in the root
        of the root_transport. it is expected that plugins will need to extend
        this in the future - for instance to make bzr talk with svn working
        trees.
        """
        # this might be better on the BzrDirFormat class because it refers to 
        # all the possible bzrdir disk formats. 
        # This method is tested via the workingtree is_control_filename tests- 
        # it was extracted from WorkingTree.is_control_filename. If the method's
        # contract is extended beyond the current trivial implementation, please
        # add new tests for it to the appropriate place.
        return filename == '.bzr' or filename.startswith('.bzr/')

    def needs_format_conversion(self, format=None):
        """Return true if this bzrdir needs convert_format run on it.
        
        For instance, if the repository format is out of date but the 
        branch and working tree are not, this should return True.

        :param format: Optional parameter indicating a specific desired
                       format we plan to arrive at.
        """
        raise NotImplementedError(self.needs_format_conversion)

    @staticmethod
    def open_unsupported(base):
        """Open a branch which is not supported."""
        return BzrDir.open(base, _unsupported=True)
        
    @staticmethod
    def open(base, _unsupported=False, possible_transports=None):
        """Open an existing bzrdir, rooted at 'base' (url).
        
        :param _unsupported: a private parameter to the BzrDir class.
        """
        t = get_transport(base, possible_transports=possible_transports)
        return BzrDir.open_from_transport(t, _unsupported=_unsupported)

    @staticmethod
    def open_from_transport(transport, _unsupported=False,
                            _server_formats=True):
        """Open a bzrdir within a particular directory.

        :param transport: Transport containing the bzrdir.
        :param _unsupported: private.
        """
        base = transport.base

        def find_format(transport):
            return transport, BzrDirFormat.find_format(
                transport, _server_formats=_server_formats)

        def redirected(transport, e, redirection_notice):
            qualified_source = e.get_source_url()
            relpath = transport.relpath(qualified_source)
            if not e.target.endswith(relpath):
                # Not redirected to a branch-format, not a branch
                raise errors.NotBranchError(path=e.target)
            target = e.target[:-len(relpath)]
            note('%s is%s redirected to %s',
                 transport.base, e.permanently, target)
            # Let's try with a new transport
            # FIXME: If 'transport' has a qualifier, this should
            # be applied again to the new transport *iff* the
            # schemes used are the same. Uncomment this code
            # once the function (and tests) exist.
            # -- vila20070212
            #target = urlutils.copy_url_qualifiers(original, target)
            return get_transport(target)

        try:
            transport, format = do_catching_redirections(find_format,
                                                         transport,
                                                         redirected)
        except errors.TooManyRedirections:
            raise errors.NotBranchError(base)

        BzrDir._check_supported(format, _unsupported)
        return format.open(transport, _found=True)

    def open_branch(self, unsupported=False):
        """Open the branch object at this BzrDir if one is present.

        If unsupported is True, then no longer supported branch formats can
        still be opened.
        
        TODO: static convenience version of this?
        """
        raise NotImplementedError(self.open_branch)

    @staticmethod
    def open_containing(url, possible_transports=None):
        """Open an existing branch which contains url.
        
        :param url: url to search from.
        See open_containing_from_transport for more detail.
        """
        transport = get_transport(url, possible_transports)
        return BzrDir.open_containing_from_transport(transport)
    
    @staticmethod
    def open_containing_from_transport(a_transport):
        """Open an existing branch which contains a_transport.base.

        This probes for a branch at a_transport, and searches upwards from there.

        Basically we keep looking up until we find the control directory or
        run into the root.  If there isn't one, raises NotBranchError.
        If there is one and it is either an unrecognised format or an unsupported 
        format, UnknownFormatError or UnsupportedFormatError are raised.
        If there is one, it is returned, along with the unused portion of url.

        :return: The BzrDir that contains the path, and a Unicode path 
                for the rest of the URL.
        """
        # this gets the normalised url back. I.e. '.' -> the full path.
        url = a_transport.base
        while True:
            try:
                result = BzrDir.open_from_transport(a_transport)
                return result, urlutils.unescape(a_transport.relpath(url))
            except errors.NotBranchError, e:
                pass
            try:
                new_t = a_transport.clone('..')
            except errors.InvalidURLJoin:
                # reached the root, whatever that may be
                raise errors.NotBranchError(path=url)
            if new_t.base == a_transport.base:
                # reached the root, whatever that may be
                raise errors.NotBranchError(path=url)
            a_transport = new_t

    def _get_tree_branch(self):
        """Return the branch and tree, if any, for this bzrdir.

        Return None for tree if not present or inaccessible.
        Raise NotBranchError if no branch is present.
        :return: (tree, branch)
        """
        try:
            tree = self.open_workingtree()
        except (errors.NoWorkingTree, errors.NotLocalUrl):
            tree = None
            branch = self.open_branch()
        else:
            branch = tree.branch
        return tree, branch

    @classmethod
    def open_tree_or_branch(klass, location):
        """Return the branch and working tree at a location.

        If there is no tree at the location, tree will be None.
        If there is no branch at the location, an exception will be
        raised
        :return: (tree, branch)
        """
        bzrdir = klass.open(location)
        return bzrdir._get_tree_branch()

    @classmethod
    def open_containing_tree_or_branch(klass, location):
        """Return the branch and working tree contained by a location.

        Returns (tree, branch, relpath).
        If there is no tree at containing the location, tree will be None.
        If there is no branch containing the location, an exception will be
        raised
        relpath is the portion of the path that is contained by the branch.
        """
        bzrdir, relpath = klass.open_containing(location)
        tree, branch = bzrdir._get_tree_branch()
        return tree, branch, relpath

    def open_repository(self, _unsupported=False):
        """Open the repository object at this BzrDir if one is present.

        This will not follow the Branch object pointer - it's strictly a direct
        open facility. Most client code should use open_branch().repository to
        get at a repository.

        :param _unsupported: a private parameter, not part of the api.
        TODO: static convenience version of this?
        """
        raise NotImplementedError(self.open_repository)

    def open_workingtree(self, _unsupported=False,
                         recommend_upgrade=True, from_branch=None):
        """Open the workingtree object at this BzrDir if one is present.

        :param recommend_upgrade: Optional keyword parameter, when True (the
            default), emit through the ui module a recommendation that the user
            upgrade the working tree when the workingtree being opened is old
            (but still fully supported).
        :param from_branch: override bzrdir branch (for lightweight checkouts)
        """
        raise NotImplementedError(self.open_workingtree)

    def has_branch(self):
        """Tell if this bzrdir contains a branch.
        
        Note: if you're going to open the branch, you should just go ahead
        and try, and not ask permission first.  (This method just opens the 
        branch and discards it, and that's somewhat expensive.) 
        """
        try:
            self.open_branch()
            return True
        except errors.NotBranchError:
            return False

    def has_workingtree(self):
        """Tell if this bzrdir contains a working tree.

        This will still raise an exception if the bzrdir has a workingtree that
        is remote & inaccessible.
        
        Note: if you're going to open the working tree, you should just go ahead
        and try, and not ask permission first.  (This method just opens the 
        workingtree and discards it, and that's somewhat expensive.) 
        """
        try:
            self.open_workingtree(recommend_upgrade=False)
            return True
        except errors.NoWorkingTree:
            return False

    def _cloning_metadir(self):
        """Produce a metadir suitable for cloning with."""
        result_format = self._format.__class__()
        try:
            try:
                branch = self.open_branch()
                source_repository = branch.repository
            except errors.NotBranchError:
                source_branch = None
                source_repository = self.open_repository()
        except errors.NoRepositoryPresent:
            source_repository = None
        else:
            # XXX TODO: This isinstance is here because we have not implemented
            # the fix recommended in bug # 103195 - to delegate this choice the
            # repository itself.
            repo_format = source_repository._format
            if not isinstance(repo_format, remote.RemoteRepositoryFormat):
                result_format.repository_format = repo_format
        try:
            # TODO: Couldn't we just probe for the format in these cases,
            # rather than opening the whole tree?  It would be a little
            # faster. mbp 20070401
            tree = self.open_workingtree(recommend_upgrade=False)
        except (errors.NoWorkingTree, errors.NotLocalUrl):
            result_format.workingtree_format = None
        else:
            result_format.workingtree_format = tree._format.__class__()
        return result_format, source_repository

    def cloning_metadir(self):
        """Produce a metadir suitable for cloning or sprouting with.

        These operations may produce workingtrees (yes, even though they're
        "cloning" something that doesn't have a tree), so a viable workingtree
        format must be selected.
        """
        format, repository = self._cloning_metadir()
        if format._workingtree_format is None:
            if repository is None:
                return format
            tree_format = repository._format._matchingbzrdir.workingtree_format
            format.workingtree_format = tree_format.__class__()
        return format

    def checkout_metadir(self):
        return self.cloning_metadir()

    def sprout(self, url, revision_id=None, force_new_repo=False,
               recurse='down', possible_transports=None,
               accelerator_tree=None, hardlink=False, shallow=False):
        """Create a copy of this bzrdir prepared for use as a new line of
        development.

        If url's last component does not exist, it will be created.

        Attributes related to the identity of the source branch like
        branch nickname will be cleaned, a working tree is created
        whether one existed before or not; and a local branch is always
        created.

        if revision_id is not None, then the clone operation may tune
            itself to download less data.
        :param accelerator_tree: A tree which can be used for retrieving file
            contents more quickly than the revision tree, i.e. a workingtree.
            The revision tree will be used for cases where accelerator_tree's
            content is different.
        :param hardlink: If true, hard-link files from accelerator_tree,
            where possible.
        :param shallow: If true, create a shallow branch referring to the
            location of this control directory.
        """
        target_transport = get_transport(url, possible_transports)
        target_transport.ensure_base()
        cloning_format = self.cloning_metadir()
        result = cloning_format.initialize_on_transport(target_transport)
        try:
            source_branch = self.open_branch()
            source_repository = source_branch.repository
            if shallow:
                shallow_branch_url = self.root_transport.base
            else:
                shallow_branch_url = None
                try:
                    shallow_branch_url = source_branch.get_stacked_on()
                except (errors.NotStacked, errors.UnstackableBranchFormat,
                    errors.UnstackableRepositoryFormat):
                    shallow_branch_url = None
        except errors.NotBranchError:
            source_branch = None
            try:
                source_repository = self.open_repository()
            except errors.NoRepositoryPresent:
                source_repository = None
        if force_new_repo:
            result_repo = None
        else:
            try:
                result_repo = result.find_repository()
            except errors.NoRepositoryPresent:
                result_repo = None
        if source_repository is None and result_repo is not None:
            pass
        elif source_repository is None and result_repo is None:
            # no repo available, make a new one
            result.create_repository()
        elif shallow_branch_url:
            if result_repo is None:
                result_repo = source_repository._format.initialize(result)
            stacked_dir = BzrDir.open(shallow_branch_url)
            try:
                stacked_repo = stacked_dir.open_branch().repository
            except errors.NotBranchError:
                stacked_repo = stacked_dir.open_repository()
            result_repo.add_fallback_repository(stacked_repo)
            result_repo.fetch(source_repository, revision_id=revision_id)
        elif source_repository is not None and result_repo is None:
            # have source, and want to make a new target repo
            result_repo = source_repository.sprout(result,
                                                   revision_id=revision_id)
        else:
            # fetch needed content into target.
            if source_repository is not None:
                # would rather do 
                # source_repository.copy_content_into(result_repo,
                #                                     revision_id=revision_id)
                # so we can override the copy method
                result_repo.fetch(source_repository, revision_id=revision_id)
        if source_branch is not None:
            result_branch = source_branch.sprout(result, revision_id=revision_id)
        else:
            result_branch = result.create_branch()
        if shallow_branch_url:
            result_branch.set_stacked_on(shallow_branch_url)
        if isinstance(target_transport, LocalTransport) and (
            result_repo is None or result_repo.make_working_trees()):
            wt = result.create_workingtree(accelerator_tree=accelerator_tree,
                hardlink=hardlink)
            wt.lock_write()
            try:
                if wt.path2id('') is None:
                    try:
                        wt.set_root_id(self.open_workingtree.get_root_id())
                    except errors.NoWorkingTree:
                        pass
            finally:
                wt.unlock()
        else:
            wt = None
        if recurse == 'down':
            if wt is not None:
                basis = wt.basis_tree()
                basis.lock_read()
                subtrees = basis.iter_references()
                recurse_branch = wt.branch
            elif source_branch is not None:
                basis = source_branch.basis_tree()
                basis.lock_read()
                subtrees = basis.iter_references()
                recurse_branch = source_branch
            else:
                subtrees = []
                basis = None
            try:
                for path, file_id in subtrees:
                    target = urlutils.join(url, urlutils.escape(path))
                    sublocation = source_branch.reference_parent(file_id, path)
                    sublocation.bzrdir.sprout(target,
                        basis.get_reference_revision(file_id, path),
                        force_new_repo=force_new_repo, recurse=recurse)
            finally:
                if basis is not None:
                    basis.unlock()
        return result


class BzrDirPreSplitOut(BzrDir):
    """A common class for the all-in-one formats."""

    def __init__(self, _transport, _format):
        """See BzrDir.__init__."""
        super(BzrDirPreSplitOut, self).__init__(_transport, _format)
        assert self._format._lock_class == lockable_files.TransportLock
        assert self._format._lock_file_name == 'branch-lock'
        self._control_files = lockable_files.LockableFiles(
                                            self.get_branch_transport(None),
                                            self._format._lock_file_name,
                                            self._format._lock_class)

    def break_lock(self):
        """Pre-splitout bzrdirs do not suffer from stale locks."""
        raise NotImplementedError(self.break_lock)

    def cloning_metadir(self):
        """Produce a metadir suitable for cloning with."""
        return self._format.__class__()

    def clone(self, url, revision_id=None, force_new_repo=False):
        """See BzrDir.clone()."""
        from bzrlib.workingtree import WorkingTreeFormat2
        self._make_tail(url)
        result = self._format._initialize_for_clone(url)
        self.open_repository().clone(result, revision_id=revision_id)
        from_branch = self.open_branch()
        from_branch.clone(result, revision_id=revision_id)
        try:
            self.open_workingtree().clone(result)
        except errors.NotLocalUrl:
            # make a new one, this format always has to have one.
            try:
                WorkingTreeFormat2().initialize(result)
            except errors.NotLocalUrl:
                # but we cannot do it for remote trees.
                to_branch = result.open_branch()
                WorkingTreeFormat2().stub_initialize_remote(to_branch.control_files)
        return result

    def create_branch(self):
        """See BzrDir.create_branch."""
        return self.open_branch()

    def destroy_branch(self):
        """See BzrDir.destroy_branch."""
        raise errors.UnsupportedOperation(self.destroy_branch, self)

    def create_repository(self, shared=False):
        """See BzrDir.create_repository."""
        if shared:
            raise errors.IncompatibleFormat('shared repository', self._format)
        return self.open_repository()

    def destroy_repository(self):
        """See BzrDir.destroy_repository."""
        raise errors.UnsupportedOperation(self.destroy_repository, self)

    def create_workingtree(self, revision_id=None, from_branch=None,
                           accelerator_tree=None, hardlink=False):
        """See BzrDir.create_workingtree."""
        # this looks buggy but is not -really-
        # because this format creates the workingtree when the bzrdir is
        # created
        # clone and sprout will have set the revision_id
        # and that will have set it for us, its only
        # specific uses of create_workingtree in isolation
        # that can do wonky stuff here, and that only
        # happens for creating checkouts, which cannot be 
        # done on this format anyway. So - acceptable wart.
        result = self.open_workingtree(recommend_upgrade=False)
        if revision_id is not None:
            if revision_id == _mod_revision.NULL_REVISION:
                result.set_parent_ids([])
            else:
                result.set_parent_ids([revision_id])
        return result

    def destroy_workingtree(self):
        """See BzrDir.destroy_workingtree."""
        raise errors.UnsupportedOperation(self.destroy_workingtree, self)

    def destroy_workingtree_metadata(self):
        """See BzrDir.destroy_workingtree_metadata."""
        raise errors.UnsupportedOperation(self.destroy_workingtree_metadata, 
                                          self)

    def get_branch_transport(self, branch_format):
        """See BzrDir.get_branch_transport()."""
        if branch_format is None:
            return self.transport
        try:
            branch_format.get_format_string()
        except NotImplementedError:
            return self.transport
        raise errors.IncompatibleFormat(branch_format, self._format)

    def get_repository_transport(self, repository_format):
        """See BzrDir.get_repository_transport()."""
        if repository_format is None:
            return self.transport
        try:
            repository_format.get_format_string()
        except NotImplementedError:
            return self.transport
        raise errors.IncompatibleFormat(repository_format, self._format)

    def get_workingtree_transport(self, workingtree_format):
        """See BzrDir.get_workingtree_transport()."""
        if workingtree_format is None:
            return self.transport
        try:
            workingtree_format.get_format_string()
        except NotImplementedError:
            return self.transport
        raise errors.IncompatibleFormat(workingtree_format, self._format)

    def needs_format_conversion(self, format=None):
        """See BzrDir.needs_format_conversion()."""
        # if the format is not the same as the system default,
        # an upgrade is needed.
        if format is None:
            format = BzrDirFormat.get_default_format()
        return not isinstance(self._format, format.__class__)

    def open_branch(self, unsupported=False):
        """See BzrDir.open_branch."""
        from bzrlib.branch import BzrBranchFormat4
        format = BzrBranchFormat4()
        self._check_supported(format, unsupported)
        return format.open(self, _found=True)

    def sprout(self, url, revision_id=None, force_new_repo=False,
               possible_transports=None, accelerator_tree=None,
               hardlink=False, shallow=False):
        """See BzrDir.sprout()."""
        if shallow:
            raise errors.UnstackableBranchFormat(
                self._format, self.root_transport.base)
        from bzrlib.workingtree import WorkingTreeFormat2
        self._make_tail(url)
        result = self._format._initialize_for_clone(url)
        try:
            self.open_repository().clone(result, revision_id=revision_id)
        except errors.NoRepositoryPresent:
            pass
        try:
            self.open_branch().sprout(result, revision_id=revision_id)
        except errors.NotBranchError:
            pass
        # we always want a working tree
        WorkingTreeFormat2().initialize(result,
                                        accelerator_tree=accelerator_tree,
                                        hardlink=hardlink)
        return result


class BzrDir4(BzrDirPreSplitOut):
    """A .bzr version 4 control object.
    
    This is a deprecated format and may be removed after sept 2006.
    """

    def create_repository(self, shared=False):
        """See BzrDir.create_repository."""
        return self._format.repository_format.initialize(self, shared)

    def needs_format_conversion(self, format=None):
        """Format 4 dirs are always in need of conversion."""
        return True

    def open_repository(self):
        """See BzrDir.open_repository."""
        from bzrlib.repofmt.weaverepo import RepositoryFormat4
        return RepositoryFormat4().open(self, _found=True)


class BzrDir5(BzrDirPreSplitOut):
    """A .bzr version 5 control object.

    This is a deprecated format and may be removed after sept 2006.
    """

    def open_repository(self):
        """See BzrDir.open_repository."""
        from bzrlib.repofmt.weaverepo import RepositoryFormat5
        return RepositoryFormat5().open(self, _found=True)

    def open_workingtree(self, _unsupported=False,
            recommend_upgrade=True):
        """See BzrDir.create_workingtree."""
        from bzrlib.workingtree import WorkingTreeFormat2
        wt_format = WorkingTreeFormat2()
        # we don't warn here about upgrades; that ought to be handled for the
        # bzrdir as a whole
        return wt_format.open(self, _found=True)


class BzrDir6(BzrDirPreSplitOut):
    """A .bzr version 6 control object.

    This is a deprecated format and may be removed after sept 2006.
    """

    def open_repository(self):
        """See BzrDir.open_repository."""
        from bzrlib.repofmt.weaverepo import RepositoryFormat6
        return RepositoryFormat6().open(self, _found=True)

    def open_workingtree(self, _unsupported=False,
        recommend_upgrade=True):
        """See BzrDir.create_workingtree."""
        # we don't warn here about upgrades; that ought to be handled for the
        # bzrdir as a whole
        from bzrlib.workingtree import WorkingTreeFormat2
        return WorkingTreeFormat2().open(self, _found=True)


class BzrDirMeta1(BzrDir):
    """A .bzr meta version 1 control object.
    
    This is the first control object where the 
    individual aspects are really split out: there are separate repository,
    workingtree and branch subdirectories and any subset of the three can be
    present within a BzrDir.
    """

    def can_convert_format(self):
        """See BzrDir.can_convert_format()."""
        return True

    def create_branch(self):
        """See BzrDir.create_branch."""
        return self._format.get_branch_format().initialize(self)

    def destroy_branch(self):
        """See BzrDir.create_branch."""
        self.transport.delete_tree('branch')

    def create_repository(self, shared=False):
        """See BzrDir.create_repository."""
        return self._format.repository_format.initialize(self, shared)

    def destroy_repository(self):
        """See BzrDir.destroy_repository."""
        self.transport.delete_tree('repository')

    def create_workingtree(self, revision_id=None, from_branch=None,
                           accelerator_tree=None, hardlink=False):
        """See BzrDir.create_workingtree."""
        return self._format.workingtree_format.initialize(
            self, revision_id, from_branch=from_branch,
            accelerator_tree=accelerator_tree, hardlink=hardlink)

    def destroy_workingtree(self):
        """See BzrDir.destroy_workingtree."""
        wt = self.open_workingtree(recommend_upgrade=False)
        repository = wt.branch.repository
        empty = repository.revision_tree(_mod_revision.NULL_REVISION)
        wt.revert(old_tree=empty)
        self.destroy_workingtree_metadata()

    def destroy_workingtree_metadata(self):
        self.transport.delete_tree('checkout')

    def find_branch_format(self):
        """Find the branch 'format' for this bzrdir.

        This might be a synthetic object for e.g. RemoteBranch and SVN.
        """
        from bzrlib.branch import BranchFormat
        return BranchFormat.find_format(self)

    def _get_mkdir_mode(self):
        """Figure out the mode to use when creating a bzrdir subdir."""
        temp_control = lockable_files.LockableFiles(self.transport, '',
                                     lockable_files.TransportLock)
        return temp_control._dir_mode

    def get_branch_reference(self):
        """See BzrDir.get_branch_reference()."""
        from bzrlib.branch import BranchFormat
        format = BranchFormat.find_format(self)
        return format.get_reference(self)

    def get_branch_transport(self, branch_format):
        """See BzrDir.get_branch_transport()."""
        if branch_format is None:
            return self.transport.clone('branch')
        try:
            branch_format.get_format_string()
        except NotImplementedError:
            raise errors.IncompatibleFormat(branch_format, self._format)
        try:
            self.transport.mkdir('branch', mode=self._get_mkdir_mode())
        except errors.FileExists:
            pass
        return self.transport.clone('branch')

    def get_repository_transport(self, repository_format):
        """See BzrDir.get_repository_transport()."""
        if repository_format is None:
            return self.transport.clone('repository')
        try:
            repository_format.get_format_string()
        except NotImplementedError:
            raise errors.IncompatibleFormat(repository_format, self._format)
        try:
            self.transport.mkdir('repository', mode=self._get_mkdir_mode())
        except errors.FileExists:
            pass
        return self.transport.clone('repository')

    def get_workingtree_transport(self, workingtree_format):
        """See BzrDir.get_workingtree_transport()."""
        if workingtree_format is None:
            return self.transport.clone('checkout')
        try:
            workingtree_format.get_format_string()
        except NotImplementedError:
            raise errors.IncompatibleFormat(workingtree_format, self._format)
        try:
            self.transport.mkdir('checkout', mode=self._get_mkdir_mode())
        except errors.FileExists:
            pass
        return self.transport.clone('checkout')

    def needs_format_conversion(self, format=None):
        """See BzrDir.needs_format_conversion()."""
        if format is None:
            format = BzrDirFormat.get_default_format()
        if not isinstance(self._format, format.__class__):
            # it is not a meta dir format, conversion is needed.
            return True
        # we might want to push this down to the repository?
        try:
            if not isinstance(self.open_repository()._format,
                              format.repository_format.__class__):
                # the repository needs an upgrade.
                return True
        except errors.NoRepositoryPresent:
            pass
        try:
            if not isinstance(self.open_branch()._format,
                              format.get_branch_format().__class__):
                # the branch needs an upgrade.
                return True
        except errors.NotBranchError:
            pass
        try:
            my_wt = self.open_workingtree(recommend_upgrade=False)
            if not isinstance(my_wt._format,
                              format.workingtree_format.__class__):
                # the workingtree needs an upgrade.
                return True
        except (errors.NoWorkingTree, errors.NotLocalUrl):
            pass
        return False

    def open_branch(self, unsupported=False):
        """See BzrDir.open_branch."""
        format = self.find_branch_format()
        self._check_supported(format, unsupported)
        return format.open(self, _found=True)

    def open_repository(self, unsupported=False):
        """See BzrDir.open_repository."""
        from bzrlib.repository import RepositoryFormat
        format = RepositoryFormat.find_format(self)
        self._check_supported(format, unsupported)
        return format.open(self, _found=True)

    def open_workingtree(self, unsupported=False,
            recommend_upgrade=True):
        """See BzrDir.open_workingtree."""
        from bzrlib.workingtree import WorkingTreeFormat
        format = WorkingTreeFormat.find_format(self)
        self._check_supported(format, unsupported,
            recommend_upgrade,
            basedir=self.root_transport.base)
        return format.open(self, _found=True)

    def _get_config(self):
        return config.BzrDirConfig(self.transport)


class BzrDirFormat(object):
    """An encapsulation of the initialization and open routines for a format.

    Formats provide three things:
     * An initialization routine,
     * a format string,
     * an open routine.

    Formats are placed in a dict by their format string for reference 
    during bzrdir opening. These should be subclasses of BzrDirFormat
    for consistency.

    Once a format is deprecated, just deprecate the initialize and open
    methods on the format class. Do not deprecate the object, as the 
    object will be created every system load.
    """

    _default_format = None
    """The default format used for new .bzr dirs."""

    _formats = {}
    """The known formats."""

    _control_formats = []
    """The registered control formats - .bzr, ....
    
    This is a list of BzrDirFormat objects.
    """

    _control_server_formats = []
    """The registered control server formats, e.g. RemoteBzrDirs.

    This is a list of BzrDirFormat objects.
    """

    _lock_file_name = 'branch-lock'

    # _lock_class must be set in subclasses to the lock type, typ.
    # TransportLock or LockDir

    @classmethod
    def find_format(klass, transport, _server_formats=True):
        """Return the format present at transport."""
        if _server_formats:
            formats = klass._control_server_formats + klass._control_formats
        else:
            formats = klass._control_formats
        for format in formats:
            try:
                return format.probe_transport(transport)
            except errors.NotBranchError:
                # this format does not find a control dir here.
                pass
        raise errors.NotBranchError(path=transport.base)

    @classmethod
    def probe_transport(klass, transport):
        """Return the .bzrdir style format present in a directory."""
        try:
            format_string = transport.get(".bzr/branch-format").read()
        except errors.NoSuchFile:
            raise errors.NotBranchError(path=transport.base)

        try:
            return klass._formats[format_string]
        except KeyError:
            raise errors.UnknownFormatError(format=format_string)

    @classmethod
    def get_default_format(klass):
        """Return the current default format."""
        return klass._default_format

    def get_format_string(self):
        """Return the ASCII format string that identifies this format."""
        raise NotImplementedError(self.get_format_string)

    def get_format_description(self):
        """Return the short description for this format."""
        raise NotImplementedError(self.get_format_description)

    def get_converter(self, format=None):
        """Return the converter to use to convert bzrdirs needing converts.

        This returns a bzrlib.bzrdir.Converter object.

        This should return the best upgrader to step this format towards the
        current default format. In the case of plugins we can/should provide
        some means for them to extend the range of returnable converters.

        :param format: Optional format to override the default format of the 
                       library.
        """
        raise NotImplementedError(self.get_converter)

    def initialize(self, url, possible_transports=None):
        """Create a bzr control dir at this url and return an opened copy.
        
        Subclasses should typically override initialize_on_transport
        instead of this method.
        """
        return self.initialize_on_transport(get_transport(url,
                                                          possible_transports))

    def initialize_on_transport(self, transport):
        """Initialize a new bzrdir in the base directory of a Transport."""
        # Since we don't have a .bzr directory, inherit the
        # mode from the root directory
        temp_control = lockable_files.LockableFiles(transport,
                            '', lockable_files.TransportLock)
        temp_control._transport.mkdir('.bzr',
                                      # FIXME: RBC 20060121 don't peek under
                                      # the covers
                                      mode=temp_control._dir_mode)
        if sys.platform == 'win32' and isinstance(transport, LocalTransport):
            win32utils.set_file_attr_hidden(transport._abspath('.bzr'))
        file_mode = temp_control._file_mode
        del temp_control
        mutter('created control directory in ' + transport.base)
        control = transport.clone('.bzr')
        utf8_files = [('README', 
                       "This is a Bazaar-NG control directory.\n"
                       "Do not change any files in this directory.\n"),
                      ('branch-format', self.get_format_string()),
                      ]
        # NB: no need to escape relative paths that are url safe.
        control_files = lockable_files.LockableFiles(control,
                            self._lock_file_name, self._lock_class)
        control_files.create_lock()
        control_files.lock_write()
        try:
            for file, content in utf8_files:
                control_files.put_utf8(file, content)
        finally:
            control_files.unlock()
        return self.open(transport, _found=True)

    def is_supported(self):
        """Is this format supported?

        Supported formats must be initializable and openable.
        Unsupported formats may not support initialization or committing or 
        some other features depending on the reason for not being supported.
        """
        return True

    def same_model(self, target_format):
        return (self.repository_format.rich_root_data == 
            target_format.rich_root_data)

    @classmethod
    def known_formats(klass):
        """Return all the known formats.
        
        Concrete formats should override _known_formats.
        """
        # There is double indirection here to make sure that control 
        # formats used by more than one dir format will only be probed 
        # once. This can otherwise be quite expensive for remote connections.
        result = set()
        for format in klass._control_formats:
            result.update(format._known_formats())
        return result
    
    @classmethod
    def _known_formats(klass):
        """Return the known format instances for this control format."""
        return set(klass._formats.values())

    def open(self, transport, _found=False):
        """Return an instance of this format for the dir transport points at.
        
        _found is a private parameter, do not use it.
        """
        if not _found:
            found_format = BzrDirFormat.find_format(transport)
            if not isinstance(found_format, self.__class__):
                raise AssertionError("%s was asked to open %s, but it seems to need "
                        "format %s" 
                        % (self, transport, found_format))
        return self._open(transport)

    def _open(self, transport):
        """Template method helper for opening BzrDirectories.

        This performs the actual open and any additional logic or parameter
        passing.
        """
        raise NotImplementedError(self._open)

    @classmethod
    def register_format(klass, format):
        klass._formats[format.get_format_string()] = format

    @classmethod
    def register_control_format(klass, format):
        """Register a format that does not use '.bzr' for its control dir.

        TODO: This should be pulled up into a 'ControlDirFormat' base class
        which BzrDirFormat can inherit from, and renamed to register_format 
        there. It has been done without that for now for simplicity of
        implementation.
        """
        klass._control_formats.append(format)

    @classmethod
    def register_control_server_format(klass, format):
        """Register a control format for client-server environments.

        These formats will be tried before ones registered with
        register_control_format.  This gives implementations that decide to the
        chance to grab it before anything looks at the contents of the format
        file.
        """
        klass._control_server_formats.append(format)

    @classmethod
    @symbol_versioning.deprecated_method(symbol_versioning.zero_fourteen)
    def set_default_format(klass, format):
        klass._set_default_format(format)

    @classmethod
    def _set_default_format(klass, format):
        """Set default format (for testing behavior of defaults only)"""
        klass._default_format = format

    def __str__(self):
        # Trim the newline
        return self.get_format_string().rstrip()

    @classmethod
    def unregister_format(klass, format):
        assert klass._formats[format.get_format_string()] is format
        del klass._formats[format.get_format_string()]

    @classmethod
    def unregister_control_format(klass, format):
        klass._control_formats.remove(format)


class BzrDirFormat4(BzrDirFormat):
    """Bzr dir format 4.

    This format is a combined format for working tree, branch and repository.
    It has:
     - Format 1 working trees [always]
     - Format 4 branches [always]
     - Format 4 repositories [always]

    This format is deprecated: it indexes texts using a text it which is
    removed in format 5; write support for this format has been removed.
    """

    _lock_class = lockable_files.TransportLock

    def get_format_string(self):
        """See BzrDirFormat.get_format_string()."""
        return "Bazaar-NG branch, format 0.0.4\n"

    def get_format_description(self):
        """See BzrDirFormat.get_format_description()."""
        return "All-in-one format 4"

    def get_converter(self, format=None):
        """See BzrDirFormat.get_converter()."""
        # there is one and only one upgrade path here.
        return ConvertBzrDir4To5()
        
    def initialize_on_transport(self, transport):
        """Format 4 branches cannot be created."""
        raise errors.UninitializableFormat(self)

    def is_supported(self):
        """Format 4 is not supported.

        It is not supported because the model changed from 4 to 5 and the
        conversion logic is expensive - so doing it on the fly was not 
        feasible.
        """
        return False

    def _open(self, transport):
        """See BzrDirFormat._open."""
        return BzrDir4(transport, self)

    def __return_repository_format(self):
        """Circular import protection."""
        from bzrlib.repofmt.weaverepo import RepositoryFormat4
        return RepositoryFormat4()
    repository_format = property(__return_repository_format)


class BzrDirFormat5(BzrDirFormat):
    """Bzr control format 5.

    This format is a combined format for working tree, branch and repository.
    It has:
     - Format 2 working trees [always] 
     - Format 4 branches [always] 
     - Format 5 repositories [always]
       Unhashed stores in the repository.
    """

    _lock_class = lockable_files.TransportLock

    def get_format_string(self):
        """See BzrDirFormat.get_format_string()."""
        return "Bazaar-NG branch, format 5\n"

    def get_format_description(self):
        """See BzrDirFormat.get_format_description()."""
        return "All-in-one format 5"

    def get_converter(self, format=None):
        """See BzrDirFormat.get_converter()."""
        # there is one and only one upgrade path here.
        return ConvertBzrDir5To6()

    def _initialize_for_clone(self, url):
        return self.initialize_on_transport(get_transport(url), _cloning=True)
        
    def initialize_on_transport(self, transport, _cloning=False):
        """Format 5 dirs always have working tree, branch and repository.
        
        Except when they are being cloned.
        """
        from bzrlib.branch import BzrBranchFormat4
        from bzrlib.repofmt.weaverepo import RepositoryFormat5
        from bzrlib.workingtree import WorkingTreeFormat2
        result = (super(BzrDirFormat5, self).initialize_on_transport(transport))
        RepositoryFormat5().initialize(result, _internal=True)
        if not _cloning:
            branch = BzrBranchFormat4().initialize(result)
            try:
                WorkingTreeFormat2().initialize(result)
            except errors.NotLocalUrl:
                # Even though we can't access the working tree, we need to
                # create its control files.
                WorkingTreeFormat2().stub_initialize_remote(branch.control_files)
        return result

    def _open(self, transport):
        """See BzrDirFormat._open."""
        return BzrDir5(transport, self)

    def __return_repository_format(self):
        """Circular import protection."""
        from bzrlib.repofmt.weaverepo import RepositoryFormat5
        return RepositoryFormat5()
    repository_format = property(__return_repository_format)


class BzrDirFormat6(BzrDirFormat):
    """Bzr control format 6.

    This format is a combined format for working tree, branch and repository.
    It has:
     - Format 2 working trees [always] 
     - Format 4 branches [always] 
     - Format 6 repositories [always]
    """

    _lock_class = lockable_files.TransportLock

    def get_format_string(self):
        """See BzrDirFormat.get_format_string()."""
        return "Bazaar-NG branch, format 6\n"

    def get_format_description(self):
        """See BzrDirFormat.get_format_description()."""
        return "All-in-one format 6"

    def get_converter(self, format=None):
        """See BzrDirFormat.get_converter()."""
        # there is one and only one upgrade path here.
        return ConvertBzrDir6ToMeta()
        
    def _initialize_for_clone(self, url):
        return self.initialize_on_transport(get_transport(url), _cloning=True)

    def initialize_on_transport(self, transport, _cloning=False):
        """Format 6 dirs always have working tree, branch and repository.
        
        Except when they are being cloned.
        """
        from bzrlib.branch import BzrBranchFormat4
        from bzrlib.repofmt.weaverepo import RepositoryFormat6
        from bzrlib.workingtree import WorkingTreeFormat2
        result = super(BzrDirFormat6, self).initialize_on_transport(transport)
        RepositoryFormat6().initialize(result, _internal=True)
        if not _cloning:
            branch = BzrBranchFormat4().initialize(result)
            try:
                WorkingTreeFormat2().initialize(result)
            except errors.NotLocalUrl:
                # Even though we can't access the working tree, we need to
                # create its control files.
                WorkingTreeFormat2().stub_initialize_remote(branch.control_files)
        return result

    def _open(self, transport):
        """See BzrDirFormat._open."""
        return BzrDir6(transport, self)

    def __return_repository_format(self):
        """Circular import protection."""
        from bzrlib.repofmt.weaverepo import RepositoryFormat6
        return RepositoryFormat6()
    repository_format = property(__return_repository_format)


class BzrDirMetaFormat1(BzrDirFormat):
    """Bzr meta control format 1

    This is the first format with split out working tree, branch and repository
    disk storage.
    It has:
     - Format 3 working trees [optional]
     - Format 5 branches [optional]
     - Format 7 repositories [optional]
    """

    _lock_class = lockdir.LockDir

    def __init__(self):
        self._workingtree_format = None
        self._branch_format = None

    def __eq__(self, other):
        if other.__class__ is not self.__class__:
            return False
        if other.repository_format != self.repository_format:
            return False
        if other.workingtree_format != self.workingtree_format:
            return False
        return True

    def __ne__(self, other):
        return not self == other

    def get_branch_format(self):
        if self._branch_format is None:
            from bzrlib.branch import BranchFormat
            self._branch_format = BranchFormat.get_default_format()
        return self._branch_format

    def set_branch_format(self, format):
        self._branch_format = format

    def get_converter(self, format=None):
        """See BzrDirFormat.get_converter()."""
        if format is None:
            format = BzrDirFormat.get_default_format()
        if not isinstance(self, format.__class__):
            # converting away from metadir is not implemented
            raise NotImplementedError(self.get_converter)
        return ConvertMetaToMeta(format)

    def get_format_string(self):
        """See BzrDirFormat.get_format_string()."""
        return "Bazaar-NG meta directory, format 1\n"

    def get_format_description(self):
        """See BzrDirFormat.get_format_description()."""
        return "Meta directory format 1"

    def _open(self, transport):
        """See BzrDirFormat._open."""
        return BzrDirMeta1(transport, self)

    def __return_repository_format(self):
        """Circular import protection."""
        if getattr(self, '_repository_format', None):
            return self._repository_format
        from bzrlib.repository import RepositoryFormat
        return RepositoryFormat.get_default_format()

    def __set_repository_format(self, value):
        """Allow changing the repository format for metadir formats."""
        self._repository_format = value

    repository_format = property(__return_repository_format, __set_repository_format)

    def __get_workingtree_format(self):
        if self._workingtree_format is None:
            from bzrlib.workingtree import WorkingTreeFormat
            self._workingtree_format = WorkingTreeFormat.get_default_format()
        return self._workingtree_format

    def __set_workingtree_format(self, wt_format):
        self._workingtree_format = wt_format

    workingtree_format = property(__get_workingtree_format,
                                  __set_workingtree_format)


# Register bzr control format
BzrDirFormat.register_control_format(BzrDirFormat)

# Register bzr formats
BzrDirFormat.register_format(BzrDirFormat4())
BzrDirFormat.register_format(BzrDirFormat5())
BzrDirFormat.register_format(BzrDirFormat6())
__default_format = BzrDirMetaFormat1()
BzrDirFormat.register_format(__default_format)
BzrDirFormat._default_format = __default_format


class Converter(object):
    """Converts a disk format object from one format to another."""

    def convert(self, to_convert, pb):
        """Perform the conversion of to_convert, giving feedback via pb.

        :param to_convert: The disk object to convert.
        :param pb: a progress bar to use for progress information.
        """

    def step(self, message):
        """Update the pb by a step."""
        self.count +=1
        self.pb.update(message, self.count, self.total)


class ConvertBzrDir4To5(Converter):
    """Converts format 4 bzr dirs to format 5."""

    def __init__(self):
        super(ConvertBzrDir4To5, self).__init__()
        self.converted_revs = set()
        self.absent_revisions = set()
        self.text_count = 0
        self.revisions = {}
        
    def convert(self, to_convert, pb):
        """See Converter.convert()."""
        self.bzrdir = to_convert
        self.pb = pb
        self.pb.note('starting upgrade from format 4 to 5')
        if isinstance(self.bzrdir.transport, LocalTransport):
            self.bzrdir.get_workingtree_transport(None).delete('stat-cache')
        self._convert_to_weaves()
        return BzrDir.open(self.bzrdir.root_transport.base)

    def _convert_to_weaves(self):
        self.pb.note('note: upgrade may be faster if all store files are ungzipped first')
        try:
            # TODO permissions
            stat = self.bzrdir.transport.stat('weaves')
            if not S_ISDIR(stat.st_mode):
                self.bzrdir.transport.delete('weaves')
                self.bzrdir.transport.mkdir('weaves')
        except errors.NoSuchFile:
            self.bzrdir.transport.mkdir('weaves')
        # deliberately not a WeaveFile as we want to build it up slowly.
        self.inv_weave = Weave('inventory')
        # holds in-memory weaves for all files
        self.text_weaves = {}
        self.bzrdir.transport.delete('branch-format')
        self.branch = self.bzrdir.open_branch()
        self._convert_working_inv()
        rev_history = self.branch.revision_history()
        # to_read is a stack holding the revisions we still need to process;
        # appending to it adds new highest-priority revisions
        self.known_revisions = set(rev_history)
        self.to_read = rev_history[-1:]
        while self.to_read:
            rev_id = self.to_read.pop()
            if (rev_id not in self.revisions
                and rev_id not in self.absent_revisions):
                self._load_one_rev(rev_id)
        self.pb.clear()
        to_import = self._make_order()
        for i, rev_id in enumerate(to_import):
            self.pb.update('converting revision', i, len(to_import))
            self._convert_one_rev(rev_id)
        self.pb.clear()
        self._write_all_weaves()
        self._write_all_revs()
        self.pb.note('upgraded to weaves:')
        self.pb.note('  %6d revisions and inventories', len(self.revisions))
        self.pb.note('  %6d revisions not present', len(self.absent_revisions))
        self.pb.note('  %6d texts', self.text_count)
        self._cleanup_spare_files_after_format4()
        self.branch.control_files.put_utf8('branch-format', BzrDirFormat5().get_format_string())

    def _cleanup_spare_files_after_format4(self):
        # FIXME working tree upgrade foo.
        for n in 'merged-patches', 'pending-merged-patches':
            try:
                ## assert os.path.getsize(p) == 0
                self.bzrdir.transport.delete(n)
            except errors.NoSuchFile:
                pass
        self.bzrdir.transport.delete_tree('inventory-store')
        self.bzrdir.transport.delete_tree('text-store')

    def _convert_working_inv(self):
        inv = xml4.serializer_v4.read_inventory(
                    self.branch.control_files.get('inventory'))
        new_inv_xml = xml5.serializer_v5.write_inventory_to_string(inv, working=True)
        # FIXME inventory is a working tree change.
        self.branch.control_files.put('inventory', StringIO(new_inv_xml))

    def _write_all_weaves(self):
        controlweaves = WeaveStore(self.bzrdir.transport, prefixed=False)
        weave_transport = self.bzrdir.transport.clone('weaves')
        weaves = WeaveStore(weave_transport, prefixed=False)
        transaction = WriteTransaction()

        try:
            i = 0
            for file_id, file_weave in self.text_weaves.items():
                self.pb.update('writing weave', i, len(self.text_weaves))
                weaves._put_weave(file_id, file_weave, transaction)
                i += 1
            self.pb.update('inventory', 0, 1)
            controlweaves._put_weave('inventory', self.inv_weave, transaction)
            self.pb.update('inventory', 1, 1)
        finally:
            self.pb.clear()

    def _write_all_revs(self):
        """Write all revisions out in new form."""
        self.bzrdir.transport.delete_tree('revision-store')
        self.bzrdir.transport.mkdir('revision-store')
        revision_transport = self.bzrdir.transport.clone('revision-store')
        # TODO permissions
        _revision_store = TextRevisionStore(TextStore(revision_transport,
                                                      prefixed=False,
                                                      compressed=True))
        try:
            transaction = WriteTransaction()
            for i, rev_id in enumerate(self.converted_revs):
                self.pb.update('write revision', i, len(self.converted_revs))
                _revision_store.add_revision(self.revisions[rev_id], transaction)
        finally:
            self.pb.clear()
            
    def _load_one_rev(self, rev_id):
        """Load a revision object into memory.

        Any parents not either loaded or abandoned get queued to be
        loaded."""
        self.pb.update('loading revision',
                       len(self.revisions),
                       len(self.known_revisions))
        if not self.branch.repository.has_revision(rev_id):
            self.pb.clear()
            self.pb.note('revision {%s} not present in branch; '
                         'will be converted as a ghost',
                         rev_id)
            self.absent_revisions.add(rev_id)
        else:
            rev = self.branch.repository._revision_store.get_revision(rev_id,
                self.branch.repository.get_transaction())
            for parent_id in rev.parent_ids:
                self.known_revisions.add(parent_id)
                self.to_read.append(parent_id)
            self.revisions[rev_id] = rev

    def _load_old_inventory(self, rev_id):
        assert rev_id not in self.converted_revs
        old_inv_xml = self.branch.repository.inventory_store.get(rev_id).read()
        inv = xml4.serializer_v4.read_inventory_from_string(old_inv_xml)
        inv.revision_id = rev_id
        rev = self.revisions[rev_id]
        if rev.inventory_sha1:
            assert rev.inventory_sha1 == sha_string(old_inv_xml), \
                'inventory sha mismatch for {%s}' % rev_id
        return inv

    def _load_updated_inventory(self, rev_id):
        assert rev_id in self.converted_revs
        inv_xml = self.inv_weave.get_text(rev_id)
        inv = xml5.serializer_v5.read_inventory_from_string(inv_xml, rev_id)
        return inv

    def _convert_one_rev(self, rev_id):
        """Convert revision and all referenced objects to new format."""
        rev = self.revisions[rev_id]
        inv = self._load_old_inventory(rev_id)
        present_parents = [p for p in rev.parent_ids
                           if p not in self.absent_revisions]
        self._convert_revision_contents(rev, inv, present_parents)
        self._store_new_inv(rev, inv, present_parents)
        self.converted_revs.add(rev_id)

    def _store_new_inv(self, rev, inv, present_parents):
        # the XML is now updated with text versions
        if __debug__:
            entries = inv.iter_entries()
            entries.next()
            for path, ie in entries:
                assert getattr(ie, 'revision', None) is not None, \
                    'no revision on {%s} in {%s}' % \
                    (file_id, rev.revision_id)
        new_inv_xml = xml5.serializer_v5.write_inventory_to_string(inv)
        new_inv_sha1 = sha_string(new_inv_xml)
        self.inv_weave.add_lines(rev.revision_id,
                                 present_parents,
                                 new_inv_xml.splitlines(True))
        rev.inventory_sha1 = new_inv_sha1

    def _convert_revision_contents(self, rev, inv, present_parents):
        """Convert all the files within a revision.

        Also upgrade the inventory to refer to the text revision ids."""
        rev_id = rev.revision_id
        mutter('converting texts of revision {%s}',
               rev_id)
        parent_invs = map(self._load_updated_inventory, present_parents)
        entries = inv.iter_entries()
        entries.next()
        for path, ie in entries:
            self._convert_file_version(rev, ie, parent_invs)

    def _convert_file_version(self, rev, ie, parent_invs):
        """Convert one version of one file.

        The file needs to be added into the weave if it is a merge
        of >=2 parents or if it's changed from its parent.
        """
        file_id = ie.file_id
        rev_id = rev.revision_id
        w = self.text_weaves.get(file_id)
        if w is None:
            w = Weave(file_id)
            self.text_weaves[file_id] = w
        text_changed = False
        parent_candiate_entries = ie.parent_candidates(parent_invs)
        for old_revision in parent_candiate_entries.keys():
            # if this fails, its a ghost ?
            assert old_revision in self.converted_revs, \
                "Revision {%s} not in converted_revs" % old_revision
        heads = graph.Graph(self).heads(parent_candiate_entries.keys())
        # XXX: Note that this is unordered - and this is tolerable because 
        # the previous code was also unordered.
        previous_entries = dict((head, parent_candiate_entries[head]) for head
            in heads)
        self.snapshot_ie(previous_entries, ie, w, rev_id)
        del ie.text_id
        assert getattr(ie, 'revision', None) is not None

    @symbol_versioning.deprecated_method(symbol_versioning.one_one)
    def get_parents(self, revision_ids):
        for revision_id in revision_ids:
            yield self.revisions[revision_id].parent_ids

    def get_parent_map(self, revision_ids):
        """See graph._StackedParentsProvider.get_parent_map"""
        return dict((revision_id, self.revisions[revision_id])
                    for revision_id in revision_ids
                     if revision_id in self.revisions)

    def snapshot_ie(self, previous_revisions, ie, w, rev_id):
        # TODO: convert this logic, which is ~= snapshot to
        # a call to:. This needs the path figured out. rather than a work_tree
        # a v4 revision_tree can be given, or something that looks enough like
        # one to give the file content to the entry if it needs it.
        # and we need something that looks like a weave store for snapshot to 
        # save against.
        #ie.snapshot(rev, PATH, previous_revisions, REVISION_TREE, InMemoryWeaveStore(self.text_weaves))
        if len(previous_revisions) == 1:
            previous_ie = previous_revisions.values()[0]
            if ie._unchanged(previous_ie):
                ie.revision = previous_ie.revision
                return
        if ie.has_text():
            text = self.branch.repository.weave_store.get(ie.text_id)
            file_lines = text.readlines()
            assert sha_strings(file_lines) == ie.text_sha1
            assert sum(map(len, file_lines)) == ie.text_size
            w.add_lines(rev_id, previous_revisions, file_lines)
            self.text_count += 1
        else:
            w.add_lines(rev_id, previous_revisions, [])
        ie.revision = rev_id

    def _make_order(self):
        """Return a suitable order for importing revisions.

        The order must be such that an revision is imported after all
        its (present) parents.
        """
        todo = set(self.revisions.keys())
        done = self.absent_revisions.copy()
        order = []
        while todo:
            # scan through looking for a revision whose parents
            # are all done
            for rev_id in sorted(list(todo)):
                rev = self.revisions[rev_id]
                parent_ids = set(rev.parent_ids)
                if parent_ids.issubset(done):
                    # can take this one now
                    order.append(rev_id)
                    todo.remove(rev_id)
                    done.add(rev_id)
        return order


class ConvertBzrDir5To6(Converter):
    """Converts format 5 bzr dirs to format 6."""

    def convert(self, to_convert, pb):
        """See Converter.convert()."""
        self.bzrdir = to_convert
        self.pb = pb
        self.pb.note('starting upgrade from format 5 to 6')
        self._convert_to_prefixed()
        return BzrDir.open(self.bzrdir.root_transport.base)

    def _convert_to_prefixed(self):
        from bzrlib.store import TransportStore
        self.bzrdir.transport.delete('branch-format')
        for store_name in ["weaves", "revision-store"]:
            self.pb.note("adding prefixes to %s" % store_name)
            store_transport = self.bzrdir.transport.clone(store_name)
            store = TransportStore(store_transport, prefixed=True)
            for urlfilename in store_transport.list_dir('.'):
                filename = urlutils.unescape(urlfilename)
                if (filename.endswith(".weave") or
                    filename.endswith(".gz") or
                    filename.endswith(".sig")):
                    file_id = os.path.splitext(filename)[0]
                else:
                    file_id = filename
                prefix_dir = store.hash_prefix(file_id)
                # FIXME keep track of the dirs made RBC 20060121
                try:
                    store_transport.move(filename, prefix_dir + '/' + filename)
                except errors.NoSuchFile: # catches missing dirs strangely enough
                    store_transport.mkdir(prefix_dir)
                    store_transport.move(filename, prefix_dir + '/' + filename)
        self.bzrdir._control_files.put_utf8('branch-format', BzrDirFormat6().get_format_string())


class ConvertBzrDir6ToMeta(Converter):
    """Converts format 6 bzr dirs to metadirs."""

    def convert(self, to_convert, pb):
        """See Converter.convert()."""
        from bzrlib.repofmt.weaverepo import RepositoryFormat7
        from bzrlib.branch import BzrBranchFormat5
        self.bzrdir = to_convert
        self.pb = pb
        self.count = 0
        self.total = 20 # the steps we know about
        self.garbage_inventories = []

        self.pb.note('starting upgrade from format 6 to metadir')
        self.bzrdir._control_files.put_utf8('branch-format', "Converting to format 6")
        # its faster to move specific files around than to open and use the apis...
        # first off, nuke ancestry.weave, it was never used.
        try:
            self.step('Removing ancestry.weave')
            self.bzrdir.transport.delete('ancestry.weave')
        except errors.NoSuchFile:
            pass
        # find out whats there
        self.step('Finding branch files')
        last_revision = self.bzrdir.open_branch().last_revision()
        bzrcontents = self.bzrdir.transport.list_dir('.')
        for name in bzrcontents:
            if name.startswith('basis-inventory.'):
                self.garbage_inventories.append(name)
        # create new directories for repository, working tree and branch
        self.dir_mode = self.bzrdir._control_files._dir_mode
        self.file_mode = self.bzrdir._control_files._file_mode
        repository_names = [('inventory.weave', True),
                            ('revision-store', True),
                            ('weaves', True)]
        self.step('Upgrading repository  ')
        self.bzrdir.transport.mkdir('repository', mode=self.dir_mode)
        self.make_lock('repository')
        # we hard code the formats here because we are converting into
        # the meta format. The meta format upgrader can take this to a 
        # future format within each component.
        self.put_format('repository', RepositoryFormat7())
        for entry in repository_names:
            self.move_entry('repository', entry)

        self.step('Upgrading branch      ')
        self.bzrdir.transport.mkdir('branch', mode=self.dir_mode)
        self.make_lock('branch')
        self.put_format('branch', BzrBranchFormat5())
        branch_files = [('revision-history', True),
                        ('branch-name', True),
                        ('parent', False)]
        for entry in branch_files:
            self.move_entry('branch', entry)

        checkout_files = [('pending-merges', True),
                          ('inventory', True),
                          ('stat-cache', False)]
        # If a mandatory checkout file is not present, the branch does not have
        # a functional checkout. Do not create a checkout in the converted
        # branch.
        for name, mandatory in checkout_files:
            if mandatory and name not in bzrcontents:
                has_checkout = False
                break
        else:
            has_checkout = True
        if not has_checkout:
            self.pb.note('No working tree.')
            # If some checkout files are there, we may as well get rid of them.
            for name, mandatory in checkout_files:
                if name in bzrcontents:
                    self.bzrdir.transport.delete(name)
        else:
            from bzrlib.workingtree import WorkingTreeFormat3
            self.step('Upgrading working tree')
            self.bzrdir.transport.mkdir('checkout', mode=self.dir_mode)
            self.make_lock('checkout')
            self.put_format(
                'checkout', WorkingTreeFormat3())
            self.bzrdir.transport.delete_multi(
                self.garbage_inventories, self.pb)
            for entry in checkout_files:
                self.move_entry('checkout', entry)
            if last_revision is not None:
                self.bzrdir._control_files.put_utf8(
                    'checkout/last-revision', last_revision)
        self.bzrdir._control_files.put_utf8(
            'branch-format', BzrDirMetaFormat1().get_format_string())
        return BzrDir.open(self.bzrdir.root_transport.base)

    def make_lock(self, name):
        """Make a lock for the new control dir name."""
        self.step('Make %s lock' % name)
        ld = lockdir.LockDir(self.bzrdir.transport,
                             '%s/lock' % name,
                             file_modebits=self.file_mode,
                             dir_modebits=self.dir_mode)
        ld.create()

    def move_entry(self, new_dir, entry):
        """Move then entry name into new_dir."""
        name = entry[0]
        mandatory = entry[1]
        self.step('Moving %s' % name)
        try:
            self.bzrdir.transport.move(name, '%s/%s' % (new_dir, name))
        except errors.NoSuchFile:
            if mandatory:
                raise

    def put_format(self, dirname, format):
        self.bzrdir._control_files.put_utf8('%s/format' % dirname, format.get_format_string())


class ConvertMetaToMeta(Converter):
    """Converts the components of metadirs."""

    def __init__(self, target_format):
        """Create a metadir to metadir converter.

        :param target_format: The final metadir format that is desired.
        """
        self.target_format = target_format

    def convert(self, to_convert, pb):
        """See Converter.convert()."""
        self.bzrdir = to_convert
        self.pb = pb
        self.count = 0
        self.total = 1
        self.step('checking repository format')
        try:
            repo = self.bzrdir.open_repository()
        except errors.NoRepositoryPresent:
            pass
        else:
            if not isinstance(repo._format, self.target_format.repository_format.__class__):
                from bzrlib.repository import CopyConverter
                self.pb.note('starting repository conversion')
                converter = CopyConverter(self.target_format.repository_format)
                converter.convert(repo, pb)
        try:
            branch = self.bzrdir.open_branch()
        except errors.NotBranchError:
            pass
        else:
            # TODO: conversions of Branch and Tree should be done by
            # InterXFormat lookups/some sort of registry.
            # Avoid circular imports
            from bzrlib import branch as _mod_branch
            old = branch._format.__class__
            new = self.target_format.get_branch_format().__class__
            while old != new:
                if (old == _mod_branch.BzrBranchFormat5 and
                    new in (_mod_branch.BzrBranchFormat6,
                        _mod_branch.BzrBranchFormat7)):
                    branch_converter = _mod_branch.Converter5to6()
                elif (old == _mod_branch.BzrBranchFormat6 and
                    new == _mod_branch.BzrBranchFormat7):
                    branch_converter = _mod_branch.Converter6to7()
                else:
                    raise errors.BadConversionTarget("No converter", new)
                branch_converter.convert(branch)
                branch = self.bzrdir.open_branch()
                old = branch._format.__class__
        try:
            tree = self.bzrdir.open_workingtree(recommend_upgrade=False)
        except (errors.NoWorkingTree, errors.NotLocalUrl):
            pass
        else:
            # TODO: conversions of Branch and Tree should be done by
            # InterXFormat lookups
            if (isinstance(tree, workingtree.WorkingTree3) and
                not isinstance(tree, workingtree_4.WorkingTree4) and
                isinstance(self.target_format.workingtree_format,
                    workingtree_4.WorkingTreeFormat4)):
                workingtree_4.Converter3to4().convert(tree)
        return to_convert


# This is not in remote.py because it's small, and needs to be registered.
# Putting it in remote.py creates a circular import problem.
# we can make it a lazy object if the control formats is turned into something
# like a registry.
class RemoteBzrDirFormat(BzrDirMetaFormat1):
    """Format representing bzrdirs accessed via a smart server"""

    def get_format_description(self):
        return 'bzr remote bzrdir'
    
    @classmethod
    def probe_transport(klass, transport):
        """Return a RemoteBzrDirFormat object if it looks possible."""
        try:
            client = transport.get_smart_client()
        except (NotImplementedError, AttributeError,
                errors.TransportNotPossible):
            # no smart server, so not a branch for this format type.
            raise errors.NotBranchError(path=transport.base)
        else:
            # Send a 'hello' request in protocol version one, and decline to
            # open it if the server doesn't support our required version (2) so
            # that the VFS-based transport will do it.
            request = client.get_request()
            smart_protocol = protocol.SmartClientRequestProtocolOne(request)
            server_version = smart_protocol.query_version()
            if server_version != 2:
                raise errors.NotBranchError(path=transport.base)
            return klass()

    def initialize_on_transport(self, transport):
        try:
            # hand off the request to the smart server
            shared_medium = transport.get_shared_medium()
        except errors.NoSmartMedium:
            # TODO: lookup the local format from a server hint.
            local_dir_format = BzrDirMetaFormat1()
            return local_dir_format.initialize_on_transport(transport)
        client = _SmartClient(shared_medium)
        path = client.remote_path_from_transport(transport)
        response = _SmartClient(shared_medium).call('BzrDirFormat.initialize',
                                                    path)
        assert response[0] in ('ok', ), 'unexpected response code %s' % (response,)
        return remote.RemoteBzrDir(transport)

    def _open(self, transport):
        return remote.RemoteBzrDir(transport)

    def __eq__(self, other):
        if not isinstance(other, RemoteBzrDirFormat):
            return False
        return self.get_format_description() == other.get_format_description()


BzrDirFormat.register_control_server_format(RemoteBzrDirFormat)


class BzrDirFormatInfo(object):

    def __init__(self, native, deprecated, hidden, experimental):
        self.deprecated = deprecated
        self.native = native
        self.hidden = hidden
        self.experimental = experimental


class BzrDirFormatRegistry(registry.Registry):
    """Registry of user-selectable BzrDir subformats.
    
    Differs from BzrDirFormat._control_formats in that it provides sub-formats,
    e.g. BzrDirMeta1 with weave repository.  Also, it's more user-oriented.
    """

    def __init__(self):
        """Create a BzrDirFormatRegistry."""
        self._aliases = set()
        super(BzrDirFormatRegistry, self).__init__()

    def aliases(self):
        """Return a set of the format names which are aliases."""
        return frozenset(self._aliases)

    def register_metadir(self, key,
             repository_format, help, native=True, deprecated=False,
             branch_format=None,
             tree_format=None,
             hidden=False,
             experimental=False,
             alias=False):
        """Register a metadir subformat.

        These all use a BzrDirMetaFormat1 bzrdir, but can be parameterized
        by the Repository format.

        :param repository_format: The fully-qualified repository format class
            name as a string.
        :param branch_format: Fully-qualified branch format class name as
            a string.
        :param tree_format: Fully-qualified tree format class name as
            a string.
        """
        # This should be expanded to support setting WorkingTree and Branch
        # formats, once BzrDirMetaFormat1 supports that.
        def _load(full_name):
            mod_name, factory_name = full_name.rsplit('.', 1)
            try:
                mod = __import__(mod_name, globals(), locals(),
                        [factory_name])
            except ImportError, e:
                raise ImportError('failed to load %s: %s' % (full_name, e))
            try:
                factory = getattr(mod, factory_name)
            except AttributeError:
                raise AttributeError('no factory %s in module %r'
                    % (full_name, mod))
            return factory()

        def helper():
            bd = BzrDirMetaFormat1()
            if branch_format is not None:
                bd.set_branch_format(_load(branch_format))
            if tree_format is not None:
                bd.workingtree_format = _load(tree_format)
            if repository_format is not None:
                bd.repository_format = _load(repository_format)
            return bd
        self.register(key, helper, help, native, deprecated, hidden,
            experimental, alias)

    def register(self, key, factory, help, native=True, deprecated=False,
                 hidden=False, experimental=False, alias=False):
        """Register a BzrDirFormat factory.
        
        The factory must be a callable that takes one parameter: the key.
        It must produce an instance of the BzrDirFormat when called.

        This function mainly exists to prevent the info object from being
        supplied directly.
        """
        registry.Registry.register(self, key, factory, help,
            BzrDirFormatInfo(native, deprecated, hidden, experimental))
        if alias:
            self._aliases.add(key)

    def register_lazy(self, key, module_name, member_name, help, native=True,
        deprecated=False, hidden=False, experimental=False, alias=False):
        registry.Registry.register_lazy(self, key, module_name, member_name,
            help, BzrDirFormatInfo(native, deprecated, hidden, experimental))
        if alias:
            self._aliases.add(key)

    def set_default(self, key):
        """Set the 'default' key to be a clone of the supplied key.
        
        This method must be called once and only once.
        """
        registry.Registry.register(self, 'default', self.get(key),
            self.get_help(key), info=self.get_info(key))
        self._aliases.add('default')

    def set_default_repository(self, key):
        """Set the FormatRegistry default and Repository default.
        
        This is a transitional method while Repository.set_default_format
        is deprecated.
        """
        if 'default' in self:
            self.remove('default')
        self.set_default(key)
        format = self.get('default')()
        assert isinstance(format, BzrDirMetaFormat1)

    def make_bzrdir(self, key):
        return self.get(key)()

    def help_topic(self, topic):
        output = textwrap.dedent("""\
            These formats can be used for creating branches, working trees, and
            repositories.

            """)
        default_realkey = None
        default_help = self.get_help('default')
        help_pairs = []
        for key in self.keys():
            if key == 'default':
                continue
            help = self.get_help(key)
            if help == default_help:
                default_realkey = key
            else:
                help_pairs.append((key, help))

        def wrapped(key, help, info):
            if info.native:
                help = '(native) ' + help
            return ':%s:\n%s\n\n' % (key, 
                    textwrap.fill(help, initial_indent='    ', 
                    subsequent_indent='    '))
        if default_realkey is not None:
            output += wrapped(default_realkey, '(default) %s' % default_help,
                              self.get_info('default'))
        deprecated_pairs = []
        experimental_pairs = []
        for key, help in help_pairs:
            info = self.get_info(key)
            if info.hidden:
                continue
            elif info.deprecated:
                deprecated_pairs.append((key, help))
            elif info.experimental:
                experimental_pairs.append((key, help))
            else:
                output += wrapped(key, help, info)
        if len(experimental_pairs) > 0:
            output += "Experimental formats are shown below.\n\n"
            for key, help in experimental_pairs:
                info = self.get_info(key)
                output += wrapped(key, help, info)
        if len(deprecated_pairs) > 0:
            output += "Deprecated formats are shown below.\n\n"
            for key, help in deprecated_pairs:
                info = self.get_info(key)
                output += wrapped(key, help, info)

        return output


class RepositoryPolicy(object):
    """Base class for other policies to inherit from"""

    def __init__(self, stack_on):
        self._stack_on = stack_on

    def configure_branch(self, branch):
<<<<<<< HEAD
        if self._stack_on:
            branch.set_stacked_on(self._stack_on)
=======
        """Apply any configuration data from this policy to the branch.

        Default implementation does nothing.
        """
        pass
>>>>>>> d71a91f4

    def acquire_repository(self, make_working_trees=None, shared=False):
        """Apply any configuration data from this policy to the branch"""
        raise NotImplemented(RepositoryPolicy.acquire_repository)


class CreateRepository(RepositoryPolicy):
    """A policy of creating a new repository"""

    def __init__(self, bzrdir, stack_on=None):
        RepositoryPolicy.__init__(self, stack_on)
        self._bzrdir = bzrdir

    def acquire_repository(self, make_working_trees=None, shared=False):
        """Implementation of RepositoryPolicy.acquire_repository

        Creates the desired repository
        """
        repository = self._bzrdir.create_repository(shared=shared)
        if make_working_trees is not None:
            repository.set_make_working_trees(make_working_trees)
        return repository


class UseExistingRepository(RepositoryPolicy):
    """A policy of reusing an existing repository"""

    def __init__(self, repository, stack_on=None):
        RepositoryPolicy.__init__(self, stack_on)
        self._repository = repository

    def acquire_repository(self, make_working_trees=None, shared=False):
        """Implementation of RepositoryPolicy.acquire_repository

        Returns an existing repository to use
        """
        return self._repository


format_registry = BzrDirFormatRegistry()
format_registry.register('weave', BzrDirFormat6,
    'Pre-0.8 format.  Slower than knit and does not'
    ' support checkouts or shared repositories.',
    deprecated=True)
format_registry.register_metadir('knit',
    'bzrlib.repofmt.knitrepo.RepositoryFormatKnit1',
    'Format using knits.  Recommended for interoperation with bzr <= 0.14.',
    branch_format='bzrlib.branch.BzrBranchFormat5',
    tree_format='bzrlib.workingtree.WorkingTreeFormat3')
format_registry.register_metadir('metaweave',
    'bzrlib.repofmt.weaverepo.RepositoryFormat7',
    'Transitional format in 0.8.  Slower than knit.',
    branch_format='bzrlib.branch.BzrBranchFormat5',
    tree_format='bzrlib.workingtree.WorkingTreeFormat3',
    deprecated=True)
format_registry.register_metadir('dirstate',
    'bzrlib.repofmt.knitrepo.RepositoryFormatKnit1',
    help='New in 0.15: Fast local operations. Compatible with bzr 0.8 and '
        'above when accessed over the network.',
    branch_format='bzrlib.branch.BzrBranchFormat5',
    # this uses bzrlib.workingtree.WorkingTreeFormat4 because importing
    # directly from workingtree_4 triggers a circular import.
    tree_format='bzrlib.workingtree.WorkingTreeFormat4',
    )
format_registry.register_metadir('dirstate-tags',
    'bzrlib.repofmt.knitrepo.RepositoryFormatKnit1',
    help='New in 0.15: Fast local operations and improved scaling for '
        'network operations. Additionally adds support for tags.'
        ' Incompatible with bzr < 0.15.',
    branch_format='bzrlib.branch.BzrBranchFormat6',
    tree_format='bzrlib.workingtree.WorkingTreeFormat4',
    )
format_registry.register_metadir('rich-root',
    'bzrlib.repofmt.knitrepo.RepositoryFormatKnit4',
    help='New in 1.0.  Better handling of tree roots.  Incompatible with'
        ' bzr < 1.0',
    branch_format='bzrlib.branch.BzrBranchFormat6',
    tree_format='bzrlib.workingtree.WorkingTreeFormat4',
    )
format_registry.register_metadir('dirstate-with-subtree',
    'bzrlib.repofmt.knitrepo.RepositoryFormatKnit3',
    help='New in 0.15: Fast local operations and improved scaling for '
        'network operations. Additionally adds support for versioning nested '
        'bzr branches. Incompatible with bzr < 0.15.',
    branch_format='bzrlib.branch.BzrBranchFormat6',
    tree_format='bzrlib.workingtree.WorkingTreeFormat4',
    experimental=True,
    hidden=True,
    )
format_registry.register_metadir('pack-0.92',
    'bzrlib.repofmt.pack_repo.RepositoryFormatKnitPack1',
    help='New in 0.92: Pack-based format with data compatible with '
        'dirstate-tags format repositories. Interoperates with '
        'bzr repositories before 0.92 but cannot be read by bzr < 0.92. '
        'Previously called knitpack-experimental.  '
        'For more information, see '
        'http://doc.bazaar-vcs.org/latest/developers/packrepo.html.',
    branch_format='bzrlib.branch.BzrBranchFormat6',
    tree_format='bzrlib.workingtree.WorkingTreeFormat4',
    )
format_registry.register_metadir('pack-0.92-subtree',
    'bzrlib.repofmt.pack_repo.RepositoryFormatKnitPack3',
    help='New in 0.92: Pack-based format with data compatible with '
        'dirstate-with-subtree format repositories. Interoperates with '
        'bzr repositories before 0.92 but cannot be read by bzr < 0.92. '
        'Previously called knitpack-experimental.  '
        'For more information, see '
        'http://doc.bazaar-vcs.org/latest/developers/packrepo.html.',
    branch_format='bzrlib.branch.BzrBranchFormat6',
    tree_format='bzrlib.workingtree.WorkingTreeFormat4',
    hidden=True,
    experimental=True,
    )
format_registry.register_metadir('rich-root-pack',
    'bzrlib.repofmt.pack_repo.RepositoryFormatKnitPack4',
    help='New in 1.0: Pack-based format with data compatible with '
        'rich-root format repositories. Incompatible with'
        ' bzr < 1.0',
    branch_format='bzrlib.branch.BzrBranchFormat6',
    tree_format='bzrlib.workingtree.WorkingTreeFormat4',
    )
# The following two formats should always just be aliases.
format_registry.register_metadir('development',
    'bzrlib.repofmt.pack_repo.RepositoryFormatPackDevelopment1',
    help='Current development format. Can convert data to and from pack-0.92 '
        '(and anything compatible with pack-0.92) format repositories. '
        'Repositories and branches in this format can only be read by bzr.dev. '
        'Please read '
        'http://doc.bazaar-vcs.org/latest/developers/development-repo.html '
        'before use.',
    branch_format='bzrlib.branch.BzrBranchFormat7',
    tree_format='bzrlib.workingtree.WorkingTreeFormat4',
    experimental=True,
    alias=True,
    )
format_registry.register_metadir('development-subtree',
    'bzrlib.repofmt.pack_repo.RepositoryFormatPackDevelopment1Subtree',
    help='Current development format, subtree variant. Can convert data to and '
        'from pack-0.92-subtree (and anything compatible with '
        'pack-0.92-subtree) format repositories. Repositories and branches in '
        'this format can only be read by bzr.dev. Please read '
        'http://doc.bazaar-vcs.org/latest/developers/development-repo.html '
        'before use.',
    branch_format='bzrlib.branch.BzrBranchFormat7',
    tree_format='bzrlib.workingtree.WorkingTreeFormat4',
    experimental=True,
    alias=True,
    )
# And the development formats which the will have aliased one of follow:
format_registry.register_metadir('development0',
    'bzrlib.repofmt.pack_repo.RepositoryFormatPackDevelopment0',
    help='Trivial rename of pack-0.92 to provide a development format. '
        'Please read '
        'http://doc.bazaar-vcs.org/latest/developers/development-repo.html '
        'before use.',
    branch_format='bzrlib.branch.BzrBranchFormat6',
    tree_format='bzrlib.workingtree.WorkingTreeFormat4',
    hidden=True,
    experimental=True,
    )
format_registry.register_metadir('development0-subtree',
    'bzrlib.repofmt.pack_repo.RepositoryFormatPackDevelopment0Subtree',
    help='Trivial rename of pack-0.92-subtree to provide a development format. '
        'Please read '
        'http://doc.bazaar-vcs.org/latest/developers/development-repo.html '
        'before use.',
    branch_format='bzrlib.branch.BzrBranchFormat6',
    tree_format='bzrlib.workingtree.WorkingTreeFormat4',
    hidden=True,
    experimental=True,
    )
format_registry.register_metadir('development1',
    'bzrlib.repofmt.pack_repo.RepositoryFormatPackDevelopment1',
    help='A branch and pack based repository that support stacking. '
        'Please read '
        'http://doc.bazaar-vcs.org/latest/developers/development-repo.html '
        'before use.',
    branch_format='bzrlib.branch.BzrBranchFormat7',
    tree_format='bzrlib.workingtree.WorkingTreeFormat4',
    hidden=True,
    experimental=True,
    )
format_registry.register_metadir('development1-subtree',
    'bzrlib.repofmt.pack_repo.RepositoryFormatPackDevelopment1Subtree',
    help='A branch and pack based repository that support stacking. '
        'Please read '
        'http://doc.bazaar-vcs.org/latest/developers/development-repo.html '
        'before use.',
    branch_format='bzrlib.branch.BzrBranchFormat7',
    tree_format='bzrlib.workingtree.WorkingTreeFormat4',
    hidden=True,
    experimental=True,
    )
# The current format that is made on 'bzr init'.
format_registry.set_default('pack-0.92')<|MERGE_RESOLUTION|>--- conflicted
+++ resolved
@@ -2708,16 +2708,12 @@
         self._stack_on = stack_on
 
     def configure_branch(self, branch):
-<<<<<<< HEAD
+        """Apply any configuration data from this policy to the branch.
+
+        Default implementation sets repository stacking.
+        """
         if self._stack_on:
             branch.set_stacked_on(self._stack_on)
-=======
-        """Apply any configuration data from this policy to the branch.
-
-        Default implementation does nothing.
-        """
-        pass
->>>>>>> d71a91f4
 
     def acquire_repository(self, make_working_trees=None, shared=False):
         """Apply any configuration data from this policy to the branch"""
