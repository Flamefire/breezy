# Copyright (C) 2005, 2006, 2007, 2008 Canonical Ltd
#
# This program is free software; you can redistribute it and/or modify
# it under the terms of the GNU General Public License as published by
# the Free Software Foundation; either version 2 of the License, or
# (at your option) any later version.
#
# This program is distributed in the hope that it will be useful,
# but WITHOUT ANY WARRANTY; without even the implied warranty of
# MERCHANTABILITY or FITNESS FOR A PARTICULAR PURPOSE.  See the
# GNU General Public License for more details.
#
# You should have received a copy of the GNU General Public License
# along with this program; if not, write to the Free Software
# Foundation, Inc., 59 Temple Place, Suite 330, Boston, MA  02111-1307  USA

"""BzrDir logic. The BzrDir is the basic control directory used by bzr.

At format 7 this was split out into Branch, Repository and Checkout control
directories.

Note: This module has a lot of ``open`` functions/methods that return
references to in-memory objects. As a rule, there are no matching ``close``
methods. To free any associated resources, simply stop referencing the
objects returned.
"""

# TODO: Move old formats into a plugin to make this file smaller.

import os
import sys

from bzrlib.lazy_import import lazy_import
lazy_import(globals(), """
from stat import S_ISDIR
import textwrap

import bzrlib
from bzrlib import (
    config,
    errors,
    graph,
    lockable_files,
    lockdir,
    osutils,
    remote,
    revision as _mod_revision,
    ui,
    urlutils,
    versionedfile,
    win32utils,
    workingtree,
    workingtree_4,
    workingtree_5,
    xml4,
    xml5,
    )
from bzrlib.osutils import (
    sha_string,
    )
from bzrlib.smart.client import _SmartClient
from bzrlib.store.versioned import WeaveStore
from bzrlib.transactions import WriteTransaction
from bzrlib.transport import (
    do_catching_redirections,
    get_transport,
    local,
    )
from bzrlib.weave import Weave
""")

from bzrlib.trace import (
    mutter,
    note,
    )

from bzrlib import (
    registry,
    symbol_versioning,
    )


class BzrDir(object):
    """A .bzr control diretory.
    
    BzrDir instances let you create or open any of the things that can be
    found within .bzr - checkouts, branches and repositories.
    
    :ivar transport:
        the transport which this bzr dir is rooted at (i.e. file:///.../.bzr/)
    :ivar root_transport:
        a transport connected to the directory this bzr was opened from
        (i.e. the parent directory holding the .bzr directory).

    Everything in the bzrdir should have the same file permissions.
    """

    def break_lock(self):
        """Invoke break_lock on the first object in the bzrdir.

        If there is a tree, the tree is opened and break_lock() called.
        Otherwise, branch is tried, and finally repository.
        """
        # XXX: This seems more like a UI function than something that really
        # belongs in this class.
        try:
            thing_to_unlock = self.open_workingtree()
        except (errors.NotLocalUrl, errors.NoWorkingTree):
            try:
                thing_to_unlock = self.open_branch()
            except errors.NotBranchError:
                try:
                    thing_to_unlock = self.open_repository()
                except errors.NoRepositoryPresent:
                    return
        thing_to_unlock.break_lock()

    def can_convert_format(self):
        """Return true if this bzrdir is one whose format we can convert from."""
        return True

    def check_conversion_target(self, target_format):
        target_repo_format = target_format.repository_format
        source_repo_format = self._format.repository_format
        source_repo_format.check_conversion_target(target_repo_format)

    @staticmethod
    def _check_supported(format, allow_unsupported,
        recommend_upgrade=True,
        basedir=None):
        """Give an error or warning on old formats.

        :param format: may be any kind of format - workingtree, branch, 
        or repository.

        :param allow_unsupported: If true, allow opening 
        formats that are strongly deprecated, and which may 
        have limited functionality.

        :param recommend_upgrade: If true (default), warn
        the user through the ui object that they may wish
        to upgrade the object.
        """
        # TODO: perhaps move this into a base Format class; it's not BzrDir
        # specific. mbp 20070323
        if not allow_unsupported and not format.is_supported():
            # see open_downlevel to open legacy branches.
            raise errors.UnsupportedFormatError(format=format)
        if recommend_upgrade \
            and getattr(format, 'upgrade_recommended', False):
            ui.ui_factory.recommend_upgrade(
                format.get_format_description(),
                basedir)

    def clone(self, url, revision_id=None, force_new_repo=False,
              preserve_stacking=False):
        """Clone this bzrdir and its contents to url verbatim.

        :param url: The url create the clone at.  If url's last component does
            not exist, it will be created.
        :param revision_id: The tip revision-id to use for any branch or
            working tree.  If not None, then the clone operation may tune
            itself to download less data.
        :param force_new_repo: Do not use a shared repository for the target
                               even if one is available.
        :param preserve_stacking: When cloning a stacked branch, stack the
            new branch on top of the other branch's stacked-on branch.
        """
        return self.clone_on_transport(get_transport(url),
                                       revision_id=revision_id,
                                       force_new_repo=force_new_repo,
                                       preserve_stacking=preserve_stacking)

    def clone_on_transport(self, transport, revision_id=None,
                           force_new_repo=False, preserve_stacking=False,
                           stacked_on=None):
        """Clone this bzrdir and its contents to transport verbatim.

        :param transport: The transport for the location to produce the clone
            at.  If the target directory does not exist, it will be created.
        :param revision_id: The tip revision-id to use for any branch or
            working tree.  If not None, then the clone operation may tune
            itself to download less data.
        :param force_new_repo: Do not use a shared repository for the target,
                               even if one is available.
        :param preserve_stacking: When cloning a stacked branch, stack the
            new branch on top of the other branch's stacked-on branch.
        """
        transport.ensure_base()
        require_stacking = (stacked_on is not None)
        metadir = self.cloning_metadir(require_stacking)
        result = metadir.initialize_on_transport(transport)
        repository_policy = None
        try:
            local_repo = self.find_repository()
        except errors.NoRepositoryPresent:
            local_repo = None
        try:
            local_branch = self.open_branch()
        except errors.NotBranchError:
            local_branch = None
        else:
            # enable fallbacks when branch is not a branch reference
            if local_branch.repository.has_same_location(local_repo):
                local_repo = local_branch.repository
            if preserve_stacking:
                try:
                    stacked_on = local_branch.get_stacked_on_url()
                except (errors.UnstackableBranchFormat,
                        errors.UnstackableRepositoryFormat,
                        errors.NotStacked):
                    pass

        if local_repo:
            # may need to copy content in
            repository_policy = result.determine_repository_policy(
                force_new_repo, stacked_on, self.root_transport.base,
                require_stacking=require_stacking)
            make_working_trees = local_repo.make_working_trees()
            result_repo = repository_policy.acquire_repository(
                make_working_trees, local_repo.is_shared())
            if not require_stacking and repository_policy._require_stacking:
                require_stacking = True
                result._format.require_stacking()
            result_repo.fetch(local_repo, revision_id=revision_id)
        else:
            result_repo = None
        # 1 if there is a branch present
        #   make sure its content is available in the target repository
        #   clone it.
        if local_branch is not None:
            result_branch = local_branch.clone(result, revision_id=revision_id)
            if repository_policy is not None:
                repository_policy.configure_branch(result_branch)
        if result_repo is None or result_repo.make_working_trees():
            try:
                self.open_workingtree().clone(result)
            except (errors.NoWorkingTree, errors.NotLocalUrl):
                pass
        return result

    # TODO: This should be given a Transport, and should chdir up; otherwise
    # this will open a new connection.
    def _make_tail(self, url):
        t = get_transport(url)
        t.ensure_base()

    @classmethod
    def create(cls, base, format=None, possible_transports=None):
        """Create a new BzrDir at the url 'base'.
        
        :param format: If supplied, the format of branch to create.  If not
            supplied, the default is used.
        :param possible_transports: If supplied, a list of transports that 
            can be reused to share a remote connection.
        """
        if cls is not BzrDir:
            raise AssertionError("BzrDir.create always creates the default"
                " format, not one of %r" % cls)
        t = get_transport(base, possible_transports)
        t.ensure_base()
        if format is None:
            format = BzrDirFormat.get_default_format()
        return format.initialize_on_transport(t)

    @staticmethod
    def find_bzrdirs(transport, evaluate=None, list_current=None):
        """Find bzrdirs recursively from current location.

        This is intended primarily as a building block for more sophisticated
        functionality, like finding trees under a directory, or finding
        branches that use a given repository.
        :param evaluate: An optional callable that yields recurse, value,
            where recurse controls whether this bzrdir is recursed into
            and value is the value to yield.  By default, all bzrdirs
            are recursed into, and the return value is the bzrdir.
        :param list_current: if supplied, use this function to list the current
            directory, instead of Transport.list_dir
        :return: a generator of found bzrdirs, or whatever evaluate returns.
        """
        if list_current is None:
            def list_current(transport):
                return transport.list_dir('')
        if evaluate is None:
            def evaluate(bzrdir):
                return True, bzrdir

        pending = [transport]
        while len(pending) > 0:
            current_transport = pending.pop()
            recurse = True
            try:
                bzrdir = BzrDir.open_from_transport(current_transport)
            except errors.NotBranchError:
                pass
            else:
                recurse, value = evaluate(bzrdir)
                yield value
            try:
                subdirs = list_current(current_transport)
            except errors.NoSuchFile:
                continue
            if recurse:
                for subdir in sorted(subdirs, reverse=True):
                    pending.append(current_transport.clone(subdir))

    @staticmethod
    def find_branches(transport):
        """Find all branches under a transport.

        This will find all branches below the transport, including branches
        inside other branches.  Where possible, it will use
        Repository.find_branches.

        To list all the branches that use a particular Repository, see
        Repository.find_branches
        """
        def evaluate(bzrdir):
            try:
                repository = bzrdir.open_repository()
            except errors.NoRepositoryPresent:
                pass
            else:
                return False, (None, repository)
            try:
                branch = bzrdir.open_branch()
            except errors.NotBranchError:
                return True, (None, None)
            else:
                return True, (branch, None)
        branches = []
        for branch, repo in BzrDir.find_bzrdirs(transport, evaluate=evaluate):
            if repo is not None:
                branches.extend(repo.find_branches())
            if branch is not None:
                branches.append(branch)
        return branches

    def destroy_repository(self):
        """Destroy the repository in this BzrDir"""
        raise NotImplementedError(self.destroy_repository)

    def create_branch(self):
        """Create a branch in this BzrDir.

        The bzrdir's format will control what branch format is created.
        For more control see BranchFormatXX.create(a_bzrdir).
        """
        raise NotImplementedError(self.create_branch)

    def destroy_branch(self):
        """Destroy the branch in this BzrDir"""
        raise NotImplementedError(self.destroy_branch)

    @staticmethod
    def create_branch_and_repo(base, force_new_repo=False, format=None):
        """Create a new BzrDir, Branch and Repository at the url 'base'.

        This will use the current default BzrDirFormat unless one is
        specified, and use whatever 
        repository format that that uses via bzrdir.create_branch and
        create_repository. If a shared repository is available that is used
        preferentially.

        The created Branch object is returned.

        :param base: The URL to create the branch at.
        :param force_new_repo: If True a new repository is always created.
        :param format: If supplied, the format of branch to create.  If not
            supplied, the default is used.
        """
        bzrdir = BzrDir.create(base, format)
        bzrdir._find_or_create_repository(force_new_repo)
        return bzrdir.create_branch()

    def determine_repository_policy(self, force_new_repo=False, stack_on=None,
                                    stack_on_pwd=None, require_stacking=False):
        """Return an object representing a policy to use.

        This controls whether a new repository is created, or a shared
        repository used instead.

        If stack_on is supplied, will not seek a containing shared repo.

        :param force_new_repo: If True, require a new repository to be created.
        :param stack_on: If supplied, the location to stack on.  If not
            supplied, a default_stack_on location may be used.
        :param stack_on_pwd: If stack_on is relative, the location it is
            relative to.
        """
        def repository_policy(found_bzrdir):
            stack_on = None
            stack_on_pwd = None
            config = found_bzrdir.get_config()
            stop = False
            if config is not None:
                stack_on = config.get_default_stack_on()
                if stack_on is not None:
                    stack_on_pwd = found_bzrdir.root_transport.base
                    stop = True
                    note('Using default stacking branch %s at %s', stack_on,
                         stack_on_pwd)
            # does it have a repository ?
            try:
                repository = found_bzrdir.open_repository()
            except errors.NoRepositoryPresent:
                repository = None
            else:
                if ((found_bzrdir.root_transport.base !=
                     self.root_transport.base) and not repository.is_shared()):
                    repository = None
                else:
                    stop = True
            if not stop:
                return None, False
            if repository:
                return UseExistingRepository(repository, stack_on,
                    stack_on_pwd, require_stacking=require_stacking), True
            else:
                return CreateRepository(self, stack_on, stack_on_pwd,
                    require_stacking=require_stacking), True

        if not force_new_repo:
            if stack_on is None:
                policy = self._find_containing(repository_policy)
                if policy is not None:
                    return policy
            else:
                try:
                    return UseExistingRepository(self.open_repository(),
                        stack_on, stack_on_pwd,
                        require_stacking=require_stacking)
                except errors.NoRepositoryPresent:
                    pass
        return CreateRepository(self, stack_on, stack_on_pwd,
                                require_stacking=require_stacking)

    def _find_or_create_repository(self, force_new_repo):
        """Create a new repository if needed, returning the repository."""
        policy = self.determine_repository_policy(force_new_repo)
        return policy.acquire_repository()

    @staticmethod
    def create_branch_convenience(base, force_new_repo=False,
                                  force_new_tree=None, format=None,
                                  possible_transports=None):
        """Create a new BzrDir, Branch and Repository at the url 'base'.

        This is a convenience function - it will use an existing repository
        if possible, can be told explicitly whether to create a working tree or
        not.

        This will use the current default BzrDirFormat unless one is
        specified, and use whatever 
        repository format that that uses via bzrdir.create_branch and
        create_repository. If a shared repository is available that is used
        preferentially. Whatever repository is used, its tree creation policy
        is followed.

        The created Branch object is returned.
        If a working tree cannot be made due to base not being a file:// url,
        no error is raised unless force_new_tree is True, in which case no 
        data is created on disk and NotLocalUrl is raised.

        :param base: The URL to create the branch at.
        :param force_new_repo: If True a new repository is always created.
        :param force_new_tree: If True or False force creation of a tree or 
                               prevent such creation respectively.
        :param format: Override for the bzrdir format to create.
        :param possible_transports: An optional reusable transports list.
        """
        if force_new_tree:
            # check for non local urls
            t = get_transport(base, possible_transports)
            if not isinstance(t, local.LocalTransport):
                raise errors.NotLocalUrl(base)
        bzrdir = BzrDir.create(base, format, possible_transports)
        repo = bzrdir._find_or_create_repository(force_new_repo)
        result = bzrdir.create_branch()
        if force_new_tree or (repo.make_working_trees() and
                              force_new_tree is None):
            try:
                bzrdir.create_workingtree()
            except errors.NotLocalUrl:
                pass
        return result

    @staticmethod
    def create_standalone_workingtree(base, format=None):
        """Create a new BzrDir, WorkingTree, Branch and Repository at 'base'.

        'base' must be a local path or a file:// url.

        This will use the current default BzrDirFormat unless one is
        specified, and use whatever 
        repository format that that uses for bzrdirformat.create_workingtree,
        create_branch and create_repository.

        :param format: Override for the bzrdir format to create.
        :return: The WorkingTree object.
        """
        t = get_transport(base)
        if not isinstance(t, local.LocalTransport):
            raise errors.NotLocalUrl(base)
        bzrdir = BzrDir.create_branch_and_repo(base,
                                               force_new_repo=True,
                                               format=format).bzrdir
        return bzrdir.create_workingtree()

    def create_workingtree(self, revision_id=None, from_branch=None,
        accelerator_tree=None, hardlink=False):
        """Create a working tree at this BzrDir.
        
        :param revision_id: create it as of this revision id.
        :param from_branch: override bzrdir branch (for lightweight checkouts)
        :param accelerator_tree: A tree which can be used for retrieving file
            contents more quickly than the revision tree, i.e. a workingtree.
            The revision tree will be used for cases where accelerator_tree's
            content is different.
        """
        raise NotImplementedError(self.create_workingtree)

    def backup_bzrdir(self):
        """Backup this bzr control directory.
        
        :return: Tuple with old path name and new path name
        """
        self.root_transport.copy_tree('.bzr', 'backup.bzr')
        return (self.root_transport.abspath('.bzr'),
                self.root_transport.abspath('backup.bzr'))

    def retire_bzrdir(self, limit=10000):
        """Permanently disable the bzrdir.

        This is done by renaming it to give the user some ability to recover
        if there was a problem.

        This will have horrible consequences if anyone has anything locked or
        in use.
        :param limit: number of times to retry
        """
        i  = 0
        while True:
            try:
                to_path = '.bzr.retired.%d' % i
                self.root_transport.rename('.bzr', to_path)
                note("renamed %s to %s"
                    % (self.root_transport.abspath('.bzr'), to_path))
                return
            except (errors.TransportError, IOError, errors.PathError):
                i += 1
                if i > limit:
                    raise
                else:
                    pass

    def destroy_workingtree(self):
        """Destroy the working tree at this BzrDir.

        Formats that do not support this may raise UnsupportedOperation.
        """
        raise NotImplementedError(self.destroy_workingtree)

    def destroy_workingtree_metadata(self):
        """Destroy the control files for the working tree at this BzrDir.

        The contents of working tree files are not affected.
        Formats that do not support this may raise UnsupportedOperation.
        """
        raise NotImplementedError(self.destroy_workingtree_metadata)

    def _find_containing(self, evaluate):
        """Find something in a containing control directory.

        This method will scan containing control dirs, until it finds what
        it is looking for, decides that it will never find it, or runs out
        of containing control directories to check.

        It is used to implement find_repository and
        determine_repository_policy.

        :param evaluate: A function returning (value, stop).  If stop is True,
            the value will be returned.
        """
        found_bzrdir = self
        while True:
            result, stop = evaluate(found_bzrdir)
            if stop:
                return result
            next_transport = found_bzrdir.root_transport.clone('..')
            if (found_bzrdir.root_transport.base == next_transport.base):
                # top of the file system
                return None
            # find the next containing bzrdir
            try:
                found_bzrdir = BzrDir.open_containing_from_transport(
                    next_transport)[0]
            except errors.NotBranchError:
                return None

    def find_repository(self):
        """Find the repository that should be used.

        This does not require a branch as we use it to find the repo for
        new branches as well as to hook existing branches up to their
        repository.
        """
        def usable_repository(found_bzrdir):
            # does it have a repository ?
            try:
                repository = found_bzrdir.open_repository()
            except errors.NoRepositoryPresent:
                return None, False
            if found_bzrdir.root_transport.base == self.root_transport.base:
                return repository, True
            elif repository.is_shared():
                return repository, True
            else:
                return None, True

        found_repo = self._find_containing(usable_repository)
        if found_repo is None:
            raise errors.NoRepositoryPresent(self)
        return found_repo

    def get_branch_reference(self):
        """Return the referenced URL for the branch in this bzrdir.

        :raises NotBranchError: If there is no Branch.
        :return: The URL the branch in this bzrdir references if it is a
            reference branch, or None for regular branches.
        """
        return None

    def get_branch_transport(self, branch_format):
        """Get the transport for use by branch format in this BzrDir.

        Note that bzr dirs that do not support format strings will raise
        IncompatibleFormat if the branch format they are given has
        a format string, and vice versa.

        If branch_format is None, the transport is returned with no 
        checking. If it is not None, then the returned transport is
        guaranteed to point to an existing directory ready for use.
        """
        raise NotImplementedError(self.get_branch_transport)

    def _find_creation_modes(self):
        """Determine the appropriate modes for files and directories.

        They're always set to be consistent with the base directory,
        assuming that this transport allows setting modes.
        """
        # TODO: Do we need or want an option (maybe a config setting) to turn
        # this off or override it for particular locations? -- mbp 20080512
        if self._mode_check_done:
            return
        self._mode_check_done = True
        try:
            st = self.transport.stat('.')
        except errors.TransportNotPossible:
            self._dir_mode = None
            self._file_mode = None
        else:
            # Check the directory mode, but also make sure the created
            # directories and files are read-write for this user. This is
            # mostly a workaround for filesystems which lie about being able to
            # write to a directory (cygwin & win32)
            if (st.st_mode & 07777 == 00000):
                # FTP allows stat but does not return dir/file modes
                self._dir_mode = None
                self._file_mode = None
            else:
                self._dir_mode = (st.st_mode & 07777) | 00700
                # Remove the sticky and execute bits for files
                self._file_mode = self._dir_mode & ~07111

    def _get_file_mode(self):
        """Return Unix mode for newly created files, or None.
        """
        if not self._mode_check_done:
            self._find_creation_modes()
        return self._file_mode

    def _get_dir_mode(self):
        """Return Unix mode for newly created directories, or None.
        """
        if not self._mode_check_done:
            self._find_creation_modes()
        return self._dir_mode
        
    def get_repository_transport(self, repository_format):
        """Get the transport for use by repository format in this BzrDir.

        Note that bzr dirs that do not support format strings will raise
        IncompatibleFormat if the repository format they are given has
        a format string, and vice versa.

        If repository_format is None, the transport is returned with no 
        checking. If it is not None, then the returned transport is
        guaranteed to point to an existing directory ready for use.
        """
        raise NotImplementedError(self.get_repository_transport)
        
    def get_workingtree_transport(self, tree_format):
        """Get the transport for use by workingtree format in this BzrDir.

        Note that bzr dirs that do not support format strings will raise
        IncompatibleFormat if the workingtree format they are given has a
        format string, and vice versa.

        If workingtree_format is None, the transport is returned with no 
        checking. If it is not None, then the returned transport is
        guaranteed to point to an existing directory ready for use.
        """
        raise NotImplementedError(self.get_workingtree_transport)

    def get_config(self):
        if getattr(self, '_get_config', None) is None:
            return None
        return self._get_config()

    def __init__(self, _transport, _format):
        """Initialize a Bzr control dir object.
        
        Only really common logic should reside here, concrete classes should be
        made with varying behaviours.

        :param _format: the format that is creating this BzrDir instance.
        :param _transport: the transport this dir is based at.
        """
        self._format = _format
        self.transport = _transport.clone('.bzr')
        self.root_transport = _transport
        self._mode_check_done = False

    def is_control_filename(self, filename):
        """True if filename is the name of a path which is reserved for bzrdir's.
        
        :param filename: A filename within the root transport of this bzrdir.

        This is true IF and ONLY IF the filename is part of the namespace reserved
        for bzr control dirs. Currently this is the '.bzr' directory in the root
        of the root_transport. it is expected that plugins will need to extend
        this in the future - for instance to make bzr talk with svn working
        trees.
        """
        # this might be better on the BzrDirFormat class because it refers to 
        # all the possible bzrdir disk formats. 
        # This method is tested via the workingtree is_control_filename tests- 
        # it was extracted from WorkingTree.is_control_filename. If the method's
        # contract is extended beyond the current trivial implementation, please
        # add new tests for it to the appropriate place.
        return filename == '.bzr' or filename.startswith('.bzr/')

    def needs_format_conversion(self, format=None):
        """Return true if this bzrdir needs convert_format run on it.
        
        For instance, if the repository format is out of date but the 
        branch and working tree are not, this should return True.

        :param format: Optional parameter indicating a specific desired
                       format we plan to arrive at.
        """
        raise NotImplementedError(self.needs_format_conversion)

    @staticmethod
    def open_unsupported(base):
        """Open a branch which is not supported."""
        return BzrDir.open(base, _unsupported=True)
        
    @staticmethod
    def open(base, _unsupported=False, possible_transports=None):
        """Open an existing bzrdir, rooted at 'base' (url).
        
        :param _unsupported: a private parameter to the BzrDir class.
        """
        t = get_transport(base, possible_transports=possible_transports)
        return BzrDir.open_from_transport(t, _unsupported=_unsupported)

    @staticmethod
    def open_from_transport(transport, _unsupported=False,
                            _server_formats=True):
        """Open a bzrdir within a particular directory.

        :param transport: Transport containing the bzrdir.
        :param _unsupported: private.
        """
        # Keep initial base since 'transport' may be modified while following
        # the redirections.
        base = transport.base
        def find_format(transport):
            return transport, BzrDirFormat.find_format(
                transport, _server_formats=_server_formats)

        def redirected(transport, e, redirection_notice):
            redirected_transport = transport._redirected_to(e.source, e.target)
            if redirected_transport is None:
                raise errors.NotBranchError(base)
            note('%s is%s redirected to %s',
                 transport.base, e.permanently, redirected_transport.base)
            return redirected_transport

        try:
            transport, format = do_catching_redirections(find_format,
                                                         transport,
                                                         redirected)
        except errors.TooManyRedirections:
            raise errors.NotBranchError(base)

        BzrDir._check_supported(format, _unsupported)
        return format.open(transport, _found=True)

    def open_branch(self, unsupported=False):
        """Open the branch object at this BzrDir if one is present.

        If unsupported is True, then no longer supported branch formats can
        still be opened.
        
        TODO: static convenience version of this?
        """
        raise NotImplementedError(self.open_branch)

    @staticmethod
    def open_containing(url, possible_transports=None):
        """Open an existing branch which contains url.
        
        :param url: url to search from.
        See open_containing_from_transport for more detail.
        """
        transport = get_transport(url, possible_transports)
        return BzrDir.open_containing_from_transport(transport)
    
    @staticmethod
    def open_containing_from_transport(a_transport):
        """Open an existing branch which contains a_transport.base.

        This probes for a branch at a_transport, and searches upwards from there.

        Basically we keep looking up until we find the control directory or
        run into the root.  If there isn't one, raises NotBranchError.
        If there is one and it is either an unrecognised format or an unsupported 
        format, UnknownFormatError or UnsupportedFormatError are raised.
        If there is one, it is returned, along with the unused portion of url.

        :return: The BzrDir that contains the path, and a Unicode path 
                for the rest of the URL.
        """
        # this gets the normalised url back. I.e. '.' -> the full path.
        url = a_transport.base
        while True:
            try:
                result = BzrDir.open_from_transport(a_transport)
                return result, urlutils.unescape(a_transport.relpath(url))
            except errors.NotBranchError, e:
                pass
            try:
                new_t = a_transport.clone('..')
            except errors.InvalidURLJoin:
                # reached the root, whatever that may be
                raise errors.NotBranchError(path=url)
            if new_t.base == a_transport.base:
                # reached the root, whatever that may be
                raise errors.NotBranchError(path=url)
            a_transport = new_t

    def _get_tree_branch(self):
        """Return the branch and tree, if any, for this bzrdir.

        Return None for tree if not present or inaccessible.
        Raise NotBranchError if no branch is present.
        :return: (tree, branch)
        """
        try:
            tree = self.open_workingtree()
        except (errors.NoWorkingTree, errors.NotLocalUrl):
            tree = None
            branch = self.open_branch()
        else:
            branch = tree.branch
        return tree, branch

    @classmethod
    def open_tree_or_branch(klass, location):
        """Return the branch and working tree at a location.

        If there is no tree at the location, tree will be None.
        If there is no branch at the location, an exception will be
        raised
        :return: (tree, branch)
        """
        bzrdir = klass.open(location)
        return bzrdir._get_tree_branch()

    @classmethod
    def open_containing_tree_or_branch(klass, location):
        """Return the branch and working tree contained by a location.

        Returns (tree, branch, relpath).
        If there is no tree at containing the location, tree will be None.
        If there is no branch containing the location, an exception will be
        raised
        relpath is the portion of the path that is contained by the branch.
        """
        bzrdir, relpath = klass.open_containing(location)
        tree, branch = bzrdir._get_tree_branch()
        return tree, branch, relpath

    @classmethod
    def open_containing_tree_branch_or_repository(klass, location):
        """Return the working tree, branch and repo contained by a location.

        Returns (tree, branch, repository, relpath).
        If there is no tree containing the location, tree will be None.
        If there is no branch containing the location, branch will be None.
        If there is no repository containing the location, repository will be
        None.
        relpath is the portion of the path that is contained by the innermost
        BzrDir.

        If no tree, branch or repository is found, a NotBranchError is raised.
        """
        bzrdir, relpath = klass.open_containing(location)
        try:
            tree, branch = bzrdir._get_tree_branch()
        except errors.NotBranchError:
            try:
                repo = bzrdir.find_repository()
                return None, None, repo, relpath
            except (errors.NoRepositoryPresent):
                raise errors.NotBranchError(location)
        return tree, branch, branch.repository, relpath

    def open_repository(self, _unsupported=False):
        """Open the repository object at this BzrDir if one is present.

        This will not follow the Branch object pointer - it's strictly a direct
        open facility. Most client code should use open_branch().repository to
        get at a repository.

        :param _unsupported: a private parameter, not part of the api.
        TODO: static convenience version of this?
        """
        raise NotImplementedError(self.open_repository)

    def open_workingtree(self, _unsupported=False,
                         recommend_upgrade=True, from_branch=None):
        """Open the workingtree object at this BzrDir if one is present.

        :param recommend_upgrade: Optional keyword parameter, when True (the
            default), emit through the ui module a recommendation that the user
            upgrade the working tree when the workingtree being opened is old
            (but still fully supported).
        :param from_branch: override bzrdir branch (for lightweight checkouts)
        """
        raise NotImplementedError(self.open_workingtree)

    def has_branch(self):
        """Tell if this bzrdir contains a branch.
        
        Note: if you're going to open the branch, you should just go ahead
        and try, and not ask permission first.  (This method just opens the 
        branch and discards it, and that's somewhat expensive.) 
        """
        try:
            self.open_branch()
            return True
        except errors.NotBranchError:
            return False

    def has_workingtree(self):
        """Tell if this bzrdir contains a working tree.

        This will still raise an exception if the bzrdir has a workingtree that
        is remote & inaccessible.
        
        Note: if you're going to open the working tree, you should just go ahead
        and try, and not ask permission first.  (This method just opens the 
        workingtree and discards it, and that's somewhat expensive.) 
        """
        try:
            self.open_workingtree(recommend_upgrade=False)
            return True
        except errors.NoWorkingTree:
            return False

    def _cloning_metadir(self):
        """Produce a metadir suitable for cloning with.
        
        :returns: (destination_bzrdir_format, source_repository)
        """
        result_format = self._format.__class__()
        try:
            try:
                branch = self.open_branch()
                source_repository = branch.repository
                result_format._branch_format = branch._format
            except errors.NotBranchError:
                source_branch = None
                source_repository = self.open_repository()
        except errors.NoRepositoryPresent:
            source_repository = None
        else:
            # XXX TODO: This isinstance is here because we have not implemented
            # the fix recommended in bug # 103195 - to delegate this choice the
            # repository itself.
            repo_format = source_repository._format
            if isinstance(repo_format, remote.RemoteRepositoryFormat):
                source_repository._ensure_real()
                repo_format = source_repository._real_repository._format
            result_format.repository_format = repo_format
        try:
            # TODO: Couldn't we just probe for the format in these cases,
            # rather than opening the whole tree?  It would be a little
            # faster. mbp 20070401
            tree = self.open_workingtree(recommend_upgrade=False)
        except (errors.NoWorkingTree, errors.NotLocalUrl):
            result_format.workingtree_format = None
        else:
            result_format.workingtree_format = tree._format.__class__()
        return result_format, source_repository

    def cloning_metadir(self, require_stacking=False):
        """Produce a metadir suitable for cloning or sprouting with.

        These operations may produce workingtrees (yes, even though they're
        "cloning" something that doesn't have a tree), so a viable workingtree
        format must be selected.

        :require_stacking: If True, non-stackable formats will be upgraded
            to similar stackable formats.
        :returns: a BzrDirFormat with all component formats either set
            appropriately or set to None if that component should not be
            created.
        """
        format, repository = self._cloning_metadir()
        if format._workingtree_format is None:
            if repository is None:
                return format
            tree_format = repository._format._matchingbzrdir.workingtree_format
            format.workingtree_format = tree_format.__class__()
        if require_stacking:
            format.require_stacking()
        return format

    def checkout_metadir(self):
        return self.cloning_metadir()

    def sprout(self, url, revision_id=None, force_new_repo=False,
               recurse='down', possible_transports=None,
               accelerator_tree=None, hardlink=False, stacked=False,
               source_branch=None):
        """Create a copy of this bzrdir prepared for use as a new line of
        development.

        If url's last component does not exist, it will be created.

        Attributes related to the identity of the source branch like
        branch nickname will be cleaned, a working tree is created
        whether one existed before or not; and a local branch is always
        created.

        if revision_id is not None, then the clone operation may tune
            itself to download less data.
        :param accelerator_tree: A tree which can be used for retrieving file
            contents more quickly than the revision tree, i.e. a workingtree.
            The revision tree will be used for cases where accelerator_tree's
            content is different.
        :param hardlink: If true, hard-link files from accelerator_tree,
            where possible.
        :param stacked: If true, create a stacked branch referring to the
            location of this control directory.
        """
        target_transport = get_transport(url, possible_transports)
        target_transport.ensure_base()
        cloning_format = self.cloning_metadir(stacked)
        # Create/update the result branch
        result = cloning_format.initialize_on_transport(target_transport)
        # if a stacked branch wasn't requested, we don't create one
        # even if the origin was stacked
        stacked_branch_url = None
        if source_branch is not None:
            if stacked:
                stacked_branch_url = self.root_transport.base
            source_repository = source_branch.repository
        else:
            try:
                source_branch = self.open_branch()
                source_repository = source_branch.repository
                if stacked:
                    stacked_branch_url = self.root_transport.base
            except errors.NotBranchError:
                source_branch = None
                try:
                    source_repository = self.open_repository()
                except errors.NoRepositoryPresent:
                    source_repository = None
        repository_policy = result.determine_repository_policy(
            force_new_repo, stacked_branch_url, require_stacking=stacked)
        result_repo = repository_policy.acquire_repository()
        if source_repository is not None:
            # Fetch while stacked to prevent unstacked fetch from
            # Branch.sprout.
            result_repo.fetch(source_repository, revision_id=revision_id)

        if source_branch is None:
            # this is for sprouting a bzrdir without a branch; is that
            # actually useful?
            # Not especially, but it's part of the contract.
            result_branch = result.create_branch()
        else:
            # Force NULL revision to avoid using repository before stacking
            # is configured.
            result_branch = source_branch.sprout(
                result, revision_id=_mod_revision.NULL_REVISION)
            parent_location = result_branch.get_parent()
        mutter("created new branch %r" % (result_branch,))
        repository_policy.configure_branch(result_branch)
        if source_branch is not None:
            source_branch.copy_content_into(result_branch, revision_id)
            # Override copy_content_into
            result_branch.set_parent(parent_location)

        # Create/update the result working tree
        if isinstance(target_transport, local.LocalTransport) and (
            result_repo is None or result_repo.make_working_trees()):
            wt = result.create_workingtree(accelerator_tree=accelerator_tree,
                hardlink=hardlink)
            wt.lock_write()
            try:
                if wt.path2id('') is None:
                    try:
                        wt.set_root_id(self.open_workingtree.get_root_id())
                    except errors.NoWorkingTree:
                        pass
            finally:
                wt.unlock()
        else:
            wt = None
        if recurse == 'down':
            if wt is not None:
                basis = wt.basis_tree()
                basis.lock_read()
                subtrees = basis.iter_references()
            elif result_branch is not None:
                basis = result_branch.basis_tree()
                basis.lock_read()
                subtrees = basis.iter_references()
            elif source_branch is not None:
                basis = source_branch.basis_tree()
                basis.lock_read()
                subtrees = basis.iter_references()
            else:
                subtrees = []
                basis = None
            try:
                for path, file_id in subtrees:
                    target = urlutils.join(url, urlutils.escape(path))
                    sublocation = source_branch.reference_parent(file_id, path)
                    sublocation.bzrdir.sprout(target,
                        basis.get_reference_revision(file_id, path),
                        force_new_repo=force_new_repo, recurse=recurse,
                        stacked=stacked)
            finally:
                if basis is not None:
                    basis.unlock()
        return result


class BzrDirPreSplitOut(BzrDir):
    """A common class for the all-in-one formats."""

    def __init__(self, _transport, _format):
        """See BzrDir.__init__."""
        super(BzrDirPreSplitOut, self).__init__(_transport, _format)
        self._control_files = lockable_files.LockableFiles(
                                            self.get_branch_transport(None),
                                            self._format._lock_file_name,
                                            self._format._lock_class)

    def break_lock(self):
        """Pre-splitout bzrdirs do not suffer from stale locks."""
        raise NotImplementedError(self.break_lock)

    def cloning_metadir(self, require_stacking=False):
        """Produce a metadir suitable for cloning with."""
        if require_stacking:
            return format_registry.make_bzrdir('1.6')
        return self._format.__class__()

    def clone(self, url, revision_id=None, force_new_repo=False,
              preserve_stacking=False):
        """See BzrDir.clone().

        force_new_repo has no effect, since this family of formats always
        require a new repository.
        preserve_stacking has no effect, since no source branch using this
        family of formats can be stacked, so there is no stacking to preserve.
        """
        self._make_tail(url)
        result = self._format._initialize_for_clone(url)
        self.open_repository().clone(result, revision_id=revision_id)
        from_branch = self.open_branch()
        from_branch.clone(result, revision_id=revision_id)
        try:
            tree = self.open_workingtree()
        except errors.NotLocalUrl:
            # make a new one, this format always has to have one.
            result._init_workingtree()
        else:
            tree.clone(result)
        return result

    def create_branch(self):
        """See BzrDir.create_branch."""
        return self._format.get_branch_format().initialize(self)

    def destroy_branch(self):
        """See BzrDir.destroy_branch."""
        raise errors.UnsupportedOperation(self.destroy_branch, self)

    def create_repository(self, shared=False):
        """See BzrDir.create_repository."""
        if shared:
            raise errors.IncompatibleFormat('shared repository', self._format)
        return self.open_repository()

    def destroy_repository(self):
        """See BzrDir.destroy_repository."""
        raise errors.UnsupportedOperation(self.destroy_repository, self)

    def create_workingtree(self, revision_id=None, from_branch=None,
                           accelerator_tree=None, hardlink=False):
        """See BzrDir.create_workingtree."""
        # The workingtree is sometimes created when the bzrdir is created,
        # but not when cloning.

        # this looks buggy but is not -really-
        # because this format creates the workingtree when the bzrdir is
        # created
        # clone and sprout will have set the revision_id
        # and that will have set it for us, its only
        # specific uses of create_workingtree in isolation
        # that can do wonky stuff here, and that only
        # happens for creating checkouts, which cannot be 
        # done on this format anyway. So - acceptable wart.
        try:
            result = self.open_workingtree(recommend_upgrade=False)
        except errors.NoSuchFile:
            result = self._init_workingtree()
        if revision_id is not None:
            if revision_id == _mod_revision.NULL_REVISION:
                result.set_parent_ids([])
            else:
                result.set_parent_ids([revision_id])
        return result

    def _init_workingtree(self):
        from bzrlib.workingtree import WorkingTreeFormat2
        try:
            return WorkingTreeFormat2().initialize(self)
        except errors.NotLocalUrl:
            # Even though we can't access the working tree, we need to
            # create its control files.
            return WorkingTreeFormat2()._stub_initialize_on_transport(
                self.transport, self._control_files._file_mode)

    def destroy_workingtree(self):
        """See BzrDir.destroy_workingtree."""
        raise errors.UnsupportedOperation(self.destroy_workingtree, self)

    def destroy_workingtree_metadata(self):
        """See BzrDir.destroy_workingtree_metadata."""
        raise errors.UnsupportedOperation(self.destroy_workingtree_metadata, 
                                          self)

    def get_branch_transport(self, branch_format):
        """See BzrDir.get_branch_transport()."""
        if branch_format is None:
            return self.transport
        try:
            branch_format.get_format_string()
        except NotImplementedError:
            return self.transport
        raise errors.IncompatibleFormat(branch_format, self._format)

    def get_repository_transport(self, repository_format):
        """See BzrDir.get_repository_transport()."""
        if repository_format is None:
            return self.transport
        try:
            repository_format.get_format_string()
        except NotImplementedError:
            return self.transport
        raise errors.IncompatibleFormat(repository_format, self._format)

    def get_workingtree_transport(self, workingtree_format):
        """See BzrDir.get_workingtree_transport()."""
        if workingtree_format is None:
            return self.transport
        try:
            workingtree_format.get_format_string()
        except NotImplementedError:
            return self.transport
        raise errors.IncompatibleFormat(workingtree_format, self._format)

    def needs_format_conversion(self, format=None):
        """See BzrDir.needs_format_conversion()."""
        # if the format is not the same as the system default,
        # an upgrade is needed.
        if format is None:
            format = BzrDirFormat.get_default_format()
        return not isinstance(self._format, format.__class__)

    def open_branch(self, unsupported=False):
        """See BzrDir.open_branch."""
        from bzrlib.branch import BzrBranchFormat4
        format = BzrBranchFormat4()
        self._check_supported(format, unsupported)
        return format.open(self, _found=True)

    def sprout(self, url, revision_id=None, force_new_repo=False,
               possible_transports=None, accelerator_tree=None,
               hardlink=False, stacked=False):
        """See BzrDir.sprout()."""
        if stacked:
            raise errors.UnstackableBranchFormat(
                self._format, self.root_transport.base)
        from bzrlib.workingtree import WorkingTreeFormat2
        self._make_tail(url)
        result = self._format._initialize_for_clone(url)
        try:
            self.open_repository().clone(result, revision_id=revision_id)
        except errors.NoRepositoryPresent:
            pass
        try:
            self.open_branch().sprout(result, revision_id=revision_id)
        except errors.NotBranchError:
            pass
        # we always want a working tree
        WorkingTreeFormat2().initialize(result,
                                        accelerator_tree=accelerator_tree,
                                        hardlink=hardlink)
        return result


class BzrDir4(BzrDirPreSplitOut):
    """A .bzr version 4 control object.
    
    This is a deprecated format and may be removed after sept 2006.
    """

    def create_repository(self, shared=False):
        """See BzrDir.create_repository."""
        return self._format.repository_format.initialize(self, shared)

    def needs_format_conversion(self, format=None):
        """Format 4 dirs are always in need of conversion."""
        return True

    def open_repository(self):
        """See BzrDir.open_repository."""
        from bzrlib.repofmt.weaverepo import RepositoryFormat4
        return RepositoryFormat4().open(self, _found=True)


class BzrDir5(BzrDirPreSplitOut):
    """A .bzr version 5 control object.

    This is a deprecated format and may be removed after sept 2006.
    """

    def open_repository(self):
        """See BzrDir.open_repository."""
        from bzrlib.repofmt.weaverepo import RepositoryFormat5
        return RepositoryFormat5().open(self, _found=True)

    def open_workingtree(self, _unsupported=False,
            recommend_upgrade=True):
        """See BzrDir.create_workingtree."""
        from bzrlib.workingtree import WorkingTreeFormat2
        wt_format = WorkingTreeFormat2()
        # we don't warn here about upgrades; that ought to be handled for the
        # bzrdir as a whole
        return wt_format.open(self, _found=True)


class BzrDir6(BzrDirPreSplitOut):
    """A .bzr version 6 control object.

    This is a deprecated format and may be removed after sept 2006.
    """

    def open_repository(self):
        """See BzrDir.open_repository."""
        from bzrlib.repofmt.weaverepo import RepositoryFormat6
        return RepositoryFormat6().open(self, _found=True)

    def open_workingtree(self, _unsupported=False,
        recommend_upgrade=True):
        """See BzrDir.create_workingtree."""
        # we don't warn here about upgrades; that ought to be handled for the
        # bzrdir as a whole
        from bzrlib.workingtree import WorkingTreeFormat2
        return WorkingTreeFormat2().open(self, _found=True)


class BzrDirMeta1(BzrDir):
    """A .bzr meta version 1 control object.
    
    This is the first control object where the 
    individual aspects are really split out: there are separate repository,
    workingtree and branch subdirectories and any subset of the three can be
    present within a BzrDir.
    """

    def can_convert_format(self):
        """See BzrDir.can_convert_format()."""
        return True

    def create_branch(self):
        """See BzrDir.create_branch."""
        return self._format.get_branch_format().initialize(self)

    def destroy_branch(self):
        """See BzrDir.create_branch."""
        self.transport.delete_tree('branch')

    def create_repository(self, shared=False):
        """See BzrDir.create_repository."""
        return self._format.repository_format.initialize(self, shared)

    def destroy_repository(self):
        """See BzrDir.destroy_repository."""
        self.transport.delete_tree('repository')

    def create_workingtree(self, revision_id=None, from_branch=None,
                           accelerator_tree=None, hardlink=False):
        """See BzrDir.create_workingtree."""
        return self._format.workingtree_format.initialize(
            self, revision_id, from_branch=from_branch,
            accelerator_tree=accelerator_tree, hardlink=hardlink)

    def destroy_workingtree(self):
        """See BzrDir.destroy_workingtree."""
        wt = self.open_workingtree(recommend_upgrade=False)
        repository = wt.branch.repository
        empty = repository.revision_tree(_mod_revision.NULL_REVISION)
        wt.revert(old_tree=empty)
        self.destroy_workingtree_metadata()

    def destroy_workingtree_metadata(self):
        self.transport.delete_tree('checkout')

    def find_branch_format(self):
        """Find the branch 'format' for this bzrdir.

        This might be a synthetic object for e.g. RemoteBranch and SVN.
        """
        from bzrlib.branch import BranchFormat
        return BranchFormat.find_format(self)

    def _get_mkdir_mode(self):
        """Figure out the mode to use when creating a bzrdir subdir."""
        temp_control = lockable_files.LockableFiles(self.transport, '',
                                     lockable_files.TransportLock)
        return temp_control._dir_mode

    def get_branch_reference(self):
        """See BzrDir.get_branch_reference()."""
        from bzrlib.branch import BranchFormat
        format = BranchFormat.find_format(self)
        return format.get_reference(self)

    def get_branch_transport(self, branch_format):
        """See BzrDir.get_branch_transport()."""
        if branch_format is None:
            return self.transport.clone('branch')
        try:
            branch_format.get_format_string()
        except NotImplementedError:
            raise errors.IncompatibleFormat(branch_format, self._format)
        try:
            self.transport.mkdir('branch', mode=self._get_mkdir_mode())
        except errors.FileExists:
            pass
        return self.transport.clone('branch')

    def get_repository_transport(self, repository_format):
        """See BzrDir.get_repository_transport()."""
        if repository_format is None:
            return self.transport.clone('repository')
        try:
            repository_format.get_format_string()
        except NotImplementedError:
            raise errors.IncompatibleFormat(repository_format, self._format)
        try:
            self.transport.mkdir('repository', mode=self._get_mkdir_mode())
        except errors.FileExists:
            pass
        return self.transport.clone('repository')

    def get_workingtree_transport(self, workingtree_format):
        """See BzrDir.get_workingtree_transport()."""
        if workingtree_format is None:
            return self.transport.clone('checkout')
        try:
            workingtree_format.get_format_string()
        except NotImplementedError:
            raise errors.IncompatibleFormat(workingtree_format, self._format)
        try:
            self.transport.mkdir('checkout', mode=self._get_mkdir_mode())
        except errors.FileExists:
            pass
        return self.transport.clone('checkout')

    def needs_format_conversion(self, format=None):
        """See BzrDir.needs_format_conversion()."""
        if format is None:
            format = BzrDirFormat.get_default_format()
        if not isinstance(self._format, format.__class__):
            # it is not a meta dir format, conversion is needed.
            return True
        # we might want to push this down to the repository?
        try:
            if not isinstance(self.open_repository()._format,
                              format.repository_format.__class__):
                # the repository needs an upgrade.
                return True
        except errors.NoRepositoryPresent:
            pass
        try:
            if not isinstance(self.open_branch()._format,
                              format.get_branch_format().__class__):
                # the branch needs an upgrade.
                return True
        except errors.NotBranchError:
            pass
        try:
            my_wt = self.open_workingtree(recommend_upgrade=False)
            if not isinstance(my_wt._format,
                              format.workingtree_format.__class__):
                # the workingtree needs an upgrade.
                return True
        except (errors.NoWorkingTree, errors.NotLocalUrl):
            pass
        return False

    def open_branch(self, unsupported=False):
        """See BzrDir.open_branch."""
        format = self.find_branch_format()
        self._check_supported(format, unsupported)
        return format.open(self, _found=True)

    def open_repository(self, unsupported=False):
        """See BzrDir.open_repository."""
        from bzrlib.repository import RepositoryFormat
        format = RepositoryFormat.find_format(self)
        self._check_supported(format, unsupported)
        return format.open(self, _found=True)

    def open_workingtree(self, unsupported=False,
            recommend_upgrade=True):
        """See BzrDir.open_workingtree."""
        from bzrlib.workingtree import WorkingTreeFormat
        format = WorkingTreeFormat.find_format(self)
        self._check_supported(format, unsupported,
            recommend_upgrade,
            basedir=self.root_transport.base)
        return format.open(self, _found=True)

    def _get_config(self):
        return config.BzrDirConfig(self.transport)


class BzrDirFormat(object):
    """An encapsulation of the initialization and open routines for a format.

    Formats provide three things:
     * An initialization routine,
     * a format string,
     * an open routine.

    Formats are placed in a dict by their format string for reference 
    during bzrdir opening. These should be subclasses of BzrDirFormat
    for consistency.

    Once a format is deprecated, just deprecate the initialize and open
    methods on the format class. Do not deprecate the object, as the 
    object will be created every system load.
    """

    _default_format = None
    """The default format used for new .bzr dirs."""

    _formats = {}
    """The known formats."""

    _control_formats = []
    """The registered control formats - .bzr, ....
    
    This is a list of BzrDirFormat objects.
    """

    _control_server_formats = []
    """The registered control server formats, e.g. RemoteBzrDirs.

    This is a list of BzrDirFormat objects.
    """

    _lock_file_name = 'branch-lock'

    # _lock_class must be set in subclasses to the lock type, typ.
    # TransportLock or LockDir

    @classmethod
    def find_format(klass, transport, _server_formats=True):
        """Return the format present at transport."""
        if _server_formats:
            formats = klass._control_server_formats + klass._control_formats
        else:
            formats = klass._control_formats
        for format in formats:
            try:
                return format.probe_transport(transport)
            except errors.NotBranchError:
                # this format does not find a control dir here.
                pass
        raise errors.NotBranchError(path=transport.base)

    @classmethod
    def probe_transport(klass, transport):
        """Return the .bzrdir style format present in a directory."""
        try:
            format_string = transport.get(".bzr/branch-format").read()
        except errors.NoSuchFile:
            raise errors.NotBranchError(path=transport.base)

        try:
            return klass._formats[format_string]
        except KeyError:
            raise errors.UnknownFormatError(format=format_string, kind='bzrdir')

    @classmethod
    def get_default_format(klass):
        """Return the current default format."""
        return klass._default_format

    def get_format_string(self):
        """Return the ASCII format string that identifies this format."""
        raise NotImplementedError(self.get_format_string)

    def get_format_description(self):
        """Return the short description for this format."""
        raise NotImplementedError(self.get_format_description)

    def get_converter(self, format=None):
        """Return the converter to use to convert bzrdirs needing converts.

        This returns a bzrlib.bzrdir.Converter object.

        This should return the best upgrader to step this format towards the
        current default format. In the case of plugins we can/should provide
        some means for them to extend the range of returnable converters.

        :param format: Optional format to override the default format of the 
                       library.
        """
        raise NotImplementedError(self.get_converter)

    def initialize(self, url, possible_transports=None):
        """Create a bzr control dir at this url and return an opened copy.
        
        Subclasses should typically override initialize_on_transport
        instead of this method.
        """
        return self.initialize_on_transport(get_transport(url,
                                                          possible_transports))

    def initialize_on_transport(self, transport):
        """Initialize a new bzrdir in the base directory of a Transport."""
        # Since we don't have a .bzr directory, inherit the
        # mode from the root directory
        temp_control = lockable_files.LockableFiles(transport,
                            '', lockable_files.TransportLock)
        temp_control._transport.mkdir('.bzr',
                                      # FIXME: RBC 20060121 don't peek under
                                      # the covers
                                      mode=temp_control._dir_mode)
        if sys.platform == 'win32' and isinstance(transport, local.LocalTransport):
            win32utils.set_file_attr_hidden(transport._abspath('.bzr'))
        file_mode = temp_control._file_mode
        del temp_control
        bzrdir_transport = transport.clone('.bzr')
        utf8_files = [('README',
                       "This is a Bazaar control directory.\n"
                       "Do not change any files in this directory.\n"
                       "See http://bazaar-vcs.org/ for more information about Bazaar.\n"),
                      ('branch-format', self.get_format_string()),
                      ]
        # NB: no need to escape relative paths that are url safe.
        control_files = lockable_files.LockableFiles(bzrdir_transport,
            self._lock_file_name, self._lock_class)
        control_files.create_lock()
        control_files.lock_write()
        try:
            for (filename, content) in utf8_files:
                bzrdir_transport.put_bytes(filename, content,
                    mode=file_mode)
        finally:
            control_files.unlock()
        return self.open(transport, _found=True)

    def is_supported(self):
        """Is this format supported?

        Supported formats must be initializable and openable.
        Unsupported formats may not support initialization or committing or 
        some other features depending on the reason for not being supported.
        """
        return True

    def same_model(self, target_format):
        return (self.repository_format.rich_root_data == 
            target_format.rich_root_data)

    @classmethod
    def known_formats(klass):
        """Return all the known formats.
        
        Concrete formats should override _known_formats.
        """
        # There is double indirection here to make sure that control 
        # formats used by more than one dir format will only be probed 
        # once. This can otherwise be quite expensive for remote connections.
        result = set()
        for format in klass._control_formats:
            result.update(format._known_formats())
        return result
    
    @classmethod
    def _known_formats(klass):
        """Return the known format instances for this control format."""
        return set(klass._formats.values())

    def open(self, transport, _found=False):
        """Return an instance of this format for the dir transport points at.
        
        _found is a private parameter, do not use it.
        """
        if not _found:
            found_format = BzrDirFormat.find_format(transport)
            if not isinstance(found_format, self.__class__):
                raise AssertionError("%s was asked to open %s, but it seems to need "
                        "format %s" 
                        % (self, transport, found_format))
        return self._open(transport)

    def _open(self, transport):
        """Template method helper for opening BzrDirectories.

        This performs the actual open and any additional logic or parameter
        passing.
        """
        raise NotImplementedError(self._open)

    @classmethod
    def register_format(klass, format):
        klass._formats[format.get_format_string()] = format

    @classmethod
    def register_control_format(klass, format):
        """Register a format that does not use '.bzr' for its control dir.

        TODO: This should be pulled up into a 'ControlDirFormat' base class
        which BzrDirFormat can inherit from, and renamed to register_format 
        there. It has been done without that for now for simplicity of
        implementation.
        """
        klass._control_formats.append(format)

    @classmethod
    def register_control_server_format(klass, format):
        """Register a control format for client-server environments.

        These formats will be tried before ones registered with
        register_control_format.  This gives implementations that decide to the
        chance to grab it before anything looks at the contents of the format
        file.
        """
        klass._control_server_formats.append(format)

    @classmethod
    def _set_default_format(klass, format):
        """Set default format (for testing behavior of defaults only)"""
        klass._default_format = format

    def __str__(self):
        # Trim the newline
        return self.get_format_string().rstrip()

    @classmethod
    def unregister_format(klass, format):
        del klass._formats[format.get_format_string()]

    @classmethod
    def unregister_control_format(klass, format):
        klass._control_formats.remove(format)


class BzrDirFormat4(BzrDirFormat):
    """Bzr dir format 4.

    This format is a combined format for working tree, branch and repository.
    It has:
     - Format 1 working trees [always]
     - Format 4 branches [always]
     - Format 4 repositories [always]

    This format is deprecated: it indexes texts using a text it which is
    removed in format 5; write support for this format has been removed.
    """

    _lock_class = lockable_files.TransportLock

    def get_format_string(self):
        """See BzrDirFormat.get_format_string()."""
        return "Bazaar-NG branch, format 0.0.4\n"

    def get_format_description(self):
        """See BzrDirFormat.get_format_description()."""
        return "All-in-one format 4"

    def get_converter(self, format=None):
        """See BzrDirFormat.get_converter()."""
        # there is one and only one upgrade path here.
        return ConvertBzrDir4To5()
        
    def initialize_on_transport(self, transport):
        """Format 4 branches cannot be created."""
        raise errors.UninitializableFormat(self)

    def is_supported(self):
        """Format 4 is not supported.

        It is not supported because the model changed from 4 to 5 and the
        conversion logic is expensive - so doing it on the fly was not 
        feasible.
        """
        return False

    def _open(self, transport):
        """See BzrDirFormat._open."""
        return BzrDir4(transport, self)

    def __return_repository_format(self):
        """Circular import protection."""
        from bzrlib.repofmt.weaverepo import RepositoryFormat4
        return RepositoryFormat4()
    repository_format = property(__return_repository_format)


class BzrDirFormat5(BzrDirFormat):
    """Bzr control format 5.

    This format is a combined format for working tree, branch and repository.
    It has:
     - Format 2 working trees [always] 
     - Format 4 branches [always] 
     - Format 5 repositories [always]
       Unhashed stores in the repository.
    """

    _lock_class = lockable_files.TransportLock

    def get_format_string(self):
        """See BzrDirFormat.get_format_string()."""
        return "Bazaar-NG branch, format 5\n"

    def get_branch_format(self):
        from bzrlib import branch
        return branch.BzrBranchFormat4()

    def get_format_description(self):
        """See BzrDirFormat.get_format_description()."""
        return "All-in-one format 5"

    def get_converter(self, format=None):
        """See BzrDirFormat.get_converter()."""
        # there is one and only one upgrade path here.
        return ConvertBzrDir5To6()

    def _initialize_for_clone(self, url):
        return self.initialize_on_transport(get_transport(url), _cloning=True)
        
    def initialize_on_transport(self, transport, _cloning=False):
        """Format 5 dirs always have working tree, branch and repository.
        
        Except when they are being cloned.
        """
        from bzrlib.branch import BzrBranchFormat4
        from bzrlib.repofmt.weaverepo import RepositoryFormat5
        result = (super(BzrDirFormat5, self).initialize_on_transport(transport))
        RepositoryFormat5().initialize(result, _internal=True)
        if not _cloning:
            branch = BzrBranchFormat4().initialize(result)
            result._init_workingtree()
        return result

    def _open(self, transport):
        """See BzrDirFormat._open."""
        return BzrDir5(transport, self)

    def __return_repository_format(self):
        """Circular import protection."""
        from bzrlib.repofmt.weaverepo import RepositoryFormat5
        return RepositoryFormat5()
    repository_format = property(__return_repository_format)


class BzrDirFormat6(BzrDirFormat):
    """Bzr control format 6.

    This format is a combined format for working tree, branch and repository.
    It has:
     - Format 2 working trees [always] 
     - Format 4 branches [always] 
     - Format 6 repositories [always]
    """

    _lock_class = lockable_files.TransportLock

    def get_format_string(self):
        """See BzrDirFormat.get_format_string()."""
        return "Bazaar-NG branch, format 6\n"

    def get_format_description(self):
        """See BzrDirFormat.get_format_description()."""
        return "All-in-one format 6"

    def get_branch_format(self):
        from bzrlib import branch
        return branch.BzrBranchFormat4()

    def get_converter(self, format=None):
        """See BzrDirFormat.get_converter()."""
        # there is one and only one upgrade path here.
        return ConvertBzrDir6ToMeta()
        
    def _initialize_for_clone(self, url):
        return self.initialize_on_transport(get_transport(url), _cloning=True)

    def initialize_on_transport(self, transport, _cloning=False):
        """Format 6 dirs always have working tree, branch and repository.
        
        Except when they are being cloned.
        """
        from bzrlib.branch import BzrBranchFormat4
        from bzrlib.repofmt.weaverepo import RepositoryFormat6
        result = super(BzrDirFormat6, self).initialize_on_transport(transport)
        RepositoryFormat6().initialize(result, _internal=True)
        if not _cloning:
            branch = BzrBranchFormat4().initialize(result)
            result._init_workingtree()
        return result

    def _open(self, transport):
        """See BzrDirFormat._open."""
        return BzrDir6(transport, self)

    def __return_repository_format(self):
        """Circular import protection."""
        from bzrlib.repofmt.weaverepo import RepositoryFormat6
        return RepositoryFormat6()
    repository_format = property(__return_repository_format)


class BzrDirMetaFormat1(BzrDirFormat):
    """Bzr meta control format 1

    This is the first format with split out working tree, branch and repository
    disk storage.
    It has:
     - Format 3 working trees [optional]
     - Format 5 branches [optional]
     - Format 7 repositories [optional]
    """

    _lock_class = lockdir.LockDir

    def __init__(self):
        self._workingtree_format = None
        self._branch_format = None

    def __eq__(self, other):
        if other.__class__ is not self.__class__:
            return False
        if other.repository_format != self.repository_format:
            return False
        if other.workingtree_format != self.workingtree_format:
            return False
        return True

    def __ne__(self, other):
        return not self == other

    def get_branch_format(self):
        if self._branch_format is None:
            from bzrlib.branch import BranchFormat
            self._branch_format = BranchFormat.get_default_format()
        return self._branch_format

    def set_branch_format(self, format):
        self._branch_format = format

    def require_stacking(self):
        if not self.get_branch_format().supports_stacking():
            # We need to make a stacked branch, but the default format for the
            # target doesn't support stacking.  So force a branch that *can*
            # support stacking.
            from bzrlib.branch import BzrBranchFormat7
            self._branch_format = BzrBranchFormat7()
            mutter("using %r for stacking" % (self._branch_format,))
            from bzrlib.repofmt import pack_repo
            if self.repository_format.rich_root_data:
                bzrdir_format_name = '1.6.1-rich-root'
                repo_format = pack_repo.RepositoryFormatKnitPack5RichRoot()
            else:
                bzrdir_format_name = '1.6'
                repo_format = pack_repo.RepositoryFormatKnitPack5()
            note('Source format does not support stacking, using format:'
                 ' \'%s\'\n  %s\n',
                 bzrdir_format_name, repo_format.get_format_description())
            self.repository_format = repo_format

    def get_converter(self, format=None):
        """See BzrDirFormat.get_converter()."""
        if format is None:
            format = BzrDirFormat.get_default_format()
        if not isinstance(self, format.__class__):
            # converting away from metadir is not implemented
            raise NotImplementedError(self.get_converter)
        return ConvertMetaToMeta(format)

    def get_format_string(self):
        """See BzrDirFormat.get_format_string()."""
        return "Bazaar-NG meta directory, format 1\n"

    def get_format_description(self):
        """See BzrDirFormat.get_format_description()."""
        return "Meta directory format 1"

    def _open(self, transport):
        """See BzrDirFormat._open."""
        return BzrDirMeta1(transport, self)

    def __return_repository_format(self):
        """Circular import protection."""
        if getattr(self, '_repository_format', None):
            return self._repository_format
        from bzrlib.repository import RepositoryFormat
        return RepositoryFormat.get_default_format()

    def __set_repository_format(self, value):
        """Allow changing the repository format for metadir formats."""
        self._repository_format = value

    repository_format = property(__return_repository_format, __set_repository_format)

    def __get_workingtree_format(self):
        if self._workingtree_format is None:
            from bzrlib.workingtree import WorkingTreeFormat
            self._workingtree_format = WorkingTreeFormat.get_default_format()
        return self._workingtree_format

    def __set_workingtree_format(self, wt_format):
        self._workingtree_format = wt_format

    workingtree_format = property(__get_workingtree_format,
                                  __set_workingtree_format)


# Register bzr control format
BzrDirFormat.register_control_format(BzrDirFormat)

# Register bzr formats
BzrDirFormat.register_format(BzrDirFormat4())
BzrDirFormat.register_format(BzrDirFormat5())
BzrDirFormat.register_format(BzrDirFormat6())
__default_format = BzrDirMetaFormat1()
BzrDirFormat.register_format(__default_format)
BzrDirFormat._default_format = __default_format


class Converter(object):
    """Converts a disk format object from one format to another."""

    def convert(self, to_convert, pb):
        """Perform the conversion of to_convert, giving feedback via pb.

        :param to_convert: The disk object to convert.
        :param pb: a progress bar to use for progress information.
        """

    def step(self, message):
        """Update the pb by a step."""
        self.count +=1
        self.pb.update(message, self.count, self.total)


class ConvertBzrDir4To5(Converter):
    """Converts format 4 bzr dirs to format 5."""

    def __init__(self):
        super(ConvertBzrDir4To5, self).__init__()
        self.converted_revs = set()
        self.absent_revisions = set()
        self.text_count = 0
        self.revisions = {}
        
    def convert(self, to_convert, pb):
        """See Converter.convert()."""
        self.bzrdir = to_convert
        self.pb = pb
        self.pb.note('starting upgrade from format 4 to 5')
        if isinstance(self.bzrdir.transport, local.LocalTransport):
            self.bzrdir.get_workingtree_transport(None).delete('stat-cache')
        self._convert_to_weaves()
        return BzrDir.open(self.bzrdir.root_transport.base)

    def _convert_to_weaves(self):
        self.pb.note('note: upgrade may be faster if all store files are ungzipped first')
        try:
            # TODO permissions
            stat = self.bzrdir.transport.stat('weaves')
            if not S_ISDIR(stat.st_mode):
                self.bzrdir.transport.delete('weaves')
                self.bzrdir.transport.mkdir('weaves')
        except errors.NoSuchFile:
            self.bzrdir.transport.mkdir('weaves')
        # deliberately not a WeaveFile as we want to build it up slowly.
        self.inv_weave = Weave('inventory')
        # holds in-memory weaves for all files
        self.text_weaves = {}
        self.bzrdir.transport.delete('branch-format')
        self.branch = self.bzrdir.open_branch()
        self._convert_working_inv()
        rev_history = self.branch.revision_history()
        # to_read is a stack holding the revisions we still need to process;
        # appending to it adds new highest-priority revisions
        self.known_revisions = set(rev_history)
        self.to_read = rev_history[-1:]
        while self.to_read:
            rev_id = self.to_read.pop()
            if (rev_id not in self.revisions
                and rev_id not in self.absent_revisions):
                self._load_one_rev(rev_id)
        self.pb.clear()
        to_import = self._make_order()
        for i, rev_id in enumerate(to_import):
            self.pb.update('converting revision', i, len(to_import))
            self._convert_one_rev(rev_id)
        self.pb.clear()
        self._write_all_weaves()
        self._write_all_revs()
        self.pb.note('upgraded to weaves:')
        self.pb.note('  %6d revisions and inventories', len(self.revisions))
        self.pb.note('  %6d revisions not present', len(self.absent_revisions))
        self.pb.note('  %6d texts', self.text_count)
        self._cleanup_spare_files_after_format4()
        self.branch._transport.put_bytes(
            'branch-format',
            BzrDirFormat5().get_format_string(),
            mode=self.bzrdir._get_file_mode())

    def _cleanup_spare_files_after_format4(self):
        # FIXME working tree upgrade foo.
        for n in 'merged-patches', 'pending-merged-patches':
            try:
                ## assert os.path.getsize(p) == 0
                self.bzrdir.transport.delete(n)
            except errors.NoSuchFile:
                pass
        self.bzrdir.transport.delete_tree('inventory-store')
        self.bzrdir.transport.delete_tree('text-store')

    def _convert_working_inv(self):
        inv = xml4.serializer_v4.read_inventory(
                self.branch._transport.get('inventory'))
        new_inv_xml = xml5.serializer_v5.write_inventory_to_string(inv, working=True)
        self.branch._transport.put_bytes('inventory', new_inv_xml,
            mode=self.bzrdir._get_file_mode())

    def _write_all_weaves(self):
        controlweaves = WeaveStore(self.bzrdir.transport, prefixed=False)
        weave_transport = self.bzrdir.transport.clone('weaves')
        weaves = WeaveStore(weave_transport, prefixed=False)
        transaction = WriteTransaction()

        try:
            i = 0
            for file_id, file_weave in self.text_weaves.items():
                self.pb.update('writing weave', i, len(self.text_weaves))
                weaves._put_weave(file_id, file_weave, transaction)
                i += 1
            self.pb.update('inventory', 0, 1)
            controlweaves._put_weave('inventory', self.inv_weave, transaction)
            self.pb.update('inventory', 1, 1)
        finally:
            self.pb.clear()

    def _write_all_revs(self):
        """Write all revisions out in new form."""
        self.bzrdir.transport.delete_tree('revision-store')
        self.bzrdir.transport.mkdir('revision-store')
        revision_transport = self.bzrdir.transport.clone('revision-store')
        # TODO permissions
        from bzrlib.xml5 import serializer_v5
        from bzrlib.repofmt.weaverepo import RevisionTextStore
        revision_store = RevisionTextStore(revision_transport,
            serializer_v5, False, versionedfile.PrefixMapper(),
            lambda:True, lambda:True)
        try:
            for i, rev_id in enumerate(self.converted_revs):
                self.pb.update('write revision', i, len(self.converted_revs))
                text = serializer_v5.write_revision_to_string(
                    self.revisions[rev_id])
                key = (rev_id,)
                revision_store.add_lines(key, None, osutils.split_lines(text))
        finally:
            self.pb.clear()
            
    def _load_one_rev(self, rev_id):
        """Load a revision object into memory.

        Any parents not either loaded or abandoned get queued to be
        loaded."""
        self.pb.update('loading revision',
                       len(self.revisions),
                       len(self.known_revisions))
        if not self.branch.repository.has_revision(rev_id):
            self.pb.clear()
            self.pb.note('revision {%s} not present in branch; '
                         'will be converted as a ghost',
                         rev_id)
            self.absent_revisions.add(rev_id)
        else:
            rev = self.branch.repository.get_revision(rev_id)
            for parent_id in rev.parent_ids:
                self.known_revisions.add(parent_id)
                self.to_read.append(parent_id)
            self.revisions[rev_id] = rev

    def _load_old_inventory(self, rev_id):
        old_inv_xml = self.branch.repository.inventory_store.get(rev_id).read()
        inv = xml4.serializer_v4.read_inventory_from_string(old_inv_xml)
        inv.revision_id = rev_id
        rev = self.revisions[rev_id]
        return inv

    def _load_updated_inventory(self, rev_id):
        inv_xml = self.inv_weave.get_text(rev_id)
        inv = xml5.serializer_v5.read_inventory_from_string(inv_xml, rev_id)
        return inv

    def _convert_one_rev(self, rev_id):
        """Convert revision and all referenced objects to new format."""
        rev = self.revisions[rev_id]
        inv = self._load_old_inventory(rev_id)
        present_parents = [p for p in rev.parent_ids
                           if p not in self.absent_revisions]
        self._convert_revision_contents(rev, inv, present_parents)
        self._store_new_inv(rev, inv, present_parents)
        self.converted_revs.add(rev_id)

    def _store_new_inv(self, rev, inv, present_parents):
        new_inv_xml = xml5.serializer_v5.write_inventory_to_string(inv)
        new_inv_sha1 = sha_string(new_inv_xml)
        self.inv_weave.add_lines(rev.revision_id,
                                 present_parents,
                                 new_inv_xml.splitlines(True))
        rev.inventory_sha1 = new_inv_sha1

    def _convert_revision_contents(self, rev, inv, present_parents):
        """Convert all the files within a revision.

        Also upgrade the inventory to refer to the text revision ids."""
        rev_id = rev.revision_id
        mutter('converting texts of revision {%s}',
               rev_id)
        parent_invs = map(self._load_updated_inventory, present_parents)
        entries = inv.iter_entries()
        entries.next()
        for path, ie in entries:
            self._convert_file_version(rev, ie, parent_invs)

    def _convert_file_version(self, rev, ie, parent_invs):
        """Convert one version of one file.

        The file needs to be added into the weave if it is a merge
        of >=2 parents or if it's changed from its parent.
        """
        file_id = ie.file_id
        rev_id = rev.revision_id
        w = self.text_weaves.get(file_id)
        if w is None:
            w = Weave(file_id)
            self.text_weaves[file_id] = w
        text_changed = False
        parent_candiate_entries = ie.parent_candidates(parent_invs)
        heads = graph.Graph(self).heads(parent_candiate_entries.keys())
        # XXX: Note that this is unordered - and this is tolerable because 
        # the previous code was also unordered.
        previous_entries = dict((head, parent_candiate_entries[head]) for head
            in heads)
        self.snapshot_ie(previous_entries, ie, w, rev_id)
        del ie.text_id

    @symbol_versioning.deprecated_method(symbol_versioning.one_one)
    def get_parents(self, revision_ids):
        for revision_id in revision_ids:
            yield self.revisions[revision_id].parent_ids

    def get_parent_map(self, revision_ids):
        """See graph._StackedParentsProvider.get_parent_map"""
        return dict((revision_id, self.revisions[revision_id])
                    for revision_id in revision_ids
                     if revision_id in self.revisions)

    def snapshot_ie(self, previous_revisions, ie, w, rev_id):
        # TODO: convert this logic, which is ~= snapshot to
        # a call to:. This needs the path figured out. rather than a work_tree
        # a v4 revision_tree can be given, or something that looks enough like
        # one to give the file content to the entry if it needs it.
        # and we need something that looks like a weave store for snapshot to 
        # save against.
        #ie.snapshot(rev, PATH, previous_revisions, REVISION_TREE, InMemoryWeaveStore(self.text_weaves))
        if len(previous_revisions) == 1:
            previous_ie = previous_revisions.values()[0]
            if ie._unchanged(previous_ie):
                ie.revision = previous_ie.revision
                return
        if ie.has_text():
            text = self.branch.repository._text_store.get(ie.text_id)
            file_lines = text.readlines()
            w.add_lines(rev_id, previous_revisions, file_lines)
            self.text_count += 1
        else:
            w.add_lines(rev_id, previous_revisions, [])
        ie.revision = rev_id

    def _make_order(self):
        """Return a suitable order for importing revisions.

        The order must be such that an revision is imported after all
        its (present) parents.
        """
        todo = set(self.revisions.keys())
        done = self.absent_revisions.copy()
        order = []
        while todo:
            # scan through looking for a revision whose parents
            # are all done
            for rev_id in sorted(list(todo)):
                rev = self.revisions[rev_id]
                parent_ids = set(rev.parent_ids)
                if parent_ids.issubset(done):
                    # can take this one now
                    order.append(rev_id)
                    todo.remove(rev_id)
                    done.add(rev_id)
        return order


class ConvertBzrDir5To6(Converter):
    """Converts format 5 bzr dirs to format 6."""

    def convert(self, to_convert, pb):
        """See Converter.convert()."""
        self.bzrdir = to_convert
        self.pb = pb
        self.pb.note('starting upgrade from format 5 to 6')
        self._convert_to_prefixed()
        return BzrDir.open(self.bzrdir.root_transport.base)

    def _convert_to_prefixed(self):
        from bzrlib.store import TransportStore
        self.bzrdir.transport.delete('branch-format')
        for store_name in ["weaves", "revision-store"]:
            self.pb.note("adding prefixes to %s" % store_name)
            store_transport = self.bzrdir.transport.clone(store_name)
            store = TransportStore(store_transport, prefixed=True)
            for urlfilename in store_transport.list_dir('.'):
                filename = urlutils.unescape(urlfilename)
                if (filename.endswith(".weave") or
                    filename.endswith(".gz") or
                    filename.endswith(".sig")):
                    file_id, suffix = os.path.splitext(filename)
                else:
                    file_id = filename
                    suffix = ''
                new_name = store._mapper.map((file_id,)) + suffix
                # FIXME keep track of the dirs made RBC 20060121
                try:
                    store_transport.move(filename, new_name)
                except errors.NoSuchFile: # catches missing dirs strangely enough
                    store_transport.mkdir(osutils.dirname(new_name))
                    store_transport.move(filename, new_name)
        self.bzrdir.transport.put_bytes(
            'branch-format',
            BzrDirFormat6().get_format_string(),
            mode=self.bzrdir._get_file_mode())


class ConvertBzrDir6ToMeta(Converter):
    """Converts format 6 bzr dirs to metadirs."""

    def convert(self, to_convert, pb):
        """See Converter.convert()."""
        from bzrlib.repofmt.weaverepo import RepositoryFormat7
        from bzrlib.branch import BzrBranchFormat5
        self.bzrdir = to_convert
        self.pb = pb
        self.count = 0
        self.total = 20 # the steps we know about
        self.garbage_inventories = []
        self.dir_mode = self.bzrdir._get_dir_mode()
        self.file_mode = self.bzrdir._get_file_mode()

        self.pb.note('starting upgrade from format 6 to metadir')
        self.bzrdir.transport.put_bytes(
                'branch-format',
                "Converting to format 6",
                mode=self.file_mode)
        # its faster to move specific files around than to open and use the apis...
        # first off, nuke ancestry.weave, it was never used.
        try:
            self.step('Removing ancestry.weave')
            self.bzrdir.transport.delete('ancestry.weave')
        except errors.NoSuchFile:
            pass
        # find out whats there
        self.step('Finding branch files')
        last_revision = self.bzrdir.open_branch().last_revision()
        bzrcontents = self.bzrdir.transport.list_dir('.')
        for name in bzrcontents:
            if name.startswith('basis-inventory.'):
                self.garbage_inventories.append(name)
        # create new directories for repository, working tree and branch
        repository_names = [('inventory.weave', True),
                            ('revision-store', True),
                            ('weaves', True)]
        self.step('Upgrading repository  ')
        self.bzrdir.transport.mkdir('repository', mode=self.dir_mode)
        self.make_lock('repository')
        # we hard code the formats here because we are converting into
        # the meta format. The meta format upgrader can take this to a 
        # future format within each component.
        self.put_format('repository', RepositoryFormat7())
        for entry in repository_names:
            self.move_entry('repository', entry)

        self.step('Upgrading branch      ')
        self.bzrdir.transport.mkdir('branch', mode=self.dir_mode)
        self.make_lock('branch')
        self.put_format('branch', BzrBranchFormat5())
        branch_files = [('revision-history', True),
                        ('branch-name', True),
                        ('parent', False)]
        for entry in branch_files:
            self.move_entry('branch', entry)

        checkout_files = [('pending-merges', True),
                          ('inventory', True),
                          ('stat-cache', False)]
        # If a mandatory checkout file is not present, the branch does not have
        # a functional checkout. Do not create a checkout in the converted
        # branch.
        for name, mandatory in checkout_files:
            if mandatory and name not in bzrcontents:
                has_checkout = False
                break
        else:
            has_checkout = True
        if not has_checkout:
            self.pb.note('No working tree.')
            # If some checkout files are there, we may as well get rid of them.
            for name, mandatory in checkout_files:
                if name in bzrcontents:
                    self.bzrdir.transport.delete(name)
        else:
            from bzrlib.workingtree import WorkingTreeFormat3
            self.step('Upgrading working tree')
            self.bzrdir.transport.mkdir('checkout', mode=self.dir_mode)
            self.make_lock('checkout')
            self.put_format(
                'checkout', WorkingTreeFormat3())
            self.bzrdir.transport.delete_multi(
                self.garbage_inventories, self.pb)
            for entry in checkout_files:
                self.move_entry('checkout', entry)
            if last_revision is not None:
                self.bzrdir.transport.put_bytes(
                    'checkout/last-revision', last_revision)
        self.bzrdir.transport.put_bytes(
            'branch-format',
            BzrDirMetaFormat1().get_format_string(),
            mode=self.file_mode)
        return BzrDir.open(self.bzrdir.root_transport.base)

    def make_lock(self, name):
        """Make a lock for the new control dir name."""
        self.step('Make %s lock' % name)
        ld = lockdir.LockDir(self.bzrdir.transport,
                             '%s/lock' % name,
                             file_modebits=self.file_mode,
                             dir_modebits=self.dir_mode)
        ld.create()

    def move_entry(self, new_dir, entry):
        """Move then entry name into new_dir."""
        name = entry[0]
        mandatory = entry[1]
        self.step('Moving %s' % name)
        try:
            self.bzrdir.transport.move(name, '%s/%s' % (new_dir, name))
        except errors.NoSuchFile:
            if mandatory:
                raise

    def put_format(self, dirname, format):
        self.bzrdir.transport.put_bytes('%s/format' % dirname,
            format.get_format_string(),
            self.file_mode)


class ConvertMetaToMeta(Converter):
    """Converts the components of metadirs."""

    def __init__(self, target_format):
        """Create a metadir to metadir converter.

        :param target_format: The final metadir format that is desired.
        """
        self.target_format = target_format

    def convert(self, to_convert, pb):
        """See Converter.convert()."""
        self.bzrdir = to_convert
        self.pb = pb
        self.count = 0
        self.total = 1
        self.step('checking repository format')
        try:
            repo = self.bzrdir.open_repository()
        except errors.NoRepositoryPresent:
            pass
        else:
            if not isinstance(repo._format, self.target_format.repository_format.__class__):
                from bzrlib.repository import CopyConverter
                self.pb.note('starting repository conversion')
                converter = CopyConverter(self.target_format.repository_format)
                converter.convert(repo, pb)
        try:
            branch = self.bzrdir.open_branch()
        except errors.NotBranchError:
            pass
        else:
            # TODO: conversions of Branch and Tree should be done by
            # InterXFormat lookups/some sort of registry.
            # Avoid circular imports
            from bzrlib import branch as _mod_branch
            old = branch._format.__class__
            new = self.target_format.get_branch_format().__class__
            while old != new:
                if (old == _mod_branch.BzrBranchFormat5 and
                    new in (_mod_branch.BzrBranchFormat6,
                        _mod_branch.BzrBranchFormat7)):
                    branch_converter = _mod_branch.Converter5to6()
                elif (old == _mod_branch.BzrBranchFormat6 and
                    new == _mod_branch.BzrBranchFormat7):
                    branch_converter = _mod_branch.Converter6to7()
                else:
                    raise errors.BadConversionTarget("No converter", new)
                branch_converter.convert(branch)
                branch = self.bzrdir.open_branch()
                old = branch._format.__class__
        try:
            tree = self.bzrdir.open_workingtree(recommend_upgrade=False)
        except (errors.NoWorkingTree, errors.NotLocalUrl):
            pass
        else:
            # TODO: conversions of Branch and Tree should be done by
            # InterXFormat lookups
            if (isinstance(tree, workingtree.WorkingTree3) and
                not isinstance(tree, workingtree_4.DirStateWorkingTree) and
                isinstance(self.target_format.workingtree_format,
                    workingtree_4.DirStateWorkingTreeFormat)):
                workingtree_4.Converter3to4().convert(tree)
<<<<<<< HEAD
            if (isinstance(tree, workingtree_4.WorkingTree4) and
                not isinstance(tree, workingtree_5.WorkingTree5) and
                isinstance(self.target_format.workingtree_format,
                    workingtree_5.WorkingTreeFormat5)):
                workingtree_5.Converter4to5().convert(tree)
=======
            if (isinstance(tree, workingtree_4.DirStateWorkingTree) and
                not isinstance(tree, workingtree_4.WorkingTree5) and
                isinstance(self.target_format.workingtree_format,
                    workingtree_4.WorkingTreeFormat5)):
                workingtree_4.Converter4to5().convert(tree)
>>>>>>> 597dee65
        return to_convert


# This is not in remote.py because it's small, and needs to be registered.
# Putting it in remote.py creates a circular import problem.
# we can make it a lazy object if the control formats is turned into something
# like a registry.
class RemoteBzrDirFormat(BzrDirMetaFormat1):
    """Format representing bzrdirs accessed via a smart server"""

    def get_format_description(self):
        return 'bzr remote bzrdir'
    
    @classmethod
    def probe_transport(klass, transport):
        """Return a RemoteBzrDirFormat object if it looks possible."""
        try:
            medium = transport.get_smart_medium()
        except (NotImplementedError, AttributeError,
                errors.TransportNotPossible, errors.NoSmartMedium,
                errors.SmartProtocolError):
            # no smart server, so not a branch for this format type.
            raise errors.NotBranchError(path=transport.base)
        else:
            # Decline to open it if the server doesn't support our required
            # version (3) so that the VFS-based transport will do it.
            if medium.should_probe():
                try:
                    server_version = medium.protocol_version()
                except errors.SmartProtocolError:
                    # Apparently there's no usable smart server there, even though
                    # the medium supports the smart protocol.
                    raise errors.NotBranchError(path=transport.base)
                if server_version != '2':
                    raise errors.NotBranchError(path=transport.base)
            return klass()

    def initialize_on_transport(self, transport):
        try:
            # hand off the request to the smart server
            client_medium = transport.get_smart_medium()
        except errors.NoSmartMedium:
            # TODO: lookup the local format from a server hint.
            local_dir_format = BzrDirMetaFormat1()
            return local_dir_format.initialize_on_transport(transport)
        client = _SmartClient(client_medium)
        path = client.remote_path_from_transport(transport)
        response = client.call('BzrDirFormat.initialize', path)
        if response[0] != 'ok':
            raise errors.SmartProtocolError('unexpected response code %s' % (response,))
        return remote.RemoteBzrDir(transport)

    def _open(self, transport):
        return remote.RemoteBzrDir(transport)

    def __eq__(self, other):
        if not isinstance(other, RemoteBzrDirFormat):
            return False
        return self.get_format_description() == other.get_format_description()

    @property
    def repository_format(self):
        # Using a property to avoid early loading of remote
        return remote.RemoteRepositoryFormat()


BzrDirFormat.register_control_server_format(RemoteBzrDirFormat)


class BzrDirFormatInfo(object):

    def __init__(self, native, deprecated, hidden, experimental):
        self.deprecated = deprecated
        self.native = native
        self.hidden = hidden
        self.experimental = experimental


class BzrDirFormatRegistry(registry.Registry):
    """Registry of user-selectable BzrDir subformats.
    
    Differs from BzrDirFormat._control_formats in that it provides sub-formats,
    e.g. BzrDirMeta1 with weave repository.  Also, it's more user-oriented.
    """

    def __init__(self):
        """Create a BzrDirFormatRegistry."""
        self._aliases = set()
        self._registration_order = list()
        super(BzrDirFormatRegistry, self).__init__()

    def aliases(self):
        """Return a set of the format names which are aliases."""
        return frozenset(self._aliases)

    def register_metadir(self, key,
             repository_format, help, native=True, deprecated=False,
             branch_format=None,
             tree_format=None,
             hidden=False,
             experimental=False,
             alias=False):
        """Register a metadir subformat.

        These all use a BzrDirMetaFormat1 bzrdir, but can be parameterized
        by the Repository format.

        :param repository_format: The fully-qualified repository format class
            name as a string.
        :param branch_format: Fully-qualified branch format class name as
            a string.
        :param tree_format: Fully-qualified tree format class name as
            a string.
        """
        # This should be expanded to support setting WorkingTree and Branch
        # formats, once BzrDirMetaFormat1 supports that.
        def _load(full_name):
            mod_name, factory_name = full_name.rsplit('.', 1)
            try:
                mod = __import__(mod_name, globals(), locals(),
                        [factory_name])
            except ImportError, e:
                raise ImportError('failed to load %s: %s' % (full_name, e))
            try:
                factory = getattr(mod, factory_name)
            except AttributeError:
                raise AttributeError('no factory %s in module %r'
                    % (full_name, mod))
            return factory()

        def helper():
            bd = BzrDirMetaFormat1()
            if branch_format is not None:
                bd.set_branch_format(_load(branch_format))
            if tree_format is not None:
                bd.workingtree_format = _load(tree_format)
            if repository_format is not None:
                bd.repository_format = _load(repository_format)
            return bd
        self.register(key, helper, help, native, deprecated, hidden,
            experimental, alias)

    def register(self, key, factory, help, native=True, deprecated=False,
                 hidden=False, experimental=False, alias=False):
        """Register a BzrDirFormat factory.
        
        The factory must be a callable that takes one parameter: the key.
        It must produce an instance of the BzrDirFormat when called.

        This function mainly exists to prevent the info object from being
        supplied directly.
        """
        registry.Registry.register(self, key, factory, help,
            BzrDirFormatInfo(native, deprecated, hidden, experimental))
        if alias:
            self._aliases.add(key)
        self._registration_order.append(key)

    def register_lazy(self, key, module_name, member_name, help, native=True,
        deprecated=False, hidden=False, experimental=False, alias=False):
        registry.Registry.register_lazy(self, key, module_name, member_name,
            help, BzrDirFormatInfo(native, deprecated, hidden, experimental))
        if alias:
            self._aliases.add(key)
        self._registration_order.append(key)

    def set_default(self, key):
        """Set the 'default' key to be a clone of the supplied key.
        
        This method must be called once and only once.
        """
        registry.Registry.register(self, 'default', self.get(key),
            self.get_help(key), info=self.get_info(key))
        self._aliases.add('default')

    def set_default_repository(self, key):
        """Set the FormatRegistry default and Repository default.
        
        This is a transitional method while Repository.set_default_format
        is deprecated.
        """
        if 'default' in self:
            self.remove('default')
        self.set_default(key)
        format = self.get('default')()

    def make_bzrdir(self, key):
        return self.get(key)()

    def help_topic(self, topic):
        output = ""
        default_realkey = None
        default_help = self.get_help('default')
        help_pairs = []
        for key in self._registration_order:
            if key == 'default':
                continue
            help = self.get_help(key)
            if help == default_help:
                default_realkey = key
            else:
                help_pairs.append((key, help))

        def wrapped(key, help, info):
            if info.native:
                help = '(native) ' + help
            return ':%s:\n%s\n\n' % (key, 
                    textwrap.fill(help, initial_indent='    ', 
                    subsequent_indent='    '))
        if default_realkey is not None:
            output += wrapped(default_realkey, '(default) %s' % default_help,
                              self.get_info('default'))
        deprecated_pairs = []
        experimental_pairs = []
        for key, help in help_pairs:
            info = self.get_info(key)
            if info.hidden:
                continue
            elif info.deprecated:
                deprecated_pairs.append((key, help))
            elif info.experimental:
                experimental_pairs.append((key, help))
            else:
                output += wrapped(key, help, info)
        output += "\nSee ``bzr help formats`` for more about storage formats."
        other_output = ""
        if len(experimental_pairs) > 0:
            other_output += "Experimental formats are shown below.\n\n"
            for key, help in experimental_pairs:
                info = self.get_info(key)
                other_output += wrapped(key, help, info)
        else:
            other_output += \
                "No experimental formats are available.\n\n"
        if len(deprecated_pairs) > 0:
            other_output += "\nDeprecated formats are shown below.\n\n"
            for key, help in deprecated_pairs:
                info = self.get_info(key)
                other_output += wrapped(key, help, info)
        else:
            other_output += \
                "\nNo deprecated formats are available.\n\n"
        other_output += \
            "\nSee ``bzr help formats`` for more about storage formats."

        if topic == 'other-formats':
            return other_output
        else:
            return output


class RepositoryAcquisitionPolicy(object):
    """Abstract base class for repository acquisition policies.

    A repository acquisition policy decides how a BzrDir acquires a repository
    for a branch that is being created.  The most basic policy decision is
    whether to create a new repository or use an existing one.
    """
    def __init__(self, stack_on, stack_on_pwd, require_stacking):
        """Constructor.

        :param stack_on: A location to stack on
        :param stack_on_pwd: If stack_on is relative, the location it is
            relative to.
        :param require_stacking: If True, it is a failure to not stack.
        """
        self._stack_on = stack_on
        self._stack_on_pwd = stack_on_pwd
        self._require_stacking = require_stacking

    def configure_branch(self, branch):
        """Apply any configuration data from this policy to the branch.

        Default implementation sets repository stacking.
        """
        if self._stack_on is None:
            return
        if self._stack_on_pwd is None:
            stack_on = self._stack_on
        else:
            try:
                stack_on = urlutils.rebase_url(self._stack_on,
                    self._stack_on_pwd,
                    branch.bzrdir.root_transport.base)
            except errors.InvalidRebaseURLs:
                stack_on = self._get_full_stack_on()
        try:
            branch.set_stacked_on_url(stack_on)
        except errors.UnstackableBranchFormat:
            if self._require_stacking:
                raise

    def _get_full_stack_on(self):
        """Get a fully-qualified URL for the stack_on location."""
        if self._stack_on is None:
            return None
        if self._stack_on_pwd is None:
            return self._stack_on
        else:
            return urlutils.join(self._stack_on_pwd, self._stack_on)

    def _add_fallback(self, repository):
        """Add a fallback to the supplied repository, if stacking is set."""
        stack_on = self._get_full_stack_on()
        if stack_on is None:
            return
        stacked_dir = BzrDir.open(stack_on)
        try:
            stacked_repo = stacked_dir.open_branch().repository
        except errors.NotBranchError:
            stacked_repo = stacked_dir.open_repository()
        try:
            repository.add_fallback_repository(stacked_repo)
        except errors.UnstackableRepositoryFormat:
            if self._require_stacking:
                raise
        else:
            self._require_stacking = True

    def acquire_repository(self, make_working_trees=None, shared=False):
        """Acquire a repository for this bzrdir.

        Implementations may create a new repository or use a pre-exising
        repository.
        :param make_working_trees: If creating a repository, set
            make_working_trees to this value (if non-None)
        :param shared: If creating a repository, make it shared if True
        :return: A repository
        """
        raise NotImplemented(RepositoryAcquisitionPolicy.acquire_repository)


class CreateRepository(RepositoryAcquisitionPolicy):
    """A policy of creating a new repository"""

    def __init__(self, bzrdir, stack_on=None, stack_on_pwd=None,
                 require_stacking=False):
        """
        Constructor.
        :param bzrdir: The bzrdir to create the repository on.
        :param stack_on: A location to stack on
        :param stack_on_pwd: If stack_on is relative, the location it is
            relative to.
        """
        RepositoryAcquisitionPolicy.__init__(self, stack_on, stack_on_pwd,
                                             require_stacking)
        self._bzrdir = bzrdir

    def acquire_repository(self, make_working_trees=None, shared=False):
        """Implementation of RepositoryAcquisitionPolicy.acquire_repository

        Creates the desired repository in the bzrdir we already have.
        """
        repository = self._bzrdir.create_repository(shared=shared)
        self._add_fallback(repository)
        if make_working_trees is not None:
            repository.set_make_working_trees(make_working_trees)
        return repository


class UseExistingRepository(RepositoryAcquisitionPolicy):
    """A policy of reusing an existing repository"""

    def __init__(self, repository, stack_on=None, stack_on_pwd=None,
                 require_stacking=False):
        """Constructor.

        :param repository: The repository to use.
        :param stack_on: A location to stack on
        :param stack_on_pwd: If stack_on is relative, the location it is
            relative to.
        """
        RepositoryAcquisitionPolicy.__init__(self, stack_on, stack_on_pwd,
                                             require_stacking)
        self._repository = repository

    def acquire_repository(self, make_working_trees=None, shared=False):
        """Implementation of RepositoryAcquisitionPolicy.acquire_repository

        Returns an existing repository to use
        """
        self._add_fallback(self._repository)
        return self._repository


# Please register new formats after old formats so that formats
# appear in chronological order and format descriptions can build
# on previous ones.
format_registry = BzrDirFormatRegistry()
format_registry.register('weave', BzrDirFormat6,
    'Pre-0.8 format.  Slower than knit and does not'
    ' support checkouts or shared repositories.',
    deprecated=True)
format_registry.register_metadir('metaweave',
    'bzrlib.repofmt.weaverepo.RepositoryFormat7',
    'Transitional format in 0.8.  Slower than knit.',
    branch_format='bzrlib.branch.BzrBranchFormat5',
    tree_format='bzrlib.workingtree.WorkingTreeFormat3',
    deprecated=True)
format_registry.register_metadir('knit',
    'bzrlib.repofmt.knitrepo.RepositoryFormatKnit1',
    'Format using knits.  Recommended for interoperation with bzr <= 0.14.',
    branch_format='bzrlib.branch.BzrBranchFormat5',
    tree_format='bzrlib.workingtree.WorkingTreeFormat3',
    deprecated=True)
format_registry.register_metadir('dirstate',
    'bzrlib.repofmt.knitrepo.RepositoryFormatKnit1',
    help='New in 0.15: Fast local operations. Compatible with bzr 0.8 and '
        'above when accessed over the network.',
    branch_format='bzrlib.branch.BzrBranchFormat5',
    # this uses bzrlib.workingtree.WorkingTreeFormat4 because importing
    # directly from workingtree_4 triggers a circular import.
    tree_format='bzrlib.workingtree.WorkingTreeFormat4',
    deprecated=True)
format_registry.register_metadir('dirstate-tags',
    'bzrlib.repofmt.knitrepo.RepositoryFormatKnit1',
    help='New in 0.15: Fast local operations and improved scaling for '
        'network operations. Additionally adds support for tags.'
        ' Incompatible with bzr < 0.15.',
    branch_format='bzrlib.branch.BzrBranchFormat6',
    tree_format='bzrlib.workingtree.WorkingTreeFormat4',
    deprecated=True)
format_registry.register_metadir('rich-root',
    'bzrlib.repofmt.knitrepo.RepositoryFormatKnit4',
    help='New in 1.0.  Better handling of tree roots.  Incompatible with'
        ' bzr < 1.0.',
    branch_format='bzrlib.branch.BzrBranchFormat6',
    tree_format='bzrlib.workingtree.WorkingTreeFormat4',
    deprecated=True)
format_registry.register_metadir('dirstate-with-subtree',
    'bzrlib.repofmt.knitrepo.RepositoryFormatKnit3',
    help='New in 0.15: Fast local operations and improved scaling for '
        'network operations. Additionally adds support for versioning nested '
        'bzr branches. Incompatible with bzr < 0.15.',
    branch_format='bzrlib.branch.BzrBranchFormat6',
    tree_format='bzrlib.workingtree.WorkingTreeFormat4',
    experimental=True,
    hidden=True,
    )
format_registry.register_metadir('pack-0.92',
    'bzrlib.repofmt.pack_repo.RepositoryFormatKnitPack1',
    help='New in 0.92: Pack-based format with data compatible with '
        'dirstate-tags format repositories. Interoperates with '
        'bzr repositories before 0.92 but cannot be read by bzr < 0.92. '
        'Previously called knitpack-experimental.  '
        'For more information, see '
        'http://doc.bazaar-vcs.org/latest/developers/packrepo.html.',
    branch_format='bzrlib.branch.BzrBranchFormat6',
    tree_format='bzrlib.workingtree.WorkingTreeFormat4',
    )
format_registry.register_metadir('pack-0.92-subtree',
    'bzrlib.repofmt.pack_repo.RepositoryFormatKnitPack3',
    help='New in 0.92: Pack-based format with data compatible with '
        'dirstate-with-subtree format repositories. Interoperates with '
        'bzr repositories before 0.92 but cannot be read by bzr < 0.92. '
        'Previously called knitpack-experimental.  '
        'For more information, see '
        'http://doc.bazaar-vcs.org/latest/developers/packrepo.html.',
    branch_format='bzrlib.branch.BzrBranchFormat6',
    tree_format='bzrlib.workingtree.WorkingTreeFormat4',
    hidden=True,
    experimental=True,
    )
format_registry.register_metadir('rich-root-pack',
    'bzrlib.repofmt.pack_repo.RepositoryFormatKnitPack4',
    help='New in 1.0: A variant of pack-0.92 that supports rich-root data '
         '(needed for bzr-svn).',
    branch_format='bzrlib.branch.BzrBranchFormat6',
    tree_format='bzrlib.workingtree.WorkingTreeFormat4',
    )
format_registry.register_metadir('1.6',
    'bzrlib.repofmt.pack_repo.RepositoryFormatKnitPack5',
    help='A format that allows a branch to indicate that there is another '
         '(stacked) repository that should be used to access data that is '
         'not present locally.',
    branch_format='bzrlib.branch.BzrBranchFormat7',
    tree_format='bzrlib.workingtree.WorkingTreeFormat4',
    )
format_registry.register_metadir('1.6.1-rich-root',
    'bzrlib.repofmt.pack_repo.RepositoryFormatKnitPack5RichRoot',
    help='A variant of 1.6 that supports rich-root data '
         '(needed for bzr-svn).',
    branch_format='bzrlib.branch.BzrBranchFormat7',
    tree_format='bzrlib.workingtree.WorkingTreeFormat4',
    )
format_registry.register_metadir('1.9',
    'bzrlib.repofmt.pack_repo.RepositoryFormatKnitPack6',
    help='A repository format using B+tree indexes. These indexes '
         'are smaller in size, have smarter caching and provide faster '
         'performance for most operations.',
    branch_format='bzrlib.branch.BzrBranchFormat7',
    tree_format='bzrlib.workingtree.WorkingTreeFormat4',
    )
format_registry.register_metadir('1.9-rich-root',
    'bzrlib.repofmt.pack_repo.RepositoryFormatKnitPack6RichRoot',
    help='A variant of 1.9 that supports rich-root data '
         '(needed for bzr-svn).',
    branch_format='bzrlib.branch.BzrBranchFormat7',
    tree_format='bzrlib.workingtree.WorkingTreeFormat4',
    )
format_registry.register_metadir('1.12-preview',
    'bzrlib.repofmt.pack_repo.RepositoryFormatKnitPack6',
    help='A working-tree format that supports views and content filtering.',
    branch_format='bzrlib.branch.BzrBranchFormat7',
<<<<<<< HEAD
    tree_format='bzrlib.workingtree_5.WorkingTreeFormat5',
=======
    tree_format='bzrlib.workingtree_4.WorkingTreeFormat5',
>>>>>>> 597dee65
    experimental=True,
    )
format_registry.register_metadir('1.12-preview-rich-root',
    'bzrlib.repofmt.pack_repo.RepositoryFormatKnitPack6RichRoot',
    help='A variant of 1.12-preview that supports rich-root data '
         '(needed for bzr-svn).',
    branch_format='bzrlib.branch.BzrBranchFormat7',
<<<<<<< HEAD
    tree_format='bzrlib.workingtree_5.WorkingTreeFormat5',
=======
    tree_format='bzrlib.workingtree_4.WorkingTreeFormat5',
>>>>>>> 597dee65
    experimental=True,
    )
# The following two formats should always just be aliases.
format_registry.register_metadir('development',
    'bzrlib.repofmt.pack_repo.RepositoryFormatPackDevelopment2',
    help='Current development format. Can convert data to and from pack-0.92 '
        '(and anything compatible with pack-0.92) format repositories. '
        'Repositories and branches in this format can only be read by bzr.dev. '
        'Please read '
        'http://doc.bazaar-vcs.org/latest/developers/development-repo.html '
        'before use.',
    branch_format='bzrlib.branch.BzrBranchFormat7',
    tree_format='bzrlib.workingtree.WorkingTreeFormat4',
    experimental=True,
    alias=True,
    )
format_registry.register_metadir('development-subtree',
    'bzrlib.repofmt.pack_repo.RepositoryFormatPackDevelopment2Subtree',
    help='Current development format, subtree variant. Can convert data to and '
        'from pack-0.92-subtree (and anything compatible with '
        'pack-0.92-subtree) format repositories. Repositories and branches in '
        'this format can only be read by bzr.dev. Please read '
        'http://doc.bazaar-vcs.org/latest/developers/development-repo.html '
        'before use.',
    branch_format='bzrlib.branch.BzrBranchFormat7',
    tree_format='bzrlib.workingtree.WorkingTreeFormat4',
    experimental=True,
    alias=True,
    )
# And the development formats above will have aliased one of the following:
format_registry.register_metadir('development2',
    'bzrlib.repofmt.pack_repo.RepositoryFormatPackDevelopment2',
    help='1.6.1 with B+Tree based index. '
        'Please read '
        'http://doc.bazaar-vcs.org/latest/developers/development-repo.html '
        'before use.',
    branch_format='bzrlib.branch.BzrBranchFormat7',
    tree_format='bzrlib.workingtree.WorkingTreeFormat4',
    hidden=True,
    experimental=True,
    )
format_registry.register_metadir('development2-subtree',
    'bzrlib.repofmt.pack_repo.RepositoryFormatPackDevelopment2Subtree',
    help='1.6.1-subtree with B+Tree based index. '
        'Please read '
        'http://doc.bazaar-vcs.org/latest/developers/development-repo.html '
        'before use.',
    branch_format='bzrlib.branch.BzrBranchFormat7',
    tree_format='bzrlib.workingtree.WorkingTreeFormat4',
    hidden=True,
    experimental=True,
    )
# The current format that is made on 'bzr init'.
format_registry.set_default('pack-0.92')<|MERGE_RESOLUTION|>--- conflicted
+++ resolved
@@ -51,7 +51,6 @@
     win32utils,
     workingtree,
     workingtree_4,
-    workingtree_5,
     xml4,
     xml5,
     )
@@ -2597,19 +2596,11 @@
                 isinstance(self.target_format.workingtree_format,
                     workingtree_4.DirStateWorkingTreeFormat)):
                 workingtree_4.Converter3to4().convert(tree)
-<<<<<<< HEAD
-            if (isinstance(tree, workingtree_4.WorkingTree4) and
-                not isinstance(tree, workingtree_5.WorkingTree5) and
-                isinstance(self.target_format.workingtree_format,
-                    workingtree_5.WorkingTreeFormat5)):
-                workingtree_5.Converter4to5().convert(tree)
-=======
             if (isinstance(tree, workingtree_4.DirStateWorkingTree) and
                 not isinstance(tree, workingtree_4.WorkingTree5) and
                 isinstance(self.target_format.workingtree_format,
                     workingtree_4.WorkingTreeFormat5)):
                 workingtree_4.Converter4to5().convert(tree)
->>>>>>> 597dee65
         return to_convert
 
 
@@ -3114,11 +3105,7 @@
     'bzrlib.repofmt.pack_repo.RepositoryFormatKnitPack6',
     help='A working-tree format that supports views and content filtering.',
     branch_format='bzrlib.branch.BzrBranchFormat7',
-<<<<<<< HEAD
-    tree_format='bzrlib.workingtree_5.WorkingTreeFormat5',
-=======
     tree_format='bzrlib.workingtree_4.WorkingTreeFormat5',
->>>>>>> 597dee65
     experimental=True,
     )
 format_registry.register_metadir('1.12-preview-rich-root',
@@ -3126,11 +3113,7 @@
     help='A variant of 1.12-preview that supports rich-root data '
          '(needed for bzr-svn).',
     branch_format='bzrlib.branch.BzrBranchFormat7',
-<<<<<<< HEAD
-    tree_format='bzrlib.workingtree_5.WorkingTreeFormat5',
-=======
     tree_format='bzrlib.workingtree_4.WorkingTreeFormat5',
->>>>>>> 597dee65
     experimental=True,
     )
 # The following two formats should always just be aliases.
