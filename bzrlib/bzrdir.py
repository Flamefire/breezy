--- conflicted
+++ resolved
@@ -31,11 +31,8 @@
 lazy_import(globals(), """
 import bzrlib
 from bzrlib import (
-<<<<<<< HEAD
-=======
     branch as _mod_branch,
     cleanup,
->>>>>>> 7d335933
     config,
     controldir,
     errors,
@@ -55,11 +52,7 @@
     workingtree,
     workingtree_4,
     )
-<<<<<<< HEAD
-from bzrlib.repofmt import pack_repo
-=======
 from bzrlib.repofmt import knitpack_repo
->>>>>>> 7d335933
 from bzrlib.transport import (
     do_catching_redirections,
     local,
@@ -67,6 +60,7 @@
 """)
 
 from bzrlib.trace import (
+    mutter,
     note,
     )
 
