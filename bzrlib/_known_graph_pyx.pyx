# Copyright (C) 2009 Canonical Ltd
#
# This program is free software; you can redistribute it and/or modify
# it under the terms of the GNU General Public License as published by
# the Free Software Foundation; either version 2 of the License, or
# (at your option) any later version.
#
# This program is distributed in the hope that it will be useful,
# but WITHOUT ANY WARRANTY; without even the implied warranty of
# MERCHANTABILITY or FITNESS FOR A PARTICULAR PURPOSE.  See the
# GNU General Public License for more details.
#
# You should have received a copy of the GNU General Public License
# along with this program; if not, write to the Free Software
# Foundation, Inc., 51 Franklin Street, Fifth Floor, Boston, MA 02110-1301 USA

"""Implementation of Graph algorithms when we have already loaded everything.
"""

cdef extern from "python-compat.h":
    pass

cdef extern from "Python.h":
    ctypedef int Py_ssize_t
    ctypedef struct PyObject:
        pass

    object PyTuple_New(Py_ssize_t n)
    Py_ssize_t PyTuple_GET_SIZE(object t)
    PyObject * PyTuple_GET_ITEM(object t, Py_ssize_t o)
    void PyTuple_SET_ITEM(object t, Py_ssize_t o, object v)

    Py_ssize_t PyList_GET_SIZE(object l)
    PyObject * PyList_GET_ITEM(object l, Py_ssize_t o)
    int PyList_SetItem(object l, Py_ssize_t o, object l) except -1
    int PyList_Append(object l, object v) except -1

    int PyDict_CheckExact(object d)
    Py_ssize_t PyDict_Size(object d) except -1
    PyObject * PyDict_GetItem(object d, object k)
    int PyDict_SetItem(object d, object k, object v) except -1
    int PyDict_DelItem(object d, object k) except -1
    int PyDict_Next(object d, Py_ssize_t *pos, PyObject **k, PyObject **v)

    void Py_INCREF(object)


from bzrlib import revision

cdef object NULL_REVISION
NULL_REVISION = revision.NULL_REVISION


def topo_sort(graph):
    cdef Py_ssize_t last_tip, pos
    cdef PyObject *temp_key, *temp_value

    graph = dict(graph)
    # this is the stack storing on which the sorted nodes are pushed.
    node_name_stack = []

    # count the number of children for every node in the graph
    num_children = dict.fromkeys(graph.iterkeys(), 0)
    pos = 0
    while PyDict_Next(graph, &pos, NULL, &temp_value):
        parents = <object>temp_value
        for parent in parents: # pretty sure this is a tuple
            temp_value = PyDict_GetItem(num_children, parent)
            if temp_value != NULL: # Ignore ghosts
                n = (<object>temp_value) + 1
                PyDict_SetItem(num_children, parent, n)
    # keep track of nodes without children in a separate list
    tips = []
    pos = 0
    while PyDict_Next(num_children, &pos, &temp_key, &temp_value):
        value = <object>temp_value
        if value == 0:
            node_name = <object>temp_key
            PyList_Append(tips, node_name)

    graph_pop = graph.pop
    last_tip = len(tips) - 1
    while last_tip >= 0:
        # pick a node without a child and add it to the stack.
        temp_key = PyList_GET_ITEM(tips, last_tip)
        node_name = <object>temp_key
        last_tip -= 1
        PyList_Append(node_name_stack, node_name)

        # the parents of the node lose it as a child; if it was the last
        # child, add the parent to the list of childless nodes.
        parents = graph_pop(node_name)
        for parent in parents:
            temp_value = PyDict_GetItem(num_children, parent)
            if temp_value == NULL:
                # Ghost parent, skip it
                continue
            n = (<object>temp_value) - 1
            PyDict_SetItem(num_children, parent, n)
            if n == 0:
                last_tip += 1
                if PyList_GET_SIZE(tips) > last_tip:
                    Py_INCREF(parent)
                    PyList_SetItem(tips, last_tip, parent)
                else:
                    PyList_Append(tips, parent)

    # if there are still nodes left in the graph,
    # that means that there is a cycle
    if graph:
        raise errors.GraphCycleError(graph)

    # the nodes where pushed on the stack child first, so this list needs to be
    # reversed before returning it.
    node_name_stack.reverse()
    return node_name_stack


cdef class _KnownGraphNode:
    """Represents a single object in the known graph."""

    cdef object key
    cdef object parents
    cdef object children
    cdef public long gdfo
    cdef int seen

    def __init__(self, key):
        cdef int i

        self.key = key
        self.parents = None

        self.children = []
        # Greatest distance from origin
        self.gdfo = -1
        self.seen = 0

    property child_keys:
        def __get__(self):
            cdef _KnownGraphNode child

            keys = []
            for child in self.children:
                PyList_Append(keys, child.key)
            return keys

    cdef clear_references(self):
        self.parents = None
        self.children = None

    def __repr__(self):
        cdef _KnownGraphNode node

        parent_keys = []
        if self.parents is not None:
            for node in self.parents:
                parent_keys.append(node.key)
        child_keys = []
        if self.children is not None:
            for node in self.children:
                child_keys.append(node.key)
        return '%s(%s  gdfo:%s par:%s child:%s)' % (
            self.__class__.__name__, self.key, self.gdfo,
            parent_keys, child_keys)


cdef _KnownGraphNode _get_list_node(lst, Py_ssize_t pos):
    cdef PyObject *temp_node

    temp_node = PyList_GET_ITEM(lst, pos)
    return <_KnownGraphNode>temp_node


cdef _KnownGraphNode _get_parent(parents, Py_ssize_t pos):
    cdef PyObject *temp_node
    cdef _KnownGraphNode node

    temp_node = PyTuple_GET_ITEM(parents, pos)
    return <_KnownGraphNode>temp_node


# TODO: slab allocate all _KnownGraphNode objects.
#       We already know how many we are going to need, except for a couple of
#       ghosts that could be allocated on demand.

cdef class KnownGraph:
    """This is a class which assumes we already know the full graph."""

    cdef public object _nodes
    cdef object _known_heads
    cdef public int do_cache

    def __init__(self, parent_map, do_cache=True):
        """Create a new KnownGraph instance.

        :param parent_map: A dictionary mapping key => parent_keys
        """
        # tests at pre-allocating the node dict actually slowed things down
        self._nodes = {}
        # Maps {sorted(revision_id, revision_id): heads}
        self._known_heads = {}
        self.do_cache = int(do_cache)
        self._initialize_nodes(parent_map)
        self._find_gdfo()

    def __dealloc__(self):
        cdef _KnownGraphNode child
        cdef Py_ssize_t pos
        cdef PyObject *temp_node

        while PyDict_Next(self._nodes, &pos, NULL, &temp_node):
            child = <_KnownGraphNode>temp_node
            child.clear_references()

    cdef _KnownGraphNode _get_or_create_node(self, key):
        cdef PyObject *temp_node
        cdef _KnownGraphNode node

        temp_node = PyDict_GetItem(self._nodes, key)
        if temp_node == NULL:
            node = _KnownGraphNode(key)
            PyDict_SetItem(self._nodes, key, node)
        else:
            node = <_KnownGraphNode>temp_node
        return node

    def _initialize_nodes(self, parent_map):
        """Populate self._nodes.

        After this has finished:
        - self._nodes will have an entry for every entry in parent_map.
        - ghosts will have a parent_keys = None,
        - all nodes found will also have child_keys populated with all known
          child keys,
        """
        cdef PyObject *temp_key, *temp_parent_keys, *temp_node
        cdef Py_ssize_t pos, pos2, num_parent_keys
        cdef _KnownGraphNode node
        cdef _KnownGraphNode parent_node

        if not PyDict_CheckExact(parent_map):
            raise TypeError('parent_map should be a dict of {key:parent_keys}')
        # for key, parent_keys in parent_map.iteritems():
        pos = 0
        while PyDict_Next(parent_map, &pos, &temp_key, &temp_parent_keys):
            key = <object>temp_key
            parent_keys = <object>temp_parent_keys
            num_parent_keys = len(parent_keys)
            node = self._get_or_create_node(key)
            # We know how many parents, so we could pre allocate an exact sized
            # tuple here
            parent_nodes = PyTuple_New(num_parent_keys)
            # We use iter here, because parent_keys maybe be a list or tuple
            for pos2 from 0 <= pos2 < num_parent_keys:
                parent_node = self._get_or_create_node(parent_keys[pos2])
                # PyTuple_SET_ITEM will steal a reference, so INCREF first
                Py_INCREF(parent_node)
                PyTuple_SET_ITEM(parent_nodes, pos2, parent_node)
                PyList_Append(parent_node.children, node)
            node.parents = parent_nodes

    def _find_tails(self):
        cdef PyObject *temp_node
        cdef _KnownGraphNode node
        cdef Py_ssize_t pos

        tails = []
        pos = 0
        while PyDict_Next(self._nodes, &pos, NULL, &temp_node):
            node = <_KnownGraphNode>temp_node
            if node.parents is None or PyTuple_GET_SIZE(node.parents) == 0:
                node.gdfo = 1
                PyList_Append(tails, node)
        return tails

    def _find_gdfo(self):
        cdef _KnownGraphNode node
        cdef _KnownGraphNode child
        cdef PyObject *temp
        cdef Py_ssize_t pos
        cdef int replace
        cdef Py_ssize_t last_item
        cdef long next_gdfo

        pending = self._find_tails()

        last_item = PyList_GET_SIZE(pending) - 1
        while last_item >= 0:
            # Avoid pop followed by push, instead, peek, and replace
            # timing shows this is 930ms => 770ms for OOo
            node = _get_list_node(pending, last_item)
            last_item = last_item - 1
            next_gdfo = node.gdfo + 1
            for pos from 0 <= pos < PyList_GET_SIZE(node.children):
                child = _get_list_node(node.children, pos)
                if next_gdfo > child.gdfo:
                    child.gdfo = next_gdfo
                child.seen = child.seen + 1
                if child.seen == PyTuple_GET_SIZE(child.parents):
                    # This child is populated, queue it to be walked
                    last_item = last_item + 1
                    if last_item < PyList_GET_SIZE(pending):
                        Py_INCREF(child) # SetItem steals a ref
                        PyList_SetItem(pending, last_item, child)
                    else:
                        PyList_Append(pending, child)
                    # We have queued this node, we don't need to track it
                    # anymore
                    child.seen = 0

    def heads(self, keys):
        """Return the heads from amongst keys.

        This is done by searching the ancestries of each key.  Any key that is
        reachable from another key is not returned; all the others are.

        This operation scales with the relative depth between any two keys. It
        uses gdfo to avoid walking all ancestry.

        :param keys: An iterable of keys.
        :return: A set of the heads. Note that as a set there is no ordering
            information. Callers will need to filter their input to create
            order if they need it.
        """
        cdef PyObject *maybe_node
        cdef PyObject *maybe_heads
        cdef PyObject *temp_node
        cdef _KnownGraphNode node
        cdef Py_ssize_t pos, last_item
        cdef long min_gdfo

        heads_key = frozenset(keys)
        maybe_heads = PyDict_GetItem(self._known_heads, heads_key)
        if maybe_heads != NULL:
            return <object>maybe_heads
        # Not cached, compute it ourselves
        candidate_nodes = {}
        for key in keys:
            maybe_node = PyDict_GetItem(self._nodes, key)
            if maybe_node == NULL:
                raise KeyError('key %s not in nodes' % (key,))
            PyDict_SetItem(candidate_nodes, key, <object>maybe_node)
        maybe_node = PyDict_GetItem(candidate_nodes, NULL_REVISION)
        if maybe_node != NULL:
            # NULL_REVISION is only a head if it is the only entry
            candidate_nodes.pop(NULL_REVISION)
            if not candidate_nodes:
                return frozenset([NULL_REVISION])
            # The keys changed, so recalculate heads_key
            heads_key = frozenset(candidate_nodes)
        if PyDict_Size(candidate_nodes) < 2:
            return heads_key

        cleanup = []
        pending = []
        # we know a gdfo cannot be longer than a linear chain of all nodes
        min_gdfo = PyDict_Size(self._nodes) + 1
        # Build up nodes that need to be walked, note that starting nodes are
        # not added to seen()
        pos = 0
        while PyDict_Next(candidate_nodes, &pos, NULL, &temp_node):
            node = <_KnownGraphNode>temp_node
            if node.parents is not None:
                pending.extend(node.parents)
            if node.gdfo < min_gdfo:
                min_gdfo = node.gdfo

        # Now do all the real work
        last_item = PyList_GET_SIZE(pending) - 1
        while last_item >= 0:
            node = _get_list_node(pending, last_item)
            last_item = last_item - 1
            if node.seen:
                # node already appears in some ancestry
                continue
            PyList_Append(cleanup, node)
            node.seen = 1
            if node.gdfo <= min_gdfo:
                continue
            if node.parents is not None and PyTuple_GET_SIZE(node.parents) > 0:
                for pos from 0 <= pos < PyTuple_GET_SIZE(node.parents):
                    parent_node = _get_parent(node.parents, pos)
                    last_item = last_item + 1
                    if last_item < PyList_GET_SIZE(pending):
                        Py_INCREF(parent_node) # SetItem steals a ref
                        PyList_SetItem(pending, last_item, parent_node)
                    else:
                        PyList_Append(pending, parent_node)
        heads = []
        pos = 0
        while PyDict_Next(candidate_nodes, &pos, NULL, &temp_node):
            node = <_KnownGraphNode>temp_node
            if not node.seen:
                PyList_Append(heads, node.key)
        heads = frozenset(heads)
        for pos from 0 <= pos < PyList_GET_SIZE(cleanup):
            node = _get_list_node(cleanup, pos)
            node.seen = 0
        if self.do_cache:
            PyDict_SetItem(self._known_heads, heads_key, heads)
        return heads

    def topo_sort(self):
<<<<<<< HEAD
        cdef _KnownGraphNode node, parent
        from bzrlib import tsort
        as_parent_map = {}
        for node in self._nodes.itervalues():
            if node.parents is None:
                continue
            parent_keys = []
            for parent in node.parents:
                parent_keys.append(parent.key)
            as_parent_map[node.key] = parent_keys
        return tsort.topo_sort(as_parent_map)
=======
        """Return the nodes in topological order.

        All parents must occur before all children.
        """
        # This is, for the most part, the same iteration order that we used for
        # _find_gdfo, consider finding a way to remove the duplication
        # In general, we find the 'tails' (nodes with no parents), and then
        # walk to the children. For children that have all of their parents
        # yielded, we queue up the child to be yielded as well.
        cdef _KnownGraphNode node
        cdef _KnownGraphNode child
        cdef PyObject *temp
        cdef Py_ssize_t pos
        cdef int replace
        cdef Py_ssize_t last_item

        pending = self._find_tails()

        topo_order = []

        last_item = PyList_GET_SIZE(pending) - 1
        while last_item >= 0:
            # Avoid pop followed by push, instead, peek, and replace
            # timing shows this is 930ms => 770ms for OOo
            node = _get_list_node(pending, last_item)
            PyList_Append(topo_order, node.key)
            last_item = last_item - 1
            for pos from 0 <= pos < PyList_GET_SIZE(node.children):
                child = _get_list_node(node.children, pos)
                child.seen = child.seen + 1
                if child.seen == PyTuple_GET_SIZE(child.parents):
                    # All parents of this child have been yielded, queue this
                    # one to be yielded as well
                    last_item = last_item + 1
                    if last_item < PyList_GET_SIZE(pending):
                        Py_INCREF(child) # SetItem steals a ref
                        PyList_SetItem(pending, last_item, child)
                    else:
                        PyList_Append(pending, child)
                    # We have queued this node, we don't need to track it
                    # anymore
                    child.seen = 0
        # We started from the parents, so we don't need to do anymore work
        return topo_order
>>>>>>> e0b8e0d6
<|MERGE_RESOLUTION|>--- conflicted
+++ resolved
@@ -45,7 +45,7 @@
     void Py_INCREF(object)
 
 
-from bzrlib import revision
+from bzrlib import errors, revision
 
 cdef object NULL_REVISION
 NULL_REVISION = revision.NULL_REVISION
@@ -402,19 +402,6 @@
         return heads
 
     def topo_sort(self):
-<<<<<<< HEAD
-        cdef _KnownGraphNode node, parent
-        from bzrlib import tsort
-        as_parent_map = {}
-        for node in self._nodes.itervalues():
-            if node.parents is None:
-                continue
-            parent_keys = []
-            for parent in node.parents:
-                parent_keys.append(parent.key)
-            as_parent_map[node.key] = parent_keys
-        return tsort.topo_sort(as_parent_map)
-=======
         """Return the nodes in topological order.
 
         All parents must occur before all children.
@@ -432,6 +419,8 @@
         cdef Py_ssize_t last_item
 
         pending = self._find_tails()
+        if PyList_GET_SIZE(pending) == 0 and len(self._nodes) > 0:
+            raise errors.GraphCycleError(self._nodes)
 
         topo_order = []
 
@@ -440,10 +429,16 @@
             # Avoid pop followed by push, instead, peek, and replace
             # timing shows this is 930ms => 770ms for OOo
             node = _get_list_node(pending, last_item)
-            PyList_Append(topo_order, node.key)
             last_item = last_item - 1
+            if node.parents is not None:
+                # We don't include ghost parents
+                PyList_Append(topo_order, node.key)
             for pos from 0 <= pos < PyList_GET_SIZE(node.children):
                 child = _get_list_node(node.children, pos)
+                if child.gdfo == -1:
+                    # We know we have a graph cycle because a node has a parent
+                    # which we couldn't find
+                    raise errors.GraphCycleError(self._nodes)
                 child.seen = child.seen + 1
                 if child.seen == PyTuple_GET_SIZE(child.parents):
                     # All parents of this child have been yielded, queue this
@@ -458,5 +453,4 @@
                     # anymore
                     child.seen = 0
         # We started from the parents, so we don't need to do anymore work
-        return topo_order
->>>>>>> e0b8e0d6
+        return topo_order