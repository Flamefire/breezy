--- conflicted
+++ resolved
@@ -2910,90 +2910,6 @@
                     pending.append(dir)
 
 
-<<<<<<< HEAD
-class WorkingTree3(InventoryWorkingTree):
-    """This is the Format 3 working tree.
-
-    This differs from the base WorkingTree by:
-     - having its own file lock
-     - having its own last-revision property.
-
-    This is new in bzr 0.8
-    """
-
-    @needs_read_lock
-    def _last_revision(self):
-        """See Mutable.last_revision."""
-        try:
-            return self._transport.get_bytes('last-revision')
-        except errors.NoSuchFile:
-            return _mod_revision.NULL_REVISION
-
-    def _change_last_revision(self, revision_id):
-        """See WorkingTree._change_last_revision."""
-        revision_id = _mod_revision.ensure_null(revision_id)
-        if revision_id == _mod_revision.NULL_REVISION:
-            try:
-                self._transport.delete('last-revision')
-            except errors.NoSuchFile:
-                pass
-            return False
-        else:
-            _mod_revision.check_not_reserved_id(revision_id)
-            self._transport.put_bytes('last-revision', revision_id,
-                mode=self.bzrdir._get_file_mode())
-            return True
-
-    def _get_check_refs(self):
-        """Return the references needed to perform a check of this tree."""
-        return [('trees', self.last_revision())]
-
-    @needs_tree_write_lock
-    def set_conflicts(self, conflicts):
-        self._put_rio('conflicts', conflicts.to_stanzas(),
-                      CONFLICT_HEADER_1)
-
-    @needs_tree_write_lock
-    def add_conflicts(self, new_conflicts):
-        conflict_set = set(self.conflicts())
-        conflict_set.update(set(list(new_conflicts)))
-        self.set_conflicts(_mod_conflicts.ConflictList(sorted(conflict_set,
-                                       key=_mod_conflicts.Conflict.sort_key)))
-
-    @needs_read_lock
-    def conflicts(self):
-        try:
-            confile = self._transport.get('conflicts')
-        except errors.NoSuchFile:
-            return _mod_conflicts.ConflictList()
-        try:
-            try:
-                if confile.next() != CONFLICT_HEADER_1 + '\n':
-                    raise errors.ConflictFormatError()
-            except StopIteration:
-                raise errors.ConflictFormatError()
-            reader = _mod_rio.RioReader(confile)
-            return _mod_conflicts.ConflictList.from_stanzas(reader)
-        finally:
-            confile.close()
-
-    def unlock(self):
-        # do non-implementation specific cleanup
-        self._cleanup()
-        if self._control_files._lock_count == 1:
-            # _inventory_is_modified is always False during a read lock.
-            if self._inventory_is_modified:
-                self.flush()
-            self._write_hashcache_if_dirty()
-        # reverse order of locking.
-        try:
-            return self._control_files.unlock()
-        finally:
-            self.branch.unlock()
-
-
-=======
->>>>>>> d8e7e917
 class WorkingTreeFormatRegistry(controldir.ControlComponentFormatRegistry):
     """Registry for working tree formats."""
 
