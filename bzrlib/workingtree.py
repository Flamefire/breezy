--- conflicted
+++ resolved
@@ -2120,7 +2120,6 @@
                              file_id=self.path2id(conflicted)))
         return conflicts
 
-<<<<<<< HEAD
     def walkdirs(self, prefix=""):
         """Walk the directories of this tree.
 
@@ -2253,7 +2252,7 @@
             for dir in reversed(dirblock):
                 if dir[2] == _directory:
                     pending.append(dir)
-=======
+
     @needs_tree_write_lock
     def auto_resolve(self):
         """Automatically resolve text conflicts according to contents.
@@ -2285,7 +2284,6 @@
         resolved.remove_files(self)
         self.set_conflicts(un_resolved)
         return un_resolved, resolved
->>>>>>> da124af0
 
 
 class WorkingTree2(WorkingTree):
