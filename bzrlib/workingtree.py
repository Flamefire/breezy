--- conflicted
+++ resolved
@@ -566,12 +566,8 @@
 
     def has_id(self, file_id):
         # files that have been deleted are excluded
-<<<<<<< HEAD
+        file_id = osutils.safe_file_id(file_id)
         inv = self.inventory
-=======
-        file_id = osutils.safe_file_id(file_id)
-        inv = self._inventory
->>>>>>> 3ce20ae0
         if not inv.has_id(file_id):
             return False
         path = inv.id2path(file_id)
@@ -609,12 +605,8 @@
     else:
         def is_executable(self, file_id, path=None):
             if not path:
-<<<<<<< HEAD
+                file_id = osutils.safe_file_id(file_id)
                 path = self.id2path(file_id)
-=======
-                file_id = osutils.safe_file_id(file_id)
-                path = self._inventory.id2path(file_id)
->>>>>>> 3ce20ae0
             mode = os.lstat(self.abspath(path)).st_mode
             return bool(stat.S_ISREG(mode) and stat.S_IEXEC & mode)
 
@@ -1767,7 +1759,8 @@
                 DeprecationWarning,
                 stacklevel=3)
             file_id = ROOT_ID
-<<<<<<< HEAD
+        else:
+            file_id = osutils.safe_file_id(file_id)
         self._set_root_id(file_id)
 
     def _set_root_id(self, file_id):
@@ -1777,10 +1770,6 @@
             present in the current inventory or an error will occur. It must
             not be None, but rather a valid file id.
         """
-=======
-        else:
-            file_id = osutils.safe_file_id(file_id)
->>>>>>> 3ce20ae0
         inv = self._inventory
         orig_root_id = inv.root.file_id
         # TODO: it might be nice to exit early if there was nothing
