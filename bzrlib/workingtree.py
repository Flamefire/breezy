--- conflicted
+++ resolved
@@ -2825,11 +2825,7 @@
     """The known formats."""
 
     _extra_formats = []
-<<<<<<< HEAD
-    """Extra formats, not for use in working trees."""
-=======
     """Extra formats that can not be used in a metadir."""
->>>>>>> 35854293
 
     requires_rich_root = False
 
@@ -3049,12 +3045,4 @@
 WorkingTreeFormat.register_format(WorkingTreeFormat5())
 WorkingTreeFormat.register_format(WorkingTreeFormat4())
 WorkingTreeFormat.register_format(WorkingTreeFormat3())
-<<<<<<< HEAD
-WorkingTreeFormat.set_default_format(__default_format)
-=======
-WorkingTreeFormat.set_default_format(__default_format)
-# Register extra formats which have no format string are not discoverable
-# and not independently creatable. They are implicitly created as part of
-# e.g. older Bazaar formats or foreign formats.
-WorkingTreeFormat.register_extra_format(WorkingTreeFormat2())
->>>>>>> 35854293
+WorkingTreeFormat.set_default_format(__default_format)