--- conflicted
+++ resolved
@@ -209,18 +209,7 @@
         else:
             self._branch = self.bzrdir.open_branch()
         self.basedir = realpath(basedir)
-<<<<<<< HEAD
-        # if branch is at our basedir and is a format 6 or less
-        from bzrlib.plugins.weave_fmt.workingtree import WorkingTreeFormat2
-        if isinstance(self._format, WorkingTreeFormat2):
-            # share control object
-            self._control_files = self.branch.control_files
-        else:
-            # assume all other formats have their own control files.
-            self._control_files = _control_files
-=======
         self._control_files = _control_files
->>>>>>> 2eb457fb
         self._transport = self._control_files._transport
         # update the whole cache up front and write to disk if anything changed;
         # in the future we might want to do this more selectively
@@ -2873,93 +2862,6 @@
         del klass._formats[format.get_format_string()]
 
 
-<<<<<<< HEAD
-=======
-class WorkingTreeFormat2(WorkingTreeFormat):
-    """The second working tree format.
-
-    This format modified the hash cache from the format 1 hash cache.
-    """
-
-    upgrade_recommended = True
-
-    def get_format_description(self):
-        """See WorkingTreeFormat.get_format_description()."""
-        return "Working tree format 2"
-
-    def _stub_initialize_on_transport(self, transport, file_mode):
-        """Workaround: create control files for a remote working tree.
-
-        This ensures that it can later be updated and dealt with locally,
-        since BzrDirFormat6 and BzrDirFormat5 cannot represent dirs with
-        no working tree.  (See bug #43064).
-        """
-        sio = StringIO()
-        inv = inventory.Inventory()
-        xml5.serializer_v5.write_inventory(inv, sio, working=True)
-        sio.seek(0)
-        transport.put_file('inventory', sio, file_mode)
-        transport.put_bytes('pending-merges', '', file_mode)
-
-    def initialize(self, a_bzrdir, revision_id=None, from_branch=None,
-                   accelerator_tree=None, hardlink=False):
-        """See WorkingTreeFormat.initialize()."""
-        if not isinstance(a_bzrdir.transport, LocalTransport):
-            raise errors.NotLocalUrl(a_bzrdir.transport.base)
-        if from_branch is not None:
-            branch = from_branch
-        else:
-            branch = a_bzrdir.open_branch()
-        if revision_id is None:
-            revision_id = _mod_revision.ensure_null(branch.last_revision())
-        branch.lock_write()
-        try:
-            branch.generate_revision_history(revision_id)
-        finally:
-            branch.unlock()
-        inv = inventory.Inventory()
-        wt = WorkingTree2(a_bzrdir.root_transport.local_abspath('.'),
-                         branch,
-                         inv,
-                         _internal=True,
-                         _format=self,
-                         _bzrdir=a_bzrdir,
-                         _control_files=branch.control_files)
-        basis_tree = branch.repository.revision_tree(revision_id)
-        if basis_tree.inventory.root is not None:
-            wt.set_root_id(basis_tree.get_root_id())
-        # set the parent list and cache the basis tree.
-        if _mod_revision.is_null(revision_id):
-            parent_trees = []
-        else:
-            parent_trees = [(revision_id, basis_tree)]
-        wt.set_parent_trees(parent_trees)
-        transform.build_tree(basis_tree, wt)
-        return wt
-
-    def __init__(self):
-        super(WorkingTreeFormat2, self).__init__()
-        self._matchingbzrdir = bzrdir.BzrDirFormat6()
-
-    def open(self, a_bzrdir, _found=False):
-        """Return the WorkingTree object for a_bzrdir
-
-        _found is a private parameter, do not use it. It is used to indicate
-               if format probing has already been done.
-        """
-        if not _found:
-            # we are being called directly and must probe.
-            raise NotImplementedError
-        if not isinstance(a_bzrdir.transport, LocalTransport):
-            raise errors.NotLocalUrl(a_bzrdir.transport.base)
-        wt = WorkingTree2(a_bzrdir.root_transport.local_abspath('.'),
-                           _internal=True,
-                           _format=self,
-                           _bzrdir=a_bzrdir,
-                           _control_files=a_bzrdir.open_branch().control_files)
-        return wt
-
->>>>>>> 2eb457fb
 class WorkingTreeFormat3(WorkingTreeFormat):
     """The second working tree format updated to record a format marker.
 
