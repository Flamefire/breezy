--- conflicted
+++ resolved
@@ -531,25 +531,6 @@
             transform_tree(tree, self)
             tree.set_parent_ids([revision_id])
 
-<<<<<<< HEAD
-=======
-    @needs_write_lock
-    def commit(self, message=None, revprops=None, *args, **kwargs):
-        # avoid circular imports
-        from bzrlib.commit import Commit
-        if revprops is None:
-            revprops = {}
-        if not 'branch-nick' in revprops:
-            revprops['branch-nick'] = self.branch.nick
-        # args for wt.commit start at message from the Commit.commit method,
-        # but with branch a kwarg now, passing in args as is results in the
-        #message being used for the branch
-        args = (DEPRECATED_PARAMETER, message, ) + args
-        committed_id = Commit().commit( working_tree=self, revprops=revprops,
-            *args, **kwargs)
-        return committed_id
-
->>>>>>> c7b5123d
     def id2abspath(self, file_id):
         return self.abspath(self.id2path(file_id))
 
