--- conflicted
+++ resolved
@@ -51,15 +51,10 @@
 from time import time
 import warnings
 
-<<<<<<< HEAD
-from bzrlib.branch import (Branch,
-                           quotefn)
-=======
 import bzrlib
 from bzrlib import bzrdir, errors, ignores, osutils, urlutils
 from bzrlib.atomicfile import AtomicFile
 import bzrlib.branch
->>>>>>> 8da7e4fe
 from bzrlib.conflicts import Conflict, ConflictList, CONFLICT_SUFFIXES
 from bzrlib.decorators import needs_read_lock, needs_write_lock
 from bzrlib.errors import (BzrCheckError,
