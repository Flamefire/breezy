--- conflicted
+++ resolved
@@ -36,27 +36,17 @@
 # At the moment they may alias the inventory and have old copies of it in
 # memory.  (Now done? -- mbp 20060309)
 
-<<<<<<< HEAD
-from binascii import hexlify
-from bisect import bisect_left
-=======
 from cStringIO import StringIO
 import os
 
 from bzrlib.lazy_import import lazy_import
 lazy_import(globals(), """
->>>>>>> b608bc71
+from bisect import bisect_left
 import collections
 from copy import deepcopy
 import errno
-<<<<<<< HEAD
-import fnmatch
 import itertools
 import operator
-import os
-import re
-=======
->>>>>>> b608bc71
 import stat
 from time import time
 import warnings
@@ -1687,7 +1677,7 @@
         if revision_id == self.last_revision():
             try:
                 xml = self.read_basis_inventory()
-            except NoSuchFile:
+            except errors.NoSuchFile:
                 pass
             else:
                 try:
