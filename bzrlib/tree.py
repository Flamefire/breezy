# Copyright (C) 2005 Canonical Ltd

# This program is free software; you can redistribute it and/or modify
# it under the terms of the GNU General Public License as published by
# the Free Software Foundation; either version 2 of the License, or
# (at your option) any later version.

# This program is distributed in the hope that it will be useful,
# but WITHOUT ANY WARRANTY; without even the implied warranty of
# MERCHANTABILITY or FITNESS FOR A PARTICULAR PURPOSE.  See the
# GNU General Public License for more details.

# You should have received a copy of the GNU General Public License
# along with this program; if not, write to the Free Software
# Foundation, Inc., 59 Temple Place, Suite 330, Boston, MA  02111-1307  USA

"""Tree classes, representing directory at point in time.
"""

import os
from cStringIO import StringIO

import bzrlib
from bzrlib.trace import mutter, note
from bzrlib.errors import BzrError, BzrCheckError
from bzrlib.inventory import Inventory
from bzrlib.osutils import appendpath, fingerprint_file


exporters = {}

class Tree(object):
    """Abstract file tree.

    There are several subclasses:
    
    * `WorkingTree` exists as files on disk editable by the user.

    * `RevisionTree` is a tree as recorded at some point in the past.

    * `EmptyTree`

    Trees contain an `Inventory` object, and also know how to retrieve
    file texts mentioned in the inventory, either from a working
    directory or from a store.

    It is possible for trees to contain files that are not described
    in their inventory or vice versa; for this use `filenames()`.

    Trees can be compared, etc, regardless of whether they are working
    trees or versioned trees.
    """
    
    def has_filename(self, filename):
        """True if the tree has given filename."""
        raise NotImplementedError()

    def has_id(self, file_id):
        return self.inventory.has_id(file_id)

    def has_or_had_id(self, file_id):
        if file_id == self.inventory.root.file_id:
            return True
        return self.inventory.has_id(file_id)

    __contains__ = has_id

    def __iter__(self):
        return iter(self.inventory)

    def id2path(self, file_id):
        return self.inventory.id2path(file_id)

    def kind(self, file_id):
        raise NotImplementedError("subclasses must implement kind")

    def _get_inventory(self):
        return self._inventory
    
    def get_file_by_path(self, path):
        return self.get_file(self._inventory.path2id(path))

    inventory = property(_get_inventory,
                         doc="Inventory of this Tree")

    def _check_retrieved(self, ie, f):
        if not __debug__:
            return  
        fp = fingerprint_file(f)
        f.seek(0)
        
        if ie.text_size != None:
            if ie.text_size != fp['size']:
                raise BzrError("mismatched size for file %r in %r" % (ie.file_id, self._store),
                        ["inventory expects %d bytes" % ie.text_size,
                         "file is actually %d bytes" % fp['size'],
                         "store is probably damaged/corrupt"])

        if ie.text_sha1 != fp['sha1']:
            raise BzrError("wrong SHA-1 for file %r in %r" % (ie.file_id, self._store),
                    ["inventory expects %s" % ie.text_sha1,
                     "file is actually %s" % fp['sha1'],
                     "store is probably damaged/corrupt"])


    def print_file(self, file_id):
        """Print file with id `file_id` to stdout."""
        import sys
        sys.stdout.write(self.get_file_text(file_id))
        
        
    def export(self, dest, format='dir', root=None):
        """Export this tree."""
        try:
            exporter = exporters[format]
        except KeyError:
            from bzrlib.errors import BzrCommandError
            raise BzrCommandError("export format %r not supported" % format)
        exporter(self, dest, root)



class RevisionTree(Tree):
    """Tree viewing a previous revision.

    File text can be retrieved from the text store.

    TODO: Some kind of `__repr__` method, but a good one
           probably means knowing the branch and revision number,
           or at least passing a description to the constructor.
    """
    
    def __init__(self, weave_store, inv, revision_id):
        self._weave_store = weave_store
        self._inventory = inv
        self._revision_id = revision_id

    def get_weave(self, file_id):
        # FIXME: RevisionTree should be given a branch
        # not a store, or the store should know the branch.
        import bzrlib.transactions as transactions
        return self._weave_store.get_weave(file_id,
            transactions.PassThroughTransaction())


    def get_file_lines(self, file_id):
        ie = self._inventory[file_id]
        weave = self.get_weave(file_id)
        return weave.get(ie.revision)
        

    def get_file_text(self, file_id):
        return ''.join(self.get_file_lines(file_id))


    def get_file(self, file_id):
        return StringIO(self.get_file_text(file_id))

    def get_file_size(self, file_id):
        return self._inventory[file_id].text_size

    def get_file_sha1(self, file_id):
        ie = self._inventory[file_id]
        if ie.kind == "file":
            return ie.text_sha1

    def is_executable(self, file_id):
        ie = self._inventory[file_id]
        if ie.kind != "file":
            return None 
        return self._inventory[file_id].executable

    def has_filename(self, filename):
        return bool(self.inventory.path2id(filename))

    def list_files(self):
        # The only files returned by this are those from the version
        for path, entry in self.inventory.iter_entries():
            yield path, 'V', entry.kind, entry.file_id, entry

    def get_symlink_target(self, file_id):
        ie = self._inventory[file_id]
        return ie.symlink_target;

    def kind(self, file_id):
        return self._inventory[file_id].kind


class EmptyTree(Tree):
    def __init__(self):
        self._inventory = Inventory()

    def get_symlink_target(self, file_id):
        return None

    def has_filename(self, filename):
        return False

    def kind(self, file_id):
        assert self._inventory[file_id].kind == "root_directory"
        return "root_directory"

    def list_files(self):
        return iter([])
    
    def __contains__(self, file_id):
        return file_id in self._inventory

    def get_file_sha1(self, file_id):
        assert self._inventory[file_id].kind == "root_directory"
        return None


######################################################################
# diff

# TODO: Merge these two functions into a single one that can operate
# on either a whole tree or a set of files.

# TODO: Return the diff in order by filename, not by category or in
# random order.  Can probably be done by lock-stepping through the
# filenames from both trees.


def file_status(filename, old_tree, new_tree):
    """Return single-letter status, old and new names for a file.

    The complexity here is in deciding how to represent renames;
    many complex cases are possible.
    """
    old_inv = old_tree.inventory
    new_inv = new_tree.inventory
    new_id = new_inv.path2id(filename)
    old_id = old_inv.path2id(filename)

    if not new_id and not old_id:
        # easy: doesn't exist in either; not versioned at all
        if new_tree.is_ignored(filename):
            return 'I', None, None
        else:
            return '?', None, None
    elif new_id:
        # There is now a file of this name, great.
        pass
    else:
        # There is no longer a file of this name, but we can describe
        # what happened to the file that used to have
        # this name.  There are two possibilities: either it was
        # deleted entirely, or renamed.
        assert old_id
        if new_inv.has_id(old_id):
            return 'X', old_inv.id2path(old_id), new_inv.id2path(old_id)
        else:
            return 'D', old_inv.id2path(old_id), None

    # if the file_id is new in this revision, it is added
    if new_id and not old_inv.has_id(new_id):
        return 'A'

    # if there used to be a file of this name, but that ID has now
    # disappeared, it is deleted
    if old_id and not new_inv.has_id(old_id):
        return 'D'

    return 'wtf?'

    

def find_renames(old_inv, new_inv):
    for file_id in old_inv:
        if file_id not in new_inv:
            continue
        old_name = old_inv.id2path(file_id)
        new_name = new_inv.id2path(file_id)
        if old_name != new_name:
            yield (old_name, new_name)
            


######################################################################
# export

def dir_exporter(tree, dest, root):
    """Export this tree to a new directory.

    `dest` should not exist, and will be created holding the
    contents of this tree.

    TODO: To handle subdirectories we need to create the
           directories first.

    :note: If the export fails, the destination directory will be
           left in a half-assed state.
    """
    import os
    os.mkdir(dest)
    mutter('export version %r', tree)
    inv = tree.inventory
    for dp, ie in inv.iter_entries():
        if dp != ".bzrignore":
            ie.put_on_disk(dest, dp, tree)

exporters['dir'] = dir_exporter

try:
    import tarfile
except ImportError:
    pass
else:
    def get_root_name(dest):
        """Get just the root name for a tarball.

        >>> get_root_name('mytar.tar')
        'mytar'
        >>> get_root_name('mytar.tar.bz2')
        'mytar'
        >>> get_root_name('tar.tar.tar.tgz')
        'tar.tar.tar'
        >>> get_root_name('bzr-0.0.5.tar.gz')
        'bzr-0.0.5'
        >>> get_root_name('a/long/path/mytar.tgz')
        'mytar'
        >>> get_root_name('../parent/../dir/other.tbz2')
        'other'
        """
        endings = ['.tar', '.tar.gz', '.tgz', '.tar.bz2', '.tbz2']
        dest = os.path.basename(dest)
        for end in endings:
            if dest.endswith(end):
                return dest[:-len(end)]

    def tar_exporter(tree, dest, root, compression=None):
        """Export this tree to a new tar file.

        `dest` will be created holding the contents of this tree; if it
        already exists, it will be clobbered, like with "tar -c".
        """
        from time import time
        now = time()
        compression = str(compression or '')
        if root is None:
            root = get_root_name(dest)
        try:
            ball = tarfile.open(dest, 'w:' + compression)
        except tarfile.CompressionError, e:
            raise BzrError(str(e))
        mutter('export version %r', tree)
        inv = tree.inventory
        for dp, ie in inv.iter_entries():
<<<<<<< HEAD
            if dp != ".bzrignore":
                mutter("  export {%s} kind %s to %s" % (ie.file_id, ie.kind, dest))
                item, fileobj = ie.get_tar_item(root, dp, now, tree)
                ball.addfile(item, fileobj)
=======
            mutter("  export {%s} kind %s to %s", ie.file_id, ie.kind, dest)
            item, fileobj = ie.get_tar_item(root, dp, now, tree)
            ball.addfile(item, fileobj)
>>>>>>> f86fbf7a
        ball.close()

    exporters['tar'] = tar_exporter

    def tgz_exporter(tree, dest, root):
        tar_exporter(tree, dest, root, compression='gz')
    exporters['tgz'] = tgz_exporter

    def tbz_exporter(tree, dest, root):
        tar_exporter(tree, dest, root, compression='bz2')
    exporters['tbz2'] = tbz_exporter<|MERGE_RESOLUTION|>--- conflicted
+++ resolved
@@ -347,16 +347,10 @@
         mutter('export version %r', tree)
         inv = tree.inventory
         for dp, ie in inv.iter_entries():
-<<<<<<< HEAD
             if dp != ".bzrignore":
                 mutter("  export {%s} kind %s to %s" % (ie.file_id, ie.kind, dest))
                 item, fileobj = ie.get_tar_item(root, dp, now, tree)
                 ball.addfile(item, fileobj)
-=======
-            mutter("  export {%s} kind %s to %s", ie.file_id, ie.kind, dest)
-            item, fileobj = ie.get_tar_item(root, dp, now, tree)
-            ball.addfile(item, fileobj)
->>>>>>> f86fbf7a
         ball.close()
 
     exporters['tar'] = tar_exporter
