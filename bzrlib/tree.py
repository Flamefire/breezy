--- conflicted
+++ resolved
@@ -211,12 +211,7 @@
     def __contains__(self, file_id):
         return file_id in self._inventory
 
-<<<<<<< HEAD
-    def get_file_sha1(self, file_id):
-=======
     def get_file_sha1(self, file_id, path=None):
-        assert self._inventory[file_id].kind == "root_directory"
->>>>>>> c2906b7d
         return None
 
 
