--- conflicted
+++ resolved
@@ -124,20 +124,10 @@
         return (defaultx, defaulty)
 
 
-<<<<<<< HEAD
-def get_appdata_location():
-    """Return Application Data location.
-    Return None if we cannot obtain location.
-
-    Returned value can be unicode or plain sring.
-    To convert plain string to unicode use
-    s.decode(osutils.get_user_encoding())
-=======
 def _get_sh_special_folder_path(csidl):
     """Call SHGetSpecialFolderPathW if available, or return None.
     
     Result is always unicode (or None).
->>>>>>> a6691d54
     """
     if has_ctypes:
         try:
@@ -180,7 +170,7 @@
 
     Returned value can be unicode or plain string.
     To convert plain string to unicode use
-    s.decode(bzrlib.user_encoding)
+    s.decode(osutils.get_user_encoding())
     (XXX - but see bug 262874, which asserts the correct encoding is 'mbcs')
     """
     appdata = _get_sh_special_folder_path(CSIDL_APPDATA)
