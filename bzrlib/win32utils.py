--- conflicted
+++ resolved
@@ -522,7 +522,7 @@
             trace.mutter('Unable to set hidden attribute on %r: %s', path, e)
 
 
-def _win32syscall_command_line_to_argv(command_line, single_quotes_allowed=False):
+def _command_line_to_argv(command_line, single_quotes_allowed=False):
     """Convert a Unicode command line into a list of argv arguments.
 
     It performs wildcard expansion to make wildcards act closer to how they
@@ -541,30 +541,25 @@
     # Bug #587868 Now make sure that the length of s agrees with sys.argv 
     # we do this by simply counting the number of arguments in each. The counts should 
     # agree no matter what encoding sys.argv is in (AFAIK) 
-    # len(arguments) < len (sys.argv) should be an impossibility since python gets 
+    # len(arguments) < len(sys.argv) should be an impossibility since python gets 
     # args from the very same PEB as does GetCommandLineW
-    arguments = []
-    arguments.extend(s)
-    if len(arguments) < len (sys.argv):
-        raise AssertionError("len(GetCommandLineW(...)) < len (sys.argv) should not be possible")
+    arguments = list(s)
+    if len(arguments) < len(sys.argv):
+        raise BzrInternalError("len(GetCommandLineW(...)) < len(sys.argv) should not be possible")
     arguments = arguments[len(arguments) - len(sys.argv):]
     
     # Carry on to process globs (metachars) in the command line
-    argv = process_metachars_in_commandline(arguments)
-    return argv
-
-
-def process_metachars_in_commandline(raw_args):
     # expand globs if necessary
     # TODO: Use 'globbing' instead of 'glob.glob', this gives us stuff like
     #       '**/' style globs
-    args = []
-    for is_quoted, arg in raw_args:
+    argv = []
+    for is_quoted, arg in arguments:
         if is_quoted or not glob.has_magic(arg):
-            args.append(arg)
+            argv.append(arg)
         else:
-            args.extend(glob_one(arg))
-    return args
+            argv.extend(glob_one(arg))
+    return argv
+
 
 
 if has_ctypes and winver != 'Windows 98':
@@ -576,26 +571,7 @@
         if command_line is None:
             raise ctypes.WinError()
         # Skip the first argument, since we only care about parameters
-<<<<<<< HEAD
-        argv = _win32syscall_command_line_to_argv(command_line)[1:]
-            
-=======
         argv = _command_line_to_argv(command_line)[1:]
-        if getattr(sys, 'frozen', None) is None:
-            # Invoked via 'python.exe' which takes the form:
-            #   python.exe [PYTHON_OPTIONS] C:\Path\bzr [BZR_OPTIONS]
-            # we need to get only BZR_OPTIONS part,
-            # We already removed 'python.exe' so we remove everything up to and
-            # including the first non-option ('-') argument.
-            for idx in xrange(len(argv)):
-                if argv[idx][:1] != '-':
-                    break
-            argv = argv[idx+1:]
-        # we should remove '--profile-imports' option as well (bug #588277)
-        # see bzr script ~ line 54
-        if '--profile-imports' in argv and '--profile-imports' not in sys.argv:
-            argv.remove('--profile-imports')
->>>>>>> 5ab2a847
         return argv
 else:
     get_unicode_argv = None