--- conflicted
+++ resolved
@@ -59,29 +59,7 @@
     for dp, ie in _export_iter_entries(tree, subdir):
         fullpath = osutils.pathjoin(dest, dp)
         if ie.kind == "file":
-<<<<<<< HEAD
-            if filtered:
-                chunks = tree.get_file_lines(ie.file_id)
-                filters = tree._content_filter_stack(dp)
-                context = ContentFilterContext(dp, tree, ie)
-                contents = filtered_output_bytes(chunks, filters, context)
-                content = ''.join(contents)
-                fileobj = StringIO.StringIO(content)
-            else:
-                fileobj = tree.get_file(ie.file_id)
-            try:
-                outfile = file(fullpath, 'wb')
-                try:
-                    osutils.pumpfile(fileobj, outfile)
-                finally:
-                    outfile.close()
-            finally:
-                fileobj.close()
-            if tree.is_executable(ie.file_id):
-                os.chmod(fullpath, 0755)
-=======
             to_fetch.append((ie.file_id, (dp, tree.is_executable(ie.file_id))))
->>>>>>> 00734fa0
         elif ie.kind == "directory":
             os.mkdir(fullpath)
         elif ie.kind == "symlink":
