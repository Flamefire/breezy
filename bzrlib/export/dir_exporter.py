# Copyright (C) 2005 Canonical Ltd
#
# This program is free software; you can redistribute it and/or modify
# it under the terms of the GNU General Public License as published by
# the Free Software Foundation; either version 2 of the License, or
# (at your option) any later version.
#
# This program is distributed in the hope that it will be useful,
# but WITHOUT ANY WARRANTY; without even the implied warranty of
# MERCHANTABILITY or FITNESS FOR A PARTICULAR PURPOSE.  See the
# GNU General Public License for more details.
#
# You should have received a copy of the GNU General Public License
# along with this program; if not, write to the Free Software
# Foundation, Inc., 59 Temple Place, Suite 330, Boston, MA  02111-1307  USA

"""Export a Tree to a non-versioned directory.
"""


import os
<<<<<<< HEAD
import StringIO

from bzrlib import errors, osutils
from bzrlib.filters import (
    ContentFilterContext,
    filtered_output_bytes,
    )
from bzrlib.trace import mutter


def dir_exporter(tree, dest, root, filtered=False):
=======

from bzrlib import errors, osutils
from bzrlib.trace import mutter


def dir_exporter(tree, dest, root):
>>>>>>> 4f28368c
    """Export this tree to a new directory.

    `dest` should not exist, and will be created holding the
    contents of this tree.

    TODO: To handle subdirectories we need to create the
           directories first.

    :note: If the export fails, the destination directory will be
           left in a half-assed state.
    """
    os.mkdir(dest)
    mutter('export version %r', tree)
    inv = tree.inventory
    entries = inv.iter_entries()
    entries.next() # skip root
    for dp, ie in entries:
        # The .bzr* namespace is reserved for "magic" files like
        # .bzrignore and .bzrrules - do not export these
        if dp.startswith(".bzr"):
            continue
        
        fullpath = osutils.pathjoin(dest, dp)
        if ie.kind == "file":
<<<<<<< HEAD
            if filtered:
                chunks = tree.get_file_lines(ie.file_id)
                filters = tree._content_filter_stack(dp)
                context = ContentFilterContext(dp, tree, ie)
                contents = filtered_output_bytes(chunks, filters, context)
                content = ''.join(contents)
                fileobj = StringIO.StringIO(content)
            else:
                fileobj = tree.get_file(ie.file_id)
=======
            fileobj = tree.get_file(ie.file_id)
>>>>>>> 4f28368c
            osutils.pumpfile(fileobj, file(fullpath, 'wb'))
            if tree.is_executable(ie.file_id):
                os.chmod(fullpath, 0755)
        elif ie.kind == "directory":
            os.mkdir(fullpath)
        elif ie.kind == "symlink":
            try:
                os.symlink(ie.symlink_target, fullpath)
            except OSError,e:
                raise errors.BzrError(
                    "Failed to create symlink %r -> %r, error: %s"
                    % (fullpath, self.symlink_target, e))
        else:
            raise errors.BzrError("don't know how to export {%s} of kind %r" %
               (ie.file_id, ie.kind))<|MERGE_RESOLUTION|>--- conflicted
+++ resolved
@@ -19,7 +19,6 @@
 
 
 import os
-<<<<<<< HEAD
 import StringIO
 
 from bzrlib import errors, osutils
@@ -31,14 +30,6 @@
 
 
 def dir_exporter(tree, dest, root, filtered=False):
-=======
-
-from bzrlib import errors, osutils
-from bzrlib.trace import mutter
-
-
-def dir_exporter(tree, dest, root):
->>>>>>> 4f28368c
     """Export this tree to a new directory.
 
     `dest` should not exist, and will be created holding the
@@ -63,7 +54,6 @@
         
         fullpath = osutils.pathjoin(dest, dp)
         if ie.kind == "file":
-<<<<<<< HEAD
             if filtered:
                 chunks = tree.get_file_lines(ie.file_id)
                 filters = tree._content_filter_stack(dp)
@@ -73,9 +63,6 @@
                 fileobj = StringIO.StringIO(content)
             else:
                 fileobj = tree.get_file(ie.file_id)
-=======
-            fileobj = tree.get_file(ie.file_id)
->>>>>>> 4f28368c
             osutils.pumpfile(fileobj, file(fullpath, 'wb'))
             if tree.is_executable(ie.file_id):
                 os.chmod(fullpath, 0755)
