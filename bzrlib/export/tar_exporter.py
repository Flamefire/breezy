# Copyright (C) 2005, 2006, 2008 Canonical Ltd
#
# This program is free software; you can redistribute it and/or modify
# it under the terms of the GNU General Public License as published by
# the Free Software Foundation; either version 2 of the License, or
# (at your option) any later version.
#
# This program is distributed in the hope that it will be useful,
# but WITHOUT ANY WARRANTY; without even the implied warranty of
# MERCHANTABILITY or FITNESS FOR A PARTICULAR PURPOSE.  See the
# GNU General Public License for more details.
#
# You should have received a copy of the GNU General Public License
# along with this program; if not, write to the Free Software
# Foundation, Inc., 51 Franklin Street, Fifth Floor, Boston, MA 02110-1301 USA

"""Export a Tree to a non-versioned directory.
"""

<<<<<<< HEAD
import os
=======
>>>>>>> d6de82d6
import StringIO
import sys
import tarfile
import time

from bzrlib import export, osutils
from bzrlib.export import _export_iter_entries
from bzrlib.filters import (
    ContentFilterContext,
    filtered_output_bytes,
    )
from bzrlib.trace import mutter


<<<<<<< HEAD
def tar_exporter(tree, dest, root, subdir, compression=None, filtered=False):
=======
def tar_exporter(tree, dest, root, subdir, compression=None, filtered=False,
                 per_file_timestamps=False):
>>>>>>> d6de82d6
    """Export this tree to a new tar file.

    `dest` will be created holding the contents of this tree; if it
    already exists, it will be clobbered, like with "tar -c".
    """
    mutter('export version %r', tree)
    now = time.time()
    compression = str(compression or '')
    if dest == '-':
        # XXX: If no root is given, the output tarball will contain files
        # named '-/foo'; perhaps this is the most reasonable thing.
        ball = tarfile.open(None, 'w|' + compression, sys.stdout)
    else:
        if root is None:
            root = export.get_root_name(dest)
        ball = tarfile.open(dest, 'w:' + compression)
    for dp, ie in _export_iter_entries(tree, subdir):
        filename = osutils.pathjoin(root, dp).encode('utf8')
        item = tarfile.TarInfo(filename)
        if per_file_timestamps:
            item.mtime = tree.get_file_mtime(ie.file_id, dp)
        else:
            item.mtime = now
        if ie.kind == "file":
            item.type = tarfile.REGTYPE
            if tree.is_executable(ie.file_id):
                item.mode = 0755
            else:
                item.mode = 0644
            if filtered:
                chunks = tree.get_file_lines(ie.file_id)
                filters = tree._content_filter_stack(dp)
                context = ContentFilterContext(dp, tree, ie)
                contents = filtered_output_bytes(chunks, filters, context)
                content = ''.join(contents)
                item.size = len(content)
                fileobj = StringIO.StringIO(content)
            else:
                item.size = ie.text_size
                fileobj = tree.get_file(ie.file_id)
        elif ie.kind == "directory":
            item.type = tarfile.DIRTYPE
            item.name += '/'
            item.size = 0
            item.mode = 0755
            fileobj = None
        elif ie.kind == "symlink":
            item.type = tarfile.SYMTYPE
            item.size = 0
            item.mode = 0755
            item.linkname = ie.symlink_target
            fileobj = None
        else:
            raise BzrError("don't know how to export {%s} of kind %r" %
                           (ie.file_id, ie.kind))
        ball.addfile(item, fileobj)
    ball.close()


<<<<<<< HEAD
def tgz_exporter(tree, dest, root, subdir, filtered=False):
    tar_exporter(tree, dest, root, subdir, compression='gz', filtered=filtered)


def tbz_exporter(tree, dest, root, subdir, filtered=False):
    tar_exporter(tree, dest, root, subdir, compression='bz2', filtered=filtered)
=======
def tgz_exporter(tree, dest, root, subdir, filtered=False,
                 per_file_timestamps=False):
    tar_exporter(tree, dest, root, subdir, compression='gz',
                 filtered=filtered, per_file_timestamps=per_file_timestamps)


def tbz_exporter(tree, dest, root, subdir, filtered=False,
                 per_file_timestamps=False):
    tar_exporter(tree, dest, root, subdir, compression='bz2',
                 filtered=filtered, per_file_timestamps=per_file_timestamps)
>>>>>>> d6de82d6
<|MERGE_RESOLUTION|>--- conflicted
+++ resolved
@@ -17,10 +17,6 @@
 """Export a Tree to a non-versioned directory.
 """
 
-<<<<<<< HEAD
-import os
-=======
->>>>>>> d6de82d6
 import StringIO
 import sys
 import tarfile
@@ -35,12 +31,8 @@
 from bzrlib.trace import mutter
 
 
-<<<<<<< HEAD
-def tar_exporter(tree, dest, root, subdir, compression=None, filtered=False):
-=======
 def tar_exporter(tree, dest, root, subdir, compression=None, filtered=False,
                  per_file_timestamps=False):
->>>>>>> d6de82d6
     """Export this tree to a new tar file.
 
     `dest` will be created holding the contents of this tree; if it
@@ -100,14 +92,6 @@
     ball.close()
 
 
-<<<<<<< HEAD
-def tgz_exporter(tree, dest, root, subdir, filtered=False):
-    tar_exporter(tree, dest, root, subdir, compression='gz', filtered=filtered)
-
-
-def tbz_exporter(tree, dest, root, subdir, filtered=False):
-    tar_exporter(tree, dest, root, subdir, compression='bz2', filtered=filtered)
-=======
 def tgz_exporter(tree, dest, root, subdir, filtered=False,
                  per_file_timestamps=False):
     tar_exporter(tree, dest, root, subdir, compression='gz',
@@ -117,5 +101,4 @@
 def tbz_exporter(tree, dest, root, subdir, filtered=False,
                  per_file_timestamps=False):
     tar_exporter(tree, dest, root, subdir, compression='bz2',
-                 filtered=filtered, per_file_timestamps=per_file_timestamps)
->>>>>>> d6de82d6
+                 filtered=filtered, per_file_timestamps=per_file_timestamps)