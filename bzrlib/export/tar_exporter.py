# Copyright (C) 2005, 2006, 2008-2011 Canonical Ltd
#
# This program is free software; you can redistribute it and/or modify
# it under the terms of the GNU General Public License as published by
# the Free Software Foundation; either version 2 of the License, or
# (at your option) any later version.
#
# This program is distributed in the hope that it will be useful,
# but WITHOUT ANY WARRANTY; without even the implied warranty of
# MERCHANTABILITY or FITNESS FOR A PARTICULAR PURPOSE.  See the
# GNU General Public License for more details.
#
# You should have received a copy of the GNU General Public License
# along with this program; if not, write to the Free Software
# Foundation, Inc., 51 Franklin Street, Fifth Floor, Boston, MA 02110-1301 USA

"""Export a Tree to a non-versioned directory.
"""

import os
import StringIO
import sys
import tarfile

from bzrlib import (
    errors,
    osutils,
    )
from bzrlib.export import _export_iter_entries
from bzrlib.filters import (
    ContentFilterContext,
    filtered_output_bytes,
    )


def export_tarball(tree, ball, root, subdir=None, filtered=False,
                   force_mtime=None):
    """Export tree contents to a tarball.

    :param tree: Tree to export
    :param ball: Tarball to export to
    :param filtered: Whether to apply filters
    :param subdir: Sub directory to export
    :param force_mtime: Option mtime to force, instead of using
        tree timestamps.
    """
    for dp, ie in _export_iter_entries(tree, subdir):
        filename = osutils.pathjoin(root, dp).encode('utf8')
        item = tarfile.TarInfo(filename)
        if force_mtime is not None:
            item.mtime = force_mtime
        else:
            item.mtime = tree.get_file_mtime(ie.file_id, dp)
        if ie.kind == "file":
            item.type = tarfile.REGTYPE
            if tree.is_executable(ie.file_id):
                item.mode = 0755
            else:
                item.mode = 0644
            if filtered:
                chunks = tree.get_file_lines(ie.file_id)
                filters = tree._content_filter_stack(dp)
                context = ContentFilterContext(dp, tree, ie)
                contents = filtered_output_bytes(chunks, filters, context)
                content = ''.join(contents)
                item.size = len(content)
                fileobj = StringIO.StringIO(content)
            else:
                item.size = tree.get_file_size(ie.file_id)
                fileobj = tree.get_file(ie.file_id)
        elif ie.kind == "directory":
            item.type = tarfile.DIRTYPE
            item.name += '/'
            item.size = 0
            item.mode = 0755
            fileobj = None
        elif ie.kind == "symlink":
            item.type = tarfile.SYMTYPE
            item.size = 0
            item.mode = 0755
            item.linkname = tree.get_symlink_target(ie.file_id)
            fileobj = None
        else:
            raise errors.BzrError("don't know how to export {%s} of kind %r" %
                           (ie.file_id, ie.kind))
        ball.addfile(item, fileobj)


def tgz_exporter(tree, dest, root, subdir, filtered=False, force_mtime=None):
    """Export this tree to a new tar file.

    `dest` will be created holding the contents of this tree; if it
    already exists, it will be clobbered, like with "tar -c".
    """
    import gzip
    if force_mtime is not None:
        root_mtime = force_mtime
    elif (getattr(tree, "repository", None) and
          getattr(tree, "get_revision_id", None)):
        # If this is a revision tree, use the revisions' timestamp
        rev = tree.repository.get_revision(tree.get_revision_id())
        root_mtime = rev.timestamp
    elif tree.get_root_id() is not None:
        root_mtime = tree.get_file_mtime(tree.get_root_id())
    else:
        root_mtime = None
    if dest == '-':
        basename = None
        stream = sys.stdout
    else:
<<<<<<< HEAD
        stream = open(dest.encode(osutils._fs_enc), 'w')
=======
        stream = open(dest, 'wb')
>>>>>>> 7d335933
        # gzip file is used with an explicit fileobj so that
        # the basename can be stored in the gzip file rather than
        # dest. (bug 102234)
        basename = os.path.basename(dest)
    try:
        stream = gzip.GzipFile(basename, 'w', fileobj=stream, mtime=root_mtime)
    except TypeError:
        # Python < 2.7 doesn't support the mtime argument
        stream = gzip.GzipFile(basename, 'w', fileobj=stream)
    ball = tarfile.open(None, 'w|', fileobj=stream)
    export_tarball(tree, ball, root, subdir, filtered=filtered,
                   force_mtime=force_mtime)
    ball.close()


def tbz_exporter(tree, dest, root, subdir, filtered=False, force_mtime=None):
    """Export this tree to a new tar file.

    `dest` will be created holding the contents of this tree; if it
    already exists, it will be clobbered, like with "tar -c".
    """
    if dest == '-':
        ball = tarfile.open(None, 'w|bz2', sys.stdout)
    else:
        # tarfile.open goes on to do 'os.getcwd() + dest' for opening
        # the tar file. With dest being unicode, this throws UnicodeDecodeError
        # unless we encode dest before passing it on. This works around
        # upstream python bug http://bugs.python.org/issue8396
        # (fixed in Python 2.6.5 and 2.7b1)
        ball = tarfile.open(dest.encode(osutils._fs_enc), 'w:bz2')
    export_tarball(tree, ball, root, subdir, filtered=filtered,
                   force_mtime=force_mtime)
    ball.close()


def plain_tar_exporter(tree, dest, root, subdir, compression=None,
                       filtered=False, force_mtime=None):
    """Export this tree to a new tar file.

    `dest` will be created holding the contents of this tree; if it
    already exists, it will be clobbered, like with "tar -c".
    """
    if dest == '-':
        stream = sys.stdout
    else:
<<<<<<< HEAD
        stream = open(dest.encode(osutils._fs_enc), 'w')
=======
        stream = open(dest, 'wb')
>>>>>>> 7d335933
    ball = tarfile.open(None, 'w|', stream)
    export_tarball(tree, ball, root, subdir, filtered=filtered,
                   force_mtime=force_mtime)
    ball.close()


def tar_xz_exporter(tree, dest, root, subdir, filtered=False,
                    force_mtime=None):
    return tar_lzma_exporter(tree, dest, root, subdir, filtered=filtered,
        force_mtime=force_mtime, compression_format="xz")


def tar_lzma_exporter(tree, dest, root, subdir, filtered=False, force_mtime=None, compression_format="alone"):
    """Export this tree to a new .tar.lzma file.

    `dest` will be created holding the contents of this tree; if it
    already exists, it will be clobbered, like with "tar -c".
    """
    if dest == '-':
        raise errors.BzrError("Writing to stdout not supported for .tar.lzma")

    try:
        import lzma
    except ImportError, e:
        raise errors.DependencyNotPresent('lzma', e)

    stream = lzma.LZMAFile(dest.encode(osutils._fs_enc), 'w',
            options={"format": compression_format})
    ball = tarfile.open(None, 'w:', fileobj=stream)
    export_tarball(tree, ball, root, subdir, filtered=filtered,
                   force_mtime=force_mtime)
    ball.close()
<|MERGE_RESOLUTION|>--- conflicted
+++ resolved
@@ -108,11 +108,7 @@
         basename = None
         stream = sys.stdout
     else:
-<<<<<<< HEAD
-        stream = open(dest.encode(osutils._fs_enc), 'w')
-=======
         stream = open(dest, 'wb')
->>>>>>> 7d335933
         # gzip file is used with an explicit fileobj so that
         # the basename can be stored in the gzip file rather than
         # dest. (bug 102234)
@@ -158,11 +154,7 @@
     if dest == '-':
         stream = sys.stdout
     else:
-<<<<<<< HEAD
-        stream = open(dest.encode(osutils._fs_enc), 'w')
-=======
         stream = open(dest, 'wb')
->>>>>>> 7d335933
     ball = tarfile.open(None, 'w|', stream)
     export_tarball(tree, ball, root, subdir, filtered=filtered,
                    force_mtime=force_mtime)
