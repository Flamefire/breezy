# Copyright (C) 2006-2010 Canonical Ltd

# This program is free software; you can redistribute it and/or modify
# it under the terms of the GNU General Public License as published by
# the Free Software Foundation; either version 2 of the License, or
# (at your option) any later version.
#
# This program is distributed in the hope that it will be useful,
# but WITHOUT ANY WARRANTY; without even the implied warranty of
# MERCHANTABILITY or FITNESS FOR A PARTICULAR PURPOSE.  See the
# GNU General Public License for more details.
#
# You should have received a copy of the GNU General Public License
# along with this program; if not, write to the Free Software
# Foundation, Inc., 51 Franklin Street, Fifth Floor, Boston, MA 02110-1301 USA

"""Tools for converting globs to regular expressions.

This module provides functions for converting shell-like globs to regular
expressions.
"""

import re

from bzrlib import errors
from bzrlib.trace import (
    mutter,
    warning,
    )


class Replacer(object):
    """Do a multiple-pattern substitution.

    The patterns and substitutions are combined into one, so the result of
    one replacement is never substituted again. Add the patterns and
    replacements via the add method and then call the object. The patterns
    must not contain capturing groups.
    """

    _expand = re.compile(ur'\\&')

    def __init__(self, source=None):
        self._pat = None
        if source:
            self._pats = list(source._pats)
            self._funs = list(source._funs)
        else:
            self._pats = []
            self._funs = []

    def add(self, pat, fun):
        r"""Add a pattern and replacement.

        The pattern must not contain capturing groups.
        The replacement might be either a string template in which \& will be
        replaced with the match, or a function that will get the matching text
        as argument. It does not get match object, because capturing is
        forbidden anyway.
        """
        self._pat = None
        self._pats.append(pat)
        self._funs.append(fun)

    def add_replacer(self, replacer):
        r"""Add all patterns from another replacer.

        All patterns and replacements from replacer are appended to the ones
        already defined.
        """
        self._pat = None
        self._pats.extend(replacer._pats)
        self._funs.extend(replacer._funs)

    def __call__(self, text):
        if not self._pat:
            self._pat = re.compile(
                    u'|'.join([u'(%s)' % p for p in self._pats]),
                    re.UNICODE)
        return self._pat.sub(self._do_sub, text)

    def _do_sub(self, m):
        fun = self._funs[m.lastindex - 1]
        if hasattr(fun, '__call__'):
            return fun(m.group(0))
        else:
            return self._expand.sub(m.group(0), fun)


_sub_named = Replacer()
_sub_named.add(ur'\[:digit:\]', ur'\d')
_sub_named.add(ur'\[:space:\]', ur'\s')
_sub_named.add(ur'\[:alnum:\]', ur'\w')
_sub_named.add(ur'\[:ascii:\]', ur'\0-\x7f')
_sub_named.add(ur'\[:blank:\]', ur' \t')
_sub_named.add(ur'\[:cntrl:\]', ur'\0-\x1f\x7f-\x9f')


def _sub_group(m):
    if m[1] in (u'!', u'^'):
        return u'[^' + _sub_named(m[2:-1]) + u']'
    return u'[' + _sub_named(m[1:-1]) + u']'


def _invalid_regex(repl):
    def _(m):
        warning(u"'%s' not allowed within a regular expression. "
                "Replacing with '%s'" % (m, repl))
        return repl
    return _


def _trailing_backslashes_regex(m):
    """Check trailing backslashes.

    Does a head count on trailing backslashes to ensure there isn't an odd
    one on the end that would escape the brackets we wrap the RE in.
    """
    if (len(m) % 2) != 0:
        warning(u"Regular expressions cannot end with an odd number of '\\'. "
                "Dropping the final '\\'.")
        return m[:-1]
    return m


_sub_re = Replacer()
_sub_re.add(u'^RE:', u'')
_sub_re.add(u'\((?!\?)', u'(?:')
_sub_re.add(u'\(\?P<.*>', _invalid_regex(u'(?:'))
_sub_re.add(u'\(\?P=[^)]*\)', _invalid_regex(u''))
_sub_re.add(ur'\\+$', _trailing_backslashes_regex)


_sub_fullpath = Replacer()
_sub_fullpath.add(ur'^RE:.*', _sub_re) # RE:<anything> is a regex
_sub_fullpath.add(ur'\[\^?\]?(?:[^][]|\[:[^]]+:\])+\]', _sub_group) # char group
_sub_fullpath.add(ur'(?:(?<=/)|^)(?:\.?/)+', u'') # canonicalize path
_sub_fullpath.add(ur'\\.', ur'\&') # keep anything backslashed
_sub_fullpath.add(ur'[(){}|^$+.]', ur'\\&') # escape specials
_sub_fullpath.add(ur'(?:(?<=/)|^)\*\*+/', ur'(?:.*/)?') # **/ after ^ or /
_sub_fullpath.add(ur'\*+', ur'[^/]*') # * elsewhere
_sub_fullpath.add(ur'\?', ur'[^/]') # ? everywhere


_sub_basename = Replacer()
_sub_basename.add(ur'\[\^?\]?(?:[^][]|\[:[^]]+:\])+\]', _sub_group) # char group
_sub_basename.add(ur'\\.', ur'\&') # keep anything backslashed
_sub_basename.add(ur'[(){}|^$+.]', ur'\\&') # escape specials
_sub_basename.add(ur'\*+', ur'.*') # * everywhere
_sub_basename.add(ur'\?', ur'.') # ? everywhere


def _sub_extension(pattern):
    return _sub_basename(pattern[2:])


class Globster(object):
    """A simple wrapper for a set of glob patterns.

    Provides the capability to search the patterns to find a match for
    a given filename (including the full path).

    Patterns are translated to regular expressions to expidite matching.

    The regular expressions for multiple patterns are aggregated into
    a super-regex containing groups of up to 99 patterns.
    The 99 limitation is due to the grouping limit of the Python re module.
    The resulting super-regex and associated patterns are stored as a list of
    (regex,[patterns]) in _regex_patterns.

    For performance reasons the patterns are categorised as extension patterns
    (those that match against a file extension), basename patterns
    (those that match against the basename of the filename),
    and fullpath patterns (those that match against the full path).
    The translations used for extensions and basenames are relatively simpler
    and therefore faster to perform than the fullpath patterns.

    Also, the extension patterns are more likely to find a match and
    so are matched first, then the basename patterns, then the fullpath
    patterns.
    """
    TYPE_FULLPATH = 1
    TYPE_BASENAME = 2
    TYPE_EXTENSION = 3

    translators = {
        TYPE_FULLPATH : _sub_fullpath,
        TYPE_BASENAME : _sub_basename,
        TYPE_EXTENSION : _sub_extension,
    }

    # Prefixes used to combine various patterns.
    # See: Globster._add_patterns
    prefixes = {
        TYPE_FULLPATH : r'',
        TYPE_BASENAME : r'(?:.*/)?(?!.*/)',
        TYPE_EXTENSION : r'(?:.*/)?(?!.*/)(?:.*\.)',
    }

    def __init__(self, patterns):
        self._regex_patterns = []
        pattern_lists = {
            Globster.TYPE_FULLPATH : [],
            Globster.TYPE_EXTENSION : [],
            Globster.TYPE_BASENAME : [],
        }
        for pat in patterns:
            pat = normalize_pattern(pat)
            pattern_lists[Globster.identify(pat)].append(pat)
        for pattern_type, patterns in pattern_lists.iteritems():
            self._add_patterns(patterns,
                Globster.translators[pattern_type],
                Globster.prefixes[pattern_type])

    def _add_patterns(self, patterns, translator, prefix=''):
        while patterns:
            grouped_rules = ['(%s)' % translator(pat) for pat in patterns[:99]]
            joined_rule = '%s(?:%s)$' % (prefix, '|'.join(grouped_rules))
            self._regex_patterns.append((re.compile(joined_rule, re.UNICODE),
                patterns[:99]))
            patterns = patterns[99:]

    def match(self, filename):
        """Searches for a pattern that matches the given filename.

        :return A matching pattern or None if there is no matching pattern.
        """
        try:
            for regex, patterns in self._regex_patterns:
                match = regex.match(filename)
                if match:
                    return patterns[match.lastindex -1]
        except errors.InvalidPattern, e:
            # We can't show the default e.msg to the user as thats for
            # the combined pattern we sent to regex. Instead we indicate to
            # the user that an ignore file needs fixing.
<<<<<<< HEAD
            mutter('Invalid pattern found in regex: %s.', e.msg)
            e.msg = "File ~/.bazaar/ignore or .bzrignore contains errors."
=======
            mutter('Invalid pattern found in regex: %s.', e.message)
            e.message = "File ~/.bazaar/ignore or .bzrignore contains error(s)."
            bad_patterns = ''
            for _, patterns in self._regex_patterns:
                for p in patterns:
                    if not Globster.is_pattern_valid(p):
                        bad_patterns += ('\n  %s' % p)
            e.message += bad_patterns
>>>>>>> 409b39cd
            raise e
        return None

    @staticmethod
    def identify(pattern):
        """Returns pattern category.

        :param pattern: normalized pattern.
        Identify if a pattern is fullpath, basename or extension
        and returns the appropriate type.
        """
        if pattern.startswith(u'RE:') or u'/' in pattern:
            return Globster.TYPE_FULLPATH
        elif pattern.startswith(u'*.'):
            return Globster.TYPE_EXTENSION
        else:
            return Globster.TYPE_BASENAME

    @staticmethod
    def is_pattern_valid(pattern):
        """Returns True if pattern is valid.

        :param pattern: Normalized pattern.
        is_pattern_valid() assumes pattern to be normalized.
        see: globbing.normalize_pattern
        """
        result = True
        translator = Globster.translators[Globster.identify(pattern)]
        tpattern = '(%s)' % translator(pattern)
        try:
            re_obj = re.compile(tpattern, re.UNICODE)
            re_obj.search("") # force compile
        except errors.InvalidPattern, e:
            result = False
        return result



class ExceptionGlobster(object):
    """A Globster that supports exception patterns.
    
    Exceptions are ignore patterns prefixed with '!'.  Exception
    patterns take precedence over regular patterns and cause a 
    matching filename to return None from the match() function.  
    Patterns using a '!!' prefix are highest precedence, and act 
    as regular ignores. '!!' patterns are useful to establish ignores
    that apply under paths specified by '!' exception patterns.
    """
    
    def __init__(self,patterns):
        ignores = [[], [], []]
        for p in patterns:
            if p.startswith(u'!!'):
                ignores[2].append(p[2:])
            elif p.startswith(u'!'):
                ignores[1].append(p[1:])
            else:
                ignores[0].append(p)
        self._ignores = [Globster(i) for i in ignores]
        
    def match(self, filename):
        """Searches for a pattern that matches the given filename.

        :return A matching pattern or None if there is no matching pattern.
        """
        double_neg = self._ignores[2].match(filename)
        if double_neg:
            return "!!%s" % double_neg
        elif self._ignores[1].match(filename):
            return None
        else:
            return self._ignores[0].match(filename)

class _OrderedGlobster(Globster):
    """A Globster that keeps pattern order."""

    def __init__(self, patterns):
        """Constructor.

        :param patterns: sequence of glob patterns
        """
        # Note: This could be smarter by running like sequences together
        self._regex_patterns = []
        for pat in patterns:
            pat = normalize_pattern(pat)
            pat_type = Globster.identify(pat)
            self._add_patterns([pat], Globster.translators[pat_type],
                Globster.prefixes[pat_type])


_slashes = re.compile(r'[\\/]+')
def normalize_pattern(pattern):
    """Converts backslashes in path patterns to forward slashes.

    Doesn't normalize regular expressions - they may contain escapes.
    """
    if not (pattern.startswith('RE:') or pattern.startswith('!RE:')):
        pattern = _slashes.sub('/', pattern)
    if len(pattern) > 1:
        pattern = pattern.rstrip('/')
    return pattern<|MERGE_RESOLUTION|>--- conflicted
+++ resolved
@@ -234,19 +234,14 @@
             # We can't show the default e.msg to the user as thats for
             # the combined pattern we sent to regex. Instead we indicate to
             # the user that an ignore file needs fixing.
-<<<<<<< HEAD
             mutter('Invalid pattern found in regex: %s.', e.msg)
-            e.msg = "File ~/.bazaar/ignore or .bzrignore contains errors."
-=======
-            mutter('Invalid pattern found in regex: %s.', e.message)
-            e.message = "File ~/.bazaar/ignore or .bzrignore contains error(s)."
+            e.msg = "File ~/.bazaar/ignore or .bzrignore contains error(s)."
             bad_patterns = ''
             for _, patterns in self._regex_patterns:
                 for p in patterns:
                     if not Globster.is_pattern_valid(p):
                         bad_patterns += ('\n  %s' % p)
-            e.message += bad_patterns
->>>>>>> 409b39cd
+            e.msg += bad_patterns
             raise e
         return None
 
@@ -282,7 +277,6 @@
         except errors.InvalidPattern, e:
             result = False
         return result
-
 
 
 class ExceptionGlobster(object):
