# Copyright (C) 2005-2010 Aaron Bentley, Canonical Ltd
# <aaron.bentley@utoronto.ca>
#
# This program is free software; you can redistribute it and/or modify
# it under the terms of the GNU General Public License as published by
# the Free Software Foundation; either version 2 of the License, or
# (at your option) any later version.
#
# This program is distributed in the hope that it will be useful,
# but WITHOUT ANY WARRANTY; without even the implied warranty of
# MERCHANTABILITY or FITNESS FOR A PARTICULAR PURPOSE.  See the
# GNU General Public License for more details.
#
# You should have received a copy of the GNU General Public License
# along with this program; if not, write to the Free Software
# Foundation, Inc., 51 Franklin Street, Fifth Floor, Boston, MA 02110-1301 USA
import re


binary_files_re = 'Binary files (.*) and (.*) differ\n'


class BinaryFiles(Exception):

    def __init__(self, orig_name, mod_name):
        self.orig_name = orig_name
        self.mod_name = mod_name
        Exception.__init__(self, 'Binary files section encountered.')


class PatchSyntax(Exception):
    def __init__(self, msg):
        Exception.__init__(self, msg)


class MalformedPatchHeader(PatchSyntax):
    def __init__(self, desc, line):
        self.desc = desc
        self.line = line
        msg = "Malformed patch header.  %s\n%r" % (self.desc, self.line)
        PatchSyntax.__init__(self, msg)


class MalformedHunkHeader(PatchSyntax):
    def __init__(self, desc, line):
        self.desc = desc
        self.line = line
        msg = "Malformed hunk header.  %s\n%r" % (self.desc, self.line)
        PatchSyntax.__init__(self, msg)


class MalformedLine(PatchSyntax):
    def __init__(self, desc, line):
        self.desc = desc
        self.line = line
        msg = "Malformed line.  %s\n%s" % (self.desc, self.line)
        PatchSyntax.__init__(self, msg)


class PatchConflict(Exception):
    def __init__(self, line_no, orig_line, patch_line):
        orig = orig_line.rstrip('\n')
        patch = str(patch_line).rstrip('\n')
        msg = 'Text contents mismatch at line %d.  Original has "%s",'\
            ' but patch says it should be "%s"' % (line_no, orig, patch)
        Exception.__init__(self, msg)


def get_patch_names(iter_lines):
    try:
        line = iter_lines.next()
        match = re.match(binary_files_re, line)
        if match is not None:
            raise BinaryFiles(match.group(1), match.group(2))
        if not line.startswith("--- "):
            raise MalformedPatchHeader("No orig name", line)
        else:
            orig_name = line[4:].rstrip("\n")
    except StopIteration:
        raise MalformedPatchHeader("No orig line", "")
    try:
        line = iter_lines.next()
        if not line.startswith("+++ "):
            raise PatchSyntax("No mod name")
        else:
            mod_name = line[4:].rstrip("\n")
    except StopIteration:
        raise MalformedPatchHeader("No mod line", "")
    return (orig_name, mod_name)


def parse_range(textrange):
    """Parse a patch range, handling the "1" special-case

    :param textrange: The text to parse
    :type textrange: str
    :return: the position and range, as a tuple
    :rtype: (int, int)
    """
    tmp = textrange.split(',')
    if len(tmp) == 1:
        pos = tmp[0]
        range = "1"
    else:
        (pos, range) = tmp
    pos = int(pos)
    range = int(range)
    return (pos, range)


def hunk_from_header(line):
    import re
    matches = re.match(r'\@\@ ([^@]*) \@\@( (.*))?\n', line)
    if matches is None:
        raise MalformedHunkHeader("Does not match format.", line)
    try:
        (orig, mod) = matches.group(1).split(" ")
    except (ValueError, IndexError), e:
        raise MalformedHunkHeader(str(e), line)
    if not orig.startswith('-') or not mod.startswith('+'):
        raise MalformedHunkHeader("Positions don't start with + or -.", line)
    try:
        (orig_pos, orig_range) = parse_range(orig[1:])
        (mod_pos, mod_range) = parse_range(mod[1:])
    except (ValueError, IndexError), e:
        raise MalformedHunkHeader(str(e), line)
    if mod_range < 0 or orig_range < 0:
        raise MalformedHunkHeader("Hunk range is negative", line)
    tail = matches.group(3)
    return Hunk(orig_pos, orig_range, mod_pos, mod_range, tail)


class HunkLine:
    def __init__(self, contents):
        self.contents = contents

    def get_str(self, leadchar):
        if self.contents == "\n" and leadchar == " " and False:
            return "\n"
        if not self.contents.endswith('\n'):
            terminator = '\n' + NO_NL
        else:
            terminator = ''
        return leadchar + self.contents + terminator


class ContextLine(HunkLine):
    def __init__(self, contents):
        HunkLine.__init__(self, contents)

    def __str__(self):
        return self.get_str(" ")


class InsertLine(HunkLine):
    def __init__(self, contents):
        HunkLine.__init__(self, contents)

    def __str__(self):
        return self.get_str("+")


class RemoveLine(HunkLine):
    def __init__(self, contents):
        HunkLine.__init__(self, contents)

    def __str__(self):
        return self.get_str("-")

NO_NL = '\\ No newline at end of file\n'
__pychecker__="no-returnvalues"

def parse_line(line):
    if line.startswith("\n"):
        return ContextLine(line)
    elif line.startswith(" "):
        return ContextLine(line[1:])
    elif line.startswith("+"):
        return InsertLine(line[1:])
    elif line.startswith("-"):
        return RemoveLine(line[1:])
    else:
        raise MalformedLine("Unknown line type", line)
__pychecker__=""


class Hunk:
    def __init__(self, orig_pos, orig_range, mod_pos, mod_range, tail=None):
        self.orig_pos = orig_pos
        self.orig_range = orig_range
        self.mod_pos = mod_pos
        self.mod_range = mod_range
        self.tail = tail
        self.lines = []

    def get_header(self):
        if self.tail is None:
            tail_str = ''
        else:
            tail_str = ' ' + self.tail
        return "@@ -%s +%s @@%s\n" % (self.range_str(self.orig_pos,
                                                     self.orig_range),
                                      self.range_str(self.mod_pos,
                                                     self.mod_range),
                                      tail_str)

    def range_str(self, pos, range):
        """Return a file range, special-casing for 1-line files.

        :param pos: The position in the file
        :type pos: int
        :range: The range in the file
        :type range: int
        :return: a string in the format 1,4 except when range == pos == 1
        """
        if range == 1:
            return "%i" % pos
        else:
            return "%i,%i" % (pos, range)

    def __str__(self):
        lines = [self.get_header()]
        for line in self.lines:
            lines.append(str(line))
        return "".join(lines)

    def shift_to_mod(self, pos):
        if pos < self.orig_pos-1:
            return 0
        elif pos > self.orig_pos+self.orig_range:
            return self.mod_range - self.orig_range
        else:
            return self.shift_to_mod_lines(pos)

    def shift_to_mod_lines(self, pos):
        position = self.orig_pos-1
        shift = 0
        for line in self.lines:
            if isinstance(line, InsertLine):
                shift += 1
            elif isinstance(line, RemoveLine):
                if position == pos:
                    return None
                shift -= 1
                position += 1
            elif isinstance(line, ContextLine):
                position += 1
            if position > pos:
                break
        return shift


def iter_hunks(iter_lines, allow_dirty=False):
    '''
    :arg iter_lines: iterable of lines to parse for hunks
    :kwarg allow_dirty: If True, when we encounter something that is not
        a hunk header when we're looking for one, assume the rest of the lines
        are not part of the patch (comments or other junk).  Default False
    '''
    hunk = None
    for line in iter_lines:
        if line == "\n":
            if hunk is not None:
                yield hunk
                hunk = None
            continue
        if hunk is not None:
            yield hunk
        try:
            hunk = hunk_from_header(line)
        except MalformedHunkHeader:
            if allow_dirty:
                # If the line isn't a hunk header, then we've reached the end
                # of this patch and there's "junk" at the end.  Ignore the
                # rest of this patch.
                return
            raise
        orig_size = 0
        mod_size = 0
        while orig_size < hunk.orig_range or mod_size < hunk.mod_range:
            hunk_line = parse_line(iter_lines.next())
            hunk.lines.append(hunk_line)
            if isinstance(hunk_line, (RemoveLine, ContextLine)):
                orig_size += 1
            if isinstance(hunk_line, (InsertLine, ContextLine)):
                mod_size += 1
    if hunk is not None:
        yield hunk


class BinaryPatch(object):
    def __init__(self, oldname, newname):
        self.oldname = oldname
        self.newname = newname

    def __str__(self):
        return 'Binary files %s and %s differ\n' % (self.oldname, self.newname)


class Patch(BinaryPatch):

    def __init__(self, oldname, newname):
        BinaryPatch.__init__(self, oldname, newname)
        self.hunks = []

    def __str__(self):
        ret = self.get_header()
        ret += "".join([str(h) for h in self.hunks])
        return ret

    def get_header(self):
        return "--- %s\n+++ %s\n" % (self.oldname, self.newname)

    def stats_values(self):
        """Calculate the number of inserts and removes."""
        removes = 0
        inserts = 0
        for hunk in self.hunks:
            for line in hunk.lines:
                if isinstance(line, InsertLine):
                     inserts+=1;
                elif isinstance(line, RemoveLine):
                     removes+=1;
        return (inserts, removes, len(self.hunks))

    def stats_str(self):
        """Return a string of patch statistics"""
        return "%i inserts, %i removes in %i hunks" % \
            self.stats_values()

    def pos_in_mod(self, position):
        newpos = position
        for hunk in self.hunks:
            shift = hunk.shift_to_mod(position)
            if shift is None:
                return None
            newpos += shift
        return newpos

    def iter_inserted(self):
        """Iteraties through inserted lines

        :return: Pair of line number, line
        :rtype: iterator of (int, InsertLine)
        """
        for hunk in self.hunks:
            pos = hunk.mod_pos - 1;
            for line in hunk.lines:
                if isinstance(line, InsertLine):
                    yield (pos, line)
                    pos += 1
                if isinstance(line, ContextLine):
                    pos += 1


def parse_patch(iter_lines, allow_dirty=False):
    '''
    :arg iter_lines: iterable of lines to parse
    :kwarg allow_dirty: If True, allow the patch to have trailing junk.
        Default False
    '''
    iter_lines = iter_lines_handle_nl(iter_lines)
    try:
        (orig_name, mod_name) = get_patch_names(iter_lines)
    except BinaryFiles, e:
        return BinaryPatch(e.orig_name, e.mod_name)
    else:
        patch = Patch(orig_name, mod_name)
<<<<<<< HEAD
        for hunk in iter_hunks(iter_lines):
=======
        for hunk in iter_hunks(iter_lines, allow_dirty):
>>>>>>> d6de82d6
            patch.hunks.append(hunk)
        return patch


<<<<<<< HEAD
def iter_file_patch(iter_lines):
=======
def iter_file_patch(iter_lines, allow_dirty=False):
    '''
    :arg iter_lines: iterable of lines to parse for patches
    :kwarg allow_dirty: If True, allow comments and other non-patch text
        before the first patch.  Note that the algorithm here can only find
        such text before any patches have been found.  Comments after the
        first patch are stripped away in iter_hunks() if it is also passed
        allow_dirty=True.  Default False.
    '''
    ### FIXME: Docstring is not quite true.  We allow certain comments no
    # matter what, If they startwith '===', '***', or '#' Someone should
    # reexamine this logic and decide if we should include those in
    # allow_dirty or restrict those to only being before the patch is found
    # (as allow_dirty does).
>>>>>>> d6de82d6
    regex = re.compile(binary_files_re)
    saved_lines = []
    orig_range = 0
    beginning = True
    for line in iter_lines:
        if line.startswith('=== ') or line.startswith('*** '):
            continue
        if line.startswith('#'):
            continue
        elif orig_range > 0:
            if line.startswith('-') or line.startswith(' '):
                orig_range -= 1
        elif line.startswith('--- ') or regex.match(line):
<<<<<<< HEAD
            if len(saved_lines) > 0:
=======
            if allow_dirty and beginning:
                # Patches can have "junk" at the beginning
                # Stripping junk from the end of patches is handled when we
                # parse the patch
                beginning = False
            elif len(saved_lines) > 0:
>>>>>>> d6de82d6
                yield saved_lines
            saved_lines = []
        elif line.startswith('@@'):
            hunk = hunk_from_header(line)
            orig_range = hunk.orig_range
        saved_lines.append(line)
    if len(saved_lines) > 0:
        yield saved_lines


def iter_lines_handle_nl(iter_lines):
    """
    Iterates through lines, ensuring that lines that originally had no
    terminating \n are produced without one.  This transformation may be
    applied at any point up until hunk line parsing, and is safe to apply
    repeatedly.
    """
    last_line = None
    for line in iter_lines:
        if line == NO_NL:
            if not last_line.endswith('\n'):
                raise AssertionError()
            last_line = last_line[:-1]
            line = None
        if last_line is not None:
            yield last_line
        last_line = line
    if last_line is not None:
        yield last_line


def parse_patches(iter_lines, allow_dirty=False):
    '''
    :arg iter_lines: iterable of lines to parse for patches
    :kwarg allow_dirty: If True, allow text that's not part of the patch at
        selected places.  This includes comments before and after a patch
        for instance.  Default False.
    '''
    return [parse_patch(f.__iter__(), allow_dirty) for f in
                        iter_file_patch(iter_lines, allow_dirty)]


def difference_index(atext, btext):
    """Find the indext of the first character that differs between two texts

    :param atext: The first text
    :type atext: str
    :param btext: The second text
    :type str: str
    :return: The index, or None if there are no differences within the range
    :rtype: int or NoneType
    """
    length = len(atext)
    if len(btext) < length:
        length = len(btext)
    for i in range(length):
        if atext[i] != btext[i]:
            return i;
    return None


def iter_patched(orig_lines, patch_lines):
    """Iterate through a series of lines with a patch applied.
    This handles a single file, and does exact, not fuzzy patching.
    """
    patch_lines = iter_lines_handle_nl(iter(patch_lines))
    get_patch_names(patch_lines)
    return iter_patched_from_hunks(orig_lines, iter_hunks(patch_lines))


def iter_patched_from_hunks(orig_lines, hunks):
    """Iterate through a series of lines with a patch applied.
    This handles a single file, and does exact, not fuzzy patching.

    :param orig_lines: The unpatched lines.
    :param hunks: An iterable of Hunk instances.
    """
    seen_patch = []
    line_no = 1
    if orig_lines is not None:
        orig_lines = iter(orig_lines)
    for hunk in hunks:
        while line_no < hunk.orig_pos:
            orig_line = orig_lines.next()
            yield orig_line
            line_no += 1
        for hunk_line in hunk.lines:
            seen_patch.append(str(hunk_line))
            if isinstance(hunk_line, InsertLine):
                yield hunk_line.contents
            elif isinstance(hunk_line, (ContextLine, RemoveLine)):
                orig_line = orig_lines.next()
                if orig_line != hunk_line.contents:
                    raise PatchConflict(line_no, orig_line, "".join(seen_patch))
                if isinstance(hunk_line, ContextLine):
                    yield orig_line
                else:
                    if not isinstance(hunk_line, RemoveLine):
                        raise AssertionError(hunk_line)
                line_no += 1
    if orig_lines is not None:
        for line in orig_lines:
            yield line<|MERGE_RESOLUTION|>--- conflicted
+++ resolved
@@ -366,18 +366,11 @@
         return BinaryPatch(e.orig_name, e.mod_name)
     else:
         patch = Patch(orig_name, mod_name)
-<<<<<<< HEAD
-        for hunk in iter_hunks(iter_lines):
-=======
         for hunk in iter_hunks(iter_lines, allow_dirty):
->>>>>>> d6de82d6
             patch.hunks.append(hunk)
         return patch
 
 
-<<<<<<< HEAD
-def iter_file_patch(iter_lines):
-=======
 def iter_file_patch(iter_lines, allow_dirty=False):
     '''
     :arg iter_lines: iterable of lines to parse for patches
@@ -392,7 +385,6 @@
     # reexamine this logic and decide if we should include those in
     # allow_dirty or restrict those to only being before the patch is found
     # (as allow_dirty does).
->>>>>>> d6de82d6
     regex = re.compile(binary_files_re)
     saved_lines = []
     orig_range = 0
@@ -406,16 +398,12 @@
             if line.startswith('-') or line.startswith(' '):
                 orig_range -= 1
         elif line.startswith('--- ') or regex.match(line):
-<<<<<<< HEAD
-            if len(saved_lines) > 0:
-=======
             if allow_dirty and beginning:
                 # Patches can have "junk" at the beginning
                 # Stripping junk from the end of patches is handled when we
                 # parse the patch
                 beginning = False
             elif len(saved_lines) > 0:
->>>>>>> d6de82d6
                 yield saved_lines
             saved_lines = []
         elif line.startswith('@@'):
