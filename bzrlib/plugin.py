# Copyright (C) 2004, 2005, 2007 Canonical Ltd
#
# This program is free software; you can redistribute it and/or modify
# it under the terms of the GNU General Public License as published by
# the Free Software Foundation; either version 2 of the License, or
# (at your option) any later version.
#
# This program is distributed in the hope that it will be useful,
# but WITHOUT ANY WARRANTY; without even the implied warranty of
# MERCHANTABILITY or FITNESS FOR A PARTICULAR PURPOSE.  See the
# GNU General Public License for more details.
#
# You should have received a copy of the GNU General Public License
# along with this program; if not, write to the Free Software
# Foundation, Inc., 59 Temple Place, Suite 330, Boston, MA  02111-1307  USA


"""bzr python plugin support.

When load_plugins() is invoked, any python module in any directory in
$BZR_PLUGIN_PATH will be imported.  The module will be imported as
'bzrlib.plugins.$BASENAME(PLUGIN)'.  In the plugin's main body, it should
update any bzrlib registries it wants to extend.

See the plugin-api developer documentation for information about writing
plugins.

BZR_PLUGIN_PATH is also honoured for any plugins imported via
'import bzrlib.plugins.PLUGINNAME', as long as set_plugins_path has been 
called.
"""

import os
import sys

from bzrlib.lazy_import import lazy_import
lazy_import(globals(), """
import imp
import re
import types
import zipfile

from bzrlib import (
    config,
    debug,
    osutils,
    trace,
    )
from bzrlib import plugins as _mod_plugins
""")

from bzrlib.symbol_versioning import deprecated_function, one_three


DEFAULT_PLUGIN_PATH = None
_loaded = False

def get_default_plugin_path():
    """Get the DEFAULT_PLUGIN_PATH"""
    global DEFAULT_PLUGIN_PATH
    if DEFAULT_PLUGIN_PATH is None:
        DEFAULT_PLUGIN_PATH = osutils.pathjoin(config.config_dir(), 'plugins')
    return DEFAULT_PLUGIN_PATH


def disable_plugins():
    """Disable loading plugins.

    Future calls to load_plugins() will be ignored.
    """
    # TODO: jam 20060131 This should probably also disable
    #       load_from_dirs()
    global _loaded
    _loaded = True


def _strip_trailing_sep(path):
    return path.rstrip("\\/")


def set_plugins_path():
    """Set the path for plugins to be loaded from."""
    path = os.environ.get('BZR_PLUGIN_PATH',
                          get_default_plugin_path()).split(os.pathsep)
    bzr_exe = bool(getattr(sys, 'frozen', None))
    if bzr_exe:    # expand path for bzr.exe
        # We need to use relative path to system-wide plugin
        # directory because bzrlib from standalone bzr.exe
        # could be imported by another standalone program
        # (e.g. bzr-config; or TortoiseBzr/Olive if/when they
        # will become standalone exe). [bialix 20071123]
        # __file__ typically is
        # C:\Program Files\Bazaar\lib\library.zip\bzrlib\plugin.pyc
        # then plugins directory is
        # C:\Program Files\Bazaar\plugins
        # so relative path is ../../../plugins
        path.append(osutils.abspath(osutils.pathjoin(
            osutils.dirname(__file__), '../../../plugins')))
    # Get rid of trailing slashes, since Python can't handle them when
    # it tries to import modules.
    path = map(_strip_trailing_sep, path)
    if not bzr_exe:     # don't look inside library.zip
        # search the plugin path before the bzrlib installed dir
        path.append(os.path.dirname(_mod_plugins.__file__))
    # search the arch independent path if we can determine that and
    # the plugin is found nowhere else
    if sys.platform != 'win32':
        try:
            from distutils.sysconfig import get_python_lib
        except ImportError:
            # If distutuils is not available, we just won't add that path
            pass
        else:
            archless_path = osutils.pathjoin(get_python_lib(), 'bzrlib',
                    'plugins')
            if archless_path not in path:
                path.append(archless_path)
    _mod_plugins.__path__ = path
    return path


def load_plugins():
    """Load bzrlib plugins.

    The environment variable BZR_PLUGIN_PATH is considered a delimited
    set of paths to look through. Each entry is searched for *.py
    files (and whatever other extensions are used in the platform,
    such as *.pyd).

    load_from_dirs() provides the underlying mechanism and is called with
    the default directory list to provide the normal behaviour.
    """
    global _loaded
    if _loaded:
        # People can make sure plugins are loaded, they just won't be twice
        return
    _loaded = True

    # scan for all plugins in the path.
    load_from_path(set_plugins_path())


def load_from_path(dirs):
    """Load bzrlib plugins found in each dir in dirs.

    Loading a plugin means importing it into the python interpreter.
    The plugin is expected to make calls to register commands when
    it's loaded (or perhaps access other hooks in future.)

    Plugins are loaded into bzrlib.plugins.NAME, and can be found there
    for future reference.

    The python module path for bzrlib.plugins will be modified to be 'dirs'.
    """
    # We need to strip the trailing separators here as well as in the
    # set_plugins_path function because calling code can pass anything in to
    # this function, and since it sets plugins.__path__, it should set it to
    # something that will be valid for Python to use (in case people try to
    # run "import bzrlib.plugins.PLUGINNAME" after calling this function).
    _mod_plugins.__path__ = map(_strip_trailing_sep, dirs)
    for d in dirs:
        if not d:
            continue
        trace.mutter('looking for plugins in %s', d)
        if os.path.isdir(d):
            load_from_dir(d)


# backwards compatability: load_from_dirs was the old name
# This was changed in 0.15
load_from_dirs = load_from_path


def load_from_dir(d):
    """Load the plugins in directory d."""
    # Get the list of valid python suffixes for __init__.py?
    # this includes .py, .pyc, and .pyo (depending on if we are running -O)
    # but it doesn't include compiled modules (.so, .dll, etc)
    valid_suffixes = [suffix for suffix, mod_type, flags in imp.get_suffixes()
                              if flags in (imp.PY_SOURCE, imp.PY_COMPILED)]
    package_entries = ['__init__'+suffix for suffix in valid_suffixes]
    plugin_names = set()
    for f in os.listdir(d):
        path = osutils.pathjoin(d, f)
        if os.path.isdir(path):
            for entry in package_entries:
                # This directory should be a package, and thus added to
                # the list
                if os.path.isfile(osutils.pathjoin(path, entry)):
                    break
            else: # This directory is not a package
                continue
        else:
            for suffix_info in imp.get_suffixes():
                if f.endswith(suffix_info[0]):
                    f = f[:-len(suffix_info[0])]
                    if suffix_info[2] == imp.C_EXTENSION and f.endswith('module'):
                        f = f[:-len('module')]
                    break
            else:
                continue
        if getattr(_mod_plugins, f, None):
            trace.mutter('Plugin name %s already loaded', f)
        else:
            # trace.mutter('add plugin name %s', f)
            plugin_names.add(f)
    
    for name in plugin_names:
        try:
            exec "import bzrlib.plugins.%s" % name in {}
        except KeyboardInterrupt:
            raise
        except Exception, e:
            ## import pdb; pdb.set_trace()
            if re.search('\.|-| ', name):
                sanitised_name = re.sub('[-. ]', '_', name)
                if sanitised_name.startswith('bzr_'):
                    sanitised_name = sanitised_name[len('bzr_'):]
                trace.warning("Unable to load %r in %r as a plugin because the "
                        "file path isn't a valid module name; try renaming "
                        "it to %r." % (name, d, sanitised_name))
            else:
<<<<<<< HEAD
                trace.warning('Unable to load plugin %r from %r' % (name, d))
            trace.log_exception_quietly()
=======
                warning('Unable to load plugin %r from %r' % (name, d))
            log_exception_quietly()
            if 'error' in debug.debug_flags:
                trace.print_exception(sys.exc_info(), sys.stderr)
>>>>>>> 5303a2bc


@deprecated_function(one_three)
def load_from_zip(zip_name):
    """Load all the plugins in a zip."""
    valid_suffixes = ('.py', '.pyc', '.pyo')    # only python modules/packages
                                                # is allowed
    try:
        index = zip_name.rindex('.zip')
    except ValueError:
        return
    archive = zip_name[:index+4]
    prefix = zip_name[index+5:]

    trace.mutter('Looking for plugins in %r', zip_name)

    # use zipfile to get list of files/dirs inside zip
    try:
        z = zipfile.ZipFile(archive)
        namelist = z.namelist()
        z.close()
    except zipfile.error:
        # not a valid zip
        return

    if prefix:
        prefix = prefix.replace('\\','/')
        if prefix[-1] != '/':
            prefix += '/'
        ix = len(prefix)
        namelist = [name[ix:]
                    for name in namelist
                    if name.startswith(prefix)]

    trace.mutter('Names in archive: %r', namelist)
    
    for name in namelist:
        if not name or name.endswith('/'):
            continue
    
        # '/' is used to separate pathname components inside zip archives
        ix = name.rfind('/')
        if ix == -1:
            head, tail = '', name
        else:
            head, tail = name.rsplit('/',1)
        if '/' in head:
            # we don't need looking in subdirectories
            continue
    
        base, suffix = osutils.splitext(tail)
        if suffix not in valid_suffixes:
            continue
    
        if base == '__init__':
            # package
            plugin_name = head
        elif head == '':
            # module
            plugin_name = base
        else:
            continue
    
        if not plugin_name:
            continue
        if getattr(_mod_plugins, plugin_name, None):
            trace.mutter('Plugin name %s already loaded', plugin_name)
            continue
    
        try:
            exec "import bzrlib.plugins.%s" % plugin_name in {}
            trace.mutter('Load plugin %s from zip %r', plugin_name, zip_name)
        except KeyboardInterrupt:
            raise
        except Exception, e:
            ## import pdb; pdb.set_trace()
            trace.warning('Unable to load plugin %r from %r'
                    % (name, zip_name))
<<<<<<< HEAD
            trace.log_exception_quietly()
=======
            log_exception_quietly()
            if 'error' in debug.debug_flags:
                trace.print_exception(sys.exc_info(), sys.stderr)
>>>>>>> 5303a2bc


def plugins():
    """Return a dictionary of the plugins.
    
    Each item in the dictionary is a PlugIn object.
    """
    result = {}
    for name, plugin in _mod_plugins.__dict__.items():
        if isinstance(plugin, types.ModuleType):
            result[name] = PlugIn(name, plugin)
    return result


class PluginsHelpIndex(object):
    """A help index that returns help topics for plugins."""

    def __init__(self):
        self.prefix = 'plugins/'

    def get_topics(self, topic):
        """Search for topic in the loaded plugins.

        This will not trigger loading of new plugins.

        :param topic: A topic to search for.
        :return: A list which is either empty or contains a single
            RegisteredTopic entry.
        """
        if not topic:
            return []
        if topic.startswith(self.prefix):
            topic = topic[len(self.prefix):]
        plugin_module_name = 'bzrlib.plugins.%s' % topic
        try:
            module = sys.modules[plugin_module_name]
        except KeyError:
            return []
        else:
            return [ModuleHelpTopic(module)]


class ModuleHelpTopic(object):
    """A help topic which returns the docstring for a module."""

    def __init__(self, module):
        """Constructor.

        :param module: The module for which help should be generated.
        """
        self.module = module

    def get_help_text(self, additional_see_also=None):
        """Return a string with the help for this topic.

        :param additional_see_also: Additional help topics to be
            cross-referenced.
        """
        if not self.module.__doc__:
            result = "Plugin '%s' has no docstring.\n" % self.module.__name__
        else:
            result = self.module.__doc__
        if result[-1] != '\n':
            result += '\n'
        # there is code duplicated here and in bzrlib/help_topic.py's 
        # matching Topic code. This should probably be factored in
        # to a helper function and a common base class.
        if additional_see_also is not None:
            see_also = sorted(set(additional_see_also))
        else:
            see_also = None
        if see_also:
            result += 'See also: '
            result += ', '.join(see_also)
            result += '\n'
        return result

    def get_help_topic(self):
        """Return the modules help topic - its __name__ after bzrlib.plugins.."""
        return self.module.__name__[len('bzrlib.plugins.'):]


class PlugIn(object):
    """The bzrlib representation of a plugin.

    The PlugIn object provides a way to manipulate a given plugin module.
    """

    def __init__(self, name, module):
        """Construct a plugin for module."""
        self.name = name
        self.module = module

    def path(self):
        """Get the path that this plugin was loaded from."""
        if getattr(self.module, '__path__', None) is not None:
            return os.path.abspath(self.module.__path__[0])
        elif getattr(self.module, '__file__', None) is not None:
            path = os.path.abspath(self.module.__file__)
            if path[-4:] in ('.pyc', '.pyo'):
                pypath = path[:-4] + '.py'
                if os.path.isfile(pypath):
                    path = pypath
            return path
        else:
            return repr(self.module)

    def __str__(self):
        return "<%s.%s object at %s, name=%s, module=%s>" % (
            self.__class__.__module__, self.__class__.__name__, id(self),
            self.name, self.module)

    __repr__ = __str__

    def test_suite(self):
        """Return the plugin's test suite."""
        if getattr(self.module, 'test_suite', None) is not None:
            return self.module.test_suite()
        else:
            return None

    def load_plugin_tests(self, loader):
        """Return the adapted plugin's test suite.

        :param loader: The custom loader that should be used to load additional
            tests.

        """
        if getattr(self.module, 'load_tests', None) is not None:
            return loader.loadTestsFromModule(self.module)
        else:
            return None

    def version_info(self):
        """Return the plugin's version_tuple or None if unknown."""
        version_info = getattr(self.module, 'version_info', None)
        if version_info is not None and len(version_info) == 3:
            version_info = tuple(version_info) + ('final', 0)
        return version_info

    def _get__version__(self):
        version_info = self.version_info()
        if version_info is None:
            return "unknown"
        if version_info[3] == 'final':
            version_string = '%d.%d.%d' % version_info[:3]
        else:
            version_string = '%d.%d.%d%s%d' % version_info
        return version_string

    __version__ = property(_get__version__)<|MERGE_RESOLUTION|>--- conflicted
+++ resolved
@@ -220,15 +220,10 @@
                         "file path isn't a valid module name; try renaming "
                         "it to %r." % (name, d, sanitised_name))
             else:
-<<<<<<< HEAD
                 trace.warning('Unable to load plugin %r from %r' % (name, d))
             trace.log_exception_quietly()
-=======
-                warning('Unable to load plugin %r from %r' % (name, d))
-            log_exception_quietly()
             if 'error' in debug.debug_flags:
                 trace.print_exception(sys.exc_info(), sys.stderr)
->>>>>>> 5303a2bc
 
 
 @deprecated_function(one_three)
@@ -307,13 +302,9 @@
             ## import pdb; pdb.set_trace()
             trace.warning('Unable to load plugin %r from %r'
                     % (name, zip_name))
-<<<<<<< HEAD
             trace.log_exception_quietly()
-=======
-            log_exception_quietly()
             if 'error' in debug.debug_flags:
                 trace.print_exception(sys.exc_info(), sys.stderr)
->>>>>>> 5303a2bc
 
 
 def plugins():
