--- conflicted
+++ resolved
@@ -253,90 +253,6 @@
                 trace.print_exception(sys.exc_info(), sys.stderr)
 
 
-<<<<<<< HEAD
-=======
-@deprecated_function(one_three)
-def load_from_zip(zip_name):
-    """Load all the plugins in a zip."""
-    valid_suffixes = ('.py', '.pyc', '.pyo')    # only python modules/packages
-                                                # is allowed
-    try:
-        index = zip_name.rindex('.zip')
-    except ValueError:
-        return
-    archive = zip_name[:index+4]
-    prefix = zip_name[index+5:]
-
-    trace.mutter('Looking for plugins in %r', zip_name)
-
-    # use zipfile to get list of files/dirs inside zip
-    try:
-        z = zipfile.ZipFile(archive)
-        namelist = z.namelist()
-        z.close()
-    except zipfile.error:
-        # not a valid zip
-        return
-
-    if prefix:
-        prefix = prefix.replace('\\','/')
-        if prefix[-1] != '/':
-            prefix += '/'
-        ix = len(prefix)
-        namelist = [name[ix:]
-                    for name in namelist
-                    if name.startswith(prefix)]
-
-    trace.mutter('Names in archive: %r', namelist)
-
-    for name in namelist:
-        if not name or name.endswith('/'):
-            continue
-
-        # '/' is used to separate pathname components inside zip archives
-        ix = name.rfind('/')
-        if ix == -1:
-            head, tail = '', name
-        else:
-            head, tail = name.rsplit('/',1)
-        if '/' in head:
-            # we don't need looking in subdirectories
-            continue
-
-        base, suffix = osutils.splitext(tail)
-        if suffix not in valid_suffixes:
-            continue
-
-        if base == '__init__':
-            # package
-            plugin_name = head
-        elif head == '':
-            # module
-            plugin_name = base
-        else:
-            continue
-
-        if not plugin_name:
-            continue
-        if getattr(_mod_plugins, plugin_name, None):
-            trace.mutter('Plugin name %s already loaded', plugin_name)
-            continue
-
-        try:
-            exec "import bzrlib.plugins.%s" % plugin_name in {}
-            trace.mutter('Load plugin %s from zip %r', plugin_name, zip_name)
-        except KeyboardInterrupt:
-            raise
-        except Exception, e:
-            ## import pdb; pdb.set_trace()
-            trace.warning('Unable to load plugin %r from %r'
-                    % (name, zip_name))
-            trace.log_exception_quietly()
-            if 'error' in debug.debug_flags:
-                trace.print_exception(sys.exc_info(), sys.stderr)
-
-
->>>>>>> fa2c9229
 def plugins():
     """Return a dictionary of the plugins.
 
