--- conflicted
+++ resolved
@@ -63,18 +63,8 @@
 _plugins_disabled = False
 
 
-<<<<<<< HEAD
-@deprecated_function(deprecated_in((2, 0, 0)))
-def get_default_plugin_path():
-    """Get the DEFAULT_PLUGIN_PATH"""
-    global DEFAULT_PLUGIN_PATH
-    if DEFAULT_PLUGIN_PATH is None:
-        DEFAULT_PLUGIN_PATH = osutils.pathjoin(config.config_dir(), 'plugins')
-    return DEFAULT_PLUGIN_PATH
-=======
 def are_plugins_disabled():
     return _plugins_disabled
->>>>>>> d6de82d6
 
 
 def disable_plugins():
@@ -202,21 +192,12 @@
     paths = []
     for p in env_paths + defaults:
         if p.startswith('+'):
-<<<<<<< HEAD
-            # Resolve reference if they are known
-            try:
-                p = refs[p[1:]]
-            except KeyError:
-                # Leave them untouched otherwise, user may have paths starting
-                # with '+'...
-=======
             # Resolve references if they are known
             try:
                 p = refs[p[1:]]
             except KeyError:
                 # Leave them untouched so user can still use paths starting
                 # with '+'
->>>>>>> d6de82d6
                 pass
         _append_new_path(paths, p)
 
@@ -306,50 +287,6 @@
             if kind not in (imp.PY_SOURCE, imp.PY_COMPILED):
                 # We don't recognize compiled modules (.so, .dll, etc)
                 continue
-<<<<<<< HEAD
-        else:
-            for suffix_info in imp.get_suffixes():
-                if f.endswith(suffix_info[0]):
-                    f = f[:-len(suffix_info[0])]
-                    if suffix_info[2] == imp.C_EXTENSION and f.endswith('module'):
-                        f = f[:-len('module')]
-                    break
-            else:
-                continue
-        if f == '__init__':
-            continue # We don't load __init__.py again in the plugin dir
-        elif getattr(_mod_plugins, f, None):
-            trace.mutter('Plugin name %s already loaded', f)
-        else:
-            # trace.mutter('add plugin name %s', f)
-            plugin_names.add(f)
-
-    for name in plugin_names:
-        try:
-            exec "import bzrlib.plugins.%s" % name in {}
-        except KeyboardInterrupt:
-            raise
-        except errors.IncompatibleAPI, e:
-            trace.warning("Unable to load plugin %r. It requested API version "
-                "%s of module %s but the minimum exported version is %s, and "
-                "the maximum is %s" %
-                (name, e.wanted, e.api, e.minimum, e.current))
-        except Exception, e:
-            trace.warning("%s" % e)
-            ## import pdb; pdb.set_trace()
-            if re.search('\.|-| ', name):
-                sanitised_name = re.sub('[-. ]', '_', name)
-                if sanitised_name.startswith('bzr_'):
-                    sanitised_name = sanitised_name[len('bzr_'):]
-                trace.warning("Unable to load %r in %r as a plugin because the "
-                        "file path isn't a valid module name; try renaming "
-                        "it to %r." % (name, d, sanitised_name))
-            else:
-                trace.warning('Unable to load plugin %r from %r' % (name, d))
-            trace.log_exception_quietly()
-            if 'error' in debug.debug_flags:
-                trace.print_exception(sys.exc_info(), sys.stderr)
-=======
             init_path = osutils.pathjoin(path, '__init__' + suffix)
             if os.path.isfile(init_path):
                 return name, init_path, (suffix, mode, kind)
@@ -424,7 +361,6 @@
 
     for name in plugin_names:
         _load_plugin_module(name, d)
->>>>>>> d6de82d6
 
 
 def plugins():
