# Copyright (C) 2009 Canonical Ltd
#
# This program is free software; you can redistribute it and/or modify
# it under the terms of the GNU General Public License as published by
# the Free Software Foundation; either version 2 of the License, or
# (at your option) any later version.
#
# This program is distributed in the hope that it will be useful,
# but WITHOUT ANY WARRANTY; without even the implied warranty of
# MERCHANTABILITY or FITNESS FOR A PARTICULAR PURPOSE.  See the
# GNU General Public License for more details.
#
# You should have received a copy of the GNU General Public License
# along with this program; if not, write to the Free Software
# Foundation, Inc., 51 Franklin Street, Fifth Floor, Boston, MA 02110-1301 USA

"""Python version of compiled extensions for doing compression.

We separate the implementation from the groupcompress.py to avoid importing
useless stuff.
"""

from bzrlib import osutils


class _OutputHandler(object):
    """A simple class which just tracks how to split up an insert request."""

    def __init__(self, out_lines, index_lines, min_len_to_index):
        self.out_lines = out_lines
        self.index_lines = index_lines
        self.min_len_to_index = min_len_to_index
        self.cur_insert_lines = []
        self.cur_insert_len = 0

    def add_copy(self, start_byte, end_byte):
        # The data stream allows >64kB in a copy, but to match the compiled
        # code, we will also limit it to a 64kB copy
        for start_byte in xrange(start_byte, end_byte, 64*1024):
            num_bytes = min(64*1024, end_byte - start_byte)
            copy_bytes = encode_copy_instruction(start_byte, num_bytes)
            self.out_lines.append(copy_bytes)
            self.index_lines.append(False)

    def _flush_insert(self):
        if not self.cur_insert_lines:
            return
        if self.cur_insert_len > 127:
            raise AssertionError('We cannot insert more than 127 bytes'
                                 ' at a time.')
        self.out_lines.append(chr(self.cur_insert_len))
        self.index_lines.append(False)
        self.out_lines.extend(self.cur_insert_lines)
        if self.cur_insert_len < self.min_len_to_index:
            self.index_lines.extend([False]*len(self.cur_insert_lines))
        else:
            self.index_lines.extend([True]*len(self.cur_insert_lines))
        self.cur_insert_lines = []
        self.cur_insert_len = 0

    def _insert_long_line(self, line):
        # Flush out anything pending
        self._flush_insert()
        line_len = len(line)
        for start_index in xrange(0, line_len, 127):
            next_len = min(127, line_len - start_index)
            self.out_lines.append(chr(next_len))
            self.index_lines.append(False)
            self.out_lines.append(line[start_index:start_index+next_len])
            # We don't index long lines, because we won't be able to match
            # a line split across multiple inserts anway
            self.index_lines.append(False)

    def add_insert(self, lines):
        if self.cur_insert_lines != []:
            raise AssertionError('self.cur_insert_lines must be empty when'
                                 ' adding a new insert')
        for line in lines:
            if len(line) > 127:
                self._insert_long_line(line)
            else:
                next_len = len(line) + self.cur_insert_len
                if next_len > 127:
                    # Adding this line would overflow, so flush, and start over
                    self._flush_insert()
                    self.cur_insert_lines = [line]
                    self.cur_insert_len = len(line)
                else:
                    self.cur_insert_lines.append(line)
                    self.cur_insert_len = next_len
        self._flush_insert()


class LinesDeltaIndex(object):
    """This class indexes matches between strings.

    :ivar lines: The 'static' lines that will be preserved between runs.
    :ivar _matching_lines: A dict of {line:[matching offsets]}
    :ivar line_offsets: The byte offset for the end of each line, used to
        quickly map between a matching line number and the byte location
    :ivar endpoint: The total number of bytes in self.line_offsets
    """

    _MIN_MATCH_BYTES = 10
    _SOFT_MIN_MATCH_BYTES = 200

    def __init__(self, lines):
        self.lines = []
        self.line_offsets = []
        self.endpoint = 0
        self._matching_lines = {}
        self.extend_lines(lines, [True]*len(lines))

    def _update_matching_lines(self, new_lines, index):
        matches = self._matching_lines
        start_idx = len(self.lines)
        if len(new_lines) != len(index):
            raise AssertionError('The number of lines to be indexed does'
                ' not match the index/don\'t index flags: %d != %d'
                % (len(new_lines), len(index)))
        for idx, do_index in enumerate(index):
            if not do_index:
                continue
            line = new_lines[idx]
            try:
                matches[line].add(start_idx + idx)
            except KeyError:
                matches[line] = set([start_idx + idx])

    def get_matches(self, line):
        """Return the lines which match the line in right."""
        try:
            return self._matching_lines[line]
        except KeyError:
            return None

    def _get_longest_match(self, lines, pos):
        """Look at all matches for the current line, return the longest.

        :param lines: The lines we are matching against
        :param pos: The current location we care about
        :param locations: A list of lines that matched the current location.
            This may be None, but often we'll have already found matches for
            this line.
        :return: (start_in_self, start_in_lines, num_lines)
            All values are the offset in the list (aka the line number)
            If start_in_self is None, then we have no matches, and this line
            should be inserted in the target.
        """
        range_start = pos
        range_len = 0
        prev_locations = None
        max_pos = len(lines)
        matching = self._matching_lines
        while pos < max_pos:
            try:
                locations = matching[lines[pos]]
            except KeyError:
                # No more matches, just return whatever we have, but we know
                # that this last position is not going to match anything
                pos += 1
                break
            # We have a match
            if prev_locations is None:
                # This is the first match in a range
                prev_locations = locations
                range_len = 1
                locations = None # Consumed
            else:
                # We have a match started, compare to see if any of the
                # current matches can be continued
                next_locations = locations.intersection([loc + 1 for loc
                                                         in prev_locations])
                if next_locations:
                    # At least one of the regions continues to match
                    prev_locations = set(next_locations)
                    range_len += 1
                    locations = None # Consumed
                else:
                    # All current regions no longer match.
                    # This line does still match something, just not at the
                    # end of the previous matches. We will return locations
                    # so that we can avoid another _matching_lines lookup.
                    break
            pos += 1
        if prev_locations is None:
            # We have no matches, this is a pure insert
            return None, pos
        smallest = min(prev_locations)
        return (smallest - range_len + 1, range_start, range_len), pos

    def get_matching_blocks(self, lines, soft=False):
        """Return the ranges in lines which match self.lines.

        :param lines: lines to compress
        :return: A list of (old_start, new_start, length) tuples which reflect
            a region in self.lines that is present in lines.  The last element
            of the list is always (old_len, new_len, 0) to provide a end point
            for generating instructions from the matching blocks list.
        """
        # In this code, we iterate over multiple _get_longest_match calls, to
        # find the next longest copy, and possible insert regions. We then
        # convert that to the simple matching_blocks representation, since
        # otherwise inserting 10 lines in a row would show up as 10
        # instructions.
        result = []
        pos = 0
        max_pos = len(lines)
        result_append = result.append
        min_match_bytes = self._MIN_MATCH_BYTES
        if soft:
            min_match_bytes = self._SOFT_MIN_MATCH_BYTES
        while pos < max_pos:
            block, pos = self._get_longest_match(lines, pos)
            if block is not None:
                # Check to see if we match fewer than min_match_bytes. As we
                # will turn this into a pure 'insert', rather than a copy.
                # block[-1] is the number of lines. A quick check says if we
                # have more lines than min_match_bytes, then we know we have
                # enough bytes.
                if block[-1] < min_match_bytes:
                    # This block may be a 'short' block, check
                    old_start, new_start, range_len = block
                    matched_bytes = sum(map(len,
                        lines[new_start:new_start + range_len]))
                    if matched_bytes < min_match_bytes:
                        block = None
            if block is not None:
                result_append(block)
        result_append((len(self.lines), len(lines), 0))
        return result

    def extend_lines(self, lines, index):
        """Add more lines to the left-lines list.

        :param lines: A list of lines to add
        :param index: A True/False for each node to define if it should be
            indexed.
        """
        self._update_matching_lines(lines, index)
        self.lines.extend(lines)
        endpoint = self.endpoint
        for line in lines:
            endpoint += len(line)
            self.line_offsets.append(endpoint)
        if len(self.line_offsets) != len(self.lines):
            raise AssertionError('Somehow the line offset indicator'
                ' got out of sync with the line counter.')
        self.endpoint = endpoint

<<<<<<< HEAD
    def _flush_insert(self, start_linenum, end_linenum,
                      new_lines, out_lines, index_lines):
        """Add an 'insert' request to the data stream."""
        bytes_to_insert = ''.join(new_lines[start_linenum:end_linenum])
        insert_length = len(bytes_to_insert)
        # Each insert instruction is at most 127 bytes long
        for start_byte in xrange(0, insert_length, 127):
            insert_count = min(insert_length - start_byte, 127)
            out_lines.append(chr(insert_count))
            # Don't index the 'insert' instruction
            index_lines.append(False)
            insert = bytes_to_insert[start_byte:start_byte+insert_count]
            as_lines = osutils.split_lines(insert)
            out_lines.extend(as_lines)
            index_lines.extend([True]*len(as_lines))

    def _flush_copy(self, old_start_linenum, num_lines,
                    out_lines, index_lines):
        if old_start_linenum == 0:
            first_byte = 0
        else:
            first_byte = self.line_offsets[old_start_linenum - 1]
        stop_byte = self.line_offsets[old_start_linenum + num_lines - 1]
        num_bytes = stop_byte - first_byte
        # The data stream allows >64kB in a copy, but to match the compiled
        # code, we will also limit it to a 64kB copy
        for start_byte in xrange(first_byte, stop_byte, 64*1024):
            num_bytes = min(64*1024, stop_byte - start_byte)
            copy_bytes = encode_copy_instruction(start_byte, num_bytes)
            out_lines.append(copy_bytes)
            index_lines.append(False)

=======
>>>>>>> 667c49b3
    def make_delta(self, new_lines, bytes_length=None, soft=False):
        """Compute the delta for this content versus the original content."""
        if bytes_length is None:
            bytes_length = sum(map(len, new_lines))
        # reserved for content type, content length
        out_lines = ['', '', encode_base128_int(bytes_length)]
        index_lines = [False, False, False]
        output_handler = _OutputHandler(out_lines, index_lines,
                                        self._MIN_MATCH_BYTES)
        blocks = self.get_matching_blocks(new_lines, soft=soft)
        current_line_num = 0
        # We either copy a range (while there are reusable lines) or we
        # insert new lines. To find reusable lines we traverse
        for old_start, new_start, range_len in blocks:
            if new_start != current_line_num:
                # non-matching region, insert the content
                output_handler.add_insert(new_lines[current_line_num:new_start])
            current_line_num = new_start + range_len
            if range_len:
                # Convert the line based offsets into byte based offsets
                if old_start == 0:
                    first_byte = 0
                else:
                    first_byte = self.line_offsets[old_start - 1]
                last_byte = self.line_offsets[old_start + range_len - 1]
                output_handler.add_copy(first_byte, last_byte)
        return out_lines, index_lines


def encode_base128_int(val):
    """Convert an integer into a 7-bit lsb encoding."""
    bytes = []
    count = 0
    while val >= 0x80:
        bytes.append(chr((val | 0x80) & 0xFF))
        val >>= 7
    bytes.append(chr(val))
    return ''.join(bytes)


def decode_base128_int(bytes):
    """Decode an integer from a 7-bit lsb encoding."""
    offset = 0
    val = 0
    shift = 0
    bval = ord(bytes[offset])
    while bval >= 0x80:
        val |= (bval & 0x7F) << shift
        shift += 7
        offset += 1
        bval = ord(bytes[offset])
    val |= bval << shift
    offset += 1
    return val, offset


def encode_copy_instruction(offset, length):
    """Convert this offset into a control code and bytes."""
    copy_command = 0x80
    copy_bytes = [None]

    for copy_bit in (0x01, 0x02, 0x04, 0x08):
        base_byte = offset & 0xff
        if base_byte:
            copy_command |= copy_bit
            copy_bytes.append(chr(base_byte))
        offset >>= 8
    if length is None:
        raise ValueError("cannot supply a length of None")
    if length > 0x10000:
        raise ValueError("we don't emit copy records for lengths > 64KiB")
    if length == 0:
        raise ValueError("We cannot emit a copy of length 0")
    if length != 0x10000:
        # A copy of length exactly 64*1024 == 0x10000 is sent as a length of 0,
        # since that saves bytes for large chained copies
        for copy_bit in (0x10, 0x20):
            base_byte = length & 0xff
            if base_byte:
                copy_command |= copy_bit
                copy_bytes.append(chr(base_byte))
            length >>= 8
    copy_bytes[0] = chr(copy_command)
    return ''.join(copy_bytes)


def decode_copy_instruction(bytes, cmd, pos):
    """Decode a copy instruction from the next few bytes.

    A copy instruction is a variable number of bytes, so we will parse the
    bytes we care about, and return the new position, as well as the offset and
    length referred to in the bytes.

    :param bytes: A string of bytes
    :param cmd: The command code
    :param pos: The position in bytes right after the copy command
    :return: (offset, length, newpos)
        The offset of the copy start, the number of bytes to copy, and the
        position after the last byte of the copy
    """
    if cmd & 0x80 != 0x80:
        raise ValueError('copy instructions must have bit 0x80 set')
    offset = 0
    length = 0
    if (cmd & 0x01):
        offset = ord(bytes[pos])
        pos += 1
    if (cmd & 0x02):
        offset = offset | (ord(bytes[pos]) << 8)
        pos += 1
    if (cmd & 0x04):
        offset = offset | (ord(bytes[pos]) << 16)
        pos += 1
    if (cmd & 0x08):
        offset = offset | (ord(bytes[pos]) << 24)
        pos += 1
    if (cmd & 0x10):
        length = ord(bytes[pos])
        pos += 1
    if (cmd & 0x20):
        length = length | (ord(bytes[pos]) << 8)
        pos += 1
    if (cmd & 0x40):
        length = length | (ord(bytes[pos]) << 16)
        pos += 1
    if length == 0:
        length = 65536
    return (offset, length, pos)


def make_delta(source_bytes, target_bytes):
    """Create a delta from source to target."""
    if type(source_bytes) is not str:
        raise TypeError('source is not a str')
    if type(target_bytes) is not str:
        raise TypeError('target is not a str')
    line_locations = LinesDeltaIndex(osutils.split_lines(source_bytes))
    delta, _ = line_locations.make_delta(osutils.split_lines(target_bytes),
                                         bytes_length=len(target_bytes))
    return ''.join(delta)


def apply_delta(basis, delta):
    """Apply delta to this object to become new_version_id."""
    if type(basis) is not str:
        raise TypeError('basis is not a str')
    if type(delta) is not str:
        raise TypeError('delta is not a str')
    target_length, pos = decode_base128_int(delta)
    lines = []
    len_delta = len(delta)
    while pos < len_delta:
        cmd = ord(delta[pos])
        pos += 1
        if cmd & 0x80:
            offset, length, pos = decode_copy_instruction(delta, cmd, pos)
            last = offset + length
            if last > len(basis):
                raise ValueError('data would copy bytes past the'
                                 'end of source')
            lines.append(basis[offset:last])
        else: # Insert of 'cmd' bytes
            if cmd == 0:
                raise ValueError('Command == 0 not supported yet')
            lines.append(delta[pos:pos+cmd])
            pos += cmd
    bytes = ''.join(lines)
    if len(bytes) != target_length:
        raise ValueError('Delta claimed to be %d long, but ended up'
                         ' %d long' % (target_length, len(bytes)))
    return bytes


def apply_delta_to_source(source, delta_start, delta_end):
    """Extract a delta from source bytes, and apply it."""
    source_size = len(source)
    if delta_start >= source_size:
        raise ValueError('delta starts after source')
    if delta_end > source_size:
        raise ValueError('delta ends after source')
    if delta_start >= delta_end:
        raise ValueError('delta starts after it ends')
    delta_bytes = source[delta_start:delta_end]
    return apply_delta(source, delta_bytes)<|MERGE_RESOLUTION|>--- conflicted
+++ resolved
@@ -248,7 +248,6 @@
                 ' got out of sync with the line counter.')
         self.endpoint = endpoint
 
-<<<<<<< HEAD
     def _flush_insert(self, start_linenum, end_linenum,
                       new_lines, out_lines, index_lines):
         """Add an 'insert' request to the data stream."""
@@ -281,8 +280,6 @@
             out_lines.append(copy_bytes)
             index_lines.append(False)
 
-=======
->>>>>>> 667c49b3
     def make_delta(self, new_lines, bytes_length=None, soft=False):
         """Compute the delta for this content versus the original content."""
         if bytes_length is None:
