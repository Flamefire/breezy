# Copyright (C) 2005-2010 Canonical Ltd
#   Authors: Robert Collins <robert.collins@canonical.com>
#            and others
#
# This program is free software; you can redistribute it and/or modify
# it under the terms of the GNU General Public License as published by
# the Free Software Foundation; either version 2 of the License, or
# (at your option) any later version.
#
# This program is distributed in the hope that it will be useful,
# but WITHOUT ANY WARRANTY; without even the implied warranty of
# MERCHANTABILITY or FITNESS FOR A PARTICULAR PURPOSE.  See the
# GNU General Public License for more details.
#
# You should have received a copy of the GNU General Public License
# along with this program; if not, write to the Free Software
# Foundation, Inc., 51 Franklin Street, Fifth Floor, Boston, MA 02110-1301 USA

"""Configuration that affects the behaviour of Bazaar.

Currently this configuration resides in ~/.bazaar/bazaar.conf
and ~/.bazaar/locations.conf, which is written to by bzr.

In bazaar.conf the following options may be set:
[DEFAULT]
editor=name-of-program
email=Your Name <your@email.address>
check_signatures=require|ignore|check-available(default)
create_signatures=always|never|when-required(default)
gpg_signing_command=name-of-program
log_format=name-of-format

in locations.conf, you specify the url of a branch and options for it.
Wildcards may be used - * and ? as normal in shell completion. Options
set in both bazaar.conf and locations.conf are overridden by the locations.conf
setting.
[/home/robertc/source]
recurse=False|True(default)
email= as above
check_signatures= as above
create_signatures= as above.

explanation of options
----------------------
editor - this option sets the pop up editor to use during commits.
email - this option sets the user id bzr will use when committing.
check_signatures - this option controls whether bzr will require good gpg
                   signatures, ignore them, or check them if they are
                   present.
create_signatures - this option controls whether bzr will always create
                    gpg signatures, never create them, or create them if the
                    branch is configured to require them.
log_format - this option sets the default log format.  Possible values are
             long, short, line, or a plugin can register new formats.

In bazaar.conf you can also define aliases in the ALIASES sections, example

[ALIASES]
lastlog=log --line -r-10..-1
ll=log --line -r-10..-1
h=help
up=pull
"""

import os
import sys

from bzrlib.decorators import needs_write_lock
from bzrlib.lazy_import import lazy_import
lazy_import(globals(), """
import errno
from fnmatch import fnmatch
import re
from cStringIO import StringIO

import bzrlib
from bzrlib import (
    atomicfile,
    debug,
    errors,
    lockdir,
    mail_client,
    osutils,
    registry,
    symbol_versioning,
    trace,
    transport,
    ui,
    urlutils,
    win32utils,
    )
from bzrlib.util.configobj import configobj
""")


CHECK_IF_POSSIBLE=0
CHECK_ALWAYS=1
CHECK_NEVER=2


SIGN_WHEN_REQUIRED=0
SIGN_ALWAYS=1
SIGN_NEVER=2


POLICY_NONE = 0
POLICY_NORECURSE = 1
POLICY_APPENDPATH = 2

_policy_name = {
    POLICY_NONE: None,
    POLICY_NORECURSE: 'norecurse',
    POLICY_APPENDPATH: 'appendpath',
    }
_policy_value = {
    None: POLICY_NONE,
    'none': POLICY_NONE,
    'norecurse': POLICY_NORECURSE,
    'appendpath': POLICY_APPENDPATH,
    }


STORE_LOCATION = POLICY_NONE
STORE_LOCATION_NORECURSE = POLICY_NORECURSE
STORE_LOCATION_APPENDPATH = POLICY_APPENDPATH
STORE_BRANCH = 3
STORE_GLOBAL = 4

_ConfigObj = None
def ConfigObj(*args, **kwargs):
    global _ConfigObj
    if _ConfigObj is None:
        class ConfigObj(configobj.ConfigObj):

            def get_bool(self, section, key):
                return self[section].as_bool(key)

            def get_value(self, section, name):
                # Try [] for the old DEFAULT section.
                if section == "DEFAULT":
                    try:
                        return self[name]
                    except KeyError:
                        pass
                return self[section][name]
        _ConfigObj = ConfigObj
    return _ConfigObj(*args, **kwargs)


class Config(object):
    """A configuration policy - what username, editor, gpg needs etc."""

    def __init__(self):
        super(Config, self).__init__()

    def get_editor(self):
        """Get the users pop up editor."""
        raise NotImplementedError

    def get_change_editor(self, old_tree, new_tree):
        from bzrlib import diff
        cmd = self._get_change_editor()
        if cmd is None:
            return None
        return diff.DiffFromTool.from_string(cmd, old_tree, new_tree,
                                             sys.stdout)


    def get_mail_client(self):
        """Get a mail client to use"""
        selected_client = self.get_user_option('mail_client')
        _registry = mail_client.mail_client_registry
        try:
            mail_client_class = _registry.get(selected_client)
        except KeyError:
            raise errors.UnknownMailClient(selected_client)
        return mail_client_class(self)

    def _get_signature_checking(self):
        """Template method to override signature checking policy."""

    def _get_signing_policy(self):
        """Template method to override signature creation policy."""

    def _get_user_option(self, option_name):
        """Template method to provide a user option."""
        return None

    def get_user_option(self, option_name):
        """Get a generic option - no special process, no default."""
        return self._get_user_option(option_name)

    def get_user_option_as_bool(self, option_name):
        """Get a generic option as a boolean - no special process, no default.

        :return None if the option doesn't exist or its value can't be
            interpreted as a boolean. Returns True or False otherwise.
        """
        s = self._get_user_option(option_name)
        if s is None:
            # The option doesn't exist
            return None
        val = ui.bool_from_string(s)
        if val is None:
            # The value can't be interpreted as a boolean
            trace.warning('Value "%s" is not a boolean for "%s"',
                          s, option_name)
        return val

    def get_user_option_as_list(self, option_name):
        """Get a generic option as a list - no special process, no default.

        :return None if the option doesn't exist. Returns the value as a list
            otherwise.
        """
        l = self._get_user_option(option_name)
        if isinstance(l, (str, unicode)):
            # A single value, most probably the user forgot the final ','
            l = [l]
        return l

    def gpg_signing_command(self):
        """What program should be used to sign signatures?"""
        result = self._gpg_signing_command()
        if result is None:
            result = "gpg"
        return result

    def _gpg_signing_command(self):
        """See gpg_signing_command()."""
        return None

    def log_format(self):
        """What log format should be used"""
        result = self._log_format()
        if result is None:
            result = "long"
        return result

    def _log_format(self):
        """See log_format()."""
        return None

    def post_commit(self):
        """An ordered list of python functions to call.

        Each function takes branch, rev_id as parameters.
        """
        return self._post_commit()

    def _post_commit(self):
        """See Config.post_commit."""
        return None

    def user_email(self):
        """Return just the email component of a username."""
        return extract_email_address(self.username())

    def username(self):
        """Return email-style username.

        Something similar to 'Martin Pool <mbp@sourcefrog.net>'

        $BZR_EMAIL can be set to override this, then
        the concrete policy type is checked, and finally
        $EMAIL is examined.
        If no username can be found, errors.NoWhoami exception is raised.

        TODO: Check it's reasonably well-formed.
        """
        v = os.environ.get('BZR_EMAIL')
        if v:
            return v.decode(osutils.get_user_encoding())

        v = self._get_user_id()
        if v:
            return v

        v = os.environ.get('EMAIL')
        if v:
            return v.decode(osutils.get_user_encoding())

        raise errors.NoWhoami()

    def ensure_username(self):
        """Raise errors.NoWhoami if username is not set.

        This method relies on the username() function raising the error.
        """
        self.username()

    def signature_checking(self):
        """What is the current policy for signature checking?."""
        policy = self._get_signature_checking()
        if policy is not None:
            return policy
        return CHECK_IF_POSSIBLE

    def signing_policy(self):
        """What is the current policy for signature checking?."""
        policy = self._get_signing_policy()
        if policy is not None:
            return policy
        return SIGN_WHEN_REQUIRED

    def signature_needed(self):
        """Is a signature needed when committing ?."""
        policy = self._get_signing_policy()
        if policy is None:
            policy = self._get_signature_checking()
            if policy is not None:
                trace.warning("Please use create_signatures,"
                              " not check_signatures to set signing policy.")
            if policy == CHECK_ALWAYS:
                return True
        elif policy == SIGN_ALWAYS:
            return True
        return False

    def get_alias(self, value):
        return self._get_alias(value)

    def _get_alias(self, value):
        pass

    def get_nickname(self):
        return self._get_nickname()

    def _get_nickname(self):
        return None

    def get_bzr_remote_path(self):
        try:
            return os.environ['BZR_REMOTE_PATH']
        except KeyError:
            path = self.get_user_option("bzr_remote_path")
            if path is None:
                path = 'bzr'
            return path

    def suppress_warning(self, warning):
        """Should the warning be suppressed or emitted.

        :param warning: The name of the warning being tested.

        :returns: True if the warning should be suppressed, False otherwise.
        """
        warnings = self.get_user_option_as_list('suppress_warnings')
        if warnings is None or warning not in warnings:
            return False
        else:
            return True


class IniBasedConfig(Config):
    """A configuration policy that draws from ini files."""

    def __init__(self, get_filename=symbol_versioning.DEPRECATED_PARAMETER,
<<<<<<< HEAD
                 file_name=None, _content=None, _save=False):
        """Base class for configuration files using an ini-like syntax.

        :param file_name: The configuration file path.

        :param _content: For tests only, a string representing the file
            content. This will be utf-8 encoded.

         :param _save: For tests only, whether the file should be saved upon
            creation.
=======
                 file_name=None):
        """Base class for configuration files using an ini-like syntax.

        :param file_name: The configuration file path.
>>>>>>> ebb40741
        """
        super(IniBasedConfig, self).__init__()
        self.file_name = file_name
        if symbol_versioning.deprecated_passed(get_filename):
            symbol_versioning.warn(
                'IniBasedConfig.__init__(get_filename) was deprecated in 2.3.'
                ' Use file_name instead.',
                DeprecationWarning,
                stacklevel=2)
            if get_filename is not None:
                self.file_name = get_filename()
        else:
            self.file_name = file_name
        self._content = None
        self._parser = None
        # Some tests use in-memory configs, some other always need the config
        # file to exist on disk.
        if _save:
            self._write_config_file()

    @classmethod
    def from_bytes(cls, unicode_bytes):
        """Create a config object from bytes.

        :param unicode_bytes: A string representing the file content. This will
            be utf-8 encoded.
        """
        conf = cls()
        conf._content = StringIO(unicode_bytes.encode('utf-8'))
        return conf

    def _get_parser(self, file=symbol_versioning.DEPRECATED_PARAMETER):
        if self._parser is not None:
            return self._parser
        if symbol_versioning.deprecated_passed(file):
            symbol_versioning.warn(
                'IniBasedConfig._get_parser(file=xxx) was deprecated in 2.3.'
                ' Use IniBasedConfig(_content=xxx) instead.',
                DeprecationWarning,
                stacklevel=2)
        if self._content is not None:
            co_input = self._content
        elif self.file_name is None:
            raise AssertionError('We have no content to create the config')
        else:
            co_input = self.file_name
        try:
            self._parser = ConfigObj(co_input, encoding='utf-8')
        except configobj.ConfigObjError, e:
            raise errors.ParseConfigError(e.errors, e.config.filename)
        # Make sure self.reload() will use the right file name
        self._parser.filename = self.file_name
        return self._parser

    def reload(self):
        """Reload the config file from disk."""
        if self.file_name is None:
            raise AssertionError('We need a file name to reload the config')
        if self._parser is not None:
            self._parser.reload()

    def _get_matching_sections(self):
        """Return an ordered list of (section_name, extra_path) pairs.

        If the section contains inherited configuration, extra_path is
        a string containing the additional path components.
        """
        section = self._get_section()
        if section is not None:
            return [(section, '')]
        else:
            return []

    def _get_section(self):
        """Override this to define the section used by the config."""
        return "DEFAULT"

    def _get_option_policy(self, section, option_name):
        """Return the policy for the given (section, option_name) pair."""
        return POLICY_NONE

    def _get_change_editor(self):
        return self.get_user_option('change_editor')

    def _get_signature_checking(self):
        """See Config._get_signature_checking."""
        policy = self._get_user_option('check_signatures')
        if policy:
            return self._string_to_signature_policy(policy)

    def _get_signing_policy(self):
        """See Config._get_signing_policy"""
        policy = self._get_user_option('create_signatures')
        if policy:
            return self._string_to_signing_policy(policy)

    def _get_user_id(self):
        """Get the user id from the 'email' key in the current section."""
        return self._get_user_option('email')

    def _get_user_option(self, option_name):
        """See Config._get_user_option."""
        for (section, extra_path) in self._get_matching_sections():
            try:
                value = self._get_parser().get_value(section, option_name)
            except KeyError:
                continue
            policy = self._get_option_policy(section, option_name)
            if policy == POLICY_NONE:
                return value
            elif policy == POLICY_NORECURSE:
                # norecurse items only apply to the exact path
                if extra_path:
                    continue
                else:
                    return value
            elif policy == POLICY_APPENDPATH:
                if extra_path:
                    value = urlutils.join(value, extra_path)
                return value
            else:
                raise AssertionError('Unexpected config policy %r' % policy)
        else:
            return None

    def _gpg_signing_command(self):
        """See Config.gpg_signing_command."""
        return self._get_user_option('gpg_signing_command')

    def _log_format(self):
        """See Config.log_format."""
        return self._get_user_option('log_format')

    def _post_commit(self):
        """See Config.post_commit."""
        return self._get_user_option('post_commit')

    def _string_to_signature_policy(self, signature_string):
        """Convert a string to a signing policy."""
        if signature_string.lower() == 'check-available':
            return CHECK_IF_POSSIBLE
        if signature_string.lower() == 'ignore':
            return CHECK_NEVER
        if signature_string.lower() == 'require':
            return CHECK_ALWAYS
        raise errors.BzrError("Invalid signatures policy '%s'"
                              % signature_string)

    def _string_to_signing_policy(self, signature_string):
        """Convert a string to a signing policy."""
        if signature_string.lower() == 'when-required':
            return SIGN_WHEN_REQUIRED
        if signature_string.lower() == 'never':
            return SIGN_NEVER
        if signature_string.lower() == 'always':
            return SIGN_ALWAYS
        raise errors.BzrError("Invalid signing policy '%s'"
                              % signature_string)

    def _get_alias(self, value):
        try:
            return self._get_parser().get_value("ALIASES",
                                                value)
        except KeyError:
            pass

    def _get_nickname(self):
        return self.get_user_option('nickname')

    def _write_config_file(self):
        if self.file_name is None:
            raise AssertionError('We cannot save, self.file_name is None')
        conf_dir = os.path.dirname(self.file_name)
        ensure_config_dir_exists(conf_dir)
        atomic_file = atomicfile.AtomicFile(self.file_name)
        self._get_parser().write(atomic_file)
        atomic_file.commit()
        atomic_file.close()
        osutils.copy_ownership_from_path(self.file_name)


class LockableConfig(IniBasedConfig):
    """A configuration needing explicit locking for access.

    If several processes try to write the config file, the accesses need to be
    serialized.

    Daughter classes should decorate all methods that update a config with the
    ``@needs_write_lock`` decorator (they call, directly or indirectly, the
    ``_write_config_file()`` method. These methods (typically ``set_option()``
    and variants must reload the config file from disk before calling
    ``_write_config_file()``), this can be achieved by calling the
    ``self.reload()`` method. Note that the lock scope should cover both the
    reading and the writing of the config file which is why the decorator can't
    be applied to ``_write_config_file()`` only.

    This should be enough to implement the following logic:
    - lock for exclusive write access,
    - reload the config file from disk,
    - set the new value
    - unlock

    This logic guarantees that a writer can update a value without erasing an
    update made by another writer.
    """

    lock_name = 'lock'

    def __init__(self, file_name, _content=None, _save=False):
        super(LockableConfig, self).__init__(file_name=file_name,
                                             _content=_content, _save=False)
        self.dir = osutils.dirname(osutils.safe_unicode(self.file_name))
        self.transport = transport.get_transport(self.dir)
        self._lock = lockdir.LockDir(self.transport, 'lock')
        if _save:
            # We need to handle the saving here (as opposed to IniBasedConfig)
            # to be able to lock
            self.lock_write()
            self._write_config_file()
            self.unlock()

    def lock_write(self, token=None):
        """Takes a write lock in the directory containing the config file.

        If the directory doesn't exist it is created.
        """
        ensure_config_dir_exists(self.dir)
        return self._lock.lock_write(token)

    def unlock(self):
        self._lock.unlock()

    def break_lock(self):
        self._lock.break_lock()

    def _write_config_file(self):
        if self._lock is None or not self._lock.is_held:
            # NB: if the following exception is raised it probably means a
            # missing @needs_write_lock decorator on one of the callers.
            raise errors.ObjectNotLocked(self)
        super(LockableConfig, self)._write_config_file()


class GlobalConfig(LockableConfig):
    """The configuration that should be used for a specific location."""

<<<<<<< HEAD
    def __init__(self, _content=None, _save=False):
        super(GlobalConfig, self).__init__(file_name=config_filename(),
                                           _content=_content, _save=_save)
=======
    def __init__(self):
        super(GlobalConfig, self).__init__(file_name=config_filename())
>>>>>>> ebb40741

    def get_editor(self):
        return self._get_user_option('editor')

    @needs_write_lock
    def set_user_option(self, option, value):
        """Save option and its value in the configuration."""
        self._set_option(option, value, 'DEFAULT')

    def get_aliases(self):
        """Return the aliases section."""
        if 'ALIASES' in self._get_parser():
            return self._get_parser()['ALIASES']
        else:
            return {}

    @needs_write_lock
    def set_alias(self, alias_name, alias_command):
        """Save the alias in the configuration."""
        self._set_option(alias_name, alias_command, 'ALIASES')

    @needs_write_lock
    def unset_alias(self, alias_name):
        """Unset an existing alias."""
        self.reload()
        aliases = self._get_parser().get('ALIASES')
        if not aliases or alias_name not in aliases:
            raise errors.NoSuchAlias(alias_name)
        del aliases[alias_name]
        self._write_config_file()

    def _set_option(self, option, value, section):
        self.reload()
        self._get_parser().setdefault(section, {})[option] = value
        self._write_config_file()


class LocationConfig(LockableConfig):
    """A configuration object that gives the policy for a location."""

<<<<<<< HEAD
    def __init__(self, location, _content=None, _save=False):
        super(LocationConfig, self).__init__(
            file_name=locations_config_filename(),
            _content=_content, _save=_save)
=======
    def __init__(self, location):
        super(LocationConfig, self).__init__(
            file_name=locations_config_filename())
>>>>>>> ebb40741
        # local file locations are looked up by local path, rather than
        # by file url. This is because the config file is a user
        # file, and we would rather not expose the user to file urls.
        if location.startswith('file://'):
            location = urlutils.local_path_from_url(location)
        self.location = location

    @classmethod
    def from_bytes(cls, unicode_bytes, location):
        """Create a config object from bytes.

        :param unicode_bytes: A string representing the file content. This will
            be utf-8 encoded.

        :param location: The location url to filter the configuration.
        """
        conf = cls(location)
        conf._content = StringIO(unicode_bytes.encode('utf-8'))
        return conf

    def _get_matching_sections(self):
        """Return an ordered list of section names matching this location."""
        sections = self._get_parser()
        location_names = self.location.split('/')
        if self.location.endswith('/'):
            del location_names[-1]
        matches=[]
        for section in sections:
            # location is a local path if possible, so we need
            # to convert 'file://' urls to local paths if necessary.
            # This also avoids having file:///path be a more exact
            # match than '/path'.
            if section.startswith('file://'):
                section_path = urlutils.local_path_from_url(section)
            else:
                section_path = section
            section_names = section_path.split('/')
            if section.endswith('/'):
                del section_names[-1]
            names = zip(location_names, section_names)
            matched = True
            for name in names:
                if not fnmatch(name[0], name[1]):
                    matched = False
                    break
            if not matched:
                continue
            # so, for the common prefix they matched.
            # if section is longer, no match.
            if len(section_names) > len(location_names):
                continue
            matches.append((len(section_names), section,
                            '/'.join(location_names[len(section_names):])))
        matches.sort(reverse=True)
        sections = []
        for (length, section, extra_path) in matches:
            sections.append((section, extra_path))
            # should we stop looking for parent configs here?
            try:
                if self._get_parser()[section].as_bool('ignore_parents'):
                    break
            except KeyError:
                pass
        return sections

    def _get_option_policy(self, section, option_name):
        """Return the policy for the given (section, option_name) pair."""
        # check for the old 'recurse=False' flag
        try:
            recurse = self._get_parser()[section].as_bool('recurse')
        except KeyError:
            recurse = True
        if not recurse:
            return POLICY_NORECURSE

        policy_key = option_name + ':policy'
        try:
            policy_name = self._get_parser()[section][policy_key]
        except KeyError:
            policy_name = None

        return _policy_value[policy_name]

    def _set_option_policy(self, section, option_name, option_policy):
        """Set the policy for the given option name in the given section."""
        # The old recurse=False option affects all options in the
        # section.  To handle multiple policies in the section, we
        # need to convert it to a policy_norecurse key.
        try:
            recurse = self._get_parser()[section].as_bool('recurse')
        except KeyError:
            pass
        else:
            symbol_versioning.warn(
                'The recurse option is deprecated as of 0.14.  '
                'The section "%s" has been converted to use policies.'
                % section,
                DeprecationWarning)
            del self._get_parser()[section]['recurse']
            if not recurse:
                for key in self._get_parser()[section].keys():
                    if not key.endswith(':policy'):
                        self._get_parser()[section][key +
                                                    ':policy'] = 'norecurse'

        policy_key = option_name + ':policy'
        policy_name = _policy_name[option_policy]
        if policy_name is not None:
            self._get_parser()[section][policy_key] = policy_name
        else:
            if policy_key in self._get_parser()[section]:
                del self._get_parser()[section][policy_key]

    @needs_write_lock
    def set_user_option(self, option, value, store=STORE_LOCATION):
        """Save option and its value in the configuration."""
        if store not in [STORE_LOCATION,
                         STORE_LOCATION_NORECURSE,
                         STORE_LOCATION_APPENDPATH]:
            raise ValueError('bad storage policy %r for %r' %
                (store, option))
        self.reload()
        location = self.location
        if location.endswith('/'):
            location = location[:-1]
        parser = self._get_parser()
        if not location in parser and not location + '/' in parser:
            parser[location] = {}
        elif location + '/' in parser:
            location = location + '/'
        parser[location][option]=value
        # the allowed values of store match the config policies
        self._set_option_policy(location, option, store)
        self._write_config_file()


class BranchConfig(Config):
    """A configuration object giving the policy for a branch."""

    def __init__(self, branch):
        super(BranchConfig, self).__init__()
        self._location_config = None
        self._branch_data_config = None
        self._global_config = None
        self.branch = branch
        self.option_sources = (self._get_location_config,
                               self._get_branch_data_config,
                               self._get_global_config)

    def _get_branch_data_config(self):
        if self._branch_data_config is None:
            self._branch_data_config = TreeConfig(self.branch)
        return self._branch_data_config

    def _get_location_config(self):
        if self._location_config is None:
            self._location_config = LocationConfig(self.branch.base)
        return self._location_config

    def _get_global_config(self):
        if self._global_config is None:
            self._global_config = GlobalConfig()
        return self._global_config

    def _get_best_value(self, option_name):
        """This returns a user option from local, tree or global config.

        They are tried in that order.  Use get_safe_value if trusted values
        are necessary.
        """
        for source in self.option_sources:
            value = getattr(source(), option_name)()
            if value is not None:
                return value
        return None

    def _get_safe_value(self, option_name):
        """This variant of get_best_value never returns untrusted values.

        It does not return values from the branch data, because the branch may
        not be controlled by the user.

        We may wish to allow locations.conf to control whether branches are
        trusted in the future.
        """
        for source in (self._get_location_config, self._get_global_config):
            value = getattr(source(), option_name)()
            if value is not None:
                return value
        return None

    def _get_user_id(self):
        """Return the full user id for the branch.

        e.g. "John Hacker <jhacker@example.com>"
        This is looked up in the email controlfile for the branch.
        """
        try:
            return (self.branch._transport.get_bytes("email")
                    .decode(osutils.get_user_encoding())
                    .rstrip("\r\n"))
        except errors.NoSuchFile, e:
            pass

        return self._get_best_value('_get_user_id')

    def _get_change_editor(self):
        return self._get_best_value('_get_change_editor')

    def _get_signature_checking(self):
        """See Config._get_signature_checking."""
        return self._get_best_value('_get_signature_checking')

    def _get_signing_policy(self):
        """See Config._get_signing_policy."""
        return self._get_best_value('_get_signing_policy')

    def _get_user_option(self, option_name):
        """See Config._get_user_option."""
        for source in self.option_sources:
            value = source()._get_user_option(option_name)
            if value is not None:
                return value
        return None

    def set_user_option(self, name, value, store=STORE_BRANCH,
        warn_masked=False):
        if store == STORE_BRANCH:
            self._get_branch_data_config().set_option(value, name)
        elif store == STORE_GLOBAL:
            self._get_global_config().set_user_option(name, value)
        else:
            self._get_location_config().set_user_option(name, value, store)
        if not warn_masked:
            return
        if store in (STORE_GLOBAL, STORE_BRANCH):
            mask_value = self._get_location_config().get_user_option(name)
            if mask_value is not None:
                trace.warning('Value "%s" is masked by "%s" from'
                              ' locations.conf', value, mask_value)
            else:
                if store == STORE_GLOBAL:
                    branch_config = self._get_branch_data_config()
                    mask_value = branch_config.get_user_option(name)
                    if mask_value is not None:
                        trace.warning('Value "%s" is masked by "%s" from'
                                      ' branch.conf', value, mask_value)

    def _gpg_signing_command(self):
        """See Config.gpg_signing_command."""
        return self._get_safe_value('_gpg_signing_command')

    def _post_commit(self):
        """See Config.post_commit."""
        return self._get_safe_value('_post_commit')

    def _get_nickname(self):
        value = self._get_explicit_nickname()
        if value is not None:
            return value
        return urlutils.unescape(self.branch.base.split('/')[-2])

    def has_explicit_nickname(self):
        """Return true if a nickname has been explicitly assigned."""
        return self._get_explicit_nickname() is not None

    def _get_explicit_nickname(self):
        return self._get_best_value('_get_nickname')

    def _log_format(self):
        """See Config.log_format."""
        return self._get_best_value('_log_format')


def ensure_config_dir_exists(path=None):
    """Make sure a configuration directory exists.
    This makes sure that the directory exists.
    On windows, since configuration directories are 2 levels deep,
    it makes sure both the directory and the parent directory exists.
    """
    if path is None:
        path = config_dir()
    if not os.path.isdir(path):
        if sys.platform == 'win32':
            parent_dir = os.path.dirname(path)
            if not os.path.isdir(parent_dir):
                trace.mutter('creating config parent directory: %r', parent_dir)
            os.mkdir(parent_dir)
        trace.mutter('creating config directory: %r', path)
        os.mkdir(path)
        osutils.copy_ownership_from_path(path)


def config_dir():
    """Return per-user configuration directory.

    By default this is ~/.bazaar/

    TODO: Global option --config-dir to override this.
    """
    base = os.environ.get('BZR_HOME', None)
    if sys.platform == 'win32':
        if base is None:
            base = win32utils.get_appdata_location_unicode()
        if base is None:
            base = os.environ.get('HOME', None)
        if base is None:
            raise errors.BzrError('You must have one of BZR_HOME, APPDATA,'
                                  ' or HOME set')
        return osutils.pathjoin(base, 'bazaar', '2.0')
    else:
        if base is None:
            base = os.path.expanduser("~")
        return osutils.pathjoin(base, ".bazaar")


def config_filename():
    """Return per-user configuration ini file filename."""
    return osutils.pathjoin(config_dir(), 'bazaar.conf')


def locations_config_filename():
    """Return per-user configuration ini file filename."""
    return osutils.pathjoin(config_dir(), 'locations.conf')


def authentication_config_filename():
    """Return per-user authentication ini file filename."""
    return osutils.pathjoin(config_dir(), 'authentication.conf')


def user_ignore_config_filename():
    """Return the user default ignore filename"""
    return osutils.pathjoin(config_dir(), 'ignore')


def crash_dir():
    """Return the directory name to store crash files.

    This doesn't implicitly create it.

    On Windows it's in the config directory; elsewhere it's /var/crash
    which may be monitored by apport.  It can be overridden by
    $APPORT_CRASH_DIR.
    """
    if sys.platform == 'win32':
        return osutils.pathjoin(config_dir(), 'Crash')
    else:
        # XXX: hardcoded in apport_python_hook.py; therefore here too -- mbp
        # 2010-01-31
        return os.environ.get('APPORT_CRASH_DIR', '/var/crash')


def xdg_cache_dir():
    # See http://standards.freedesktop.org/basedir-spec/latest/ar01s03.html
    # Possibly this should be different on Windows?
    e = os.environ.get('XDG_CACHE_DIR', None)
    if e:
        return e
    else:
        return os.path.expanduser('~/.cache')


def parse_username(username):
    """Parse e-mail username and return a (name, address) tuple."""
    match = re.match(r'(.*?)\s*<?([\w+.-]+@[\w+.-]+)>?', username)
    if match is None:
        return (username, '')
    else:
        return (match.group(1), match.group(2))


def extract_email_address(e):
    """Return just the address part of an email string.

    That is just the user@domain part, nothing else.
    This part is required to contain only ascii characters.
    If it can't be extracted, raises an error.

    >>> extract_email_address('Jane Tester <jane@test.com>')
    "jane@test.com"
    """
    name, email = parse_username(e)
    if not email:
        raise errors.NoEmailInUsername(e)
    return email


class TreeConfig(IniBasedConfig):
    """Branch configuration data associated with its contents, not location"""

    # XXX: Really needs a better name, as this is not part of the tree! -- mbp 20080507

    def __init__(self, branch):
        self._config = branch._get_config()
        self.branch = branch

    def _get_parser(self, file=None):
        if file is not None:
            return IniBasedConfig._get_parser(file)
        return self._config._get_configobj()

    def get_option(self, name, section=None, default=None):
        self.branch.lock_read()
        try:
            return self._config.get_option(name, section, default)
        finally:
            self.branch.unlock()

    def set_option(self, value, name, section=None):
        """Set a per-branch configuration option"""
        self.branch.lock_write()
        try:
            self._config.set_option(value, name, section)
        finally:
            self.branch.unlock()


class AuthenticationConfig(object):
    """The authentication configuration file based on a ini file.

    Implements the authentication.conf file described in
    doc/developers/authentication-ring.txt.
    """

    def __init__(self, _file=None):
        self._config = None # The ConfigObj
        if _file is None:
            self._filename = authentication_config_filename()
            self._input = self._filename = authentication_config_filename()
        else:
            # Tests can provide a string as _file
            self._filename = None
            self._input = _file

    def _get_config(self):
        if self._config is not None:
            return self._config
        try:
            # FIXME: Should we validate something here ? Includes: empty
            # sections are useless, at least one of
            # user/password/password_encoding should be defined, etc.

            # Note: the encoding below declares that the file itself is utf-8
            # encoded, but the values in the ConfigObj are always Unicode.
            self._config = ConfigObj(self._input, encoding='utf-8')
        except configobj.ConfigObjError, e:
            raise errors.ParseConfigError(e.errors, e.config.filename)
        return self._config

    def _save(self):
        """Save the config file, only tests should use it for now."""
        conf_dir = os.path.dirname(self._filename)
        ensure_config_dir_exists(conf_dir)
        f = file(self._filename, 'wb')
        try:
            self._get_config().write(f)
        finally:
            f.close()

    def _set_option(self, section_name, option_name, value):
        """Set an authentication configuration option"""
        conf = self._get_config()
        section = conf.get(section_name)
        if section is None:
            conf[section] = {}
            section = conf[section]
        section[option_name] = value
        self._save()

    def get_credentials(self, scheme, host, port=None, user=None, path=None, 
                        realm=None):
        """Returns the matching credentials from authentication.conf file.

        :param scheme: protocol

        :param host: the server address

        :param port: the associated port (optional)

        :param user: login (optional)

        :param path: the absolute path on the server (optional)
        
        :param realm: the http authentication realm (optional)

        :return: A dict containing the matching credentials or None.
           This includes:
           - name: the section name of the credentials in the
             authentication.conf file,
           - user: can't be different from the provided user if any,
           - scheme: the server protocol,
           - host: the server address,
           - port: the server port (can be None),
           - path: the absolute server path (can be None),
           - realm: the http specific authentication realm (can be None),
           - password: the decoded password, could be None if the credential
             defines only the user
           - verify_certificates: https specific, True if the server
             certificate should be verified, False otherwise.
        """
        credentials = None
        for auth_def_name, auth_def in self._get_config().items():
            if type(auth_def) is not configobj.Section:
                raise ValueError("%s defined outside a section" % auth_def_name)

            a_scheme, a_host, a_user, a_path = map(
                auth_def.get, ['scheme', 'host', 'user', 'path'])

            try:
                a_port = auth_def.as_int('port')
            except KeyError:
                a_port = None
            except ValueError:
                raise ValueError("'port' not numeric in %s" % auth_def_name)
            try:
                a_verify_certificates = auth_def.as_bool('verify_certificates')
            except KeyError:
                a_verify_certificates = True
            except ValueError:
                raise ValueError(
                    "'verify_certificates' not boolean in %s" % auth_def_name)

            # Attempt matching
            if a_scheme is not None and scheme != a_scheme:
                continue
            if a_host is not None:
                if not (host == a_host
                        or (a_host.startswith('.') and host.endswith(a_host))):
                    continue
            if a_port is not None and port != a_port:
                continue
            if (a_path is not None and path is not None
                and not path.startswith(a_path)):
                continue
            if (a_user is not None and user is not None
                and a_user != user):
                # Never contradict the caller about the user to be used
                continue
            if a_user is None:
                # Can't find a user
                continue
            # Prepare a credentials dictionary with additional keys
            # for the credential providers
            credentials = dict(name=auth_def_name,
                               user=a_user,
                               scheme=a_scheme,
                               host=host,
                               port=port,
                               path=path,
                               realm=realm,
                               password=auth_def.get('password', None),
                               verify_certificates=a_verify_certificates)
            # Decode the password in the credentials (or get one)
            self.decode_password(credentials,
                                 auth_def.get('password_encoding', None))
            if 'auth' in debug.debug_flags:
                trace.mutter("Using authentication section: %r", auth_def_name)
            break

        if credentials is None:
            # No credentials were found in authentication.conf, try the fallback
            # credentials stores.
            credentials = credential_store_registry.get_fallback_credentials(
                scheme, host, port, user, path, realm)

        return credentials

    def set_credentials(self, name, host, user, scheme=None, password=None,
                        port=None, path=None, verify_certificates=None,
                        realm=None):
        """Set authentication credentials for a host.

        Any existing credentials with matching scheme, host, port and path
        will be deleted, regardless of name.

        :param name: An arbitrary name to describe this set of credentials.
        :param host: Name of the host that accepts these credentials.
        :param user: The username portion of these credentials.
        :param scheme: The URL scheme (e.g. ssh, http) the credentials apply
            to.
        :param password: Password portion of these credentials.
        :param port: The IP port on the host that these credentials apply to.
        :param path: A filesystem path on the host that these credentials
            apply to.
        :param verify_certificates: On https, verify server certificates if
            True.
        :param realm: The http authentication realm (optional).
        """
        values = {'host': host, 'user': user}
        if password is not None:
            values['password'] = password
        if scheme is not None:
            values['scheme'] = scheme
        if port is not None:
            values['port'] = '%d' % port
        if path is not None:
            values['path'] = path
        if verify_certificates is not None:
            values['verify_certificates'] = str(verify_certificates)
        if realm is not None:
            values['realm'] = realm
        config = self._get_config()
        for_deletion = []
        for section, existing_values in config.items():
            for key in ('scheme', 'host', 'port', 'path', 'realm'):
                if existing_values.get(key) != values.get(key):
                    break
            else:
                del config[section]
        config.update({name: values})
        self._save()

    def get_user(self, scheme, host, port=None, realm=None, path=None,
                 prompt=None, ask=False, default=None):
        """Get a user from authentication file.

        :param scheme: protocol

        :param host: the server address

        :param port: the associated port (optional)

        :param realm: the realm sent by the server (optional)

        :param path: the absolute path on the server (optional)

        :param ask: Ask the user if there is no explicitly configured username 
                    (optional)

        :param default: The username returned if none is defined (optional).

        :return: The found user.
        """
        credentials = self.get_credentials(scheme, host, port, user=None,
                                           path=path, realm=realm)
        if credentials is not None:
            user = credentials['user']
        else:
            user = None
        if user is None:
            if ask:
                if prompt is None:
                    # Create a default prompt suitable for most cases
                    prompt = scheme.upper() + ' %(host)s username'
                # Special handling for optional fields in the prompt
                if port is not None:
                    prompt_host = '%s:%d' % (host, port)
                else:
                    prompt_host = host
                user = ui.ui_factory.get_username(prompt, host=prompt_host)
            else:
                user = default
        return user

    def get_password(self, scheme, host, user, port=None,
                     realm=None, path=None, prompt=None):
        """Get a password from authentication file or prompt the user for one.

        :param scheme: protocol

        :param host: the server address

        :param port: the associated port (optional)

        :param user: login

        :param realm: the realm sent by the server (optional)

        :param path: the absolute path on the server (optional)

        :return: The found password or the one entered by the user.
        """
        credentials = self.get_credentials(scheme, host, port, user, path,
                                           realm)
        if credentials is not None:
            password = credentials['password']
            if password is not None and scheme is 'ssh':
                trace.warning('password ignored in section [%s],'
                              ' use an ssh agent instead'
                              % credentials['name'])
                password = None
        else:
            password = None
        # Prompt user only if we could't find a password
        if password is None:
            if prompt is None:
                # Create a default prompt suitable for most cases
                prompt = '%s' % scheme.upper() + ' %(user)s@%(host)s password'
            # Special handling for optional fields in the prompt
            if port is not None:
                prompt_host = '%s:%d' % (host, port)
            else:
                prompt_host = host
            password = ui.ui_factory.get_password(prompt,
                                                  host=prompt_host, user=user)
        return password

    def decode_password(self, credentials, encoding):
        try:
            cs = credential_store_registry.get_credential_store(encoding)
        except KeyError:
            raise ValueError('%r is not a known password_encoding' % encoding)
        credentials['password'] = cs.decode_password(credentials)
        return credentials


class CredentialStoreRegistry(registry.Registry):
    """A class that registers credential stores.

    A credential store provides access to credentials via the password_encoding
    field in authentication.conf sections.

    Except for stores provided by bzr itself, most stores are expected to be
    provided by plugins that will therefore use
    register_lazy(password_encoding, module_name, member_name, help=help,
    fallback=fallback) to install themselves.

    A fallback credential store is one that is queried if no credentials can be
    found via authentication.conf.
    """

    def get_credential_store(self, encoding=None):
        cs = self.get(encoding)
        if callable(cs):
            cs = cs()
        return cs

    def is_fallback(self, name):
        """Check if the named credentials store should be used as fallback."""
        return self.get_info(name)

    def get_fallback_credentials(self, scheme, host, port=None, user=None,
                                 path=None, realm=None):
        """Request credentials from all fallback credentials stores.

        The first credentials store that can provide credentials wins.
        """
        credentials = None
        for name in self.keys():
            if not self.is_fallback(name):
                continue
            cs = self.get_credential_store(name)
            credentials = cs.get_credentials(scheme, host, port, user,
                                             path, realm)
            if credentials is not None:
                # We found some credentials
                break
        return credentials

    def register(self, key, obj, help=None, override_existing=False,
                 fallback=False):
        """Register a new object to a name.

        :param key: This is the key to use to request the object later.
        :param obj: The object to register.
        :param help: Help text for this entry. This may be a string or
                a callable. If it is a callable, it should take two
                parameters (registry, key): this registry and the key that
                the help was registered under.
        :param override_existing: Raise KeyErorr if False and something has
                already been registered for that key. If True, ignore if there
                is an existing key (always register the new value).
        :param fallback: Whether this credential store should be 
                used as fallback.
        """
        return super(CredentialStoreRegistry,
                     self).register(key, obj, help, info=fallback,
                                    override_existing=override_existing)

    def register_lazy(self, key, module_name, member_name,
                      help=None, override_existing=False,
                      fallback=False):
        """Register a new credential store to be loaded on request.

        :param module_name: The python path to the module. Such as 'os.path'.
        :param member_name: The member of the module to return.  If empty or
                None, get() will return the module itself.
        :param help: Help text for this entry. This may be a string or
                a callable.
        :param override_existing: If True, replace the existing object
                with the new one. If False, if there is already something
                registered with the same key, raise a KeyError
        :param fallback: Whether this credential store should be 
                used as fallback.
        """
        return super(CredentialStoreRegistry, self).register_lazy(
            key, module_name, member_name, help,
            info=fallback, override_existing=override_existing)


credential_store_registry = CredentialStoreRegistry()


class CredentialStore(object):
    """An abstract class to implement storage for credentials"""

    def decode_password(self, credentials):
        """Returns a clear text password for the provided credentials."""
        raise NotImplementedError(self.decode_password)

    def get_credentials(self, scheme, host, port=None, user=None, path=None,
                        realm=None):
        """Return the matching credentials from this credential store.

        This method is only called on fallback credential stores.
        """
        raise NotImplementedError(self.get_credentials)



class PlainTextCredentialStore(CredentialStore):
    __doc__ = """Plain text credential store for the authentication.conf file"""

    def decode_password(self, credentials):
        """See CredentialStore.decode_password."""
        return credentials['password']


credential_store_registry.register('plain', PlainTextCredentialStore,
                                   help=PlainTextCredentialStore.__doc__)
credential_store_registry.default_key = 'plain'


class BzrDirConfig(object):

    def __init__(self, bzrdir):
        self._bzrdir = bzrdir
        self._config = bzrdir._get_config()

    def set_default_stack_on(self, value):
        """Set the default stacking location.

        It may be set to a location, or None.

        This policy affects all branches contained by this bzrdir, except for
        those under repositories.
        """
        if self._config is None:
            raise errors.BzrError("Cannot set configuration in %s" % self._bzrdir)
        if value is None:
            self._config.set_option('', 'default_stack_on')
        else:
            self._config.set_option(value, 'default_stack_on')

    def get_default_stack_on(self):
        """Return the default stacking location.

        This will either be a location, or None.

        This policy affects all branches contained by this bzrdir, except for
        those under repositories.
        """
        if self._config is None:
            return None
        value = self._config.get_option('default_stack_on')
        if value == '':
            value = None
        return value


class TransportConfig(object):
    """A Config that reads/writes a config file on a Transport.

    It is a low-level object that considers config data to be name/value pairs
    that may be associated with a section.  Assigning meaning to the these
    values is done at higher levels like TreeConfig.
    """

    def __init__(self, transport, filename):
        self._transport = transport
        self._filename = filename

    def get_option(self, name, section=None, default=None):
        """Return the value associated with a named option.

        :param name: The name of the value
        :param section: The section the option is in (if any)
        :param default: The value to return if the value is not set
        :return: The value or default value
        """
        configobj = self._get_configobj()
        if section is None:
            section_obj = configobj
        else:
            try:
                section_obj = configobj[section]
            except KeyError:
                return default
        return section_obj.get(name, default)

    def set_option(self, value, name, section=None):
        """Set the value associated with a named option.

        :param value: The value to set
        :param name: The name of the value to set
        :param section: The section the option is in (if any)
        """
        configobj = self._get_configobj()
        if section is None:
            configobj[name] = value
        else:
            configobj.setdefault(section, {})[name] = value
        self._set_configobj(configobj)

    def _get_config_file(self):
        try:
            return StringIO(self._transport.get_bytes(self._filename))
        except errors.NoSuchFile:
            return StringIO()

    def _get_configobj(self):
        f = self._get_config_file()
        try:
            return ConfigObj(f, encoding='utf-8')
        finally:
            f.close()

    def _set_configobj(self, configobj):
        out_file = StringIO()
        configobj.write(out_file)
        out_file.seek(0)
        self._transport.put_file(self._filename, out_file)<|MERGE_RESOLUTION|>--- conflicted
+++ resolved
@@ -356,23 +356,10 @@
     """A configuration policy that draws from ini files."""
 
     def __init__(self, get_filename=symbol_versioning.DEPRECATED_PARAMETER,
-<<<<<<< HEAD
-                 file_name=None, _content=None, _save=False):
-        """Base class for configuration files using an ini-like syntax.
-
-        :param file_name: The configuration file path.
-
-        :param _content: For tests only, a string representing the file
-            content. This will be utf-8 encoded.
-
-         :param _save: For tests only, whether the file should be saved upon
-            creation.
-=======
                  file_name=None):
         """Base class for configuration files using an ini-like syntax.
 
         :param file_name: The configuration file path.
->>>>>>> ebb40741
         """
         super(IniBasedConfig, self).__init__()
         self.file_name = file_name
@@ -388,21 +375,28 @@
             self.file_name = file_name
         self._content = None
         self._parser = None
+
+    @classmethod
+    def from_bytes(cls, unicode_bytes, file_name=None, save=False):
+        """Create a config object from bytes.
+
+        :param unicode_bytes: A string representing the file content. This will
+            be utf-8 encoded.
+
+        :param file_name: The configuration file path.
+
+        :param _save: Whether the file should be saved upon creation.
+        """
+        conf = cls(file_name=file_name)
+        conf._create_from_bytes(unicode_bytes, save)
+        return conf
+
+    def _create_from_bytes(self, unicode_bytes, save):
+        self._content = StringIO(unicode_bytes.encode('utf-8'))
         # Some tests use in-memory configs, some other always need the config
         # file to exist on disk.
-        if _save:
+        if save:
             self._write_config_file()
-
-    @classmethod
-    def from_bytes(cls, unicode_bytes):
-        """Create a config object from bytes.
-
-        :param unicode_bytes: A string representing the file content. This will
-            be utf-8 encoded.
-        """
-        conf = cls()
-        conf._content = StringIO(unicode_bytes.encode('utf-8'))
-        return conf
 
     def _get_parser(self, file=symbol_versioning.DEPRECATED_PARAMETER):
         if self._parser is not None:
@@ -581,13 +575,15 @@
 
     lock_name = 'lock'
 
-    def __init__(self, file_name, _content=None, _save=False):
-        super(LockableConfig, self).__init__(file_name=file_name,
-                                             _content=_content, _save=False)
+    def __init__(self, file_name):
+        super(LockableConfig, self).__init__(file_name=file_name)
         self.dir = osutils.dirname(osutils.safe_unicode(self.file_name))
         self.transport = transport.get_transport(self.dir)
         self._lock = lockdir.LockDir(self.transport, 'lock')
-        if _save:
+
+    def _create_from_bytes(self, unicode_bytes, save):
+        super(LockableConfig, self)._create_from_bytes(unicode_bytes, False)
+        if save:
             # We need to handle the saving here (as opposed to IniBasedConfig)
             # to be able to lock
             self.lock_write()
@@ -619,14 +615,21 @@
 class GlobalConfig(LockableConfig):
     """The configuration that should be used for a specific location."""
 
-<<<<<<< HEAD
-    def __init__(self, _content=None, _save=False):
-        super(GlobalConfig, self).__init__(file_name=config_filename(),
-                                           _content=_content, _save=_save)
-=======
     def __init__(self):
         super(GlobalConfig, self).__init__(file_name=config_filename())
->>>>>>> ebb40741
+
+    @classmethod
+    def from_bytes(cls, unicode_bytes, save=False):
+        """Create a config object from bytes.
+
+        :param unicode_bytes: A string representing the file content. This will
+            be utf-8 encoded.
+
+        :param save: Whether the file should be saved upon creation.
+        """
+        conf = cls()
+        conf._create_from_bytes(unicode_bytes, save)
+        return conf
 
     def get_editor(self):
         return self._get_user_option('editor')
@@ -667,16 +670,9 @@
 class LocationConfig(LockableConfig):
     """A configuration object that gives the policy for a location."""
 
-<<<<<<< HEAD
-    def __init__(self, location, _content=None, _save=False):
-        super(LocationConfig, self).__init__(
-            file_name=locations_config_filename(),
-            _content=_content, _save=_save)
-=======
     def __init__(self, location):
         super(LocationConfig, self).__init__(
             file_name=locations_config_filename())
->>>>>>> ebb40741
         # local file locations are looked up by local path, rather than
         # by file url. This is because the config file is a user
         # file, and we would rather not expose the user to file urls.
@@ -685,16 +681,18 @@
         self.location = location
 
     @classmethod
-    def from_bytes(cls, unicode_bytes, location):
+    def from_bytes(cls, unicode_bytes, location, save=False):
         """Create a config object from bytes.
 
         :param unicode_bytes: A string representing the file content. This will
             be utf-8 encoded.
 
         :param location: The location url to filter the configuration.
+
+        :param save: Whether the file should be saved upon creation.
         """
         conf = cls(location)
-        conf._content = StringIO(unicode_bytes.encode('utf-8'))
+        conf._create_from_bytes(unicode_bytes, save)
         return conf
 
     def _get_matching_sections(self):
