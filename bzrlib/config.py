# Copyright (C) 2005-2011 Canonical Ltd
#   Authors: Robert Collins <robert.collins@canonical.com>
#            and others
#
# This program is free software; you can redistribute it and/or modify
# it under the terms of the GNU General Public License as published by
# the Free Software Foundation; either version 2 of the License, or
# (at your option) any later version.
#
# This program is distributed in the hope that it will be useful,
# but WITHOUT ANY WARRANTY; without even the implied warranty of
# MERCHANTABILITY or FITNESS FOR A PARTICULAR PURPOSE.  See the
# GNU General Public License for more details.
#
# You should have received a copy of the GNU General Public License
# along with this program; if not, write to the Free Software
# Foundation, Inc., 51 Franklin Street, Fifth Floor, Boston, MA 02110-1301 USA

"""Configuration that affects the behaviour of Bazaar.

Currently this configuration resides in ~/.bazaar/bazaar.conf
and ~/.bazaar/locations.conf, which is written to by bzr.

In bazaar.conf the following options may be set:
[DEFAULT]
editor=name-of-program
email=Your Name <your@email.address>
check_signatures=require|ignore|check-available(default)
create_signatures=always|never|when-required(default)
gpg_signing_command=name-of-program
log_format=name-of-format

in locations.conf, you specify the url of a branch and options for it.
Wildcards may be used - * and ? as normal in shell completion. Options
set in both bazaar.conf and locations.conf are overridden by the locations.conf
setting.
[/home/robertc/source]
recurse=False|True(default)
email= as above
check_signatures= as above
create_signatures= as above.

explanation of options
----------------------
editor - this option sets the pop up editor to use during commits.
email - this option sets the user id bzr will use when committing.
check_signatures - this option controls whether bzr will require good gpg
                   signatures, ignore them, or check them if they are
                   present.
create_signatures - this option controls whether bzr will always create
                    gpg signatures, never create them, or create them if the
                    branch is configured to require them.
log_format - this option sets the default log format.  Possible values are
             long, short, line, or a plugin can register new formats.

In bazaar.conf you can also define aliases in the ALIASES sections, example

[ALIASES]
lastlog=log --line -r-10..-1
ll=log --line -r-10..-1
h=help
up=pull
"""

import os
import string
import sys
import weakref

from bzrlib import commands
from bzrlib.decorators import needs_write_lock
from bzrlib.lazy_import import lazy_import
lazy_import(globals(), """
import fnmatch
import re
from cStringIO import StringIO

import bzrlib
from bzrlib import (
    atomicfile,
    bzrdir,
    debug,
    errors,
    lockdir,
    mail_client,
    mergetools,
    osutils,
    symbol_versioning,
    trace,
    transport,
    ui,
    urlutils,
    win32utils,
    )
from bzrlib.util.configobj import configobj
""")
<<<<<<< HEAD
from bzrlib.symbol_versioning import (
    deprecated_in,
    deprecated_method,
=======
from bzrlib import (
    registry,
>>>>>>> 01c84294
    )


CHECK_IF_POSSIBLE=0
CHECK_ALWAYS=1
CHECK_NEVER=2


SIGN_WHEN_REQUIRED=0
SIGN_ALWAYS=1
SIGN_NEVER=2


POLICY_NONE = 0
POLICY_NORECURSE = 1
POLICY_APPENDPATH = 2

_policy_name = {
    POLICY_NONE: None,
    POLICY_NORECURSE: 'norecurse',
    POLICY_APPENDPATH: 'appendpath',
    }
_policy_value = {
    None: POLICY_NONE,
    'none': POLICY_NONE,
    'norecurse': POLICY_NORECURSE,
    'appendpath': POLICY_APPENDPATH,
    }


STORE_LOCATION = POLICY_NONE
STORE_LOCATION_NORECURSE = POLICY_NORECURSE
STORE_LOCATION_APPENDPATH = POLICY_APPENDPATH
STORE_BRANCH = 3
STORE_GLOBAL = 4


class ConfigObj(configobj.ConfigObj):

    def __init__(self, infile=None, **kwargs):
        # We define our own interpolation mechanism calling it option expansion
        super(ConfigObj, self).__init__(infile=infile,
                                        interpolation=False,
                                        **kwargs)


    def get_bool(self, section, key):
        return self[section].as_bool(key)

    def get_value(self, section, name):
        # Try [] for the old DEFAULT section.
        if section == "DEFAULT":
            try:
                return self[name]
            except KeyError:
                pass
        return self[section][name]


# FIXME: Until we can guarantee that each config file is loaded once and and
# only once for a given bzrlib session, we don't want to re-read the file every
# time we query for an option so we cache the value (bad ! watch out for tests
# needing to restore the proper value).This shouldn't be part of 2.4.0 final,
# yell at mgz^W vila and the RM if this is still present at that time
# -- vila 20110219
_expand_default_value = None
def _get_expand_default_value():
    global _expand_default_value
    if _expand_default_value is not None:
        return _expand_default_value
    conf = GlobalConfig()
    # Note that we must not use None for the expand value below or we'll run
    # into infinite recursion. Using False really would be quite silly ;)
    expand = conf.get_user_option_as_bool('bzr.config.expand', expand=True)
    if expand is None:
        # This is an opt-in feature, you *really* need to clearly say you want
        # to activate it !
        expand = False
    _expand_default_value = expand
    return expand


class Config(object):
    """A configuration policy - what username, editor, gpg needs etc."""

    def __init__(self):
        super(Config, self).__init__()

    def config_id(self):
        """Returns a unique ID for the config."""
        raise NotImplementedError(self.config_id)

    @deprecated_method(deprecated_in((2, 4, 0)))
    def get_editor(self):
        """Get the users pop up editor."""
        raise NotImplementedError

    def get_change_editor(self, old_tree, new_tree):
        from bzrlib import diff
        cmd = self._get_change_editor()
        if cmd is None:
            return None
        return diff.DiffFromTool.from_string(cmd, old_tree, new_tree,
                                             sys.stdout)

    def get_mail_client(self):
        """Get a mail client to use"""
        selected_client = self.get_user_option('mail_client')
        _registry = mail_client.mail_client_registry
        try:
            mail_client_class = _registry.get(selected_client)
        except KeyError:
            raise errors.UnknownMailClient(selected_client)
        return mail_client_class(self)

    def _get_signature_checking(self):
        """Template method to override signature checking policy."""

    def _get_signing_policy(self):
        """Template method to override signature creation policy."""

    option_ref_re = None

    def expand_options(self, string, env=None):
        """Expand option references in the string in the configuration context.

        :param string: The string containing option to expand.

        :param env: An option dict defining additional configuration options or
            overriding existing ones.

        :returns: The expanded string.
        """
        return self._expand_options_in_string(string, env)

    def _expand_options_in_list(self, slist, env=None, _ref_stack=None):
        """Expand options in  a list of strings in the configuration context.

        :param slist: A list of strings.

        :param env: An option dict defining additional configuration options or
            overriding existing ones.

        :param _ref_stack: Private list containing the options being
            expanded to detect loops.

        :returns: The flatten list of expanded strings.
        """
        # expand options in each value separately flattening lists
        result = []
        for s in slist:
            value = self._expand_options_in_string(s, env, _ref_stack)
            if isinstance(value, list):
                result.extend(value)
            else:
                result.append(value)
        return result

    def _expand_options_in_string(self, string, env=None, _ref_stack=None):
        """Expand options in the string in the configuration context.

        :param string: The string to be expanded.

        :param env: An option dict defining additional configuration options or
            overriding existing ones.

        :param _ref_stack: Private list containing the options being
            expanded to detect loops.

        :returns: The expanded string.
        """
        if string is None:
            # Not much to expand there
            return None
        if _ref_stack is None:
            # What references are currently resolved (to detect loops)
            _ref_stack = []
        if self.option_ref_re is None:
            # We want to match the most embedded reference first (i.e. for
            # '{{foo}}' we will get '{foo}',
            # for '{bar{baz}}' we will get '{baz}'
            self.option_ref_re = re.compile('({[^{}]+})')
        result = string
        # We need to iterate until no more refs appear ({{foo}} will need two
        # iterations for example).
        while True:
            raw_chunks = self.option_ref_re.split(result)
            if len(raw_chunks) == 1:
                # Shorcut the trivial case: no refs
                return result
            chunks = []
            list_value = False
            # Split will isolate refs so that every other chunk is a ref
            chunk_is_ref = False
            for chunk in raw_chunks:
                if not chunk_is_ref:
                    if chunk:
                        # Keep only non-empty strings (or we get bogus empty
                        # slots when a list value is involved).
                        chunks.append(chunk)
                    chunk_is_ref = True
                else:
                    name = chunk[1:-1]
                    if name in _ref_stack:
                        raise errors.OptionExpansionLoop(string, _ref_stack)
                    _ref_stack.append(name)
                    value = self._expand_option(name, env, _ref_stack)
                    if value is None:
                        raise errors.ExpandingUnknownOption(name, string)
                    if isinstance(value, list):
                        list_value = True
                        chunks.extend(value)
                    else:
                        chunks.append(value)
                    _ref_stack.pop()
                    chunk_is_ref = False
            if list_value:
                # Once a list appears as the result of an expansion, all
                # callers will get a list result. This allows a consistent
                # behavior even when some options in the expansion chain
                # defined as strings (no comma in their value) but their
                # expanded value is a list.
                return self._expand_options_in_list(chunks, env, _ref_stack)
            else:
                result = ''.join(chunks)
        return result

    def _expand_option(self, name, env, _ref_stack):
        if env is not None and name in env:
            # Special case, values provided in env takes precedence over
            # anything else
            value = env[name]
        else:
            # FIXME: This is a limited implementation, what we really need is a
            # way to query the bzr config for the value of an option,
            # respecting the scope rules (That is, once we implement fallback
            # configs, getting the option value should restart from the top
            # config, not the current one) -- vila 20101222
            value = self.get_user_option(name, expand=False)
            if isinstance(value, list):
                value = self._expand_options_in_list(value, env, _ref_stack)
            else:
                value = self._expand_options_in_string(value, env, _ref_stack)
        return value

    def _get_user_option(self, option_name):
        """Template method to provide a user option."""
        return None

    def get_user_option(self, option_name, expand=None):
        """Get a generic option - no special process, no default.

        :param option_name: The queried option.

        :param expand: Whether options references should be expanded.

        :returns: The value of the option.
        """
        if expand is None:
            expand = _get_expand_default_value()
        value = self._get_user_option(option_name)
        if expand:
            if isinstance(value, list):
                value = self._expand_options_in_list(value)
            elif isinstance(value, dict):
                trace.warning('Cannot expand "%s":'
                              ' Dicts do not support option expansion'
                              % (option_name,))
            else:
                value = self._expand_options_in_string(value)
        return value

    def get_user_option_as_bool(self, option_name, expand=None):
        """Get a generic option as a boolean - no special process, no default.

        :return None if the option doesn't exist or its value can't be
            interpreted as a boolean. Returns True or False otherwise.
        """
        s = self.get_user_option(option_name, expand=expand)
        if s is None:
            # The option doesn't exist
            return None
        val = ui.bool_from_string(s)
        if val is None:
            # The value can't be interpreted as a boolean
            trace.warning('Value "%s" is not a boolean for "%s"',
                          s, option_name)
        return val

    def get_user_option_as_list(self, option_name, expand=None):
        """Get a generic option as a list - no special process, no default.

        :return None if the option doesn't exist. Returns the value as a list
            otherwise.
        """
        l = self.get_user_option(option_name, expand=expand)
        if isinstance(l, (str, unicode)):
            # A single value, most probably the user forgot (or didn't care to
            # add) the final ','
            l = [l]
        return l

    def gpg_signing_command(self):
        """What program should be used to sign signatures?"""
        result = self._gpg_signing_command()
        if result is None:
            result = "gpg"
        return result

    def _gpg_signing_command(self):
        """See gpg_signing_command()."""
        return None

    def log_format(self):
        """What log format should be used"""
        result = self._log_format()
        if result is None:
            result = "long"
        return result

    def _log_format(self):
        """See log_format()."""
        return None

    def post_commit(self):
        """An ordered list of python functions to call.

        Each function takes branch, rev_id as parameters.
        """
        return self._post_commit()

    def _post_commit(self):
        """See Config.post_commit."""
        return None

    def user_email(self):
        """Return just the email component of a username."""
        return extract_email_address(self.username())

    def username(self):
        """Return email-style username.

        Something similar to 'Martin Pool <mbp@sourcefrog.net>'

        $BZR_EMAIL can be set to override this, then
        the concrete policy type is checked, and finally
        $EMAIL is examined.
        If no username can be found, errors.NoWhoami exception is raised.
        """
        v = os.environ.get('BZR_EMAIL')
        if v:
            return v.decode(osutils.get_user_encoding())
        v = self._get_user_id()
        if v:
            return v
        v = os.environ.get('EMAIL')
        if v:
            return v.decode(osutils.get_user_encoding())
        name, email = _auto_user_id()
        if name and email:
            return '%s <%s>' % (name, email)
        elif email:
            return email
        raise errors.NoWhoami()

    def ensure_username(self):
        """Raise errors.NoWhoami if username is not set.

        This method relies on the username() function raising the error.
        """
        self.username()

    def signature_checking(self):
        """What is the current policy for signature checking?."""
        policy = self._get_signature_checking()
        if policy is not None:
            return policy
        return CHECK_IF_POSSIBLE

    def signing_policy(self):
        """What is the current policy for signature checking?."""
        policy = self._get_signing_policy()
        if policy is not None:
            return policy
        return SIGN_WHEN_REQUIRED

    def signature_needed(self):
        """Is a signature needed when committing ?."""
        policy = self._get_signing_policy()
        if policy is None:
            policy = self._get_signature_checking()
            if policy is not None:
                trace.warning("Please use create_signatures,"
                              " not check_signatures to set signing policy.")
            if policy == CHECK_ALWAYS:
                return True
        elif policy == SIGN_ALWAYS:
            return True
        return False

    def get_alias(self, value):
        return self._get_alias(value)

    def _get_alias(self, value):
        pass

    def get_nickname(self):
        return self._get_nickname()

    def _get_nickname(self):
        return None

    def get_bzr_remote_path(self):
        try:
            return os.environ['BZR_REMOTE_PATH']
        except KeyError:
            path = self.get_user_option("bzr_remote_path")
            if path is None:
                path = 'bzr'
            return path

    def suppress_warning(self, warning):
        """Should the warning be suppressed or emitted.

        :param warning: The name of the warning being tested.

        :returns: True if the warning should be suppressed, False otherwise.
        """
        warnings = self.get_user_option_as_list('suppress_warnings')
        if warnings is None or warning not in warnings:
            return False
        else:
            return True

    def get_merge_tools(self):
        tools = {}
        for (oname, value, section, conf_id, parser) in self._get_options():
            if oname.startswith('bzr.mergetool.'):
                tool_name = oname[len('bzr.mergetool.'):]
                tools[tool_name] = value
        trace.mutter('loaded merge tools: %r' % tools)
        return tools

    def find_merge_tool(self, name):
        # We fake a defaults mechanism here by checking if the given name can 
        # be found in the known_merge_tools if it's not found in the config.
        # This should be done through the proposed config defaults mechanism
        # when it becomes available in the future.
        command_line = (self.get_user_option('bzr.mergetool.%s' % name,
                                             expand=False)
                        or mergetools.known_merge_tools.get(name, None))
        return command_line


class IniBasedConfig(Config):
    """A configuration policy that draws from ini files."""

    def __init__(self, get_filename=symbol_versioning.DEPRECATED_PARAMETER,
                 file_name=None):
        """Base class for configuration files using an ini-like syntax.

        :param file_name: The configuration file path.
        """
        super(IniBasedConfig, self).__init__()
        self.file_name = file_name
        if symbol_versioning.deprecated_passed(get_filename):
            symbol_versioning.warn(
                'IniBasedConfig.__init__(get_filename) was deprecated in 2.3.'
                ' Use file_name instead.',
                DeprecationWarning,
                stacklevel=2)
            if get_filename is not None:
                self.file_name = get_filename()
        else:
            self.file_name = file_name
        self._content = None
        self._parser = None

    @classmethod
    def from_string(cls, str_or_unicode, file_name=None, save=False):
        """Create a config object from a string.

        :param str_or_unicode: A string representing the file content. This will
            be utf-8 encoded.

        :param file_name: The configuration file path.

        :param _save: Whether the file should be saved upon creation.
        """
        conf = cls(file_name=file_name)
        conf._create_from_string(str_or_unicode, save)
        return conf

    def _create_from_string(self, str_or_unicode, save):
        self._content = StringIO(str_or_unicode.encode('utf-8'))
        # Some tests use in-memory configs, some other always need the config
        # file to exist on disk.
        if save:
            self._write_config_file()

    def _get_parser(self, file=symbol_versioning.DEPRECATED_PARAMETER):
        if self._parser is not None:
            return self._parser
        if symbol_versioning.deprecated_passed(file):
            symbol_versioning.warn(
                'IniBasedConfig._get_parser(file=xxx) was deprecated in 2.3.'
                ' Use IniBasedConfig(_content=xxx) instead.',
                DeprecationWarning,
                stacklevel=2)
        if self._content is not None:
            co_input = self._content
        elif self.file_name is None:
            raise AssertionError('We have no content to create the config')
        else:
            co_input = self.file_name
        try:
            self._parser = ConfigObj(co_input, encoding='utf-8')
        except configobj.ConfigObjError, e:
            raise errors.ParseConfigError(e.errors, e.config.filename)
        # Make sure self.reload() will use the right file name
        self._parser.filename = self.file_name
        return self._parser

    def reload(self):
        """Reload the config file from disk."""
        if self.file_name is None:
            raise AssertionError('We need a file name to reload the config')
        if self._parser is not None:
            self._parser.reload()

    def _get_matching_sections(self):
        """Return an ordered list of (section_name, extra_path) pairs.

        If the section contains inherited configuration, extra_path is
        a string containing the additional path components.
        """
        section = self._get_section()
        if section is not None:
            return [(section, '')]
        else:
            return []

    def _get_section(self):
        """Override this to define the section used by the config."""
        return "DEFAULT"

    def _get_sections(self, name=None):
        """Returns an iterator of the sections specified by ``name``.

        :param name: The section name. If None is supplied, the default
            configurations are yielded.

        :return: A tuple (name, section, config_id) for all sections that will
            be walked by user_get_option() in the 'right' order. The first one
            is where set_user_option() will update the value.
        """
        parser = self._get_parser()
        if name is not None:
            yield (name, parser[name], self.config_id())
        else:
            # No section name has been given so we fallback to the configobj
            # itself which holds the variables defined outside of any section.
            yield (None, parser, self.config_id())

    def _get_options(self, sections=None):
        """Return an ordered list of (name, value, section, config_id) tuples.

        All options are returned with their associated value and the section
        they appeared in. ``config_id`` is a unique identifier for the
        configuration file the option is defined in.

        :param sections: Default to ``_get_matching_sections`` if not
            specified. This gives a better control to daughter classes about
            which sections should be searched. This is a list of (name,
            configobj) tuples.
        """
        opts = []
        if sections is None:
            parser = self._get_parser()
            sections = []
            for (section_name, _) in self._get_matching_sections():
                try:
                    section = parser[section_name]
                except KeyError:
                    # This could happen for an empty file for which we define a
                    # DEFAULT section. FIXME: Force callers to provide sections
                    # instead ? -- vila 20100930
                    continue
                sections.append((section_name, section))
        config_id = self.config_id()
        for (section_name, section) in sections:
            for (name, value) in section.iteritems():
                yield (name, parser._quote(value), section_name,
                       config_id, parser)

    def _get_option_policy(self, section, option_name):
        """Return the policy for the given (section, option_name) pair."""
        return POLICY_NONE

    def _get_change_editor(self):
        return self.get_user_option('change_editor')

    def _get_signature_checking(self):
        """See Config._get_signature_checking."""
        policy = self._get_user_option('check_signatures')
        if policy:
            return self._string_to_signature_policy(policy)

    def _get_signing_policy(self):
        """See Config._get_signing_policy"""
        policy = self._get_user_option('create_signatures')
        if policy:
            return self._string_to_signing_policy(policy)

    def _get_user_id(self):
        """Get the user id from the 'email' key in the current section."""
        return self._get_user_option('email')

    def _get_user_option(self, option_name):
        """See Config._get_user_option."""
        for (section, extra_path) in self._get_matching_sections():
            try:
                value = self._get_parser().get_value(section, option_name)
            except KeyError:
                continue
            policy = self._get_option_policy(section, option_name)
            if policy == POLICY_NONE:
                return value
            elif policy == POLICY_NORECURSE:
                # norecurse items only apply to the exact path
                if extra_path:
                    continue
                else:
                    return value
            elif policy == POLICY_APPENDPATH:
                if extra_path:
                    value = urlutils.join(value, extra_path)
                return value
            else:
                raise AssertionError('Unexpected config policy %r' % policy)
        else:
            return None

    def _gpg_signing_command(self):
        """See Config.gpg_signing_command."""
        return self._get_user_option('gpg_signing_command')

    def _log_format(self):
        """See Config.log_format."""
        return self._get_user_option('log_format')

    def _post_commit(self):
        """See Config.post_commit."""
        return self._get_user_option('post_commit')

    def _string_to_signature_policy(self, signature_string):
        """Convert a string to a signing policy."""
        if signature_string.lower() == 'check-available':
            return CHECK_IF_POSSIBLE
        if signature_string.lower() == 'ignore':
            return CHECK_NEVER
        if signature_string.lower() == 'require':
            return CHECK_ALWAYS
        raise errors.BzrError("Invalid signatures policy '%s'"
                              % signature_string)

    def _string_to_signing_policy(self, signature_string):
        """Convert a string to a signing policy."""
        if signature_string.lower() == 'when-required':
            return SIGN_WHEN_REQUIRED
        if signature_string.lower() == 'never':
            return SIGN_NEVER
        if signature_string.lower() == 'always':
            return SIGN_ALWAYS
        raise errors.BzrError("Invalid signing policy '%s'"
                              % signature_string)

    def _get_alias(self, value):
        try:
            return self._get_parser().get_value("ALIASES",
                                                value)
        except KeyError:
            pass

    def _get_nickname(self):
        return self.get_user_option('nickname')

    def remove_user_option(self, option_name, section_name=None):
        """Remove a user option and save the configuration file.

        :param option_name: The option to be removed.

        :param section_name: The section the option is defined in, default to
            the default section.
        """
        self.reload()
        parser = self._get_parser()
        if section_name is None:
            section = parser
        else:
            section = parser[section_name]
        try:
            del section[option_name]
        except KeyError:
            raise errors.NoSuchConfigOption(option_name)
        self._write_config_file()

    def _write_config_file(self):
        if self.file_name is None:
            raise AssertionError('We cannot save, self.file_name is None')
        conf_dir = os.path.dirname(self.file_name)
        ensure_config_dir_exists(conf_dir)
        atomic_file = atomicfile.AtomicFile(self.file_name)
        self._get_parser().write(atomic_file)
        atomic_file.commit()
        atomic_file.close()
        osutils.copy_ownership_from_path(self.file_name)


class LockableConfig(IniBasedConfig):
    """A configuration needing explicit locking for access.

    If several processes try to write the config file, the accesses need to be
    serialized.

    Daughter classes should decorate all methods that update a config with the
    ``@needs_write_lock`` decorator (they call, directly or indirectly, the
    ``_write_config_file()`` method. These methods (typically ``set_option()``
    and variants must reload the config file from disk before calling
    ``_write_config_file()``), this can be achieved by calling the
    ``self.reload()`` method. Note that the lock scope should cover both the
    reading and the writing of the config file which is why the decorator can't
    be applied to ``_write_config_file()`` only.

    This should be enough to implement the following logic:
    - lock for exclusive write access,
    - reload the config file from disk,
    - set the new value
    - unlock

    This logic guarantees that a writer can update a value without erasing an
    update made by another writer.
    """

    lock_name = 'lock'

    def __init__(self, file_name):
        super(LockableConfig, self).__init__(file_name=file_name)
        self.dir = osutils.dirname(osutils.safe_unicode(self.file_name))
        # FIXME: It doesn't matter that we don't provide possible_transports
        # below since this is currently used only for local config files ;
        # local transports are not shared. But if/when we start using
        # LockableConfig for other kind of transports, we will need to reuse
        # whatever connection is already established -- vila 20100929
        self.transport = transport.get_transport(self.dir)
        self._lock = lockdir.LockDir(self.transport, self.lock_name)

    def _create_from_string(self, unicode_bytes, save):
        super(LockableConfig, self)._create_from_string(unicode_bytes, False)
        if save:
            # We need to handle the saving here (as opposed to IniBasedConfig)
            # to be able to lock
            self.lock_write()
            self._write_config_file()
            self.unlock()

    def lock_write(self, token=None):
        """Takes a write lock in the directory containing the config file.

        If the directory doesn't exist it is created.
        """
        ensure_config_dir_exists(self.dir)
        return self._lock.lock_write(token)

    def unlock(self):
        self._lock.unlock()

    def break_lock(self):
        self._lock.break_lock()

    @needs_write_lock
    def remove_user_option(self, option_name, section_name=None):
        super(LockableConfig, self).remove_user_option(option_name,
                                                       section_name)

    def _write_config_file(self):
        if self._lock is None or not self._lock.is_held:
            # NB: if the following exception is raised it probably means a
            # missing @needs_write_lock decorator on one of the callers.
            raise errors.ObjectNotLocked(self)
        super(LockableConfig, self)._write_config_file()


class GlobalConfig(LockableConfig):
    """The configuration that should be used for a specific location."""

    def __init__(self):
        super(GlobalConfig, self).__init__(file_name=config_filename())

    def config_id(self):
        return 'bazaar'

    @classmethod
    def from_string(cls, str_or_unicode, save=False):
        """Create a config object from a string.

        :param str_or_unicode: A string representing the file content. This
            will be utf-8 encoded.

        :param save: Whether the file should be saved upon creation.
        """
        conf = cls()
        conf._create_from_string(str_or_unicode, save)
        return conf

    @deprecated_method(deprecated_in((2, 4, 0)))
    def get_editor(self):
        return self._get_user_option('editor')

    @needs_write_lock
    def set_user_option(self, option, value):
        """Save option and its value in the configuration."""
        self._set_option(option, value, 'DEFAULT')

    def get_aliases(self):
        """Return the aliases section."""
        if 'ALIASES' in self._get_parser():
            return self._get_parser()['ALIASES']
        else:
            return {}

    @needs_write_lock
    def set_alias(self, alias_name, alias_command):
        """Save the alias in the configuration."""
        self._set_option(alias_name, alias_command, 'ALIASES')

    @needs_write_lock
    def unset_alias(self, alias_name):
        """Unset an existing alias."""
        self.reload()
        aliases = self._get_parser().get('ALIASES')
        if not aliases or alias_name not in aliases:
            raise errors.NoSuchAlias(alias_name)
        del aliases[alias_name]
        self._write_config_file()

    def _set_option(self, option, value, section):
        self.reload()
        self._get_parser().setdefault(section, {})[option] = value
        self._write_config_file()


    def _get_sections(self, name=None):
        """See IniBasedConfig._get_sections()."""
        parser = self._get_parser()
        # We don't give access to options defined outside of any section, we
        # used the DEFAULT section by... default.
        if name in (None, 'DEFAULT'):
            # This could happen for an empty file where the DEFAULT section
            # doesn't exist yet. So we force DEFAULT when yielding
            name = 'DEFAULT'
            if 'DEFAULT' not in parser:
               parser['DEFAULT']= {}
        yield (name, parser[name], self.config_id())

    @needs_write_lock
    def remove_user_option(self, option_name, section_name=None):
        if section_name is None:
            # We need to force the default section.
            section_name = 'DEFAULT'
        # We need to avoid the LockableConfig implementation or we'll lock
        # twice
        super(LockableConfig, self).remove_user_option(option_name,
                                                       section_name)

def _iter_for_location_by_parts(sections, location):
    """Keep only the sessions matching the specified location.

    :param sections: An iterable of section names.

    :param location: An url or a local path to match against.

    :returns: An iterator of (section, extra_path, nb_parts) where nb is the
        number of path components in the section name, section is the section
        name and extra_path is the difference between location and the section
        name.

    ``location`` will always be a local path and never a 'file://' url but the
    section names themselves can be in either form.
    """
    location_parts = location.rstrip('/').split('/')

    for section in sections:
        # location is a local path if possible, so we need to convert 'file://'
        # urls in section names to local paths if necessary.

        # This also avoids having file:///path be a more exact
        # match than '/path'.

        # FIXME: This still raises an issue if a user defines both file:///path
        # *and* /path. Should we raise an error in this case -- vila 20110505

        if section.startswith('file://'):
            section_path = urlutils.local_path_from_url(section)
        else:
            section_path = section
        section_parts = section_path.rstrip('/').split('/')

        matched = True
        if len(section_parts) > len(location_parts):
            # More path components in the section, they can't match
            matched = False
        else:
            # Rely on zip truncating in length to the length of the shortest
            # argument sequence.
            names = zip(location_parts, section_parts)
            for name in names:
                if not fnmatch.fnmatch(name[0], name[1]):
                    matched = False
                    break
        if not matched:
            continue
        # build the path difference between the section and the location
        extra_path = '/'.join(location_parts[len(section_parts):])
        yield section, extra_path, len(section_parts)


class LocationConfig(LockableConfig):
    """A configuration object that gives the policy for a location."""

    def __init__(self, location):
        super(LocationConfig, self).__init__(
            file_name=locations_config_filename())
        # local file locations are looked up by local path, rather than
        # by file url. This is because the config file is a user
        # file, and we would rather not expose the user to file urls.
        if location.startswith('file://'):
            location = urlutils.local_path_from_url(location)
        self.location = location

    def config_id(self):
        return 'locations'

    @classmethod
    def from_string(cls, str_or_unicode, location, save=False):
        """Create a config object from a string.

        :param str_or_unicode: A string representing the file content. This will
            be utf-8 encoded.

        :param location: The location url to filter the configuration.

        :param save: Whether the file should be saved upon creation.
        """
        conf = cls(location)
        conf._create_from_string(str_or_unicode, save)
        return conf

    def _get_matching_sections(self):
        """Return an ordered list of section names matching this location."""
        matches = list(_iter_for_location_by_parts(self._get_parser(),
                                                   self.location))
        # put the longest (aka more specific) locations first
        matches.sort(
            key=lambda (section, extra_path, length): (length, section),
            reverse=True)
        for (section, extra_path, length) in matches:
            yield section, extra_path
            # should we stop looking for parent configs here?
            try:
                if self._get_parser()[section].as_bool('ignore_parents'):
                    break
            except KeyError:
                pass

    def _get_sections(self, name=None):
        """See IniBasedConfig._get_sections()."""
        # We ignore the name here as the only sections handled are named with
        # the location path and we don't expose embedded sections either.
        parser = self._get_parser()
        for name, extra_path in self._get_matching_sections():
            yield (name, parser[name], self.config_id())

    def _get_option_policy(self, section, option_name):
        """Return the policy for the given (section, option_name) pair."""
        # check for the old 'recurse=False' flag
        try:
            recurse = self._get_parser()[section].as_bool('recurse')
        except KeyError:
            recurse = True
        if not recurse:
            return POLICY_NORECURSE

        policy_key = option_name + ':policy'
        try:
            policy_name = self._get_parser()[section][policy_key]
        except KeyError:
            policy_name = None

        return _policy_value[policy_name]

    def _set_option_policy(self, section, option_name, option_policy):
        """Set the policy for the given option name in the given section."""
        # The old recurse=False option affects all options in the
        # section.  To handle multiple policies in the section, we
        # need to convert it to a policy_norecurse key.
        try:
            recurse = self._get_parser()[section].as_bool('recurse')
        except KeyError:
            pass
        else:
            symbol_versioning.warn(
                'The recurse option is deprecated as of 0.14.  '
                'The section "%s" has been converted to use policies.'
                % section,
                DeprecationWarning)
            del self._get_parser()[section]['recurse']
            if not recurse:
                for key in self._get_parser()[section].keys():
                    if not key.endswith(':policy'):
                        self._get_parser()[section][key +
                                                    ':policy'] = 'norecurse'

        policy_key = option_name + ':policy'
        policy_name = _policy_name[option_policy]
        if policy_name is not None:
            self._get_parser()[section][policy_key] = policy_name
        else:
            if policy_key in self._get_parser()[section]:
                del self._get_parser()[section][policy_key]

    @needs_write_lock
    def set_user_option(self, option, value, store=STORE_LOCATION):
        """Save option and its value in the configuration."""
        if store not in [STORE_LOCATION,
                         STORE_LOCATION_NORECURSE,
                         STORE_LOCATION_APPENDPATH]:
            raise ValueError('bad storage policy %r for %r' %
                (store, option))
        self.reload()
        location = self.location
        if location.endswith('/'):
            location = location[:-1]
        parser = self._get_parser()
        if not location in parser and not location + '/' in parser:
            parser[location] = {}
        elif location + '/' in parser:
            location = location + '/'
        parser[location][option]=value
        # the allowed values of store match the config policies
        self._set_option_policy(location, option, store)
        self._write_config_file()


class BranchConfig(Config):
    """A configuration object giving the policy for a branch."""

    def __init__(self, branch):
        super(BranchConfig, self).__init__()
        self._location_config = None
        self._branch_data_config = None
        self._global_config = None
        self.branch = branch
        self.option_sources = (self._get_location_config,
                               self._get_branch_data_config,
                               self._get_global_config)

    def config_id(self):
        return 'branch'

    def _get_branch_data_config(self):
        if self._branch_data_config is None:
            self._branch_data_config = TreeConfig(self.branch)
            self._branch_data_config.config_id = self.config_id
        return self._branch_data_config

    def _get_location_config(self):
        if self._location_config is None:
            self._location_config = LocationConfig(self.branch.base)
        return self._location_config

    def _get_global_config(self):
        if self._global_config is None:
            self._global_config = GlobalConfig()
        return self._global_config

    def _get_best_value(self, option_name):
        """This returns a user option from local, tree or global config.

        They are tried in that order.  Use get_safe_value if trusted values
        are necessary.
        """
        for source in self.option_sources:
            value = getattr(source(), option_name)()
            if value is not None:
                return value
        return None

    def _get_safe_value(self, option_name):
        """This variant of get_best_value never returns untrusted values.

        It does not return values from the branch data, because the branch may
        not be controlled by the user.

        We may wish to allow locations.conf to control whether branches are
        trusted in the future.
        """
        for source in (self._get_location_config, self._get_global_config):
            value = getattr(source(), option_name)()
            if value is not None:
                return value
        return None

    def _get_user_id(self):
        """Return the full user id for the branch.

        e.g. "John Hacker <jhacker@example.com>"
        This is looked up in the email controlfile for the branch.
        """
        try:
            return (self.branch._transport.get_bytes("email")
                    .decode(osutils.get_user_encoding())
                    .rstrip("\r\n"))
        except errors.NoSuchFile, e:
            pass

        return self._get_best_value('_get_user_id')

    def _get_change_editor(self):
        return self._get_best_value('_get_change_editor')

    def _get_signature_checking(self):
        """See Config._get_signature_checking."""
        return self._get_best_value('_get_signature_checking')

    def _get_signing_policy(self):
        """See Config._get_signing_policy."""
        return self._get_best_value('_get_signing_policy')

    def _get_user_option(self, option_name):
        """See Config._get_user_option."""
        for source in self.option_sources:
            value = source()._get_user_option(option_name)
            if value is not None:
                return value
        return None

    def _get_sections(self, name=None):
        """See IniBasedConfig.get_sections()."""
        for source in self.option_sources:
            for section in source()._get_sections(name):
                yield section

    def _get_options(self, sections=None):
        opts = []
        # First the locations options
        for option in self._get_location_config()._get_options():
            yield option
        # Then the branch options
        branch_config = self._get_branch_data_config()
        if sections is None:
            sections = [('DEFAULT', branch_config._get_parser())]
        # FIXME: We shouldn't have to duplicate the code in IniBasedConfig but
        # Config itself has no notion of sections :( -- vila 20101001
        config_id = self.config_id()
        for (section_name, section) in sections:
            for (name, value) in section.iteritems():
                yield (name, value, section_name,
                       config_id, branch_config._get_parser())
        # Then the global options
        for option in self._get_global_config()._get_options():
            yield option

    def set_user_option(self, name, value, store=STORE_BRANCH,
        warn_masked=False):
        if store == STORE_BRANCH:
            self._get_branch_data_config().set_option(value, name)
        elif store == STORE_GLOBAL:
            self._get_global_config().set_user_option(name, value)
        else:
            self._get_location_config().set_user_option(name, value, store)
        if not warn_masked:
            return
        if store in (STORE_GLOBAL, STORE_BRANCH):
            mask_value = self._get_location_config().get_user_option(name)
            if mask_value is not None:
                trace.warning('Value "%s" is masked by "%s" from'
                              ' locations.conf', value, mask_value)
            else:
                if store == STORE_GLOBAL:
                    branch_config = self._get_branch_data_config()
                    mask_value = branch_config.get_user_option(name)
                    if mask_value is not None:
                        trace.warning('Value "%s" is masked by "%s" from'
                                      ' branch.conf', value, mask_value)

    def remove_user_option(self, option_name, section_name=None):
        self._get_branch_data_config().remove_option(option_name, section_name)

    def _gpg_signing_command(self):
        """See Config.gpg_signing_command."""
        return self._get_safe_value('_gpg_signing_command')

    def _post_commit(self):
        """See Config.post_commit."""
        return self._get_safe_value('_post_commit')

    def _get_nickname(self):
        value = self._get_explicit_nickname()
        if value is not None:
            return value
        return urlutils.unescape(self.branch.base.split('/')[-2])

    def has_explicit_nickname(self):
        """Return true if a nickname has been explicitly assigned."""
        return self._get_explicit_nickname() is not None

    def _get_explicit_nickname(self):
        return self._get_best_value('_get_nickname')

    def _log_format(self):
        """See Config.log_format."""
        return self._get_best_value('_log_format')


def ensure_config_dir_exists(path=None):
    """Make sure a configuration directory exists.
    This makes sure that the directory exists.
    On windows, since configuration directories are 2 levels deep,
    it makes sure both the directory and the parent directory exists.
    """
    if path is None:
        path = config_dir()
    if not os.path.isdir(path):
        if sys.platform == 'win32':
            parent_dir = os.path.dirname(path)
            if not os.path.isdir(parent_dir):
                trace.mutter('creating config parent directory: %r', parent_dir)
                os.mkdir(parent_dir)
        trace.mutter('creating config directory: %r', path)
        os.mkdir(path)
        osutils.copy_ownership_from_path(path)


def config_dir():
    """Return per-user configuration directory.

    By default this is %APPDATA%/bazaar/2.0 on Windows, ~/.bazaar on Mac OS X
    and Linux.  On Linux, if there is a $XDG_CONFIG_HOME/bazaar directory,
    that will be used instead.

    TODO: Global option --config-dir to override this.
    """
    base = os.environ.get('BZR_HOME', None)
    if sys.platform == 'win32':
        # environ variables on Windows are in user encoding/mbcs. So decode
        # before using one
        if base is not None:
            base = base.decode('mbcs')
        if base is None:
            base = win32utils.get_appdata_location_unicode()
        if base is None:
            base = os.environ.get('HOME', None)
            if base is not None:
                base = base.decode('mbcs')
        if base is None:
            raise errors.BzrError('You must have one of BZR_HOME, APPDATA,'
                                  ' or HOME set')
        return osutils.pathjoin(base, 'bazaar', '2.0')
    elif sys.platform == 'darwin':
        if base is None:
            # this takes into account $HOME
            base = os.path.expanduser("~")
        return osutils.pathjoin(base, '.bazaar')
    else:
        if base is None:

            xdg_dir = os.environ.get('XDG_CONFIG_HOME', None)
            if xdg_dir is None:
                xdg_dir = osutils.pathjoin(os.path.expanduser("~"), ".config")
            xdg_dir = osutils.pathjoin(xdg_dir, 'bazaar')
            if osutils.isdir(xdg_dir):
                trace.mutter(
                    "Using configuration in XDG directory %s." % xdg_dir)
                return xdg_dir

            base = os.path.expanduser("~")
        return osutils.pathjoin(base, ".bazaar")


def config_filename():
    """Return per-user configuration ini file filename."""
    return osutils.pathjoin(config_dir(), 'bazaar.conf')


def locations_config_filename():
    """Return per-user configuration ini file filename."""
    return osutils.pathjoin(config_dir(), 'locations.conf')


def authentication_config_filename():
    """Return per-user authentication ini file filename."""
    return osutils.pathjoin(config_dir(), 'authentication.conf')


def user_ignore_config_filename():
    """Return the user default ignore filename"""
    return osutils.pathjoin(config_dir(), 'ignore')


def crash_dir():
    """Return the directory name to store crash files.

    This doesn't implicitly create it.

    On Windows it's in the config directory; elsewhere it's /var/crash
    which may be monitored by apport.  It can be overridden by
    $APPORT_CRASH_DIR.
    """
    if sys.platform == 'win32':
        return osutils.pathjoin(config_dir(), 'Crash')
    else:
        # XXX: hardcoded in apport_python_hook.py; therefore here too -- mbp
        # 2010-01-31
        return os.environ.get('APPORT_CRASH_DIR', '/var/crash')


def xdg_cache_dir():
    # See http://standards.freedesktop.org/basedir-spec/latest/ar01s03.html
    # Possibly this should be different on Windows?
    e = os.environ.get('XDG_CACHE_DIR', None)
    if e:
        return e
    else:
        return os.path.expanduser('~/.cache')


def _get_default_mail_domain():
    """If possible, return the assumed default email domain.

    :returns: string mail domain, or None.
    """
    if sys.platform == 'win32':
        # No implementation yet; patches welcome
        return None
    try:
        f = open('/etc/mailname')
    except (IOError, OSError), e:
        return None
    try:
        domain = f.read().strip()
        return domain
    finally:
        f.close()


def _auto_user_id():
    """Calculate automatic user identification.

    :returns: (realname, email), either of which may be None if they can't be
    determined.

    Only used when none is set in the environment or the id file.

    This only returns an email address if we can be fairly sure the 
    address is reasonable, ie if /etc/mailname is set on unix.

    This doesn't use the FQDN as the default domain because that may be 
    slow, and it doesn't use the hostname alone because that's not normally 
    a reasonable address.
    """
    if sys.platform == 'win32':
        # No implementation to reliably determine Windows default mail
        # address; please add one.
        return None, None

    default_mail_domain = _get_default_mail_domain()
    if not default_mail_domain:
        return None, None

    import pwd
    uid = os.getuid()
    try:
        w = pwd.getpwuid(uid)
    except KeyError:
        trace.mutter('no passwd entry for uid %d?' % uid)
        return None, None

    # we try utf-8 first, because on many variants (like Linux),
    # /etc/passwd "should" be in utf-8, and because it's unlikely to give
    # false positives.  (many users will have their user encoding set to
    # latin-1, which cannot raise UnicodeError.)
    try:
        gecos = w.pw_gecos.decode('utf-8')
        encoding = 'utf-8'
    except UnicodeError:
        try:
            encoding = osutils.get_user_encoding()
            gecos = w.pw_gecos.decode(encoding)
        except UnicodeError, e:
            trace.mutter("cannot decode passwd entry %s" % w)
            return None, None
    try:
        username = w.pw_name.decode(encoding)
    except UnicodeError, e:
        trace.mutter("cannot decode passwd entry %s" % w)
        return None, None

    comma = gecos.find(',')
    if comma == -1:
        realname = gecos
    else:
        realname = gecos[:comma]

    return realname, (username + '@' + default_mail_domain)


def parse_username(username):
    """Parse e-mail username and return a (name, address) tuple."""
    match = re.match(r'(.*?)\s*<?([\w+.-]+@[\w+.-]+)>?', username)
    if match is None:
        return (username, '')
    else:
        return (match.group(1), match.group(2))


def extract_email_address(e):
    """Return just the address part of an email string.

    That is just the user@domain part, nothing else.
    This part is required to contain only ascii characters.
    If it can't be extracted, raises an error.

    >>> extract_email_address('Jane Tester <jane@test.com>')
    "jane@test.com"
    """
    name, email = parse_username(e)
    if not email:
        raise errors.NoEmailInUsername(e)
    return email


class TreeConfig(IniBasedConfig):
    """Branch configuration data associated with its contents, not location"""

    # XXX: Really needs a better name, as this is not part of the tree! -- mbp 20080507

    def __init__(self, branch):
        self._config = branch._get_config()
        self.branch = branch

    def _get_parser(self, file=None):
        if file is not None:
            return IniBasedConfig._get_parser(file)
        return self._config._get_configobj()

    def get_option(self, name, section=None, default=None):
        self.branch.lock_read()
        try:
            return self._config.get_option(name, section, default)
        finally:
            self.branch.unlock()

    def set_option(self, value, name, section=None):
        """Set a per-branch configuration option"""
        # FIXME: We shouldn't need to lock explicitly here but rather rely on
        # higher levels providing the right lock -- vila 20101004
        self.branch.lock_write()
        try:
            self._config.set_option(value, name, section)
        finally:
            self.branch.unlock()

    def remove_option(self, option_name, section_name=None):
        # FIXME: We shouldn't need to lock explicitly here but rather rely on
        # higher levels providing the right lock -- vila 20101004
        self.branch.lock_write()
        try:
            self._config.remove_option(option_name, section_name)
        finally:
            self.branch.unlock()


class AuthenticationConfig(object):
    """The authentication configuration file based on a ini file.

    Implements the authentication.conf file described in
    doc/developers/authentication-ring.txt.
    """

    def __init__(self, _file=None):
        self._config = None # The ConfigObj
        if _file is None:
            self._filename = authentication_config_filename()
            self._input = self._filename = authentication_config_filename()
        else:
            # Tests can provide a string as _file
            self._filename = None
            self._input = _file

    def _get_config(self):
        if self._config is not None:
            return self._config
        try:
            # FIXME: Should we validate something here ? Includes: empty
            # sections are useless, at least one of
            # user/password/password_encoding should be defined, etc.

            # Note: the encoding below declares that the file itself is utf-8
            # encoded, but the values in the ConfigObj are always Unicode.
            self._config = ConfigObj(self._input, encoding='utf-8')
        except configobj.ConfigObjError, e:
            raise errors.ParseConfigError(e.errors, e.config.filename)
        return self._config

    def _save(self):
        """Save the config file, only tests should use it for now."""
        conf_dir = os.path.dirname(self._filename)
        ensure_config_dir_exists(conf_dir)
        f = file(self._filename, 'wb')
        try:
            self._get_config().write(f)
        finally:
            f.close()

    def _set_option(self, section_name, option_name, value):
        """Set an authentication configuration option"""
        conf = self._get_config()
        section = conf.get(section_name)
        if section is None:
            conf[section] = {}
            section = conf[section]
        section[option_name] = value
        self._save()

    def get_credentials(self, scheme, host, port=None, user=None, path=None, 
                        realm=None):
        """Returns the matching credentials from authentication.conf file.

        :param scheme: protocol

        :param host: the server address

        :param port: the associated port (optional)

        :param user: login (optional)

        :param path: the absolute path on the server (optional)
        
        :param realm: the http authentication realm (optional)

        :return: A dict containing the matching credentials or None.
           This includes:
           - name: the section name of the credentials in the
             authentication.conf file,
           - user: can't be different from the provided user if any,
           - scheme: the server protocol,
           - host: the server address,
           - port: the server port (can be None),
           - path: the absolute server path (can be None),
           - realm: the http specific authentication realm (can be None),
           - password: the decoded password, could be None if the credential
             defines only the user
           - verify_certificates: https specific, True if the server
             certificate should be verified, False otherwise.
        """
        credentials = None
        for auth_def_name, auth_def in self._get_config().items():
            if type(auth_def) is not configobj.Section:
                raise ValueError("%s defined outside a section" % auth_def_name)

            a_scheme, a_host, a_user, a_path = map(
                auth_def.get, ['scheme', 'host', 'user', 'path'])

            try:
                a_port = auth_def.as_int('port')
            except KeyError:
                a_port = None
            except ValueError:
                raise ValueError("'port' not numeric in %s" % auth_def_name)
            try:
                a_verify_certificates = auth_def.as_bool('verify_certificates')
            except KeyError:
                a_verify_certificates = True
            except ValueError:
                raise ValueError(
                    "'verify_certificates' not boolean in %s" % auth_def_name)

            # Attempt matching
            if a_scheme is not None and scheme != a_scheme:
                continue
            if a_host is not None:
                if not (host == a_host
                        or (a_host.startswith('.') and host.endswith(a_host))):
                    continue
            if a_port is not None and port != a_port:
                continue
            if (a_path is not None and path is not None
                and not path.startswith(a_path)):
                continue
            if (a_user is not None and user is not None
                and a_user != user):
                # Never contradict the caller about the user to be used
                continue
            if a_user is None:
                # Can't find a user
                continue
            # Prepare a credentials dictionary with additional keys
            # for the credential providers
            credentials = dict(name=auth_def_name,
                               user=a_user,
                               scheme=a_scheme,
                               host=host,
                               port=port,
                               path=path,
                               realm=realm,
                               password=auth_def.get('password', None),
                               verify_certificates=a_verify_certificates)
            # Decode the password in the credentials (or get one)
            self.decode_password(credentials,
                                 auth_def.get('password_encoding', None))
            if 'auth' in debug.debug_flags:
                trace.mutter("Using authentication section: %r", auth_def_name)
            break

        if credentials is None:
            # No credentials were found in authentication.conf, try the fallback
            # credentials stores.
            credentials = credential_store_registry.get_fallback_credentials(
                scheme, host, port, user, path, realm)

        return credentials

    def set_credentials(self, name, host, user, scheme=None, password=None,
                        port=None, path=None, verify_certificates=None,
                        realm=None):
        """Set authentication credentials for a host.

        Any existing credentials with matching scheme, host, port and path
        will be deleted, regardless of name.

        :param name: An arbitrary name to describe this set of credentials.
        :param host: Name of the host that accepts these credentials.
        :param user: The username portion of these credentials.
        :param scheme: The URL scheme (e.g. ssh, http) the credentials apply
            to.
        :param password: Password portion of these credentials.
        :param port: The IP port on the host that these credentials apply to.
        :param path: A filesystem path on the host that these credentials
            apply to.
        :param verify_certificates: On https, verify server certificates if
            True.
        :param realm: The http authentication realm (optional).
        """
        values = {'host': host, 'user': user}
        if password is not None:
            values['password'] = password
        if scheme is not None:
            values['scheme'] = scheme
        if port is not None:
            values['port'] = '%d' % port
        if path is not None:
            values['path'] = path
        if verify_certificates is not None:
            values['verify_certificates'] = str(verify_certificates)
        if realm is not None:
            values['realm'] = realm
        config = self._get_config()
        for_deletion = []
        for section, existing_values in config.items():
            for key in ('scheme', 'host', 'port', 'path', 'realm'):
                if existing_values.get(key) != values.get(key):
                    break
            else:
                del config[section]
        config.update({name: values})
        self._save()

    def get_user(self, scheme, host, port=None, realm=None, path=None,
                 prompt=None, ask=False, default=None):
        """Get a user from authentication file.

        :param scheme: protocol

        :param host: the server address

        :param port: the associated port (optional)

        :param realm: the realm sent by the server (optional)

        :param path: the absolute path on the server (optional)

        :param ask: Ask the user if there is no explicitly configured username 
                    (optional)

        :param default: The username returned if none is defined (optional).

        :return: The found user.
        """
        credentials = self.get_credentials(scheme, host, port, user=None,
                                           path=path, realm=realm)
        if credentials is not None:
            user = credentials['user']
        else:
            user = None
        if user is None:
            if ask:
                if prompt is None:
                    # Create a default prompt suitable for most cases
                    prompt = u'%s' % (scheme.upper(),) + u' %(host)s username'
                # Special handling for optional fields in the prompt
                if port is not None:
                    prompt_host = '%s:%d' % (host, port)
                else:
                    prompt_host = host
                user = ui.ui_factory.get_username(prompt, host=prompt_host)
            else:
                user = default
        return user

    def get_password(self, scheme, host, user, port=None,
                     realm=None, path=None, prompt=None):
        """Get a password from authentication file or prompt the user for one.

        :param scheme: protocol

        :param host: the server address

        :param port: the associated port (optional)

        :param user: login

        :param realm: the realm sent by the server (optional)

        :param path: the absolute path on the server (optional)

        :return: The found password or the one entered by the user.
        """
        credentials = self.get_credentials(scheme, host, port, user, path,
                                           realm)
        if credentials is not None:
            password = credentials['password']
            if password is not None and scheme is 'ssh':
                trace.warning('password ignored in section [%s],'
                              ' use an ssh agent instead'
                              % credentials['name'])
                password = None
        else:
            password = None
        # Prompt user only if we could't find a password
        if password is None:
            if prompt is None:
                # Create a default prompt suitable for most cases
                prompt = u'%s' % scheme.upper() + u' %(user)s@%(host)s password'
            # Special handling for optional fields in the prompt
            if port is not None:
                prompt_host = '%s:%d' % (host, port)
            else:
                prompt_host = host
            password = ui.ui_factory.get_password(prompt,
                                                  host=prompt_host, user=user)
        return password

    def decode_password(self, credentials, encoding):
        try:
            cs = credential_store_registry.get_credential_store(encoding)
        except KeyError:
            raise ValueError('%r is not a known password_encoding' % encoding)
        credentials['password'] = cs.decode_password(credentials)
        return credentials


class CredentialStoreRegistry(registry.Registry):
    """A class that registers credential stores.

    A credential store provides access to credentials via the password_encoding
    field in authentication.conf sections.

    Except for stores provided by bzr itself, most stores are expected to be
    provided by plugins that will therefore use
    register_lazy(password_encoding, module_name, member_name, help=help,
    fallback=fallback) to install themselves.

    A fallback credential store is one that is queried if no credentials can be
    found via authentication.conf.
    """

    def get_credential_store(self, encoding=None):
        cs = self.get(encoding)
        if callable(cs):
            cs = cs()
        return cs

    def is_fallback(self, name):
        """Check if the named credentials store should be used as fallback."""
        return self.get_info(name)

    def get_fallback_credentials(self, scheme, host, port=None, user=None,
                                 path=None, realm=None):
        """Request credentials from all fallback credentials stores.

        The first credentials store that can provide credentials wins.
        """
        credentials = None
        for name in self.keys():
            if not self.is_fallback(name):
                continue
            cs = self.get_credential_store(name)
            credentials = cs.get_credentials(scheme, host, port, user,
                                             path, realm)
            if credentials is not None:
                # We found some credentials
                break
        return credentials

    def register(self, key, obj, help=None, override_existing=False,
                 fallback=False):
        """Register a new object to a name.

        :param key: This is the key to use to request the object later.
        :param obj: The object to register.
        :param help: Help text for this entry. This may be a string or
                a callable. If it is a callable, it should take two
                parameters (registry, key): this registry and the key that
                the help was registered under.
        :param override_existing: Raise KeyErorr if False and something has
                already been registered for that key. If True, ignore if there
                is an existing key (always register the new value).
        :param fallback: Whether this credential store should be 
                used as fallback.
        """
        return super(CredentialStoreRegistry,
                     self).register(key, obj, help, info=fallback,
                                    override_existing=override_existing)

    def register_lazy(self, key, module_name, member_name,
                      help=None, override_existing=False,
                      fallback=False):
        """Register a new credential store to be loaded on request.

        :param module_name: The python path to the module. Such as 'os.path'.
        :param member_name: The member of the module to return.  If empty or
                None, get() will return the module itself.
        :param help: Help text for this entry. This may be a string or
                a callable.
        :param override_existing: If True, replace the existing object
                with the new one. If False, if there is already something
                registered with the same key, raise a KeyError
        :param fallback: Whether this credential store should be 
                used as fallback.
        """
        return super(CredentialStoreRegistry, self).register_lazy(
            key, module_name, member_name, help,
            info=fallback, override_existing=override_existing)


credential_store_registry = CredentialStoreRegistry()


class CredentialStore(object):
    """An abstract class to implement storage for credentials"""

    def decode_password(self, credentials):
        """Returns a clear text password for the provided credentials."""
        raise NotImplementedError(self.decode_password)

    def get_credentials(self, scheme, host, port=None, user=None, path=None,
                        realm=None):
        """Return the matching credentials from this credential store.

        This method is only called on fallback credential stores.
        """
        raise NotImplementedError(self.get_credentials)



class PlainTextCredentialStore(CredentialStore):
    __doc__ = """Plain text credential store for the authentication.conf file"""

    def decode_password(self, credentials):
        """See CredentialStore.decode_password."""
        return credentials['password']


credential_store_registry.register('plain', PlainTextCredentialStore,
                                   help=PlainTextCredentialStore.__doc__)
credential_store_registry.default_key = 'plain'


class BzrDirConfig(object):

    def __init__(self, bzrdir):
        self._bzrdir = bzrdir
        self._config = bzrdir._get_config()

    def set_default_stack_on(self, value):
        """Set the default stacking location.

        It may be set to a location, or None.

        This policy affects all branches contained by this bzrdir, except for
        those under repositories.
        """
        if self._config is None:
            raise errors.BzrError("Cannot set configuration in %s" % self._bzrdir)
        if value is None:
            self._config.set_option('', 'default_stack_on')
        else:
            self._config.set_option(value, 'default_stack_on')

    def get_default_stack_on(self):
        """Return the default stacking location.

        This will either be a location, or None.

        This policy affects all branches contained by this bzrdir, except for
        those under repositories.
        """
        if self._config is None:
            return None
        value = self._config.get_option('default_stack_on')
        if value == '':
            value = None
        return value


class TransportConfig(object):
    """A Config that reads/writes a config file on a Transport.

    It is a low-level object that considers config data to be name/value pairs
    that may be associated with a section.  Assigning meaning to these values
    is done at higher levels like TreeConfig.
    """

    def __init__(self, transport, filename):
        self._transport = transport
        self._filename = filename

    def get_option(self, name, section=None, default=None):
        """Return the value associated with a named option.

        :param name: The name of the value
        :param section: The section the option is in (if any)
        :param default: The value to return if the value is not set
        :return: The value or default value
        """
        configobj = self._get_configobj()
        if section is None:
            section_obj = configobj
        else:
            try:
                section_obj = configobj[section]
            except KeyError:
                return default
        return section_obj.get(name, default)

    def set_option(self, value, name, section=None):
        """Set the value associated with a named option.

        :param value: The value to set
        :param name: The name of the value to set
        :param section: The section the option is in (if any)
        """
        configobj = self._get_configobj()
        if section is None:
            configobj[name] = value
        else:
            configobj.setdefault(section, {})[name] = value
        self._set_configobj(configobj)

    def remove_option(self, option_name, section_name=None):
        configobj = self._get_configobj()
        if section_name is None:
            del configobj[option_name]
        else:
            del configobj[section_name][option_name]
        self._set_configobj(configobj)

    def _get_config_file(self):
        try:
            return StringIO(self._transport.get_bytes(self._filename))
        except errors.NoSuchFile:
            return StringIO()

    def _get_configobj(self):
        f = self._get_config_file()
        try:
            return ConfigObj(f, encoding='utf-8')
        finally:
            f.close()

    def _set_configobj(self, configobj):
        out_file = StringIO()
        configobj.write(out_file)
        out_file.seek(0)
        self._transport.put_file(self._filename, out_file)


class Option(object):
    """An option definition.

    The option *values* are stored in config files and found in sections.

    Here we define various properties about the option itself, its default
    value, in which config files it can be stored, etc (TBC).
    """

    def __init__(self, name, default=None):
        self.name = name
        self.default = default

    def get_default(self):
        return self.default


# Options registry

option_registry = registry.Registry()


option_registry.register(
    'editor', Option('editor'),
    help='The command called to launch an editor to enter a message.')


class Section(object):
    """A section defines a dict of option name => value.

    This is merely a read-only dict which can add some knowledge about the
    options. It is *not* a python dict object though and doesn't try to mimic
    its API.
    """

    def __init__(self, section_id, options):
        self.id = section_id
        # We re-use the dict-like object received
        self.options = options

    def get(self, name, default=None):
        return self.options.get(name, default)

    def __repr__(self):
        # Mostly for debugging use
        return "<config.%s id=%s>" % (self.__class__.__name__, self.id)


_NewlyCreatedOption = object()
"""Was the option created during the MutableSection lifetime"""


class MutableSection(Section):
    """A section allowing changes and keeping track of the original values."""

    def __init__(self, section_id, options):
        super(MutableSection, self).__init__(section_id, options)
        self.orig = {}

    def set(self, name, value):
        if name not in self.options:
            # This is a new option
            self.orig[name] = _NewlyCreatedOption
        elif name not in self.orig:
            self.orig[name] = self.get(name, None)
        self.options[name] = value

    def remove(self, name):
        if name not in self.orig:
            self.orig[name] = self.get(name, None)
        del self.options[name]


class Store(object):
    """Abstract interface to persistent storage for configuration options."""

    readonly_section_class = Section
    mutable_section_class = MutableSection

    def is_loaded(self):
        """Returns True if the Store has been loaded.

        This is used to implement lazy loading and ensure the persistent
        storage is queried only when needed.
        """
        raise NotImplementedError(self.is_loaded)

    def load(self):
        """Loads the Store from persistent storage."""
        raise NotImplementedError(self.load)

    def _load_from_string(self, str_or_unicode):
        """Create a store from a string in configobj syntax.

        :param str_or_unicode: A string representing the file content. This will
            be encoded to suit store needs internally.

        This is for tests and should not be used in production unless a
        convincing use case can be demonstrated :)
        """
        raise NotImplementedError(self._load_from_string)

    def unload(self):
        """Unloads the Store.

        This should make is_loaded() return False. This is used when the caller
        knows that the persistent storage has changed or may have change since
        the last load.
        """
        raise NotImplementedError(self.unload)

    def save(self):
        """Saves the Store to persistent storage."""
        raise NotImplementedError(self.save)

    def external_url(self):
        raise NotImplementedError(self.external_url)

    def get_sections(self):
        """Returns an ordered iterable of existing sections.

        :returns: An iterable of (name, dict).
        """
        raise NotImplementedError(self.get_sections)

    def get_mutable_section(self, section_name=None):
        """Returns the specified mutable section.

        :param section_name: The section identifier
        """
        raise NotImplementedError(self.get_mutable_section)

    def __repr__(self):
        # Mostly for debugging use
        return "<config.%s(%s)>" % (self.__class__.__name__,
                                    self.external_url())


class IniFileStore(Store):
    """A config Store using ConfigObj for storage.

    :ivar transport: The transport object where the config file is located.

    :ivar file_name: The config file basename in the transport directory.

    :ivar _config_obj: Private member to hold the ConfigObj instance used to
        serialize/deserialize the config file.
    """

    def __init__(self, transport, file_name):
        """A config Store using ConfigObj for storage.

        :param transport: The transport object where the config file is located.

        :param file_name: The config file basename in the transport directory.
        """
        super(IniFileStore, self).__init__()
        self.transport = transport
        self.file_name = file_name
        self._config_obj = None

    def is_loaded(self):
        return self._config_obj != None

    def unload(self):
        self._config_obj = None

    def load(self):
        """Load the store from the associated file."""
        if self.is_loaded():
            return
        content = self.transport.get_bytes(self.file_name)
        self._load_from_string(content)

    def _load_from_string(self, str_or_unicode):
        """Create a config store from a string.

        :param str_or_unicode: A string representing the file content. This will
            be utf-8 encoded internally.

        This is for tests and should not be used in production unless a
        convincing use case can be demonstrated :)
        """
        if self.is_loaded():
            raise AssertionError('Already loaded: %r' % (self._config_obj,))
        co_input = StringIO(str_or_unicode.encode('utf-8'))
        try:
            # The config files are always stored utf8-encoded
            self._config_obj = ConfigObj(co_input, encoding='utf-8')
        except configobj.ConfigObjError, e:
            self._config_obj = None
            raise errors.ParseConfigError(e.errors, self.external_url())

    def save(self):
        if not self.is_loaded():
            # Nothing to save
            return
        out = StringIO()
        self._config_obj.write(out)
        self.transport.put_bytes(self.file_name, out.getvalue())

    def external_url(self):
        # FIXME: external_url should really accepts an optional relpath
        # parameter (bug #750169) :-/ -- vila 2011-04-04
        # The following will do in the interim but maybe we don't want to
        # expose a path here but rather a config ID and its associated
        # object </hand wawe>.
        return urlutils.join(self.transport.external_url(), self.file_name)

    def get_sections(self):
        """Get the configobj section in the file order.

        :returns: An iterable of (name, dict).
        """
        # We need a loaded store
        try:
            self.load()
        except errors.NoSuchFile:
            # If the file doesn't exist, there is no sections
            return
        cobj = self._config_obj
        if cobj.scalars:
            yield self.readonly_section_class(None, cobj)
        for section_name in cobj.sections:
            yield self.readonly_section_class(section_name, cobj[section_name])

    def get_mutable_section(self, section_name=None):
        # We need a loaded store
        try:
            self.load()
        except errors.NoSuchFile:
            # The file doesn't exist, let's pretend it was empty
            self._load_from_string('')
        if section_name is None:
            section = self._config_obj
        else:
            section = self._config_obj.setdefault(section_name, {})
        return self.mutable_section_class(section_name, section)


# Note that LockableConfigObjStore inherits from ConfigObjStore because we need
# unlockable stores for use with objects that can already ensure the locking
# (think branches). If different stores (not based on ConfigObj) are created,
# they may face the same issue.


class LockableIniFileStore(IniFileStore):
    """A ConfigObjStore using locks on save to ensure store integrity."""

    def __init__(self, transport, file_name, lock_dir_name=None):
        """A config Store using ConfigObj for storage.

        :param transport: The transport object where the config file is located.

        :param file_name: The config file basename in the transport directory.
        """
        if lock_dir_name is None:
            lock_dir_name = 'lock'
        self.lock_dir_name = lock_dir_name
        super(LockableIniFileStore, self).__init__(transport, file_name)
        self._lock = lockdir.LockDir(self.transport, self.lock_dir_name)

    def lock_write(self, token=None):
        """Takes a write lock in the directory containing the config file.

        If the directory doesn't exist it is created.
        """
        # FIXME: This doesn't check the ownership of the created directories as
        # ensure_config_dir_exists does. It should if the transport is local
        # -- vila 2011-04-06
        self.transport.create_prefix()
        return self._lock.lock_write(token)

    def unlock(self):
        self._lock.unlock()

    def break_lock(self):
        self._lock.break_lock()

    @needs_write_lock
    def save(self):
        # We need to be able to override the undecorated implementation
        self.save_without_locking()

    def save_without_locking(self):
        super(LockableIniFileStore, self).save()


# FIXME: global, bazaar, shouldn't that be 'user' instead or even
# 'user_defaults' as opposed to 'user_overrides', 'system_defaults'
# (/etc/bzr/bazaar.conf) and 'system_overrides' ? -- vila 2011-04-05

# FIXME: Moreover, we shouldn't need classes for these stores either, factory
# functions or a registry will make it easier and clearer for tests, focusing
# on the relevant parts of the API that needs testing -- vila 20110503 (based
# on a poolie's remark)
class GlobalStore(LockableIniFileStore):

    def __init__(self, possible_transports=None):
        t = transport.get_transport(config_dir(),
                                    possible_transports=possible_transports)
        super(GlobalStore, self).__init__(t, 'bazaar.conf')


class LocationStore(LockableIniFileStore):

    def __init__(self, possible_transports=None):
        t = transport.get_transport(config_dir(),
                                    possible_transports=possible_transports)
        super(LocationStore, self).__init__(t, 'locations.conf')


class BranchStore(IniFileStore):

    def __init__(self, branch):
        super(BranchStore, self).__init__(branch.control_transport,
                                          'branch.conf')
        # We don't want to create a cycle here when the BranchStore becomes
        # part of an object (roughly a Stack, directly or indirectly) that is
        # an attribute of the branch object itself. Since the BranchStore
        # cannot exist without a branch, it's safe to make it a weakref.
        self.branch_ref = weakref.ref(branch)

    def _get_branch(self):
        b = self.branch_ref()
        if b is None:
            # Programmer error, a branch store can't exist if the branch it
            # refers to is dead.
            raise AssertionError('Dead branch ref in %r' % (self,))
        return b

    def lock_write(self, token=None):
        return self._get_branch().lock_write(token)

    def unlock(self):
        return self._get_branch().unlock()

    @needs_write_lock
    def save(self):
        # We need to be able to override the undecorated implementation
        self.save_without_locking()

    def save_without_locking(self):
        super(BranchStore, self).save()


class SectionMatcher(object):
    """Select sections into a given Store.

    This intended to be used to postpone getting an iterable of sections from a
    store.
    """

    def __init__(self, store):
        self.store = store

    def get_sections(self):
        # This is where we require loading the store so we can see all defined
        # sections.
        sections = self.store.get_sections()
        # Walk the revisions in the order provided
        for s in sections:
            if self.match(s):
                yield s

    def match(self, secion):
        raise NotImplementedError(self.match)


class LocationSection(Section):

    def __init__(self, section, length, extra_path):
        super(LocationSection, self).__init__(section.id, section.options)
        self.length = length
        self.extra_path = extra_path

    def get(self, name, default=None):
        value = super(LocationSection, self).get(name, default)
        if value is not None:
            policy_name = self.get(name + ':policy', None)
            policy = _policy_value.get(policy_name, POLICY_NONE)
            if policy == POLICY_APPENDPATH:
                value = urlutils.join(value, self.extra_path)
        return value


class LocationMatcher(SectionMatcher):

    def __init__(self, store, location):
        super(LocationMatcher, self).__init__(store)
        if location.startswith('file://'):
            location = urlutils.local_path_from_url(location)
        self.location = location

    def _get_matching_sections(self):
        """Get all sections matching ``location``."""
        # We slightly diverge from LocalConfig here by allowing the no-name
        # section as the most generic one and the lower priority.
        no_name_section = None
        sections = []
        # Filter out the no_name_section so _iter_for_location_by_parts can be
        # used (it assumes all sections have a name).
        for section in self.store.get_sections():
            if section.id is None:
                no_name_section = section
            else:
                sections.append(section)
        # Unfortunately _iter_for_location_by_parts deals with section names so
        # we have to resync.
        filtered_sections = _iter_for_location_by_parts(
            [s.id for s in sections], self.location)
        iter_sections = iter(sections)
        matching_sections = []
        if no_name_section is not None:
            matching_sections.append(
                LocationSection(no_name_section, 0, self.location))
        for section_id, extra_path, length in filtered_sections:
            # a section id is unique for a given store so it's safe to iterate
            # again
            section = iter_sections.next()
            if section_id == section.id:
                matching_sections.append(
                    LocationSection(section, length, extra_path))
        return matching_sections

    def get_sections(self):
        # Override the default implementation as we want to change the order
        matching_sections = self._get_matching_sections()
        # We want the longest (aka more specific) locations first
        sections = sorted(matching_sections,
                          key=lambda section: (section.length, section.id),
                          reverse=True)
        # Sections mentioning 'ignore_parents' restrict the selection
        for section in sections:
            # FIXME: We really want to use as_bool below -- vila 2011-04-07
            ignore = section.get('ignore_parents', None)
            if ignore is not None:
                ignore = ui.bool_from_string(ignore)
            if ignore:
                break
            # Finally, we have a valid section
            yield section


class Stack(object):
    """A stack of configurations where an option can be defined"""

    def __init__(self, sections_def, store=None, mutable_section_name=None):
        """Creates a stack of sections with an optional store for changes.

        :param sections_def: A list of Section or callables that returns an
            iterable of Section. This defines the Sections for the Stack and
            can be called repeatedly if needed.

        :param store: The optional Store where modifications will be
            recorded. If none is specified, no modifications can be done.

        :param mutable_section_name: The name of the MutableSection where
            changes are recorded. This requires the ``store`` parameter to be
            specified.
        """
        self.sections_def = sections_def
        self.store = store
        self.mutable_section_name = mutable_section_name

    def get(self, name):
        """Return the *first* option value found in the sections.

        This is where we guarantee that sections coming from Store are loaded
        lazily: the loading is delayed until we need to either check that an
        option exists or get its value, which in turn may require to discover
        in which sections it can be defined. Both of these (section and option
        existence) require loading the store (even partially).
        """
        # FIXME: No caching of options nor sections yet -- vila 20110503
        value = None
        # Ensuring lazy loading is achieved by delaying section matching (which
        # implies querying the persistent storage) until it can't be avoided
        # anymore by using callables to describe (possibly empty) section
        # lists.
        for section_or_callable in self.sections_def:
            # Each section can expand to multiple ones when a callable is used
            if callable(section_or_callable):
                sections = section_or_callable()
            else:
                sections = [section_or_callable]
            for section in sections:
                value = section.get(name)
                if value is not None:
                    break
            if value is not None:
                break
        if value is None:
            # If the option is registered, it may provide a default value
            try:
                opt = option_registry.get(name)
            except KeyError:
                # Not registered
                opt = None
            if opt is not None:
                value = opt.get_default()
        return value

    def _get_mutable_section(self):
        """Get the MutableSection for the Stack.

        This is where we guarantee that the mutable section is lazily loaded:
        this means we won't load the corresponding store before setting a value
        or deleting an option. In practice the store will often be loaded but
        this allows helps catching some programming errors.
        """
        section = self.store.get_mutable_section(self.mutable_section_name)
        return section

    def set(self, name, value):
        """Set a new value for the option."""
        section = self._get_mutable_section()
        section.set(name, value)

    def remove(self, name):
        """Remove an existing option."""
        section = self._get_mutable_section()
        section.remove(name)

    def __repr__(self):
        # Mostly for debugging use
        return "<config.%s(%s)>" % (self.__class__.__name__, id(self))


class _CompatibleStack(Stack):
    """Place holder for compatibility with previous design.

    This is intended to ease the transition from the Config-based design to the
    Stack-based design and should not be used nor relied upon by plugins.

    One assumption made here is that the daughter classes will all use Stores
    derived from LockableIniFileStore).

    It implements set() by re-loading the store before applying the
    modification and saving it.

    The long term plan being to implement a single write by store to save
    all modifications, this class should not be used in the interim.
    """

    def set(self, name, value):
        # Force a reload
        self.store.unload()
        super(_CompatibleStack, self).set(name, value)
        # Force a write to persistent storage
        self.store.save()


class GlobalStack(_CompatibleStack):

    def __init__(self):
        # Get a GlobalStore
        gstore = GlobalStore()
        super(GlobalStack, self).__init__([gstore.get_sections], gstore)


class LocationStack(_CompatibleStack):

    def __init__(self, location):
        lstore = LocationStore()
        matcher = LocationMatcher(lstore, location)
        gstore = GlobalStore()
        super(LocationStack, self).__init__(
            [matcher.get_sections, gstore.get_sections], lstore)

class BranchStack(_CompatibleStack):

    def __init__(self, branch):
        bstore = BranchStore(branch)
        lstore = LocationStore()
        matcher = LocationMatcher(lstore, branch.base)
        gstore = GlobalStore()
        super(BranchStack, self).__init__(
            [matcher.get_sections, bstore.get_sections, gstore.get_sections],
            bstore)
        self.branch = branch


class cmd_config(commands.Command):
    __doc__ = """Display, set or remove a configuration option.

    Display the active value for a given option.

    If --all is specified, NAME is interpreted as a regular expression and all
    matching options are displayed mentioning their scope. The active value
    that bzr will take into account is the first one displayed for each option.

    If no NAME is given, --all .* is implied.

    Setting a value is achieved by using name=value without spaces. The value
    is set in the most relevant scope and can be checked by displaying the
    option again.
    """

    takes_args = ['name?']

    takes_options = [
        'directory',
        # FIXME: This should be a registry option so that plugins can register
        # their own config files (or not) -- vila 20101002
        commands.Option('scope', help='Reduce the scope to the specified'
                        ' configuration file',
                        type=unicode),
        commands.Option('all',
            help='Display all the defined values for the matching options.',
            ),
        commands.Option('remove', help='Remove the option from'
                        ' the configuration file'),
        ]

    @commands.display_command
    def run(self, name=None, all=False, directory=None, scope=None,
            remove=False):
        if directory is None:
            directory = '.'
        directory = urlutils.normalize_url(directory)
        if remove and all:
            raise errors.BzrError(
                '--all and --remove are mutually exclusive.')
        elif remove:
            # Delete the option in the given scope
            self._remove_config_option(name, directory, scope)
        elif name is None:
            # Defaults to all options
            self._show_matching_options('.*', directory, scope)
        else:
            try:
                name, value = name.split('=', 1)
            except ValueError:
                # Display the option(s) value(s)
                if all:
                    self._show_matching_options(name, directory, scope)
                else:
                    self._show_value(name, directory, scope)
            else:
                if all:
                    raise errors.BzrError(
                        'Only one option can be set.')
                # Set the option value
                self._set_config_option(name, value, directory, scope)

    def _get_configs(self, directory, scope=None):
        """Iterate the configurations specified by ``directory`` and ``scope``.

        :param directory: Where the configurations are derived from.

        :param scope: A specific config to start from.
        """
        if scope is not None:
            if scope == 'bazaar':
                yield GlobalConfig()
            elif scope == 'locations':
                yield LocationConfig(directory)
            elif scope == 'branch':
                (_, br, _) = bzrdir.BzrDir.open_containing_tree_or_branch(
                    directory)
                yield br.get_config()
        else:
            try:
                (_, br, _) = bzrdir.BzrDir.open_containing_tree_or_branch(
                    directory)
                yield br.get_config()
            except errors.NotBranchError:
                yield LocationConfig(directory)
                yield GlobalConfig()

    def _show_value(self, name, directory, scope):
        displayed = False
        for c in self._get_configs(directory, scope):
            if displayed:
                break
            for (oname, value, section, conf_id, parser) in c._get_options():
                if name == oname:
                    # Display only the first value and exit

                    # FIXME: We need to use get_user_option to take policies
                    # into account and we need to make sure the option exists
                    # too (hence the two for loops), this needs a better API
                    # -- vila 20101117
                    value = c.get_user_option(name)
                    # Quote the value appropriately
                    value = parser._quote(value)
                    self.outf.write('%s\n' % (value,))
                    displayed = True
                    break
        if not displayed:
            raise errors.NoSuchConfigOption(name)

    def _show_matching_options(self, name, directory, scope):
        name = re.compile(name)
        # We want any error in the regexp to be raised *now* so we need to
        # avoid the delay introduced by the lazy regexp.
        name._compile_and_collapse()
        cur_conf_id = None
        cur_section = None
        for c in self._get_configs(directory, scope):
            for (oname, value, section, conf_id, parser) in c._get_options():
                if name.search(oname):
                    if cur_conf_id != conf_id:
                        # Explain where the options are defined
                        self.outf.write('%s:\n' % (conf_id,))
                        cur_conf_id = conf_id
                        cur_section = None
                    if (section not in (None, 'DEFAULT')
                        and cur_section != section):
                        # Display the section if it's not the default (or only)
                        # one.
                        self.outf.write('  [%s]\n' % (section,))
                        cur_section = section
                    self.outf.write('  %s = %s\n' % (oname, value))

    def _set_config_option(self, name, value, directory, scope):
        for conf in self._get_configs(directory, scope):
            conf.set_user_option(name, value)
            break
        else:
            raise errors.NoSuchConfig(scope)

    def _remove_config_option(self, name, directory, scope):
        if name is None:
            raise errors.BzrCommandError(
                '--remove expects an option to remove.')
        removed = False
        for conf in self._get_configs(directory, scope):
            for (section_name, section, conf_id) in conf._get_sections():
                if scope is not None and conf_id != scope:
                    # Not the right configuration file
                    continue
                if name in section:
                    if conf_id != conf.config_id():
                        conf = self._get_configs(directory, conf_id).next()
                    # We use the first section in the first config where the
                    # option is defined to remove it
                    conf.remove_user_option(name, section_name)
                    removed = True
                    break
            break
        else:
            raise errors.NoSuchConfig(scope)
        if not removed:
            raise errors.NoSuchConfigOption(name)

# Test registries
#
# We need adapters that can build a Store or a Stack in a test context. Test
# classes, based on TestCaseWithTransport, can use the registry to parametrize
# themselves. The builder will receive a test instance and should return a
# ready-to-use store or stack.  Plugins that define new store/stacks can also
# register themselves here to be tested against the tests defined in
# bzrlib.tests.test_config. Note that the builder can be called multiple times
# for the same tests.

# The registered object should be a callable receiving a test instance
# parameter (inheriting from tests.TestCaseWithTransport) and returning a Store
# object.
test_store_builder_registry = registry.Registry()

# The registered object should be a callable receiving a test instance
# parameter (inheriting from tests.TestCaseWithTransport) and returning a Stack
# object.
test_stack_builder_registry = registry.Registry()<|MERGE_RESOLUTION|>--- conflicted
+++ resolved
@@ -94,14 +94,12 @@
     )
 from bzrlib.util.configobj import configobj
 """)
-<<<<<<< HEAD
+from bzrlib import (
+    registry,
+    )
 from bzrlib.symbol_versioning import (
     deprecated_in,
     deprecated_method,
-=======
-from bzrlib import (
-    registry,
->>>>>>> 01c84294
     )
 
 
