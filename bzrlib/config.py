# Copyright (C) 2005-2011 Canonical Ltd
#   Authors: Robert Collins <robert.collins@canonical.com>
#            and others
#
# This program is free software; you can redistribute it and/or modify
# it under the terms of the GNU General Public License as published by
# the Free Software Foundation; either version 2 of the License, or
# (at your option) any later version.
#
# This program is distributed in the hope that it will be useful,
# but WITHOUT ANY WARRANTY; without even the implied warranty of
# MERCHANTABILITY or FITNESS FOR A PARTICULAR PURPOSE.  See the
# GNU General Public License for more details.
#
# You should have received a copy of the GNU General Public License
# along with this program; if not, write to the Free Software
# Foundation, Inc., 51 Franklin Street, Fifth Floor, Boston, MA 02110-1301 USA

"""Configuration that affects the behaviour of Bazaar.

Currently this configuration resides in ~/.bazaar/bazaar.conf
and ~/.bazaar/locations.conf, which is written to by bzr.

In bazaar.conf the following options may be set:
[DEFAULT]
editor=name-of-program
email=Your Name <your@email.address>
check_signatures=require|ignore|check-available(default)
create_signatures=always|never|when-required(default)
gpg_signing_command=name-of-program
log_format=name-of-format
validate_signatures_in_log=true|false(default)
acceptable_keys=pattern1,pattern2
gpg_signing_key=amy@example.com

in locations.conf, you specify the url of a branch and options for it.
Wildcards may be used - * and ? as normal in shell completion. Options
set in both bazaar.conf and locations.conf are overridden by the locations.conf
setting.
[/home/robertc/source]
recurse=False|True(default)
email= as above
check_signatures= as above
create_signatures= as above.
validate_signatures_in_log=as above
acceptable_keys=as above

explanation of options
----------------------
editor - this option sets the pop up editor to use during commits.
email - this option sets the user id bzr will use when committing.
check_signatures - this option will control whether bzr will require good gpg
                   signatures, ignore them, or check them if they are
                   present.  Currently it is unused except that check_signatures
                   turns on create_signatures.
create_signatures - this option controls whether bzr will always create
                    gpg signatures or not on commits.  There is an unused
                    option which in future is expected to work if               
                    branch settings require signatures.
log_format - this option sets the default log format.  Possible values are
             long, short, line, or a plugin can register new formats.
validate_signatures_in_log - show GPG signature validity in log output
acceptable_keys - comma separated list of key patterns acceptable for
                  verify-signatures command

In bazaar.conf you can also define aliases in the ALIASES sections, example

[ALIASES]
lastlog=log --line -r-10..-1
ll=log --line -r-10..-1
h=help
up=pull
"""

import os
import string
import sys


import bzrlib
from bzrlib.decorators import needs_write_lock
from bzrlib.lazy_import import lazy_import
lazy_import(globals(), """
import fnmatch
import re
from cStringIO import StringIO

from bzrlib import (
    atomicfile,
    controldir,
    debug,
    errors,
    lazy_regex,
    library_state,
    lockdir,
    mail_client,
    mergetools,
    osutils,
    symbol_versioning,
    trace,
    transport,
    ui,
    urlutils,
    win32utils,
    )
from bzrlib.i18n import gettext
from bzrlib.util.configobj import configobj
""")
from bzrlib import (
    commands,
    hooks,
    lazy_regex,
    registry,
    )
from bzrlib.symbol_versioning import (
    deprecated_in,
    deprecated_method,
    )


CHECK_IF_POSSIBLE=0
CHECK_ALWAYS=1
CHECK_NEVER=2


SIGN_WHEN_REQUIRED=0
SIGN_ALWAYS=1
SIGN_NEVER=2


POLICY_NONE = 0
POLICY_NORECURSE = 1
POLICY_APPENDPATH = 2

_policy_name = {
    POLICY_NONE: None,
    POLICY_NORECURSE: 'norecurse',
    POLICY_APPENDPATH: 'appendpath',
    }
_policy_value = {
    None: POLICY_NONE,
    'none': POLICY_NONE,
    'norecurse': POLICY_NORECURSE,
    'appendpath': POLICY_APPENDPATH,
    }


STORE_LOCATION = POLICY_NONE
STORE_LOCATION_NORECURSE = POLICY_NORECURSE
STORE_LOCATION_APPENDPATH = POLICY_APPENDPATH
STORE_BRANCH = 3
STORE_GLOBAL = 4


def signature_policy_from_unicode(signature_string):
    """Convert a string to a signing policy."""
    if signature_string.lower() == 'check-available':
        return CHECK_IF_POSSIBLE
    if signature_string.lower() == 'ignore':
        return CHECK_NEVER
    if signature_string.lower() == 'require':
        return CHECK_ALWAYS
    raise ValueError("Invalid signatures policy '%s'"
                     % signature_string)


def signing_policy_from_unicode(signature_string):
    """Convert a string to a signing policy."""
    if signature_string.lower() == 'when-required':
        return SIGN_WHEN_REQUIRED
    if signature_string.lower() == 'never':
        return SIGN_NEVER
    if signature_string.lower() == 'always':
        return SIGN_ALWAYS
    raise ValueError("Invalid signing policy '%s'"
                     % signature_string)


class ConfigObj(configobj.ConfigObj):

    def __init__(self, infile=None, **kwargs):
        # We define our own interpolation mechanism calling it option expansion
        super(ConfigObj, self).__init__(infile=infile,
                                        interpolation=False,
                                        **kwargs)

    def get_bool(self, section, key):
        return self[section].as_bool(key)

    def get_value(self, section, name):
        # Try [] for the old DEFAULT section.
        if section == "DEFAULT":
            try:
                return self[name]
            except KeyError:
                pass
        return self[section][name]


# FIXME: Until we can guarantee that each config file is loaded once and
# only once for a given bzrlib session, we don't want to re-read the file every
# time we query for an option so we cache the value (bad ! watch out for tests
# needing to restore the proper value). -- vila 20110219
_expand_default_value = None
def _get_expand_default_value():
    global _expand_default_value
    if _expand_default_value is not None:
        return _expand_default_value
    conf = GlobalConfig()
    # Note that we must not use None for the expand value below or we'll run
    # into infinite recursion. Using False really would be quite silly ;)
    expand = conf.get_user_option_as_bool('bzr.config.expand', expand=True)
    if expand is None:
        # This is an opt-in feature, you *really* need to clearly say you want
        # to activate it !
        expand = False
    _expand_default_value = expand
    return expand


class Config(object):
    """A configuration policy - what username, editor, gpg needs etc."""

    def __init__(self):
        super(Config, self).__init__()

    def config_id(self):
        """Returns a unique ID for the config."""
        raise NotImplementedError(self.config_id)

    @deprecated_method(deprecated_in((2, 4, 0)))
    def get_editor(self):
        """Get the users pop up editor."""
        raise NotImplementedError

    def get_change_editor(self, old_tree, new_tree):
        from bzrlib import diff
        cmd = self._get_change_editor()
        if cmd is None:
            return None
        return diff.DiffFromTool.from_string(cmd, old_tree, new_tree,
                                             sys.stdout)

    def get_mail_client(self):
        """Get a mail client to use"""
        selected_client = self.get_user_option('mail_client')
        _registry = mail_client.mail_client_registry
        try:
            mail_client_class = _registry.get(selected_client)
        except KeyError:
            raise errors.UnknownMailClient(selected_client)
        return mail_client_class(self)

    def _get_signature_checking(self):
        """Template method to override signature checking policy."""

    def _get_signing_policy(self):
        """Template method to override signature creation policy."""

    option_ref_re = None

    def expand_options(self, string, env=None):
        """Expand option references in the string in the configuration context.

        :param string: The string containing option to expand.

        :param env: An option dict defining additional configuration options or
            overriding existing ones.

        :returns: The expanded string.
        """
        return self._expand_options_in_string(string, env)

    def _expand_options_in_list(self, slist, env=None, _ref_stack=None):
        """Expand options in  a list of strings in the configuration context.

        :param slist: A list of strings.

        :param env: An option dict defining additional configuration options or
            overriding existing ones.

        :param _ref_stack: Private list containing the options being
            expanded to detect loops.

        :returns: The flatten list of expanded strings.
        """
        # expand options in each value separately flattening lists
        result = []
        for s in slist:
            value = self._expand_options_in_string(s, env, _ref_stack)
            if isinstance(value, list):
                result.extend(value)
            else:
                result.append(value)
        return result

    def _expand_options_in_string(self, string, env=None, _ref_stack=None):
        """Expand options in the string in the configuration context.

        :param string: The string to be expanded.

        :param env: An option dict defining additional configuration options or
            overriding existing ones.

        :param _ref_stack: Private list containing the options being
            expanded to detect loops.

        :returns: The expanded string.
        """
        if string is None:
            # Not much to expand there
            return None
        if _ref_stack is None:
            # What references are currently resolved (to detect loops)
            _ref_stack = []
        if self.option_ref_re is None:
            # We want to match the most embedded reference first (i.e. for
            # '{{foo}}' we will get '{foo}',
            # for '{bar{baz}}' we will get '{baz}'
            self.option_ref_re = re.compile('({[^{}]+})')
        result = string
        # We need to iterate until no more refs appear ({{foo}} will need two
        # iterations for example).
        while True:
            raw_chunks = self.option_ref_re.split(result)
            if len(raw_chunks) == 1:
                # Shorcut the trivial case: no refs
                return result
            chunks = []
            list_value = False
            # Split will isolate refs so that every other chunk is a ref
            chunk_is_ref = False
            for chunk in raw_chunks:
                if not chunk_is_ref:
                    if chunk:
                        # Keep only non-empty strings (or we get bogus empty
                        # slots when a list value is involved).
                        chunks.append(chunk)
                    chunk_is_ref = True
                else:
                    name = chunk[1:-1]
                    if name in _ref_stack:
                        raise errors.OptionExpansionLoop(string, _ref_stack)
                    _ref_stack.append(name)
                    value = self._expand_option(name, env, _ref_stack)
                    if value is None:
                        raise errors.ExpandingUnknownOption(name, string)
                    if isinstance(value, list):
                        list_value = True
                        chunks.extend(value)
                    else:
                        chunks.append(value)
                    _ref_stack.pop()
                    chunk_is_ref = False
            if list_value:
                # Once a list appears as the result of an expansion, all
                # callers will get a list result. This allows a consistent
                # behavior even when some options in the expansion chain
                # defined as strings (no comma in their value) but their
                # expanded value is a list.
                return self._expand_options_in_list(chunks, env, _ref_stack)
            else:
                result = ''.join(chunks)
        return result

    def _expand_option(self, name, env, _ref_stack):
        if env is not None and name in env:
            # Special case, values provided in env takes precedence over
            # anything else
            value = env[name]
        else:
            # FIXME: This is a limited implementation, what we really need is a
            # way to query the bzr config for the value of an option,
            # respecting the scope rules (That is, once we implement fallback
            # configs, getting the option value should restart from the top
            # config, not the current one) -- vila 20101222
            value = self.get_user_option(name, expand=False)
            if isinstance(value, list):
                value = self._expand_options_in_list(value, env, _ref_stack)
            else:
                value = self._expand_options_in_string(value, env, _ref_stack)
        return value

    def _get_user_option(self, option_name):
        """Template method to provide a user option."""
        return None

    def get_user_option(self, option_name, expand=None):
        """Get a generic option - no special process, no default.

        :param option_name: The queried option.

        :param expand: Whether options references should be expanded.

        :returns: The value of the option.
        """
        if expand is None:
            expand = _get_expand_default_value()
        value = self._get_user_option(option_name)
        if expand:
            if isinstance(value, list):
                value = self._expand_options_in_list(value)
            elif isinstance(value, dict):
                trace.warning('Cannot expand "%s":'
                              ' Dicts do not support option expansion'
                              % (option_name,))
            else:
                value = self._expand_options_in_string(value)
        for hook in OldConfigHooks['get']:
            hook(self, option_name, value)
        return value

    def get_user_option_as_bool(self, option_name, expand=None, default=None):
        """Get a generic option as a boolean.

        :param expand: Allow expanding references to other config values.
        :param default: Default value if nothing is configured
        :return None if the option doesn't exist or its value can't be
            interpreted as a boolean. Returns True or False otherwise.
        """
        s = self.get_user_option(option_name, expand=expand)
        if s is None:
            # The option doesn't exist
            return default
        val = ui.bool_from_string(s)
        if val is None:
            # The value can't be interpreted as a boolean
            trace.warning('Value "%s" is not a boolean for "%s"',
                          s, option_name)
        return val

    def get_user_option_as_list(self, option_name, expand=None):
        """Get a generic option as a list - no special process, no default.

        :return None if the option doesn't exist. Returns the value as a list
            otherwise.
        """
        l = self.get_user_option(option_name, expand=expand)
        if isinstance(l, (str, unicode)):
            # A single value, most probably the user forgot (or didn't care to
            # add) the final ','
            l = [l]
        return l
        
    def get_user_option_as_int_from_SI(self, option_name, default=None):
        """Get a generic option from a human readable size in SI units, e.g 10MB
        
        Accepted suffixes are K,M,G. It is case-insensitive and may be followed
        by a trailing b (i.e. Kb, MB). This is intended to be practical and not
        pedantic.
        
        :return Integer, expanded to its base-10 value if a proper SI unit is 
            found. If the option doesn't exist, or isn't a value in 
            SI units, return default (which defaults to None)
        """
        val = self.get_user_option(option_name)
        if isinstance(val, list):
            val = val[0]
        if val is None:
            val = default
        else:
            p = re.compile("^(\d+)([kmg])*b*$", re.IGNORECASE)
            try:
                m = p.match(val)
                if m is not None:
                    val = int(m.group(1))
                    if m.group(2) is not None:
                        if m.group(2).lower() == 'k':
                            val *= 10**3
                        elif m.group(2).lower() == 'm':
                            val *= 10**6
                        elif m.group(2).lower() == 'g':
                            val *= 10**9
                else:
                    ui.ui_factory.show_warning(gettext('Invalid config value for "{0}" '
                                               ' value {1!r} is not an SI unit.').format(
                                                option_name, val))
                    val = default
            except TypeError:
                val = default
        return val
        

    @deprecated_method(deprecated_in((2, 5, 0)))
    def gpg_signing_command(self):
        """What program should be used to sign signatures?"""
        result = self._gpg_signing_command()
        if result is None:
            result = "gpg"
        return result

    def _gpg_signing_command(self):
        """See gpg_signing_command()."""
        return None

    def log_format(self):
        """What log format should be used"""
        result = self._log_format()
        if result is None:
            result = "long"
        return result

    def _log_format(self):
        """See log_format()."""
        return None

    def validate_signatures_in_log(self):
        """Show GPG signature validity in log"""
        result = self._validate_signatures_in_log()
        if result == "true":
            result = True
        else:
            result = False
        return result

    def _validate_signatures_in_log(self):
        """See validate_signatures_in_log()."""
        return None

    @deprecated_method(deprecated_in((2, 5, 0)))
    def acceptable_keys(self):
        """Comma separated list of key patterns acceptable to 
        verify-signatures command"""
        result = self._acceptable_keys()
        return result

    def _acceptable_keys(self):
        """See acceptable_keys()."""
        return None

    def post_commit(self):
        """An ordered list of python functions to call.

        Each function takes branch, rev_id as parameters.
        """
        return self._post_commit()

    def _post_commit(self):
        """See Config.post_commit."""
        return None

    def user_email(self):
        """Return just the email component of a username."""
        return extract_email_address(self.username())

    def username(self):
        """Return email-style username.

        Something similar to 'Martin Pool <mbp@sourcefrog.net>'

        $BZR_EMAIL can be set to override this, then
        the concrete policy type is checked, and finally
        $EMAIL is examined.
        If no username can be found, errors.NoWhoami exception is raised.
        """
        v = os.environ.get('BZR_EMAIL')
        if v:
            return v.decode(osutils.get_user_encoding())
        v = self._get_user_id()
        if v:
            return v
        v = os.environ.get('EMAIL')
        if v:
            return v.decode(osutils.get_user_encoding())
        name, email = _auto_user_id()
        if name and email:
            return '%s <%s>' % (name, email)
        elif email:
            return email
        raise errors.NoWhoami()

    def ensure_username(self):
        """Raise errors.NoWhoami if username is not set.

        This method relies on the username() function raising the error.
        """
        self.username()

    @deprecated_method(deprecated_in((2, 5, 0)))
    def signature_checking(self):
        """What is the current policy for signature checking?."""
        policy = self._get_signature_checking()
        if policy is not None:
            return policy
        return CHECK_IF_POSSIBLE

    @deprecated_method(deprecated_in((2, 5, 0)))
    def signing_policy(self):
        """What is the current policy for signature checking?."""
        policy = self._get_signing_policy()
        if policy is not None:
            return policy
        return SIGN_WHEN_REQUIRED

    @deprecated_method(deprecated_in((2, 5, 0)))
    def signature_needed(self):
        """Is a signature needed when committing ?."""
        policy = self._get_signing_policy()
        if policy is None:
            policy = self._get_signature_checking()
            if policy is not None:
                #this warning should go away once check_signatures is
                #implemented (if not before)
                trace.warning("Please use create_signatures,"
                              " not check_signatures to set signing policy.")
        elif policy == SIGN_ALWAYS:
            return True
        return False

    @deprecated_method(deprecated_in((2, 5, 0)))
    def gpg_signing_key(self):
        """GPG user-id to sign commits"""
        key = self.get_user_option('gpg_signing_key')
        if key == "default" or key == None:
            return self.user_email()
        else:
            return key

    def get_alias(self, value):
        return self._get_alias(value)

    def _get_alias(self, value):
        pass

    def get_nickname(self):
        return self._get_nickname()

    def _get_nickname(self):
        return None

    def get_bzr_remote_path(self):
        try:
            return os.environ['BZR_REMOTE_PATH']
        except KeyError:
            path = self.get_user_option("bzr_remote_path")
            if path is None:
                path = 'bzr'
            return path

    def suppress_warning(self, warning):
        """Should the warning be suppressed or emitted.

        :param warning: The name of the warning being tested.

        :returns: True if the warning should be suppressed, False otherwise.
        """
        warnings = self.get_user_option_as_list('suppress_warnings')
        if warnings is None or warning not in warnings:
            return False
        else:
            return True

    def get_merge_tools(self):
        tools = {}
        for (oname, value, section, conf_id, parser) in self._get_options():
            if oname.startswith('bzr.mergetool.'):
                tool_name = oname[len('bzr.mergetool.'):]
                tools[tool_name] = self.get_user_option(oname)
        trace.mutter('loaded merge tools: %r' % tools)
        return tools

    def find_merge_tool(self, name):
        # We fake a defaults mechanism here by checking if the given name can
        # be found in the known_merge_tools if it's not found in the config.
        # This should be done through the proposed config defaults mechanism
        # when it becomes available in the future.
        command_line = (self.get_user_option('bzr.mergetool.%s' % name,
                                             expand=False)
                        or mergetools.known_merge_tools.get(name, None))
        return command_line


class _ConfigHooks(hooks.Hooks):
    """A dict mapping hook names and a list of callables for configs.
    """

    def __init__(self):
        """Create the default hooks.

        These are all empty initially, because by default nothing should get
        notified.
        """
        super(_ConfigHooks, self).__init__('bzrlib.config', 'ConfigHooks')
        self.add_hook('load',
                      'Invoked when a config store is loaded.'
                      ' The signature is (store).',
                      (2, 4))
        self.add_hook('save',
                      'Invoked when a config store is saved.'
                      ' The signature is (store).',
                      (2, 4))
        # The hooks for config options
        self.add_hook('get',
                      'Invoked when a config option is read.'
                      ' The signature is (stack, name, value).',
                      (2, 4))
        self.add_hook('set',
                      'Invoked when a config option is set.'
                      ' The signature is (stack, name, value).',
                      (2, 4))
        self.add_hook('remove',
                      'Invoked when a config option is removed.'
                      ' The signature is (stack, name).',
                      (2, 4))
ConfigHooks = _ConfigHooks()


class _OldConfigHooks(hooks.Hooks):
    """A dict mapping hook names and a list of callables for configs.
    """

    def __init__(self):
        """Create the default hooks.

        These are all empty initially, because by default nothing should get
        notified.
        """
        super(_OldConfigHooks, self).__init__('bzrlib.config', 'OldConfigHooks')
        self.add_hook('load',
                      'Invoked when a config store is loaded.'
                      ' The signature is (config).',
                      (2, 4))
        self.add_hook('save',
                      'Invoked when a config store is saved.'
                      ' The signature is (config).',
                      (2, 4))
        # The hooks for config options
        self.add_hook('get',
                      'Invoked when a config option is read.'
                      ' The signature is (config, name, value).',
                      (2, 4))
        self.add_hook('set',
                      'Invoked when a config option is set.'
                      ' The signature is (config, name, value).',
                      (2, 4))
        self.add_hook('remove',
                      'Invoked when a config option is removed.'
                      ' The signature is (config, name).',
                      (2, 4))
OldConfigHooks = _OldConfigHooks()


class IniBasedConfig(Config):
    """A configuration policy that draws from ini files."""

    def __init__(self, get_filename=symbol_versioning.DEPRECATED_PARAMETER,
                 file_name=None):
        """Base class for configuration files using an ini-like syntax.

        :param file_name: The configuration file path.
        """
        super(IniBasedConfig, self).__init__()
        self.file_name = file_name
        if symbol_versioning.deprecated_passed(get_filename):
            symbol_versioning.warn(
                'IniBasedConfig.__init__(get_filename) was deprecated in 2.3.'
                ' Use file_name instead.',
                DeprecationWarning,
                stacklevel=2)
            if get_filename is not None:
                self.file_name = get_filename()
        else:
            self.file_name = file_name
        self._content = None
        self._parser = None

    @classmethod
    def from_string(cls, str_or_unicode, file_name=None, save=False):
        """Create a config object from a string.

        :param str_or_unicode: A string representing the file content. This will
            be utf-8 encoded.

        :param file_name: The configuration file path.

        :param _save: Whether the file should be saved upon creation.
        """
        conf = cls(file_name=file_name)
        conf._create_from_string(str_or_unicode, save)
        return conf

    def _create_from_string(self, str_or_unicode, save):
        self._content = StringIO(str_or_unicode.encode('utf-8'))
        # Some tests use in-memory configs, some other always need the config
        # file to exist on disk.
        if save:
            self._write_config_file()

    def _get_parser(self, file=symbol_versioning.DEPRECATED_PARAMETER):
        if self._parser is not None:
            return self._parser
        if symbol_versioning.deprecated_passed(file):
            symbol_versioning.warn(
                'IniBasedConfig._get_parser(file=xxx) was deprecated in 2.3.'
                ' Use IniBasedConfig(_content=xxx) instead.',
                DeprecationWarning,
                stacklevel=2)
        if self._content is not None:
            co_input = self._content
        elif self.file_name is None:
            raise AssertionError('We have no content to create the config')
        else:
            co_input = self.file_name
        try:
            self._parser = ConfigObj(co_input, encoding='utf-8')
        except configobj.ConfigObjError, e:
            raise errors.ParseConfigError(e.errors, e.config.filename)
        except UnicodeDecodeError:
            raise errors.ConfigContentError(self.file_name)
        # Make sure self.reload() will use the right file name
        self._parser.filename = self.file_name
        for hook in OldConfigHooks['load']:
            hook(self)
        return self._parser

    def reload(self):
        """Reload the config file from disk."""
        if self.file_name is None:
            raise AssertionError('We need a file name to reload the config')
        if self._parser is not None:
            self._parser.reload()
        for hook in ConfigHooks['load']:
            hook(self)

    def _get_matching_sections(self):
        """Return an ordered list of (section_name, extra_path) pairs.

        If the section contains inherited configuration, extra_path is
        a string containing the additional path components.
        """
        section = self._get_section()
        if section is not None:
            return [(section, '')]
        else:
            return []

    def _get_section(self):
        """Override this to define the section used by the config."""
        return "DEFAULT"

    def _get_sections(self, name=None):
        """Returns an iterator of the sections specified by ``name``.

        :param name: The section name. If None is supplied, the default
            configurations are yielded.

        :return: A tuple (name, section, config_id) for all sections that will
            be walked by user_get_option() in the 'right' order. The first one
            is where set_user_option() will update the value.
        """
        parser = self._get_parser()
        if name is not None:
            yield (name, parser[name], self.config_id())
        else:
            # No section name has been given so we fallback to the configobj
            # itself which holds the variables defined outside of any section.
            yield (None, parser, self.config_id())

    def _get_options(self, sections=None):
        """Return an ordered list of (name, value, section, config_id) tuples.

        All options are returned with their associated value and the section
        they appeared in. ``config_id`` is a unique identifier for the
        configuration file the option is defined in.

        :param sections: Default to ``_get_matching_sections`` if not
            specified. This gives a better control to daughter classes about
            which sections should be searched. This is a list of (name,
            configobj) tuples.
        """
        opts = []
        if sections is None:
            parser = self._get_parser()
            sections = []
            for (section_name, _) in self._get_matching_sections():
                try:
                    section = parser[section_name]
                except KeyError:
                    # This could happen for an empty file for which we define a
                    # DEFAULT section. FIXME: Force callers to provide sections
                    # instead ? -- vila 20100930
                    continue
                sections.append((section_name, section))
        config_id = self.config_id()
        for (section_name, section) in sections:
            for (name, value) in section.iteritems():
                yield (name, parser._quote(value), section_name,
                       config_id, parser)

    def _get_option_policy(self, section, option_name):
        """Return the policy for the given (section, option_name) pair."""
        return POLICY_NONE

    def _get_change_editor(self):
        return self.get_user_option('change_editor')

    def _get_signature_checking(self):
        """See Config._get_signature_checking."""
        policy = self._get_user_option('check_signatures')
        if policy:
            return signature_policy_from_unicode(policy)

    def _get_signing_policy(self):
        """See Config._get_signing_policy"""
        policy = self._get_user_option('create_signatures')
        if policy:
            return signing_policy_from_unicode(policy)

    def _get_user_id(self):
        """Get the user id from the 'email' key in the current section."""
        return self._get_user_option('email')

    def _get_user_option(self, option_name):
        """See Config._get_user_option."""
        for (section, extra_path) in self._get_matching_sections():
            try:
                value = self._get_parser().get_value(section, option_name)
            except KeyError:
                continue
            policy = self._get_option_policy(section, option_name)
            if policy == POLICY_NONE:
                return value
            elif policy == POLICY_NORECURSE:
                # norecurse items only apply to the exact path
                if extra_path:
                    continue
                else:
                    return value
            elif policy == POLICY_APPENDPATH:
                if extra_path:
                    value = urlutils.join(value, extra_path)
                return value
            else:
                raise AssertionError('Unexpected config policy %r' % policy)
        else:
            return None

    def _gpg_signing_command(self):
        """See Config.gpg_signing_command."""
        return self._get_user_option('gpg_signing_command')

    def _log_format(self):
        """See Config.log_format."""
        return self._get_user_option('log_format')

    def _validate_signatures_in_log(self):
        """See Config.validate_signatures_in_log."""
        return self._get_user_option('validate_signatures_in_log')

    def _acceptable_keys(self):
        """See Config.acceptable_keys."""
        return self._get_user_option('acceptable_keys')

    def _post_commit(self):
        """See Config.post_commit."""
        return self._get_user_option('post_commit')

    def _get_alias(self, value):
        try:
            return self._get_parser().get_value("ALIASES",
                                                value)
        except KeyError:
            pass

    def _get_nickname(self):
        return self.get_user_option('nickname')

    def remove_user_option(self, option_name, section_name=None):
        """Remove a user option and save the configuration file.

        :param option_name: The option to be removed.

        :param section_name: The section the option is defined in, default to
            the default section.
        """
        self.reload()
        parser = self._get_parser()
        if section_name is None:
            section = parser
        else:
            section = parser[section_name]
        try:
            del section[option_name]
        except KeyError:
            raise errors.NoSuchConfigOption(option_name)
        self._write_config_file()
        for hook in OldConfigHooks['remove']:
            hook(self, option_name)

    def _write_config_file(self):
        if self.file_name is None:
            raise AssertionError('We cannot save, self.file_name is None')
        conf_dir = os.path.dirname(self.file_name)
        ensure_config_dir_exists(conf_dir)
        atomic_file = atomicfile.AtomicFile(self.file_name)
        self._get_parser().write(atomic_file)
        atomic_file.commit()
        atomic_file.close()
        osutils.copy_ownership_from_path(self.file_name)
        for hook in OldConfigHooks['save']:
            hook(self)


class LockableConfig(IniBasedConfig):
    """A configuration needing explicit locking for access.

    If several processes try to write the config file, the accesses need to be
    serialized.

    Daughter classes should decorate all methods that update a config with the
    ``@needs_write_lock`` decorator (they call, directly or indirectly, the
    ``_write_config_file()`` method. These methods (typically ``set_option()``
    and variants must reload the config file from disk before calling
    ``_write_config_file()``), this can be achieved by calling the
    ``self.reload()`` method. Note that the lock scope should cover both the
    reading and the writing of the config file which is why the decorator can't
    be applied to ``_write_config_file()`` only.

    This should be enough to implement the following logic:
    - lock for exclusive write access,
    - reload the config file from disk,
    - set the new value
    - unlock

    This logic guarantees that a writer can update a value without erasing an
    update made by another writer.
    """

    lock_name = 'lock'

    def __init__(self, file_name):
        super(LockableConfig, self).__init__(file_name=file_name)
        self.dir = osutils.dirname(osutils.safe_unicode(self.file_name))
        # FIXME: It doesn't matter that we don't provide possible_transports
        # below since this is currently used only for local config files ;
        # local transports are not shared. But if/when we start using
        # LockableConfig for other kind of transports, we will need to reuse
        # whatever connection is already established -- vila 20100929
        self.transport = transport.get_transport_from_path(self.dir)
        self._lock = lockdir.LockDir(self.transport, self.lock_name)

    def _create_from_string(self, unicode_bytes, save):
        super(LockableConfig, self)._create_from_string(unicode_bytes, False)
        if save:
            # We need to handle the saving here (as opposed to IniBasedConfig)
            # to be able to lock
            self.lock_write()
            self._write_config_file()
            self.unlock()

    def lock_write(self, token=None):
        """Takes a write lock in the directory containing the config file.

        If the directory doesn't exist it is created.
        """
        ensure_config_dir_exists(self.dir)
        return self._lock.lock_write(token)

    def unlock(self):
        self._lock.unlock()

    def break_lock(self):
        self._lock.break_lock()

    @needs_write_lock
    def remove_user_option(self, option_name, section_name=None):
        super(LockableConfig, self).remove_user_option(option_name,
                                                       section_name)

    def _write_config_file(self):
        if self._lock is None or not self._lock.is_held:
            # NB: if the following exception is raised it probably means a
            # missing @needs_write_lock decorator on one of the callers.
            raise errors.ObjectNotLocked(self)
        super(LockableConfig, self)._write_config_file()


class GlobalConfig(LockableConfig):
    """The configuration that should be used for a specific location."""

    def __init__(self):
        super(GlobalConfig, self).__init__(file_name=config_filename())

    def config_id(self):
        return 'bazaar'

    @classmethod
    def from_string(cls, str_or_unicode, save=False):
        """Create a config object from a string.

        :param str_or_unicode: A string representing the file content. This
            will be utf-8 encoded.

        :param save: Whether the file should be saved upon creation.
        """
        conf = cls()
        conf._create_from_string(str_or_unicode, save)
        return conf

    @deprecated_method(deprecated_in((2, 4, 0)))
    def get_editor(self):
        return self._get_user_option('editor')

    @needs_write_lock
    def set_user_option(self, option, value):
        """Save option and its value in the configuration."""
        self._set_option(option, value, 'DEFAULT')

    def get_aliases(self):
        """Return the aliases section."""
        if 'ALIASES' in self._get_parser():
            return self._get_parser()['ALIASES']
        else:
            return {}

    @needs_write_lock
    def set_alias(self, alias_name, alias_command):
        """Save the alias in the configuration."""
        self._set_option(alias_name, alias_command, 'ALIASES')

    @needs_write_lock
    def unset_alias(self, alias_name):
        """Unset an existing alias."""
        self.reload()
        aliases = self._get_parser().get('ALIASES')
        if not aliases or alias_name not in aliases:
            raise errors.NoSuchAlias(alias_name)
        del aliases[alias_name]
        self._write_config_file()

    def _set_option(self, option, value, section):
        self.reload()
        self._get_parser().setdefault(section, {})[option] = value
        self._write_config_file()
        for hook in OldConfigHooks['set']:
            hook(self, option, value)

    def _get_sections(self, name=None):
        """See IniBasedConfig._get_sections()."""
        parser = self._get_parser()
        # We don't give access to options defined outside of any section, we
        # used the DEFAULT section by... default.
        if name in (None, 'DEFAULT'):
            # This could happen for an empty file where the DEFAULT section
            # doesn't exist yet. So we force DEFAULT when yielding
            name = 'DEFAULT'
            if 'DEFAULT' not in parser:
               parser['DEFAULT']= {}
        yield (name, parser[name], self.config_id())

    @needs_write_lock
    def remove_user_option(self, option_name, section_name=None):
        if section_name is None:
            # We need to force the default section.
            section_name = 'DEFAULT'
        # We need to avoid the LockableConfig implementation or we'll lock
        # twice
        super(LockableConfig, self).remove_user_option(option_name,
                                                       section_name)

def _iter_for_location_by_parts(sections, location):
    """Keep only the sessions matching the specified location.

    :param sections: An iterable of section names.

    :param location: An url or a local path to match against.

    :returns: An iterator of (section, extra_path, nb_parts) where nb is the
        number of path components in the section name, section is the section
        name and extra_path is the difference between location and the section
        name.

    ``location`` will always be a local path and never a 'file://' url but the
    section names themselves can be in either form.
    """
    location_parts = location.rstrip('/').split('/')

    for section in sections:
        # location is a local path if possible, so we need to convert 'file://'
        # urls in section names to local paths if necessary.

        # This also avoids having file:///path be a more exact
        # match than '/path'.

        # FIXME: This still raises an issue if a user defines both file:///path
        # *and* /path. Should we raise an error in this case -- vila 20110505

        if section.startswith('file://'):
            section_path = urlutils.local_path_from_url(section)
        else:
            section_path = section
        section_parts = section_path.rstrip('/').split('/')

        matched = True
        if len(section_parts) > len(location_parts):
            # More path components in the section, they can't match
            matched = False
        else:
            # Rely on zip truncating in length to the length of the shortest
            # argument sequence.
            names = zip(location_parts, section_parts)
            for name in names:
                if not fnmatch.fnmatch(name[0], name[1]):
                    matched = False
                    break
        if not matched:
            continue
        # build the path difference between the section and the location
        extra_path = '/'.join(location_parts[len(section_parts):])
        yield section, extra_path, len(section_parts)


class LocationConfig(LockableConfig):
    """A configuration object that gives the policy for a location."""

    def __init__(self, location):
        super(LocationConfig, self).__init__(
            file_name=locations_config_filename())
        # local file locations are looked up by local path, rather than
        # by file url. This is because the config file is a user
        # file, and we would rather not expose the user to file urls.
        if location.startswith('file://'):
            location = urlutils.local_path_from_url(location)
        self.location = location

    def config_id(self):
        return 'locations'

    @classmethod
    def from_string(cls, str_or_unicode, location, save=False):
        """Create a config object from a string.

        :param str_or_unicode: A string representing the file content. This will
            be utf-8 encoded.

        :param location: The location url to filter the configuration.

        :param save: Whether the file should be saved upon creation.
        """
        conf = cls(location)
        conf._create_from_string(str_or_unicode, save)
        return conf

    def _get_matching_sections(self):
        """Return an ordered list of section names matching this location."""
        matches = list(_iter_for_location_by_parts(self._get_parser(),
                                                   self.location))
        # put the longest (aka more specific) locations first
        matches.sort(
            key=lambda (section, extra_path, length): (length, section),
            reverse=True)
        for (section, extra_path, length) in matches:
            yield section, extra_path
            # should we stop looking for parent configs here?
            try:
                if self._get_parser()[section].as_bool('ignore_parents'):
                    break
            except KeyError:
                pass

    def _get_sections(self, name=None):
        """See IniBasedConfig._get_sections()."""
        # We ignore the name here as the only sections handled are named with
        # the location path and we don't expose embedded sections either.
        parser = self._get_parser()
        for name, extra_path in self._get_matching_sections():
            yield (name, parser[name], self.config_id())

    def _get_option_policy(self, section, option_name):
        """Return the policy for the given (section, option_name) pair."""
        # check for the old 'recurse=False' flag
        try:
            recurse = self._get_parser()[section].as_bool('recurse')
        except KeyError:
            recurse = True
        if not recurse:
            return POLICY_NORECURSE

        policy_key = option_name + ':policy'
        try:
            policy_name = self._get_parser()[section][policy_key]
        except KeyError:
            policy_name = None

        return _policy_value[policy_name]

    def _set_option_policy(self, section, option_name, option_policy):
        """Set the policy for the given option name in the given section."""
        # The old recurse=False option affects all options in the
        # section.  To handle multiple policies in the section, we
        # need to convert it to a policy_norecurse key.
        try:
            recurse = self._get_parser()[section].as_bool('recurse')
        except KeyError:
            pass
        else:
            symbol_versioning.warn(
                'The recurse option is deprecated as of 0.14.  '
                'The section "%s" has been converted to use policies.'
                % section,
                DeprecationWarning)
            del self._get_parser()[section]['recurse']
            if not recurse:
                for key in self._get_parser()[section].keys():
                    if not key.endswith(':policy'):
                        self._get_parser()[section][key +
                                                    ':policy'] = 'norecurse'

        policy_key = option_name + ':policy'
        policy_name = _policy_name[option_policy]
        if policy_name is not None:
            self._get_parser()[section][policy_key] = policy_name
        else:
            if policy_key in self._get_parser()[section]:
                del self._get_parser()[section][policy_key]

    @needs_write_lock
    def set_user_option(self, option, value, store=STORE_LOCATION):
        """Save option and its value in the configuration."""
        if store not in [STORE_LOCATION,
                         STORE_LOCATION_NORECURSE,
                         STORE_LOCATION_APPENDPATH]:
            raise ValueError('bad storage policy %r for %r' %
                (store, option))
        self.reload()
        location = self.location
        if location.endswith('/'):
            location = location[:-1]
        parser = self._get_parser()
        if not location in parser and not location + '/' in parser:
            parser[location] = {}
        elif location + '/' in parser:
            location = location + '/'
        parser[location][option]=value
        # the allowed values of store match the config policies
        self._set_option_policy(location, option, store)
        self._write_config_file()
        for hook in OldConfigHooks['set']:
            hook(self, option, value)


class BranchConfig(Config):
    """A configuration object giving the policy for a branch."""

    def __init__(self, branch):
        super(BranchConfig, self).__init__()
        self._location_config = None
        self._branch_data_config = None
        self._global_config = None
        self.branch = branch
        self.option_sources = (self._get_location_config,
                               self._get_branch_data_config,
                               self._get_global_config)

    def config_id(self):
        return 'branch'

    def _get_branch_data_config(self):
        if self._branch_data_config is None:
            self._branch_data_config = TreeConfig(self.branch)
            self._branch_data_config.config_id = self.config_id
        return self._branch_data_config

    def _get_location_config(self):
        if self._location_config is None:
            self._location_config = LocationConfig(self.branch.base)
        return self._location_config

    def _get_global_config(self):
        if self._global_config is None:
            self._global_config = GlobalConfig()
        return self._global_config

    def _get_best_value(self, option_name):
        """This returns a user option from local, tree or global config.

        They are tried in that order.  Use get_safe_value if trusted values
        are necessary.
        """
        for source in self.option_sources:
            value = getattr(source(), option_name)()
            if value is not None:
                return value
        return None

    def _get_safe_value(self, option_name):
        """This variant of get_best_value never returns untrusted values.

        It does not return values from the branch data, because the branch may
        not be controlled by the user.

        We may wish to allow locations.conf to control whether branches are
        trusted in the future.
        """
        for source in (self._get_location_config, self._get_global_config):
            value = getattr(source(), option_name)()
            if value is not None:
                return value
        return None

    def _get_user_id(self):
        """Return the full user id for the branch.

        e.g. "John Hacker <jhacker@example.com>"
        This is looked up in the email controlfile for the branch.
        """
        return self._get_best_value('_get_user_id')

    def _get_change_editor(self):
        return self._get_best_value('_get_change_editor')

    def _get_signature_checking(self):
        """See Config._get_signature_checking."""
        return self._get_best_value('_get_signature_checking')

    def _get_signing_policy(self):
        """See Config._get_signing_policy."""
        return self._get_best_value('_get_signing_policy')

    def _get_user_option(self, option_name):
        """See Config._get_user_option."""
        for source in self.option_sources:
            value = source()._get_user_option(option_name)
            if value is not None:
                return value
        return None

    def _get_sections(self, name=None):
        """See IniBasedConfig.get_sections()."""
        for source in self.option_sources:
            for section in source()._get_sections(name):
                yield section

    def _get_options(self, sections=None):
        opts = []
        # First the locations options
        for option in self._get_location_config()._get_options():
            yield option
        # Then the branch options
        branch_config = self._get_branch_data_config()
        if sections is None:
            sections = [('DEFAULT', branch_config._get_parser())]
        # FIXME: We shouldn't have to duplicate the code in IniBasedConfig but
        # Config itself has no notion of sections :( -- vila 20101001
        config_id = self.config_id()
        for (section_name, section) in sections:
            for (name, value) in section.iteritems():
                yield (name, value, section_name,
                       config_id, branch_config._get_parser())
        # Then the global options
        for option in self._get_global_config()._get_options():
            yield option

    def set_user_option(self, name, value, store=STORE_BRANCH,
        warn_masked=False):
        if store == STORE_BRANCH:
            self._get_branch_data_config().set_option(value, name)
        elif store == STORE_GLOBAL:
            self._get_global_config().set_user_option(name, value)
        else:
            self._get_location_config().set_user_option(name, value, store)
        if not warn_masked:
            return
        if store in (STORE_GLOBAL, STORE_BRANCH):
            mask_value = self._get_location_config().get_user_option(name)
            if mask_value is not None:
                trace.warning('Value "%s" is masked by "%s" from'
                              ' locations.conf', value, mask_value)
            else:
                if store == STORE_GLOBAL:
                    branch_config = self._get_branch_data_config()
                    mask_value = branch_config.get_user_option(name)
                    if mask_value is not None:
                        trace.warning('Value "%s" is masked by "%s" from'
                                      ' branch.conf', value, mask_value)

    def remove_user_option(self, option_name, section_name=None):
        self._get_branch_data_config().remove_option(option_name, section_name)

    def _gpg_signing_command(self):
        """See Config.gpg_signing_command."""
        return self._get_safe_value('_gpg_signing_command')

    def _post_commit(self):
        """See Config.post_commit."""
        return self._get_safe_value('_post_commit')

    def _get_nickname(self):
        value = self._get_explicit_nickname()
        if value is not None:
            return value
        return urlutils.unescape(self.branch.base.split('/')[-2])

    def has_explicit_nickname(self):
        """Return true if a nickname has been explicitly assigned."""
        return self._get_explicit_nickname() is not None

    def _get_explicit_nickname(self):
        return self._get_best_value('_get_nickname')

    def _log_format(self):
        """See Config.log_format."""
        return self._get_best_value('_log_format')

    def _validate_signatures_in_log(self):
        """See Config.validate_signatures_in_log."""
        return self._get_best_value('_validate_signatures_in_log')

    def _acceptable_keys(self):
        """See Config.acceptable_keys."""
        return self._get_best_value('_acceptable_keys')


def ensure_config_dir_exists(path=None):
    """Make sure a configuration directory exists.
    This makes sure that the directory exists.
    On windows, since configuration directories are 2 levels deep,
    it makes sure both the directory and the parent directory exists.
    """
    if path is None:
        path = config_dir()
    if not os.path.isdir(path):
        if sys.platform == 'win32':
            parent_dir = os.path.dirname(path)
            if not os.path.isdir(parent_dir):
                trace.mutter('creating config parent directory: %r', parent_dir)
                os.mkdir(parent_dir)
        trace.mutter('creating config directory: %r', path)
        os.mkdir(path)
        osutils.copy_ownership_from_path(path)


def config_dir():
    """Return per-user configuration directory.

    By default this is %APPDATA%/bazaar/2.0 on Windows, ~/.bazaar on Mac OS X
    and Linux.  On Linux, if there is a $XDG_CONFIG_HOME/bazaar directory,
    that will be used instead.

    TODO: Global option --config-dir to override this.
    """
    base = os.environ.get('BZR_HOME', None)
    if sys.platform == 'win32':
        # environ variables on Windows are in user encoding/mbcs. So decode
        # before using one
        if base is not None:
            base = base.decode('mbcs')
        if base is None:
            base = win32utils.get_appdata_location_unicode()
        if base is None:
            base = os.environ.get('HOME', None)
            if base is not None:
                base = base.decode('mbcs')
        if base is None:
            raise errors.BzrError('You must have one of BZR_HOME, APPDATA,'
                                  ' or HOME set')
        return osutils.pathjoin(base, 'bazaar', '2.0')
    else:
        if base is not None:
            base = base.decode(osutils._fs_enc)
    if sys.platform == 'darwin':
        if base is None:
            # this takes into account $HOME
            base = os.path.expanduser("~")
        return osutils.pathjoin(base, '.bazaar')
    else:
        if base is None:
            xdg_dir = os.environ.get('XDG_CONFIG_HOME', None)
            if xdg_dir is None:
                xdg_dir = osutils.pathjoin(os.path.expanduser("~"), ".config")
            xdg_dir = osutils.pathjoin(xdg_dir, 'bazaar')
            if osutils.isdir(xdg_dir):
                trace.mutter(
                    "Using configuration in XDG directory %s." % xdg_dir)
                return xdg_dir
            base = os.path.expanduser("~")
        return osutils.pathjoin(base, ".bazaar")


def config_filename():
    """Return per-user configuration ini file filename."""
    return osutils.pathjoin(config_dir(), 'bazaar.conf')


def locations_config_filename():
    """Return per-user configuration ini file filename."""
    return osutils.pathjoin(config_dir(), 'locations.conf')


def authentication_config_filename():
    """Return per-user authentication ini file filename."""
    return osutils.pathjoin(config_dir(), 'authentication.conf')


def user_ignore_config_filename():
    """Return the user default ignore filename"""
    return osutils.pathjoin(config_dir(), 'ignore')


def crash_dir():
    """Return the directory name to store crash files.

    This doesn't implicitly create it.

    On Windows it's in the config directory; elsewhere it's /var/crash
    which may be monitored by apport.  It can be overridden by
    $APPORT_CRASH_DIR.
    """
    if sys.platform == 'win32':
        return osutils.pathjoin(config_dir(), 'Crash')
    else:
        # XXX: hardcoded in apport_python_hook.py; therefore here too -- mbp
        # 2010-01-31
        return os.environ.get('APPORT_CRASH_DIR', '/var/crash')


def xdg_cache_dir():
    # See http://standards.freedesktop.org/basedir-spec/latest/ar01s03.html
    # Possibly this should be different on Windows?
    e = os.environ.get('XDG_CACHE_DIR', None)
    if e:
        return e
    else:
        return os.path.expanduser('~/.cache')


def _get_default_mail_domain():
    """If possible, return the assumed default email domain.

    :returns: string mail domain, or None.
    """
    if sys.platform == 'win32':
        # No implementation yet; patches welcome
        return None
    try:
        f = open('/etc/mailname')
    except (IOError, OSError), e:
        return None
    try:
        domain = f.read().strip()
        return domain
    finally:
        f.close()


def _auto_user_id():
    """Calculate automatic user identification.

    :returns: (realname, email), either of which may be None if they can't be
    determined.

    Only used when none is set in the environment or the id file.

    This only returns an email address if we can be fairly sure the 
    address is reasonable, ie if /etc/mailname is set on unix.

    This doesn't use the FQDN as the default domain because that may be 
    slow, and it doesn't use the hostname alone because that's not normally 
    a reasonable address.
    """
    if sys.platform == 'win32':
        # No implementation to reliably determine Windows default mail
        # address; please add one.
        return None, None

    default_mail_domain = _get_default_mail_domain()
    if not default_mail_domain:
        return None, None

    import pwd
    uid = os.getuid()
    try:
        w = pwd.getpwuid(uid)
    except KeyError:
        trace.mutter('no passwd entry for uid %d?' % uid)
        return None, None

    # we try utf-8 first, because on many variants (like Linux),
    # /etc/passwd "should" be in utf-8, and because it's unlikely to give
    # false positives.  (many users will have their user encoding set to
    # latin-1, which cannot raise UnicodeError.)
    try:
        gecos = w.pw_gecos.decode('utf-8')
        encoding = 'utf-8'
    except UnicodeError:
        try:
            encoding = osutils.get_user_encoding()
            gecos = w.pw_gecos.decode(encoding)
        except UnicodeError, e:
            trace.mutter("cannot decode passwd entry %s" % w)
            return None, None
    try:
        username = w.pw_name.decode(encoding)
    except UnicodeError, e:
        trace.mutter("cannot decode passwd entry %s" % w)
        return None, None

    comma = gecos.find(',')
    if comma == -1:
        realname = gecos
    else:
        realname = gecos[:comma]

    return realname, (username + '@' + default_mail_domain)


def parse_username(username):
    """Parse e-mail username and return a (name, address) tuple."""
    match = re.match(r'(.*?)\s*<?([\w+.-]+@[\w+.-]+)>?', username)
    if match is None:
        return (username, '')
    else:
        return (match.group(1), match.group(2))


def extract_email_address(e):
    """Return just the address part of an email string.

    That is just the user@domain part, nothing else.
    This part is required to contain only ascii characters.
    If it can't be extracted, raises an error.

    >>> extract_email_address('Jane Tester <jane@test.com>')
    "jane@test.com"
    """
    name, email = parse_username(e)
    if not email:
        raise errors.NoEmailInUsername(e)
    return email


class TreeConfig(IniBasedConfig):
    """Branch configuration data associated with its contents, not location"""

    # XXX: Really needs a better name, as this is not part of the tree! -- mbp 20080507

    def __init__(self, branch):
        self._config = branch._get_config()
        self.branch = branch

    def _get_parser(self, file=None):
        if file is not None:
            return IniBasedConfig._get_parser(file)
        return self._config._get_configobj()

    def get_option(self, name, section=None, default=None):
        self.branch.lock_read()
        try:
            return self._config.get_option(name, section, default)
        finally:
            self.branch.unlock()

    def set_option(self, value, name, section=None):
        """Set a per-branch configuration option"""
        # FIXME: We shouldn't need to lock explicitly here but rather rely on
        # higher levels providing the right lock -- vila 20101004
        self.branch.lock_write()
        try:
            self._config.set_option(value, name, section)
        finally:
            self.branch.unlock()

    def remove_option(self, option_name, section_name=None):
        # FIXME: We shouldn't need to lock explicitly here but rather rely on
        # higher levels providing the right lock -- vila 20101004
        self.branch.lock_write()
        try:
            self._config.remove_option(option_name, section_name)
        finally:
            self.branch.unlock()


class AuthenticationConfig(object):
    """The authentication configuration file based on a ini file.

    Implements the authentication.conf file described in
    doc/developers/authentication-ring.txt.
    """

    def __init__(self, _file=None):
        self._config = None # The ConfigObj
        if _file is None:
            self._filename = authentication_config_filename()
            self._input = self._filename = authentication_config_filename()
        else:
            # Tests can provide a string as _file
            self._filename = None
            self._input = _file

    def _get_config(self):
        if self._config is not None:
            return self._config
        try:
            # FIXME: Should we validate something here ? Includes: empty
            # sections are useless, at least one of
            # user/password/password_encoding should be defined, etc.

            # Note: the encoding below declares that the file itself is utf-8
            # encoded, but the values in the ConfigObj are always Unicode.
            self._config = ConfigObj(self._input, encoding='utf-8')
        except configobj.ConfigObjError, e:
            raise errors.ParseConfigError(e.errors, e.config.filename)
        except UnicodeError:
            raise errors.ConfigContentError(self._filename)
        return self._config

    def _save(self):
        """Save the config file, only tests should use it for now."""
        conf_dir = os.path.dirname(self._filename)
        ensure_config_dir_exists(conf_dir)
        f = file(self._filename, 'wb')
        try:
            self._get_config().write(f)
        finally:
            f.close()

    def _set_option(self, section_name, option_name, value):
        """Set an authentication configuration option"""
        conf = self._get_config()
        section = conf.get(section_name)
        if section is None:
            conf[section] = {}
            section = conf[section]
        section[option_name] = value
        self._save()

    def get_credentials(self, scheme, host, port=None, user=None, path=None,
                        realm=None):
        """Returns the matching credentials from authentication.conf file.

        :param scheme: protocol

        :param host: the server address

        :param port: the associated port (optional)

        :param user: login (optional)

        :param path: the absolute path on the server (optional)
        
        :param realm: the http authentication realm (optional)

        :return: A dict containing the matching credentials or None.
           This includes:
           - name: the section name of the credentials in the
             authentication.conf file,
           - user: can't be different from the provided user if any,
           - scheme: the server protocol,
           - host: the server address,
           - port: the server port (can be None),
           - path: the absolute server path (can be None),
           - realm: the http specific authentication realm (can be None),
           - password: the decoded password, could be None if the credential
             defines only the user
           - verify_certificates: https specific, True if the server
             certificate should be verified, False otherwise.
        """
        credentials = None
        for auth_def_name, auth_def in self._get_config().items():
            if type(auth_def) is not configobj.Section:
                raise ValueError("%s defined outside a section" % auth_def_name)

            a_scheme, a_host, a_user, a_path = map(
                auth_def.get, ['scheme', 'host', 'user', 'path'])

            try:
                a_port = auth_def.as_int('port')
            except KeyError:
                a_port = None
            except ValueError:
                raise ValueError("'port' not numeric in %s" % auth_def_name)
            try:
                a_verify_certificates = auth_def.as_bool('verify_certificates')
            except KeyError:
                a_verify_certificates = True
            except ValueError:
                raise ValueError(
                    "'verify_certificates' not boolean in %s" % auth_def_name)

            # Attempt matching
            if a_scheme is not None and scheme != a_scheme:
                continue
            if a_host is not None:
                if not (host == a_host
                        or (a_host.startswith('.') and host.endswith(a_host))):
                    continue
            if a_port is not None and port != a_port:
                continue
            if (a_path is not None and path is not None
                and not path.startswith(a_path)):
                continue
            if (a_user is not None and user is not None
                and a_user != user):
                # Never contradict the caller about the user to be used
                continue
            if a_user is None:
                # Can't find a user
                continue
            # Prepare a credentials dictionary with additional keys
            # for the credential providers
            credentials = dict(name=auth_def_name,
                               user=a_user,
                               scheme=a_scheme,
                               host=host,
                               port=port,
                               path=path,
                               realm=realm,
                               password=auth_def.get('password', None),
                               verify_certificates=a_verify_certificates)
            # Decode the password in the credentials (or get one)
            self.decode_password(credentials,
                                 auth_def.get('password_encoding', None))
            if 'auth' in debug.debug_flags:
                trace.mutter("Using authentication section: %r", auth_def_name)
            break

        if credentials is None:
            # No credentials were found in authentication.conf, try the fallback
            # credentials stores.
            credentials = credential_store_registry.get_fallback_credentials(
                scheme, host, port, user, path, realm)

        return credentials

    def set_credentials(self, name, host, user, scheme=None, password=None,
                        port=None, path=None, verify_certificates=None,
                        realm=None):
        """Set authentication credentials for a host.

        Any existing credentials with matching scheme, host, port and path
        will be deleted, regardless of name.

        :param name: An arbitrary name to describe this set of credentials.
        :param host: Name of the host that accepts these credentials.
        :param user: The username portion of these credentials.
        :param scheme: The URL scheme (e.g. ssh, http) the credentials apply
            to.
        :param password: Password portion of these credentials.
        :param port: The IP port on the host that these credentials apply to.
        :param path: A filesystem path on the host that these credentials
            apply to.
        :param verify_certificates: On https, verify server certificates if
            True.
        :param realm: The http authentication realm (optional).
        """
        values = {'host': host, 'user': user}
        if password is not None:
            values['password'] = password
        if scheme is not None:
            values['scheme'] = scheme
        if port is not None:
            values['port'] = '%d' % port
        if path is not None:
            values['path'] = path
        if verify_certificates is not None:
            values['verify_certificates'] = str(verify_certificates)
        if realm is not None:
            values['realm'] = realm
        config = self._get_config()
        for_deletion = []
        for section, existing_values in config.items():
            for key in ('scheme', 'host', 'port', 'path', 'realm'):
                if existing_values.get(key) != values.get(key):
                    break
            else:
                del config[section]
        config.update({name: values})
        self._save()

    def get_user(self, scheme, host, port=None, realm=None, path=None,
                 prompt=None, ask=False, default=None):
        """Get a user from authentication file.

        :param scheme: protocol

        :param host: the server address

        :param port: the associated port (optional)

        :param realm: the realm sent by the server (optional)

        :param path: the absolute path on the server (optional)

        :param ask: Ask the user if there is no explicitly configured username 
                    (optional)

        :param default: The username returned if none is defined (optional).

        :return: The found user.
        """
        credentials = self.get_credentials(scheme, host, port, user=None,
                                           path=path, realm=realm)
        if credentials is not None:
            user = credentials['user']
        else:
            user = None
        if user is None:
            if ask:
                if prompt is None:
                    # Create a default prompt suitable for most cases
                    prompt = u'%s' % (scheme.upper(),) + u' %(host)s username'
                # Special handling for optional fields in the prompt
                if port is not None:
                    prompt_host = '%s:%d' % (host, port)
                else:
                    prompt_host = host
                user = ui.ui_factory.get_username(prompt, host=prompt_host)
            else:
                user = default
        return user

    def get_password(self, scheme, host, user, port=None,
                     realm=None, path=None, prompt=None):
        """Get a password from authentication file or prompt the user for one.

        :param scheme: protocol

        :param host: the server address

        :param port: the associated port (optional)

        :param user: login

        :param realm: the realm sent by the server (optional)

        :param path: the absolute path on the server (optional)

        :return: The found password or the one entered by the user.
        """
        credentials = self.get_credentials(scheme, host, port, user, path,
                                           realm)
        if credentials is not None:
            password = credentials['password']
            if password is not None and scheme is 'ssh':
                trace.warning('password ignored in section [%s],'
                              ' use an ssh agent instead'
                              % credentials['name'])
                password = None
        else:
            password = None
        # Prompt user only if we could't find a password
        if password is None:
            if prompt is None:
                # Create a default prompt suitable for most cases
                prompt = u'%s' % scheme.upper() + u' %(user)s@%(host)s password'
            # Special handling for optional fields in the prompt
            if port is not None:
                prompt_host = '%s:%d' % (host, port)
            else:
                prompt_host = host
            password = ui.ui_factory.get_password(prompt,
                                                  host=prompt_host, user=user)
        return password

    def decode_password(self, credentials, encoding):
        try:
            cs = credential_store_registry.get_credential_store(encoding)
        except KeyError:
            raise ValueError('%r is not a known password_encoding' % encoding)
        credentials['password'] = cs.decode_password(credentials)
        return credentials


class CredentialStoreRegistry(registry.Registry):
    """A class that registers credential stores.

    A credential store provides access to credentials via the password_encoding
    field in authentication.conf sections.

    Except for stores provided by bzr itself, most stores are expected to be
    provided by plugins that will therefore use
    register_lazy(password_encoding, module_name, member_name, help=help,
    fallback=fallback) to install themselves.

    A fallback credential store is one that is queried if no credentials can be
    found via authentication.conf.
    """

    def get_credential_store(self, encoding=None):
        cs = self.get(encoding)
        if callable(cs):
            cs = cs()
        return cs

    def is_fallback(self, name):
        """Check if the named credentials store should be used as fallback."""
        return self.get_info(name)

    def get_fallback_credentials(self, scheme, host, port=None, user=None,
                                 path=None, realm=None):
        """Request credentials from all fallback credentials stores.

        The first credentials store that can provide credentials wins.
        """
        credentials = None
        for name in self.keys():
            if not self.is_fallback(name):
                continue
            cs = self.get_credential_store(name)
            credentials = cs.get_credentials(scheme, host, port, user,
                                             path, realm)
            if credentials is not None:
                # We found some credentials
                break
        return credentials

    def register(self, key, obj, help=None, override_existing=False,
                 fallback=False):
        """Register a new object to a name.

        :param key: This is the key to use to request the object later.
        :param obj: The object to register.
        :param help: Help text for this entry. This may be a string or
                a callable. If it is a callable, it should take two
                parameters (registry, key): this registry and the key that
                the help was registered under.
        :param override_existing: Raise KeyErorr if False and something has
                already been registered for that key. If True, ignore if there
                is an existing key (always register the new value).
        :param fallback: Whether this credential store should be 
                used as fallback.
        """
        return super(CredentialStoreRegistry,
                     self).register(key, obj, help, info=fallback,
                                    override_existing=override_existing)

    def register_lazy(self, key, module_name, member_name,
                      help=None, override_existing=False,
                      fallback=False):
        """Register a new credential store to be loaded on request.

        :param module_name: The python path to the module. Such as 'os.path'.
        :param member_name: The member of the module to return.  If empty or
                None, get() will return the module itself.
        :param help: Help text for this entry. This may be a string or
                a callable.
        :param override_existing: If True, replace the existing object
                with the new one. If False, if there is already something
                registered with the same key, raise a KeyError
        :param fallback: Whether this credential store should be 
                used as fallback.
        """
        return super(CredentialStoreRegistry, self).register_lazy(
            key, module_name, member_name, help,
            info=fallback, override_existing=override_existing)


credential_store_registry = CredentialStoreRegistry()


class CredentialStore(object):
    """An abstract class to implement storage for credentials"""

    def decode_password(self, credentials):
        """Returns a clear text password for the provided credentials."""
        raise NotImplementedError(self.decode_password)

    def get_credentials(self, scheme, host, port=None, user=None, path=None,
                        realm=None):
        """Return the matching credentials from this credential store.

        This method is only called on fallback credential stores.
        """
        raise NotImplementedError(self.get_credentials)



class PlainTextCredentialStore(CredentialStore):
    __doc__ = """Plain text credential store for the authentication.conf file"""

    def decode_password(self, credentials):
        """See CredentialStore.decode_password."""
        return credentials['password']


credential_store_registry.register('plain', PlainTextCredentialStore,
                                   help=PlainTextCredentialStore.__doc__)
credential_store_registry.default_key = 'plain'


class BzrDirConfig(object):

    def __init__(self, bzrdir):
        self._bzrdir = bzrdir
        self._config = bzrdir._get_config()

    def set_default_stack_on(self, value):
        """Set the default stacking location.

        It may be set to a location, or None.

        This policy affects all branches contained by this bzrdir, except for
        those under repositories.
        """
        if self._config is None:
            raise errors.BzrError("Cannot set configuration in %s" % self._bzrdir)
        if value is None:
            self._config.set_option('', 'default_stack_on')
        else:
            self._config.set_option(value, 'default_stack_on')

    def get_default_stack_on(self):
        """Return the default stacking location.

        This will either be a location, or None.

        This policy affects all branches contained by this bzrdir, except for
        those under repositories.
        """
        if self._config is None:
            return None
        value = self._config.get_option('default_stack_on')
        if value == '':
            value = None
        return value


class TransportConfig(object):
    """A Config that reads/writes a config file on a Transport.

    It is a low-level object that considers config data to be name/value pairs
    that may be associated with a section.  Assigning meaning to these values
    is done at higher levels like TreeConfig.
    """

    def __init__(self, transport, filename):
        self._transport = transport
        self._filename = filename

    def get_option(self, name, section=None, default=None):
        """Return the value associated with a named option.

        :param name: The name of the value
        :param section: The section the option is in (if any)
        :param default: The value to return if the value is not set
        :return: The value or default value
        """
        configobj = self._get_configobj()
        if section is None:
            section_obj = configobj
        else:
            try:
                section_obj = configobj[section]
            except KeyError:
                return default
        value = section_obj.get(name, default)
        for hook in OldConfigHooks['get']:
            hook(self, name, value)
        return value

    def set_option(self, value, name, section=None):
        """Set the value associated with a named option.

        :param value: The value to set
        :param name: The name of the value to set
        :param section: The section the option is in (if any)
        """
        configobj = self._get_configobj()
        if section is None:
            configobj[name] = value
        else:
            configobj.setdefault(section, {})[name] = value
        for hook in OldConfigHooks['set']:
            hook(self, name, value)
        self._set_configobj(configobj)

    def remove_option(self, option_name, section_name=None):
        configobj = self._get_configobj()
        if section_name is None:
            del configobj[option_name]
        else:
            del configobj[section_name][option_name]
        for hook in OldConfigHooks['remove']:
            hook(self, option_name)
        self._set_configobj(configobj)

    def _get_config_file(self):
        try:
            f = StringIO(self._transport.get_bytes(self._filename))
            for hook in OldConfigHooks['load']:
                hook(self)
            return f
        except errors.NoSuchFile:
            return StringIO()
        except errors.PermissionDenied, e:
            trace.warning("Permission denied while trying to open "
                "configuration file %s.", urlutils.unescape_for_display(
                urlutils.join(self._transport.base, self._filename), "utf-8"))
            return StringIO()

    def _external_url(self):
        return urlutils.join(self._transport.external_url(), self._filename)

    def _get_configobj(self):
        f = self._get_config_file()
        try:
            try:
                conf = ConfigObj(f, encoding='utf-8')
            except configobj.ConfigObjError, e:
                raise errors.ParseConfigError(e.errors, self._external_url())
            except UnicodeDecodeError:
                raise errors.ConfigContentError(self._external_url())
        finally:
            f.close()
        return conf

    def _set_configobj(self, configobj):
        out_file = StringIO()
        configobj.write(out_file)
        out_file.seek(0)
        self._transport.put_file(self._filename, out_file)
        for hook in OldConfigHooks['save']:
            hook(self)


class Option(object):
    """An option definition.

    The option *values* are stored in config files and found in sections.

    Here we define various properties about the option itself, its default
    value, how to convert it from stores, what to do when invalid values are
    encoutered, in which config files it can be stored.
    """

    def __init__(self, name, default=None, default_from_env=None,
                 help=None, from_unicode=None, invalid=None):
        """Build an option definition.

        :param name: the name used to refer to the option.

        :param default: the default value to use when none exist in the config
            stores. This is either a string that ``from_unicode`` will convert
            into the proper type, a callable returning a unicode string so that
            ``from_unicode`` can be used on the return value, or a python
            object that can be stringified (so only the empty list is supported
            for example).

        :param default_from_env: A list of environment variables which can
           provide a default value. 'default' will be used only if none of the
           variables specified here are set in the environment.

        :param help: a doc string to explain the option to the user.

        :param from_unicode: a callable to convert the unicode string
            representing the option value in a store. This is not called for
            the default value.

        :param invalid: the action to be taken when an invalid value is
            encountered in a store. This is called only when from_unicode is
            invoked to convert a string and returns None or raise ValueError or
            TypeError. Accepted values are: None (ignore invalid values),
            'warning' (emit a warning), 'error' (emit an error message and
            terminates).
        """
        if default_from_env is None:
            default_from_env = []
        self.name = name
        # Convert the default value to a unicode string so all values are
        # strings internally before conversion (via from_unicode) is attempted.
        if default is None:
            self.default = None
        elif isinstance(default, list):
            # Only the empty list is supported
            if default:
                raise AssertionError(
                    'Only empty lists are supported as default values')
            self.default = u','
        elif isinstance(default, (str, unicode, bool, int, float)):
            # Rely on python to convert strings, booleans and integers
            self.default = u'%s' % (default,)
        elif callable(default):
            self.default = default
        else:
            # other python objects are not expected
            raise AssertionError('%r is not supported as a default value'
                                 % (default,))
        self.default_from_env = default_from_env
        self.help = help
        self.from_unicode = from_unicode
        if invalid and invalid not in ('warning', 'error'):
            raise AssertionError("%s not supported for 'invalid'" % (invalid,))
        self.invalid = invalid

    def convert_from_unicode(self, unicode_value):
        if self.from_unicode is None or unicode_value is None:
            # Don't convert or nothing to convert
            return unicode_value
        try:
            converted = self.from_unicode(unicode_value)
        except (ValueError, TypeError):
            # Invalid values are ignored
            converted = None
        if converted is None and self.invalid is not None:
            # The conversion failed
            if self.invalid == 'warning':
                trace.warning('Value "%s" is not valid for "%s"',
                              unicode_value, self.name)
            elif self.invalid == 'error':
                raise errors.ConfigOptionValueError(self.name, unicode_value)
        return converted

    def get_default(self):
        value = None
        for var in self.default_from_env:
            try:
                # If the env variable is defined, its value is the default one
                value = os.environ[var].decode(osutils.get_user_encoding())
                break
            except KeyError:
                continue
        if value is None:
            # Otherwise, fallback to the value defined at registration
            if callable(self.default):
                value = self.default()
<<<<<<< HEAD
                if type(value) != unicode:
                    raise ValueError("%r is not unicode" % value)
=======
                if not isinstance(value, unicode):
                    raise AssertionError(
                    'Callable default values should be unicode')
>>>>>>> 90457f27
            else:
                value = self.default
        return value

    def get_help_text(self, additional_see_also=None, plain=True):
        result = self.help
        from bzrlib import help_topics
        result += help_topics._format_see_also(additional_see_also)
        if plain:
            result = help_topics.help_as_plain_text(result)
        return result


# Predefined converters to get proper values from store

def bool_from_store(unicode_str):
    return ui.bool_from_string(unicode_str)


def int_from_store(unicode_str):
    return int(unicode_str)


def float_from_store(unicode_str):
    return float(unicode_str)



# Use a an empty dict to initialize an empty configobj avoiding all
# parsing and encoding checks
_list_converter_config = configobj.ConfigObj(
    {}, encoding='utf-8', list_values=True, interpolation=False)


def list_from_store(unicode_str):
    if not isinstance(unicode_str, basestring):
        raise TypeError
    # Now inject our string directly as unicode. All callers got their value
    # from configobj, so values that need to be quoted are already properly
    # quoted.
    _list_converter_config.reset()
    _list_converter_config._parse([u"list=%s" % (unicode_str,)])
    maybe_list = _list_converter_config['list']
    # ConfigObj return '' instead of u''. Use 'str' below to catch all cases.
    if isinstance(maybe_list, basestring):
        if maybe_list:
            # A single value, most probably the user forgot (or didn't care to
            # add) the final ','
            l = [maybe_list]
        else:
            # The empty string, convert to empty list
            l = []
    else:
        # We rely on ConfigObj providing us with a list already
        l = maybe_list
    return l


class OptionRegistry(registry.Registry):
    """Register config options by their name.

    This overrides ``registry.Registry`` to simplify registration by acquiring
    some information from the option object itself.
    """

    def register(self, option):
        """Register a new option to its name.

        :param option: The option to register. Its name is used as the key.
        """
        super(OptionRegistry, self).register(option.name, option,
                                             help=option.help)

    def register_lazy(self, key, module_name, member_name):
        """Register a new option to be loaded on request.

        :param key: the key to request the option later. Since the registration
            is lazy, it should be provided and match the option name.

        :param module_name: the python path to the module. Such as 'os.path'.

        :param member_name: the member of the module to return.  If empty or 
                None, get() will return the module itself.
        """
        super(OptionRegistry, self).register_lazy(key,
                                                  module_name, member_name)

    def get_help(self, key=None):
        """Get the help text associated with the given key"""
        option = self.get(key)
        the_help = option.help
        if callable(the_help):
            return the_help(self, key)
        return the_help


option_registry = OptionRegistry()


# Registered options in lexicographical order

option_registry.register(
    Option('acceptable_keys',
           default=None, from_unicode=list_from_store,
           help="""\
List of GPG key patterns which are acceptable for verification.
"""))
option_registry.register(
    Option('bzr.workingtree.worth_saving_limit', default=10,
           from_unicode=int_from_store,  invalid='warning',
           help='''\
How many changes before saving the dirstate.

-1 means that we will never rewrite the dirstate file for only
stat-cache changes. Regardless of this setting, we will always rewrite
the dirstate file if a file is added/removed/renamed/etc. This flag only
affects the behavior of updating the dirstate file after we notice that
a file has been touched.
'''))
option_registry.register(
    Option('check_signatures', default=CHECK_IF_POSSIBLE,
           from_unicode=signature_policy_from_unicode,
           help='''\
GPG checking policy.

Possible values: require, ignore, check-available (default)

this option will control whether bzr will require good gpg
signatures, ignore them, or check them if they are
present.
'''))
option_registry.register(
    Option('create_signatures', default=SIGN_WHEN_REQUIRED,
           from_unicode=signing_policy_from_unicode,
           help='''\
GPG Signing policy.

Possible values: always, never, when-required (default)

This option controls whether bzr will always create
gpg signatures or not on commits.
'''))
option_registry.register(
    Option('dirstate.fdatasync', default=True,
           from_unicode=bool_from_store,
           help='''\
Flush dirstate changes onto physical disk?

If true (default), working tree metadata changes are flushed through the
OS buffers to physical disk.  This is somewhat slower, but means data
should not be lost if the machine crashes.  See also repository.fdatasync.
'''))
option_registry.register(
    Option('debug_flags', default=[], from_unicode=list_from_store,
           help='Debug flags to activate.'))
option_registry.register(
    Option('default_format', default='2a',
           help='Format used when creating branches.'))
option_registry.register(
    Option('dpush_strict', default=None,
           from_unicode=bool_from_store,
           help='''\
The default value for ``dpush --strict``.

If present, defines the ``--strict`` option default value for checking
uncommitted changes before pushing into a different VCS without any
custom bzr metadata.
'''))
option_registry.register(
    Option('editor',
           help='The command called to launch an editor to enter a message.'))


def default_email():
    name, email = _auto_user_id()
    if name and email:
        return u'%s <%s>' % (name, email)
    elif email:
        return email
    raise errors.NoWhoami()


option_registry.register(
    Option('email', default=default_email,
           default_from_env=['BZR_EMAIL', 'EMAIL'],
           help='The users identity'))
option_registry.register(
    Option('gpg_signing_command',
           default='gpg',
           help="""\
Program to use use for creating signatures.

This should support at least the -u and --clearsign options.
"""))
option_registry.register(
    Option('gpg_signing_key',
           default=None,
           help="""\
GPG key to use for signing.

This defaults to the first key associated with the users email.
"""))
option_registry.register(
    Option('ignore_missing_extensions', default=False,
           from_unicode=bool_from_store,
           help='''\
Control the missing extensions warning display.

The warning will not be emitted if set to True.
'''))
option_registry.register(
    Option('language',
           help='Language to translate messages into.'))
option_registry.register(
    Option('locks.steal_dead', default=False, from_unicode=bool_from_store,
           help='''\
Steal locks that appears to be dead.

If set to True, bzr will check if a lock is supposed to be held by an
active process from the same user on the same machine. If the user and
machine match, but no process with the given PID is active, then bzr
will automatically break the stale lock, and create a new lock for
this process.
Otherwise, bzr will prompt as normal to break the lock.
'''))
option_registry.register(
    Option('log_format', default='long',
           help= '''\
Log format to use when displaying revisions.

Standard log formats are ``long``, ``short`` and ``line``. Additional formats
may be provided by plugins.
'''))
option_registry.register(
    Option('output_encoding',
           help= 'Unicode encoding for output'
           ' (terminal encoding if not specified).'))
option_registry.register(
    Option('post_commit', default=None,
           help='''\
Post commit functions.

An ordered list of python functions to call separated by spaces.

Each function takes branch, rev_id as parameters.
'''))
option_registry.register(
    Option('push_strict', default=None,
           from_unicode=bool_from_store,
           help='''\
The default value for ``push --strict``.

If present, defines the ``--strict`` option default value for checking
uncommitted changes before sending a merge directive.
'''))
option_registry.register(
    Option('repository.fdatasync', default=True,
           from_unicode=bool_from_store,
           help='''\
Flush repository changes onto physical disk?

If true (default), repository changes are flushed through the OS buffers
to physical disk.  This is somewhat slower, but means data should not be
lost if the machine crashes.  See also dirstate.fdatasync.
'''))

option_registry.register(
    Option('selftest.timeout',
        default='600',
        from_unicode=int_from_store,
        help='Abort selftest if one test takes longer than this many seconds',
        ))

option_registry.register(
    Option('send_strict', default=None,
           from_unicode=bool_from_store,
           help='''\
The default value for ``send --strict``.

If present, defines the ``--strict`` option default value for checking
uncommitted changes before pushing.
'''))

option_registry.register(
    Option('serve.client_timeout',
           default=300.0, from_unicode=float_from_store,
           help="If we wait for a new request from a client for more than"
                " X seconds, consider the client idle, and hangup."))


class Section(object):
    """A section defines a dict of option name => value.

    This is merely a read-only dict which can add some knowledge about the
    options. It is *not* a python dict object though and doesn't try to mimic
    its API.
    """

    def __init__(self, section_id, options):
        self.id = section_id
        # We re-use the dict-like object received
        self.options = options

    def get(self, name, default=None, expand=True):
        return self.options.get(name, default)

    def iter_option_names(self):
        for k in self.options.iterkeys():
            yield k

    def __repr__(self):
        # Mostly for debugging use
        return "<config.%s id=%s>" % (self.__class__.__name__, self.id)


_NewlyCreatedOption = object()
"""Was the option created during the MutableSection lifetime"""


class MutableSection(Section):
    """A section allowing changes and keeping track of the original values."""

    def __init__(self, section_id, options):
        super(MutableSection, self).__init__(section_id, options)
        self.orig = {}

    def set(self, name, value):
        if name not in self.options:
            # This is a new option
            self.orig[name] = _NewlyCreatedOption
        elif name not in self.orig:
            self.orig[name] = self.get(name, None)
        self.options[name] = value

    def remove(self, name):
        if name not in self.orig:
            self.orig[name] = self.get(name, None)
        del self.options[name]


class Store(object):
    """Abstract interface to persistent storage for configuration options."""

    readonly_section_class = Section
    mutable_section_class = MutableSection

    def is_loaded(self):
        """Returns True if the Store has been loaded.

        This is used to implement lazy loading and ensure the persistent
        storage is queried only when needed.
        """
        raise NotImplementedError(self.is_loaded)

    def load(self):
        """Loads the Store from persistent storage."""
        raise NotImplementedError(self.load)

    def _load_from_string(self, bytes):
        """Create a store from a string in configobj syntax.

        :param bytes: A string representing the file content.
        """
        raise NotImplementedError(self._load_from_string)

    def unload(self):
        """Unloads the Store.

        This should make is_loaded() return False. This is used when the caller
        knows that the persistent storage has changed or may have change since
        the last load.
        """
        raise NotImplementedError(self.unload)

    def save(self):
        """Saves the Store to persistent storage."""
        raise NotImplementedError(self.save)

    def external_url(self):
        raise NotImplementedError(self.external_url)

    def get_sections(self):
        """Returns an ordered iterable of existing sections.

        :returns: An iterable of (store, section).
        """
        raise NotImplementedError(self.get_sections)

    def get_mutable_section(self, section_id=None):
        """Returns the specified mutable section.

        :param section_id: The section identifier
        """
        raise NotImplementedError(self.get_mutable_section)

    def __repr__(self):
        # Mostly for debugging use
        return "<config.%s(%s)>" % (self.__class__.__name__,
                                    self.external_url())


class CommandLineStore(Store):
    "A store to carry command line overrides for the config options."""

    def __init__(self, opts=None):
        super(CommandLineStore, self).__init__()
        if opts is None:
            opts = {}
        self.options = {}

    def _reset(self):
        # The dict should be cleared but not replaced so it can be shared.
        self.options.clear()

    def _from_cmdline(self, overrides):
        # Reset before accepting new definitions
        self._reset()
        for over in overrides:
            try:
                name, value = over.split('=', 1)
            except ValueError:
                raise errors.BzrCommandError(
                    gettext("Invalid '%s', should be of the form 'name=value'")
                    % (over,))
            self.options[name] = value

    def external_url(self):
        # Not an url but it makes debugging easier and is never needed
        # otherwise
        return 'cmdline'

    def get_sections(self):
        yield self,  self.readonly_section_class('cmdline_overrides',
                                                 self.options)


class IniFileStore(Store):
    """A config Store using ConfigObj for storage.

    :ivar transport: The transport object where the config file is located.

    :ivar file_name: The config file basename in the transport directory.

    :ivar _config_obj: Private member to hold the ConfigObj instance used to
        serialize/deserialize the config file.
    """

    def __init__(self):
        """A config Store using ConfigObj for storage.
        """
        super(IniFileStore, self).__init__()
        self._config_obj = None

    def is_loaded(self):
        return self._config_obj != None

    def unload(self):
        self._config_obj = None

    def _load_content(self):
        """Load the config file bytes.

        This should be provided by subclasses

        :return: Byte string
        """
        raise NotImplementedError(self._load_content)

    def _save_content(self, content):
        """Save the config file bytes.

        This should be provided by subclasses

        :param content: Config file bytes to write
        """
        raise NotImplementedError(self._save_content)

    def load(self):
        """Load the store from the associated file."""
        if self.is_loaded():
            return
        content = self._load_content()
        self._load_from_string(content)
        for hook in ConfigHooks['load']:
            hook(self)

    def _load_from_string(self, bytes):
        """Create a config store from a string.

        :param bytes: A string representing the file content.
        """
        if self.is_loaded():
            raise AssertionError('Already loaded: %r' % (self._config_obj,))
        co_input = StringIO(bytes)
        try:
            # The config files are always stored utf8-encoded
            self._config_obj = ConfigObj(co_input, encoding='utf-8',
                                         list_values=False)
        except configobj.ConfigObjError, e:
            self._config_obj = None
            raise errors.ParseConfigError(e.errors, self.external_url())
        except UnicodeDecodeError:
            raise errors.ConfigContentError(self.external_url())

    def save(self):
        if not self.is_loaded():
            # Nothing to save
            return
        out = StringIO()
        self._config_obj.write(out)
        self._save_content(out.getvalue())
        for hook in ConfigHooks['save']:
            hook(self)

    def get_sections(self):
        """Get the configobj section in the file order.

        :returns: An iterable of (store, section).
        """
        # We need a loaded store
        try:
            self.load()
        except (errors.NoSuchFile, errors.PermissionDenied):
            # If the file can't be read, there is no sections
            return
        cobj = self._config_obj
        if cobj.scalars:
            yield self, self.readonly_section_class(None, cobj)
        for section_name in cobj.sections:
            yield (self,
                   self.readonly_section_class(section_name,
                                               cobj[section_name]))

    def get_mutable_section(self, section_id=None):
        # We need a loaded store
        try:
            self.load()
        except errors.NoSuchFile:
            # The file doesn't exist, let's pretend it was empty
            self._load_from_string('')
        if section_id is None:
            section = self._config_obj
        else:
            section = self._config_obj.setdefault(section_id, {})
        return self.mutable_section_class(section_id, section)


class TransportIniFileStore(IniFileStore):
    """IniFileStore that loads files from a transport.
    """

    def __init__(self, transport, file_name):
        """A Store using a ini file on a Transport

        :param transport: The transport object where the config file is located.
        :param file_name: The config file basename in the transport directory.
        """
        super(TransportIniFileStore, self).__init__()
        self.transport = transport
        self.file_name = file_name

    def _load_content(self):
        try:
            return self.transport.get_bytes(self.file_name)
        except errors.PermissionDenied:
            trace.warning("Permission denied while trying to load "
                          "configuration store %s.", self.external_url())
            raise

    def _save_content(self, content):
        self.transport.put_bytes(self.file_name, content)

    def external_url(self):
        # FIXME: external_url should really accepts an optional relpath
        # parameter (bug #750169) :-/ -- vila 2011-04-04
        # The following will do in the interim but maybe we don't want to
        # expose a path here but rather a config ID and its associated
        # object </hand wawe>.
        return urlutils.join(self.transport.external_url(), self.file_name)


# Note that LockableConfigObjStore inherits from ConfigObjStore because we need
# unlockable stores for use with objects that can already ensure the locking
# (think branches). If different stores (not based on ConfigObj) are created,
# they may face the same issue.


class LockableIniFileStore(TransportIniFileStore):
    """A ConfigObjStore using locks on save to ensure store integrity."""

    def __init__(self, transport, file_name, lock_dir_name=None):
        """A config Store using ConfigObj for storage.

        :param transport: The transport object where the config file is located.

        :param file_name: The config file basename in the transport directory.
        """
        if lock_dir_name is None:
            lock_dir_name = 'lock'
        self.lock_dir_name = lock_dir_name
        super(LockableIniFileStore, self).__init__(transport, file_name)
        self._lock = lockdir.LockDir(self.transport, self.lock_dir_name)

    def lock_write(self, token=None):
        """Takes a write lock in the directory containing the config file.

        If the directory doesn't exist it is created.
        """
        # FIXME: This doesn't check the ownership of the created directories as
        # ensure_config_dir_exists does. It should if the transport is local
        # -- vila 2011-04-06
        self.transport.create_prefix()
        return self._lock.lock_write(token)

    def unlock(self):
        self._lock.unlock()

    def break_lock(self):
        self._lock.break_lock()

    @needs_write_lock
    def save(self):
        # We need to be able to override the undecorated implementation
        self.save_without_locking()

    def save_without_locking(self):
        super(LockableIniFileStore, self).save()


# FIXME: global, bazaar, shouldn't that be 'user' instead or even
# 'user_defaults' as opposed to 'user_overrides', 'system_defaults'
# (/etc/bzr/bazaar.conf) and 'system_overrides' ? -- vila 2011-04-05

# FIXME: Moreover, we shouldn't need classes for these stores either, factory
# functions or a registry will make it easier and clearer for tests, focusing
# on the relevant parts of the API that needs testing -- vila 20110503 (based
# on a poolie's remark)
class GlobalStore(LockableIniFileStore):

    def __init__(self, possible_transports=None):
        t = transport.get_transport_from_path(
            config_dir(), possible_transports=possible_transports)
        super(GlobalStore, self).__init__(t, 'bazaar.conf')
        self.id = 'bazaar'


class LocationStore(LockableIniFileStore):

    def __init__(self, possible_transports=None):
        t = transport.get_transport_from_path(
            config_dir(), possible_transports=possible_transports)
        super(LocationStore, self).__init__(t, 'locations.conf')
        self.id = 'locations'


class BranchStore(TransportIniFileStore):

    def __init__(self, branch):
        super(BranchStore, self).__init__(branch.control_transport,
                                          'branch.conf')
        self.branch = branch
        self.id = 'branch'

    def lock_write(self, token=None):
        return self.branch.lock_write(token)

    def unlock(self):
        return self.branch.unlock()

    @needs_write_lock
    def save(self):
        # We need to be able to override the undecorated implementation
        self.save_without_locking()

    def save_without_locking(self):
        super(BranchStore, self).save()


class ControlStore(LockableIniFileStore):

    def __init__(self, bzrdir):
        super(ControlStore, self).__init__(bzrdir.transport,
                                          'control.conf',
                                           lock_dir_name='branch_lock')


class SectionMatcher(object):
    """Select sections into a given Store.

    This is intended to be used to postpone getting an iterable of sections
    from a store.
    """

    def __init__(self, store):
        self.store = store

    def get_sections(self):
        # This is where we require loading the store so we can see all defined
        # sections.
        sections = self.store.get_sections()
        # Walk the revisions in the order provided
        for store, s in sections:
            if self.match(s):
                yield store, s

    def match(self, section):
        """Does the proposed section match.

        :param section: A Section object.

        :returns: True if the section matches, False otherwise.
        """
        raise NotImplementedError(self.match)


class NameMatcher(SectionMatcher):

    def __init__(self, store, section_id):
        super(NameMatcher, self).__init__(store)
        self.section_id = section_id

    def match(self, section):
        return section.id == self.section_id


class LocationSection(Section):

    def __init__(self, section, length, extra_path):
        super(LocationSection, self).__init__(section.id, section.options)
        self.length = length
        self.extra_path = extra_path
        self.locals = {'relpath': extra_path,
                       'basename': urlutils.basename(extra_path)}

    def get(self, name, default=None, expand=True):
        value = super(LocationSection, self).get(name, default)
        if value is not None and expand:
            policy_name = self.get(name + ':policy', None)
            policy = _policy_value.get(policy_name, POLICY_NONE)
            if policy == POLICY_APPENDPATH:
                value = urlutils.join(value, self.extra_path)
            # expand section local options right now (since POLICY_APPENDPATH
            # will never add options references, it's ok to expand after it).
            chunks = []
            for is_ref, chunk in iter_option_refs(value):
                if not is_ref:
                    chunks.append(chunk)
                else:
                    ref = chunk[1:-1]
                    if ref in self.locals:
                        chunks.append(self.locals[ref])
                    else:
                        chunks.append(chunk)
            value = ''.join(chunks)
        return value


class LocationMatcher(SectionMatcher):

    def __init__(self, store, location):
        super(LocationMatcher, self).__init__(store)
        if location.startswith('file://'):
            location = urlutils.local_path_from_url(location)
        self.location = location

    def _get_matching_sections(self):
        """Get all sections matching ``location``."""
        # We slightly diverge from LocalConfig here by allowing the no-name
        # section as the most generic one and the lower priority.
        no_name_section = None
        all_sections = []
        # Filter out the no_name_section so _iter_for_location_by_parts can be
        # used (it assumes all sections have a name).
        for _, section in self.store.get_sections():
            if section.id is None:
                no_name_section = section
            else:
                all_sections.append(section)
        # Unfortunately _iter_for_location_by_parts deals with section names so
        # we have to resync.
        filtered_sections = _iter_for_location_by_parts(
            [s.id for s in all_sections], self.location)
        iter_all_sections = iter(all_sections)
        matching_sections = []
        if no_name_section is not None:
            matching_sections.append(
                LocationSection(no_name_section, 0, self.location))
        for section_id, extra_path, length in filtered_sections:
            # a section id is unique for a given store so it's safe to take the
            # first matching section while iterating. Also, all filtered
            # sections are part of 'all_sections' and will always be found
            # there.
            while True:
                section = iter_all_sections.next()
                if section_id == section.id:
                    matching_sections.append(
                        LocationSection(section, length, extra_path))
                    break
        return matching_sections

    def get_sections(self):
        # Override the default implementation as we want to change the order
        matching_sections = self._get_matching_sections()
        # We want the longest (aka more specific) locations first
        sections = sorted(matching_sections,
                          key=lambda section: (section.length, section.id),
                          reverse=True)
        # Sections mentioning 'ignore_parents' restrict the selection
        for section in sections:
            # FIXME: We really want to use as_bool below -- vila 2011-04-07
            ignore = section.get('ignore_parents', None)
            if ignore is not None:
                ignore = ui.bool_from_string(ignore)
            if ignore:
                break
            # Finally, we have a valid section
            yield self.store, section


_option_ref_re = lazy_regex.lazy_compile('({[^{}\n]+})')
"""Describes an expandable option reference.

We want to match the most embedded reference first.

I.e. for '{{foo}}' we will get '{foo}',
for '{bar{baz}}' we will get '{baz}'
"""

def iter_option_refs(string):
    # Split isolate refs so every other chunk is a ref
    is_ref = False
    for chunk  in _option_ref_re.split(string):
        yield is_ref, chunk
        is_ref = not is_ref


class Stack(object):
    """A stack of configurations where an option can be defined"""

    def __init__(self, sections_def, store=None, mutable_section_id=None):
        """Creates a stack of sections with an optional store for changes.

        :param sections_def: A list of Section or callables that returns an
            iterable of Section. This defines the Sections for the Stack and
            can be called repeatedly if needed.

        :param store: The optional Store where modifications will be
            recorded. If none is specified, no modifications can be done.

        :param mutable_section_id: The id of the MutableSection where changes
            are recorded. This requires the ``store`` parameter to be
            specified.
        """
        self.sections_def = sections_def
        self.store = store
        self.mutable_section_id = mutable_section_id

    def get(self, name, expand=None):
        """Return the *first* option value found in the sections.

        This is where we guarantee that sections coming from Store are loaded
        lazily: the loading is delayed until we need to either check that an
        option exists or get its value, which in turn may require to discover
        in which sections it can be defined. Both of these (section and option
        existence) require loading the store (even partially).

        :param name: The queried option.

        :param expand: Whether options references should be expanded.

        :returns: The value of the option.
        """
        # FIXME: No caching of options nor sections yet -- vila 20110503
        if expand is None:
            expand = _get_expand_default_value()
        value = None
        # Ensuring lazy loading is achieved by delaying section matching (which
        # implies querying the persistent storage) until it can't be avoided
        # anymore by using callables to describe (possibly empty) section
        # lists.
        for sections in self.sections_def:
            for store, section in sections():
                value = section.get(name)
                if value is not None:
                    break
            if value is not None:
                break
        # If the option is registered, it may provide additional info about
        # value handling
        try:
            opt = option_registry.get(name)
        except KeyError:
            # Not registered
            opt = None
        def expand_and_convert(val):
            # This may need to be called twice if the value is None or ends up
            # being None during expansion or conversion.
            if val is not None:
                if expand:
                    if isinstance(val, basestring):
                        val = self._expand_options_in_string(val)
                    else:
                        trace.warning('Cannot expand "%s":'
                                      ' %s does not support option expansion'
                                      % (name, type(val)))
                if opt is not None:
                    val = opt.convert_from_unicode(val)
            return val
        value = expand_and_convert(value)
        if opt is not None and value is None:
            # If the option is registered, it may provide a default value
            value = opt.get_default()
            value = expand_and_convert(value)
        for hook in ConfigHooks['get']:
            hook(self, name, value)
        return value

    def expand_options(self, string, env=None):
        """Expand option references in the string in the configuration context.

        :param string: The string containing option(s) to expand.

        :param env: An option dict defining additional configuration options or
            overriding existing ones.

        :returns: The expanded string.
        """
        return self._expand_options_in_string(string, env)

    def _expand_options_in_string(self, string, env=None, _refs=None):
        """Expand options in the string in the configuration context.

        :param string: The string to be expanded.

        :param env: An option dict defining additional configuration options or
            overriding existing ones.

        :param _refs: Private list (FIFO) containing the options being expanded
            to detect loops.

        :returns: The expanded string.
        """
        if string is None:
            # Not much to expand there
            return None
        if _refs is None:
            # What references are currently resolved (to detect loops)
            _refs = []
        result = string
        # We need to iterate until no more refs appear ({{foo}} will need two
        # iterations for example).
        expanded = True
        while expanded:
            expanded = False
            chunks = []
            for is_ref, chunk in iter_option_refs(result):
                if not is_ref:
                    chunks.append(chunk)
                else:
                    expanded = True
                    name = chunk[1:-1]
                    if name in _refs:
                        raise errors.OptionExpansionLoop(string, _refs)
                    _refs.append(name)
                    value = self._expand_option(name, env, _refs)
                    if value is None:
                        raise errors.ExpandingUnknownOption(name, string)
                    chunks.append(value)
                    _refs.pop()
            result = ''.join(chunks)
        return result

    def _expand_option(self, name, env, _refs):
        if env is not None and name in env:
            # Special case, values provided in env takes precedence over
            # anything else
            value = env[name]
        else:
            value = self.get(name, expand=False)
            value = self._expand_options_in_string(value, env, _refs)
        return value

    def _get_mutable_section(self):
        """Get the MutableSection for the Stack.

        This is where we guarantee that the mutable section is lazily loaded:
        this means we won't load the corresponding store before setting a value
        or deleting an option. In practice the store will often be loaded but
        this helps catching some programming errors.
        """
        section = self.store.get_mutable_section(self.mutable_section_id)
        return section

    def set(self, name, value):
        """Set a new value for the option."""
        section = self._get_mutable_section()
        section.set(name, value)
        for hook in ConfigHooks['set']:
            hook(self, name, value)

    def remove(self, name):
        """Remove an existing option."""
        section = self._get_mutable_section()
        section.remove(name)
        for hook in ConfigHooks['remove']:
            hook(self, name)

    def __repr__(self):
        # Mostly for debugging use
        return "<config.%s(%s)>" % (self.__class__.__name__, id(self))

    def _get_overrides(self):
        # Hack around library_state.initialize never called
        if bzrlib.global_state is not None:
            return bzrlib.global_state.cmdline_overrides.get_sections()
        return []


class _CompatibleStack(Stack):
    """Place holder for compatibility with previous design.

    This is intended to ease the transition from the Config-based design to the
    Stack-based design and should not be used nor relied upon by plugins.

    One assumption made here is that the daughter classes will all use Stores
    derived from LockableIniFileStore).

    It implements set() and remove () by re-loading the store before applying
    the modification and saving it.

    The long term plan being to implement a single write by store to save
    all modifications, this class should not be used in the interim.
    """

    def set(self, name, value):
        # Force a reload
        self.store.unload()
        super(_CompatibleStack, self).set(name, value)
        # Force a write to persistent storage
        self.store.save()

    def remove(self, name):
        # Force a reload
        self.store.unload()
        super(_CompatibleStack, self).remove(name)
        # Force a write to persistent storage
        self.store.save()


class GlobalStack(_CompatibleStack):
    """Global options only stack."""

    def __init__(self):
        # Get a GlobalStore
        gstore = GlobalStore()
        super(GlobalStack, self).__init__(
            [self._get_overrides, NameMatcher(gstore, 'DEFAULT').get_sections],
            gstore, mutable_section_id='DEFAULT')


class LocationStack(_CompatibleStack):
    """Per-location options falling back to global options stack."""

    def __init__(self, location):
        """Make a new stack for a location and global configuration.
        
        :param location: A URL prefix to """
        lstore = LocationStore()
        if location.startswith('file://'):
            location = urlutils.local_path_from_url(location)
        matcher = LocationMatcher(lstore, location)
        gstore = GlobalStore()
        super(LocationStack, self).__init__(
            [self._get_overrides,
             matcher.get_sections, NameMatcher(gstore, 'DEFAULT').get_sections],
            lstore, mutable_section_id=location)


class BranchStack(_CompatibleStack):
    """Per-location options falling back to branch then global options stack."""

    def __init__(self, branch):
        bstore = branch._get_config_store()
        lstore = LocationStore()
        matcher = LocationMatcher(lstore, branch.base)
        gstore = GlobalStore()
        super(BranchStack, self).__init__(
            [self._get_overrides,
             matcher.get_sections, bstore.get_sections,
             NameMatcher(gstore, 'DEFAULT').get_sections],
            bstore)
        self.branch = branch


class RemoteControlStack(_CompatibleStack):
    """Remote control-only options stack."""

    # FIXME 2011-11-22 JRV This should probably be renamed to avoid confusion
    # with the stack used for remote bzr dirs. RemoteControlStack only uses
    # control.conf and is used only for stack options.

    def __init__(self, bzrdir):
        cstore = bzrdir._get_config_store()
        super(RemoteControlStack, self).__init__(
            [cstore.get_sections],
            cstore)
        self.bzrdir = bzrdir


class RemoteBranchStack(_CompatibleStack):
    """Remote branch-only options stack."""

    # FIXME 2011-11-22 JRV This should probably be renamed to avoid confusion
    # with the stack used for remote branches. RemoteBranchStack only uses
    # branch.conf and is used only for the stack options.

    def __init__(self, branch):
        bstore = branch._get_config_store()
        super(RemoteBranchStack, self).__init__(
            [bstore.get_sections],
            bstore)
        self.branch = branch

# Use a an empty dict to initialize an empty configobj avoiding all
# parsing and encoding checks
_quoting_config = configobj.ConfigObj(
    {}, encoding='utf-8', interpolation=False)

class cmd_config(commands.Command):
    __doc__ = """Display, set or remove a configuration option.

    Display the active value for a given option.

    If --all is specified, NAME is interpreted as a regular expression and all
    matching options are displayed mentioning their scope. The active value
    that bzr will take into account is the first one displayed for each option.

    If no NAME is given, --all .* is implied.

    Setting a value is achieved by using name=value without spaces. The value
    is set in the most relevant scope and can be checked by displaying the
    option again.
    """

    takes_args = ['name?']

    takes_options = [
        'directory',
        # FIXME: This should be a registry option so that plugins can register
        # their own config files (or not) and will also address
        # http://pad.lv/788991 -- vila 20101115
        commands.Option('scope', help='Reduce the scope to the specified'
                        ' configuration file.',
                        type=unicode),
        commands.Option('all',
            help='Display all the defined values for the matching options.',
            ),
        commands.Option('remove', help='Remove the option from'
                        ' the configuration file.'),
        ]

    _see_also = ['configuration']

    @commands.display_command
    def run(self, name=None, all=False, directory=None, scope=None,
            remove=False):
        if directory is None:
            directory = '.'
        directory = urlutils.normalize_url(directory)
        if remove and all:
            raise errors.BzrError(
                '--all and --remove are mutually exclusive.')
        elif remove:
            # Delete the option in the given scope
            self._remove_config_option(name, directory, scope)
        elif name is None:
            # Defaults to all options
            self._show_matching_options('.*', directory, scope)
        else:
            try:
                name, value = name.split('=', 1)
            except ValueError:
                # Display the option(s) value(s)
                if all:
                    self._show_matching_options(name, directory, scope)
                else:
                    self._show_value(name, directory, scope)
            else:
                if all:
                    raise errors.BzrError(
                        'Only one option can be set.')
                # Set the option value
                self._set_config_option(name, value, directory, scope)

    def _get_stack(self, directory, scope=None):
        """Get the configuration stack specified by ``directory`` and ``scope``.

        :param directory: Where the configurations are derived from.

        :param scope: A specific config to start from.
        """
        # FIXME: scope should allow access to plugin-specific stacks (even
        # reduced to the plugin-specific store), related to
        # http://pad.lv/788991 -- vila 2011-11-15
        if scope is not None:
            if scope == 'bazaar':
                return GlobalStack()
            elif scope == 'locations':
                return LocationStack(directory)
            elif scope == 'branch':
                (_, br, _) = (
                    controldir.ControlDir.open_containing_tree_or_branch(
                        directory))
                return br.get_config_stack()
            raise errors.NoSuchConfig(scope)
        else:
            try:
                (_, br, _) = (
                    controldir.ControlDir.open_containing_tree_or_branch(
                        directory))
                return br.get_config_stack()
            except errors.NotBranchError:
                return LocationStack(directory)

    def _show_value(self, name, directory, scope):
        conf = self._get_stack(directory, scope)
        value = conf.get(name, expand=True)
        if value is not None:
            # Quote the value appropriately
            value = _quoting_config._quote(value)
            self.outf.write('%s\n' % (value,))
        else:
            raise errors.NoSuchConfigOption(name)

    def _show_matching_options(self, name, directory, scope):
        name = lazy_regex.lazy_compile(name)
        # We want any error in the regexp to be raised *now* so we need to
        # avoid the delay introduced by the lazy regexp.  But, we still do
        # want the nicer errors raised by lazy_regex.
        name._compile_and_collapse()
        cur_store_id = None
        cur_section = None
        conf = self._get_stack(directory, scope)
        for sections in conf.sections_def:
            for store, section in sections():
                for oname in section.iter_option_names():
                    if name.search(oname):
                        if cur_store_id != store.id:
                            # Explain where the options are defined
                            self.outf.write('%s:\n' % (store.id,))
                            cur_store_id = store.id
                            cur_section = None
                        if (section.id not in (None, 'DEFAULT')
                            and cur_section != section.id):
                            # Display the section if it's not the default (or
                            # only) one.
                            self.outf.write('  [%s]\n' % (section.id,))
                            cur_section = section.id
                        value = section.get(oname, expand=False)
                        value = _quoting_config._quote(value)
                        self.outf.write('  %s = %s\n' % (oname, value))

    def _set_config_option(self, name, value, directory, scope):
        conf = self._get_stack(directory, scope)
        conf.set(name, value)

    def _remove_config_option(self, name, directory, scope):
        if name is None:
            raise errors.BzrCommandError(
                '--remove expects an option to remove.')
        conf = self._get_stack(directory, scope)
        try:
            conf.remove(name)
        except KeyError:
            raise errors.NoSuchConfigOption(name)


# Test registries
#
# We need adapters that can build a Store or a Stack in a test context. Test
# classes, based on TestCaseWithTransport, can use the registry to parametrize
# themselves. The builder will receive a test instance and should return a
# ready-to-use store or stack.  Plugins that define new store/stacks can also
# register themselves here to be tested against the tests defined in
# bzrlib.tests.test_config. Note that the builder can be called multiple times
# for the same test.

# The registered object should be a callable receiving a test instance
# parameter (inheriting from tests.TestCaseWithTransport) and returning a Store
# object.
test_store_builder_registry = registry.Registry()

# The registered object should be a callable receiving a test instance
# parameter (inheriting from tests.TestCaseWithTransport) and returning a Stack
# object.
test_stack_builder_registry = registry.Registry()<|MERGE_RESOLUTION|>--- conflicted
+++ resolved
@@ -2413,14 +2413,9 @@
             # Otherwise, fallback to the value defined at registration
             if callable(self.default):
                 value = self.default()
-<<<<<<< HEAD
-                if type(value) != unicode:
-                    raise ValueError("%r is not unicode" % value)
-=======
                 if not isinstance(value, unicode):
                     raise AssertionError(
                     'Callable default values should be unicode')
->>>>>>> 90457f27
             else:
                 value = self.default
         return value
