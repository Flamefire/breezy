--- conflicted
+++ resolved
@@ -63,6 +63,7 @@
 """
 
 import os
+import string
 import sys
 
 from bzrlib import commands
@@ -278,14 +279,7 @@
         # We need to iterate until no more refs appear ({{foo}} will need two
         # iterations for example).
         while True:
-<<<<<<< HEAD
-            try:
-                raw_chunks = self.option_ref_re.split(result)
-            except TypeError:
-                import pdb; pdb.set_trace()
-=======
             raw_chunks = self.option_ref_re.split(result)
->>>>>>> 7d335933
             if len(raw_chunks) == 1:
                 # Shorcut the trivial case: no refs
                 return result
@@ -447,21 +441,21 @@
         the concrete policy type is checked, and finally
         $EMAIL is examined.
         If no username can be found, errors.NoWhoami exception is raised.
-
-        TODO: Check it's reasonably well-formed.
         """
         v = os.environ.get('BZR_EMAIL')
         if v:
             return v.decode(osutils.get_user_encoding())
-
         v = self._get_user_id()
         if v:
             return v
-
         v = os.environ.get('EMAIL')
         if v:
             return v.decode(osutils.get_user_encoding())
-
+        name, email = _auto_user_id()
+        if name and email:
+            return '%s <%s>' % (name, email)
+        elif email:
+            return email
         raise errors.NoWhoami()
 
     def ensure_username(self):
@@ -1437,6 +1431,86 @@
         return e
     else:
         return os.path.expanduser('~/.cache')
+
+
+def _get_default_mail_domain():
+    """If possible, return the assumed default email domain.
+
+    :returns: string mail domain, or None.
+    """
+    if sys.platform == 'win32':
+        # No implementation yet; patches welcome
+        return None
+    try:
+        f = open('/etc/mailname')
+    except (IOError, OSError), e:
+        return None
+    try:
+        domain = f.read().strip()
+        return domain
+    finally:
+        f.close()
+
+
+def _auto_user_id():
+    """Calculate automatic user identification.
+
+    :returns: (realname, email), either of which may be None if they can't be
+    determined.
+
+    Only used when none is set in the environment or the id file.
+
+    This only returns an email address if we can be fairly sure the 
+    address is reasonable, ie if /etc/mailname is set on unix.
+
+    This doesn't use the FQDN as the default domain because that may be 
+    slow, and it doesn't use the hostname alone because that's not normally 
+    a reasonable address.
+    """
+    if sys.platform == 'win32':
+        # No implementation to reliably determine Windows default mail
+        # address; please add one.
+        return None, None
+
+    default_mail_domain = _get_default_mail_domain()
+    if not default_mail_domain:
+        return None, None
+
+    import pwd
+    uid = os.getuid()
+    try:
+        w = pwd.getpwuid(uid)
+    except KeyError:
+        mutter('no passwd entry for uid %d?' % uid)
+        return None, None
+
+    # we try utf-8 first, because on many variants (like Linux),
+    # /etc/passwd "should" be in utf-8, and because it's unlikely to give
+    # false positives.  (many users will have their user encoding set to
+    # latin-1, which cannot raise UnicodeError.)
+    try:
+        gecos = w.pw_gecos.decode('utf-8')
+        encoding = 'utf-8'
+    except UnicodeError:
+        try:
+            encoding = osutils.get_user_encoding()
+            gecos = w.pw_gecos.decode(encoding)
+        except UnicodeError, e:
+            mutter("cannot decode passwd entry %s" % w)
+            return None, None
+    try:
+        username = w.pw_name.decode(encoding)
+    except UnicodeError, e:
+        mutter("cannot decode passwd entry %s" % w)
+        return None, None
+
+    comma = gecos.find(',')
+    if comma == -1:
+        realname = gecos
+    else:
+        realname = gecos[:comma]
+
+    return realname, (username + '@' + default_mail_domain)
 
 
 def parse_username(username):
