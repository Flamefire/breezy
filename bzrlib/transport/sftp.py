<<<<<<< HEAD
# Copyright (C) 2005 Robey Pointer <robey@lag.net>
# Copyright (C) 2005, 2006, 2007, 2008 Canonical Ltd
=======
# Copyright (C) 2005, 2006, 2007, 2008, 2009 Canonical Ltd
>>>>>>> bcf6c17b
#
# This program is free software; you can redistribute it and/or modify
# it under the terms of the GNU General Public License as published by
# the Free Software Foundation; either version 2 of the License, or
# (at your option) any later version.
#
# This program is distributed in the hope that it will be useful,
# but WITHOUT ANY WARRANTY; without even the implied warranty of
# MERCHANTABILITY or FITNESS FOR A PARTICULAR PURPOSE.  See the
# GNU General Public License for more details.
#
# You should have received a copy of the GNU General Public License
# along with this program; if not, write to the Free Software
# Foundation, Inc., 59 Temple Place, Suite 330, Boston, MA  02111-1307  USA

"""Implementation of Transport over SFTP, using paramiko."""

# TODO: Remove the transport-based lock_read and lock_write methods.  They'll
# then raise TransportNotPossible, which will break remote access to any
# formats which rely on OS-level locks.  That should be fine as those formats
# are pretty old, but these combinations may have to be removed from the test
# suite.  Those formats all date back to 0.7; so we should be able to remove
# these methods when we officially drop support for those formats.

import bisect
import errno
import itertools
import os
import random
import select
import socket
import stat
import sys
import time
import urllib
import urlparse
import warnings

from bzrlib import (
    config,
    errors,
    urlutils,
    )
from bzrlib.errors import (FileExists,
                           NoSuchFile, PathNotChild,
                           TransportError,
                           LockError,
                           PathError,
                           ParamikoNotPresent,
                           )
from bzrlib.osutils import pathjoin, fancy_rename, getcwd
from bzrlib.symbol_versioning import (
        deprecated_function,
        )
from bzrlib.trace import mutter, warning
from bzrlib.transport import (
    FileFileStream,
    _file_streams,
    local,
    Server,
    ssh,
    ConnectedTransport,
    )

# Disable one particular warning that comes from paramiko in Python2.5; if
# this is emitted at the wrong time it tends to cause spurious test failures
# or at least noise in the test case::
#
# [1770/7639 in 86s, 1 known failures, 50 skipped, 2 missing features]
# test_permissions.TestSftpPermissions.test_new_files
# /var/lib/python-support/python2.5/paramiko/message.py:226: DeprecationWarning: integer argument expected, got float
#  self.packet.write(struct.pack('>I', n))
warnings.filterwarnings('ignore',
        'integer argument expected, got float',
        category=DeprecationWarning,
        module='paramiko.message')

try:
    import paramiko
except ImportError, e:
    raise ParamikoNotPresent(e)
else:
    from paramiko.sftp import (SFTP_FLAG_WRITE, SFTP_FLAG_CREATE,
                               SFTP_FLAG_EXCL, SFTP_FLAG_TRUNC,
                               CMD_HANDLE, CMD_OPEN)
    from paramiko.sftp_attr import SFTPAttributes
    from paramiko.sftp_file import SFTPFile


_paramiko_version = getattr(paramiko, '__version_info__', (0, 0, 0))
# don't use prefetch unless paramiko version >= 1.5.5 (there were bugs earlier)
_default_do_prefetch = (_paramiko_version >= (1, 5, 5))


class SFTPLock(object):
    """This fakes a lock in a remote location.
    
    A present lock is indicated just by the existence of a file.  This
    doesn't work well on all transports and they are only used in 
    deprecated storage formats.
    """
    
    __slots__ = ['path', 'lock_path', 'lock_file', 'transport']

    def __init__(self, path, transport):
        self.lock_file = None
        self.path = path
        self.lock_path = path + '.write-lock'
        self.transport = transport
        try:
            # RBC 20060103 FIXME should we be using private methods here ?
            abspath = transport._remote_path(self.lock_path)
            self.lock_file = transport._sftp_open_exclusive(abspath)
        except FileExists:
            raise LockError('File %r already locked' % (self.path,))

    def __del__(self):
        """Should this warn, or actually try to cleanup?"""
        if self.lock_file:
            warning("SFTPLock %r not explicitly unlocked" % (self.path,))
            self.unlock()

    def unlock(self):
        if not self.lock_file:
            return
        self.lock_file.close()
        self.lock_file = None
        try:
            self.transport.delete(self.lock_path)
        except (NoSuchFile,):
            # What specific errors should we catch here?
            pass


class _SFTPReadvHelper(object):
    """A class to help with managing the state of a readv request."""

    # See _get_requests for an explanation.
    _max_request_size = 32768

    def __init__(self, original_offsets, relpath, _report_activity):
        """Create a new readv helper.

        :param original_offsets: The original requests given by the caller of
            readv()
        :param relpath: The name of the file (if known)
        :param _report_activity: A Transport._report_activity bound method,
            to be called as data arrives.
        """
        self.original_offsets = list(original_offsets)
        self.relpath = relpath
        self._report_activity = _report_activity

    def _get_requests(self):
        """Break up the offsets into individual requests over sftp.

        The SFTP spec only requires implementers to support 32kB requests. We
        could try something larger (openssh supports 64kB), but then we have to
        handle requests that fail.
        So instead, we just break up our maximum chunks into 32kB chunks, and
        asyncronously requests them.
        Newer versions of paramiko would do the chunking for us, but we want to
        start processing results right away, so we do it ourselves.
        """
        # TODO: Because we issue async requests, we don't 'fudge' any extra
        #       data.  I'm not 100% sure that is the best choice.

        # The first thing we do, is to collapse the individual requests as much
        # as possible, so we don't issues requests <32kB
        sorted_offsets = sorted(self.original_offsets)
        coalesced = list(ConnectedTransport._coalesce_offsets(sorted_offsets,
                                                        limit=0, fudge_factor=0))
        requests = []
        for c_offset in coalesced:
            start = c_offset.start
            size = c_offset.length

            # Break this up into 32kB requests
            while size > 0:
                next_size = min(size, self._max_request_size)
                requests.append((start, next_size))
                size -= next_size
                start += next_size
        mutter('SFTP.readv(%s) %s offsets => %s coalesced => %s requests',
               self.relpath, len(sorted_offsets), len(coalesced),
               len(requests))
        return requests

    def request_and_yield_offsets(self, fp):
        """Request the data from the remote machine, yielding the results.

        :param fp: A Paramiko SFTPFile object that supports readv.
        :return: Yield the data requested by the original readv caller, one by
            one.
        """
        requests = self._get_requests()
        offset_iter = iter(self.original_offsets)
        cur_offset, cur_size = offset_iter.next()
        # paramiko .readv() yields strings that are in the order of the requests
        # So we track the current request to know where the next data is
        # being returned from.
        input_start = None
        last_end = None
        buffered_data = []
        buffered_len = 0

        # This is used to buffer chunks which we couldn't process yet
        # It is (start, end, data) tuples.
        data_chunks = []
        # Create an 'unlimited' data stream, so we stop based on requests,
        # rather than just because the data stream ended. This lets us detect
        # short readv.
        data_stream = itertools.chain(fp.readv(requests),
                                      itertools.repeat(None))
        for (start, length), data in itertools.izip(requests, data_stream):
            if data is None:
                if cur_coalesced is not None:
                    raise errors.ShortReadvError(self.relpath,
                        start, length, len(data))
            if len(data) != length:
                raise errors.ShortReadvError(self.relpath,
                    start, length, len(data))
            self._report_activity(length, 'read')
            if last_end is None:
                # This is the first request, just buffer it
                buffered_data = [data]
                buffered_len = length
                input_start = start
            elif start == last_end:
                # The data we are reading fits neatly on the previous
                # buffer, so this is all part of a larger coalesced range.
                buffered_data.append(data)
                buffered_len += length
            else:
                # We have an 'interrupt' in the data stream. So we know we are
                # at a request boundary.
                if buffered_len > 0:
                    # We haven't consumed the buffer so far, so put it into
                    # data_chunks, and continue.
                    buffered = ''.join(buffered_data)
                    data_chunks.append((input_start, buffered))
                input_start = start
                buffered_data = [data]
                buffered_len = length
            last_end = start + length
            if input_start == cur_offset and cur_size <= buffered_len:
                # Simplify the next steps a bit by transforming buffered_data
                # into a single string. We also have the nice property that
                # when there is only one string ''.join([x]) == x, so there is
                # no data copying.
                buffered = ''.join(buffered_data)
                # Clean out buffered data so that we keep memory
                # consumption low
                del buffered_data[:]
                buffered_offset = 0
                # TODO: We *could* also consider the case where cur_offset is in
                #       in the buffered range, even though it doesn't *start*
                #       the buffered range. But for packs we pretty much always
                #       read in order, so you won't get any extra data in the
                #       middle.
                while (input_start == cur_offset
                       and (buffered_offset + cur_size) <= buffered_len):
                    # We've buffered enough data to process this request, spit it
                    # out
                    cur_data = buffered[buffered_offset:buffered_offset + cur_size]
                    # move the direct pointer into our buffered data
                    buffered_offset += cur_size
                    # Move the start-of-buffer pointer
                    input_start += cur_size
                    # Yield the requested data
                    yield cur_offset, cur_data
                    cur_offset, cur_size = offset_iter.next()
                # at this point, we've consumed as much of buffered as we can,
                # so break off the portion that we consumed
                if buffered_offset == len(buffered_data):
                    # No tail to leave behind
                    buffered_data = []
                    buffered_len = 0
                else:
                    buffered = buffered[buffered_offset:]
                    buffered_data = [buffered]
                    buffered_len = len(buffered)
        if buffered_len:
            buffered = ''.join(buffered_data)
            del buffered_data[:]
            data_chunks.append((input_start, buffered))
        if data_chunks:
            mutter('SFTP readv left with %d out-of-order bytes',
                   sum(map(lambda x: len(x[1]), data_chunks)))
            # We've processed all the readv data, at this point, anything we
            # couldn't process is in data_chunks. This doesn't happen often, so
            # this code path isn't optimized
            # We use an interesting process for data_chunks
            # Specifically if we have "bisect_left([(start, len, entries)],
            #                                       (qstart,)])
            # If start == qstart, then we get the specific node. Otherwise we
            # get the previous node
            while True:
                idx = bisect.bisect_left(data_chunks, (cur_offset,))
                if idx < len(data_chunks) and data_chunks[idx][0] == cur_offset:
                    # The data starts here
                    data = data_chunks[idx][1][:cur_size]
                elif idx > 0:
                    # The data is in a portion of a previous page
                    idx -= 1
                    sub_offset = cur_offset - data_chunks[idx][0]
                    data = data_chunks[idx][1]
                    data = data[sub_offset:sub_offset + cur_size]
                else:
                    # We are missing the page where the data should be found,
                    # something is wrong
                    data = ''
                if len(data) != cur_size:
                    raise AssertionError('We must have miscalulated.'
                        ' We expected %d bytes, but only found %d'
                        % (cur_size, len(data)))
                yield cur_offset, data
                cur_offset, cur_size = offset_iter.next()


class SFTPTransport(ConnectedTransport):
    """Transport implementation for SFTP access."""

    _do_prefetch = _default_do_prefetch
    # TODO: jam 20060717 Conceivably these could be configurable, either
    #       by auto-tuning at run-time, or by a configuration (per host??)
    #       but the performance curve is pretty flat, so just going with
    #       reasonable defaults.
    _max_readv_combine = 200
    # Having to round trip to the server means waiting for a response,
    # so it is better to download extra bytes.
    # 8KiB had good performance for both local and remote network operations
    _bytes_to_read_before_seek = 8192

    # The sftp spec says that implementations SHOULD allow reads
    # to be at least 32K. paramiko.readv() does an async request
    # for the chunks. So we need to keep it within a single request
    # size for paramiko <= 1.6.1. paramiko 1.6.2 will probably chop
    # up the request itself, rather than us having to worry about it
    _max_request_size = 32768

    def __init__(self, base, _from_transport=None):
        super(SFTPTransport, self).__init__(base,
                                            _from_transport=_from_transport)

    def _remote_path(self, relpath):
        """Return the path to be passed along the sftp protocol for relpath.
        
        :param relpath: is a urlencoded string.
        """
        relative = urlutils.unescape(relpath).encode('utf-8')
        remote_path = self._combine_paths(self._path, relative)
        # the initial slash should be removed from the path, and treated as a
        # homedir relative path (the path begins with a double slash if it is
        # absolute).  see draft-ietf-secsh-scp-sftp-ssh-uri-03.txt
        # RBC 20060118 we are not using this as its too user hostile. instead
        # we are following lftp and using /~/foo to mean '~/foo'
        # vila--20070602 and leave absolute paths begin with a single slash.
        if remote_path.startswith('/~/'):
            remote_path = remote_path[3:]
        elif remote_path == '/~':
            remote_path = ''
        return remote_path

    def _create_connection(self, credentials=None):
        """Create a new connection with the provided credentials.

        :param credentials: The credentials needed to establish the connection.

        :return: The created connection and its associated credentials.

        The credentials are only the password as it may have been entered
        interactively by the user and may be different from the one provided
        in base url at transport creation time.
        """
        if credentials is None:
            password = self._password
        else:
            password = credentials

        vendor = ssh._get_ssh_vendor()
        user = self._user
        if user is None:
            auth = config.AuthenticationConfig()
            user = auth.get_user('ssh', self._host, self._port)
        connection = vendor.connect_sftp(self._user, password,
                                         self._host, self._port)
        return connection, (user, password)

    def _get_sftp(self):
        """Ensures that a connection is established"""
        connection = self._get_connection()
        if connection is None:
            # First connection ever
            connection, credentials = self._create_connection()
            self._set_connection(connection, credentials)
        return connection

    def has(self, relpath):
        """
        Does the target location exist?
        """
        try:
            self._get_sftp().stat(self._remote_path(relpath))
            return True
        except IOError:
            return False

    def get(self, relpath):
        """Get the file at the given relative path.

        :param relpath: The relative path to the file
        """
        try:
            path = self._remote_path(relpath)
            f = self._get_sftp().file(path, mode='rb')
            if self._do_prefetch and (getattr(f, 'prefetch', None) is not None):
                f.prefetch()
            return f
        except (IOError, paramiko.SSHException), e:
            self._translate_io_exception(e, path, ': error retrieving',
                failure_exc=errors.ReadError)

    def get_bytes(self, relpath):
        # reimplement this here so that we can report how many bytes came back
        f = self.get(relpath)
        try:
            bytes = f.read()
            self._report_activity(len(bytes), 'read')
            return bytes
        finally:
            f.close()

    def _readv(self, relpath, offsets):
        """See Transport.readv()"""
        # We overload the default readv() because we want to use a file
        # that does not have prefetch enabled.
        # Also, if we have a new paramiko, it implements an async readv()
        if not offsets:
            return

        try:
            path = self._remote_path(relpath)
            fp = self._get_sftp().file(path, mode='rb')
            readv = getattr(fp, 'readv', None)
            if readv:
                return self._sftp_readv(fp, offsets, relpath)
            mutter('seek and read %s offsets', len(offsets))
            return self._seek_and_read(fp, offsets, relpath)
        except (IOError, paramiko.SSHException), e:
            self._translate_io_exception(e, path, ': error retrieving')

    def recommended_page_size(self):
        """See Transport.recommended_page_size().

        For SFTP we suggest a large page size to reduce the overhead
        introduced by latency.
        """
        return 64 * 1024

    def _sftp_readv(self, fp, offsets, relpath):
        """Use the readv() member of fp to do async readv.

        Then read them using paramiko.readv(). paramiko.readv()
        does not support ranges > 64K, so it caps the request size, and
        just reads until it gets all the stuff it wants.
        """
        helper = _SFTPReadvHelper(offsets, relpath, self._report_activity)
        return helper.request_and_yield_offsets(fp)

    def put_file(self, relpath, f, mode=None):
        """
        Copy the file-like object into the location.

        :param relpath: Location to put the contents, relative to base.
        :param f:       File-like object.
        :param mode: The final mode for the file
        """
        final_path = self._remote_path(relpath)
        return self._put(final_path, f, mode=mode)

    def _put(self, abspath, f, mode=None):
        """Helper function so both put() and copy_abspaths can reuse the code"""
        tmp_abspath = '%s.tmp.%.9f.%d.%d' % (abspath, time.time(),
                        os.getpid(), random.randint(0,0x7FFFFFFF))
        fout = self._sftp_open_exclusive(tmp_abspath, mode=mode)
        closed = False
        try:
            try:
                fout.set_pipelined(True)
                length = self._pump(f, fout)
            except (IOError, paramiko.SSHException), e:
                self._translate_io_exception(e, tmp_abspath)
            # XXX: This doesn't truly help like we would like it to.
            #      The problem is that openssh strips sticky bits. So while we
            #      can properly set group write permission, we lose the group
            #      sticky bit. So it is probably best to stop chmodding, and
            #      just tell users that they need to set the umask correctly.
            #      The attr.st_mode = mode, in _sftp_open_exclusive
            #      will handle when the user wants the final mode to be more 
            #      restrictive. And then we avoid a round trip. Unless 
            #      paramiko decides to expose an async chmod()

            # This is designed to chmod() right before we close.
            # Because we set_pipelined() earlier, theoretically we might 
            # avoid the round trip for fout.close()
            if mode is not None:
                self._get_sftp().chmod(tmp_abspath, mode)
            fout.close()
            closed = True
            self._rename_and_overwrite(tmp_abspath, abspath)
            return length
        except Exception, e:
            # If we fail, try to clean up the temporary file
            # before we throw the exception
            # but don't let another exception mess things up
            # Write out the traceback, because otherwise
            # the catch and throw destroys it
            import traceback
            mutter(traceback.format_exc())
            try:
                if not closed:
                    fout.close()
                self._get_sftp().remove(tmp_abspath)
            except:
                # raise the saved except
                raise e
            # raise the original with its traceback if we can.
            raise

    def _put_non_atomic_helper(self, relpath, writer, mode=None,
                               create_parent_dir=False,
                               dir_mode=None):
        abspath = self._remote_path(relpath)

        # TODO: jam 20060816 paramiko doesn't publicly expose a way to
        #       set the file mode at create time. If it does, use it.
        #       But for now, we just chmod later anyway.

        def _open_and_write_file():
            """Try to open the target file, raise error on failure"""
            fout = None
            try:
                try:
                    fout = self._get_sftp().file(abspath, mode='wb')
                    fout.set_pipelined(True)
                    writer(fout)
                except (paramiko.SSHException, IOError), e:
                    self._translate_io_exception(e, abspath,
                                                 ': unable to open')

                # This is designed to chmod() right before we close.
                # Because we set_pipelined() earlier, theoretically we might 
                # avoid the round trip for fout.close()
                if mode is not None:
                    self._get_sftp().chmod(abspath, mode)
            finally:
                if fout is not None:
                    fout.close()

        if not create_parent_dir:
            _open_and_write_file()
            return

        # Try error handling to create the parent directory if we need to
        try:
            _open_and_write_file()
        except NoSuchFile:
            # Try to create the parent directory, and then go back to
            # writing the file
            parent_dir = os.path.dirname(abspath)
            self._mkdir(parent_dir, dir_mode)
            _open_and_write_file()

    def put_file_non_atomic(self, relpath, f, mode=None,
                            create_parent_dir=False,
                            dir_mode=None):
        """Copy the file-like object into the target location.

        This function is not strictly safe to use. It is only meant to
        be used when you already know that the target does not exist.
        It is not safe, because it will open and truncate the remote
        file. So there may be a time when the file has invalid contents.

        :param relpath: The remote location to put the contents.
        :param f:       File-like object.
        :param mode:    Possible access permissions for new file.
                        None means do not set remote permissions.
        :param create_parent_dir: If we cannot create the target file because
                        the parent directory does not exist, go ahead and
                        create it, and then try again.
        """
        def writer(fout):
            self._pump(f, fout)
        self._put_non_atomic_helper(relpath, writer, mode=mode,
                                    create_parent_dir=create_parent_dir,
                                    dir_mode=dir_mode)

    def put_bytes_non_atomic(self, relpath, bytes, mode=None,
                             create_parent_dir=False,
                             dir_mode=None):
        def writer(fout):
            fout.write(bytes)
        self._put_non_atomic_helper(relpath, writer, mode=mode,
                                    create_parent_dir=create_parent_dir,
                                    dir_mode=dir_mode)

    def iter_files_recursive(self):
        """Walk the relative paths of all files in this transport."""
        queue = list(self.list_dir('.'))
        while queue:
            relpath = queue.pop(0)
            st = self.stat(relpath)
            if stat.S_ISDIR(st.st_mode):
                for i, basename in enumerate(self.list_dir(relpath)):
                    queue.insert(i, relpath+'/'+basename)
            else:
                yield relpath

    def _mkdir(self, abspath, mode=None):
        if mode is None:
            local_mode = 0777
        else:
            local_mode = mode
        try:
            self._get_sftp().mkdir(abspath, local_mode)
            if mode is not None:
                # chmod a dir through sftp will erase any sgid bit set
                # on the server side.  So, if the bit mode are already
                # set, avoid the chmod.  If the mode is not fine but
                # the sgid bit is set, report a warning to the user
                # with the umask fix.
                stat = self._get_sftp().lstat(abspath)
                mode = mode & 0777 # can't set special bits anyway
                if mode != stat.st_mode & 0777:
                    if stat.st_mode & 06000:
                        warning('About to chmod %s over sftp, which will result'
                                ' in its suid or sgid bits being cleared.  If'
                                ' you want to preserve those bits, change your '
                                ' environment on the server to use umask 0%03o.'
                                % (abspath, 0777 - mode))
                    self._get_sftp().chmod(abspath, mode=mode)
        except (paramiko.SSHException, IOError), e:
            self._translate_io_exception(e, abspath, ': unable to mkdir',
                failure_exc=FileExists)

    def mkdir(self, relpath, mode=None):
        """Create a directory at the given path."""
        self._mkdir(self._remote_path(relpath), mode=mode)

    def open_write_stream(self, relpath, mode=None):
        """See Transport.open_write_stream."""
        # initialise the file to zero-length
        # this is three round trips, but we don't use this 
        # api more than once per write_group at the moment so 
        # it is a tolerable overhead. Better would be to truncate
        # the file after opening. RBC 20070805
        self.put_bytes_non_atomic(relpath, "", mode)
        abspath = self._remote_path(relpath)
        # TODO: jam 20060816 paramiko doesn't publicly expose a way to
        #       set the file mode at create time. If it does, use it.
        #       But for now, we just chmod later anyway.
        handle = None
        try:
            handle = self._get_sftp().file(abspath, mode='wb')
            handle.set_pipelined(True)
        except (paramiko.SSHException, IOError), e:
            self._translate_io_exception(e, abspath,
                                         ': unable to open')
        _file_streams[self.abspath(relpath)] = handle
        return FileFileStream(self, relpath, handle)

    def _translate_io_exception(self, e, path, more_info='',
                                failure_exc=PathError):
        """Translate a paramiko or IOError into a friendlier exception.

        :param e: The original exception
        :param path: The path in question when the error is raised
        :param more_info: Extra information that can be included,
                          such as what was going on
        :param failure_exc: Paramiko has the super fun ability to raise completely
                           opaque errors that just set "e.args = ('Failure',)" with
                           no more information.
                           If this parameter is set, it defines the exception 
                           to raise in these cases.
        """
        # paramiko seems to generate detailless errors.
        self._translate_error(e, path, raise_generic=False)
        if getattr(e, 'args', None) is not None:
            if (e.args == ('No such file or directory',) or
                e.args == ('No such file',)):
                raise NoSuchFile(path, str(e) + more_info)
            if (e.args == ('mkdir failed',) or
                e.args[0].startswith('syserr: File exists')):
                raise FileExists(path, str(e) + more_info)
            # strange but true, for the paramiko server.
            if (e.args == ('Failure',)):
                raise failure_exc(path, str(e) + more_info)
            mutter('Raising exception with args %s', e.args)
        if getattr(e, 'errno', None) is not None:
            mutter('Raising exception with errno %s', e.errno)
        raise e

    def append_file(self, relpath, f, mode=None):
        """
        Append the text in the file-like object into the final
        location.
        """
        try:
            path = self._remote_path(relpath)
            fout = self._get_sftp().file(path, 'ab')
            if mode is not None:
                self._get_sftp().chmod(path, mode)
            result = fout.tell()
            self._pump(f, fout)
            return result
        except (IOError, paramiko.SSHException), e:
            self._translate_io_exception(e, relpath, ': unable to append')

    def rename(self, rel_from, rel_to):
        """Rename without special overwriting"""
        try:
            self._get_sftp().rename(self._remote_path(rel_from),
                              self._remote_path(rel_to))
        except (IOError, paramiko.SSHException), e:
            self._translate_io_exception(e, rel_from,
                    ': unable to rename to %r' % (rel_to))

    def _rename_and_overwrite(self, abs_from, abs_to):
        """Do a fancy rename on the remote server.
        
        Using the implementation provided by osutils.
        """
        try:
            sftp = self._get_sftp()
            fancy_rename(abs_from, abs_to,
                         rename_func=sftp.rename,
                         unlink_func=sftp.remove)
        except (IOError, paramiko.SSHException), e:
            self._translate_io_exception(e, abs_from,
                                         ': unable to rename to %r' % (abs_to))

    def move(self, rel_from, rel_to):
        """Move the item at rel_from to the location at rel_to"""
        path_from = self._remote_path(rel_from)
        path_to = self._remote_path(rel_to)
        self._rename_and_overwrite(path_from, path_to)

    def delete(self, relpath):
        """Delete the item at relpath"""
        path = self._remote_path(relpath)
        try:
            self._get_sftp().remove(path)
        except (IOError, paramiko.SSHException), e:
            self._translate_io_exception(e, path, ': unable to delete')
            
    def external_url(self):
        """See bzrlib.transport.Transport.external_url."""
        # the external path for SFTP is the base
        return self.base

    def listable(self):
        """Return True if this store supports listing."""
        return True

    def list_dir(self, relpath):
        """
        Return a list of all files at the given location.
        """
        # does anything actually use this?
        # -- Unknown
        # This is at least used by copy_tree for remote upgrades.
        # -- David Allouche 2006-08-11
        path = self._remote_path(relpath)
        try:
            entries = self._get_sftp().listdir(path)
        except (IOError, paramiko.SSHException), e:
            self._translate_io_exception(e, path, ': failed to list_dir')
        return [urlutils.escape(entry) for entry in entries]

    def rmdir(self, relpath):
        """See Transport.rmdir."""
        path = self._remote_path(relpath)
        try:
            return self._get_sftp().rmdir(path)
        except (IOError, paramiko.SSHException), e:
            self._translate_io_exception(e, path, ': failed to rmdir')

    def stat(self, relpath):
        """Return the stat information for a file."""
        path = self._remote_path(relpath)
        try:
            return self._get_sftp().stat(path)
        except (IOError, paramiko.SSHException), e:
            self._translate_io_exception(e, path, ': unable to stat')

    def lock_read(self, relpath):
        """
        Lock the given file for shared (read) access.
        :return: A lock object, which has an unlock() member function
        """
        # FIXME: there should be something clever i can do here...
        class BogusLock(object):
            def __init__(self, path):
                self.path = path
            def unlock(self):
                pass
        return BogusLock(relpath)

    def lock_write(self, relpath):
        """
        Lock the given file for exclusive (write) access.
        WARNING: many transports do not support this, so trying avoid using it

        :return: A lock object, which has an unlock() member function
        """
        # This is a little bit bogus, but basically, we create a file
        # which should not already exist, and if it does, we assume
        # that there is a lock, and if it doesn't, the we assume
        # that we have taken the lock.
        return SFTPLock(relpath, self)

    def _sftp_open_exclusive(self, abspath, mode=None):
        """Open a remote path exclusively.

        SFTP supports O_EXCL (SFTP_FLAG_EXCL), which fails if
        the file already exists. However it does not expose this
        at the higher level of SFTPClient.open(), so we have to
        sneak away with it.

        WARNING: This breaks the SFTPClient abstraction, so it
        could easily break against an updated version of paramiko.

        :param abspath: The remote absolute path where the file should be opened
        :param mode: The mode permissions bits for the new file
        """
        # TODO: jam 20060816 Paramiko >= 1.6.2 (probably earlier) supports
        #       using the 'x' flag to indicate SFTP_FLAG_EXCL.
        #       However, there is no way to set the permission mode at open 
        #       time using the sftp_client.file() functionality.
        path = self._get_sftp()._adjust_cwd(abspath)
        # mutter('sftp abspath %s => %s', abspath, path)
        attr = SFTPAttributes()
        if mode is not None:
            attr.st_mode = mode
        omode = (SFTP_FLAG_WRITE | SFTP_FLAG_CREATE 
                | SFTP_FLAG_TRUNC | SFTP_FLAG_EXCL)
        try:
            t, msg = self._get_sftp()._request(CMD_OPEN, path, omode, attr)
            if t != CMD_HANDLE:
                raise TransportError('Expected an SFTP handle')
            handle = msg.get_string()
            return SFTPFile(self._get_sftp(), handle, 'wb', -1)
        except (paramiko.SSHException, IOError), e:
            self._translate_io_exception(e, abspath, ': unable to open',
                failure_exc=FileExists)

    def _can_roundtrip_unix_modebits(self):
        if sys.platform == 'win32':
            # anyone else?
            return False
        else:
            return True

# ------------- server test implementation --------------
import threading

from bzrlib.tests.stub_sftp import StubServer, StubSFTPServer

STUB_SERVER_KEY = """
-----BEGIN RSA PRIVATE KEY-----
MIICWgIBAAKBgQDTj1bqB4WmayWNPB+8jVSYpZYk80Ujvj680pOTh2bORBjbIAyz
oWGW+GUjzKxTiiPvVmxFgx5wdsFvF03v34lEVVhMpouqPAYQ15N37K/ir5XY+9m/
d8ufMCkjeXsQkKqFbAlQcnWMCRnOoPHS3I4vi6hmnDDeeYTSRvfLbW0fhwIBIwKB
gBIiOqZYaoqbeD9OS9z2K9KR2atlTxGxOJPXiP4ESqP3NVScWNwyZ3NXHpyrJLa0
EbVtzsQhLn6rF+TzXnOlcipFvjsem3iYzCpuChfGQ6SovTcOjHV9z+hnpXvQ/fon
soVRZY65wKnF7IAoUwTmJS9opqgrN6kRgCd3DASAMd1bAkEA96SBVWFt/fJBNJ9H
tYnBKZGw0VeHOYmVYbvMSstssn8un+pQpUm9vlG/bp7Oxd/m+b9KWEh2xPfv6zqU
avNwHwJBANqzGZa/EpzF4J8pGti7oIAPUIDGMtfIcmqNXVMckrmzQ2vTfqtkEZsA
4rE1IERRyiJQx6EJsz21wJmGV9WJQ5kCQQDwkS0uXqVdFzgHO6S++tjmjYcxwr3g
H0CoFYSgbddOT6miqRskOQF3DZVkJT3kyuBgU2zKygz52ukQZMqxCb1fAkASvuTv
qfpH87Qq5kQhNKdbbwbmd2NxlNabazPijWuphGTdW0VfJdWfklyS2Kr+iqrs/5wV
HhathJt636Eg7oIjAkA8ht3MQ+XSl9yIJIS8gVpbPxSw5OMfw0PjVE7tBdQruiSc
nvuQES5C9BMHjF39LZiGH1iLQy7FgdHyoP+eodI7
-----END RSA PRIVATE KEY-----
"""


class SocketListener(threading.Thread):

    def __init__(self, callback):
        threading.Thread.__init__(self)
        self._callback = callback
        self._socket = socket.socket()
        self._socket.setsockopt(socket.SOL_SOCKET, socket.SO_REUSEADDR, 1)
        self._socket.bind(('localhost', 0))
        self._socket.listen(1)
        self.port = self._socket.getsockname()[1]
        self._stop_event = threading.Event()

    def stop(self):
        # called from outside this thread
        self._stop_event.set()
        # use a timeout here, because if the test fails, the server thread may
        # never notice the stop_event.
        self.join(5.0)
        self._socket.close()

    def run(self):
        while True:
            readable, writable_unused, exception_unused = \
                select.select([self._socket], [], [], 0.1)
            if self._stop_event.isSet():
                return
            if len(readable) == 0:
                continue
            try:
                s, addr_unused = self._socket.accept()
                # because the loopback socket is inline, and transports are
                # never explicitly closed, best to launch a new thread.
                threading.Thread(target=self._callback, args=(s,)).start()
            except socket.error, x:
                sys.excepthook(*sys.exc_info())
                warning('Socket error during accept() within unit test server'
                        ' thread: %r' % x)
            except Exception, x:
                # probably a failed test; unit test thread will log the
                # failure/error
                sys.excepthook(*sys.exc_info())
                warning('Exception from within unit test server thread: %r' % 
                        x)


class SocketDelay(object):
    """A socket decorator to make TCP appear slower.

    This changes recv, send, and sendall to add a fixed latency to each python
    call if a new roundtrip is detected. That is, when a recv is called and the
    flag new_roundtrip is set, latency is charged. Every send and send_all
    sets this flag.

    In addition every send, sendall and recv sleeps a bit per character send to
    simulate bandwidth.

    Not all methods are implemented, this is deliberate as this class is not a
    replacement for the builtin sockets layer. fileno is not implemented to
    prevent the proxy being bypassed. 
    """

    simulated_time = 0
    _proxied_arguments = dict.fromkeys([
        "close", "getpeername", "getsockname", "getsockopt", "gettimeout",
        "setblocking", "setsockopt", "settimeout", "shutdown"])

    def __init__(self, sock, latency, bandwidth=1.0, 
                 really_sleep=True):
        """ 
        :param bandwith: simulated bandwith (MegaBit)
        :param really_sleep: If set to false, the SocketDelay will just
        increase a counter, instead of calling time.sleep. This is useful for
        unittesting the SocketDelay.
        """
        self.sock = sock
        self.latency = latency
        self.really_sleep = really_sleep
        self.time_per_byte = 1 / (bandwidth / 8.0 * 1024 * 1024) 
        self.new_roundtrip = False

    def sleep(self, s):
        if self.really_sleep:
            time.sleep(s)
        else:
            SocketDelay.simulated_time += s

    def __getattr__(self, attr):
        if attr in SocketDelay._proxied_arguments:
            return getattr(self.sock, attr)
        raise AttributeError("'SocketDelay' object has no attribute %r" %
                             attr)

    def dup(self):
        return SocketDelay(self.sock.dup(), self.latency, self.time_per_byte,
                           self._sleep)

    def recv(self, *args):
        data = self.sock.recv(*args)
        if data and self.new_roundtrip:
            self.new_roundtrip = False
            self.sleep(self.latency)
        self.sleep(len(data) * self.time_per_byte)
        return data

    def sendall(self, data, flags=0):
        if not self.new_roundtrip:
            self.new_roundtrip = True
            self.sleep(self.latency)
        self.sleep(len(data) * self.time_per_byte)
        return self.sock.sendall(data, flags)

    def send(self, data, flags=0):
        if not self.new_roundtrip:
            self.new_roundtrip = True
            self.sleep(self.latency)
        bytes_sent = self.sock.send(data, flags)
        self.sleep(bytes_sent * self.time_per_byte)
        return bytes_sent


class SFTPServer(Server):
    """Common code for SFTP server facilities."""

    def __init__(self, server_interface=StubServer):
        self._original_vendor = None
        self._homedir = None
        self._server_homedir = None
        self._listener = None
        self._root = None
        self._vendor = ssh.ParamikoVendor()
        self._server_interface = server_interface
        # sftp server logs
        self.logs = []
        self.add_latency = 0

    def _get_sftp_url(self, path):
        """Calculate an sftp url to this server for path."""
        return 'sftp://foo:bar@localhost:%d/%s' % (self._listener.port, path)

    def log(self, message):
        """StubServer uses this to log when a new server is created."""
        self.logs.append(message)

    def _run_server_entry(self, sock):
        """Entry point for all implementations of _run_server.
        
        If self.add_latency is > 0.000001 then sock is given a latency adding
        decorator.
        """
        if self.add_latency > 0.000001:
            sock = SocketDelay(sock, self.add_latency)
        return self._run_server(sock)

    def _run_server(self, s):
        ssh_server = paramiko.Transport(s)
        key_file = pathjoin(self._homedir, 'test_rsa.key')
        f = open(key_file, 'w')
        f.write(STUB_SERVER_KEY)
        f.close()
        host_key = paramiko.RSAKey.from_private_key_file(key_file)
        ssh_server.add_server_key(host_key)
        server = self._server_interface(self)
        ssh_server.set_subsystem_handler('sftp', paramiko.SFTPServer,
                                         StubSFTPServer, root=self._root,
                                         home=self._server_homedir)
        event = threading.Event()
        ssh_server.start_server(event, server)
        event.wait(5.0)
    
    def setUp(self, backing_server=None):
        # XXX: TODO: make sftpserver back onto backing_server rather than local
        # disk.
        if not (backing_server is None or
                isinstance(backing_server, local.LocalURLServer)):
            raise AssertionError(
                "backing_server should not be %r, because this can only serve the "
                "local current working directory." % (backing_server,))
        self._original_vendor = ssh._ssh_vendor_manager._cached_ssh_vendor
        ssh._ssh_vendor_manager._cached_ssh_vendor = self._vendor
        if sys.platform == 'win32':
            # Win32 needs to use the UNICODE api
            self._homedir = getcwd()
        else:
            # But Linux SFTP servers should just deal in bytestreams
            self._homedir = os.getcwd()
        if self._server_homedir is None:
            self._server_homedir = self._homedir
        self._root = '/'
        if sys.platform == 'win32':
            self._root = ''
        self._listener = SocketListener(self._run_server_entry)
        self._listener.setDaemon(True)
        self._listener.start()

    def tearDown(self):
        """See bzrlib.transport.Server.tearDown."""
        self._listener.stop()
        ssh._ssh_vendor_manager._cached_ssh_vendor = self._original_vendor

    def get_bogus_url(self):
        """See bzrlib.transport.Server.get_bogus_url."""
        # this is chosen to try to prevent trouble with proxies, wierd dns, etc
        # we bind a random socket, so that we get a guaranteed unused port
        # we just never listen on that port
        s = socket.socket()
        s.bind(('localhost', 0))
        return 'sftp://%s:%s/' % s.getsockname()


class SFTPFullAbsoluteServer(SFTPServer):
    """A test server for sftp transports, using absolute urls and ssh."""

    def get_url(self):
        """See bzrlib.transport.Server.get_url."""
        homedir = self._homedir
        if sys.platform != 'win32':
            # Remove the initial '/' on all platforms but win32
            homedir = homedir[1:]
        return self._get_sftp_url(urlutils.escape(homedir))


class SFTPServerWithoutSSH(SFTPServer):
    """An SFTP server that uses a simple TCP socket pair rather than SSH."""

    def __init__(self):
        super(SFTPServerWithoutSSH, self).__init__()
        self._vendor = ssh.LoopbackVendor()

    def _run_server(self, sock):
        # Re-import these as locals, so that they're still accessible during
        # interpreter shutdown (when all module globals get set to None, leading
        # to confusing errors like "'NoneType' object has no attribute 'error'".
        class FakeChannel(object):
            def get_transport(self):
                return self
            def get_log_channel(self):
                return 'paramiko'
            def get_name(self):
                return '1'
            def get_hexdump(self):
                return False
            def close(self):
                pass

        server = paramiko.SFTPServer(
            FakeChannel(), 'sftp', StubServer(self), StubSFTPServer,
            root=self._root, home=self._server_homedir)
        try:
            server.start_subsystem(
                'sftp', None, ssh.SocketAsChannelAdapter(sock))
        except socket.error, e:
            if (len(e.args) > 0) and (e.args[0] == errno.EPIPE):
                # it's okay for the client to disconnect abruptly
                # (bug in paramiko 1.6: it should absorb this exception)
                pass
            else:
                raise
        except Exception, e:
            # This typically seems to happen during interpreter shutdown, so
            # most of the useful ways to report this error are won't work.
            # Writing the exception type, and then the text of the exception,
            # seems to be the best we can do.
            import sys
            sys.stderr.write('\nEXCEPTION %r: ' % (e.__class__,))
            sys.stderr.write('%s\n\n' % (e,))
        server.finish_subsystem()


class SFTPAbsoluteServer(SFTPServerWithoutSSH):
    """A test server for sftp transports, using absolute urls."""

    def get_url(self):
        """See bzrlib.transport.Server.get_url."""
        homedir = self._homedir
        if sys.platform != 'win32':
            # Remove the initial '/' on all platforms but win32
            homedir = homedir[1:]
        return self._get_sftp_url(urlutils.escape(homedir))


class SFTPHomeDirServer(SFTPServerWithoutSSH):
    """A test server for sftp transports, using homedir relative urls."""

    def get_url(self):
        """See bzrlib.transport.Server.get_url."""
        return self._get_sftp_url("~/")


class SFTPSiblingAbsoluteServer(SFTPAbsoluteServer):
    """A test server for sftp transports where only absolute paths will work.

    It does this by serving from a deeply-nested directory that doesn't exist.
    """

    def setUp(self, backing_server=None):
        self._server_homedir = '/dev/noone/runs/tests/here'
        super(SFTPSiblingAbsoluteServer, self).setUp(backing_server)


def get_test_permutations():
    """Return the permutations to be used in testing."""
    return [(SFTPTransport, SFTPAbsoluteServer),
            (SFTPTransport, SFTPHomeDirServer),
            (SFTPTransport, SFTPSiblingAbsoluteServer),
            ]<|MERGE_RESOLUTION|>--- conflicted
+++ resolved
@@ -1,9 +1,4 @@
-<<<<<<< HEAD
-# Copyright (C) 2005 Robey Pointer <robey@lag.net>
-# Copyright (C) 2005, 2006, 2007, 2008 Canonical Ltd
-=======
 # Copyright (C) 2005, 2006, 2007, 2008, 2009 Canonical Ltd
->>>>>>> bcf6c17b
 #
 # This program is free software; you can redistribute it and/or modify
 # it under the terms of the GNU General Public License as published by
