# Copyright (C) 2005 Robey Pointer <robey@lag.net>, Canonical Ltd

# This program is free software; you can redistribute it and/or modify
# it under the terms of the GNU General Public License as published by
# the Free Software Foundation; either version 2 of the License, or
# (at your option) any later version.

# This program is distributed in the hope that it will be useful,
# but WITHOUT ANY WARRANTY; without even the implied warranty of
# MERCHANTABILITY or FITNESS FOR A PARTICULAR PURPOSE.  See the
# GNU General Public License for more details.

# You should have received a copy of the GNU General Public License
# along with this program; if not, write to the Free Software
# Foundation, Inc., 59 Temple Place, Suite 330, Boston, MA  02111-1307  USA

"""Implementation of Transport over SFTP, using paramiko."""

import errno
import getpass
import os
import re
import stat
import sys
import urllib
import urlparse
import time
import random
import subprocess

from bzrlib.errors import (FileExists, 
                           TransportNotPossible, NoSuchFile, NonRelativePath,
                           TransportError,
                           LockError)
from bzrlib.config import config_dir
from bzrlib.trace import mutter, warning, error
from bzrlib.transport import Transport, register_transport

try:
    import paramiko
except ImportError:
    error('The SFTP transport requires paramiko.')
    raise
else:
    from paramiko.sftp import (SFTP_FLAG_WRITE, SFTP_FLAG_CREATE,
                               SFTP_FLAG_EXCL, SFTP_FLAG_TRUNC,
                               CMD_HANDLE, CMD_OPEN)
    from paramiko.sftp_attr import SFTPAttributes
    from paramiko.sftp_file import SFTPFile
    from paramiko.sftp_client import SFTPClient

if 'sftp' not in urlparse.uses_netloc: urlparse.uses_netloc.append('sftp')


_ssh_vendor = None
def _get_ssh_vendor():
    """Find out what version of SSH is on the system."""
    global _ssh_vendor
    if _ssh_vendor is not None:
        return _ssh_vendor

    _ssh_vendor = 'none'

    try:
        p = subprocess.Popen(['ssh', '-V'],
                             close_fds=True,
                             stdin=subprocess.PIPE,
                             stdout=subprocess.PIPE,
                             stderr=subprocess.PIPE)
        returncode = p.returncode
        stdout, stderr = p.communicate()
    except OSError:
        returncode = -1
        stdout = stderr = ''
    if 'OpenSSH' in stderr:
        mutter('ssh implementation is OpenSSH')
        _ssh_vendor = 'openssh'
    elif 'SSH Secure Shell' in stderr:
        mutter('ssh implementation is SSH Corp.')
        _ssh_vendor = 'ssh'

    if _ssh_vendor != 'none':
        return _ssh_vendor

    # XXX: 20051123 jamesh
    # A check for putty's plink or lsh would go here.

    mutter('falling back to paramiko implementation')
    return _ssh_vendor


class SFTPSubprocess:
    """A socket-like object that talks to an ssh subprocess via pipes."""
    def __init__(self, hostname, port=None, user=None):
        vendor = _get_ssh_vendor()
        assert vendor in ['openssh', 'ssh']
        if vendor == 'openssh':
            args = ['ssh',
                    '-oForwardX11=no', '-oForwardAgent=no',
                    '-oClearAllForwardings=yes', '-oProtocol=2',
                    '-oNoHostAuthenticationForLocalhost=yes']
            if port is not None:
                args.extend(['-p', str(port)])
            if user is not None:
                args.extend(['-l', user])
            args.extend(['-s', hostname, 'sftp'])
        elif vendor == 'ssh':
            args = ['ssh', '-x']
            if port is not None:
                args.extend(['-p', str(port)])
            if user is not None:
                args.extend(['-l', user])
            args.extend(['-s', 'sftp', hostname])

        self.proc = subprocess.Popen(args, close_fds=True,
                                     stdin=subprocess.PIPE,
                                     stdout=subprocess.PIPE)

    def send(self, data):
        return os.write(self.proc.stdin.fileno(), data)

    def recv(self, count):
        return os.read(self.proc.stdout.fileno(), count)

    def close(self):
        self.proc.stdin.close()
        self.proc.stdout.close()
        self.proc.wait()



SYSTEM_HOSTKEYS = {}
BZR_HOSTKEYS = {}

def load_host_keys():
    """
    Load system host keys (probably doesn't work on windows) and any
    "discovered" keys from previous sessions.
    """
    global SYSTEM_HOSTKEYS, BZR_HOSTKEYS
    try:
        SYSTEM_HOSTKEYS = paramiko.util.load_host_keys(os.path.expanduser('~/.ssh/known_hosts'))
    except Exception, e:
        mutter('failed to load system host keys: ' + str(e))
    bzr_hostkey_path = os.path.join(config_dir(), 'ssh_host_keys')
    try:
        BZR_HOSTKEYS = paramiko.util.load_host_keys(bzr_hostkey_path)
    except Exception, e:
        mutter('failed to load bzr host keys: ' + str(e))
        save_host_keys()

def save_host_keys():
    """
    Save "discovered" host keys in $(config)/ssh_host_keys/.
    """
    global SYSTEM_HOSTKEYS, BZR_HOSTKEYS
    bzr_hostkey_path = os.path.join(config_dir(), 'ssh_host_keys')
    if not os.path.isdir(config_dir()):
        os.mkdir(config_dir())
    try:
        f = open(bzr_hostkey_path, 'w')
        f.write('# SSH host keys collected by bzr\n')
        for hostname, keys in BZR_HOSTKEYS.iteritems():
            for keytype, key in keys.iteritems():
                f.write('%s %s %s\n' % (hostname, keytype, key.get_base64()))
        f.close()
    except IOError, e:
        mutter('failed to save bzr host keys: ' + str(e))



class SFTPTransportError (TransportError):
    pass

class SFTPLock(object):
    """This fakes a lock in a remote location."""
    __slots__ = ['path', 'lock_path', 'lock_file', 'transport']
    def __init__(self, path, transport):
        assert isinstance(transport, SFTPTransport)

        self.lock_file = None
        self.path = path
        self.lock_path = path + '.write-lock'
        self.transport = transport
        try:
            self.lock_file = transport._sftp_open_exclusive(self.lock_path)
        except FileExists:
            raise LockError('File %r already locked' % (self.path,))

    def __del__(self):
        """Should this warn, or actually try to cleanup?"""
        if self.lock_file:
            warn("SFTPLock %r not explicitly unlocked" % (self.path,))
            self.unlock()

    def unlock(self):
        if not self.lock_file:
            return
        self.lock_file.close()
        self.lock_file = None
        try:
            self.transport.delete(self.lock_path)
        except (NoSuchFile,):
            # What specific errors should we catch here?
            pass

class SFTPTransport (Transport):
    """
    Transport implementation for SFTP access.
    """

    def __init__(self, base, clone_from=None):
        assert base.startswith('sftp://')
        super(SFTPTransport, self).__init__(base)
        self._parse_url(base)
        if clone_from is None:
            self._sftp_connect()
        else:
            # use the same ssh connection, etc
            self._sftp = clone_from._sftp
        # super saves 'self.base'
    
    def should_cache(self):
        """
        Return True if the data pulled across should be cached locally.
        """
        return True

    def clone(self, offset=None):
        """
        Return a new SFTPTransport with root at self.base + offset.
        We share the same SFTP session between such transports, because it's
        fairly expensive to set them up.
        """
        if offset is None:
            return SFTPTransport(self.base, self)
        else:
            return SFTPTransport(self.abspath(offset), self)

    def abspath(self, relpath):
        """
        Return the full url to the given relative path.
        
        @param relpath: the relative path or path components
        @type relpath: str or list
        """
        return self._unparse_url(self._abspath(relpath))
    
    def _abspath(self, relpath):
        """Return the absolute path segment without the SFTP URL."""
        # FIXME: share the common code across transports
        assert isinstance(relpath, basestring)
        relpath = [urllib.unquote(relpath)]
        basepath = self._path.split('/')
        if len(basepath) > 0 and basepath[-1] == '':
            basepath = basepath[:-1]

        for p in relpath:
            if p == '..':
                if len(basepath) == 0:
                    # In most filesystems, a request for the parent
                    # of root, just returns root.
                    continue
                basepath.pop()
            elif p == '.':
                continue # No-op
            else:
                basepath.append(p)

        path = '/'.join(basepath)
        # could still be a "relative" path here, but relative on the sftp server
        return path

    def relpath(self, abspath):
        username, password, host, port, path = self._split_url(abspath)
        if (username != self._username or host != self._host or
            port != self._port or not path.startswith(self._path)):
            raise NonRelativePath('path %r is not under base URL %r'
                           % (abspath, self.base))
        pl = len(self._path)
        return path[pl:].lstrip('/')

    def has(self, relpath):
        """
        Does the target location exist?
        """
        try:
            self._sftp.stat(self._abspath(relpath))
            return True
        except IOError:
            return False

    def get(self, relpath, decode=False):
        """
        Get the file at the given relative path.

        :param relpath: The relative path to the file
        """
        try:
            path = self._abspath(relpath)
            f = self._sftp.file(path)
            try:
                f.prefetch()
            except AttributeError:
                # only works on paramiko 1.5.1 or greater
                pass
            return f
        except (IOError, paramiko.SSHException), x:
            raise NoSuchFile('Error retrieving %s: %s' % (path, str(x)), x)

    def get_partial(self, relpath, start, length=None):
        """
        Get just part of a file.

        :param relpath: Path to the file, relative to base
        :param start: The starting position to read from
        :param length: The length to read. A length of None indicates
                       read to the end of the file.
        :return: A file-like object containing at least the specified bytes.
                 Some implementations may return objects which can be read
                 past this length, but this is not guaranteed.
        """
        # TODO: implement get_partial_multi to help with knit support
        f = self.get(relpath)
        f.seek(start)
        try:
            f.prefetch()
        except AttributeError:
            # only works on paramiko 1.5.1 or greater
            pass
        return f

    def put(self, relpath, f):
        """
        Copy the file-like or string object into the location.

        :param relpath: Location to put the contents, relative to base.
        :param f:       File-like or string object.
        """
        final_path = self._abspath(relpath)
        tmp_relpath = '%s.tmp.%.9f.%d.%d' % (relpath, time.time(),
                        os.getpid(), random.randint(0,0x7FFFFFFF))
        tmp_abspath = self._abspath(tmp_relpath)
        fout = self._sftp_open_exclusive(tmp_relpath)

        try:
            try:
                self._pump(f, fout)
            except IOError, e:
                self._translate_io_exception(e, relpath)
            except paramiko.SSHException, x:
                raise SFTPTransportError('Unable to write file %r' % (relpath,), x)
        except Exception, e:
            # If we fail, try to clean up the temporary file
            # before we throw the exception
            # but don't let another exception mess things up
            try:
                fout.close()
                self._sftp.remove(tmp_abspath)
            except:
                pass
            raise e
        else:
            # sftp rename doesn't allow overwriting, so play tricks:
            tmp_safety = 'bzr.tmp.%.9f.%d.%d' % (time.time(), os.getpid(), random.randint(0, 0x7FFFFFFF))
            tmp_safety = self._abspath(tmp_safety)
            try:
                self._sftp.rename(final_path, tmp_safety)
                file_existed = True
            except:
                file_existed = False
            try:
                self._sftp.rename(tmp_abspath, final_path)
            except IOError, e:
                self._translate_io_exception(e, relpath)
            except paramiko.SSHException, x:
                raise SFTPTransportError('Unable to rename into file %r' 
                                          % (relpath,), x)
            if file_existed:
                self._sftp.unlink(tmp_safety)

    def iter_files_recursive(self):
        """Walk the relative paths of all files in this transport."""
        queue = list(self.list_dir('.'))
        while queue:
            relpath = urllib.quote(queue.pop(0))
            st = self.stat(relpath)
            if stat.S_ISDIR(st.st_mode):
                for i, basename in enumerate(self.list_dir(relpath)):
                    queue.insert(i, relpath+'/'+basename)
            else:
                yield relpath

    def mkdir(self, relpath):
        """Create a directory at the given path."""
        try:
            path = self._abspath(relpath)
            self._sftp.mkdir(path)
        except IOError, e:
            self._translate_io_exception(e, relpath)
        except (IOError, paramiko.SSHException), x:
            raise SFTPTransportError('Unable to mkdir %r' % (path,), x)

    def _translate_io_exception(self, e, relpath):
        # paramiko seems to generate detailless errors.
        if (e.errno == errno.ENOENT or
            e.args == ('No such file or directory',) or
            e.args == ('No such file',)):
            raise NoSuchFile(relpath)
        if (e.args == ('mkdir failed',)):
            raise FileExists(relpath)
        # strange but true, for the paramiko server.
        if (e.args == ('Failure',)):
            raise FileExists(relpath)
        raise

    def append(self, relpath, f):
        """
        Append the text in the file-like object into the final
        location.
        """
        try:
            path = self._abspath(relpath)
            fout = self._sftp.file(path, 'ab')
            self._pump(f, fout)
        except (IOError, paramiko.SSHException), x:
            raise SFTPTransportError('Unable to append file %r' % (path,), x)

    def copy(self, rel_from, rel_to):
        """Copy the item at rel_from to the location at rel_to"""
        path_from = self._abspath(rel_from)
        path_to = self._abspath(rel_to)
        try:
            fin = self._sftp.file(path_from, 'rb')
            try:
                fout = self._sftp.file(path_to, 'wb')
                try:
                    fout.set_pipelined(True)
                    self._pump(fin, fout)
                finally:
                    fout.close()
            finally:
                fin.close()
        except (IOError, paramiko.SSHException), x:
            raise SFTPTransportError('Unable to copy %r to %r' % (path_from, path_to), x)

    def move(self, rel_from, rel_to):
        """Move the item at rel_from to the location at rel_to"""
        path_from = self._abspath(rel_from)
        path_to = self._abspath(rel_to)
        try:
            self._sftp.rename(path_from, path_to)
        except (IOError, paramiko.SSHException), x:
            raise SFTPTransportError('Unable to move %r to %r' % (path_from, path_to), x)

    def delete(self, relpath):
        """Delete the item at relpath"""
        path = self._abspath(relpath)
        try:
            self._sftp.remove(path)
        except (IOError, paramiko.SSHException), x:
            raise SFTPTransportError('Unable to delete %r' % (path,), x)
            
    def listable(self):
        """Return True if this store supports listing."""
        return True

    def list_dir(self, relpath):
        """
        Return a list of all files at the given location.
        """
        # does anything actually use this?
        path = self._abspath(relpath)
        try:
            return self._sftp.listdir(path)
        except (IOError, paramiko.SSHException), x:
            raise SFTPTransportError('Unable to list folder %r' % (path,), x)

    def stat(self, relpath):
        """Return the stat information for a file."""
        path = self._abspath(relpath)
        try:
            return self._sftp.stat(path)
        except (IOError, paramiko.SSHException), x:
            raise SFTPTransportError('Unable to stat %r' % (path,), x)

    def lock_read(self, relpath):
        """
        Lock the given file for shared (read) access.
        :return: A lock object, which has an unlock() member function
        """
        # FIXME: there should be something clever i can do here...
        class BogusLock(object):
            def __init__(self, path):
                self.path = path
            def unlock(self):
                pass
        return BogusLock(relpath)

    def lock_write(self, relpath):
        """
        Lock the given file for exclusive (write) access.
        WARNING: many transports do not support this, so trying avoid using it

        :return: A lock object, which has an unlock() member function
        """
        # This is a little bit bogus, but basically, we create a file
        # which should not already exist, and if it does, we assume
        # that there is a lock, and if it doesn't, the we assume
        # that we have taken the lock.
        return SFTPLock(relpath, self)


    def _unparse_url(self, path=None):
        if path is None:
            path = self._path
        path = urllib.quote(path)
        if path.startswith('/'):
            path = '/%2F' + path[1:]
        else:
            path = '/' + path
        netloc = urllib.quote(self._host)
        if self._username is not None:
            netloc = '%s@%s' % (urllib.quote(self._username), netloc)
        if self._port is not None:
            netloc = '%s:%d' % (netloc, self._port)

        return urlparse.urlunparse(('sftp', netloc, path, '', '', ''))

    def _split_url(self, url):
        if isinstance(url, unicode):
            url = url.encode('utf-8')
        (scheme, netloc, path, params,
         query, fragment) = urlparse.urlparse(url, allow_fragments=False)
        assert scheme == 'sftp'
        username = password = host = port = None
        if '@' in netloc:
            username, host = netloc.split('@', 1)
            if ':' in username:
                username, password = username.split(':', 1)
                password = urllib.unquote(password)
            username = urllib.unquote(username)
        else:
<<<<<<< HEAD
            try:
                self._port = int(self._port[1:])
            except ValueError:
                raise SFTPTransportError('%s: invalid port number' % self._port[1:])
        if (self._path is None) or (self._path == ''):
            self._path = ''
        else:
            # remove leading '/'
            self._path = urllib.unquote(self._path[1:])
=======
            host = netloc

        if ':' in host:
            host, port = host.rsplit(':', 1)
            port = int(port)
        host = urllib.unquote(host)

        path = urllib.unquote(path)

        # the initial slash should be removed from the path, and treated
        # as a homedir relative path (the path begins with a double slash
        # if it is absolute).
        # see draft-ietf-secsh-scp-sftp-ssh-uri-03.txt
        if path.startswith('/'):
            path = path[1:]

        return (username, password, host, port, path)

    def _parse_url(self, url):
        (self._username, self._password,
         self._host, self._port, self._path) = self._split_url(url)
>>>>>>> 377b9728

    def _sftp_connect(self):
        vendor = _get_ssh_vendor()
        if vendor != 'none':
            sock = SFTPSubprocess(self._host, self._port, self._username)
            self._sftp = SFTPClient(sock)
        else:
            self._paramiko_connect()

    def _paramiko_connect(self):
        global SYSTEM_HOSTKEYS, BZR_HOSTKEYS
        
        load_host_keys()

        try:
            t = paramiko.Transport((self._host, self._port or 22))
            t.start_client()
        except paramiko.SSHException:
            raise SFTPTransportError('Unable to reach SSH host %s:%d' % (self._host, self._port))
            
        server_key = t.get_remote_server_key()
        server_key_hex = paramiko.util.hexify(server_key.get_fingerprint())
        keytype = server_key.get_name()
        if SYSTEM_HOSTKEYS.has_key(self._host) and SYSTEM_HOSTKEYS[self._host].has_key(keytype):
            our_server_key = SYSTEM_HOSTKEYS[self._host][keytype]
            our_server_key_hex = paramiko.util.hexify(our_server_key.get_fingerprint())
        elif BZR_HOSTKEYS.has_key(self._host) and BZR_HOSTKEYS[self._host].has_key(keytype):
            our_server_key = BZR_HOSTKEYS[self._host][keytype]
            our_server_key_hex = paramiko.util.hexify(our_server_key.get_fingerprint())
        else:
            warning('Adding %s host key for %s: %s' % (keytype, self._host, server_key_hex))
            if not BZR_HOSTKEYS.has_key(self._host):
                BZR_HOSTKEYS[self._host] = {}
            BZR_HOSTKEYS[self._host][keytype] = server_key
            our_server_key = server_key
            our_server_key_hex = paramiko.util.hexify(our_server_key.get_fingerprint())
            save_host_keys()
        if server_key != our_server_key:
            filename1 = os.path.expanduser('~/.ssh/known_hosts')
            filename2 = os.path.join(config_dir(), 'ssh_host_keys')
            raise SFTPTransportError('Host keys for %s do not match!  %s != %s' % \
                (self._host, our_server_key_hex, server_key_hex),
                ['Try editing %s or %s' % (filename1, filename2)])

        self._sftp_auth(t, self._username or getpass.getuser(), self._host)
        
        try:
            self._sftp = t.open_sftp_client()
        except paramiko.SSHException:
            raise BzrError('Unable to find path %s on SFTP server %s' % \
                (self._path, self._host))

    def _sftp_auth(self, transport, username, host):
        agent = paramiko.Agent()
        for key in agent.get_keys():
            mutter('Trying SSH agent key %s' % paramiko.util.hexify(key.get_fingerprint()))
            try:
                transport.auth_publickey(self._username, key)
                return
            except paramiko.SSHException, e:
                pass
        
        # okay, try finding id_rsa or id_dss?  (posix only)
        if self._try_pkey_auth(transport, paramiko.RSAKey, 'id_rsa'):
            return
        if self._try_pkey_auth(transport, paramiko.DSSKey, 'id_dsa'):
            return

        if self._password:
            try:
                transport.auth_password(self._username, self._password)
                return
            except paramiko.SSHException, e:
                pass

        # give up and ask for a password
        # FIXME: shouldn't be implementing UI this deep into bzrlib
        enc = sys.stdout.encoding
        password = getpass.getpass('SSH %s@%s password: ' %
            (self._username.encode(enc, 'replace'), self._host.encode(enc, 'replace')))
        try:
            transport.auth_password(self._username, password)
        except paramiko.SSHException:
            raise SFTPTransportError('Unable to authenticate to SSH host as %s@%s' % \
                (self._username, self._host))

    def _try_pkey_auth(self, transport, pkey_class, filename):
        filename = os.path.expanduser('~/.ssh/' + filename)
        try:
            key = pkey_class.from_private_key_file(filename)
            transport.auth_publickey(self._username, key)
            return True
        except paramiko.PasswordRequiredException:
            # FIXME: shouldn't be implementing UI this deep into bzrlib
            enc = sys.stdout.encoding
            password = getpass.getpass('SSH %s password: ' % 
                (os.path.basename(filename).encode(enc, 'replace'),))
            try:
                key = pkey_class.from_private_key_file(filename, password)
                transport.auth_publickey(self._username, key)
                return True
            except paramiko.SSHException:
                mutter('SSH authentication via %s key failed.' % (os.path.basename(filename),))
        except paramiko.SSHException:
            mutter('SSH authentication via %s key failed.' % (os.path.basename(filename),))
        except IOError:
            pass
        return False

    def _sftp_open_exclusive(self, relpath):
        """Open a remote path exclusively.

        SFTP supports O_EXCL (SFTP_FLAG_EXCL), which fails if
        the file already exists. However it does not expose this
        at the higher level of SFTPClient.open(), so we have to
        sneak away with it.

        WARNING: This breaks the SFTPClient abstraction, so it
        could easily break against an updated version of paramiko.

        :param relpath: The relative path, where the file should be opened
        """
        path = self._abspath(relpath)
        attr = SFTPAttributes()
        mode = (SFTP_FLAG_WRITE | SFTP_FLAG_CREATE 
                | SFTP_FLAG_TRUNC | SFTP_FLAG_EXCL)
        try:
            t, msg = self._sftp._request(CMD_OPEN, path, mode, attr)
            if t != CMD_HANDLE:
                raise SFTPTransportError('Expected an SFTP handle')
            handle = msg.get_string()
            return SFTPFile(self._sftp, handle, 'w', -1)
        except IOError, e:
            self._translate_io_exception(e, relpath)
        except paramiko.SSHException, x:
            raise SFTPTransportError('Unable to open file %r' % (path,), x)
<|MERGE_RESOLUTION|>--- conflicted
+++ resolved
@@ -541,22 +541,14 @@
                 password = urllib.unquote(password)
             username = urllib.unquote(username)
         else:
-<<<<<<< HEAD
-            try:
-                self._port = int(self._port[1:])
-            except ValueError:
-                raise SFTPTransportError('%s: invalid port number' % self._port[1:])
-        if (self._path is None) or (self._path == ''):
-            self._path = ''
-        else:
-            # remove leading '/'
-            self._path = urllib.unquote(self._path[1:])
-=======
             host = netloc
 
         if ':' in host:
             host, port = host.rsplit(':', 1)
-            port = int(port)
+            try:
+                port = int(port)
+            except ValueError:
+                raise SFTPTransportError('%s: invalid port number' % port)
         host = urllib.unquote(host)
 
         path = urllib.unquote(path)
@@ -573,10 +565,14 @@
     def _parse_url(self, url):
         (self._username, self._password,
          self._host, self._port, self._path) = self._split_url(url)
->>>>>>> 377b9728
 
     def _sftp_connect(self):
         vendor = _get_ssh_vendor()
+        if (self._path is None) or (self._path == ''):
+            self._path = ''
+        else:
+            # remove leading '/'
+            self._path = urllib.unquote(self._path[1:])
         if vendor != 'none':
             sock = SFTPSubprocess(self._host, self._port, self._username)
             self._sftp = SFTPClient(sock)
