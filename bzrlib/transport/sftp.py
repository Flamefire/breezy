# Copyright (C) 2005 Robey Pointer <robey@lag.net>
# Copyright (C) 2005, 2006, 2007 Canonical Ltd
#
# This program is free software; you can redistribute it and/or modify
# it under the terms of the GNU General Public License as published by
# the Free Software Foundation; either version 2 of the License, or
# (at your option) any later version.
#
# This program is distributed in the hope that it will be useful,
# but WITHOUT ANY WARRANTY; without even the implied warranty of
# MERCHANTABILITY or FITNESS FOR A PARTICULAR PURPOSE.  See the
# GNU General Public License for more details.
#
# You should have received a copy of the GNU General Public License
# along with this program; if not, write to the Free Software
# Foundation, Inc., 59 Temple Place, Suite 330, Boston, MA  02111-1307  USA

"""Implementation of Transport over SFTP, using paramiko."""

# TODO: Remove the transport-based lock_read and lock_write methods.  They'll
# then raise TransportNotPossible, which will break remote access to any
# formats which rely on OS-level locks.  That should be fine as those formats
# are pretty old, but these combinations may have to be removed from the test
# suite.  Those formats all date back to 0.7; so we should be able to remove
# these methods when we officially drop support for those formats.

import errno
import os
import random
import select
import socket
import stat
import sys
import time
import urllib
import urlparse
import warnings

from bzrlib import (
    errors,
    urlutils,
    )
from bzrlib.errors import (FileExists,
                           NoSuchFile, PathNotChild,
                           TransportError,
                           LockError,
                           PathError,
                           ParamikoNotPresent,
                           )
from bzrlib.osutils import pathjoin, fancy_rename, getcwd
from bzrlib.symbol_versioning import (
        deprecated_function,
        zero_ninety,
        )
from bzrlib.trace import mutter, warning
from bzrlib.transport import (
<<<<<<< HEAD
=======
    FileFileStream,
>>>>>>> a5bd03b9
    _file_streams,
    local,
    register_urlparse_netloc_protocol,
    Server,
    ssh,
    ConnectedTransport,
    )

# Disable one particular warning that comes from paramiko in Python2.5; if
# this is emitted at the wrong time it tends to cause spurious test failures
# or at least noise in the test case::
#
# [1770/7639 in 86s, 1 known failures, 50 skipped, 2 missing features]
# test_permissions.TestSftpPermissions.test_new_files
# /var/lib/python-support/python2.5/paramiko/message.py:226: DeprecationWarning: integer argument expected, got float
#  self.packet.write(struct.pack('>I', n))
warnings.filterwarnings('ignore',
        'integer argument expected, got float',
        category=DeprecationWarning,
        module='paramiko.message')

try:
    import paramiko
except ImportError, e:
    raise ParamikoNotPresent(e)
else:
    from paramiko.sftp import (SFTP_FLAG_WRITE, SFTP_FLAG_CREATE,
                               SFTP_FLAG_EXCL, SFTP_FLAG_TRUNC,
                               CMD_HANDLE, CMD_OPEN)
    from paramiko.sftp_attr import SFTPAttributes
    from paramiko.sftp_file import SFTPFile


register_urlparse_netloc_protocol('sftp')


_paramiko_version = getattr(paramiko, '__version_info__', (0, 0, 0))
# don't use prefetch unless paramiko version >= 1.5.5 (there were bugs earlier)
_default_do_prefetch = (_paramiko_version >= (1, 5, 5))


@deprecated_function(zero_ninety)
def clear_connection_cache():
    """Remove all hosts from the SFTP connection cache.

    Primarily useful for test cases wanting to force garbage collection.
    We don't have a global connection cache anymore.
    """

class SFTPLock(object):
    """This fakes a lock in a remote location.
    
    A present lock is indicated just by the existence of a file.  This
    doesn't work well on all transports and they are only used in 
    deprecated storage formats.
    """
    
    __slots__ = ['path', 'lock_path', 'lock_file', 'transport']

    def __init__(self, path, transport):
        assert isinstance(transport, SFTPTransport)

        self.lock_file = None
        self.path = path
        self.lock_path = path + '.write-lock'
        self.transport = transport
        try:
            # RBC 20060103 FIXME should we be using private methods here ?
            abspath = transport._remote_path(self.lock_path)
            self.lock_file = transport._sftp_open_exclusive(abspath)
        except FileExists:
            raise LockError('File %r already locked' % (self.path,))

    def __del__(self):
        """Should this warn, or actually try to cleanup?"""
        if self.lock_file:
            warning("SFTPLock %r not explicitly unlocked" % (self.path,))
            self.unlock()

    def unlock(self):
        if not self.lock_file:
            return
        self.lock_file.close()
        self.lock_file = None
        try:
            self.transport.delete(self.lock_path)
        except (NoSuchFile,):
            # What specific errors should we catch here?
            pass


class SFTPTransport(ConnectedTransport):
    """Transport implementation for SFTP access."""

    _do_prefetch = _default_do_prefetch
    # TODO: jam 20060717 Conceivably these could be configurable, either
    #       by auto-tuning at run-time, or by a configuration (per host??)
    #       but the performance curve is pretty flat, so just going with
    #       reasonable defaults.
    _max_readv_combine = 200
    # Having to round trip to the server means waiting for a response,
    # so it is better to download extra bytes.
    # 8KiB had good performance for both local and remote network operations
    _bytes_to_read_before_seek = 8192

    # The sftp spec says that implementations SHOULD allow reads
    # to be at least 32K. paramiko.readv() does an async request
    # for the chunks. So we need to keep it within a single request
    # size for paramiko <= 1.6.1. paramiko 1.6.2 will probably chop
    # up the request itself, rather than us having to worry about it
    _max_request_size = 32768

    def __init__(self, base, _from_transport=None):
        assert base.startswith('sftp://')
        super(SFTPTransport, self).__init__(base,
                                            _from_transport=_from_transport)

    def close_file_stream(self, relpath):
        """See Transport.close_file_stream."""
        handle = _file_streams.pop(self.abspath(relpath))
        handle.close()

    def _remote_path(self, relpath):
        """Return the path to be passed along the sftp protocol for relpath.
        
        :param relpath: is a urlencoded string.
        """
        relative = urlutils.unescape(relpath).encode('utf-8')
        remote_path = self._combine_paths(self._path, relative)
        # the initial slash should be removed from the path, and treated as a
        # homedir relative path (the path begins with a double slash if it is
        # absolute).  see draft-ietf-secsh-scp-sftp-ssh-uri-03.txt
        # RBC 20060118 we are not using this as its too user hostile. instead
        # we are following lftp and using /~/foo to mean '~/foo'
        # vila--20070602 and leave absolute paths begin with a single slash.
        if remote_path.startswith('/~/'):
            remote_path = remote_path[3:]
        elif remote_path == '/~':
            remote_path = ''
        return remote_path

    def _create_connection(self, credentials=None):
        """Create a new connection with the provided credentials.

        :param credentials: The credentials needed to establish the connection.

        :return: The created connection and its associated credentials.

        The credentials are only the password as it may have been entered
        interactively by the user and may be different from the one provided
        in base url at transport creation time.
        """
        if credentials is None:
            password = self._password
        else:
            password = credentials

        vendor = ssh._get_ssh_vendor()
        connection = vendor.connect_sftp(self._user, password,
                                         self._host, self._port)
        return connection, password

    def _get_sftp(self):
        """Ensures that a connection is established"""
        connection = self._get_connection()
        if connection is None:
            # First connection ever
            connection, credentials = self._create_connection()
            self._set_connection(connection, credentials)
        return connection

    def has(self, relpath):
        """
        Does the target location exist?
        """
        try:
            self._get_sftp().stat(self._remote_path(relpath))
            return True
        except IOError:
            return False

    def get(self, relpath):
        """
        Get the file at the given relative path.

        :param relpath: The relative path to the file
        """
        try:
            path = self._remote_path(relpath)
            f = self._get_sftp().file(path, mode='rb')
            if self._do_prefetch and (getattr(f, 'prefetch', None) is not None):
                f.prefetch()
            return f
        except (IOError, paramiko.SSHException), e:
            self._translate_io_exception(e, path, ': error retrieving',
                failure_exc=errors.ReadError)

    def readv(self, relpath, offsets):
        """See Transport.readv()"""
        # We overload the default readv() because we want to use a file
        # that does not have prefetch enabled.
        # Also, if we have a new paramiko, it implements an async readv()
        if not offsets:
            return

        try:
            path = self._remote_path(relpath)
            fp = self._get_sftp().file(path, mode='rb')
            readv = getattr(fp, 'readv', None)
            if readv:
                return self._sftp_readv(fp, offsets, relpath)
            mutter('seek and read %s offsets', len(offsets))
            return self._seek_and_read(fp, offsets, relpath)
        except (IOError, paramiko.SSHException), e:
            self._translate_io_exception(e, path, ': error retrieving')

    def recommended_page_size(self):
        """See Transport.recommended_page_size().

        For SFTP we suggest a large page size to reduce the overhead
        introduced by latency.
        """
        return 64 * 1024

    def _sftp_readv(self, fp, offsets, relpath='<unknown>'):
        """Use the readv() member of fp to do async readv.

        And then read them using paramiko.readv(). paramiko.readv()
        does not support ranges > 64K, so it caps the request size, and
        just reads until it gets all the stuff it wants
        """
        offsets = list(offsets)
        sorted_offsets = sorted(offsets)

        # The algorithm works as follows:
        # 1) Coalesce nearby reads into a single chunk
        #    This generates a list of combined regions, the total size
        #    and the size of the sub regions. This coalescing step is limited
        #    in the number of nearby chunks to combine, and is allowed to
        #    skip small breaks in the requests. Limiting it makes sure that
        #    we can start yielding some data earlier, and skipping means we
        #    make fewer requests. (Beneficial even when using async)
        # 2) Break up this combined regions into chunks that are smaller
        #    than 64KiB. Technically the limit is 65536, but we are a
        #    little bit conservative. This is because sftp has a maximum
        #    return chunk size of 64KiB (max size of an unsigned short)
        # 3) Issue a readv() to paramiko to create an async request for
        #    all of this data
        # 4) Read in the data as it comes back, until we've read one
        #    continuous section as determined in step 1
        # 5) Break up the full sections into hunks for the original requested
        #    offsets. And put them in a cache
        # 6) Check if the next request is in the cache, and if it is, remove
        #    it from the cache, and yield its data. Continue until no more
        #    entries are in the cache.
        # 7) loop back to step 4 until all data has been read
        #
        # TODO: jam 20060725 This could be optimized one step further, by
        #       attempting to yield whatever data we have read, even before
        #       the first coallesced section has been fully processed.

        # When coalescing for use with readv(), we don't really need to
        # use any fudge factor, because the requests are made asynchronously
        coalesced = list(self._coalesce_offsets(sorted_offsets,
                               limit=self._max_readv_combine,
                               fudge_factor=0,
                               ))
        requests = []
        for c_offset in coalesced:
            start = c_offset.start
            size = c_offset.length

            # We need to break this up into multiple requests
            while size > 0:
                next_size = min(size, self._max_request_size)
                requests.append((start, next_size))
                size -= next_size
                start += next_size

        mutter('SFTP.readv() %s offsets => %s coalesced => %s requests',
                len(offsets), len(coalesced), len(requests))

        # Queue the current read until we have read the full coalesced section
        cur_data = []
        cur_data_len = 0
        cur_coalesced_stack = iter(coalesced)
        cur_coalesced = cur_coalesced_stack.next()

        # Cache the results, but only until they have been fulfilled
        data_map = {}
        # turn the list of offsets into a stack
        offset_stack = iter(offsets)
        cur_offset_and_size = offset_stack.next()

        for data in fp.readv(requests):
            cur_data += data
            cur_data_len += len(data)

            if cur_data_len < cur_coalesced.length:
                continue
            assert cur_data_len == cur_coalesced.length, \
                "Somehow we read too much: %s != %s" % (cur_data_len,
                                                        cur_coalesced.length)
            all_data = ''.join(cur_data)
            cur_data = []
            cur_data_len = 0

            for suboffset, subsize in cur_coalesced.ranges:
                key = (cur_coalesced.start+suboffset, subsize)
                data_map[key] = all_data[suboffset:suboffset+subsize]

            # Now that we've read some data, see if we can yield anything back
            while cur_offset_and_size in data_map:
                this_data = data_map.pop(cur_offset_and_size)
                yield cur_offset_and_size[0], this_data
                cur_offset_and_size = offset_stack.next()

            # We read a coalesced entry, so mark it as done
            cur_coalesced = None
            # Now that we've read all of the data for this coalesced section
            # on to the next
            cur_coalesced = cur_coalesced_stack.next()

        if cur_coalesced is not None:
            raise errors.ShortReadvError(relpath, cur_coalesced.start,
                cur_coalesced.length, len(data))

    def put_file(self, relpath, f, mode=None):
        """
        Copy the file-like object into the location.

        :param relpath: Location to put the contents, relative to base.
        :param f:       File-like object.
        :param mode: The final mode for the file
        """
        final_path = self._remote_path(relpath)
        self._put(final_path, f, mode=mode)

    def _put(self, abspath, f, mode=None):
        """Helper function so both put() and copy_abspaths can reuse the code"""
        tmp_abspath = '%s.tmp.%.9f.%d.%d' % (abspath, time.time(),
                        os.getpid(), random.randint(0,0x7FFFFFFF))
        fout = self._sftp_open_exclusive(tmp_abspath, mode=mode)
        closed = False
        try:
            try:
                fout.set_pipelined(True)
                self._pump(f, fout)
            except (IOError, paramiko.SSHException), e:
                self._translate_io_exception(e, tmp_abspath)
            # XXX: This doesn't truly help like we would like it to.
            #      The problem is that openssh strips sticky bits. So while we
            #      can properly set group write permission, we lose the group
            #      sticky bit. So it is probably best to stop chmodding, and
            #      just tell users that they need to set the umask correctly.
            #      The attr.st_mode = mode, in _sftp_open_exclusive
            #      will handle when the user wants the final mode to be more 
            #      restrictive. And then we avoid a round trip. Unless 
            #      paramiko decides to expose an async chmod()

            # This is designed to chmod() right before we close.
            # Because we set_pipelined() earlier, theoretically we might 
            # avoid the round trip for fout.close()
            if mode is not None:
                self._get_sftp().chmod(tmp_abspath, mode)
            fout.close()
            closed = True
            self._rename_and_overwrite(tmp_abspath, abspath)
        except Exception, e:
            # If we fail, try to clean up the temporary file
            # before we throw the exception
            # but don't let another exception mess things up
            # Write out the traceback, because otherwise
            # the catch and throw destroys it
            import traceback
            mutter(traceback.format_exc())
            try:
                if not closed:
                    fout.close()
                self._get_sftp().remove(tmp_abspath)
            except:
                # raise the saved except
                raise e
            # raise the original with its traceback if we can.
            raise

    def _put_non_atomic_helper(self, relpath, writer, mode=None,
                               create_parent_dir=False,
                               dir_mode=None):
        abspath = self._remote_path(relpath)

        # TODO: jam 20060816 paramiko doesn't publicly expose a way to
        #       set the file mode at create time. If it does, use it.
        #       But for now, we just chmod later anyway.

        def _open_and_write_file():
            """Try to open the target file, raise error on failure"""
            fout = None
            try:
                try:
                    fout = self._get_sftp().file(abspath, mode='wb')
                    fout.set_pipelined(True)
                    writer(fout)
                except (paramiko.SSHException, IOError), e:
                    self._translate_io_exception(e, abspath,
                                                 ': unable to open')

                # This is designed to chmod() right before we close.
                # Because we set_pipelined() earlier, theoretically we might 
                # avoid the round trip for fout.close()
                if mode is not None:
                    self._get_sftp().chmod(abspath, mode)
            finally:
                if fout is not None:
                    fout.close()

        if not create_parent_dir:
            _open_and_write_file()
            return

        # Try error handling to create the parent directory if we need to
        try:
            _open_and_write_file()
        except NoSuchFile:
            # Try to create the parent directory, and then go back to
            # writing the file
            parent_dir = os.path.dirname(abspath)
            self._mkdir(parent_dir, dir_mode)
            _open_and_write_file()

    def put_file_non_atomic(self, relpath, f, mode=None,
                            create_parent_dir=False,
                            dir_mode=None):
        """Copy the file-like object into the target location.

        This function is not strictly safe to use. It is only meant to
        be used when you already know that the target does not exist.
        It is not safe, because it will open and truncate the remote
        file. So there may be a time when the file has invalid contents.

        :param relpath: The remote location to put the contents.
        :param f:       File-like object.
        :param mode:    Possible access permissions for new file.
                        None means do not set remote permissions.
        :param create_parent_dir: If we cannot create the target file because
                        the parent directory does not exist, go ahead and
                        create it, and then try again.
        """
        def writer(fout):
            self._pump(f, fout)
        self._put_non_atomic_helper(relpath, writer, mode=mode,
                                    create_parent_dir=create_parent_dir,
                                    dir_mode=dir_mode)

    def put_bytes_non_atomic(self, relpath, bytes, mode=None,
                             create_parent_dir=False,
                             dir_mode=None):
        def writer(fout):
            fout.write(bytes)
        self._put_non_atomic_helper(relpath, writer, mode=mode,
                                    create_parent_dir=create_parent_dir,
                                    dir_mode=dir_mode)

    def iter_files_recursive(self):
        """Walk the relative paths of all files in this transport."""
        queue = list(self.list_dir('.'))
        while queue:
            relpath = queue.pop(0)
            st = self.stat(relpath)
            if stat.S_ISDIR(st.st_mode):
                for i, basename in enumerate(self.list_dir(relpath)):
                    queue.insert(i, relpath+'/'+basename)
            else:
                yield relpath

    def _mkdir(self, abspath, mode=None):
        if mode is None:
            local_mode = 0777
        else:
            local_mode = mode
        try:
            self._get_sftp().mkdir(abspath, local_mode)
            if mode is not None:
                self._get_sftp().chmod(abspath, mode=mode)
        except (paramiko.SSHException, IOError), e:
            self._translate_io_exception(e, abspath, ': unable to mkdir',
                failure_exc=FileExists)

    def mkdir(self, relpath, mode=None):
        """Create a directory at the given path."""
        self._mkdir(self._remote_path(relpath), mode=mode)

<<<<<<< HEAD
    def open_file_stream(self, relpath, mode=None):
        """See Transport.open_file_stream."""
=======
    def open_write_stream(self, relpath, mode=None):
        """See Transport.open_write_stream."""
>>>>>>> a5bd03b9
        # initialise the file to zero-length
        # this is three round trips, but we don't use this 
        # api more than once per write_group at the moment so 
        # it is a tolerable overhead. Better would be to truncate
        # the file after opening. RBC 20070805
        self.put_bytes_non_atomic(relpath, "", mode)
        abspath = self._remote_path(relpath)
        # TODO: jam 20060816 paramiko doesn't publicly expose a way to
        #       set the file mode at create time. If it does, use it.
        #       But for now, we just chmod later anyway.
        handle = None
        try:
            handle = self._get_sftp().file(abspath, mode='wb')
            handle.set_pipelined(True)
        except (paramiko.SSHException, IOError), e:
            self._translate_io_exception(e, abspath,
                                         ': unable to open')
        _file_streams[self.abspath(relpath)] = handle
<<<<<<< HEAD
        return handle.write
=======
        return FileFileStream(self, relpath, handle)
>>>>>>> a5bd03b9

    def _translate_io_exception(self, e, path, more_info='',
                                failure_exc=PathError):
        """Translate a paramiko or IOError into a friendlier exception.

        :param e: The original exception
        :param path: The path in question when the error is raised
        :param more_info: Extra information that can be included,
                          such as what was going on
        :param failure_exc: Paramiko has the super fun ability to raise completely
                           opaque errors that just set "e.args = ('Failure',)" with
                           no more information.
                           If this parameter is set, it defines the exception 
                           to raise in these cases.
        """
        # paramiko seems to generate detailless errors.
        self._translate_error(e, path, raise_generic=False)
        if getattr(e, 'args', None) is not None:
            if (e.args == ('No such file or directory',) or
                e.args == ('No such file',)):
                raise NoSuchFile(path, str(e) + more_info)
            if (e.args == ('mkdir failed',)):
                raise FileExists(path, str(e) + more_info)
            # strange but true, for the paramiko server.
            if (e.args == ('Failure',)):
                raise failure_exc(path, str(e) + more_info)
            mutter('Raising exception with args %s', e.args)
        if getattr(e, 'errno', None) is not None:
            mutter('Raising exception with errno %s', e.errno)
        raise e

    def append_file(self, relpath, f, mode=None):
        """
        Append the text in the file-like object into the final
        location.
        """
        try:
            path = self._remote_path(relpath)
            fout = self._get_sftp().file(path, 'ab')
            if mode is not None:
                self._get_sftp().chmod(path, mode)
            result = fout.tell()
            self._pump(f, fout)
            return result
        except (IOError, paramiko.SSHException), e:
            self._translate_io_exception(e, relpath, ': unable to append')

    def rename(self, rel_from, rel_to):
        """Rename without special overwriting"""
        try:
            self._get_sftp().rename(self._remote_path(rel_from),
                              self._remote_path(rel_to))
        except (IOError, paramiko.SSHException), e:
            self._translate_io_exception(e, rel_from,
                    ': unable to rename to %r' % (rel_to))

    def _rename_and_overwrite(self, abs_from, abs_to):
        """Do a fancy rename on the remote server.
        
        Using the implementation provided by osutils.
        """
        try:
            sftp = self._get_sftp()
            fancy_rename(abs_from, abs_to,
                         rename_func=sftp.rename,
                         unlink_func=sftp.remove)
        except (IOError, paramiko.SSHException), e:
            self._translate_io_exception(e, abs_from,
                                         ': unable to rename to %r' % (abs_to))

    def move(self, rel_from, rel_to):
        """Move the item at rel_from to the location at rel_to"""
        path_from = self._remote_path(rel_from)
        path_to = self._remote_path(rel_to)
        self._rename_and_overwrite(path_from, path_to)

    def delete(self, relpath):
        """Delete the item at relpath"""
        path = self._remote_path(relpath)
        try:
            self._get_sftp().remove(path)
        except (IOError, paramiko.SSHException), e:
            self._translate_io_exception(e, path, ': unable to delete')
            
    def external_url(self):
        """See bzrlib.transport.Transport.external_url."""
        # the external path for SFTP is the base
        return self.base

    def listable(self):
        """Return True if this store supports listing."""
        return True

    def list_dir(self, relpath):
        """
        Return a list of all files at the given location.
        """
        # does anything actually use this?
        # -- Unknown
        # This is at least used by copy_tree for remote upgrades.
        # -- David Allouche 2006-08-11
        path = self._remote_path(relpath)
        try:
            entries = self._get_sftp().listdir(path)
        except (IOError, paramiko.SSHException), e:
            self._translate_io_exception(e, path, ': failed to list_dir')
        return [urlutils.escape(entry) for entry in entries]

    def rmdir(self, relpath):
        """See Transport.rmdir."""
        path = self._remote_path(relpath)
        try:
            return self._get_sftp().rmdir(path)
        except (IOError, paramiko.SSHException), e:
            self._translate_io_exception(e, path, ': failed to rmdir')

    def stat(self, relpath):
        """Return the stat information for a file."""
        path = self._remote_path(relpath)
        try:
            return self._get_sftp().stat(path)
        except (IOError, paramiko.SSHException), e:
            self._translate_io_exception(e, path, ': unable to stat')

    def lock_read(self, relpath):
        """
        Lock the given file for shared (read) access.
        :return: A lock object, which has an unlock() member function
        """
        # FIXME: there should be something clever i can do here...
        class BogusLock(object):
            def __init__(self, path):
                self.path = path
            def unlock(self):
                pass
        return BogusLock(relpath)

    def lock_write(self, relpath):
        """
        Lock the given file for exclusive (write) access.
        WARNING: many transports do not support this, so trying avoid using it

        :return: A lock object, which has an unlock() member function
        """
        # This is a little bit bogus, but basically, we create a file
        # which should not already exist, and if it does, we assume
        # that there is a lock, and if it doesn't, the we assume
        # that we have taken the lock.
        return SFTPLock(relpath, self)

    def _sftp_open_exclusive(self, abspath, mode=None):
        """Open a remote path exclusively.

        SFTP supports O_EXCL (SFTP_FLAG_EXCL), which fails if
        the file already exists. However it does not expose this
        at the higher level of SFTPClient.open(), so we have to
        sneak away with it.

        WARNING: This breaks the SFTPClient abstraction, so it
        could easily break against an updated version of paramiko.

        :param abspath: The remote absolute path where the file should be opened
        :param mode: The mode permissions bits for the new file
        """
        # TODO: jam 20060816 Paramiko >= 1.6.2 (probably earlier) supports
        #       using the 'x' flag to indicate SFTP_FLAG_EXCL.
        #       However, there is no way to set the permission mode at open 
        #       time using the sftp_client.file() functionality.
        path = self._get_sftp()._adjust_cwd(abspath)
        # mutter('sftp abspath %s => %s', abspath, path)
        attr = SFTPAttributes()
        if mode is not None:
            attr.st_mode = mode
        omode = (SFTP_FLAG_WRITE | SFTP_FLAG_CREATE 
                | SFTP_FLAG_TRUNC | SFTP_FLAG_EXCL)
        try:
            t, msg = self._get_sftp()._request(CMD_OPEN, path, omode, attr)
            if t != CMD_HANDLE:
                raise TransportError('Expected an SFTP handle')
            handle = msg.get_string()
            return SFTPFile(self._get_sftp(), handle, 'wb', -1)
        except (paramiko.SSHException, IOError), e:
            self._translate_io_exception(e, abspath, ': unable to open',
                failure_exc=FileExists)

    def _can_roundtrip_unix_modebits(self):
        if sys.platform == 'win32':
            # anyone else?
            return False
        else:
            return True

# ------------- server test implementation --------------
import threading

from bzrlib.tests.stub_sftp import StubServer, StubSFTPServer

STUB_SERVER_KEY = """
-----BEGIN RSA PRIVATE KEY-----
MIICWgIBAAKBgQDTj1bqB4WmayWNPB+8jVSYpZYk80Ujvj680pOTh2bORBjbIAyz
oWGW+GUjzKxTiiPvVmxFgx5wdsFvF03v34lEVVhMpouqPAYQ15N37K/ir5XY+9m/
d8ufMCkjeXsQkKqFbAlQcnWMCRnOoPHS3I4vi6hmnDDeeYTSRvfLbW0fhwIBIwKB
gBIiOqZYaoqbeD9OS9z2K9KR2atlTxGxOJPXiP4ESqP3NVScWNwyZ3NXHpyrJLa0
EbVtzsQhLn6rF+TzXnOlcipFvjsem3iYzCpuChfGQ6SovTcOjHV9z+hnpXvQ/fon
soVRZY65wKnF7IAoUwTmJS9opqgrN6kRgCd3DASAMd1bAkEA96SBVWFt/fJBNJ9H
tYnBKZGw0VeHOYmVYbvMSstssn8un+pQpUm9vlG/bp7Oxd/m+b9KWEh2xPfv6zqU
avNwHwJBANqzGZa/EpzF4J8pGti7oIAPUIDGMtfIcmqNXVMckrmzQ2vTfqtkEZsA
4rE1IERRyiJQx6EJsz21wJmGV9WJQ5kCQQDwkS0uXqVdFzgHO6S++tjmjYcxwr3g
H0CoFYSgbddOT6miqRskOQF3DZVkJT3kyuBgU2zKygz52ukQZMqxCb1fAkASvuTv
qfpH87Qq5kQhNKdbbwbmd2NxlNabazPijWuphGTdW0VfJdWfklyS2Kr+iqrs/5wV
HhathJt636Eg7oIjAkA8ht3MQ+XSl9yIJIS8gVpbPxSw5OMfw0PjVE7tBdQruiSc
nvuQES5C9BMHjF39LZiGH1iLQy7FgdHyoP+eodI7
-----END RSA PRIVATE KEY-----
"""


class SocketListener(threading.Thread):

    def __init__(self, callback):
        threading.Thread.__init__(self)
        self._callback = callback
        self._socket = socket.socket()
        self._socket.setsockopt(socket.SOL_SOCKET, socket.SO_REUSEADDR, 1)
        self._socket.bind(('localhost', 0))
        self._socket.listen(1)
        self.port = self._socket.getsockname()[1]
        self._stop_event = threading.Event()

    def stop(self):
        # called from outside this thread
        self._stop_event.set()
        # use a timeout here, because if the test fails, the server thread may
        # never notice the stop_event.
        self.join(5.0)
        self._socket.close()

    def run(self):
        while True:
            readable, writable_unused, exception_unused = \
                select.select([self._socket], [], [], 0.1)
            if self._stop_event.isSet():
                return
            if len(readable) == 0:
                continue
            try:
                s, addr_unused = self._socket.accept()
                # because the loopback socket is inline, and transports are
                # never explicitly closed, best to launch a new thread.
                threading.Thread(target=self._callback, args=(s,)).start()
            except socket.error, x:
                sys.excepthook(*sys.exc_info())
                warning('Socket error during accept() within unit test server'
                        ' thread: %r' % x)
            except Exception, x:
                # probably a failed test; unit test thread will log the
                # failure/error
                sys.excepthook(*sys.exc_info())
                warning('Exception from within unit test server thread: %r' % 
                        x)


class SocketDelay(object):
    """A socket decorator to make TCP appear slower.

    This changes recv, send, and sendall to add a fixed latency to each python
    call if a new roundtrip is detected. That is, when a recv is called and the
    flag new_roundtrip is set, latency is charged. Every send and send_all
    sets this flag.

    In addition every send, sendall and recv sleeps a bit per character send to
    simulate bandwidth.

    Not all methods are implemented, this is deliberate as this class is not a
    replacement for the builtin sockets layer. fileno is not implemented to
    prevent the proxy being bypassed. 
    """

    simulated_time = 0
    _proxied_arguments = dict.fromkeys([
        "close", "getpeername", "getsockname", "getsockopt", "gettimeout",
        "setblocking", "setsockopt", "settimeout", "shutdown"])

    def __init__(self, sock, latency, bandwidth=1.0, 
                 really_sleep=True):
        """ 
        :param bandwith: simulated bandwith (MegaBit)
        :param really_sleep: If set to false, the SocketDelay will just
        increase a counter, instead of calling time.sleep. This is useful for
        unittesting the SocketDelay.
        """
        self.sock = sock
        self.latency = latency
        self.really_sleep = really_sleep
        self.time_per_byte = 1 / (bandwidth / 8.0 * 1024 * 1024) 
        self.new_roundtrip = False

    def sleep(self, s):
        if self.really_sleep:
            time.sleep(s)
        else:
            SocketDelay.simulated_time += s

    def __getattr__(self, attr):
        if attr in SocketDelay._proxied_arguments:
            return getattr(self.sock, attr)
        raise AttributeError("'SocketDelay' object has no attribute %r" %
                             attr)

    def dup(self):
        return SocketDelay(self.sock.dup(), self.latency, self.time_per_byte,
                           self._sleep)

    def recv(self, *args):
        data = self.sock.recv(*args)
        if data and self.new_roundtrip:
            self.new_roundtrip = False
            self.sleep(self.latency)
        self.sleep(len(data) * self.time_per_byte)
        return data

    def sendall(self, data, flags=0):
        if not self.new_roundtrip:
            self.new_roundtrip = True
            self.sleep(self.latency)
        self.sleep(len(data) * self.time_per_byte)
        return self.sock.sendall(data, flags)

    def send(self, data, flags=0):
        if not self.new_roundtrip:
            self.new_roundtrip = True
            self.sleep(self.latency)
        bytes_sent = self.sock.send(data, flags)
        self.sleep(bytes_sent * self.time_per_byte)
        return bytes_sent


class SFTPServer(Server):
    """Common code for SFTP server facilities."""

    def __init__(self, server_interface=StubServer):
        self._original_vendor = None
        self._homedir = None
        self._server_homedir = None
        self._listener = None
        self._root = None
        self._vendor = ssh.ParamikoVendor()
        self._server_interface = server_interface
        # sftp server logs
        self.logs = []
        self.add_latency = 0

    def _get_sftp_url(self, path):
        """Calculate an sftp url to this server for path."""
        return 'sftp://foo:bar@localhost:%d/%s' % (self._listener.port, path)

    def log(self, message):
        """StubServer uses this to log when a new server is created."""
        self.logs.append(message)

    def _run_server_entry(self, sock):
        """Entry point for all implementations of _run_server.
        
        If self.add_latency is > 0.000001 then sock is given a latency adding
        decorator.
        """
        if self.add_latency > 0.000001:
            sock = SocketDelay(sock, self.add_latency)
        return self._run_server(sock)

    def _run_server(self, s):
        ssh_server = paramiko.Transport(s)
        key_file = pathjoin(self._homedir, 'test_rsa.key')
        f = open(key_file, 'w')
        f.write(STUB_SERVER_KEY)
        f.close()
        host_key = paramiko.RSAKey.from_private_key_file(key_file)
        ssh_server.add_server_key(host_key)
        server = self._server_interface(self)
        ssh_server.set_subsystem_handler('sftp', paramiko.SFTPServer,
                                         StubSFTPServer, root=self._root,
                                         home=self._server_homedir)
        event = threading.Event()
        ssh_server.start_server(event, server)
        event.wait(5.0)
    
    def setUp(self, backing_server=None):
        # XXX: TODO: make sftpserver back onto backing_server rather than local
        # disk.
        assert (backing_server is None or
                isinstance(backing_server, local.LocalURLServer)), (
            "backing_server should not be %r, because this can only serve the "
            "local current working directory." % (backing_server,))
        self._original_vendor = ssh._ssh_vendor_manager._cached_ssh_vendor
        ssh._ssh_vendor_manager._cached_ssh_vendor = self._vendor
        if sys.platform == 'win32':
            # Win32 needs to use the UNICODE api
            self._homedir = getcwd()
        else:
            # But Linux SFTP servers should just deal in bytestreams
            self._homedir = os.getcwd()
        if self._server_homedir is None:
            self._server_homedir = self._homedir
        self._root = '/'
        if sys.platform == 'win32':
            self._root = ''
        self._listener = SocketListener(self._run_server_entry)
        self._listener.setDaemon(True)
        self._listener.start()

    def tearDown(self):
        """See bzrlib.transport.Server.tearDown."""
        self._listener.stop()
        ssh._ssh_vendor_manager._cached_ssh_vendor = self._original_vendor

    def get_bogus_url(self):
        """See bzrlib.transport.Server.get_bogus_url."""
        # this is chosen to try to prevent trouble with proxies, wierd dns, etc
        # we bind a random socket, so that we get a guaranteed unused port
        # we just never listen on that port
        s = socket.socket()
        s.bind(('localhost', 0))
        return 'sftp://%s:%s/' % s.getsockname()


class SFTPFullAbsoluteServer(SFTPServer):
    """A test server for sftp transports, using absolute urls and ssh."""

    def get_url(self):
        """See bzrlib.transport.Server.get_url."""
        homedir = self._homedir
        if sys.platform != 'win32':
            # Remove the initial '/' on all platforms but win32
            homedir = homedir[1:]
        return self._get_sftp_url(urlutils.escape(homedir))


class SFTPServerWithoutSSH(SFTPServer):
    """An SFTP server that uses a simple TCP socket pair rather than SSH."""

    def __init__(self):
        super(SFTPServerWithoutSSH, self).__init__()
        self._vendor = ssh.LoopbackVendor()

    def _run_server(self, sock):
        # Re-import these as locals, so that they're still accessible during
        # interpreter shutdown (when all module globals get set to None, leading
        # to confusing errors like "'NoneType' object has no attribute 'error'".
        class FakeChannel(object):
            def get_transport(self):
                return self
            def get_log_channel(self):
                return 'paramiko'
            def get_name(self):
                return '1'
            def get_hexdump(self):
                return False
            def close(self):
                pass

        server = paramiko.SFTPServer(FakeChannel(), 'sftp', StubServer(self), StubSFTPServer,
                                     root=self._root, home=self._server_homedir)
        try:
            server.start_subsystem('sftp', None, sock)
        except socket.error, e:
            if (len(e.args) > 0) and (e.args[0] == errno.EPIPE):
                # it's okay for the client to disconnect abruptly
                # (bug in paramiko 1.6: it should absorb this exception)
                pass
            else:
                raise
        except Exception, e:
            # This typically seems to happen during interpreter shutdown, so
            # most of the useful ways to report this error are won't work.
            # Writing the exception type, and then the text of the exception,
            # seems to be the best we can do.
            import sys
            sys.stderr.write('\nEXCEPTION %r: ' % (e.__class__,))
            sys.stderr.write('%s\n\n' % (e,))
        server.finish_subsystem()


class SFTPAbsoluteServer(SFTPServerWithoutSSH):
    """A test server for sftp transports, using absolute urls."""

    def get_url(self):
        """See bzrlib.transport.Server.get_url."""
        homedir = self._homedir
        if sys.platform != 'win32':
            # Remove the initial '/' on all platforms but win32
            homedir = homedir[1:]
        return self._get_sftp_url(urlutils.escape(homedir))


class SFTPHomeDirServer(SFTPServerWithoutSSH):
    """A test server for sftp transports, using homedir relative urls."""

    def get_url(self):
        """See bzrlib.transport.Server.get_url."""
        return self._get_sftp_url("~/")


class SFTPSiblingAbsoluteServer(SFTPAbsoluteServer):
    """A test server for sftp transports where only absolute paths will work.

    It does this by serving from a deeply-nested directory that doesn't exist.
    """

    def setUp(self, backing_server=None):
        self._server_homedir = '/dev/noone/runs/tests/here'
        super(SFTPSiblingAbsoluteServer, self).setUp(backing_server)


def get_test_permutations():
    """Return the permutations to be used in testing."""
    return [(SFTPTransport, SFTPAbsoluteServer),
            (SFTPTransport, SFTPHomeDirServer),
            (SFTPTransport, SFTPSiblingAbsoluteServer),
            ]<|MERGE_RESOLUTION|>--- conflicted
+++ resolved
@@ -54,10 +54,7 @@
         )
 from bzrlib.trace import mutter, warning
 from bzrlib.transport import (
-<<<<<<< HEAD
-=======
     FileFileStream,
->>>>>>> a5bd03b9
     _file_streams,
     local,
     register_urlparse_netloc_protocol,
@@ -550,13 +547,8 @@
         """Create a directory at the given path."""
         self._mkdir(self._remote_path(relpath), mode=mode)
 
-<<<<<<< HEAD
-    def open_file_stream(self, relpath, mode=None):
-        """See Transport.open_file_stream."""
-=======
     def open_write_stream(self, relpath, mode=None):
         """See Transport.open_write_stream."""
->>>>>>> a5bd03b9
         # initialise the file to zero-length
         # this is three round trips, but we don't use this 
         # api more than once per write_group at the moment so 
@@ -575,11 +567,7 @@
             self._translate_io_exception(e, abspath,
                                          ': unable to open')
         _file_streams[self.abspath(relpath)] = handle
-<<<<<<< HEAD
-        return handle.write
-=======
         return FileFileStream(self, relpath, handle)
->>>>>>> a5bd03b9
 
     def _translate_io_exception(self, e, path, more_info='',
                                 failure_exc=PathError):
