# Copyright (C) 2005 Robey Pointer <robey@lag.net>
# Copyright (C) 2005, 2006, 2007 Canonical Ltd
#
# This program is free software; you can redistribute it and/or modify
# it under the terms of the GNU General Public License as published by
# the Free Software Foundation; either version 2 of the License, or
# (at your option) any later version.
#
# This program is distributed in the hope that it will be useful,
# but WITHOUT ANY WARRANTY; without even the implied warranty of
# MERCHANTABILITY or FITNESS FOR A PARTICULAR PURPOSE.  See the
# GNU General Public License for more details.
#
# You should have received a copy of the GNU General Public License
# along with this program; if not, write to the Free Software
# Foundation, Inc., 59 Temple Place, Suite 330, Boston, MA  02111-1307  USA

"""Implementation of Transport over SFTP, using paramiko."""

# TODO: Remove the transport-based lock_read and lock_write methods.  They'll
# then raise TransportNotPossible, which will break remote access to any
# formats which rely on OS-level locks.  That should be fine as those formats
# are pretty old, but these combinations may have to be removed from the test
# suite.  Those formats all date back to 0.7; so we should be able to remove
# these methods when we officially drop support for those formats.

import errno
import os
import random
import select
import socket
import stat
import sys
import time
import urllib
import urlparse
import warnings

from bzrlib import (
    errors,
    urlutils,
    )
from bzrlib.errors import (FileExists,
                           NoSuchFile, PathNotChild,
                           TransportError,
                           LockError,
                           PathError,
                           ParamikoNotPresent,
                           )
from bzrlib.osutils import pathjoin, fancy_rename, getcwd
from bzrlib.symbol_versioning import (
        deprecated_function,
        )
from bzrlib.trace import mutter, warning
from bzrlib.transport import (
    FileFileStream,
    _file_streams,
    local,
    Server,
<<<<<<< HEAD
    split_url,
    Transport,
    )
import bzrlib.ui
import bzrlib.urlutils as urlutils
=======
    ssh,
    ConnectedTransport,
    )

# Disable one particular warning that comes from paramiko in Python2.5; if
# this is emitted at the wrong time it tends to cause spurious test failures
# or at least noise in the test case::
#
# [1770/7639 in 86s, 1 known failures, 50 skipped, 2 missing features]
# test_permissions.TestSftpPermissions.test_new_files
# /var/lib/python-support/python2.5/paramiko/message.py:226: DeprecationWarning: integer argument expected, got float
#  self.packet.write(struct.pack('>I', n))
warnings.filterwarnings('ignore',
        'integer argument expected, got float',
        category=DeprecationWarning,
        module='paramiko.message')
>>>>>>> ebdefa04

try:
    import paramiko
except ImportError, e:
    raise ParamikoNotPresent(e)
else:
    from paramiko.sftp import (SFTP_FLAG_WRITE, SFTP_FLAG_CREATE,
                               SFTP_FLAG_EXCL, SFTP_FLAG_TRUNC,
                               CMD_HANDLE, CMD_OPEN)
    from paramiko.sftp_attr import SFTPAttributes
    from paramiko.sftp_file import SFTPFile


_paramiko_version = getattr(paramiko, '__version_info__', (0, 0, 0))
# don't use prefetch unless paramiko version >= 1.5.5 (there were bugs earlier)
_default_do_prefetch = (_paramiko_version >= (1, 5, 5))


class SFTPLock(object):
    """This fakes a lock in a remote location.
    
    A present lock is indicated just by the existence of a file.  This
    doesn't work well on all transports and they are only used in 
    deprecated storage formats.
    """
    
    __slots__ = ['path', 'lock_path', 'lock_file', 'transport']

    def __init__(self, path, transport):
        self.lock_file = None
        self.path = path
        self.lock_path = path + '.write-lock'
        self.transport = transport
        try:
            # RBC 20060103 FIXME should we be using private methods here ?
            abspath = transport._remote_path(self.lock_path)
            self.lock_file = transport._sftp_open_exclusive(abspath)
        except FileExists:
            raise LockError('File %r already locked' % (self.path,))

    def __del__(self):
        """Should this warn, or actually try to cleanup?"""
        if self.lock_file:
            warning("SFTPLock %r not explicitly unlocked" % (self.path,))
            self.unlock()

    def unlock(self):
        if not self.lock_file:
            return
        self.lock_file.close()
        self.lock_file = None
        try:
            self.transport.delete(self.lock_path)
        except (NoSuchFile,):
            # What specific errors should we catch here?
            pass


class SFTPTransport(ConnectedTransport):
    """Transport implementation for SFTP access."""

    _do_prefetch = _default_do_prefetch
    # TODO: jam 20060717 Conceivably these could be configurable, either
    #       by auto-tuning at run-time, or by a configuration (per host??)
    #       but the performance curve is pretty flat, so just going with
    #       reasonable defaults.
    _max_readv_combine = 200
    # Having to round trip to the server means waiting for a response,
    # so it is better to download extra bytes.
    # 8KiB had good performance for both local and remote network operations
    _bytes_to_read_before_seek = 8192

    # The sftp spec says that implementations SHOULD allow reads
    # to be at least 32K. paramiko.readv() does an async request
    # for the chunks. So we need to keep it within a single request
    # size for paramiko <= 1.6.1. paramiko 1.6.2 will probably chop
    # up the request itself, rather than us having to worry about it
    _max_request_size = 32768

    def __init__(self, base, _from_transport=None):
        super(SFTPTransport, self).__init__(base,
                                            _from_transport=_from_transport)

    def _remote_path(self, relpath):
        """Return the path to be passed along the sftp protocol for relpath.
        
        :param relpath: is a urlencoded string.
        """
<<<<<<< HEAD
        # FIXME: share the common code across transports
        assert isinstance(relpath, basestring)
        relpath = urlutils.unescape(relpath).split('/')
        basepath = self._path.split('/')
        if len(basepath) > 0 and basepath[-1] == '':
            basepath = basepath[:-1]

        for p in relpath:
            if p == '..':
                if len(basepath) == 0:
                    # In most filesystems, a request for the parent
                    # of root, just returns root.
                    continue
                basepath.pop()
            elif p == '.':
                continue # No-op
            else:
                basepath.append(p)

        path = '/'.join(basepath)
        return path

    def relpath(self, abspath):
        username, password, host, port, path = self._split_url(abspath)
        error = []
        if (username != self._username):
            error.append('username mismatch')
        if (host != self._host):
            error.append('host mismatch')
        if (port != self._port):
            error.append('port mismatch')
        if (not path.startswith(self._path)):
            error.append('path mismatch')
        if error:
            extra = ': ' + ', '.join(error)
            raise PathNotChild(abspath, self.base, extra=extra)
        pl = len(self._path)
        return path[pl:].strip('/')
=======
        relative = urlutils.unescape(relpath).encode('utf-8')
        remote_path = self._combine_paths(self._path, relative)
        # the initial slash should be removed from the path, and treated as a
        # homedir relative path (the path begins with a double slash if it is
        # absolute).  see draft-ietf-secsh-scp-sftp-ssh-uri-03.txt
        # RBC 20060118 we are not using this as its too user hostile. instead
        # we are following lftp and using /~/foo to mean '~/foo'
        # vila--20070602 and leave absolute paths begin with a single slash.
        if remote_path.startswith('/~/'):
            remote_path = remote_path[3:]
        elif remote_path == '/~':
            remote_path = ''
        return remote_path

    def _create_connection(self, credentials=None):
        """Create a new connection with the provided credentials.

        :param credentials: The credentials needed to establish the connection.

        :return: The created connection and its associated credentials.

        The credentials are only the password as it may have been entered
        interactively by the user and may be different from the one provided
        in base url at transport creation time.
        """
        if credentials is None:
            password = self._password
        else:
            password = credentials

        vendor = ssh._get_ssh_vendor()
        connection = vendor.connect_sftp(self._user, password,
                                         self._host, self._port)
        return connection, password

    def _get_sftp(self):
        """Ensures that a connection is established"""
        connection = self._get_connection()
        if connection is None:
            # First connection ever
            connection, credentials = self._create_connection()
            self._set_connection(connection, credentials)
        return connection
>>>>>>> ebdefa04

    def has(self, relpath):
        """
        Does the target location exist?
        """
        try:
            self._get_sftp().stat(self._remote_path(relpath))
            return True
        except IOError:
            return False

    def get(self, relpath):
        """
        Get the file at the given relative path.

        :param relpath: The relative path to the file
        """
        try:
            path = self._remote_path(relpath)
            f = self._get_sftp().file(path, mode='rb')
            if self._do_prefetch and (getattr(f, 'prefetch', None) is not None):
                f.prefetch()
            return f
        except (IOError, paramiko.SSHException), e:
            self._translate_io_exception(e, path, ': error retrieving',
                failure_exc=errors.ReadError)

    def _readv(self, relpath, offsets):
        """See Transport.readv()"""
        # We overload the default readv() because we want to use a file
        # that does not have prefetch enabled.
        # Also, if we have a new paramiko, it implements an async readv()
        if not offsets:
            return

        try:
            path = self._remote_path(relpath)
            fp = self._get_sftp().file(path, mode='rb')
            readv = getattr(fp, 'readv', None)
            if readv:
                return self._sftp_readv(fp, offsets, relpath)
            mutter('seek and read %s offsets', len(offsets))
            return self._seek_and_read(fp, offsets, relpath)
        except (IOError, paramiko.SSHException), e:
            self._translate_io_exception(e, path, ': error retrieving')

    def recommended_page_size(self):
        """See Transport.recommended_page_size().

        For SFTP we suggest a large page size to reduce the overhead
        introduced by latency.
        """
        return 64 * 1024

    def _sftp_readv(self, fp, offsets, relpath='<unknown>'):
        """Use the readv() member of fp to do async readv.

        And then read them using paramiko.readv(). paramiko.readv()
        does not support ranges > 64K, so it caps the request size, and
        just reads until it gets all the stuff it wants
        """
        offsets = list(offsets)
        sorted_offsets = sorted(offsets)

        # The algorithm works as follows:
        # 1) Coalesce nearby reads into a single chunk
        #    This generates a list of combined regions, the total size
        #    and the size of the sub regions. This coalescing step is limited
        #    in the number of nearby chunks to combine, and is allowed to
        #    skip small breaks in the requests. Limiting it makes sure that
        #    we can start yielding some data earlier, and skipping means we
        #    make fewer requests. (Beneficial even when using async)
        # 2) Break up this combined regions into chunks that are smaller
        #    than 64KiB. Technically the limit is 65536, but we are a
        #    little bit conservative. This is because sftp has a maximum
        #    return chunk size of 64KiB (max size of an unsigned short)
        # 3) Issue a readv() to paramiko to create an async request for
        #    all of this data
        # 4) Read in the data as it comes back, until we've read one
        #    continuous section as determined in step 1
        # 5) Break up the full sections into hunks for the original requested
        #    offsets. And put them in a cache
        # 6) Check if the next request is in the cache, and if it is, remove
        #    it from the cache, and yield its data. Continue until no more
        #    entries are in the cache.
        # 7) loop back to step 4 until all data has been read
        #
        # TODO: jam 20060725 This could be optimized one step further, by
        #       attempting to yield whatever data we have read, even before
        #       the first coallesced section has been fully processed.

        # When coalescing for use with readv(), we don't really need to
        # use any fudge factor, because the requests are made asynchronously
        coalesced = list(self._coalesce_offsets(sorted_offsets,
                               limit=self._max_readv_combine,
                               fudge_factor=0,
                               ))
        requests = []
        for c_offset in coalesced:
            start = c_offset.start
            size = c_offset.length

            # We need to break this up into multiple requests
            while size > 0:
                next_size = min(size, self._max_request_size)
                requests.append((start, next_size))
                size -= next_size
                start += next_size

        mutter('SFTP.readv() %s offsets => %s coalesced => %s requests',
                len(offsets), len(coalesced), len(requests))

        # Queue the current read until we have read the full coalesced section
        cur_data = []
        cur_data_len = 0
        cur_coalesced_stack = iter(coalesced)
        cur_coalesced = cur_coalesced_stack.next()

        # Cache the results, but only until they have been fulfilled
        data_map = {}
        # turn the list of offsets into a stack
        offset_stack = iter(offsets)
        cur_offset_and_size = offset_stack.next()

        for data in fp.readv(requests):
            cur_data += data
            cur_data_len += len(data)

            if cur_data_len < cur_coalesced.length:
                continue
            if cur_data_len != cur_coalesced.length:
                raise AssertionError(
                    "Somehow we read too much: %s != %s" 
                    % (cur_data_len, cur_coalesced.length))
            all_data = ''.join(cur_data)
            cur_data = []
            cur_data_len = 0

            for suboffset, subsize in cur_coalesced.ranges:
                key = (cur_coalesced.start+suboffset, subsize)
                data_map[key] = all_data[suboffset:suboffset+subsize]

            # Now that we've read some data, see if we can yield anything back
            while cur_offset_and_size in data_map:
                this_data = data_map.pop(cur_offset_and_size)
                yield cur_offset_and_size[0], this_data
                cur_offset_and_size = offset_stack.next()

            # We read a coalesced entry, so mark it as done
            cur_coalesced = None
            # Now that we've read all of the data for this coalesced section
            # on to the next
            cur_coalesced = cur_coalesced_stack.next()

        if cur_coalesced is not None:
            raise errors.ShortReadvError(relpath, cur_coalesced.start,
                cur_coalesced.length, len(data))

    def put_file(self, relpath, f, mode=None):
        """
        Copy the file-like object into the location.

        :param relpath: Location to put the contents, relative to base.
        :param f:       File-like object.
        :param mode: The final mode for the file
        """
        final_path = self._remote_path(relpath)
        return self._put(final_path, f, mode=mode)

    def _put(self, abspath, f, mode=None):
        """Helper function so both put() and copy_abspaths can reuse the code"""
        tmp_abspath = '%s.tmp.%.9f.%d.%d' % (abspath, time.time(),
                        os.getpid(), random.randint(0,0x7FFFFFFF))
        fout = self._sftp_open_exclusive(tmp_abspath, mode=mode)
        closed = False
        try:
            try:
                fout.set_pipelined(True)
                length = self._pump(f, fout)
            except (IOError, paramiko.SSHException), e:
                self._translate_io_exception(e, tmp_abspath)
            # XXX: This doesn't truly help like we would like it to.
            #      The problem is that openssh strips sticky bits. So while we
            #      can properly set group write permission, we lose the group
            #      sticky bit. So it is probably best to stop chmodding, and
            #      just tell users that they need to set the umask correctly.
            #      The attr.st_mode = mode, in _sftp_open_exclusive
            #      will handle when the user wants the final mode to be more 
            #      restrictive. And then we avoid a round trip. Unless 
            #      paramiko decides to expose an async chmod()

            # This is designed to chmod() right before we close.
            # Because we set_pipelined() earlier, theoretically we might 
            # avoid the round trip for fout.close()
            if mode is not None:
                self._get_sftp().chmod(tmp_abspath, mode)
            fout.close()
            closed = True
            self._rename_and_overwrite(tmp_abspath, abspath)
            return length
        except Exception, e:
            # If we fail, try to clean up the temporary file
            # before we throw the exception
            # but don't let another exception mess things up
            # Write out the traceback, because otherwise
            # the catch and throw destroys it
            import traceback
            mutter(traceback.format_exc())
            try:
                if not closed:
                    fout.close()
                self._get_sftp().remove(tmp_abspath)
            except:
                # raise the saved except
                raise e
            # raise the original with its traceback if we can.
            raise

    def _put_non_atomic_helper(self, relpath, writer, mode=None,
                               create_parent_dir=False,
                               dir_mode=None):
        abspath = self._remote_path(relpath)

        # TODO: jam 20060816 paramiko doesn't publicly expose a way to
        #       set the file mode at create time. If it does, use it.
        #       But for now, we just chmod later anyway.

        def _open_and_write_file():
            """Try to open the target file, raise error on failure"""
            fout = None
            try:
                try:
                    fout = self._get_sftp().file(abspath, mode='wb')
                    fout.set_pipelined(True)
                    writer(fout)
                except (paramiko.SSHException, IOError), e:
                    self._translate_io_exception(e, abspath,
                                                 ': unable to open')

                # This is designed to chmod() right before we close.
                # Because we set_pipelined() earlier, theoretically we might 
                # avoid the round trip for fout.close()
                if mode is not None:
                    self._get_sftp().chmod(abspath, mode)
            finally:
                if fout is not None:
                    fout.close()

        if not create_parent_dir:
            _open_and_write_file()
            return

        # Try error handling to create the parent directory if we need to
        try:
            _open_and_write_file()
        except NoSuchFile:
            # Try to create the parent directory, and then go back to
            # writing the file
            parent_dir = os.path.dirname(abspath)
            self._mkdir(parent_dir, dir_mode)
            _open_and_write_file()

    def put_file_non_atomic(self, relpath, f, mode=None,
                            create_parent_dir=False,
                            dir_mode=None):
        """Copy the file-like object into the target location.

        This function is not strictly safe to use. It is only meant to
        be used when you already know that the target does not exist.
        It is not safe, because it will open and truncate the remote
        file. So there may be a time when the file has invalid contents.

        :param relpath: The remote location to put the contents.
        :param f:       File-like object.
        :param mode:    Possible access permissions for new file.
                        None means do not set remote permissions.
        :param create_parent_dir: If we cannot create the target file because
                        the parent directory does not exist, go ahead and
                        create it, and then try again.
        """
        def writer(fout):
            self._pump(f, fout)
        self._put_non_atomic_helper(relpath, writer, mode=mode,
                                    create_parent_dir=create_parent_dir,
                                    dir_mode=dir_mode)

    def put_bytes_non_atomic(self, relpath, bytes, mode=None,
                             create_parent_dir=False,
                             dir_mode=None):
        def writer(fout):
            fout.write(bytes)
        self._put_non_atomic_helper(relpath, writer, mode=mode,
                                    create_parent_dir=create_parent_dir,
                                    dir_mode=dir_mode)

    def iter_files_recursive(self):
        """Walk the relative paths of all files in this transport."""
        queue = list(self.list_dir('.'))
        while queue:
            relpath = queue.pop(0)
            st = self.stat(relpath)
            if stat.S_ISDIR(st.st_mode):
                for i, basename in enumerate(self.list_dir(relpath)):
                    queue.insert(i, relpath+'/'+basename)
            else:
                yield relpath

    def _mkdir(self, abspath, mode=None):
        if mode is None:
            local_mode = 0777
        else:
            local_mode = mode
        try:
            self._get_sftp().mkdir(abspath, local_mode)
            if mode is not None:
                # chmod a dir through sftp will erase any sgid bit set
                # on the server side.  So, if the bit mode are already
                # set, avoid the chmod.  If the mode is not fine but
                # the sgid bit is set, report a warning to the user
                # with the umask fix.
                stat = self._get_sftp().lstat(abspath)
                mode = mode & 0777 # can't set special bits anyway
                if mode != stat.st_mode & 0777:
                    if stat.st_mode & 06000:
                        warning('About to chmod %s over sftp, which will result'
                                ' in its suid or sgid bits being cleared.  If'
                                ' you want to preserve those bits, change your '
                                ' environment on the server to use umask 0%03o.'
                                % (abspath, 0777 - mode))
                    self._get_sftp().chmod(abspath, mode=mode)
        except (paramiko.SSHException, IOError), e:
            self._translate_io_exception(e, abspath, ': unable to mkdir',
                failure_exc=FileExists)

    def mkdir(self, relpath, mode=None):
        """Create a directory at the given path."""
        self._mkdir(self._remote_path(relpath), mode=mode)

    def open_write_stream(self, relpath, mode=None):
        """See Transport.open_write_stream."""
        # initialise the file to zero-length
        # this is three round trips, but we don't use this 
        # api more than once per write_group at the moment so 
        # it is a tolerable overhead. Better would be to truncate
        # the file after opening. RBC 20070805
        self.put_bytes_non_atomic(relpath, "", mode)
        abspath = self._remote_path(relpath)
        # TODO: jam 20060816 paramiko doesn't publicly expose a way to
        #       set the file mode at create time. If it does, use it.
        #       But for now, we just chmod later anyway.
        handle = None
        try:
            handle = self._get_sftp().file(abspath, mode='wb')
            handle.set_pipelined(True)
        except (paramiko.SSHException, IOError), e:
            self._translate_io_exception(e, abspath,
                                         ': unable to open')
        _file_streams[self.abspath(relpath)] = handle
        return FileFileStream(self, relpath, handle)

    def _translate_io_exception(self, e, path, more_info='',
                                failure_exc=PathError):
        """Translate a paramiko or IOError into a friendlier exception.

        :param e: The original exception
        :param path: The path in question when the error is raised
        :param more_info: Extra information that can be included,
                          such as what was going on
        :param failure_exc: Paramiko has the super fun ability to raise completely
                           opaque errors that just set "e.args = ('Failure',)" with
                           no more information.
                           If this parameter is set, it defines the exception 
                           to raise in these cases.
        """
        # paramiko seems to generate detailless errors.
        self._translate_error(e, path, raise_generic=False)
        if getattr(e, 'args', None) is not None:
            if (e.args == ('No such file or directory',) or
                e.args == ('No such file',)):
                raise NoSuchFile(path, str(e) + more_info)
            if (e.args == ('mkdir failed',) or
                e.args[0].startswith('syserr: File exists')):
                raise FileExists(path, str(e) + more_info)
            # strange but true, for the paramiko server.
            if (e.args == ('Failure',)):
                raise failure_exc(path, str(e) + more_info)
            mutter('Raising exception with args %s', e.args)
        if getattr(e, 'errno', None) is not None:
            mutter('Raising exception with errno %s', e.errno)
        raise e

    def append_file(self, relpath, f, mode=None):
        """
        Append the text in the file-like object into the final
        location.
        """
        try:
            path = self._remote_path(relpath)
            fout = self._get_sftp().file(path, 'ab')
            if mode is not None:
                self._get_sftp().chmod(path, mode)
            result = fout.tell()
            self._pump(f, fout)
            return result
        except (IOError, paramiko.SSHException), e:
            self._translate_io_exception(e, relpath, ': unable to append')

    def rename(self, rel_from, rel_to):
        """Rename without special overwriting"""
        try:
            self._get_sftp().rename(self._remote_path(rel_from),
                              self._remote_path(rel_to))
        except (IOError, paramiko.SSHException), e:
            self._translate_io_exception(e, rel_from,
                    ': unable to rename to %r' % (rel_to))

    def _rename_and_overwrite(self, abs_from, abs_to):
        """Do a fancy rename on the remote server.
        
        Using the implementation provided by osutils.
        """
        try:
            sftp = self._get_sftp()
            fancy_rename(abs_from, abs_to,
                         rename_func=sftp.rename,
                         unlink_func=sftp.remove)
        except (IOError, paramiko.SSHException), e:
            self._translate_io_exception(e, abs_from,
                                         ': unable to rename to %r' % (abs_to))

    def move(self, rel_from, rel_to):
        """Move the item at rel_from to the location at rel_to"""
        path_from = self._remote_path(rel_from)
        path_to = self._remote_path(rel_to)
        self._rename_and_overwrite(path_from, path_to)

    def delete(self, relpath):
        """Delete the item at relpath"""
        path = self._remote_path(relpath)
        try:
            self._get_sftp().remove(path)
        except (IOError, paramiko.SSHException), e:
            self._translate_io_exception(e, path, ': unable to delete')
            
    def external_url(self):
        """See bzrlib.transport.Transport.external_url."""
        # the external path for SFTP is the base
        return self.base

    def listable(self):
        """Return True if this store supports listing."""
        return True

    def list_dir(self, relpath):
        """
        Return a list of all files at the given location.
        """
        # does anything actually use this?
        # -- Unknown
        # This is at least used by copy_tree for remote upgrades.
        # -- David Allouche 2006-08-11
        path = self._remote_path(relpath)
        try:
            entries = self._get_sftp().listdir(path)
        except (IOError, paramiko.SSHException), e:
            self._translate_io_exception(e, path, ': failed to list_dir')
        return [urlutils.escape(entry) for entry in entries]

    def rmdir(self, relpath):
        """See Transport.rmdir."""
        path = self._remote_path(relpath)
        try:
            return self._get_sftp().rmdir(path)
        except (IOError, paramiko.SSHException), e:
            self._translate_io_exception(e, path, ': failed to rmdir')

    def stat(self, relpath):
        """Return the stat information for a file."""
        path = self._remote_path(relpath)
        try:
            return self._get_sftp().stat(path)
        except (IOError, paramiko.SSHException), e:
            self._translate_io_exception(e, path, ': unable to stat')

    def lock_read(self, relpath):
        """
        Lock the given file for shared (read) access.
        :return: A lock object, which has an unlock() member function
        """
        # FIXME: there should be something clever i can do here...
        class BogusLock(object):
            def __init__(self, path):
                self.path = path
            def unlock(self):
                pass
        return BogusLock(relpath)

    def lock_write(self, relpath):
        """
        Lock the given file for exclusive (write) access.
        WARNING: many transports do not support this, so trying avoid using it

        :return: A lock object, which has an unlock() member function
        """
        # This is a little bit bogus, but basically, we create a file
        # which should not already exist, and if it does, we assume
        # that there is a lock, and if it doesn't, the we assume
        # that we have taken the lock.
        return SFTPLock(relpath, self)

    def _sftp_open_exclusive(self, abspath, mode=None):
        """Open a remote path exclusively.

        SFTP supports O_EXCL (SFTP_FLAG_EXCL), which fails if
        the file already exists. However it does not expose this
        at the higher level of SFTPClient.open(), so we have to
        sneak away with it.

        WARNING: This breaks the SFTPClient abstraction, so it
        could easily break against an updated version of paramiko.

        :param abspath: The remote absolute path where the file should be opened
        :param mode: The mode permissions bits for the new file
        """
        # TODO: jam 20060816 Paramiko >= 1.6.2 (probably earlier) supports
        #       using the 'x' flag to indicate SFTP_FLAG_EXCL.
        #       However, there is no way to set the permission mode at open 
        #       time using the sftp_client.file() functionality.
        path = self._get_sftp()._adjust_cwd(abspath)
        # mutter('sftp abspath %s => %s', abspath, path)
        attr = SFTPAttributes()
        if mode is not None:
            attr.st_mode = mode
        omode = (SFTP_FLAG_WRITE | SFTP_FLAG_CREATE 
                | SFTP_FLAG_TRUNC | SFTP_FLAG_EXCL)
        try:
            t, msg = self._get_sftp()._request(CMD_OPEN, path, omode, attr)
            if t != CMD_HANDLE:
                raise TransportError('Expected an SFTP handle')
            handle = msg.get_string()
            return SFTPFile(self._get_sftp(), handle, 'wb', -1)
        except (paramiko.SSHException, IOError), e:
            self._translate_io_exception(e, abspath, ': unable to open',
                failure_exc=FileExists)

    def _can_roundtrip_unix_modebits(self):
        if sys.platform == 'win32':
            # anyone else?
            return False
        else:
            return True

# ------------- server test implementation --------------
import threading

from bzrlib.tests.stub_sftp import StubServer, StubSFTPServer

STUB_SERVER_KEY = """
-----BEGIN RSA PRIVATE KEY-----
MIICWgIBAAKBgQDTj1bqB4WmayWNPB+8jVSYpZYk80Ujvj680pOTh2bORBjbIAyz
oWGW+GUjzKxTiiPvVmxFgx5wdsFvF03v34lEVVhMpouqPAYQ15N37K/ir5XY+9m/
d8ufMCkjeXsQkKqFbAlQcnWMCRnOoPHS3I4vi6hmnDDeeYTSRvfLbW0fhwIBIwKB
gBIiOqZYaoqbeD9OS9z2K9KR2atlTxGxOJPXiP4ESqP3NVScWNwyZ3NXHpyrJLa0
EbVtzsQhLn6rF+TzXnOlcipFvjsem3iYzCpuChfGQ6SovTcOjHV9z+hnpXvQ/fon
soVRZY65wKnF7IAoUwTmJS9opqgrN6kRgCd3DASAMd1bAkEA96SBVWFt/fJBNJ9H
tYnBKZGw0VeHOYmVYbvMSstssn8un+pQpUm9vlG/bp7Oxd/m+b9KWEh2xPfv6zqU
avNwHwJBANqzGZa/EpzF4J8pGti7oIAPUIDGMtfIcmqNXVMckrmzQ2vTfqtkEZsA
4rE1IERRyiJQx6EJsz21wJmGV9WJQ5kCQQDwkS0uXqVdFzgHO6S++tjmjYcxwr3g
H0CoFYSgbddOT6miqRskOQF3DZVkJT3kyuBgU2zKygz52ukQZMqxCb1fAkASvuTv
qfpH87Qq5kQhNKdbbwbmd2NxlNabazPijWuphGTdW0VfJdWfklyS2Kr+iqrs/5wV
HhathJt636Eg7oIjAkA8ht3MQ+XSl9yIJIS8gVpbPxSw5OMfw0PjVE7tBdQruiSc
nvuQES5C9BMHjF39LZiGH1iLQy7FgdHyoP+eodI7
-----END RSA PRIVATE KEY-----
"""


class SocketListener(threading.Thread):

    def __init__(self, callback):
        threading.Thread.__init__(self)
        self._callback = callback
        self._socket = socket.socket()
        self._socket.setsockopt(socket.SOL_SOCKET, socket.SO_REUSEADDR, 1)
        self._socket.bind(('localhost', 0))
        self._socket.listen(1)
        self.port = self._socket.getsockname()[1]
        self._stop_event = threading.Event()

    def stop(self):
        # called from outside this thread
        self._stop_event.set()
        # use a timeout here, because if the test fails, the server thread may
        # never notice the stop_event.
        self.join(5.0)
        self._socket.close()

    def run(self):
        while True:
            readable, writable_unused, exception_unused = \
                select.select([self._socket], [], [], 0.1)
            if self._stop_event.isSet():
                return
            if len(readable) == 0:
                continue
            try:
                s, addr_unused = self._socket.accept()
                # because the loopback socket is inline, and transports are
                # never explicitly closed, best to launch a new thread.
                threading.Thread(target=self._callback, args=(s,)).start()
            except socket.error, x:
                sys.excepthook(*sys.exc_info())
                warning('Socket error during accept() within unit test server'
                        ' thread: %r' % x)
            except Exception, x:
                # probably a failed test; unit test thread will log the
                # failure/error
                sys.excepthook(*sys.exc_info())
                warning('Exception from within unit test server thread: %r' % 
                        x)


class SocketDelay(object):
    """A socket decorator to make TCP appear slower.

    This changes recv, send, and sendall to add a fixed latency to each python
    call if a new roundtrip is detected. That is, when a recv is called and the
    flag new_roundtrip is set, latency is charged. Every send and send_all
    sets this flag.

    In addition every send, sendall and recv sleeps a bit per character send to
    simulate bandwidth.

    Not all methods are implemented, this is deliberate as this class is not a
    replacement for the builtin sockets layer. fileno is not implemented to
    prevent the proxy being bypassed. 
    """

    simulated_time = 0
    _proxied_arguments = dict.fromkeys([
        "close", "getpeername", "getsockname", "getsockopt", "gettimeout",
        "setblocking", "setsockopt", "settimeout", "shutdown"])

    def __init__(self, sock, latency, bandwidth=1.0, 
                 really_sleep=True):
        """ 
        :param bandwith: simulated bandwith (MegaBit)
        :param really_sleep: If set to false, the SocketDelay will just
        increase a counter, instead of calling time.sleep. This is useful for
        unittesting the SocketDelay.
        """
        self.sock = sock
        self.latency = latency
        self.really_sleep = really_sleep
        self.time_per_byte = 1 / (bandwidth / 8.0 * 1024 * 1024) 
        self.new_roundtrip = False

    def sleep(self, s):
        if self.really_sleep:
            time.sleep(s)
        else:
            SocketDelay.simulated_time += s

    def __getattr__(self, attr):
        if attr in SocketDelay._proxied_arguments:
            return getattr(self.sock, attr)
        raise AttributeError("'SocketDelay' object has no attribute %r" %
                             attr)

    def dup(self):
        return SocketDelay(self.sock.dup(), self.latency, self.time_per_byte,
                           self._sleep)

    def recv(self, *args):
        data = self.sock.recv(*args)
        if data and self.new_roundtrip:
            self.new_roundtrip = False
            self.sleep(self.latency)
        self.sleep(len(data) * self.time_per_byte)
        return data

    def sendall(self, data, flags=0):
        if not self.new_roundtrip:
            self.new_roundtrip = True
            self.sleep(self.latency)
        self.sleep(len(data) * self.time_per_byte)
        return self.sock.sendall(data, flags)

    def send(self, data, flags=0):
        if not self.new_roundtrip:
            self.new_roundtrip = True
            self.sleep(self.latency)
        bytes_sent = self.sock.send(data, flags)
        self.sleep(bytes_sent * self.time_per_byte)
        return bytes_sent


class SFTPServer(Server):
    """Common code for SFTP server facilities."""

    def __init__(self, server_interface=StubServer):
        self._original_vendor = None
        self._homedir = None
        self._server_homedir = None
        self._listener = None
        self._root = None
        self._vendor = ssh.ParamikoVendor()
        self._server_interface = server_interface
        # sftp server logs
        self.logs = []
        self.add_latency = 0

    def _get_sftp_url(self, path):
        """Calculate an sftp url to this server for path."""
        return 'sftp://foo:bar@localhost:%d/%s' % (self._listener.port, path)

    def log(self, message):
        """StubServer uses this to log when a new server is created."""
        self.logs.append(message)

    def _run_server_entry(self, sock):
        """Entry point for all implementations of _run_server.
        
        If self.add_latency is > 0.000001 then sock is given a latency adding
        decorator.
        """
        if self.add_latency > 0.000001:
            sock = SocketDelay(sock, self.add_latency)
        return self._run_server(sock)

    def _run_server(self, s):
        ssh_server = paramiko.Transport(s)
        key_file = pathjoin(self._homedir, 'test_rsa.key')
        f = open(key_file, 'w')
        f.write(STUB_SERVER_KEY)
        f.close()
        host_key = paramiko.RSAKey.from_private_key_file(key_file)
        ssh_server.add_server_key(host_key)
        server = self._server_interface(self)
        ssh_server.set_subsystem_handler('sftp', paramiko.SFTPServer,
                                         StubSFTPServer, root=self._root,
                                         home=self._server_homedir)
        event = threading.Event()
        ssh_server.start_server(event, server)
        event.wait(5.0)
    
<<<<<<< HEAD
    def setUp(self):
        global _ssh_vendor
        self._original_vendor = _ssh_vendor
        _ssh_vendor = self._vendor
        self._homedir = os.getcwd()
=======
    def setUp(self, backing_server=None):
        # XXX: TODO: make sftpserver back onto backing_server rather than local
        # disk.
        if not (backing_server is None or
                isinstance(backing_server, local.LocalURLServer)):
            raise AssertionError(
                "backing_server should not be %r, because this can only serve the "
                "local current working directory." % (backing_server,))
        self._original_vendor = ssh._ssh_vendor_manager._cached_ssh_vendor
        ssh._ssh_vendor_manager._cached_ssh_vendor = self._vendor
        if sys.platform == 'win32':
            # Win32 needs to use the UNICODE api
            self._homedir = getcwd()
        else:
            # But Linux SFTP servers should just deal in bytestreams
            self._homedir = os.getcwd()
>>>>>>> ebdefa04
        if self._server_homedir is None:
            self._server_homedir = self._homedir
        self._root = '/'
        if sys.platform == 'win32':
            self._root = ''
        self._listener = SocketListener(self._run_server_entry)
        self._listener.setDaemon(True)
        self._listener.start()

    def tearDown(self):
        """See bzrlib.transport.Server.tearDown."""
        self._listener.stop()
        ssh._ssh_vendor_manager._cached_ssh_vendor = self._original_vendor

    def get_bogus_url(self):
        """See bzrlib.transport.Server.get_bogus_url."""
        # this is chosen to try to prevent trouble with proxies, wierd dns, etc
        # we bind a random socket, so that we get a guaranteed unused port
        # we just never listen on that port
        s = socket.socket()
        s.bind(('localhost', 0))
        return 'sftp://%s:%s/' % s.getsockname()


class SFTPFullAbsoluteServer(SFTPServer):
    """A test server for sftp transports, using absolute urls and ssh."""

    def get_url(self):
        """See bzrlib.transport.Server.get_url."""
<<<<<<< HEAD
        return self._get_sftp_url(urlutils.escape(self._homedir[1:]))
=======
        homedir = self._homedir
        if sys.platform != 'win32':
            # Remove the initial '/' on all platforms but win32
            homedir = homedir[1:]
        return self._get_sftp_url(urlutils.escape(homedir))
>>>>>>> ebdefa04


class SFTPServerWithoutSSH(SFTPServer):
    """An SFTP server that uses a simple TCP socket pair rather than SSH."""

    def __init__(self):
        super(SFTPServerWithoutSSH, self).__init__()
        self._vendor = ssh.LoopbackVendor()

    def _run_server(self, sock):
        # Re-import these as locals, so that they're still accessible during
        # interpreter shutdown (when all module globals get set to None, leading
        # to confusing errors like "'NoneType' object has no attribute 'error'".
        class FakeChannel(object):
            def get_transport(self):
                return self
            def get_log_channel(self):
                return 'paramiko'
            def get_name(self):
                return '1'
            def get_hexdump(self):
                return False
            def close(self):
                pass

        server = paramiko.SFTPServer(
            FakeChannel(), 'sftp', StubServer(self), StubSFTPServer,
            root=self._root, home=self._server_homedir)
        try:
            server.start_subsystem(
                'sftp', None, ssh.SocketAsChannelAdapter(sock))
        except socket.error, e:
            if (len(e.args) > 0) and (e.args[0] == errno.EPIPE):
                # it's okay for the client to disconnect abruptly
                # (bug in paramiko 1.6: it should absorb this exception)
                pass
            else:
                raise
        except Exception, e:
            # This typically seems to happen during interpreter shutdown, so
            # most of the useful ways to report this error are won't work.
            # Writing the exception type, and then the text of the exception,
            # seems to be the best we can do.
            import sys
            sys.stderr.write('\nEXCEPTION %r: ' % (e.__class__,))
            sys.stderr.write('%s\n\n' % (e,))
        server.finish_subsystem()


class SFTPAbsoluteServer(SFTPServerWithoutSSH):
    """A test server for sftp transports, using absolute urls."""

    def get_url(self):
        """See bzrlib.transport.Server.get_url."""
<<<<<<< HEAD
        return self._get_sftp_url(urlutils.escape(self._homedir[1:]))
=======
        homedir = self._homedir
        if sys.platform != 'win32':
            # Remove the initial '/' on all platforms but win32
            homedir = homedir[1:]
        return self._get_sftp_url(urlutils.escape(homedir))
>>>>>>> ebdefa04


class SFTPHomeDirServer(SFTPServerWithoutSSH):
    """A test server for sftp transports, using homedir relative urls."""

    def get_url(self):
        """See bzrlib.transport.Server.get_url."""
        return self._get_sftp_url("~/")


class SFTPSiblingAbsoluteServer(SFTPAbsoluteServer):
    """A test server for sftp transports where only absolute paths will work.

    It does this by serving from a deeply-nested directory that doesn't exist.
    """

    def setUp(self, backing_server=None):
        self._server_homedir = '/dev/noone/runs/tests/here'
        super(SFTPSiblingAbsoluteServer, self).setUp(backing_server)


def get_test_permutations():
    """Return the permutations to be used in testing."""
    return [(SFTPTransport, SFTPAbsoluteServer),
            (SFTPTransport, SFTPHomeDirServer),
            (SFTPTransport, SFTPSiblingAbsoluteServer),
            ]<|MERGE_RESOLUTION|>--- conflicted
+++ resolved
@@ -57,13 +57,6 @@
     _file_streams,
     local,
     Server,
-<<<<<<< HEAD
-    split_url,
-    Transport,
-    )
-import bzrlib.ui
-import bzrlib.urlutils as urlutils
-=======
     ssh,
     ConnectedTransport,
     )
@@ -80,7 +73,6 @@
         'integer argument expected, got float',
         category=DeprecationWarning,
         module='paramiko.message')
->>>>>>> ebdefa04
 
 try:
     import paramiko
@@ -169,46 +161,6 @@
         
         :param relpath: is a urlencoded string.
         """
-<<<<<<< HEAD
-        # FIXME: share the common code across transports
-        assert isinstance(relpath, basestring)
-        relpath = urlutils.unescape(relpath).split('/')
-        basepath = self._path.split('/')
-        if len(basepath) > 0 and basepath[-1] == '':
-            basepath = basepath[:-1]
-
-        for p in relpath:
-            if p == '..':
-                if len(basepath) == 0:
-                    # In most filesystems, a request for the parent
-                    # of root, just returns root.
-                    continue
-                basepath.pop()
-            elif p == '.':
-                continue # No-op
-            else:
-                basepath.append(p)
-
-        path = '/'.join(basepath)
-        return path
-
-    def relpath(self, abspath):
-        username, password, host, port, path = self._split_url(abspath)
-        error = []
-        if (username != self._username):
-            error.append('username mismatch')
-        if (host != self._host):
-            error.append('host mismatch')
-        if (port != self._port):
-            error.append('port mismatch')
-        if (not path.startswith(self._path)):
-            error.append('path mismatch')
-        if error:
-            extra = ': ' + ', '.join(error)
-            raise PathNotChild(abspath, self.base, extra=extra)
-        pl = len(self._path)
-        return path[pl:].strip('/')
-=======
         relative = urlutils.unescape(relpath).encode('utf-8')
         remote_path = self._combine_paths(self._path, relative)
         # the initial slash should be removed from the path, and treated as a
@@ -252,7 +204,6 @@
             connection, credentials = self._create_connection()
             self._set_connection(connection, credentials)
         return connection
->>>>>>> ebdefa04
 
     def has(self, relpath):
         """
@@ -998,13 +949,6 @@
         ssh_server.start_server(event, server)
         event.wait(5.0)
     
-<<<<<<< HEAD
-    def setUp(self):
-        global _ssh_vendor
-        self._original_vendor = _ssh_vendor
-        _ssh_vendor = self._vendor
-        self._homedir = os.getcwd()
-=======
     def setUp(self, backing_server=None):
         # XXX: TODO: make sftpserver back onto backing_server rather than local
         # disk.
@@ -1021,7 +965,6 @@
         else:
             # But Linux SFTP servers should just deal in bytestreams
             self._homedir = os.getcwd()
->>>>>>> ebdefa04
         if self._server_homedir is None:
             self._server_homedir = self._homedir
         self._root = '/'
@@ -1051,15 +994,11 @@
 
     def get_url(self):
         """See bzrlib.transport.Server.get_url."""
-<<<<<<< HEAD
-        return self._get_sftp_url(urlutils.escape(self._homedir[1:]))
-=======
         homedir = self._homedir
         if sys.platform != 'win32':
             # Remove the initial '/' on all platforms but win32
             homedir = homedir[1:]
         return self._get_sftp_url(urlutils.escape(homedir))
->>>>>>> ebdefa04
 
 
 class SFTPServerWithoutSSH(SFTPServer):
@@ -1114,15 +1053,11 @@
 
     def get_url(self):
         """See bzrlib.transport.Server.get_url."""
-<<<<<<< HEAD
-        return self._get_sftp_url(urlutils.escape(self._homedir[1:]))
-=======
         homedir = self._homedir
         if sys.platform != 'win32':
             # Remove the initial '/' on all platforms but win32
             homedir = homedir[1:]
         return self._get_sftp_url(urlutils.escape(homedir))
->>>>>>> ebdefa04
 
 
 class SFTPHomeDirServer(SFTPServerWithoutSSH):
