--- conflicted
+++ resolved
@@ -36,15 +36,11 @@
 import urlparse
 import weakref
 
-<<<<<<< HEAD
 from bzrlib import (
     errors,
     urlutils,
     )
-from bzrlib.errors import (FileExists, 
-=======
 from bzrlib.errors import (FileExists,
->>>>>>> 56d934b5
                            NoSuchFile, PathNotChild,
                            TransportError,
                            LockError,
