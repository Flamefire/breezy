# Copyright (C) 2005, 2006 Canonical Ltd
#
# This program is free software; you can redistribute it and/or modify
# it under the terms of the GNU General Public License as published by
# the Free Software Foundation; either version 2 of the License, or
# (at your option) any later version.
#
# This program is distributed in the hope that it will be useful,
# but WITHOUT ANY WARRANTY; without even the implied warranty of
# MERCHANTABILITY or FITNESS FOR A PARTICULAR PURPOSE.  See the
# GNU General Public License for more details.
#
# You should have received a copy of the GNU General Public License
# along with this program; if not, write to the Free Software
# Foundation, Inc., 59 Temple Place, Suite 330, Boston, MA  02111-1307  USA

"""Base implementation of Transport over http.

There are separate implementation modules for each http client implementation.
"""

from cStringIO import StringIO
import errno
import mimetools
import os
import posixpath
import re
import sys
import urlparse
import urllib
from warnings import warn

# TODO: load these only when running http tests
import BaseHTTPServer, SimpleHTTPServer, socket, time
import threading

from bzrlib import errors
from bzrlib.errors import (TransportNotPossible, NoSuchFile,
                           TransportError, ConnectionError, InvalidURL)
from bzrlib.branch import Branch
from bzrlib.trace import mutter
from bzrlib.transport import Transport, register_transport, Server
from bzrlib.transport.http.response import (HttpMultipartRangeResponse,
                                            HttpRangeResponse)
from bzrlib.ui import ui_factory


# TODO: This is not used anymore by HttpTransport_urllib
# (extracting the auth info and prompting the user for a password
# have been split), only the tests still use it. It should be
# deleted and the tests rewritten ASAP to stay in sync.
def extract_auth(url, password_manager):
    """Extract auth parameters from am HTTP/HTTPS url and add them to the given
    password manager.  Return the url, minus those auth parameters (which
    confuse urllib2).
    """
    assert re.match(r'^(https?)(\+\w+)?://', url), \
            'invalid absolute url %r' % url
    scheme, netloc, path, query, fragment = urlparse.urlsplit(url)

    if '@' in netloc:
        auth, netloc = netloc.split('@', 1)
        if ':' in auth:
            username, password = auth.split(':', 1)
        else:
            username, password = auth, None
        if ':' in netloc:
            host = netloc.split(':', 1)[0]
        else:
            host = netloc
        username = urllib.unquote(username)
        if password is not None:
            password = urllib.unquote(password)
        else:
            password = ui_factory.get_password(
                prompt='HTTP %(user)s@%(host)s password',
                user=username, host=host)
        password_manager.add_password(None, host, username, password)
    url = urlparse.urlunsplit((scheme, netloc, path, query, fragment))
    return url


def _extract_headers(header_text, url):
    """Extract the mapping for an rfc2822 header

    This is a helper function for the test suite and for _pycurl.
    (urllib already parses the headers for us)

    In the case that there are multiple headers inside the file,
    the last one is returned.

    :param header_text: A string of header information.
        This expects that the first line of a header will always be HTTP ...
    :param url: The url we are parsing, so we can raise nice errors
    :return: mimetools.Message object, which basically acts like a case 
        insensitive dictionary.
    """
    first_header = True
    remaining = header_text

    if not remaining:
        raise errors.InvalidHttpResponse(url, 'Empty headers')

    while remaining:
        header_file = StringIO(remaining)
        first_line = header_file.readline()
        if not first_line.startswith('HTTP'):
            if first_header: # The first header *must* start with HTTP
                raise errors.InvalidHttpResponse(url,
                    'Opening header line did not start with HTTP: %s'
                    % (first_line,))
                assert False, 'Opening header line was not HTTP'
            else:
                break # We are done parsing
        first_header = False
        m = mimetools.Message(header_file)

        # mimetools.Message parses the first header up to a blank line
        # So while there is remaining data, it probably means there is
        # another header to be parsed.
        # Get rid of any preceeding whitespace, which if it is all whitespace
        # will get rid of everything.
        remaining = header_file.read().lstrip()
    return m


class HttpTransportBase(Transport):
    """Base class for http implementations.

    Does URL parsing, etc, but not any network IO.

    The protocol can be given as e.g. http+urllib://host/ to use a particular
    implementation.
    """

    # _proto: "http" or "https"
    # _qualified_proto: may have "+pycurl", etc

    def __init__(self, base):
        """Set the base path where files will be stored."""
        proto_match = re.match(r'^(https?)(\+\w+)?://', base)
        if not proto_match:
            raise AssertionError("not a http url: %r" % base)
        self._proto = proto_match.group(1)
        impl_name = proto_match.group(2)
        if impl_name:
            impl_name = impl_name[1:]
        self._impl_name = impl_name
        if base[-1] != '/':
            base = base + '/'
        super(HttpTransportBase, self).__init__(base)
        # In the future we might actually connect to the remote host
        # rather than using get_url
        # self._connection = None
        (apparent_proto, self._host,
            self._path, self._parameters,
            self._query, self._fragment) = urlparse.urlparse(self.base)
        self._qualified_proto = apparent_proto

    def abspath(self, relpath):
        """Return the full url to the given relative path.

        This can be supplied with a string or a list.

        The URL returned always has the protocol scheme originally used to 
        construct the transport, even if that includes an explicit
        implementation qualifier.
        """
        assert isinstance(relpath, basestring)
        if isinstance(relpath, unicode):
            raise InvalidURL(relpath, 'paths must not be unicode.')
        if isinstance(relpath, basestring):
            relpath_parts = relpath.split('/')
        else:
            # TODO: Don't call this with an array - no magic interfaces
            relpath_parts = relpath[:]
        if relpath.startswith('/'):
            basepath = []
        else:
            # Except for the root, no trailing slashes are allowed
            if len(relpath_parts) > 1 and relpath_parts[-1] == '':
                raise ValueError("path %r within branch %r seems to be a directory"
                                 % (relpath, self._path))
            basepath = self._path.split('/')
            if len(basepath) > 0 and basepath[-1] == '':
                basepath = basepath[:-1]

        for p in relpath_parts:
            if p == '..':
                if len(basepath) == 0:
                    # In most filesystems, a request for the parent
                    # of root, just returns root.
                    continue
                basepath.pop()
            elif p == '.' or p == '':
                continue # No-op
            else:
                basepath.append(p)
        # Possibly, we could use urlparse.urljoin() here, but
        # I'm concerned about when it chooses to strip the last
        # portion of the path, and when it doesn't.
        path = '/'.join(basepath)
        if path == '':
            path = '/'
        result = urlparse.urlunparse((self._qualified_proto,
                                    self._host, path, '', '', ''))
        return result

    def _real_abspath(self, relpath):
        """Produce absolute path, adjusting protocol if needed"""
        abspath = self.abspath(relpath)
        qp = self._qualified_proto
        rp = self._proto
        if self._qualified_proto != self._proto:
            abspath = rp + abspath[len(qp):]
        if not isinstance(abspath, str):
            # escaping must be done at a higher level
            abspath = abspath.encode('ascii')
        return abspath

    def has(self, relpath):
        raise NotImplementedError("has() is abstract on %r" % self)

    def get(self, relpath):
        """Get the file at the given relative path.

        :param relpath: The relative path to the file
        """
        code, response_file = self._get(relpath, None)
        return response_file

    def _get(self, relpath, ranges):
        """Get a file, or part of a file.

        :param relpath: Path relative to transport base URL
        :param byte_range: None to get the whole file;
            or [(start,end)] to fetch parts of a file.

        :returns: (http_code, result_file)

        Note that the current http implementations can only fetch one range at
        a time through this call.
        """
        raise NotImplementedError(self._get)

    def readv(self, relpath, offsets):
        """Get parts of the file at the given relative path.

        :param offsets: A list of (offset, size) tuples.
        :param return: A list or generator of (offset, data) tuples
        """
        ranges = self.offsets_to_ranges(offsets)
        mutter('http readv of %s collapsed %s offsets => %s',
                relpath, len(offsets), ranges)
        code, f = self._get(relpath, ranges)
        for start, size in offsets:
            f.seek(start, (start < 0) and 2 or 0)
            start = f.tell()
            data = f.read(size)
            if len(data) != size:
                raise errors.ShortReadvError(relpath, start, size,
                                             actual=len(data))
            yield start, data

    @staticmethod
    def offsets_to_ranges(offsets):
        """Turn a list of offsets and sizes into a list of byte ranges.

        :param offsets: A list of tuples of (start, size).  An empty list
            is not accepted.
        :return: a list of inclusive byte ranges (start, end) 
            Adjacent ranges will be combined.
        """
        # Make sure we process sorted offsets
        offsets = sorted(offsets)

        prev_end = None
        combined = []

        for start, size in offsets:
            end = start + size - 1
            if prev_end is None:
                combined.append([start, end])
            elif start <= prev_end + 1:
                combined[-1][1] = end
            else:
                combined.append([start, end])
            prev_end = end

        return combined

    def put_file(self, relpath, f, mode=None):
        """Copy the file-like object into the location.

        :param relpath: Location to put the contents, relative to base.
        :param f:       File-like object.
        """
        raise TransportNotPossible('http PUT not supported')

    def mkdir(self, relpath, mode=None):
        """Create a directory at the given path."""
        raise TransportNotPossible('http does not support mkdir()')

    def rmdir(self, relpath):
        """See Transport.rmdir."""
        raise TransportNotPossible('http does not support rmdir()')

    def append_file(self, relpath, f, mode=None):
        """Append the text in the file-like object into the final
        location.
        """
        raise TransportNotPossible('http does not support append()')

    def copy(self, rel_from, rel_to):
        """Copy the item at rel_from to the location at rel_to"""
        raise TransportNotPossible('http does not support copy()')

    def copy_to(self, relpaths, other, mode=None, pb=None):
        """Copy a set of entries from self into another Transport.

        :param relpaths: A list/generator of entries to be copied.

        TODO: if other is LocalTransport, is it possible to
              do better than put(get())?
        """
        # At this point HttpTransport might be able to check and see if
        # the remote location is the same, and rather than download, and
        # then upload, it could just issue a remote copy_this command.
        if isinstance(other, HttpTransportBase):
            raise TransportNotPossible('http cannot be the target of copy_to()')
        else:
            return super(HttpTransportBase, self).\
                    copy_to(relpaths, other, mode=mode, pb=pb)

    def move(self, rel_from, rel_to):
        """Move the item at rel_from to the location at rel_to"""
        raise TransportNotPossible('http does not support move()')

    def delete(self, relpath):
        """Delete the item at relpath"""
        raise TransportNotPossible('http does not support delete()')

    def is_readonly(self):
        """See Transport.is_readonly."""
        return True

    def listable(self):
        """See Transport.listable."""
        return False

    def stat(self, relpath):
        """Return the stat information for a file.
        """
        raise TransportNotPossible('http does not support stat()')

    def lock_read(self, relpath):
        """Lock the given file for shared (read) access.
        :return: A lock object, which should be passed to Transport.unlock()
        """
        # The old RemoteBranch ignore lock for reading, so we will
        # continue that tradition and return a bogus lock object.
        class BogusLock(object):
            def __init__(self, path):
                self.path = path
            def unlock(self):
                pass
        return BogusLock(relpath)

    def lock_write(self, relpath):
        """Lock the given file for exclusive (write) access.
        WARNING: many transports do not support this, so trying avoid using it

        :return: A lock object, which should be passed to Transport.unlock()
        """
        raise TransportNotPossible('http does not support lock_write()')

    def clone(self, offset=None):
        """Return a new HttpTransportBase with root at self.base + offset
<<<<<<< HEAD
        
=======

>>>>>>> 19f77519
        We leave the daughter classes take advantage of the hint
        that it's a cloning not a raw creation.
        """
        if offset is None:
            return self.__class__(self.base, self)
        else:
            return self.__class__(self.abspath(offset), self)

    @staticmethod
    def range_header(ranges, tail_amount):
        """Turn a list of bytes ranges into a HTTP Range header value.

        :param offsets: A list of byte ranges, (start, end). An empty list
        is not accepted.

        :return: HTTP range header string.
        """
        strings = []
        for start, end in ranges:
            strings.append('%d-%d' % (start, end))

        if tail_amount:
            strings.append('-%d' % tail_amount)

        return ','.join(strings)


#---------------- test server facilities ----------------
# TODO: load these only when running tests


class WebserverNotAvailable(Exception):
    pass


class BadWebserverPath(ValueError):
    def __str__(self):
        return 'path %s is not in %s' % self.args


class TestingHTTPRequestHandler(SimpleHTTPServer.SimpleHTTPRequestHandler):

    def log_message(self, format, *args):
        self.server.test_case.log('webserver - %s - - [%s] %s "%s" "%s"',
                                  self.address_string(),
                                  self.log_date_time_string(),
                                  format % args,
                                  self.headers.get('referer', '-'),
                                  self.headers.get('user-agent', '-'))

    def handle_one_request(self):
        """Handle a single HTTP request.

        You normally don't need to override this method; see the class
        __doc__ string for information on how to handle specific HTTP
        commands such as GET and POST.

        """
        for i in xrange(1,11): # Don't try more than 10 times
            try:
                self.raw_requestline = self.rfile.readline()
            except socket.error, e:
                if e.args[0] in (errno.EAGAIN, errno.EWOULDBLOCK):
                    # omitted for now because some tests look at the log of
                    # the server and expect to see no errors.  see recent
                    # email thread. -- mbp 20051021. 
                    ## self.log_message('EAGAIN (%d) while reading from raw_requestline' % i)
                    time.sleep(0.01)
                    continue
                raise
            else:
                break
        if not self.raw_requestline:
            self.close_connection = 1
            return
        if not self.parse_request(): # An error code has been sent, just exit
            return
        mname = 'do_' + self.command
        if getattr(self, mname, None) is None:
            self.send_error(501, "Unsupported method (%r)" % self.command)
            return
        method = getattr(self, mname)
        method()

    if sys.platform == 'win32':
        # On win32 you cannot access non-ascii filenames without
        # decoding them into unicode first.
        # However, under Linux, you can access bytestream paths
        # without any problems. If this function was always active
        # it would probably break tests when LANG=C was set
        def translate_path(self, path):
            """Translate a /-separated PATH to the local filename syntax.

            For bzr, all url paths are considered to be utf8 paths.
            On Linux, you can access these paths directly over the bytestream
            request, but on win32, you must decode them, and access them
            as Unicode files.
            """
            # abandon query parameters
            path = urlparse.urlparse(path)[2]
            path = posixpath.normpath(urllib.unquote(path))
            path = path.decode('utf-8')
            words = path.split('/')
            words = filter(None, words)
            path = os.getcwdu()
            for word in words:
                drive, word = os.path.splitdrive(word)
                head, word = os.path.split(word)
                if word in (os.curdir, os.pardir): continue
                path = os.path.join(path, word)
            return path


class TestingHTTPServer(BaseHTTPServer.HTTPServer):
    def __init__(self, server_address, RequestHandlerClass, test_case):
        BaseHTTPServer.HTTPServer.__init__(self, server_address,
                                                RequestHandlerClass)
        self.test_case = test_case


class HttpServer(Server):
    """A test server for http transports.

    Subclasses can provide a specific request handler.
    """

    # used to form the url that connects to this server
    _url_protocol = 'http'

    # Subclasses can provide a specific request handler
    def __init__(self, request_handler=TestingHTTPRequestHandler):
        Server.__init__(self)
        self.request_handler = request_handler

    def _http_start(self):
        httpd = None
        httpd = TestingHTTPServer(('localhost', 0),
                                  self.request_handler,
                                  self)
        host, port = httpd.socket.getsockname()
        self._http_base_url = '%s://localhost:%s/' % (self._url_protocol, port)
        self._http_starting.release()
        httpd.socket.settimeout(0.1)

        while self._http_running:
            try:
                httpd.handle_request()
            except socket.timeout:
                pass

    def _get_remote_url(self, path):
        path_parts = path.split(os.path.sep)
        if os.path.isabs(path):
            if path_parts[:len(self._local_path_parts)] != \
                   self._local_path_parts:
                raise BadWebserverPath(path, self.test_dir)
            remote_path = '/'.join(path_parts[len(self._local_path_parts):])
        else:
            remote_path = '/'.join(path_parts)

        self._http_starting.acquire()
        self._http_starting.release()
        return self._http_base_url + remote_path

    def log(self, format, *args):
        """Capture Server log output."""
        self.logs.append(format % args)

    def setUp(self):
        """See bzrlib.transport.Server.setUp."""
        self._home_dir = os.getcwdu()
        self._local_path_parts = self._home_dir.split(os.path.sep)
        self._http_starting = threading.Lock()
        self._http_starting.acquire()
        self._http_running = True
        self._http_base_url = None
        self._http_thread = threading.Thread(target=self._http_start)
        self._http_thread.setDaemon(True)
        self._http_thread.start()
        self._http_proxy = os.environ.get("http_proxy")
        if self._http_proxy is not None:
            del os.environ["http_proxy"]
        self.logs = []

    def tearDown(self):
        """See bzrlib.transport.Server.tearDown."""
        self._http_running = False
        self._http_thread.join()
        if self._http_proxy is not None:
            import os
            os.environ["http_proxy"] = self._http_proxy

    def get_url(self):
        """See bzrlib.transport.Server.get_url."""
        return self._get_remote_url(self._home_dir)

    def get_bogus_url(self):
        """See bzrlib.transport.Server.get_bogus_url."""
        # this is chosen to try to prevent trouble with proxies, weird dns,
        # etc
        return 'http://127.0.0.1:1/'

class WallRequestHandler(TestingHTTPRequestHandler):
    """Whatever request comes in, close the connection"""

    def handle_one_request(self):
        """Handle a single HTTP request, by abruptly closing the connection"""
        self.close_connection = 1<|MERGE_RESOLUTION|>--- conflicted
+++ resolved
@@ -376,11 +376,7 @@
 
     def clone(self, offset=None):
         """Return a new HttpTransportBase with root at self.base + offset
-<<<<<<< HEAD
-        
-=======
-
->>>>>>> 19f77519
+
         We leave the daughter classes take advantage of the hint
         that it's a cloning not a raw creation.
         """
