--- conflicted
+++ resolved
@@ -152,13 +152,10 @@
     """A custom HTTP(S) Connection, which can reset itself on a bad response"""
 
     response_class = Response
-<<<<<<< HEAD
-=======
 
     # When we detect a server responding with the whole file to range requests,
     # we want to warn. But not below a given thresold.
     _range_warning_thresold = 1024 * 1024
->>>>>>> 3510b1b4
 
     def __init__(self):
         self._response = None
@@ -214,7 +211,6 @@
         httplib.HTTPConnection.connect(self)
 
 
-<<<<<<< HEAD
 # Build the appropriate socket wrapper for ssl
 try:
     import ssl # python 2.6
@@ -225,9 +221,6 @@
         return httplib.FakeSocket(sock, ssl_sock)
 
 
-=======
-# FIXME: Should test for ssl availability
->>>>>>> 3510b1b4
 class HTTPSConnection(AbstractHTTPConnection, httplib.HTTPSConnection):
 
     def __init__(self, host, port=None, key_file=None, cert_file=None,
