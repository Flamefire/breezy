--- conflicted
+++ resolved
@@ -49,11 +49,7 @@
     # In order to debug we have to issue our traces in sync with
     # httplib, which use print :(
     _debuglevel = 0
-<<<<<<< HEAD
-    
-=======
 
->>>>>>> 19463ce4
     _opener_class = Opener
 
     def __init__(self, base, from_transport=None):
@@ -137,11 +133,7 @@
         if ranges or tail_amount:
             bytes = 'bytes=' + self.range_header(ranges, tail_amount)
             headers = {'Range': bytes}
-<<<<<<< HEAD
-        
-=======
 
->>>>>>> 19463ce4
         request = Request('GET', abspath, None, headers)
         response = self._perform(request)
 
