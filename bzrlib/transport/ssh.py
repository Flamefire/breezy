--- conflicted
+++ resolved
@@ -126,34 +126,21 @@
         elif 'SSH Secure Shell' in version:
             trace.mutter('ssh implementation is SSH Corp.')
             vendor = SSHCorpSubprocessVendor()
-<<<<<<< HEAD
+        # As plink user prompts are not handled currently, don't auto-detect
+        # it by inspection below, but keep this vendor detection for if a path
+        # is given in BZR_SSH. See https://bugs.launchpad.net/bugs/414743
         elif 'plink' in version and progname == 'plink':
             # Checking if "plink" was the executed argument as Windows
-            # sometimes reports 'ssh -V' incorrectly with 'plink' in its
+            # sometimes reports 'ssh -V' incorrectly with 'plink' in it's
             # version.  See https://bugs.launchpad.net/bzr/+bug/107155
             trace.mutter("ssh implementation is Putty's plink.")
             vendor = PLinkSubprocessVendor()
-=======
-        # Auto-detect of plink vendor disabled, on Windows recommended
-        # default ssh-client is paramiko
-        # see https://bugs.launchpad.net/bugs/414743
-        #~elif 'plink' in version and args[0] == 'plink':
-        #~    # Checking if "plink" was the executed argument as Windows
-        #~    # sometimes reports 'ssh -V' incorrectly with 'plink' in it's
-        #~    # version.  See https://bugs.launchpad.net/bzr/+bug/107155
-        #~    trace.mutter("ssh implementation is Putty's plink.")
-        #~    vendor = PLinkSubprocessVendor()
->>>>>>> 36bc2927
         return vendor
 
     def _get_vendor_by_inspection(self):
         """Return the vendor or None by checking for known SSH implementations."""
-        for args in (['ssh', '-V'], ['plink', '-V']):
-            version = self._get_ssh_version_string(args)
-            vendor = self._get_vendor_by_version_string(version, args[0])
-            if vendor is not None:
-                return vendor
-        return None
+        version = self._get_ssh_version_string(['ssh', '-V'])
+        return self._get_vendor_by_version_string(version, "ssh")
 
     def _get_vendor_from_path(self, path):
         """Return the vendor or None using the program at the given path"""
