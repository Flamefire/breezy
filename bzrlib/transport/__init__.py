--- conflicted
+++ resolved
@@ -26,7 +26,7 @@
 import sys
 from unittest import TestSuite
 
-from bzrlib.trace import mutter
+from bzrlib.trace import mutter, warning
 import bzrlib.errors as errors
 
 _protocol_handlers = {
@@ -228,14 +228,10 @@
         As with other listing functions, only some transports implement this,.
         you may check via is_listable to determine if it will.
         """
-<<<<<<< HEAD
-        raise NotImplementedError(self.iter_files_recursive)
-=======
         raise errors.TransportNotPossible("This transport has not "
                                           "implemented iter_files_recursive "
                                           "(but must claim to be listable "
                                           "to trigger this error).")
->>>>>>> ebe79ed8
 
     def get(self, relpath):
         """Get the file at the given relative path.
@@ -309,17 +305,12 @@
         return self._iterate_over(files, self.append, pb, 'append', expand=True)
 
     def copy(self, rel_from, rel_to):
-<<<<<<< HEAD
-        """Copy the item at rel_from to the location at rel_to"""
-        raise NotImplementedError(self.copy)
-=======
         """Copy the item at rel_from to the location at rel_to.
         
         Override this for efficiency if a specific transport can do it 
         faster than this default implementation.
         """
         self.put(rel_to, self.get(rel_from))
->>>>>>> ebe79ed8
 
     def copy_multi(self, relpaths, pb=None):
         """Copy a bunch of entries.
@@ -369,10 +360,6 @@
         source.copy_to(files, target)
 
     def move(self, rel_from, rel_to):
-<<<<<<< HEAD
-        """Move the item at rel_from to the location at rel_to"""
-        raise NotImplementedError(self.move)
-=======
         """Move the item at rel_from to the location at rel_to.
         
         If a transport can directly implement this it is suggested that
@@ -384,7 +371,6 @@
         else:
             self.copy(rel_from, rel_to)
             self.delete(rel_from)
->>>>>>> ebe79ed8
 
     def move_multi(self, relpaths, pb=None):
         """Move a bunch of entries.
@@ -598,6 +584,10 @@
 
     def get_transport_test_permutations(self, module):
         """Get the permutations module wants to have tested."""
+        if not hasattr(module, 'get_test_permutations'):
+            warning("transport module %s doesn't provide get_test_permutations()"
+                    % module.__name__)
+            return []
         return module.get_test_permutations()
 
     def _test_permutations(self):
