--- conflicted
+++ resolved
@@ -326,22 +326,12 @@
 
         Examples::
 
-<<<<<<< HEAD
-            >>> t = Transport('/')
-            >>> t._combine_paths('/home/sarah', 'project/foo')
-            '/home/sarah/project/foo'
-            >>> t._combine_paths('/home/sarah', '../../etc')
-            '/etc'
-            >>> t._combine_paths('/home/sarah', '/etc')
-            '/etc'
-            >>> t._combine_paths('/home/sarah', '../../../etc')
-            '/etc'
-=======
             t._combine_paths('/home/sarah', 'project/foo')
                 => '/home/sarah/project/foo'
             t._combine_paths('/home/sarah', '../../etc')
                 => '/etc'
->>>>>>> 6826bcd1
+            t._combine_paths('/home/sarah', '/etc')
+                => '/etc'
 
         :param base_path: urlencoded path for the transport root; typically a 
              URL but need not contain scheme/host/etc.
