# Copyright (C) 2005, 2006 Canonical Ltd
#
# This program is free software; you can redistribute it and/or modify
# it under the terms of the GNU General Public License as published by
# the Free Software Foundation; either version 2 of the License, or
# (at your option) any later version.
#
# This program is distributed in the hope that it will be useful,
# but WITHOUT ANY WARRANTY; without even the implied warranty of
# MERCHANTABILITY or FITNESS FOR A PARTICULAR PURPOSE.  See the
# GNU General Public License for more details.
#
# You should have received a copy of the GNU General Public License
# along with this program; if not, write to the Free Software
# Foundation, Inc., 59 Temple Place, Suite 330, Boston, MA  02111-1307  USA

"""Transport is an abstraction layer to handle file access.

The abstraction is to allow access from the local filesystem, as well
as remote (such as http or sftp).

Transports are constructed from a string, being a URL or (as a degenerate
case) a local filesystem path.  This is typically the top directory of
a bzrdir, repository, or similar object we are interested in working with.
The Transport returned has methods to read, write and manipulate files within
it.
"""

import errno
from collections import deque
from copy import deepcopy
import re
from stat import S_ISDIR
import sys
from unittest import TestSuite
import urllib
import urlparse
import warnings

import bzrlib
import bzrlib.errors as errors
from bzrlib.errors import DependencyNotPresent
import bzrlib.osutils as osutils
from bzrlib.osutils import pumpfile
from bzrlib.symbol_versioning import (deprecated_passed, deprecated_method, deprecated_function, 
        DEPRECATED_PARAMETER,
        zero_eight)
from bzrlib.trace import mutter, warning
import bzrlib.urlutils as urlutils

# {prefix: [transport_classes]}
# Transports are inserted onto the list LIFO and tried in order; as a result
# transports provided by plugins are tried first, which is usually what we
# want.
_protocol_handlers = {
}

def register_transport(prefix, klass, override=DEPRECATED_PARAMETER):
    """Register a transport that can be used to open URLs

    Normally you should use register_lazy_transport, which defers loading the
    implementation until it's actually used, and so avoids pulling in possibly
    large implementation libraries.
    """
    # Note that this code runs very early in library setup -- trace may not be
    # working, etc.
    global _protocol_handlers
    if deprecated_passed(override):
        warnings.warn("register_transport(override) is deprecated")
    _protocol_handlers.setdefault(prefix, []).insert(0, klass)


def register_lazy_transport(scheme, module, classname):
    """Register lazy-loaded transport class.

    When opening a URL with the given scheme, load the module and then
    instantiate the particular class.  

    If the module raises DependencyNotPresent when it's imported, it is
    skipped and another implementation of the protocol is tried.  This is
    intended to be used when the implementation depends on an external
    implementation that may not be present.  If any other error is raised, it
    propagates up and the attempt to open the url fails.
    """
    # TODO: If no implementation of a protocol is available because of missing
    # dependencies, we should perhaps show the message about what dependency
    # was missing.
    def _loader(base):
        mod = __import__(module, globals(), locals(), [classname])
        klass = getattr(mod, classname)
        return klass(base)
    _loader.module = module
    register_transport(scheme, _loader)


def _get_protocol_handlers():
    """Return a dictionary of {urlprefix: [factory]}"""
    return _protocol_handlers


def _set_protocol_handlers(new_handlers):
    """Replace the current protocol handlers dictionary.

    WARNING this will remove all build in protocols. Use with care.
    """
    global _protocol_handlers
    _protocol_handlers = new_handlers


def _clear_protocol_handlers():
    global _protocol_handlers
    _protocol_handlers = {}


def _get_transport_modules():
    """Return a list of the modules providing transports."""
    modules = set()
    for prefix, factory_list in _protocol_handlers.items():
        for factory in factory_list:
            if factory.__module__ == "bzrlib.transport":
                # this is a lazy load transport, because no real ones
                # are directlry in bzrlib.transport
                modules.add(factory.module)
            else:
                modules.add(factory.__module__)
    result = list(modules)
    result.sort()
    return result


def register_urlparse_netloc_protocol(protocol):
    """Ensure that protocol is setup to be used with urlparse netloc parsing."""
    if protocol not in urlparse.uses_netloc:
        urlparse.uses_netloc.append(protocol)


def split_url(url):
    # TODO: jam 20060606 urls should only be ascii, or they should raise InvalidURL
    if isinstance(url, unicode):
        url = url.encode('utf-8')
    (scheme, netloc, path, params,
     query, fragment) = urlparse.urlparse(url, allow_fragments=False)
    username = password = host = port = None
    if '@' in netloc:
        username, host = netloc.split('@', 1)
        if ':' in username:
            username, password = username.split(':', 1)
            password = urllib.unquote(password)
        username = urllib.unquote(username)
    else:
        host = netloc

    if ':' in host:
        host, port = host.rsplit(':', 1)
        try:
            port = int(port)
        except ValueError:
            # TODO: Should this be ConnectionError?
            raise errors.TransportError('invalid port number %s in url %s' % (port, url))
    host = urllib.unquote(host)

    path = urllib.unquote(path)

    return (scheme, username, password, host, port, path)


class _CoalescedOffset(object):
    """A data container for keeping track of coalesced offsets."""

    __slots__ = ['start', 'length', 'ranges']

    def __init__(self, start, length, ranges):
        self.start = start
        self.length = length
        self.ranges = ranges

    def __cmp__(self, other):
        return cmp((self.start, self.length, self.ranges),
                   (other.start, other.length, other.ranges))


class Transport(object):
    """This class encapsulates methods for retrieving or putting a file
    from/to a storage location.

    Most functions have a _multi variant, which allows you to queue up
    multiple requests. They generally have a dumb base implementation 
    which just iterates over the arguments, but smart Transport
    implementations can do pipelining.
    In general implementations should support having a generator or a list
    as an argument (ie always iterate, never index)

    :ivar base: Base URL for the transport; should always end in a slash.
    """

    # implementations can override this if it is more efficient
    # for them to combine larger read chunks together
    _max_readv_combine = 50
    # It is better to read this much more data in order, rather
    # than doing another seek. Even for the local filesystem,
    # there is a benefit in just reading.
    # TODO: jam 20060714 Do some real benchmarking to figure out
    #       where the biggest benefit between combining reads and
    #       and seeking is. Consider a runtime auto-tune.
    _bytes_to_read_before_seek = 0

    def __init__(self, base):
        super(Transport, self).__init__()
        self.base = base

    def _translate_error(self, e, path, raise_generic=True):
        """Translate an IOError or OSError into an appropriate bzr error.

        This handles things like ENOENT, ENOTDIR, EEXIST, and EACCESS
        """
        if hasattr(e, 'errno'):
            if e.errno in (errno.ENOENT, errno.ENOTDIR):
                raise errors.NoSuchFile(path, extra=e)
            # I would rather use errno.EFOO, but there doesn't seem to be
            # any matching for 267
            # This is the error when doing a listdir on a file:
            # WindowsError: [Errno 267] The directory name is invalid
            if sys.platform == 'win32' and e.errno in (errno.ESRCH, 267):
                raise errors.NoSuchFile(path, extra=e)
            if e.errno == errno.EEXIST:
                raise errors.FileExists(path, extra=e)
            if e.errno == errno.EACCES:
                raise errors.PermissionDenied(path, extra=e)
            if e.errno == errno.ENOTEMPTY:
                raise errors.DirectoryNotEmpty(path, extra=e)
            if e.errno == errno.EBUSY:
                raise errors.ResourceBusy(path, extra=e)
        if raise_generic:
            raise errors.TransportError(orig_error=e)

    def clone(self, offset=None):
        """Return a new Transport object, cloned from the current location,
        using a subdirectory or parent directory. This allows connections 
        to be pooled, rather than a new one needed for each subdir.
        """
        raise NotImplementedError(self.clone)

    def should_cache(self):
        """Return True if the data pulled across should be cached locally.
        """
        return False

    def _pump(self, from_file, to_file):
        """Most children will need to copy from one file-like 
        object or string to another one.
        This just gives them something easy to call.
        """
        if isinstance(from_file, basestring):
            to_file.write(from_file)
        else:
            pumpfile(from_file, to_file)

    def _get_total(self, multi):
        """Try to figure out how many entries are in multi,
        but if not possible, return None.
        """
        try:
            return len(multi)
        except TypeError: # We can't tell how many, because relpaths is a generator
            return None

    def _update_pb(self, pb, msg, count, total):
        """Update the progress bar based on the current count
        and total available, total may be None if it was
        not possible to determine.
        """
        if pb is None:
            return
        if total is None:
            pb.update(msg, count, count+1)
        else:
            pb.update(msg, count, total)

    def _iterate_over(self, multi, func, pb, msg, expand=True):
        """Iterate over all entries in multi, passing them to func,
        and update the progress bar as you go along.

        :param expand:  If True, the entries will be passed to the function
                        by expanding the tuple. If False, it will be passed
                        as a single parameter.
        """
        total = self._get_total(multi)
        result = []
        count = 0
        for entry in multi:
            self._update_pb(pb, msg, count, total)
            if expand:
                result.append(func(*entry))
            else:
                result.append(func(entry))
            count += 1
        return tuple(result)

    def abspath(self, relpath):
        """Return the full url to the given relative path.
        This can be supplied with a string or a list
        """

        # XXX: Robert Collins 20051016 - is this really needed in the public
        # interface ?
        raise NotImplementedError(self.abspath)

    def _combine_paths(self, base_path, relpath):
        """Transform a Transport-relative path to a remote absolute path.

        This does not handle substitution of ~ but does handle '..' and '.'
        components.

        Examples::

            >>> t = Transport('/')
            >>> t._combine_paths('/home/sarah', 'project/foo')
            '/home/sarah/project/foo'
            >>> t._combine_paths('/home/sarah', '../../etc')
            '/etc'

        :param base_path: urlencoded path for the transport root; typically a 
             URL but need not contain scheme/host/etc.
        :param relpath: relative url string for relative part of remote path.
        :return: urlencoded string for final path.
        """
        # FIXME: share the common code across more transports; variants of
        # this likely occur in http and sftp too.
        #
        # TODO: Also need to consider handling of ~, which might vary between
        # transports?
        if not isinstance(relpath, str):
            raise errors.InvalidURL("not a valid url: %r" % relpath)
<<<<<<< HEAD
        relpath = urlutils.unescape(relpath).split('/')
        base_parts = base_path.split('/')
        if len(base_parts) > 0 and base_parts[-1] == '':
            base_parts = base_parts[:-1]
        for p in relpath:
=======
        if relpath.startswith('/'):
            base_parts = []
        else:
            base_parts = base_path.split('/')
        if len(base_parts) > 0 and base_parts[-1] == '':
            base_parts = base_parts[:-1]
        for p in relpath.split('/'):
>>>>>>> 527b4737
            if p == '..':
                if len(base_parts) == 0:
                    # In most filesystems, a request for the parent
                    # of root, just returns root.
                    continue
                base_parts.pop()
            elif p == '.':
                continue # No-op
<<<<<<< HEAD
            else:
=======
            elif p != '':
>>>>>>> 527b4737
                base_parts.append(p)
        path = '/'.join(base_parts)
        return path

    def relpath(self, abspath):
        """Return the local path portion from a given absolute path.

        This default implementation is not suitable for filesystems with
        aliasing, such as that given by symlinks, where a path may not 
        start with our base, but still be a relpath once aliasing is 
        resolved.
        """
        # TODO: This might want to use bzrlib.osutils.relpath
        #       but we have to watch out because of the prefix issues
        if not (abspath == self.base[:-1] or abspath.startswith(self.base)):
            raise errors.PathNotChild(abspath, self.base)
        pl = len(self.base)
        return abspath[pl:].strip('/')

    def local_abspath(self, relpath):
        """Return the absolute path on the local filesystem.

        This function will only be defined for Transports which have a
        physical local filesystem representation.
        """
        # TODO: jam 20060426 Should this raise NotLocalUrl instead?
        raise errors.TransportNotPossible('This is not a LocalTransport,'
            ' so there is no local representation for a path')

    def has(self, relpath):
        """Does the file relpath exist?
        
        Note that some transports MAY allow querying on directories, but this
        is not part of the protocol.  In other words, the results of 
        t.has("a_directory_name") are undefined.

        :rtype: bool
        """
        raise NotImplementedError(self.has)

    def has_multi(self, relpaths, pb=None):
        """Return True/False for each entry in relpaths"""
        total = self._get_total(relpaths)
        count = 0
        for relpath in relpaths:
            self._update_pb(pb, 'has', count, total)
            yield self.has(relpath)
            count += 1

    def has_any(self, relpaths):
        """Return True if any of the paths exist."""
        for relpath in relpaths:
            if self.has(relpath):
                return True
        return False

    def iter_files_recursive(self):
        """Iter the relative paths of files in the transports sub-tree.

        *NOTE*: This only lists *files*, not subdirectories!
        
        As with other listing functions, only some transports implement this,.
        you may check via is_listable to determine if it will.
        """
        raise errors.TransportNotPossible("This transport has not "
                                          "implemented iter_files_recursive "
                                          "(but must claim to be listable "
                                          "to trigger this error).")

    def get(self, relpath):
        """Get the file at the given relative path.

        :param relpath: The relative path to the file
        :rtype: File-like object.
        """
        raise NotImplementedError(self.get)

    def get_smart_client(self):
        """Return a smart client for this transport if possible.

        :raises NoSmartServer: if no smart server client is available.
        """
        raise errors.NoSmartServer(self.base)

    def readv(self, relpath, offsets):
        """Get parts of the file at the given relative path.

        :offsets: A list of (offset, size) tuples.
        :return: A list or generator of (offset, data) tuples
        """
        if not offsets:
            return

        fp = self.get(relpath)
        return self._seek_and_read(fp, offsets)

    def _seek_and_read(self, fp, offsets):
        """An implementation of readv that uses fp.seek and fp.read.

        This uses _coalesce_offsets to issue larger reads and fewer seeks.

        :param fp: A file-like object that supports seek() and read(size)
        :param offsets: A list of offsets to be read from the given file.
        :return: yield (pos, data) tuples for each request
        """
        # We are going to iterate multiple times, we need a list
        offsets = list(offsets)
        sorted_offsets = sorted(offsets)

        # turn the list of offsets into a stack
        offset_stack = iter(offsets)
        cur_offset_and_size = offset_stack.next()
        coalesced = self._coalesce_offsets(sorted_offsets,
                               limit=self._max_readv_combine,
                               fudge_factor=self._bytes_to_read_before_seek)

        # Cache the results, but only until they have been fulfilled
        data_map = {}
        for c_offset in coalesced:
            # TODO: jam 20060724 it might be faster to not issue seek if 
            #       we are already at the right location. This should be
            #       benchmarked.
            fp.seek(c_offset.start)
            data = fp.read(c_offset.length)
            for suboffset, subsize in c_offset.ranges:
                key = (c_offset.start+suboffset, subsize)
                data_map[key] = data[suboffset:suboffset+subsize]

            # Now that we've read some data, see if we can yield anything back
            while cur_offset_and_size in data_map:
                this_data = data_map.pop(cur_offset_and_size)
                yield cur_offset_and_size[0], this_data
                cur_offset_and_size = offset_stack.next()

    @staticmethod
    def _coalesce_offsets(offsets, limit, fudge_factor):
        """Yield coalesced offsets.

        With a long list of neighboring requests, combine them
        into a single large request, while retaining the original
        offsets.
        Turns  [(15, 10), (25, 10)] => [(15, 20, [(0, 10), (10, 10)])]

        :param offsets: A list of (start, length) pairs
        :param limit: Only combine a maximum of this many pairs
                      Some transports penalize multiple reads more than
                      others, and sometimes it is better to return early.
                      0 means no limit
        :param fudge_factor: All transports have some level of 'it is
                better to read some more data and throw it away rather 
                than seek', so collapse if we are 'close enough'
        :return: yield _CoalescedOffset objects, which have members for wher
                to start, how much to read, and how to split those 
                chunks back up
        """
        last_end = None
        cur = _CoalescedOffset(None, None, [])

        for start, size in offsets:
            end = start + size
            if (last_end is not None 
                and start <= last_end + fudge_factor
                and start >= cur.start
                and (limit <= 0 or len(cur.ranges) < limit)):
                cur.length = end - cur.start
                cur.ranges.append((start-cur.start, size))
            else:
                if cur.start is not None:
                    yield cur
                cur = _CoalescedOffset(start, size, [(0, size)])
            last_end = end

        if cur.start is not None:
            yield cur

        return

    def get_multi(self, relpaths, pb=None):
        """Get a list of file-like objects, one for each entry in relpaths.

        :param relpaths: A list of relative paths.
        :param pb:  An optional ProgressBar for indicating percent done.
        :return: A list or generator of file-like objects
        """
        # TODO: Consider having this actually buffer the requests,
        # in the default mode, it probably won't give worse performance,
        # and all children wouldn't have to implement buffering
        total = self._get_total(relpaths)
        count = 0
        for relpath in relpaths:
            self._update_pb(pb, 'get', count, total)
            yield self.get(relpath)
            count += 1

    def put(self, relpath, f, mode=None):
        """Copy the file-like or string object into the location.

        :param relpath: Location to put the contents, relative to base.
        :param f:       File-like or string object.
        :param mode: The mode for the newly created file, 
                     None means just use the default
        """
        raise NotImplementedError(self.put)

    def put_multi(self, files, mode=None, pb=None):
        """Put a set of files into the location.

        :param files: A list of tuples of relpath, file object [(path1, file1), (path2, file2),...]
        :param pb:  An optional ProgressBar for indicating percent done.
        :param mode: The mode for the newly created files
        :return: The number of files copied.
        """
        def put(path, f):
            self.put(path, f, mode=mode)
        return len(self._iterate_over(files, put, pb, 'put', expand=True))

    def mkdir(self, relpath, mode=None):
        """Create a directory at the given path."""
        raise NotImplementedError(self.mkdir)

    def mkdir_multi(self, relpaths, mode=None, pb=None):
        """Create a group of directories"""
        def mkdir(path):
            self.mkdir(path, mode=mode)
        return len(self._iterate_over(relpaths, mkdir, pb, 'mkdir', expand=False))

    def append(self, relpath, f, mode=None):
        """Append bytes to a file.

        The file is created if it does not already exist.

        :param f: a file-like object or string of the bytes to append.
        :param mode: Unix mode for newly created files.  This is not used for
            existing files.

        :returns: the length of f before the content was written to it.
        """
        raise NotImplementedError(self.append)

    def append_multi(self, files, pb=None):
        """Append the text in each file-like or string object to
        the supplied location.

        :param files: A set of (path, f) entries
        :param pb:  An optional ProgressBar for indicating percent done.
        """
        return self._iterate_over(files, self.append, pb, 'append', expand=True)

    def copy(self, rel_from, rel_to):
        """Copy the item at rel_from to the location at rel_to.
        
        Override this for efficiency if a specific transport can do it 
        faster than this default implementation.
        """
        self.put(rel_to, self.get(rel_from))

    def copy_multi(self, relpaths, pb=None):
        """Copy a bunch of entries.
        
        :param relpaths: A list of tuples of the form [(from, to), (from, to),...]
        """
        # This is the non-pipelined implementation, so that
        # implementors don't have to implement everything.
        return self._iterate_over(relpaths, self.copy, pb, 'copy', expand=True)

    def copy_to(self, relpaths, other, mode=None, pb=None):
        """Copy a set of entries from self into another Transport.

        :param relpaths: A list/generator of entries to be copied.
        :param mode: This is the target mode for the newly created files
        TODO: This interface needs to be updated so that the target location
              can be different from the source location.
        """
        # The dummy implementation just does a simple get + put
        def copy_entry(path):
            other.put(path, self.get(path), mode=mode)

        return len(self._iterate_over(relpaths, copy_entry, pb, 'copy_to', expand=False))

    def copy_tree(self, from_relpath, to_relpath):
        """Copy a subtree from one relpath to another.

        If a faster implementation is available, specific transports should 
        implement it.
        """
        source = self.clone(from_relpath)
        self.mkdir(to_relpath)
        target = self.clone(to_relpath)
        files = []
        directories = ['.']
        while directories:
            dir = directories.pop()
            if dir != '.':
                target.mkdir(dir)
            for path in source.list_dir(dir):
                path = dir + '/' + path
                stat = source.stat(path)
                if S_ISDIR(stat.st_mode):
                    directories.append(path)
                else:
                    files.append(path)
        source.copy_to(files, target)

    def rename(self, rel_from, rel_to):
        """Rename a file or directory.

        This *must* fail if the destination is a nonempty directory - it must
        not automatically remove it.  It should raise DirectoryNotEmpty, or
        some other PathError if the case can't be specifically detected.

        If the destination is an empty directory or a file this function may
        either fail or succeed, depending on the underlying transport.  It
        should not attempt to remove the destination if overwriting is not the
        native transport behaviour.  If at all possible the transport should
        ensure that the rename either completes or not, without leaving the
        destination deleted and the new file not moved in place.

        This is intended mainly for use in implementing LockDir.
        """
        # transports may need to override this
        raise NotImplementedError(self.rename)

    def move(self, rel_from, rel_to):
        """Move the item at rel_from to the location at rel_to.

        The destination is deleted if possible, even if it's a non-empty
        directory tree.
        
        If a transport can directly implement this it is suggested that
        it do so for efficiency.
        """
        if S_ISDIR(self.stat(rel_from).st_mode):
            self.copy_tree(rel_from, rel_to)
            self.delete_tree(rel_from)
        else:
            self.copy(rel_from, rel_to)
            self.delete(rel_from)

    def move_multi(self, relpaths, pb=None):
        """Move a bunch of entries.
        
        :param relpaths: A list of tuples of the form [(from1, to1), (from2, to2),...]
        """
        return self._iterate_over(relpaths, self.move, pb, 'move', expand=True)

    def move_multi_to(self, relpaths, rel_to):
        """Move a bunch of entries to a single location.
        This differs from move_multi in that you give a list of from, and
        a single destination, rather than multiple destinations.

        :param relpaths: A list of relative paths [from1, from2, from3, ...]
        :param rel_to: A directory where each entry should be placed.
        """
        # This is not implemented, because you need to do special tricks to
        # extract the basename, and add it to rel_to
        raise NotImplementedError(self.move_multi_to)

    def delete(self, relpath):
        """Delete the item at relpath"""
        raise NotImplementedError(self.delete)

    def delete_multi(self, relpaths, pb=None):
        """Queue up a bunch of deletes to be done.
        """
        return self._iterate_over(relpaths, self.delete, pb, 'delete', expand=False)

    def delete_tree(self, relpath):
        """Delete an entire tree. This may require a listable transport."""
        subtree = self.clone(relpath)
        files = []
        directories = ['.']
        pending_rmdirs = []
        while directories:
            dir = directories.pop()
            if dir != '.':
                pending_rmdirs.append(dir)
            for path in subtree.list_dir(dir):
                path = dir + '/' + path
                stat = subtree.stat(path)
                if S_ISDIR(stat.st_mode):
                    directories.append(path)
                else:
                    files.append(path)
        subtree.delete_multi(files)
        pending_rmdirs.reverse()
        for dir in pending_rmdirs:
            subtree.rmdir(dir)
        self.rmdir(relpath)

    def __repr__(self):
        return "<%s.%s url=%s>" % (self.__module__, self.__class__.__name__, self.base)

    def stat(self, relpath):
        """Return the stat information for a file.
        WARNING: This may not be implementable for all protocols, so use
        sparingly.
        NOTE: This returns an object with fields such as 'st_size'. It MAY
        or MAY NOT return the literal result of an os.stat() call, so all
        access should be via named fields.
        ALSO NOTE: Stats of directories may not be supported on some 
        transports.
        """
        raise NotImplementedError(self.stat)

    def rmdir(self, relpath):
        """Remove a directory at the given path."""
        raise NotImplementedError

    def stat_multi(self, relpaths, pb=None):
        """Stat multiple files and return the information.
        """
        #TODO:  Is it worth making this a generator instead of a
        #       returning a list?
        stats = []
        def gather(path):
            stats.append(self.stat(path))

        count = self._iterate_over(relpaths, gather, pb, 'stat', expand=False)
        return stats

    def listable(self):
        """Return True if this store supports listing."""
        raise NotImplementedError(self.listable)

    def list_dir(self, relpath):
        """Return a list of all files at the given location.
        WARNING: many transports do not support this, so trying avoid using
        it if at all possible.
        """
        raise errors.TransportNotPossible("Transport %r has not "
                                          "implemented list_dir "
                                          "(but must claim to be listable "
                                          "to trigger this error)."
                                          % (self))

    def lock_read(self, relpath):
        """Lock the given file for shared (read) access.

        WARNING: many transports do not support this, so trying avoid using it.
        These methods may be removed in the future.

        Transports may raise TransportNotPossible if OS-level locks cannot be
        taken over this transport.  

        :return: A lock object, which should contain an unlock() function.
        """
        raise errors.TransportNotPossible("transport locks not supported on %s" % self)

    def lock_write(self, relpath):
        """Lock the given file for exclusive (write) access.

        WARNING: many transports do not support this, so trying avoid using it.
        These methods may be removed in the future.

        Transports may raise TransportNotPossible if OS-level locks cannot be
        taken over this transport.

        :return: A lock object, which should contain an unlock() function.
        """
        raise errors.TransportNotPossible("transport locks not supported on %s" % self)

    def is_readonly(self):
        """Return true if this connection cannot be written to."""
        return False

    def _can_roundtrip_unix_modebits(self):
        """Return true if this transport can store and retrieve unix modebits.

        (For example, 0700 to make a directory owner-private.)
        
        Note: most callers will not want to switch on this, but should rather 
        just try and set permissions and let them be either stored or not.
        This is intended mainly for the use of the test suite.
        
        Warning: this is not guaranteed to be accurate as sometimes we can't 
        be sure: for example with vfat mounted on unix, or a windows sftp
        server."""
        # TODO: Perhaps return a e.g. TransportCharacteristics that can answer
        # several questions about the transport.
        return False


# jam 20060426 For compatibility we copy the functions here
# TODO: The should be marked as deprecated
urlescape = urlutils.escape
urlunescape = urlutils.unescape
_urlRE = re.compile(r'^(?P<proto>[^:/\\]+)://(?P<path>.*)$')


def get_transport(base):
    """Open a transport to access a URL or directory.

    base is either a URL or a directory name.  
    """
    # TODO: give a better error if base looks like a url but there's no
    # handler for the scheme?
    global _protocol_handlers
    if base is None:
        base = '.'

    last_err = None

    def convert_path_to_url(base, error_str):
        m = _urlRE.match(base)
        if m:
            # This looks like a URL, but we weren't able to 
            # instantiate it as such raise an appropriate error
            raise errors.UnsupportedProtocol(base, last_err)
        # This doesn't look like a protocol, consider it a local path
        new_base = urlutils.local_path_to_url(base)
        # mutter('converting os path %r => url %s', base, new_base)
        return new_base

    # Catch any URLs which are passing Unicode rather than ASCII
    try:
        base = base.encode('ascii')
    except UnicodeError:
        # Only local paths can be Unicode
        base = convert_path_to_url(base,
            'URLs must be properly escaped (protocol: %s)')
    
    for proto, factory_list in _protocol_handlers.iteritems():
        if proto is not None and base.startswith(proto):
            t, last_err = _try_transport_factories(base, factory_list)
            if t:
                return t

    # We tried all the different protocols, now try one last time
    # as a local protocol
    base = convert_path_to_url(base, 'Unsupported protocol: %s')

    # The default handler is the filesystem handler, stored as protocol None
    return _try_transport_factories(base, _protocol_handlers[None])[0]


def _try_transport_factories(base, factory_list):
    last_err = None
    for factory in factory_list:
        try:
            return factory(base), None
        except DependencyNotPresent, e:
            mutter("failed to instantiate transport %r for %r: %r" %
                    (factory, base, e))
            last_err = e
            continue
    return None, last_err


class Server(object):
    """A Transport Server.
    
    The Server interface provides a server for a given transport. We use
    these servers as loopback testing tools. For any given transport the
    Servers it provides must either allow writing, or serve the contents
    of os.getcwdu() at the time setUp is called.
    
    Note that these are real servers - they must implement all the things
    that we want bzr transports to take advantage of.
    """

    def setUp(self):
        """Setup the server to service requests."""

    def tearDown(self):
        """Remove the server and cleanup any resources it owns."""

    def get_url(self):
        """Return a url for this server.
        
        If the transport does not represent a disk directory (i.e. it is 
        a database like svn, or a memory only transport, it should return
        a connection to a newly established resource for this Server.
        Otherwise it should return a url that will provide access to the path
        that was os.getcwdu() when setUp() was called.
        
        Subsequent calls will return the same resource.
        """
        raise NotImplementedError

    def get_bogus_url(self):
        """Return a url for this protocol, that will fail to connect."""
        raise NotImplementedError


class TransportTestProviderAdapter(object):
    """A tool to generate a suite testing all transports for a single test.

    This is done by copying the test once for each transport and injecting
    the transport_class and transport_server classes into each copy. Each copy
    is also given a new id() to make it easy to identify.
    """

    def adapt(self, test):
        result = TestSuite()
        for klass, server_factory in self._test_permutations():
            new_test = deepcopy(test)
            new_test.transport_class = klass
            new_test.transport_server = server_factory
            def make_new_test_id():
                new_id = "%s(%s)" % (new_test.id(), server_factory.__name__)
                return lambda: new_id
            new_test.id = make_new_test_id()
            result.addTest(new_test)
        return result

    def get_transport_test_permutations(self, module):
        """Get the permutations module wants to have tested."""
        if not hasattr(module, 'get_test_permutations'):
            warning("transport module %s doesn't provide get_test_permutations()"
                    % module.__name__)
            return []
        return module.get_test_permutations()

    def _test_permutations(self):
        """Return a list of the klass, server_factory pairs to test."""
        result = []
        for module in _get_transport_modules():
            try:
                result.extend(self.get_transport_test_permutations(reduce(getattr, 
                    (module).split('.')[1:],
                     __import__(module))))
            except errors.DependencyNotPresent, e:
                # Continue even if a dependency prevents us 
                # from running this test
                pass
        return result


class TransportLogger(object):
    """Adapt a transport to get clear logging data on api calls.
    
    Feel free to extend to log whatever calls are of interest.
    """

    def __init__(self, adapted):
        self._adapted = adapted
        self._calls = []

    def get(self, name):
        self._calls.append((name,))
        return self._adapted.get(name)

    def __getattr__(self, name):
        """Thunk all undefined access through to self._adapted."""
        # raise AttributeError, name 
        return getattr(self._adapted, name)

    def readv(self, name, offsets):
        self._calls.append((name, offsets))
        return self._adapted.readv(name, offsets)
        

# None is the default transport, for things with no url scheme
register_lazy_transport(None, 'bzrlib.transport.local', 'LocalTransport')
register_lazy_transport('file://', 'bzrlib.transport.local', 'LocalTransport')
register_lazy_transport('sftp://', 'bzrlib.transport.sftp', 'SFTPTransport')
register_lazy_transport('http+urllib://', 'bzrlib.transport.http._urllib',
                        'HttpTransport_urllib')
register_lazy_transport('https+urllib://', 'bzrlib.transport.http._urllib',
                        'HttpTransport_urllib')
register_lazy_transport('http+pycurl://', 'bzrlib.transport.http._pycurl',
                        'PyCurlTransport')
register_lazy_transport('https+pycurl://', 'bzrlib.transport.http._pycurl',
                        'PyCurlTransport')
register_lazy_transport('http://', 'bzrlib.transport.http._urllib',
                        'HttpTransport_urllib')
register_lazy_transport('https://', 'bzrlib.transport.http._urllib',
                        'HttpTransport_urllib')
register_lazy_transport('http://', 'bzrlib.transport.http._pycurl', 'PyCurlTransport')
register_lazy_transport('https://', 'bzrlib.transport.http._pycurl', 'PyCurlTransport')
register_lazy_transport('ftp://', 'bzrlib.transport.ftp', 'FtpTransport')
register_lazy_transport('aftp://', 'bzrlib.transport.ftp', 'FtpTransport')
register_lazy_transport('memory://', 'bzrlib.transport.memory', 'MemoryTransport')
register_lazy_transport('readonly+', 'bzrlib.transport.readonly', 'ReadonlyTransportDecorator')
register_lazy_transport('fakenfs+', 'bzrlib.transport.fakenfs', 'FakeNFSTransportDecorator')
register_lazy_transport('vfat+',
                        'bzrlib.transport.fakevfat',
                        'FakeVFATTransportDecorator')
register_lazy_transport('bzr://',
                        'bzrlib.transport.smart',
<<<<<<< HEAD
                        'SmartTCPTransport')
register_lazy_transport('bzr+ssh://',
                        'bzrlib.transport.smart',
                        'SmartSSHTransport')
=======
                        'SmartTCPTransport')
>>>>>>> 527b4737
<|MERGE_RESOLUTION|>--- conflicted
+++ resolved
@@ -331,13 +331,6 @@
         # transports?
         if not isinstance(relpath, str):
             raise errors.InvalidURL("not a valid url: %r" % relpath)
-<<<<<<< HEAD
-        relpath = urlutils.unescape(relpath).split('/')
-        base_parts = base_path.split('/')
-        if len(base_parts) > 0 and base_parts[-1] == '':
-            base_parts = base_parts[:-1]
-        for p in relpath:
-=======
         if relpath.startswith('/'):
             base_parts = []
         else:
@@ -345,7 +338,6 @@
         if len(base_parts) > 0 and base_parts[-1] == '':
             base_parts = base_parts[:-1]
         for p in relpath.split('/'):
->>>>>>> 527b4737
             if p == '..':
                 if len(base_parts) == 0:
                     # In most filesystems, a request for the parent
@@ -354,11 +346,7 @@
                 base_parts.pop()
             elif p == '.':
                 continue # No-op
-<<<<<<< HEAD
-            else:
-=======
             elif p != '':
->>>>>>> 527b4737
                 base_parts.append(p)
         path = '/'.join(base_parts)
         return path
@@ -1039,11 +1027,7 @@
                         'FakeVFATTransportDecorator')
 register_lazy_transport('bzr://',
                         'bzrlib.transport.smart',
-<<<<<<< HEAD
                         'SmartTCPTransport')
 register_lazy_transport('bzr+ssh://',
                         'bzrlib.transport.smart',
-                        'SmartSSHTransport')
-=======
-                        'SmartTCPTransport')
->>>>>>> 527b4737
+                        'SmartSSHTransport')