# Copyright (C) 2005, 2006 Canonical Ltd

# This program is free software; you can redistribute it and/or modify
# it under the terms of the GNU General Public License as published by
# the Free Software Foundation; either version 2 of the License, or
# (at your option) any later version.

# This program is distributed in the hope that it will be useful,
# but WITHOUT ANY WARRANTY; without even the implied warranty of
# MERCHANTABILITY or FITNESS FOR A PARTICULAR PURPOSE.  See the
# GNU General Public License for more details.

# You should have received a copy of the GNU General Public License
# along with this program; if not, write to the Free Software
# Foundation, Inc., 59 Temple Place, Suite 330, Boston, MA  02111-1307  USA

"""Transport is an abstraction layer to handle file access.

The abstraction is to allow access from the local filesystem, as well
as remote (such as http or sftp).

Transports are constructed from a string, being a URL or (as a degenerate
case) a local filesystem path.  This is typically the top directory of
a bzrdir, repository, or similar object we are interested in working with.
The Transport returned has methods to read, write and manipulate files within
it.
"""

import errno
from collections import deque
from copy import deepcopy
from stat import *
import sys
import urllib
from unittest import TestSuite
import urllib
import urlparse

from bzrlib.trace import mutter, warning
import bzrlib.errors as errors
from bzrlib.errors import DependencyNotPresent
from bzrlib.symbol_versioning import *

# {prefix: [transport_classes]}
# Transports are inserted onto the list LIFO and tried in order; as a result
# transports provided by plugins are tried first, which is usually what we
# want.
_protocol_handlers = {
}

def register_transport(prefix, klass, override=DEPRECATED_PARAMETER):
    """Register a transport that can be used to open URLs

    Normally you should use register_lazy_transport, which defers loading the
    implementation until it's actually used, and so avoids pulling in possibly
    large implementation libraries.
    """
    # Note that this code runs very early in library setup -- trace may not be
    # working, etc.
    global _protocol_handlers
    if deprecated_passed(override):
        warn("register_transport(override) is deprecated")
    _protocol_handlers.setdefault(prefix, []).insert(0, klass)


def register_lazy_transport(scheme, module, classname):
    """Register lazy-loaded transport class.

    When opening a URL with the given scheme, load the module and then
    instantiate the particular class.  

    If the module raises DependencyNotPresent when it's imported, it is
    skipped and another implementation of the protocol is tried.  This is
    intended to be used when the implementation depends on an external
    implementation that may not be present.  If any other error is raised, it
    propagates up and the attempt to open the url fails.
    """
    # TODO: If no implementation of a protocol is available because of missing
    # dependencies, we should perhaps show the message about what dependency
    # was missing.
    def _loader(base):
        mod = __import__(module, globals(), locals(), [classname])
        klass = getattr(mod, classname)
        return klass(base)
    _loader.module = module
    register_transport(scheme, _loader)


def _get_protocol_handlers():
    """Return a dictionary of {urlprefix: [factory]}"""
    return _protocol_handlers


def _set_protocol_handlers(new_handlers):
    """Replace the current protocol handlers dictionary.

    WARNING this will remove all build in protocols. Use with care.
    """
    global _protocol_handlers
    _protocol_handlers = new_handlers


def _clear_protocol_handlers():
    global _protocol_handlers
    _protocol_handlers = {}


def _get_transport_modules():
    """Return a list of the modules providing transports."""
    modules = set()
    for prefix, factory_list in _protocol_handlers.items():
        for factory in factory_list:
            if factory.__module__ == "bzrlib.transport":
                # this is a lazy load transport, because no real ones
                # are directlry in bzrlib.transport
                modules.add(factory.module)
            else:
                modules.add(factory.__module__)
    result = list(modules)
    result.sort()
    return result


def register_urlparse_netloc_protocol(protocol):
    """Ensure that protocol is setup to be used with urlparse netloc parsing."""
    if protocol not in urlparse.uses_netloc:
        urlparse.uses_netloc.append(protocol)


class Transport(object):
    """This class encapsulates methods for retrieving or putting a file
    from/to a storage location.

    Most functions have a _multi variant, which allows you to queue up
    multiple requests. They generally have a dumb base implementation 
    which just iterates over the arguments, but smart Transport
    implementations can do pipelining.
    In general implementations should support having a generator or a list
    as an argument (ie always iterate, never index)
    """

    def __init__(self, base):
        super(Transport, self).__init__()
        self.base = base

    def _translate_error(self, e, path, raise_generic=True):
        """Translate an IOError or OSError into an appropriate bzr error.

        This handles things like ENOENT, ENOTDIR, EEXIST, and EACCESS
        """
        if hasattr(e, 'errno'):
            if e.errno in (errno.ENOENT, errno.ENOTDIR):
                raise errors.NoSuchFile(path, extra=e)
            # I would rather use errno.EFOO, but there doesn't seem to be
            # any matching for 267
            # This is the error when doing a listdir on a file:
            # WindowsError: [Errno 267] The directory name is invalid
            if sys.platform == 'win32' and e.errno in (errno.ESRCH, 267):
                raise errors.NoSuchFile(path, extra=e)
            if e.errno == errno.EEXIST:
                raise errors.FileExists(path, extra=e)
            if e.errno == errno.EACCES:
                raise errors.PermissionDenied(path, extra=e)
            if e.errno == errno.ENOTEMPTY:
                raise errors.DirectoryNotEmpty(path, extra=e)
            if e.errno == errno.EBUSY:
                raise errors.ResourceBusy(path, extra=e)
        if raise_generic:
            raise errors.TransportError(orig_error=e)

    def clone(self, offset=None):
        """Return a new Transport object, cloned from the current location,
        using a subdirectory or parent directory. This allows connections 
        to be pooled, rather than a new one needed for each subdir.
        """
        raise NotImplementedError(self.clone)

    def should_cache(self):
        """Return True if the data pulled across should be cached locally.
        """
        return False

    def _pump(self, from_file, to_file):
        """Most children will need to copy from one file-like 
        object or string to another one.
        This just gives them something easy to call.
        """
        if isinstance(from_file, basestring):
            to_file.write(from_file)
        else:
            from bzrlib.osutils import pumpfile
            pumpfile(from_file, to_file)

    def _get_total(self, multi):
        """Try to figure out how many entries are in multi,
        but if not possible, return None.
        """
        try:
            return len(multi)
        except TypeError: # We can't tell how many, because relpaths is a generator
            return None

    def _update_pb(self, pb, msg, count, total):
        """Update the progress bar based on the current count
        and total available, total may be None if it was
        not possible to determine.
        """
        if pb is None:
            return
        if total is None:
            pb.update(msg, count, count+1)
        else:
            pb.update(msg, count, total)

    def _iterate_over(self, multi, func, pb, msg, expand=True):
        """Iterate over all entries in multi, passing them to func,
        and update the progress bar as you go along.

        :param expand:  If True, the entries will be passed to the function
                        by expanding the tuple. If False, it will be passed
                        as a single parameter.
        """
        total = self._get_total(multi)
        result = []
        count = 0
        for entry in multi:
            self._update_pb(pb, msg, count, total)
            if expand:
                result.append(func(*entry))
            else:
                result.append(func(entry))
            count += 1
        return tuple(result)

    def abspath(self, relpath):
        """Return the full url to the given relative path.
        This can be supplied with a string or a list

        XXX: Robert Collins 20051016 - is this really needed in the public
             interface ?
        """
        raise NotImplementedError(self.abspath)

    def relpath(self, abspath):
        """Return the local path portion from a given absolute path.

        This default implementation is not suitable for filesystems with
        aliasing, such as that given by symlinks, where a path may not 
        start with our base, but still be a relpath once aliasing is 
        resolved.
        """
        # TODO: This might want to use bzrlib.osutils.relpath
        #       but we have to watch out because of the prefix issues
        if not (abspath == self.base[:-1] or abspath.startswith(self.base)):
            raise errors.PathNotChild(abspath, self.base)
        pl = len(self.base)
        return abspath[pl:].strip('/')

    def has(self, relpath):
        """Does the file relpath exist?
        
        Note that some transports MAY allow querying on directories, but this
        is not part of the protocol.  In other words, the results of 
        t.has("a_directory_name") are undefined."
        """
        raise NotImplementedError(self.has)

    def has_multi(self, relpaths, pb=None):
        """Return True/False for each entry in relpaths"""
        total = self._get_total(relpaths)
        count = 0
        for relpath in relpaths:
            self._update_pb(pb, 'has', count, total)
            yield self.has(relpath)
            count += 1

    def has_any(self, relpaths):
        """Return True if any of the paths exist."""
        for relpath in relpaths:
            if self.has(relpath):
                return True
        return False

    def iter_files_recursive(self):
        """Iter the relative paths of files in the transports sub-tree.

        *NOTE*: This only lists *files*, not subdirectories!
        
        As with other listing functions, only some transports implement this,.
        you may check via is_listable to determine if it will.
        """
        raise errors.TransportNotPossible("This transport has not "
                                          "implemented iter_files_recursive "
                                          "(but must claim to be listable "
                                          "to trigger this error).")

    def get(self, relpath):
        """Get the file at the given relative path.

        :param relpath: The relative path to the file
        """
        raise NotImplementedError(self.get)

    def readv(self, relpath, offsets):
        """Get parts of the file at the given relative path.

        :offsets: A list of (offset, size) tuples.
        :return: A list or generator of (offset, data) tuples
        """
        def do_combined_read(combined_offsets):
            total_size = 0
            for offset, size in combined_offsets:
                total_size += size
            mutter('readv coalesced %d reads.', len(combined_offsets))
            offset = combined_offsets[0][0]
            fp.seek(offset)
            data = fp.read(total_size)
            pos = 0
            for offset, size in combined_offsets:
                yield offset, data[pos:pos + size]
                pos += size

        if not len(offsets):
            return
        fp = self.get(relpath)
        pending_offsets = deque(offsets)
        combined_offsets = []
        while len(pending_offsets):
            offset, size = pending_offsets.popleft()
            if not combined_offsets:
                combined_offsets = [[offset, size]]
            else:
                if (len (combined_offsets) < 50 and
                    combined_offsets[-1][0] + combined_offsets[-1][1] == offset):
                    # combatible offset:
                    combined_offsets.append([offset, size])
                else:
                    # incompatible, or over the threshold issue a read and yield
                    pending_offsets.appendleft((offset, size))
                    for result in do_combined_read(combined_offsets):
                        yield result
                    combined_offsets = []
        # whatever is left is a single coalesced request
        if len(combined_offsets):
            for result in do_combined_read(combined_offsets):
                yield result

    def get_multi(self, relpaths, pb=None):
        """Get a list of file-like objects, one for each entry in relpaths.

        :param relpaths: A list of relative paths.
        :param pb:  An optional ProgressBar for indicating percent done.
        :return: A list or generator of file-like objects
        """
        # TODO: Consider having this actually buffer the requests,
        # in the default mode, it probably won't give worse performance,
        # and all children wouldn't have to implement buffering
        total = self._get_total(relpaths)
        count = 0
        for relpath in relpaths:
            self._update_pb(pb, 'get', count, total)
            yield self.get(relpath)
            count += 1

    def put(self, relpath, f, mode=None):
        """Copy the file-like or string object into the location.

        :param relpath: Location to put the contents, relative to base.
        :param f:       File-like or string object.
        :param mode: The mode for the newly created file, 
                     None means just use the default
        """
        raise NotImplementedError(self.put)

    def put_multi(self, files, mode=None, pb=None):
        """Put a set of files into the location.

        :param files: A list of tuples of relpath, file object [(path1, file1), (path2, file2),...]
        :param pb:  An optional ProgressBar for indicating percent done.
        :param mode: The mode for the newly created files
        :return: The number of files copied.
        """
        def put(path, f):
            self.put(path, f, mode=mode)
        return len(self._iterate_over(files, put, pb, 'put', expand=True))

    def mkdir(self, relpath, mode=None):
        """Create a directory at the given path."""
        raise NotImplementedError(self.mkdir)

    def mkdir_multi(self, relpaths, mode=None, pb=None):
        """Create a group of directories"""
        def mkdir(path):
            self.mkdir(path, mode=mode)
        return len(self._iterate_over(relpaths, mkdir, pb, 'mkdir', expand=False))

    def append(self, relpath, f):
        """Append the text in the file-like or string object to 
        the supplied location.

        returns the length of f before the content was written to it.
        """
        raise NotImplementedError(self.append)

    def append_multi(self, files, pb=None):
        """Append the text in each file-like or string object to
        the supplied location.

        :param files: A set of (path, f) entries
        :param pb:  An optional ProgressBar for indicating percent done.
        """
        return self._iterate_over(files, self.append, pb, 'append', expand=True)

    def copy(self, rel_from, rel_to):
        """Copy the item at rel_from to the location at rel_to.
        
        Override this for efficiency if a specific transport can do it 
        faster than this default implementation.
        """
        self.put(rel_to, self.get(rel_from))

    def copy_multi(self, relpaths, pb=None):
        """Copy a bunch of entries.
        
        :param relpaths: A list of tuples of the form [(from, to), (from, to),...]
        """
        # This is the non-pipelined implementation, so that
        # implementors don't have to implement everything.
        return self._iterate_over(relpaths, self.copy, pb, 'copy', expand=True)

    def copy_to(self, relpaths, other, mode=None, pb=None):
        """Copy a set of entries from self into another Transport.

        :param relpaths: A list/generator of entries to be copied.
        :param mode: This is the target mode for the newly created files
        TODO: This interface needs to be updated so that the target location
              can be different from the source location.
        """
        # The dummy implementation just does a simple get + put
        def copy_entry(path):
            other.put(path, self.get(path), mode=mode)

        return len(self._iterate_over(relpaths, copy_entry, pb, 'copy_to', expand=False))

    def copy_tree(self, from_relpath, to_relpath):
        """Copy a subtree from one relpath to another.

        If a faster implementation is available, specific transports should 
        implement it.
        """
        source = self.clone(from_relpath)
        self.mkdir(to_relpath)
        target = self.clone(to_relpath)
        files = []
        directories = ['.']
        while directories:
            dir = directories.pop()
            if dir != '.':
                target.mkdir(dir)
            for path in source.list_dir(dir):
                path = dir + '/' + path
                stat = source.stat(path)
                if S_ISDIR(stat.st_mode):
                    directories.append(path)
                else:
                    files.append(path)
        source.copy_to(files, target)

    def rename(self, rel_from, rel_to):
        """Rename a file or directory.

        This *must* fail if the destination is a nonempty directory - it must
        not automatically remove it.  It should raise DirectoryNotEmpty, or
        some other PathError if the case can't be specifically detected.

        If the destination is an empty directory or a file this function may
        either fail or succeed, depending on the underlying transport.  It
        should not attempt to remove the destination if overwriting is not the
        native transport behaviour.  If at all possible the transport should
        ensure that the rename either completes or not, without leaving the
        destination deleted and the new file not moved in place.

        This is intended mainly for use in implementing LockDir.
        """
        # transports may need to override this
        raise NotImplementedError(self.rename)

    def move(self, rel_from, rel_to):
        """Move the item at rel_from to the location at rel_to.

        The destination is deleted if possible, even if it's a non-empty
        directory tree.
        
        If a transport can directly implement this it is suggested that
        it do so for efficiency.
        """
        if S_ISDIR(self.stat(rel_from).st_mode):
            self.copy_tree(rel_from, rel_to)
            self.delete_tree(rel_from)
        else:
            self.copy(rel_from, rel_to)
            self.delete(rel_from)

    def move_multi(self, relpaths, pb=None):
        """Move a bunch of entries.
        
        :param relpaths: A list of tuples of the form [(from1, to1), (from2, to2),...]
        """
        return self._iterate_over(relpaths, self.move, pb, 'move', expand=True)

    def move_multi_to(self, relpaths, rel_to):
        """Move a bunch of entries to a single location.
        This differs from move_multi in that you give a list of from, and
        a single destination, rather than multiple destinations.

        :param relpaths: A list of relative paths [from1, from2, from3, ...]
        :param rel_to: A directory where each entry should be placed.
        """
        # This is not implemented, because you need to do special tricks to
        # extract the basename, and add it to rel_to
        raise NotImplementedError(self.move_multi_to)

    def delete(self, relpath):
        """Delete the item at relpath"""
        raise NotImplementedError(self.delete)

    def delete_multi(self, relpaths, pb=None):
        """Queue up a bunch of deletes to be done.
        """
        return self._iterate_over(relpaths, self.delete, pb, 'delete', expand=False)

    def delete_tree(self, relpath):
        """Delete an entire tree. This may require a listable transport."""
        subtree = self.clone(relpath)
        files = []
        directories = ['.']
        pending_rmdirs = []
        while directories:
            dir = directories.pop()
            if dir != '.':
                pending_rmdirs.append(dir)
            for path in subtree.list_dir(dir):
                path = dir + '/' + path
                stat = subtree.stat(path)
                if S_ISDIR(stat.st_mode):
                    directories.append(path)
                else:
                    files.append(path)
        subtree.delete_multi(files)
        pending_rmdirs.reverse()
        for dir in pending_rmdirs:
            subtree.rmdir(dir)
        self.rmdir(relpath)

    def __repr__(self):
        return "<%s.%s url=%s>" % (self.__module__, self.__class__.__name__, self.base)

    def stat(self, relpath):
        """Return the stat information for a file.
        WARNING: This may not be implementable for all protocols, so use
        sparingly.
        NOTE: This returns an object with fields such as 'st_size'. It MAY
        or MAY NOT return the literal result of an os.stat() call, so all
        access should be via named fields.
        ALSO NOTE: Stats of directories may not be supported on some 
        transports.
        """
        raise NotImplementedError(self.stat)

    def rmdir(self, relpath):
        """Remove a directory at the given path."""
        raise NotImplementedError

    def stat_multi(self, relpaths, pb=None):
        """Stat multiple files and return the information.
        """
        #TODO:  Is it worth making this a generator instead of a
        #       returning a list?
        stats = []
        def gather(path):
            stats.append(self.stat(path))

        count = self._iterate_over(relpaths, gather, pb, 'stat', expand=False)
        return stats

    def listable(self):
        """Return True if this store supports listing."""
        raise NotImplementedError(self.listable)

    def list_dir(self, relpath):
        """Return a list of all files at the given location.
        WARNING: many transports do not support this, so trying avoid using
        it if at all possible.
        """
        raise errors.TransportNotPossible("This transport has not "
                                          "implemented list_dir "
                                          "(but must claim to be listable "
                                          "to trigger this error).")

    def lock_read(self, relpath):
        """Lock the given file for shared (read) access.
        WARNING: many transports do not support this, so trying avoid using it

        :return: A lock object, which should contain an unlock() function.
        """
        raise NotImplementedError(self.lock_read)

    def lock_write(self, relpath):
        """Lock the given file for exclusive (write) access.
        WARNING: many transports do not support this, so trying avoid using it

        :return: A lock object, which should contain an unlock() function.
        """
        raise NotImplementedError(self.lock_write)

    def is_readonly(self):
        """Return true if this connection cannot be written to."""
        return False

    def _can_roundtrip_unix_modebits(self):
        """Return true if this transport can store and retrieve unix modebits.

        (For example, 0700 to make a directory owner-private.)
        
        Note: most callers will not want to switch on this, but should rather 
        just try and set permissions and let them be either stored or not.
        This is intended mainly for the use of the test suite.
        
        Warning: this is not guaranteed to be accurate as sometimes we can't 
        be sure: for example with vfat mounted on unix, or a windows sftp
        server."""
        # TODO: Perhaps return a e.g. TransportCharacteristics that can answer
        # several questions about the transport.
        return False


def get_transport(base):
    """Open a transport to access a URL or directory.

    base is either a URL or a directory name.  
    """
    # TODO: give a better error if base looks like a url but there's no
    # handler for the scheme?
    global _protocol_handlers
    if base is None:
        base = u'.'
    else:
        base = unicode(base)
    for proto, factory_list in _protocol_handlers.iteritems():
        if proto is not None and base.startswith(proto):
            t = _try_transport_factories(base, factory_list)
            if t:
                return t
    # The default handler is the filesystem handler, stored as protocol None
    return _try_transport_factories(base, _protocol_handlers[None])


def _try_transport_factories(base, factory_list):
    for factory in factory_list:
        try:
            return factory(base)
        except DependencyNotPresent, e:
            mutter("failed to instantiate transport %r for %r: %r" %
                    (factory, base, e))
            continue
    return None


def urlescape(relpath):
    """Escape relpath to be a valid url."""
<<<<<<< HEAD
    if isinstance(relpath, unicode):
        relpath = relpath.encode('utf-8')
    return urllib.quote(relpath)


def urlunescape(relpath):
    """Unescape relpath from url format."""
    return urllib.unquote(relpath)
    # TODO de-utf8 it last. relpath = utf8relpath.decode('utf8')

=======
    # TODO utf8 it first. utf8relpath = relpath.encode('utf8')
    return urllib.quote(relpath.encode('utf8'))


def urlunescape(url):
    """Convert a url path back into a relative path."""
    unquoted = urllib.unquote(url)
    try:
        unicode_path = unquoted.decode('utf-8')
    except UnicodeError, e:
        raise errors.InvalidURL(url, e)
    return unicode_path
    
>>>>>>> c1fc2ab1

class Server(object):
    """A Transport Server.
    
    The Server interface provides a server for a given transport. We use
    these servers as loopback testing tools. For any given transport the
    Servers it provides must either allow writing, or serve the contents
    of os.getcwdu() at the time setUp is called.
    
    Note that these are real servers - they must implement all the things
    that we want bzr transports to take advantage of.
    """

    def setUp(self):
        """Setup the server to service requests."""

    def tearDown(self):
        """Remove the server and cleanup any resources it owns."""

    def get_url(self):
        """Return a url for this server.
        
        If the transport does not represent a disk directory (i.e. it is 
        a database like svn, or a memory only transport, it should return
        a connection to a newly established resource for this Server.
        Otherwise it should return a url that will provide access to the path
        that was os.getcwdu() when setUp() was called.
        
        Subsequent calls will return the same resource.
        """
        raise NotImplementedError

    def get_bogus_url(self):
        """Return a url for this protocol, that will fail to connect."""
        raise NotImplementedError


class TransportTestProviderAdapter(object):
    """A tool to generate a suite testing all transports for a single test.

    This is done by copying the test once for each transport and injecting
    the transport_class and transport_server classes into each copy. Each copy
    is also given a new id() to make it easy to identify.
    """

    def adapt(self, test):
        result = TestSuite()
        for klass, server_factory in self._test_permutations():
            new_test = deepcopy(test)
            new_test.transport_class = klass
            new_test.transport_server = server_factory
            def make_new_test_id():
                new_id = "%s(%s)" % (new_test.id(), server_factory.__name__)
                return lambda: new_id
            new_test.id = make_new_test_id()
            result.addTest(new_test)
        return result

    def get_transport_test_permutations(self, module):
        """Get the permutations module wants to have tested."""
        if not hasattr(module, 'get_test_permutations'):
            warning("transport module %s doesn't provide get_test_permutations()"
                    % module.__name__)
            return []
        return module.get_test_permutations()

    def _test_permutations(self):
        """Return a list of the klass, server_factory pairs to test."""
        result = []
        for module in _get_transport_modules():
            try:
                result.extend(self.get_transport_test_permutations(reduce(getattr, 
                    (module).split('.')[1:],
                     __import__(module))))
            except errors.DependencyNotPresent, e:
                # Continue even if a dependency prevents us 
                # from running this test
                pass
        return result


class TransportLogger(object):
    """Adapt a transport to get clear logging data on api calls.
    
    Feel free to extend to log whatever calls are of interest.
    """

    def __init__(self, adapted):
        self._adapted = adapted
        self._calls = []

    def get(self, name):
        self._calls.append((name,))
        return self._adapted.get(name)

    def __getattr__(self, name):
        """Thunk all undefined access through to self._adapted."""
        # raise AttributeError, name 
        return getattr(self._adapted, name)

    def readv(self, name, offsets):
        self._calls.append((name, offsets))
        return self._adapted.readv(name, offsets)
        

# None is the default transport, for things with no url scheme
register_lazy_transport(None, 'bzrlib.transport.local', 'LocalTransport')
register_lazy_transport('file://', 'bzrlib.transport.local', 'LocalTransport')
register_lazy_transport('sftp://', 'bzrlib.transport.sftp', 'SFTPTransport')
register_lazy_transport('http+urllib://', 'bzrlib.transport.http._urllib',
                        'HttpTransport_urllib')
register_lazy_transport('https+urllib://', 'bzrlib.transport.http._urllib',
                        'HttpTransport_urllib')
register_lazy_transport('http+pycurl://', 'bzrlib.transport.http._pycurl',
                        'PyCurlTransport')
register_lazy_transport('https+pycurl://', 'bzrlib.transport.http._pycurl',
                        'PyCurlTransport')
register_lazy_transport('http://', 'bzrlib.transport.http._urllib',
                        'HttpTransport_urllib')
register_lazy_transport('https://', 'bzrlib.transport.http._urllib',
                        'HttpTransport_urllib')
register_lazy_transport('http://', 'bzrlib.transport.http._pycurl', 'PyCurlTransport')
register_lazy_transport('https://', 'bzrlib.transport.http._pycurl', 'PyCurlTransport')
register_lazy_transport('ftp://', 'bzrlib.transport.ftp', 'FtpTransport')
register_lazy_transport('aftp://', 'bzrlib.transport.ftp', 'FtpTransport')
register_lazy_transport('memory:/', 'bzrlib.transport.memory', 'MemoryTransport')
register_lazy_transport('readonly+', 'bzrlib.transport.readonly', 'ReadonlyTransportDecorator')
register_lazy_transport('fakenfs+', 'bzrlib.transport.fakenfs', 'FakeNFSTransportDecorator')
register_lazy_transport('vfat+', 
                        'bzrlib.transport.fakevfat',
                        'FakeVFATTransportDecorator')<|MERGE_RESOLUTION|>--- conflicted
+++ resolved
@@ -668,32 +668,23 @@
 
 def urlescape(relpath):
     """Escape relpath to be a valid url."""
-<<<<<<< HEAD
     if isinstance(relpath, unicode):
         relpath = relpath.encode('utf-8')
     return urllib.quote(relpath)
 
 
-def urlunescape(relpath):
-    """Unescape relpath from url format."""
-    return urllib.unquote(relpath)
-    # TODO de-utf8 it last. relpath = utf8relpath.decode('utf8')
-
-=======
-    # TODO utf8 it first. utf8relpath = relpath.encode('utf8')
-    return urllib.quote(relpath.encode('utf8'))
-
-
 def urlunescape(url):
-    """Convert a url path back into a relative path."""
+    """Unescape relpath from url format.
+
+    This returns a Unicode path from a URL
+    """
     unquoted = urllib.unquote(url)
     try:
         unicode_path = unquoted.decode('utf-8')
     except UnicodeError, e:
         raise errors.InvalidURL(url, e)
     return unicode_path
-    
->>>>>>> c1fc2ab1
+
 
 class Server(object):
     """A Transport Server.
