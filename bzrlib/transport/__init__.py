--- conflicted
+++ resolved
@@ -571,23 +571,15 @@
         return len(self._iterate_over(relpaths, mkdir, pb, 'mkdir', expand=False))
 
     def append(self, relpath, f, mode=None):
-<<<<<<< HEAD
         """Append bytes to a file.
 
         The file is created if it does not already exist.
 
-        :param mode: Unix mode for newly created files.  This is not used for existing
-            files.
+        :param f: a file-like object or string of the bytes to append.
+        :param mode: Unix mode for newly created files.  This is not used for
+            existing files.
 
         :returns: the length of f before the content was written to it.
-=======
-        """Append the text in the file-like or string object to 
-        the supplied location.
-
-        returns the length of f before the content was written to it.
-        
-        If the file does not exist, it is created with the supplied mode.
->>>>>>> fa1f496c
         """
         raise NotImplementedError(self.append)
 
