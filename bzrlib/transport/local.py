--- conflicted
+++ resolved
@@ -225,11 +225,7 @@
         path = self.abspath(relpath)
         try:
             return [urllib.quote(entry) for entry in os.listdir(path)]
-<<<<<<< HEAD
-        except (IOError, OSError),e:
-=======
         except (IOError, OSError), e:
->>>>>>> fbd7bcfd
             self._translate_error(e, path)
 
     def stat(self, relpath):
