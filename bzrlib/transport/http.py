# Copyright (C) 2005 Canonical Ltd

# This program is free software; you can redistribute it and/or modify
# it under the terms of the GNU General Public License as published by
# the Free Software Foundation; either version 2 of the License, or
# (at your option) any later version.

# This program is distributed in the hope that it will be useful,
# but WITHOUT ANY WARRANTY; without even the implied warranty of
# MERCHANTABILITY or FITNESS FOR A PARTICULAR PURPOSE.  See the
# GNU General Public License for more details.

# You should have received a copy of the GNU General Public License
# along with this program; if not, write to the Free Software
# Foundation, Inc., 59 Temple Place, Suite 330, Boston, MA  02111-1307  USA
"""Implementation of Transport over http.
"""

from bzrlib.transport import Transport, register_transport
from bzrlib.errors import (TransportNotPossible, NoSuchFile, 
                           NonRelativePath, TransportError, ConnectionError)
import os, errno
from cStringIO import StringIO
import urllib2
import urlparse

from bzrlib.errors import BzrError, BzrCheckError
from bzrlib.branch import Branch
from bzrlib.trace import mutter


def get_url(url):
    import urllib2
    mutter("get_url %s", url)
    url_f = urllib2.urlopen(url)
    return url_f

class HttpTransportError(TransportError):
    pass

class HttpTransport(Transport):
    """This is the transport agent for http:// access.
    
    TODO: Implement pipelined versions of all of the *_multi() functions.
    """

    def __init__(self, base):
        """Set the base path where files will be stored."""
        assert base.startswith('http://') or base.startswith('https://')
        super(HttpTransport, self).__init__(base)
        # In the future we might actually connect to the remote host
        # rather than using get_url
        # self._connection = None
        (self._proto, self._host,
            self._path, self._parameters,
            self._query, self._fragment) = urlparse.urlparse(self.base)

    def should_cache(self):
        """Return True if the data pulled across should be cached locally.
        """
        return True

    def clone(self, offset=None):
        """Return a new HttpTransport with root at self.base + offset
        For now HttpTransport does not actually connect, so just return
        a new HttpTransport object.
        """
        if offset is None:
            return HttpTransport(self.base)
        else:
            return HttpTransport(self.abspath(offset))

    def abspath(self, relpath):
        """Return the full url to the given relative path.
        This can be supplied with a string or a list
        """
        assert isinstance(relpath, basestring)
        if isinstance(relpath, basestring):
            relpath_parts = relpath.split('/')
        else:
            # TODO: Don't call this with an array - no magic interfaces
            relpath_parts = relpath[:]
        if len(relpath_parts) > 1:
            if relpath_parts[0] == '':
                raise ValueError("path %r within branch %r seems to be absolute"
                                 % (relpath, self._path))
            if relpath_parts[-1] == '':
                raise ValueError("path %r within branch %r seems to be a directory"
                                 % (relpath, self._path))
        basepath = self._path.split('/')
        if len(basepath) > 0 and basepath[-1] == '':
            basepath = basepath[:-1]
        for p in relpath_parts:
            if p == '..':
                if len(basepath) == 0:
                    # In most filesystems, a request for the parent
                    # of root, just returns root.
                    continue
                basepath.pop()
            elif p == '.' or p == '':
                continue # No-op
            else:
                basepath.append(p)
        # Possibly, we could use urlparse.urljoin() here, but
        # I'm concerned about when it chooses to strip the last
        # portion of the path, and when it doesn't.
        path = '/'.join(basepath)
        return urlparse.urlunparse((self._proto,
                self._host, path, '', '', ''))

    def has(self, relpath):
        """Does the target location exist?

        TODO: HttpTransport.has() should use a HEAD request,
        not a full GET request.

        TODO: This should be changed so that we don't use
        urllib2 and get an exception, the code path would be
        cleaner if we just do an http HEAD request, and parse
        the return code.
        """
        try:
            f = get_url(self.abspath(relpath))
            # Without the read and then close()
            # we tend to have busy sockets.
            f.read()
            f.close()
            return True
        except urllib2.URLError, e:
            if e.code == 404:
                return False
            raise
        except IOError, e:
            if e.errno == errno.ENOENT:
                return False
            raise HttpTransportError(orig_error=e)

    def get(self, relpath, decode=False):
        """Get the file at the given relative path.

        :param relpath: The relative path to the file
        """
        try:
            return get_url(self.abspath(relpath))
<<<<<<< HEAD
        except urllib2.HTTPError, e:
            if e.code == 404:
                raise NoSuchFile(msg = "Error retrieving %s: %s" 
=======
        except urllib2.URLError, e:
            if getattr(e, 'code', None) == 404:
                raise NoSuchFile(msg = "Error retrieving %s:  %s" 
>>>>>>> 3aa35ea5
                                 % (self.abspath(relpath), str(e)),
                                 orig_error=e)
            raise
        except (BzrError, IOError), e:
            raise ConnectionError(msg = "Error retrieving %s: %s" 
                             % (self.abspath(relpath), str(e)),
                             orig_error=e)

    def put(self, relpath, f):
        """Copy the file-like or string object into the location.

        :param relpath: Location to put the contents, relative to base.
        :param f:       File-like or string object.
        """
        raise TransportNotPossible('http PUT not supported')

    def mkdir(self, relpath):
        """Create a directory at the given path."""
        raise TransportNotPossible('http does not support mkdir()')

    def append(self, relpath, f):
        """Append the text in the file-like object into the final
        location.
        """
        raise TransportNotPossible('http does not support append()')

    def copy(self, rel_from, rel_to):
        """Copy the item at rel_from to the location at rel_to"""
        raise TransportNotPossible('http does not support copy()')

    def copy_to(self, relpaths, other, pb=None):
        """Copy a set of entries from self into another Transport.

        :param relpaths: A list/generator of entries to be copied.

        TODO: if other is LocalTransport, is it possible to
              do better than put(get())?
        """
        # At this point HttpTransport might be able to check and see if
        # the remote location is the same, and rather than download, and
        # then upload, it could just issue a remote copy_this command.
        if isinstance(other, HttpTransport):
            raise TransportNotPossible('http cannot be the target of copy_to()')
        else:
            return super(HttpTransport, self).copy_to(relpaths, other, pb=pb)

    def move(self, rel_from, rel_to):
        """Move the item at rel_from to the location at rel_to"""
        raise TransportNotPossible('http does not support move()')

    def delete(self, relpath):
        """Delete the item at relpath"""
        raise TransportNotPossible('http does not support delete()')

    def listable(self):
        """See Transport.listable."""
        return False

    def stat(self, relpath):
        """Return the stat information for a file.
        """
        raise TransportNotPossible('http does not support stat()')

    def lock_read(self, relpath):
        """Lock the given file for shared (read) access.
        :return: A lock object, which should be passed to Transport.unlock()
        """
        # The old RemoteBranch ignore lock for reading, so we will
        # continue that tradition and return a bogus lock object.
        class BogusLock(object):
            def __init__(self, path):
                self.path = path
            def unlock(self):
                pass
        return BogusLock(relpath)

    def lock_write(self, relpath):
        """Lock the given file for exclusive (write) access.
        WARNING: many transports do not support this, so trying avoid using it

        :return: A lock object, which should be passed to Transport.unlock()
        """
        raise TransportNotPossible('http does not support lock_write()')<|MERGE_RESOLUTION|>--- conflicted
+++ resolved
@@ -142,15 +142,9 @@
         """
         try:
             return get_url(self.abspath(relpath))
-<<<<<<< HEAD
         except urllib2.HTTPError, e:
             if e.code == 404:
                 raise NoSuchFile(msg = "Error retrieving %s: %s" 
-=======
-        except urllib2.URLError, e:
-            if getattr(e, 'code', None) == 404:
-                raise NoSuchFile(msg = "Error retrieving %s:  %s" 
->>>>>>> 3aa35ea5
                                  % (self.abspath(relpath), str(e)),
                                  orig_error=e)
             raise
