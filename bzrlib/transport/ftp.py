--- conflicted
+++ resolved
@@ -179,11 +179,7 @@
             mutter("FTP has not: %s" % self._abspath(relpath))
             return False
 
-<<<<<<< HEAD
-    def get(self, relpath):
-=======
     def get(self, relpath, decode=False, retries=0):
->>>>>>> ebe79ed8
         """Get the file at the given relative path.
 
         :param relpath: The relative path to the file
@@ -193,6 +189,7 @@
         We're meant to return a file-like object which bzr will
         then read from. For now we do this via the magic of StringIO
         """
+        # TODO: decode should be deprecated
         try:
             mutter("FTP get: %s" % self._abspath(relpath))
             f = self._get_FTP()
