--- conflicted
+++ resolved
@@ -1658,9 +1658,13 @@
         self._ensure_real()
         return self._real_branch.set_push_location(location)
 
-<<<<<<< HEAD
     @needs_write_lock
-    def update_revisions(self, other, stop_revision=None, overwrite=False):
+    def update_revisions(self, other, stop_revision=None, overwrite=False,
+                         graph=None):
+        """See Branch.update_revisions.
+
+        This implementation ignores the 'graph' param.
+        """
         other.lock_read()
         try:
             if stop_revision is None:
@@ -1687,14 +1691,6 @@
                     stop_revision, last_rev=last_rev, other_branch=other)
         finally:
             other.unlock()
-=======
-    def update_revisions(self, other, stop_revision=None, overwrite=False,
-                         graph=None):
-        self._ensure_real()
-        return self._real_branch.update_revisions(
-            other, stop_revision=stop_revision, overwrite=overwrite,
-            graph=graph)
->>>>>>> 477a9264
 
 
 def _extract_tar(tar, to_dir):
