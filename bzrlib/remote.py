--- conflicted
+++ resolved
@@ -154,17 +154,11 @@
             return self._vfs_cloning_metadir(require_stacking=require_stacking)
         if len(response) != 3:
             raise errors.UnexpectedSmartServerResponse(response)
-<<<<<<< HEAD
         control_name, repo_name, branch_info = response
         if len(branch_info) != 2:
             raise errors.UnexpectedSmartServerResponse(response)
         branch_ref, branch_name = branch_info
-        # ICK: perhaps change these registries to be factories only?
-        format = bzrdir.network_format_registry.get(control_name).__class__()
-=======
-        control_name, repo_name, branch_name = response
         format = bzrdir.network_format_registry.get(control_name)
->>>>>>> bac3be81
         if repo_name:
             format.repository_format = repository.network_format_registry.get(
                 repo_name)
