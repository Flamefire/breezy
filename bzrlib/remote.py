--- conflicted
+++ resolved
@@ -32,13 +32,9 @@
     static_tuple,
     symbol_versioning,
     urlutils,
-<<<<<<< HEAD
     versionedfile,
-)
-=======
     vf_repository,
     )
->>>>>>> 79a25849
 from bzrlib.branch import BranchReferenceFormat, BranchWriteLockResult
 from bzrlib.decorators import needs_read_lock, needs_write_lock, only_raises
 from bzrlib.errors import (
