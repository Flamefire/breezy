--- conflicted
+++ resolved
@@ -297,14 +297,8 @@
         self._reconcile_fixes_text_parents = False
         self._reconcile_backsup_inventory = False
         self.base = self.bzrdir.transport.base
-<<<<<<< HEAD
-        # Can this repository be given external locations to lookup additional
-        # data.
-        self.supports_external_lookups = False
         # Additional places to query for data.
         self._fallback_repositories = []
-=======
->>>>>>> ce975147
 
     def __str__(self):
         return "%s(%s)" % (self.__class__.__name__, self.base)
