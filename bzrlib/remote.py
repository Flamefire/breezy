--- conflicted
+++ resolved
@@ -70,7 +70,6 @@
         except errors.ErrorFromSmartServer, err:
             self._translate_error(err, **err_context)
 
-<<<<<<< HEAD
 
 def response_tuple_to_repo_format(response):
     """Convert a response tuple describing a repository format to a format."""
@@ -82,8 +81,6 @@
     return format
 
 
-=======
->>>>>>> 39aa753c
 # Note: RemoteBzrDirFormat is in bzrdir.py
 
 class RemoteBzrDir(BzrDir, _RpcHelper):
