# Copyright (C) 2008 Canonical Ltd
#
# This program is free software; you can redistribute it and/or modify
# it under the terms of the GNU General Public License as published by
# the Free Software Foundation; either version 2 of the License, or
# (at your option) any later version.
#
# This program is distributed in the hope that it will be useful,
# but WITHOUT ANY WARRANTY; without even the implied warranty of
# MERCHANTABILITY or FITNESS FOR A PARTICULAR PURPOSE.  See the
# GNU General Public License for more details.
#
# You should have received a copy of the GNU General Public License
# along with this program; if not, write to the Free Software
# Foundation, Inc., 51 Franklin Street, Fifth Floor, Boston, MA 02110-1301 USA


from cStringIO import StringIO
import shutil
import sys
import tempfile

from bzrlib import (
    builtins,
    delta,
    diff,
    errors,
    osutils,
    patches,
    shelf,
    textfile,
    trace,
    ui,
    workingtree,
)


class ShelfReporter(object):

    def __init__(self):
        self.delta_reporter = delta._ChangeReporter()

    def no_changes(self):
        trace.warning('No changes to shelve.')

    def shelved_id(self, shelf_id):
        trace.note('Changes shelved with id "%d".' % shelf_id)

    def selected_changes(self, transform):
        trace.note("Selected changes:")
        changes = transform.iter_changes()
        delta.report_changes(changes, self.delta_reporter)


class Shelver(object):
    """Interactively shelve the changes in a working tree."""

    def __init__(self, work_tree, target_tree, diff_writer=None, auto=False,
                 auto_apply=False, file_list=None, message=None,
<<<<<<< HEAD
                 destroy=False, manager=None):
=======
                 destroy=False, reporter=None):
>>>>>>> 312338d7
        """Constructor.

        :param work_tree: The working tree to shelve changes from.
        :param target_tree: The "unchanged" / old tree to compare the
            work_tree to.
        :param auto: If True, shelve each possible change.
        :param auto_apply: If True, shelve changes with no final prompt.
        :param file_list: If supplied, only files in this list may be shelved.
        :param message: The message to associate with the shelved changes.
        :param destroy: Change the working tree without storing the shelved
            changes.
        :param manager: The shelf manager to use.
        """
        self.work_tree = work_tree
        self.target_tree = target_tree
        self.diff_writer = diff_writer
        if self.diff_writer is None:
            self.diff_writer = sys.stdout
        if manager is None:
            manager = work_tree.get_shelf_manager()
        self.manager = manager
        self.auto = auto
        self.auto_apply = auto_apply
        self.file_list = file_list
        self.message = message
        self.destroy = destroy
        if reporter is None:
            reporter = ShelfReporter()
        self.reporter = reporter

    @classmethod
    def from_args(klass, diff_writer, revision=None, all=False, file_list=None,
                  message=None, directory='.', destroy=False):
        """Create a shelver from commandline arguments.

        :param revision: RevisionSpec of the revision to compare to.
        :param all: If True, shelve all changes without prompting.
        :param file_list: If supplied, only files in this list may be  shelved.
        :param message: The message to associate with the shelved changes.
        :param directory: The directory containing the working tree.
        :param destroy: Change the working tree without storing the shelved
            changes.
        """
        tree, path = workingtree.WorkingTree.open_containing(directory)
        target_tree = builtins._get_one_revision_tree('shelf2', revision,
            tree.branch, tree)
        files = builtins.safe_relpath_files(tree, file_list)
        return klass(tree, target_tree, diff_writer, all, all, files, message,
                     destroy)

    def run(self):
        """Interactively shelve the changes."""
        creator = shelf.ShelfCreator(self.work_tree, self.target_tree,
                                     self.file_list)
        self.tempdir = tempfile.mkdtemp()
        changes_shelved = 0
        try:
            for change in creator.iter_shelvable():
                if change[0] == 'modify text':
                    try:
                        changes_shelved += self.handle_modify_text(creator,
                                                                   change[1])
                    except errors.BinaryFile:
                        if self.prompt_bool('Shelve binary changes?'):
                            changes_shelved += 1
                            creator.shelve_content_change(change[1])
                if change[0] == 'add file':
                    if self.prompt_bool('Shelve adding file "%s"?'
                                        % change[3]):
                        creator.shelve_creation(change[1])
                        changes_shelved += 1
                if change[0] == 'delete file':
                    if self.prompt_bool('Shelve removing file "%s"?'
                                        % change[3]):
                        creator.shelve_deletion(change[1])
                        changes_shelved += 1
                if change[0] == 'change kind':
                    if self.prompt_bool('Shelve changing "%s" from %s to %s? '
                                        % (change[4], change[2], change[3])):
                        creator.shelve_content_change(change[1])
                        changes_shelved += 1
                if change[0] == 'rename':
                    if self.prompt_bool('Shelve renaming "%s" => "%s"?' %
                                   change[2:]):
                        creator.shelve_rename(change[1])
                        changes_shelved += 1
                if change[0] == 'modify target':
                    if self.prompt_bool('Shelve changing target of "%s" '
                            'from "%s" to "%s"?' % change[2:]):
                        creator.shelve_modify_target(change[1])
                        changes_shelved += 1
            if changes_shelved > 0:
                self.reporter.selected_changes(creator.work_transform)
                if (self.auto_apply or self.prompt_bool(
                    'Shelve %d change(s)?' % changes_shelved)):
                    if self.destroy:
                        creator.transform()
                        trace.note('Selected changes destroyed.')
                    else:
                        shelf_id = self.manager.shelve_changes(creator,
                                                               self.message)
                        self.reporter.shelved_id(shelf_id)
            else:
                self.reporter.no_changes()
        finally:
            shutil.rmtree(self.tempdir)
            creator.finalize()

    def get_parsed_patch(self, file_id):
        """Return a parsed version of a file's patch.

        :param file_id: The id of the file to generate a patch for.
        :return: A patches.Patch.
        """
        old_path = self.target_tree.id2path(file_id)
        new_path = self.work_tree.id2path(file_id)
        diff_file = StringIO()
        text_differ = diff.DiffText(self.target_tree, self.work_tree,
                                    diff_file)
        patch = text_differ.diff(file_id, old_path, new_path, 'file', 'file')
        diff_file.seek(0)
        return patches.parse_patch(diff_file)

    def prompt(self, message):
        """Prompt the user for a character.

        :param message: The message to prompt a user with.
        :return: A character.
        """
        sys.stdout.write(message)
        char = osutils.getchar()
        sys.stdout.write("\r" + ' ' * len(message) + '\r')
        sys.stdout.flush()
        return char

    def prompt_bool(self, question, long=False):
        """Prompt the user with a yes/no question.

        This may be overridden by self.auto.  It may also *set* self.auto.  It
        may also raise UserAbort.
        :param question: The question to ask the user.
        :return: True or False
        """
        if self.auto:
            return True
        if long:
            prompt = ' [(y)es, (N)o, (f)inish, or (q)uit]'
        else:
            prompt = ' [yNfq?]'
        char = self.prompt(question + prompt)
        if char == 'y':
            return True
        elif char == 'f':
            self.auto = True
            return True
        elif char == '?':
            return self.prompt_bool(question, long=True)
        if char == 'q':
            raise errors.UserAbort()
        else:
            return False

    def handle_modify_text(self, creator, file_id):
        """Provide diff hunk selection for modified text.

        :param creator: a ShelfCreator
        :param file_id: The id of the file to shelve.
        :return: number of shelved hunks.
        """
        target_lines = self.target_tree.get_file_lines(file_id)
        textfile.check_text_lines(self.work_tree.get_file_lines(file_id))
        textfile.check_text_lines(target_lines)
        parsed = self.get_parsed_patch(file_id)
        final_hunks = []
        if not self.auto:
            offset = 0
            self.diff_writer.write(parsed.get_header())
            for hunk in parsed.hunks:
                self.diff_writer.write(str(hunk))
                if not self.prompt_bool('Shelve?'):
                    hunk.mod_pos += offset
                    final_hunks.append(hunk)
                else:
                    offset -= (hunk.mod_range - hunk.orig_range)
        sys.stdout.flush()
        if len(parsed.hunks) == len(final_hunks):
            return 0
        patched = patches.iter_patched_from_hunks(target_lines, final_hunks)
        creator.shelve_lines(file_id, list(patched))
        return len(parsed.hunks) - len(final_hunks)


class Unshelver(object):
    """Unshelve changes into a working tree."""

    @classmethod
    def from_args(klass, shelf_id=None, action='apply', directory='.'):
        """Create an unshelver from commandline arguments.

        :param shelf_id: Integer id of the shelf, as a string.
        :param action: action to perform.  May be 'apply', 'dry-run',
            'delete'.
        :param directory: The directory to unshelve changes into.
        """
        tree, path = workingtree.WorkingTree.open_containing(directory)
        manager = tree.get_shelf_manager()
        if shelf_id is not None:
            try:
                shelf_id = int(shelf_id)
            except ValueError:
                raise errors.InvalidShelfId(shelf_id)
        else:
            shelf_id = manager.last_shelf()
            if shelf_id is None:
                raise errors.BzrCommandError('No changes are shelved.')
            trace.note('Unshelving changes with id "%d".' % shelf_id)
        apply_changes = True
        delete_shelf = True
        read_shelf = True
        if action == 'dry-run':
            apply_changes = False
            delete_shelf = False
        if action == 'delete-only':
            apply_changes = False
            read_shelf = False
        return klass(tree, manager, shelf_id, apply_changes, delete_shelf,
                     read_shelf)

    def __init__(self, tree, manager, shelf_id, apply_changes=True,
                 delete_shelf=True, read_shelf=True):
        """Constructor.

        :param tree: The working tree to unshelve into.
        :param manager: The ShelveManager containing the shelved changes.
        :param shelf_id:
        :param apply_changes: If True, apply the shelved changes to the
            working tree.
        :param delete_shelf: If True, delete the changes from the shelf.
        :param read_shelf: If True, read the changes from the shelf.
        """
        self.tree = tree
        manager = tree.get_shelf_manager()
        self.manager = manager
        self.shelf_id = shelf_id
        self.apply_changes = apply_changes
        self.delete_shelf = delete_shelf
        self.read_shelf = read_shelf

    def run(self):
        """Perform the unshelving operation."""
        self.tree.lock_write()
        cleanups = [self.tree.unlock]
        try:
            if self.read_shelf:
                unshelver = self.manager.get_unshelver(self.shelf_id)
                cleanups.append(unshelver.finalize)
                if unshelver.message is not None:
                    trace.note('Message: %s' % unshelver.message)
                change_reporter = delta._ChangeReporter()
                task = ui.ui_factory.nested_progress_bar()
                try:
                    merger = unshelver.make_merger(task)
                    merger.change_reporter = change_reporter
                    if self.apply_changes:
                        merger.do_merge()
                    else:
                        self.show_changes(merger)
                finally:
                    task.finished()
            if self.delete_shelf:
                self.manager.delete_shelf(self.shelf_id)
        finally:
            for cleanup in reversed(cleanups):
                cleanup()

    def show_changes(self, merger):
        """Show the changes that this operation specifies."""
        tree_merger = merger.make_merger()
        # This implicitly shows the changes via the reporter, so we're done...
        tt = tree_merger.make_preview_transform()
        tt.finalize()<|MERGE_RESOLUTION|>--- conflicted
+++ resolved
@@ -57,11 +57,7 @@
 
     def __init__(self, work_tree, target_tree, diff_writer=None, auto=False,
                  auto_apply=False, file_list=None, message=None,
-<<<<<<< HEAD
-                 destroy=False, manager=None):
-=======
-                 destroy=False, reporter=None):
->>>>>>> 312338d7
+                 destroy=False, manager=None, reporter=None):
         """Constructor.
 
         :param work_tree: The working tree to shelve changes from.
