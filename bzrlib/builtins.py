--- conflicted
+++ resolved
@@ -898,20 +898,14 @@
     takes_args = ["location"] 
     takes_options = [Option('format', 
                             help='Use a specific format rather than the'
-<<<<<<< HEAD
                             ' current default format. Currently this'
                             ' option only accepts "metadir" and "knit"'
                             ' WARNING: the knit format is currently unstable'
                             ' and only for experimental use.',
-                            type=get_format_type)]
-=======
-                            ' current default format. Currently this '
-                            ' option only accepts "metadir" and "knit"',
                             type=get_format_type),
                      Option('trees',
                              help='Allows branches in repository to have'
                              ' a working tree')]
->>>>>>> 83dc2d14
     aliases = ["init-repo"]
     def run(self, location, format=None, trees=False):
         from bzrlib.bzrdir import BzrDirMetaFormat1
