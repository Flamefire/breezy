# Copyright (C) 2004, 2005, 2006 by Canonical Ltd

# This program is free software; you can redistribute it and/or modify
# it under the terms of the GNU General Public License as published by
# the Free Software Foundation; either version 2 of the License, or
# (at your option) any later version.

# This program is distributed in the hope that it will be useful,
# but WITHOUT ANY WARRANTY; without even the implied warranty of
# MERCHANTABILITY or FITNESS FOR A PARTICULAR PURPOSE.  See the
# GNU General Public License for more details.

# You should have received a copy of the GNU General Public License
# along with this program; if not, write to the Free Software
# Foundation, Inc., 59 Temple Place, Suite 330, Boston, MA  02111-1307  USA

"""builtin bzr commands"""


import errno
import os
from shutil import rmtree
import sys

import bzrlib
import bzrlib.branch
from bzrlib.branch import Branch
import bzrlib.bzrdir as bzrdir
from bzrlib.commands import Command, display_command
from bzrlib.revision import common_ancestor
import bzrlib.errors as errors
from bzrlib.errors import (BzrError, BzrCheckError, BzrCommandError, 
                           NotBranchError, DivergedBranches, NotConflicted,
                           NoSuchFile, NoWorkingTree, FileInWrongBranch,
                           NotVersionedError)
from bzrlib.log import show_one_log
from bzrlib.merge import Merge3Merger
from bzrlib.option import Option
from bzrlib.progress import DummyProgress, ProgressPhase
from bzrlib.revisionspec import RevisionSpec
import bzrlib.trace
from bzrlib.trace import mutter, note, log_error, warning, is_quiet
from bzrlib.transport.local import LocalTransport
import bzrlib.ui
from bzrlib.workingtree import WorkingTree


def tree_files(file_list, default_branch=u'.'):
    try:
        return internal_tree_files(file_list, default_branch)
    except FileInWrongBranch, e:
        raise BzrCommandError("%s is not in the same branch as %s" %
                             (e.path, file_list[0]))

def internal_tree_files(file_list, default_branch=u'.'):
    """\
    Return a branch and list of branch-relative paths.
    If supplied file_list is empty or None, the branch default will be used,
    and returned file_list will match the original.
    """
    if file_list is None or len(file_list) == 0:
        return WorkingTree.open_containing(default_branch)[0], file_list
    tree = WorkingTree.open_containing(file_list[0])[0]
    new_list = []
    for filename in file_list:
        try:
            new_list.append(tree.relpath(filename))
        except errors.PathNotChild:
            raise FileInWrongBranch(tree.branch, filename)
    return tree, new_list


def get_format_type(typestring):
    """Parse and return a format specifier."""
    if typestring == "metadir":
        return bzrdir.BzrDirMetaFormat1()
    if typestring == "knit":
        format = bzrdir.BzrDirMetaFormat1()
        format.repository_format = bzrlib.repository.RepositoryFormatKnit1()
        return format
    msg = "No known bzr-dir format %s. Supported types are: metadir\n" %\
        (typestring)
    raise BzrCommandError(msg)


# TODO: Make sure no commands unconditionally use the working directory as a
# branch.  If a filename argument is used, the first of them should be used to
# specify the branch.  (Perhaps this can be factored out into some kind of
# Argument class, representing a file in a branch, where the first occurrence
# opens the branch?)

class cmd_status(Command):
    """Display status summary.

    This reports on versioned and unknown files, reporting them
    grouped by state.  Possible states are:

    added
        Versioned in the working copy but not in the previous revision.

    removed
        Versioned in the previous revision but removed or deleted
        in the working copy.

    renamed
        Path of this file changed from the previous revision;
        the text may also have changed.  This includes files whose
        parent directory was renamed.

    modified
        Text has changed since the previous revision.

    unchanged
        Nothing about this file has changed since the previous revision.
        Only shown with --all.

    unknown
        Not versioned and not matching an ignore pattern.

    To see ignored files use 'bzr ignored'.  For details in the
    changes to file texts, use 'bzr diff'.

    If no arguments are specified, the status of the entire working
    directory is shown.  Otherwise, only the status of the specified
    files or directories is reported.  If a directory is given, status
    is reported for everything inside that directory.

    If a revision argument is given, the status is calculated against
    that revision, or between two revisions if two are provided.
    """
    
    # TODO: --no-recurse, --recurse options
    
    takes_args = ['file*']
    takes_options = ['all', 'show-ids', 'revision']
    aliases = ['st', 'stat']
    
    @display_command
    def run(self, all=False, show_ids=False, file_list=None, revision=None):
        tree, file_list = tree_files(file_list)
            
        from bzrlib.status import show_tree_status
        show_tree_status(tree, show_unchanged=all, show_ids=show_ids,
                         specific_files=file_list, revision=revision)


class cmd_cat_revision(Command):
    """Write out metadata for a revision.
    
    The revision to print can either be specified by a specific
    revision identifier, or you can use --revision.
    """

    hidden = True
    takes_args = ['revision_id?']
    takes_options = ['revision']
    
    @display_command
    def run(self, revision_id=None, revision=None):

        if revision_id is not None and revision is not None:
            raise BzrCommandError('You can only supply one of revision_id or --revision')
        if revision_id is None and revision is None:
            raise BzrCommandError('You must supply either --revision or a revision_id')
        b = WorkingTree.open_containing(u'.')[0].branch
        if revision_id is not None:
            sys.stdout.write(b.repository.get_revision_xml(revision_id))
        elif revision is not None:
            for rev in revision:
                if rev is None:
                    raise BzrCommandError('You cannot specify a NULL revision.')
                revno, rev_id = rev.in_history(b)
                sys.stdout.write(b.repository.get_revision_xml(rev_id))
    

class cmd_revno(Command):
    """Show current revision number.

    This is equal to the number of revisions on this branch."""
    takes_args = ['location?']
    @display_command
    def run(self, location=u'.'):
        print Branch.open_containing(location)[0].revno()


class cmd_revision_info(Command):
    """Show revision number and revision id for a given revision identifier.
    """
    hidden = True
    takes_args = ['revision_info*']
    takes_options = ['revision']
    @display_command
    def run(self, revision=None, revision_info_list=[]):

        revs = []
        if revision is not None:
            revs.extend(revision)
        if revision_info_list is not None:
            for rev in revision_info_list:
                revs.append(RevisionSpec(rev))
        if len(revs) == 0:
            raise BzrCommandError('You must supply a revision identifier')

        b = WorkingTree.open_containing(u'.')[0].branch

        for rev in revs:
            revinfo = rev.in_history(b)
            if revinfo.revno is None:
                print '     %s' % revinfo.rev_id
            else:
                print '%4d %s' % (revinfo.revno, revinfo.rev_id)

    
class cmd_add(Command):
    """Add specified files or directories.

    In non-recursive mode, all the named items are added, regardless
    of whether they were previously ignored.  A warning is given if
    any of the named files are already versioned.

    In recursive mode (the default), files are treated the same way
    but the behaviour for directories is different.  Directories that
    are already versioned do not give a warning.  All directories,
    whether already versioned or not, are searched for files or
    subdirectories that are neither versioned or ignored, and these
    are added.  This search proceeds recursively into versioned
    directories.  If no names are given '.' is assumed.

    Therefore simply saying 'bzr add' will version all files that
    are currently unknown.

    Adding a file whose parent directory is not versioned will
    implicitly add the parent, and so on up to the root. This means
    you should never need to explictly add a directory, they'll just
    get added when you add a file in the directory.

    --dry-run will show which files would be added, but not actually 
    add them.
    """
    takes_args = ['file*']
    takes_options = ['no-recurse', 'dry-run', 'verbose']

    def run(self, file_list, no_recurse=False, dry_run=False, verbose=False):
        import bzrlib.add

        if dry_run:
            if is_quiet():
                # This is pointless, but I'd rather not raise an error
                action = bzrlib.add.add_action_null
            else:
                action = bzrlib.add.add_action_print
        elif is_quiet():
            action = bzrlib.add.add_action_add
        else:
            action = bzrlib.add.add_action_add_and_print

        added, ignored = bzrlib.add.smart_add(file_list, not no_recurse, 
                                              action)
        if len(ignored) > 0:
            for glob in sorted(ignored.keys()):
                match_len = len(ignored[glob])
                if verbose:
                    for path in ignored[glob]:
                        print "ignored %s matching \"%s\"" % (path, glob)
                else:
                    print "ignored %d file(s) matching \"%s\"" % (match_len,
                                                              glob)
            print "If you wish to add some of these files, please add them"\
                " by name."


class cmd_mkdir(Command):
    """Create a new versioned directory.

    This is equivalent to creating the directory and then adding it.
    """
    takes_args = ['dir+']

    def run(self, dir_list):
        for d in dir_list:
            os.mkdir(d)
            wt, dd = WorkingTree.open_containing(d)
            wt.add([dd])
            print 'added', d


class cmd_relpath(Command):
    """Show path of a file relative to root"""
    takes_args = ['filename']
    hidden = True
    
    @display_command
    def run(self, filename):
        tree, relpath = WorkingTree.open_containing(filename)
        print relpath


class cmd_inventory(Command):
    """Show inventory of the current working copy or a revision.

    It is possible to limit the output to a particular entry
    type using the --kind option.  For example; --kind file.
    """
    takes_options = ['revision', 'show-ids', 'kind']
    
    @display_command
    def run(self, revision=None, show_ids=False, kind=None):
        if kind and kind not in ['file', 'directory', 'symlink']:
            raise BzrCommandError('invalid kind specified')
        tree = WorkingTree.open_containing(u'.')[0]
        if revision is None:
            inv = tree.read_working_inventory()
        else:
            if len(revision) > 1:
                raise BzrCommandError('bzr inventory --revision takes'
                    ' exactly one revision identifier')
            inv = tree.branch.repository.get_revision_inventory(
                revision[0].in_history(tree.branch).rev_id)

        for path, entry in inv.entries():
            if kind and kind != entry.kind:
                continue
            if show_ids:
                print '%-50s %s' % (path, entry.file_id)
            else:
                print path


class cmd_mv(Command):
    """Move or rename a file.

    usage:
        bzr mv OLDNAME NEWNAME
        bzr mv SOURCE... DESTINATION

    If the last argument is a versioned directory, all the other names
    are moved into it.  Otherwise, there must be exactly two arguments
    and the file is changed to a new name, which must not already exist.

    Files cannot be moved between branches.
    """
    takes_args = ['names*']
    aliases = ['move', 'rename']

    def run(self, names_list):
        if len(names_list) < 2:
            raise BzrCommandError("missing file argument")
        tree, rel_names = tree_files(names_list)
        
        if os.path.isdir(names_list[-1]):
            # move into existing directory
            for pair in tree.move(rel_names[:-1], rel_names[-1]):
                print "%s => %s" % pair
        else:
            if len(names_list) != 2:
                raise BzrCommandError('to mv multiple files the destination '
                                      'must be a versioned directory')
            tree.rename_one(rel_names[0], rel_names[1])
            print "%s => %s" % (rel_names[0], rel_names[1])
            
    
class cmd_pull(Command):
    """Pull any changes from another branch into the current one.

    This command only works on branches that have not diverged.  Branches are
    considered diverged if both branches have had commits without first
    pulling from the other.

    If branches have diverged, you can use 'bzr merge' to pull the text changes
    from one into the other.  Once one branch has merged, the other should
    be able to pull it again.

    If you want to forget your local changes and just update your branch to
    match the remote one, use --overwrite.

    If there is no default location set, the first pull will set it.  After
    that, you can omit the location to use the default.  To change the
    default, use --remember.
    """
    takes_options = ['remember', 'overwrite', 'revision', 'verbose']
    takes_args = ['location?']

    def run(self, location=None, remember=False, overwrite=False, revision=None, verbose=False):
<<<<<<< HEAD
        # FIXME: too much stuff is in the command class        
        tree_to = WorkingTree.open_containing(u'.')[0]
        br_to = tree_to.branch
        stored_loc = tree_to.branch.get_parent()
=======
        # FIXME: too much stuff is in the command class
        try:
            tree_to = WorkingTree.open_containing(u'.')[0]
            branch_to = tree_to.branch
        except NoWorkingTree:
            tree_to = None
            branch_to = Branch.open_containing(u'.')[0] 
        stored_loc = branch_to.get_parent()
>>>>>>> 1b1aaeb9
        if location is None:
            if stored_loc is None:
                raise BzrCommandError("No pull location known or specified.")
            else:
                print "Using saved location: %s" % stored_loc
                location = stored_loc

        if br_to.get_parent() is None or remember:
            br_to.set_parent(location)

        br_from = Branch.open(location)

        if revision is None:
            rev_id = None
        elif len(revision) == 1:
            rev_id = revision[0].in_history(br_from).rev_id
        else:
            raise BzrCommandError('bzr pull --revision takes one value.')

<<<<<<< HEAD
        old_rh = br_to.revision_history()
        count = tree_to.pull(br_from, overwrite, rev_id)
=======
        old_rh = branch_to.revision_history()
        if tree_to is not None:
            count = tree_to.pull(br_from, overwrite, rev_id)
        else:
            count = branch_to.pull(br_from, overwrite, rev_id)

        if branch_to.get_parent() is None or remember:
            branch_to.set_parent(location)
>>>>>>> 1b1aaeb9
        note('%d revision(s) pulled.' % (count,))

        if verbose:
            new_rh = branch_to.revision_history()
            if old_rh != new_rh:
                # Something changed
                from bzrlib.log import show_changed_revisions
                show_changed_revisions(branch_to, old_rh, new_rh)


class cmd_push(Command):
    """Push this branch into another branch.
    
    The remote branch will not have its working tree populated because this
    is both expensive, and may not be supported on the remote file system.
    
    Some smart servers or protocols *may* put the working tree in place.

    This command only works on branches that have not diverged.  Branches are
    considered diverged if the branch being pushed to is not an older version
    of this branch.

    If branches have diverged, you can use 'bzr push --overwrite' to replace
    the other branch completely.
    
    If you want to ensure you have the different changes in the other branch,
    do a merge (see bzr help merge) from the other branch, and commit that
    before doing a 'push --overwrite'.

    If there is no default push location set, the first push will set it.
    After that, you can omit the location to use the default.  To change the
    default, use --remember.
    """
    takes_options = ['remember', 'overwrite', 
                     Option('create-prefix', 
                            help='Create the path leading up to the branch '
                                 'if it does not already exist')]
    takes_args = ['location?']

    def run(self, location=None, remember=False, overwrite=False,
            create_prefix=False, verbose=False):
        # FIXME: Way too big!  Put this into a function called from the
        # command.
        from bzrlib.transport import get_transport
        
        tree_from = WorkingTree.open_containing(u'.')[0]
        br_from = tree_from.branch
        stored_loc = tree_from.branch.get_push_location()
        if location is None:
            if stored_loc is None:
                raise BzrCommandError("No push location known or specified.")
            else:
                print "Using saved location: %s" % stored_loc
                location = stored_loc
        if br_from.get_push_location() is None or remember:
            br_from.set_push_location(location)
        try:
            dir_to = bzrlib.bzrdir.BzrDir.open(location)
            br_to = dir_to.open_branch()
        except NotBranchError:
            # create a branch.
            transport = get_transport(location).clone('..')
            if not create_prefix:
                try:
                    transport.mkdir(transport.relpath(location))
                except NoSuchFile:
                    raise BzrCommandError("Parent directory of %s "
                                          "does not exist." % location)
            else:
                current = transport.base
                needed = [(transport, transport.relpath(location))]
                while needed:
                    try:
                        transport, relpath = needed[-1]
                        transport.mkdir(relpath)
                        needed.pop()
                    except NoSuchFile:
                        new_transport = transport.clone('..')
                        needed.append((new_transport,
                                       new_transport.relpath(transport.base)))
                        if new_transport.base == transport.base:
                            raise BzrCommandError("Could not create "
                                                  "path prefix.")
            dir_to = br_from.bzrdir.clone(location)
            br_to = dir_to.open_branch()
        old_rh = br_to.revision_history()
        try:
            try:
                tree_to = dir_to.open_workingtree()
            except errors.NotLocalUrl:
                # TODO: This should be updated for branches which don't have a
                # working tree, as opposed to ones where we just couldn't 
                # update the tree.
                warning('This transport does not update the working '
                        'tree of: %s' % (br_to.base,))
                count = br_to.pull(br_from, overwrite)
            except NoWorkingTree:
                count = br_to.pull(br_from, overwrite)
            else:
                count = tree_to.pull(br_from, overwrite)
        except DivergedBranches:
            raise BzrCommandError("These branches have diverged."
                                  "  Try a merge then push with overwrite.")
        note('%d revision(s) pushed.' % (count,))

        if verbose:
            new_rh = br_to.revision_history()
            if old_rh != new_rh:
                # Something changed
                from bzrlib.log import show_changed_revisions
                show_changed_revisions(br_to, old_rh, new_rh)


class cmd_branch(Command):
    """Create a new copy of a branch.

    If the TO_LOCATION is omitted, the last component of the FROM_LOCATION will
    be used.  In other words, "branch ../foo/bar" will attempt to create ./bar.

    To retrieve the branch as of a particular revision, supply the --revision
    parameter, as in "branch foo/bar -r 5".

    --basis is to speed up branching from remote branches.  When specified, it
    copies all the file-contents, inventory and revision data from the basis
    branch before copying anything from the remote branch.
    """
    takes_args = ['from_location', 'to_location?']
    takes_options = ['revision', 'basis']
    aliases = ['get', 'clone']

    def run(self, from_location, to_location=None, revision=None, basis=None):
        if revision is None:
            revision = [None]
        elif len(revision) > 1:
            raise BzrCommandError(
                'bzr branch --revision takes exactly 1 revision value')
        try:
            br_from = Branch.open(from_location)
        except OSError, e:
            if e.errno == errno.ENOENT:
                raise BzrCommandError('Source location "%s" does not'
                                      ' exist.' % to_location)
            else:
                raise
        br_from.lock_read()
        try:
            if basis is not None:
                basis_dir = bzrdir.BzrDir.open_containing(basis)[0]
            else:
                basis_dir = None
            if len(revision) == 1 and revision[0] is not None:
                revision_id = revision[0].in_history(br_from)[1]
            else:
                # FIXME - wt.last_revision, fallback to branch, fall back to
                # None or perhaps NULL_REVISION to mean copy nothing
                # RBC 20060209
                revision_id = br_from.last_revision()
            if to_location is None:
                to_location = os.path.basename(from_location.rstrip("/\\"))
                name = None
            else:
                name = os.path.basename(to_location) + '\n'
            try:
                os.mkdir(to_location)
            except OSError, e:
                if e.errno == errno.EEXIST:
                    raise BzrCommandError('Target directory "%s" already'
                                          ' exists.' % to_location)
                if e.errno == errno.ENOENT:
                    raise BzrCommandError('Parent of "%s" does not exist.' %
                                          to_location)
                else:
                    raise
            try:
                # preserve whatever source format we have.
                dir = br_from.bzrdir.sprout(to_location, revision_id, basis_dir)
                branch = dir.open_branch()
            except bzrlib.errors.NoSuchRevision:
                rmtree(to_location)
                msg = "The branch %s has no revision %s." % (from_location, revision[0])
                raise BzrCommandError(msg)
            except bzrlib.errors.UnlistableBranch:
                rmtree(to_location)
                msg = "The branch %s cannot be used as a --basis" % (basis,)
                raise BzrCommandError(msg)
            if name:
                branch.control_files.put_utf8('branch-name', name)

            note('Branched %d revision(s).' % branch.revno())
        finally:
            br_from.unlock()


class cmd_checkout(Command):
    """Create a new checkout of an existing branch.

    If the TO_LOCATION is omitted, the last component of the BRANCH_LOCATION will
    be used.  In other words, "checkout ../foo/bar" will attempt to create ./bar.

    To retrieve the branch as of a particular revision, supply the --revision
    parameter, as in "checkout foo/bar -r 5". Note that this will be immediately
    out of date [so you cannot commit] but it may be useful (i.e. to examine old
    code.)

    --basis is to speed up checking out from remote branches.  When specified, it
    uses the inventory and file contents from the basis branch in preference to the
    branch being checked out. [Not implemented yet.]
    """
    takes_args = ['branch_location', 'to_location?']
    takes_options = ['revision', # , 'basis']
                     Option('lightweight',
                            help="perform a lightweight checkout. Lightweight "
                                 "checkouts depend on access to the branch for "
                                 "every operation. Normal checkouts can perform "
                                 "common operations like diff and status without "
                                 "such access, and also support local commits."
                            ),
                     ]

    def run(self, branch_location, to_location=None, revision=None, basis=None,
            lightweight=False):
        if revision is None:
            revision = [None]
        elif len(revision) > 1:
            raise BzrCommandError(
                'bzr checkout --revision takes exactly 1 revision value')
        source = Branch.open(branch_location)
        if len(revision) == 1 and revision[0] is not None:
            revision_id = revision[0].in_history(source)[1]
        else:
            revision_id = None
        if to_location is None:
            to_location = os.path.basename(branch_location.rstrip("/\\"))
        try:
            os.mkdir(to_location)
        except OSError, e:
            if e.errno == errno.EEXIST:
                raise BzrCommandError('Target directory "%s" already'
                                      ' exists.' % to_location)
            if e.errno == errno.ENOENT:
                raise BzrCommandError('Parent of "%s" does not exist.' %
                                      to_location)
            else:
                raise
        old_format = bzrlib.bzrdir.BzrDirFormat.get_default_format()
        bzrlib.bzrdir.BzrDirFormat.set_default_format(bzrdir.BzrDirMetaFormat1())
        try:
            if lightweight:
                checkout = bzrdir.BzrDirMetaFormat1().initialize(to_location)
                bzrlib.branch.BranchReferenceFormat().initialize(checkout, source)
            else:
                checkout_branch =  bzrlib.bzrdir.BzrDir.create_branch_convenience(
                    to_location, force_new_tree=False)
                checkout = checkout_branch.bzrdir
                checkout_branch.bind(source)
                if revision_id is not None:
                    rh = checkout_branch.revision_history()
                    checkout_branch.set_revision_history(rh[:rh.index(revision_id) + 1])
            checkout.create_workingtree(revision_id)
        finally:
            bzrlib.bzrdir.BzrDirFormat.set_default_format(old_format)


class cmd_renames(Command):
    """Show list of renamed files.
    """
    # TODO: Option to show renames between two historical versions.

    # TODO: Only show renames under dir, rather than in the whole branch.
    takes_args = ['dir?']

    @display_command
    def run(self, dir=u'.'):
        tree = WorkingTree.open_containing(dir)[0]
        old_inv = tree.basis_tree().inventory
        new_inv = tree.read_working_inventory()

        renames = list(bzrlib.tree.find_renames(old_inv, new_inv))
        renames.sort()
        for old_name, new_name in renames:
            print "%s => %s" % (old_name, new_name)        


class cmd_update(Command):
    """Update a tree to have the latest code committed to its branch.
    
    This will perform a merge into the working tree, and may generate
    conflicts. If you have any local changes, you will still 
    need to commit them after the update for the update to be complete.
    
    If you want to discard your local changes, you can just do a 
    'bzr revert' instead of 'bzr commit' after the update.
    """
    takes_args = ['dir?']

    def run(self, dir='.'):
        tree = WorkingTree.open_containing(dir)[0]
        tree.lock_write()
        try:
            if tree.last_revision() == tree.branch.last_revision():
                # may be up to date, check master too.
                master = tree.branch.get_master_branch()
                if master is None or master.last_revision == tree.last_revision():
                    note("Tree is up to date.")
                    return
            conflicts = tree.update()
            note('Updated to revision %d.' %
                 (tree.branch.revision_id_to_revno(tree.last_revision()),))
            if conflicts != 0:
                return 1
            else:
                return 0
        finally:
            tree.unlock()


class cmd_info(Command):
    """Show statistical information about a branch."""
    takes_args = ['branch?']
    
    @display_command
    def run(self, branch=None):
        import bzrlib.info
        bzrlib.info.show_bzrdir_info(bzrdir.BzrDir.open_containing(branch)[0])


class cmd_remove(Command):
    """Make a file unversioned.

    This makes bzr stop tracking changes to a versioned file.  It does
    not delete the working copy.
    """
    takes_args = ['file+']
    takes_options = ['verbose']
    aliases = ['rm']
    
    def run(self, file_list, verbose=False):
        tree, file_list = tree_files(file_list)
        tree.remove(file_list, verbose=verbose)


class cmd_file_id(Command):
    """Print file_id of a particular file or directory.

    The file_id is assigned when the file is first added and remains the
    same through all revisions where the file exists, even when it is
    moved or renamed.
    """
    hidden = True
    takes_args = ['filename']
    @display_command
    def run(self, filename):
        tree, relpath = WorkingTree.open_containing(filename)
        i = tree.inventory.path2id(relpath)
        if i == None:
            raise BzrError("%r is not a versioned file" % filename)
        else:
            print i


class cmd_file_path(Command):
    """Print path of file_ids to a file or directory.

    This prints one line for each directory down to the target,
    starting at the branch root."""
    hidden = True
    takes_args = ['filename']
    @display_command
    def run(self, filename):
        tree, relpath = WorkingTree.open_containing(filename)
        inv = tree.inventory
        fid = inv.path2id(relpath)
        if fid == None:
            raise BzrError("%r is not a versioned file" % filename)
        for fip in inv.get_idpath(fid):
            print fip


class cmd_reconcile(Command):
    """Reconcile bzr metadata in a branch.

    This can correct data mismatches that may have been caused by
    previous ghost operations or bzr upgrades. You should only
    need to run this command if 'bzr check' or a bzr developer 
    advises you to run it.

    If a second branch is provided, cross-branch reconciliation is
    also attempted, which will check that data like the tree root
    id which was not present in very early bzr versions is represented
    correctly in both branches.

    At the same time it is run it may recompress data resulting in 
    a potential saving in disk space or performance gain.

    The branch *MUST* be on a listable system such as local disk or sftp.
    """
    takes_args = ['branch?']

    def run(self, branch="."):
        from bzrlib.reconcile import reconcile
        dir = bzrlib.bzrdir.BzrDir.open(branch)
        reconcile(dir)


class cmd_revision_history(Command):
    """Display list of revision ids on this branch."""
    hidden = True
    @display_command
    def run(self):
        branch = WorkingTree.open_containing(u'.')[0].branch
        for patchid in branch.revision_history():
            print patchid


class cmd_ancestry(Command):
    """List all revisions merged into this branch."""
    hidden = True
    @display_command
    def run(self):
        tree = WorkingTree.open_containing(u'.')[0]
        b = tree.branch
        # FIXME. should be tree.last_revision
        for revision_id in b.repository.get_ancestry(b.last_revision()):
            print revision_id


class cmd_init(Command):
    """Make a directory into a versioned branch.

    Use this to create an empty branch, or before importing an
    existing project.

    Recipe for importing a tree of files:
        cd ~/project
        bzr init
        bzr add .
        bzr status
        bzr commit -m 'imported project'
    """
    takes_args = ['location?']
    takes_options = [
                     Option('format', 
                            help='Create a specific format rather than the'
                                 ' current default format. Currently this '
                                 ' option only accepts =metadir',
                            type=get_format_type),
                     ]
    def run(self, location=None, format=None):
        from bzrlib.branch import Branch
        if location is None:
            location = u'.'
        else:
            # The path has to exist to initialize a
            # branch inside of it.
            # Just using os.mkdir, since I don't
            # believe that we want to create a bunch of
            # locations if the user supplies an extended path
            if not os.path.exists(location):
                os.mkdir(location)
        bzrdir.BzrDir.create_branch_convenience(location, format=format)


class cmd_init_repository(Command):
    """Create a shared repository to keep branches in."""
    takes_args = ["location"] 
    takes_options = [Option('format', 
                            help='Use a specific format rather than the'
                            ' current default format. Currently this'
                            ' option only accepts "metadir" and "knit"'
                            ' WARNING: the knit format is currently unstable'
                            ' and only for experimental use.',
                            type=get_format_type)]
    aliases = ["init-repo"]
    def run(self, location, format=None):
        from bzrlib.bzrdir import BzrDirMetaFormat1
        from bzrlib.transport import get_transport
        if format is None:
            format = BzrDirMetaFormat1()
        get_transport(location).mkdir('')
        newdir = format.initialize(location)
        repo = newdir.create_repository(shared=True)
        repo.set_make_working_trees(False)


class cmd_diff(Command):
    """Show differences in working tree.
    
    If files are listed, only the changes in those files are listed.
    Otherwise, all changes for the tree are listed.

    examples:
        bzr diff
        bzr diff -r1
        bzr diff -r1..2
    """
    # TODO: Allow diff across branches.
    # TODO: Option to use external diff command; could be GNU diff, wdiff,
    #       or a graphical diff.

    # TODO: Python difflib is not exactly the same as unidiff; should
    #       either fix it up or prefer to use an external diff.

    # TODO: If a directory is given, diff everything under that.

    # TODO: Selected-file diff is inefficient and doesn't show you
    #       deleted files.

    # TODO: This probably handles non-Unix newlines poorly.
    
    takes_args = ['file*']
    takes_options = ['revision', 'diff-options']
    aliases = ['di', 'dif']

    @display_command
    def run(self, revision=None, file_list=None, diff_options=None):
        from bzrlib.diff import diff_cmd_helper, show_diff_trees
        try:
            tree1, file_list = internal_tree_files(file_list)
            tree2 = None
            b = None
            b2 = None
        except FileInWrongBranch:
            if len(file_list) != 2:
                raise BzrCommandError("Files are in different branches")

            tree1, file1 = WorkingTree.open_containing(file_list[0])
            tree2, file2 = WorkingTree.open_containing(file_list[1])
            if file1 != "" or file2 != "":
                # FIXME diff those two files. rbc 20051123
                raise BzrCommandError("Files are in different branches")
            file_list = None
        if revision is not None:
            if tree2 is not None:
                raise BzrCommandError("Can't specify -r with two branches")
            if (len(revision) == 1) or (revision[1].spec is None):
                return diff_cmd_helper(tree1, file_list, diff_options,
                                       revision[0])
            elif len(revision) == 2:
                return diff_cmd_helper(tree1, file_list, diff_options,
                                       revision[0], revision[1])
            else:
                raise BzrCommandError('bzr diff --revision takes exactly one or two revision identifiers')
        else:
            if tree2 is not None:
                return show_diff_trees(tree1, tree2, sys.stdout, 
                                       specific_files=file_list,
                                       external_diff_options=diff_options)
            else:
                return diff_cmd_helper(tree1, file_list, diff_options)


class cmd_deleted(Command):
    """List files deleted in the working tree.
    """
    # TODO: Show files deleted since a previous revision, or
    # between two revisions.
    # TODO: Much more efficient way to do this: read in new
    # directories with readdir, rather than stating each one.  Same
    # level of effort but possibly much less IO.  (Or possibly not,
    # if the directories are very large...)
    @display_command
    def run(self, show_ids=False):
        tree = WorkingTree.open_containing(u'.')[0]
        old = tree.basis_tree()
        for path, ie in old.inventory.iter_entries():
            if not tree.has_id(ie.file_id):
                if show_ids:
                    print '%-50s %s' % (path, ie.file_id)
                else:
                    print path


class cmd_modified(Command):
    """List files modified in working tree."""
    hidden = True
    @display_command
    def run(self):
        from bzrlib.delta import compare_trees

        tree = WorkingTree.open_containing(u'.')[0]
        td = compare_trees(tree.basis_tree(), tree)

        for path, id, kind, text_modified, meta_modified in td.modified:
            print path



class cmd_added(Command):
    """List files added in working tree."""
    hidden = True
    @display_command
    def run(self):
        wt = WorkingTree.open_containing(u'.')[0]
        basis_inv = wt.basis_tree().inventory
        inv = wt.inventory
        for file_id in inv:
            if file_id in basis_inv:
                continue
            path = inv.id2path(file_id)
            if not os.access(bzrlib.osutils.abspath(path), os.F_OK):
                continue
            print path
                
        

class cmd_root(Command):
    """Show the tree root directory.

    The root is the nearest enclosing directory with a .bzr control
    directory."""
    takes_args = ['filename?']
    @display_command
    def run(self, filename=None):
        """Print the branch root."""
        tree = WorkingTree.open_containing(filename)[0]
        print tree.basedir


class cmd_log(Command):
    """Show log of this branch.

    To request a range of logs, you can use the command -r begin..end
    -r revision requests a specific revision, -r ..end or -r begin.. are
    also valid.
    """

    # TODO: Make --revision support uuid: and hash: [future tag:] notation.

    takes_args = ['filename?']
    takes_options = [Option('forward', 
                            help='show from oldest to newest'),
                     'timezone', 'verbose', 
                     'show-ids', 'revision',
                     'log-format',
                     'line', 'long', 
                     Option('message',
                            help='show revisions whose message matches this regexp',
                            type=str),
                     'short',
                     ]
    @display_command
    def run(self, filename=None, timezone='original',
            verbose=False,
            show_ids=False,
            forward=False,
            revision=None,
            log_format=None,
            message=None,
            long=False,
            short=False,
            line=False):
        from bzrlib.log import log_formatter, show_log
        import codecs
        assert message is None or isinstance(message, basestring), \
            "invalid message argument %r" % message
        direction = (forward and 'forward') or 'reverse'
        
        # log everything
        file_id = None
        if filename:
            # find the file id to log:

            dir, fp = bzrdir.BzrDir.open_containing(filename)
            b = dir.open_branch()
            if fp != '':
                try:
                    # might be a tree:
                    inv = dir.open_workingtree().inventory
                except (errors.NotBranchError, errors.NotLocalUrl):
                    # either no tree, or is remote.
                    inv = b.basis_tree().inventory
                file_id = inv.path2id(fp)
        else:
            # local dir only
            # FIXME ? log the current subdir only RBC 20060203 
            dir, relpath = bzrdir.BzrDir.open_containing('.')
            b = dir.open_branch()

        if revision is None:
            rev1 = None
            rev2 = None
        elif len(revision) == 1:
            rev1 = rev2 = revision[0].in_history(b).revno
        elif len(revision) == 2:
            if revision[0].spec is None:
                # missing begin-range means first revision
                rev1 = 1
            else:
                rev1 = revision[0].in_history(b).revno

            if revision[1].spec is None:
                # missing end-range means last known revision
                rev2 = b.revno()
            else:
                rev2 = revision[1].in_history(b).revno
        else:
            raise BzrCommandError('bzr log --revision takes one or two values.')

        # By this point, the revision numbers are converted to the +ve
        # form if they were supplied in the -ve form, so we can do
        # this comparison in relative safety
        if rev1 > rev2:
            (rev2, rev1) = (rev1, rev2)

        mutter('encoding log as %r', bzrlib.user_encoding)

        # use 'replace' so that we don't abort if trying to write out
        # in e.g. the default C locale.
        outf = codecs.getwriter(bzrlib.user_encoding)(sys.stdout, errors='replace')

        if (log_format == None):
            default = bzrlib.config.BranchConfig(b).log_format()
            log_format = get_log_format(long=long, short=short, line=line, default=default)

        lf = log_formatter(log_format,
                           show_ids=show_ids,
                           to_file=outf,
                           show_timezone=timezone)

        show_log(b,
                 lf,
                 file_id,
                 verbose=verbose,
                 direction=direction,
                 start_revision=rev1,
                 end_revision=rev2,
                 search=message)


def get_log_format(long=False, short=False, line=False, default='long'):
    log_format = default
    if long:
        log_format = 'long'
    if short:
        log_format = 'short'
    if line:
        log_format = 'line'
    return log_format


class cmd_touching_revisions(Command):
    """Return revision-ids which affected a particular file.

    A more user-friendly interface is "bzr log FILE"."""
    hidden = True
    takes_args = ["filename"]
    @display_command
    def run(self, filename):
        tree, relpath = WorkingTree.open_containing(filename)
        b = tree.branch
        inv = tree.read_working_inventory()
        file_id = inv.path2id(relpath)
        for revno, revision_id, what in bzrlib.log.find_touching_revisions(b, file_id):
            print "%6d %s" % (revno, what)


class cmd_ls(Command):
    """List files in a tree.
    """
    # TODO: Take a revision or remote path and list that tree instead.
    hidden = True
    takes_options = ['verbose', 'revision',
                     Option('non-recursive',
                            help='don\'t recurse into sub-directories'),
                     Option('from-root',
                            help='Print all paths from the root of the branch.'),
                     Option('unknown', help='Print unknown files'),
                     Option('versioned', help='Print versioned files'),
                     Option('ignored', help='Print ignored files'),

                     Option('null', help='Null separate the files'),
                    ]
    @display_command
    def run(self, revision=None, verbose=False, 
            non_recursive=False, from_root=False,
            unknown=False, versioned=False, ignored=False,
            null=False):

        if verbose and null:
            raise BzrCommandError('Cannot set both --verbose and --null')
        all = not (unknown or versioned or ignored)

        selection = {'I':ignored, '?':unknown, 'V':versioned}

        tree, relpath = WorkingTree.open_containing(u'.')
        if from_root:
            relpath = u''
        elif relpath:
            relpath += '/'
        if revision is not None:
            tree = tree.branch.repository.revision_tree(
                revision[0].in_history(tree.branch).rev_id)
        for fp, fc, kind, fid, entry in tree.list_files():
            if fp.startswith(relpath):
                fp = fp[len(relpath):]
                if non_recursive and '/' in fp:
                    continue
                if not all and not selection[fc]:
                    continue
                if verbose:
                    kindch = entry.kind_character()
                    print '%-8s %s%s' % (fc, fp, kindch)
                elif null:
                    sys.stdout.write(fp)
                    sys.stdout.write('\0')
                    sys.stdout.flush()
                else:
                    print fp


class cmd_unknowns(Command):
    """List unknown files."""
    @display_command
    def run(self):
        from bzrlib.osutils import quotefn
        for f in WorkingTree.open_containing(u'.')[0].unknowns():
            print quotefn(f)


class cmd_ignore(Command):
    """Ignore a command or pattern.

    To remove patterns from the ignore list, edit the .bzrignore file.

    If the pattern contains a slash, it is compared to the whole path
    from the branch root.  Otherwise, it is compared to only the last
    component of the path.  To match a file only in the root directory,
    prepend './'.

    Ignore patterns are case-insensitive on case-insensitive systems.

    Note: wildcards must be quoted from the shell on Unix.

    examples:
        bzr ignore ./Makefile
        bzr ignore '*.class'
    """
    # TODO: Complain if the filename is absolute
    takes_args = ['name_pattern']
    
    def run(self, name_pattern):
        from bzrlib.atomicfile import AtomicFile
        import os.path

        tree, relpath = WorkingTree.open_containing(u'.')
        ifn = tree.abspath('.bzrignore')

        if os.path.exists(ifn):
            f = open(ifn, 'rt')
            try:
                igns = f.read().decode('utf-8')
            finally:
                f.close()
        else:
            igns = ''

        # TODO: If the file already uses crlf-style termination, maybe
        # we should use that for the newly added lines?

        if igns and igns[-1] != '\n':
            igns += '\n'
        igns += name_pattern + '\n'

        try:
            f = AtomicFile(ifn, 'wt')
            f.write(igns.encode('utf-8'))
            f.commit()
        finally:
            f.close()

        inv = tree.inventory
        if inv.path2id('.bzrignore'):
            mutter('.bzrignore is already versioned')
        else:
            mutter('need to make new .bzrignore file versioned')
            tree.add(['.bzrignore'])


class cmd_ignored(Command):
    """List ignored files and the patterns that matched them.

    See also: bzr ignore"""
    @display_command
    def run(self):
        tree = WorkingTree.open_containing(u'.')[0]
        for path, file_class, kind, file_id, entry in tree.list_files():
            if file_class != 'I':
                continue
            ## XXX: Slightly inefficient since this was already calculated
            pat = tree.is_ignored(path)
            print '%-50s %s' % (path, pat)


class cmd_lookup_revision(Command):
    """Lookup the revision-id from a revision-number

    example:
        bzr lookup-revision 33
    """
    hidden = True
    takes_args = ['revno']
    
    @display_command
    def run(self, revno):
        try:
            revno = int(revno)
        except ValueError:
            raise BzrCommandError("not a valid revision-number: %r" % revno)

        print WorkingTree.open_containing(u'.')[0].branch.get_rev_id(revno)


class cmd_export(Command):
    """Export past revision to destination directory.

    If no revision is specified this exports the last committed revision.

    Format may be an "exporter" name, such as tar, tgz, tbz2.  If none is
    given, try to find the format with the extension. If no extension
    is found exports to a directory (equivalent to --format=dir).

    Root may be the top directory for tar, tgz and tbz2 formats. If none
    is given, the top directory will be the root name of the file.

    Note: export of tree with non-ascii filenames to zip is not supported.

     Supported formats       Autodetected by extension
     -----------------       -------------------------
         dir                            -
         tar                          .tar
         tbz2                    .tar.bz2, .tbz2
         tgz                      .tar.gz, .tgz
         zip                          .zip
    """
    takes_args = ['dest']
    takes_options = ['revision', 'format', 'root']
    def run(self, dest, revision=None, format=None, root=None):
        import os.path
        from bzrlib.export import export
        tree = WorkingTree.open_containing(u'.')[0]
        b = tree.branch
        if revision is None:
            # should be tree.last_revision  FIXME
            rev_id = b.last_revision()
        else:
            if len(revision) != 1:
                raise BzrError('bzr export --revision takes exactly 1 argument')
            rev_id = revision[0].in_history(b).rev_id
        t = b.repository.revision_tree(rev_id)
        try:
            export(t, dest, format, root)
        except errors.NoSuchExportFormat, e:
            raise BzrCommandError('Unsupported export format: %s' % e.format)


class cmd_cat(Command):
    """Write a file's text from a previous revision."""

    takes_options = ['revision']
    takes_args = ['filename']

    @display_command
    def run(self, filename, revision=None):
        if revision is not None and len(revision) != 1:
            raise BzrCommandError("bzr cat --revision takes exactly one number")
        tree = None
        try:
            tree, relpath = WorkingTree.open_containing(filename)
            b = tree.branch
        except NotBranchError:
            pass

        if tree is None:
            b, relpath = Branch.open_containing(filename)
        if revision is None:
            revision_id = b.last_revision()
        else:
            revision_id = revision[0].in_history(b).rev_id
        b.print_file(relpath, revision_id)


class cmd_local_time_offset(Command):
    """Show the offset in seconds from GMT to local time."""
    hidden = True    
    @display_command
    def run(self):
        print bzrlib.osutils.local_time_offset()



class cmd_commit(Command):
    """Commit changes into a new revision.
    
    If no arguments are given, the entire tree is committed.

    If selected files are specified, only changes to those files are
    committed.  If a directory is specified then the directory and everything 
    within it is committed.

    A selected-file commit may fail in some cases where the committed
    tree would be invalid, such as trying to commit a file in a
    newly-added directory that is not itself committed.
    """
    # TODO: Run hooks on tree to-be-committed, and after commit.

    # TODO: Strict commit that fails if there are deleted files.
    #       (what does "deleted files" mean ??)

    # TODO: Give better message for -s, --summary, used by tla people

    # XXX: verbose currently does nothing

    takes_args = ['selected*']
    takes_options = ['message', 'verbose', 
                     Option('unchanged',
                            help='commit even if nothing has changed'),
                     Option('file', type=str, 
                            argname='msgfile',
                            help='file containing commit message'),
                     Option('strict',
                            help="refuse to commit if there are unknown "
                            "files in the working tree."),
                     Option('local',
                            help="perform a local only commit in a bound "
                                 "branch. Such commits are not pushed to "
                                 "the master branch until a normal commit "
                                 "is performed."
                            ),
                     ]
    aliases = ['ci', 'checkin']

    def run(self, message=None, file=None, verbose=True, selected_list=None,
            unchanged=False, strict=False, local=False):
        from bzrlib.commit import (NullCommitReporter, ReportCommitToLog)
        from bzrlib.errors import (PointlessCommit, ConflictsInTree,
                StrictCommitFailed)
        from bzrlib.msgeditor import edit_commit_message, \
                make_commit_message_template
        from tempfile import TemporaryFile
        import codecs

        # TODO: Need a blackbox test for invoking the external editor; may be
        # slightly problematic to run this cross-platform.

        # TODO: do more checks that the commit will succeed before 
        # spending the user's valuable time typing a commit message.
        #
        # TODO: if the commit *does* happen to fail, then save the commit 
        # message to a temporary file where it can be recovered
        tree, selected_list = tree_files(selected_list)
        if local and not tree.branch.get_bound_location():
            raise errors.LocalRequiresBoundBranch()
        if message is None and not file:
            template = make_commit_message_template(tree, selected_list)
            message = edit_commit_message(template)
            if message is None:
                raise BzrCommandError("please specify a commit message"
                                      " with either --message or --file")
        elif message and file:
            raise BzrCommandError("please specify either --message or --file")
        
        if file:
            import codecs
            message = codecs.open(file, 'rt', bzrlib.user_encoding).read()

        if message == "":
                raise BzrCommandError("empty commit message specified")
        
        if verbose:
            reporter = ReportCommitToLog()
        else:
            reporter = NullCommitReporter()
        
        try:
            tree.commit(message, specific_files=selected_list,
                        allow_pointless=unchanged, strict=strict, local=local,
                        reporter=reporter)
        except PointlessCommit:
            # FIXME: This should really happen before the file is read in;
            # perhaps prepare the commit; get the message; then actually commit
            raise BzrCommandError("no changes to commit",
                                  ["use --unchanged to commit anyhow"])
        except ConflictsInTree:
            raise BzrCommandError("Conflicts detected in working tree.  "
                'Use "bzr conflicts" to list, "bzr resolve FILE" to resolve.')
        except StrictCommitFailed:
            raise BzrCommandError("Commit refused because there are unknown "
                                  "files in the working tree.")
        except errors.BoundBranchOutOfDate, e:
            raise BzrCommandError(str(e)
                                  + ' Either unbind, update, or'
                                    ' pass --local to commit.')


class cmd_check(Command):
    """Validate consistency of branch history.

    This command checks various invariants about the branch storage to
    detect data corruption or bzr bugs.
    """
    takes_args = ['branch?']
    takes_options = ['verbose']

    def run(self, branch=None, verbose=False):
        from bzrlib.check import check
        if branch is None:
            tree = WorkingTree.open_containing()[0]
            branch = tree.branch
        else:
            branch = Branch.open(branch)
        check(branch, verbose)


class cmd_scan_cache(Command):
    hidden = True
    def run(self):
        from bzrlib.hashcache import HashCache

        c = HashCache(u'.')
        c.read()
        c.scan()
            
        print '%6d stats' % c.stat_count
        print '%6d in hashcache' % len(c._cache)
        print '%6d files removed from cache' % c.removed_count
        print '%6d hashes updated' % c.update_count
        print '%6d files changed too recently to cache' % c.danger_count

        if c.needs_write:
            c.write()


class cmd_upgrade(Command):
    """Upgrade branch storage to current format.

    The check command or bzr developers may sometimes advise you to run
    this command. When the default format has changed you may also be warned
    during other operations to upgrade.
    """
    takes_args = ['url?']
    takes_options = [
                     Option('format', 
                            help='Upgrade to a specific format rather than the'
                                 ' current default format. Currently this'
                                 ' option only accepts -metadir and -knit'
                                 ' WARNING: the knit format is currently'
                                 ' unstable and only for experimental use.',
                            type=get_format_type),
                    ]


    def run(self, url='.', format=None):
        from bzrlib.upgrade import upgrade
        upgrade(url, format)


class cmd_whoami(Command):
    """Show bzr user id."""
    takes_options = ['email']
    
    @display_command
    def run(self, email=False):
        try:
            b = WorkingTree.open_containing(u'.')[0].branch
            config = bzrlib.config.BranchConfig(b)
        except NotBranchError:
            config = bzrlib.config.GlobalConfig()
        
        if email:
            print config.user_email()
        else:
            print config.username()


class cmd_nick(Command):
    """Print or set the branch nickname.  

    If unset, the tree root directory name is used as the nickname
    To print the current nickname, execute with no argument.  
    """
    takes_args = ['nickname?']
    def run(self, nickname=None):
        branch = Branch.open_containing(u'.')[0]
        if nickname is None:
            self.printme(branch)
        else:
            branch.nick = nickname

    @display_command
    def printme(self, branch):
        print branch.nick 


class cmd_selftest(Command):
    """Run internal test suite.
    
    This creates temporary test directories in the working directory,
    but not existing data is affected.  These directories are deleted
    if the tests pass, or left behind to help in debugging if they
    fail and --keep-output is specified.
    
    If arguments are given, they are regular expressions that say
    which tests should run.

    If the global option '--no-plugins' is given, plugins are not loaded
    before running the selftests.  This has two effects: features provided or
    modified by plugins will not be tested, and tests provided by plugins will
    not be run.

    examples:
        bzr selftest ignore
        bzr --no-plugins selftest -v
    """
    # TODO: --list should give a list of all available tests

    # NB: this is used from the class without creating an instance, which is
    # why it does not have a self parameter.
    def get_transport_type(typestring):
        """Parse and return a transport specifier."""
        if typestring == "sftp":
            from bzrlib.transport.sftp import SFTPAbsoluteServer
            return SFTPAbsoluteServer
        if typestring == "memory":
            from bzrlib.transport.memory import MemoryServer
            return MemoryServer
        msg = "No known transport type %s. Supported types are: sftp\n" %\
            (typestring)
        raise BzrCommandError(msg)

    hidden = True
    takes_args = ['testspecs*']
    takes_options = ['verbose',
                     Option('one', help='stop when one test fails'),
                     Option('keep-output', 
                            help='keep output directories when tests fail'),
                     Option('transport', 
                            help='Use a different transport by default '
                                 'throughout the test suite.',
                            type=get_transport_type),
                    ]

    def run(self, testspecs_list=None, verbose=False, one=False,
            keep_output=False, transport=None):
        import bzrlib.ui
        from bzrlib.tests import selftest
        # we don't want progress meters from the tests to go to the
        # real output; and we don't want log messages cluttering up
        # the real logs.
        save_ui = bzrlib.ui.ui_factory
        bzrlib.trace.info('running tests...')
        try:
            bzrlib.ui.ui_factory = bzrlib.ui.SilentUIFactory()
            if testspecs_list is not None:
                pattern = '|'.join(testspecs_list)
            else:
                pattern = ".*"
            result = selftest(verbose=verbose, 
                              pattern=pattern,
                              stop_on_failure=one, 
                              keep_output=keep_output,
                              transport=transport)
            if result:
                bzrlib.trace.info('tests passed')
            else:
                bzrlib.trace.info('tests failed')
            return int(not result)
        finally:
            bzrlib.ui.ui_factory = save_ui


def _get_bzr_branch():
    """If bzr is run from a branch, return Branch or None"""
    import bzrlib.errors
    from bzrlib.branch import Branch
    from bzrlib.osutils import abspath
    from os.path import dirname
    
    try:
        branch = Branch.open(dirname(abspath(dirname(__file__))))
        return branch
    except bzrlib.errors.BzrError:
        return None
    

def show_version():
    print "bzr (bazaar-ng) %s" % bzrlib.__version__
    # is bzrlib itself in a branch?
    branch = _get_bzr_branch()
    if branch:
        rh = branch.revision_history()
        revno = len(rh)
        print "  bzr checkout, revision %d" % (revno,)
        print "  nick: %s" % (branch.nick,)
        if rh:
            print "  revid: %s" % (rh[-1],)
    print bzrlib.__copyright__
    print "http://bazaar-ng.org/"
    print
    print "bzr comes with ABSOLUTELY NO WARRANTY.  bzr is free software, and"
    print "you may use, modify and redistribute it under the terms of the GNU"
    print "General Public License version 2 or later."


class cmd_version(Command):
    """Show version of bzr."""
    @display_command
    def run(self):
        show_version()

class cmd_rocks(Command):
    """Statement of optimism."""
    hidden = True
    @display_command
    def run(self):
        print "it sure does!"


class cmd_find_merge_base(Command):
    """Find and print a base revision for merging two branches.
    """
    # TODO: Options to specify revisions on either side, as if
    #       merging only part of the history.
    takes_args = ['branch', 'other']
    hidden = True
    
    @display_command
    def run(self, branch, other):
        from bzrlib.revision import common_ancestor, MultipleRevisionSources
        
        branch1 = Branch.open_containing(branch)[0]
        branch2 = Branch.open_containing(other)[0]

        history_1 = branch1.revision_history()
        history_2 = branch2.revision_history()

        last1 = branch1.last_revision()
        last2 = branch2.last_revision()

        source = MultipleRevisionSources(branch1.repository, 
                                         branch2.repository)
        
        base_rev_id = common_ancestor(last1, last2, source)

        print 'merge base is revision %s' % base_rev_id
        
        return

        if base_revno is None:
            raise bzrlib.errors.UnrelatedBranches()

        print ' r%-6d in %s' % (base_revno, branch)

        other_revno = branch2.revision_id_to_revno(base_revid)
        
        print ' r%-6d in %s' % (other_revno, other)



class cmd_merge(Command):
    """Perform a three-way merge.
    
    The branch is the branch you will merge from.  By default, it will
    merge the latest revision.  If you specify a revision, that
    revision will be merged.  If you specify two revisions, the first
    will be used as a BASE, and the second one as OTHER.  Revision
    numbers are always relative to the specified branch.

    By default, bzr will try to merge in all new work from the other
    branch, automatically determining an appropriate base.  If this
    fails, you may need to give an explicit base.
    
    Merge will do its best to combine the changes in two branches, but there
    are some kinds of problems only a human can fix.  When it encounters those,
    it will mark a conflict.  A conflict means that you need to fix something,
    before you should commit.

    Use bzr resolve when you have fixed a problem.  See also bzr conflicts.

    If there is no default branch set, the first merge will set it. After
    that, you can omit the branch to use the default.  To change the
    default, use --remember.

    Examples:

    To merge the latest revision from bzr.dev
    bzr merge ../bzr.dev

    To merge changes up to and including revision 82 from bzr.dev
    bzr merge -r 82 ../bzr.dev

    To merge the changes introduced by 82, without previous changes:
    bzr merge -r 81..82 ../bzr.dev
    
    merge refuses to run if there are any uncommitted changes, unless
    --force is given.
    """
    takes_args = ['branch?']
    takes_options = ['revision', 'force', 'merge-type', 'reprocess', 'remember',
                     Option('show-base', help="Show base revision text in "
                            "conflicts")]

    def run(self, branch=None, revision=None, force=False, merge_type=None,
            show_base=False, reprocess=False, remember=False):
        if merge_type is None:
            merge_type = Merge3Merger

        tree = WorkingTree.open_containing(u'.')[0]
        stored_loc = tree.branch.get_parent()
        if branch is None:
            if stored_loc is None:
                raise BzrCommandError("No merge branch known or specified.")
            else:
                print "Using saved branch: %s" % stored_loc
                branch = stored_loc

        if tree.branch.get_parent() is None or remember:
            tree.branch.set_parent(branch)

        if revision is None or len(revision) < 1:
            base = [None, None]
            other = [branch, -1]
        else:
            if len(revision) == 1:
                base = [None, None]
                other_branch = Branch.open_containing(branch)[0]
                revno = revision[0].in_history(other_branch).revno
                other = [branch, revno]
            else:
                assert len(revision) == 2
                if None in revision:
                    raise BzrCommandError(
                        "Merge doesn't permit that revision specifier.")
                other_branch = Branch.open_containing(branch)[0]

                base = [branch, revision[0].in_history(other_branch).revno]
                other = [branch, revision[1].in_history(other_branch).revno]

        pb = bzrlib.ui.ui_factory.nested_progress_bar()
        try:
            conflict_count = merge(other, base, check_clean=(not force),
                                   merge_type=merge_type, 
                                   reprocess=reprocess,
                                   show_base=show_base, 
                                   pb=pb)
        finally:
            pb.finished()
        if conflict_count != 0:
            return 1
        else:
            return 0


class cmd_remerge(Command):
    """Redo a merge.
    """
    takes_args = ['file*']
    takes_options = ['merge-type', 'reprocess',
                     Option('show-base', help="Show base revision text in "
                            "conflicts")]

    def run(self, file_list=None, merge_type=None, show_base=False,
            reprocess=False):
        from bzrlib.merge import merge_inner, transform_tree
        if merge_type is None:
            merge_type = Merge3Merger
        tree, file_list = tree_files(file_list)
        tree.lock_write()
        try:
            pending_merges = tree.pending_merges() 
            if len(pending_merges) != 1:
                raise BzrCommandError("Sorry, remerge only works after normal"
                                      + " merges.  Not cherrypicking or"
                                      + "multi-merges.")
            repository = tree.branch.repository
            base_revision = common_ancestor(tree.branch.last_revision(), 
                                            pending_merges[0], repository)
            base_tree = repository.revision_tree(base_revision)
            other_tree = repository.revision_tree(pending_merges[0])
            interesting_ids = None
            if file_list is not None:
                interesting_ids = set()
                for filename in file_list:
                    file_id = tree.path2id(filename)
                    if file_id is None:
                        raise NotVersionedError(filename)
                    interesting_ids.add(file_id)
                    if tree.kind(file_id) != "directory":
                        continue
                    
                    for name, ie in tree.inventory.iter_entries(file_id):
                        interesting_ids.add(ie.file_id)
            transform_tree(tree, tree.basis_tree(), interesting_ids)
            if file_list is None:
                restore_files = list(tree.iter_conflicts())
            else:
                restore_files = file_list
            for filename in restore_files:
                try:
                    restore(tree.abspath(filename))
                except NotConflicted:
                    pass
            conflicts =  merge_inner(tree.branch, other_tree, base_tree,
                                     this_tree=tree,
                                     interesting_ids = interesting_ids, 
                                     other_rev_id=pending_merges[0], 
                                     merge_type=merge_type, 
                                     show_base=show_base,
                                     reprocess=reprocess)
        finally:
            tree.unlock()
        if conflicts > 0:
            return 1
        else:
            return 0

class cmd_revert(Command):
    """Reverse all changes since the last commit.

    Only versioned files are affected.  Specify filenames to revert only 
    those files.  By default, any files that are changed will be backed up
    first.  Backup files have a '~' appended to their name.
    """
    takes_options = ['revision', 'no-backup']
    takes_args = ['file*']
    aliases = ['merge-revert']

    def run(self, revision=None, no_backup=False, file_list=None):
        from bzrlib.commands import parse_spec
        if file_list is not None:
            if len(file_list) == 0:
                raise BzrCommandError("No files specified")
        else:
            file_list = []
        
        tree, file_list = tree_files(file_list)
        if revision is None:
            # FIXME should be tree.last_revision
            rev_id = tree.last_revision()
        elif len(revision) != 1:
            raise BzrCommandError('bzr revert --revision takes exactly 1 argument')
        else:
            rev_id = revision[0].in_history(tree.branch).rev_id
        pb = bzrlib.ui.ui_factory.nested_progress_bar()
        try:
            tree.revert(file_list, 
                        tree.branch.repository.revision_tree(rev_id),
                        not no_backup, pb)
        finally:
            pb.finished()


class cmd_assert_fail(Command):
    """Test reporting of assertion failures"""
    hidden = True
    def run(self):
        assert False, "always fails"


class cmd_help(Command):
    """Show help on a command or other topic.

    For a list of all available commands, say 'bzr help commands'."""
    takes_options = [Option('long', 'show help on all commands')]
    takes_args = ['topic?']
    aliases = ['?', '--help', '-?', '-h']
    
    @display_command
    def run(self, topic=None, long=False):
        import help
        if topic is None and long:
            topic = "commands"
        help.help(topic)


class cmd_shell_complete(Command):
    """Show appropriate completions for context.

    For a list of all available commands, say 'bzr shell-complete'."""
    takes_args = ['context?']
    aliases = ['s-c']
    hidden = True
    
    @display_command
    def run(self, context=None):
        import shellcomplete
        shellcomplete.shellcomplete(context)


class cmd_fetch(Command):
    """Copy in history from another branch but don't merge it.

    This is an internal method used for pull and merge."""
    hidden = True
    takes_args = ['from_branch', 'to_branch']
    def run(self, from_branch, to_branch):
        from bzrlib.fetch import Fetcher
        from bzrlib.branch import Branch
        from_b = Branch.open(from_branch)
        to_b = Branch.open(to_branch)
        Fetcher(to_b, from_b)


class cmd_missing(Command):
    """Show unmerged/unpulled revisions between two branches.

    OTHER_BRANCH may be local or remote."""
    takes_args = ['other_branch?']
    takes_options = [Option('reverse', 'Reverse the order of revisions'),
                     Option('mine-only', 
                            'Display changes in the local branch only'),
                     Option('theirs-only', 
                            'Display changes in the remote branch only'), 
                     'log-format',
                     'line',
                     'long', 
                     'short',
                     'show-ids',
                     'verbose'
                     ]

    def run(self, other_branch=None, reverse=False, mine_only=False,
            theirs_only=False, log_format=None, long=False, short=False, line=False, 
            show_ids=False, verbose=False):
        from bzrlib.missing import find_unmerged, iter_log_data
        from bzrlib.log import log_formatter
        local_branch = bzrlib.branch.Branch.open_containing(u".")[0]
        parent = local_branch.get_parent()
        if other_branch is None:
            other_branch = parent
            if other_branch is None:
                raise BzrCommandError("No missing location known or specified.")
            print "Using last location: " + local_branch.get_parent()
        remote_branch = bzrlib.branch.Branch.open(other_branch)
        remote_branch.lock_read()
        try:
            local_branch.lock_write()
            try:
                local_extra, remote_extra = find_unmerged(local_branch, remote_branch)
                if (log_format == None):
                    default = bzrlib.config.BranchConfig(local_branch).log_format()
                    log_format = get_log_format(long=long, short=short, line=line, default=default)
                lf = log_formatter(log_format, sys.stdout,
                                   show_ids=show_ids,
                                   show_timezone='original')
                if reverse is False:
                    local_extra.reverse()
                    remote_extra.reverse()
                if local_extra and not theirs_only:
                    print "You have %d extra revision(s):" % len(local_extra)
                    for data in iter_log_data(local_extra, local_branch.repository,
                                              verbose):
                        lf.show(*data)
                    printed_local = True
                else:
                    printed_local = False
                if remote_extra and not mine_only:
                    if printed_local is True:
                        print "\n\n"
                    print "You are missing %d revision(s):" % len(remote_extra)
                    for data in iter_log_data(remote_extra, remote_branch.repository, 
                                              verbose):
                        lf.show(*data)
                if not remote_extra and not local_extra:
                    status_code = 0
                    print "Branches are up to date."
                else:
                    status_code = 1
                if parent is None and other_branch is not None:
                    local_branch.set_parent(other_branch)
                return status_code
            finally:
                local_branch.unlock()
        finally:
            remote_branch.unlock()


class cmd_plugins(Command):
    """List plugins"""
    hidden = True
    @display_command
    def run(self):
        import bzrlib.plugin
        from inspect import getdoc
        for name, plugin in bzrlib.plugin.all_plugins().items():
            if hasattr(plugin, '__path__'):
                print plugin.__path__[0]
            elif hasattr(plugin, '__file__'):
                print plugin.__file__
            else:
                print `plugin`
                
            d = getdoc(plugin)
            if d:
                print '\t', d.split('\n')[0]


class cmd_testament(Command):
    """Show testament (signing-form) of a revision."""
    takes_options = ['revision', 'long']
    takes_args = ['branch?']
    @display_command
    def run(self, branch=u'.', revision=None, long=False):
        from bzrlib.testament import Testament
        b = WorkingTree.open_containing(branch)[0].branch
        b.lock_read()
        try:
            if revision is None:
                rev_id = b.last_revision()
            else:
                rev_id = revision[0].in_history(b).rev_id
            t = Testament.from_revision(b.repository, rev_id)
            if long:
                sys.stdout.writelines(t.as_text_lines())
            else:
                sys.stdout.write(t.as_short_text())
        finally:
            b.unlock()


class cmd_annotate(Command):
    """Show the origin of each line in a file.

    This prints out the given file with an annotation on the left side
    indicating which revision, author and date introduced the change.

    If the origin is the same for a run of consecutive lines, it is 
    shown only at the top, unless the --all option is given.
    """
    # TODO: annotate directories; showing when each file was last changed
    # TODO: annotate a previous version of a file
    # TODO: if the working copy is modified, show annotations on that 
    #       with new uncommitted lines marked
    aliases = ['blame', 'praise']
    takes_args = ['filename']
    takes_options = [Option('all', help='show annotations on all lines'),
                     Option('long', help='show date in annotations'),
                     ]

    @display_command
    def run(self, filename, all=False, long=False):
        from bzrlib.annotate import annotate_file
        tree, relpath = WorkingTree.open_containing(filename)
        branch = tree.branch
        branch.lock_read()
        try:
            file_id = tree.inventory.path2id(relpath)
            tree = branch.repository.revision_tree(branch.last_revision())
            file_version = tree.inventory[file_id].revision
            annotate_file(branch, file_version, file_id, long, all, sys.stdout)
        finally:
            branch.unlock()


class cmd_re_sign(Command):
    """Create a digital signature for an existing revision."""
    # TODO be able to replace existing ones.

    hidden = True # is this right ?
    takes_args = ['revision_id*']
    takes_options = ['revision']
    
    def run(self, revision_id_list=None, revision=None):
        import bzrlib.config as config
        import bzrlib.gpg as gpg
        if revision_id_list is not None and revision is not None:
            raise BzrCommandError('You can only supply one of revision_id or --revision')
        if revision_id_list is None and revision is None:
            raise BzrCommandError('You must supply either --revision or a revision_id')
        b = WorkingTree.open_containing(u'.')[0].branch
        gpg_strategy = gpg.GPGStrategy(config.BranchConfig(b))
        if revision_id_list is not None:
            for revision_id in revision_id_list:
                b.repository.sign_revision(revision_id, gpg_strategy)
        elif revision is not None:
            if len(revision) == 1:
                revno, rev_id = revision[0].in_history(b)
                b.repository.sign_revision(rev_id, gpg_strategy)
            elif len(revision) == 2:
                # are they both on rh- if so we can walk between them
                # might be nice to have a range helper for arbitrary
                # revision paths. hmm.
                from_revno, from_revid = revision[0].in_history(b)
                to_revno, to_revid = revision[1].in_history(b)
                if to_revid is None:
                    to_revno = b.revno()
                if from_revno is None or to_revno is None:
                    raise BzrCommandError('Cannot sign a range of non-revision-history revisions')
                for revno in range(from_revno, to_revno + 1):
                    b.repository.sign_revision(b.get_rev_id(revno), 
                                               gpg_strategy)
            else:
                raise BzrCommandError('Please supply either one revision, or a range.')


class cmd_bind(Command):
    """Bind the current branch to a master branch.

    After binding, commits must succeed on the master branch
    before they are executed on the local one.
    """

    takes_args = ['location']
    takes_options = []

    def run(self, location=None):
        b, relpath = Branch.open_containing(u'.')
        b_other = Branch.open(location)
        try:
            b.bind(b_other)
        except DivergedBranches:
            raise BzrCommandError('These branches have diverged.'
                                  ' Try merging, and then bind again.')


class cmd_unbind(Command):
    """Bind the current branch to its parent.

    After unbinding, the local branch is considered independent.
    """

    takes_args = []
    takes_options = []

    def run(self):
        b, relpath = Branch.open_containing(u'.')
        if not b.unbind():
            raise BzrCommandError('Local branch is not bound')


class cmd_uncommit(bzrlib.commands.Command):
    """Remove the last committed revision.

    By supplying the --all flag, it will not only remove the entry 
    from revision_history, but also remove all of the entries in the
    stores.

    --verbose will print out what is being removed.
    --dry-run will go through all the motions, but not actually
    remove anything.
    
    In the future, uncommit will create a changeset, which can then
    be re-applied.
    """

    # TODO: jam 20060108 Add an option to allow uncommit to remove
    # unreferenced information in 'branch-as-repostory' branches.
    # TODO: jam 20060108 Add the ability for uncommit to remove unreferenced
    # information in shared branches as well.
    takes_options = ['verbose', 'revision',
                    Option('dry-run', help='Don\'t actually make changes'),
                    Option('force', help='Say yes to all questions.')]
    takes_args = ['location?']
    aliases = []

    def run(self, location=None, 
            dry_run=False, verbose=False,
            revision=None, force=False):
        from bzrlib.branch import Branch
        from bzrlib.log import log_formatter
        import sys
        from bzrlib.uncommit import uncommit

        if location is None:
            location = u'.'
        control, relpath = bzrdir.BzrDir.open_containing(location)
        b = control.open_branch()
        try:
            tree = control.open_workingtree()
        except (errors.NoWorkingTree, errors.NotLocalUrl):
            tree = None

        if revision is None:
            revno = b.revno()
            rev_id = b.last_revision()
        else:
            revno, rev_id = revision[0].in_history(b)
        if rev_id is None:
            print 'No revisions to uncommit.'

        for r in range(revno, b.revno()+1):
            rev_id = b.get_rev_id(r)
            lf = log_formatter('short', to_file=sys.stdout,show_timezone='original')
            lf.show(r, b.repository.get_revision(rev_id), None)

        if dry_run:
            print 'Dry-run, pretending to remove the above revisions.'
            if not force:
                val = raw_input('Press <enter> to continue')
        else:
            print 'The above revision(s) will be removed.'
            if not force:
                val = raw_input('Are you sure [y/N]? ')
                if val.lower() not in ('y', 'yes'):
                    print 'Canceled'
                    return 0

        uncommit(b, tree=tree, dry_run=dry_run, verbose=verbose,
                revno=revno)


class cmd_break_lock(Command):
    """Break a dead lock on a repository, branch or working directory.

    CAUTION: Locks should only be broken when you are sure that the process
    holding the lock has been stopped.
    
    example:
        bzr break-lock .
    """
    takes_args = ['location']
    takes_options = [Option('show',
                            help="just show information on the lock, " \
                                 "don't break it"),
                    ]
    def run(self, location, show=False):
        raise NotImplementedError("sorry, break-lock is not complete yet; "
                "you can remove the 'held' directory manually to break the lock")


# command-line interpretation helper for merge-related commands
def merge(other_revision, base_revision,
          check_clean=True, ignore_zero=False,
          this_dir=None, backup_files=False, merge_type=Merge3Merger,
          file_list=None, show_base=False, reprocess=False,
          pb=DummyProgress()):
    """Merge changes into a tree.

    base_revision
        list(path, revno) Base for three-way merge.  
        If [None, None] then a base will be automatically determined.
    other_revision
        list(path, revno) Other revision for three-way merge.
    this_dir
        Directory to merge changes into; '.' by default.
    check_clean
        If true, this_dir must have no uncommitted changes before the
        merge begins.
    ignore_zero - If true, suppress the "zero conflicts" message when 
        there are no conflicts; should be set when doing something we expect
        to complete perfectly.
    file_list - If supplied, merge only changes to selected files.

    All available ancestors of other_revision and base_revision are
    automatically pulled into the branch.

    The revno may be -1 to indicate the last revision on the branch, which is
    the typical case.

    This function is intended for use from the command line; programmatic
    clients might prefer to call merge.merge_inner(), which has less magic 
    behavior.
    """
    from bzrlib.merge import Merger
    if this_dir is None:
        this_dir = u'.'
    this_tree = WorkingTree.open_containing(this_dir)[0]
    if show_base and not merge_type is Merge3Merger:
        raise BzrCommandError("Show-base is not supported for this merge"
                              " type. %s" % merge_type)
    if reprocess and not merge_type is Merge3Merger:
        raise BzrCommandError("Reprocess is not supported for this merge"
                              " type. %s" % merge_type)
    if reprocess and show_base:
        raise BzrCommandError("Cannot reprocess and show base.")
    try:
        merger = Merger(this_tree.branch, this_tree=this_tree, pb=pb)
        merger.pp = ProgressPhase("Merge phase", 5, pb)
        merger.pp.next_phase()
        merger.check_basis(check_clean)
        merger.set_other(other_revision)
        merger.pp.next_phase()
        merger.set_base(base_revision)
        if merger.base_rev_id == merger.other_rev_id:
            note('Nothing to do.')
            return 0
        merger.backup_files = backup_files
        merger.merge_type = merge_type 
        merger.set_interesting_files(file_list)
        merger.show_base = show_base 
        merger.reprocess = reprocess
        conflicts = merger.do_merge()
        merger.set_pending()
    finally:
        pb.clear()
    return conflicts


# these get imported and then picked up by the scan for cmd_*
# TODO: Some more consistent way to split command definitions across files;
# we do need to load at least some information about them to know of 
# aliases.  ideally we would avoid loading the implementation until the
# details were needed.
from bzrlib.conflicts import cmd_resolve, cmd_conflicts, restore
from bzrlib.sign_my_commits import cmd_sign_my_commits
from bzrlib.weave_commands import cmd_weave_list, cmd_weave_join, \
        cmd_weave_plan_merge, cmd_weave_merge_text<|MERGE_RESOLUTION|>--- conflicted
+++ resolved
@@ -381,12 +381,6 @@
     takes_args = ['location?']
 
     def run(self, location=None, remember=False, overwrite=False, revision=None, verbose=False):
-<<<<<<< HEAD
-        # FIXME: too much stuff is in the command class        
-        tree_to = WorkingTree.open_containing(u'.')[0]
-        br_to = tree_to.branch
-        stored_loc = tree_to.branch.get_parent()
-=======
         # FIXME: too much stuff is in the command class
         try:
             tree_to = WorkingTree.open_containing(u'.')[0]
@@ -395,7 +389,6 @@
             tree_to = None
             branch_to = Branch.open_containing(u'.')[0] 
         stored_loc = branch_to.get_parent()
->>>>>>> 1b1aaeb9
         if location is None:
             if stored_loc is None:
                 raise BzrCommandError("No pull location known or specified.")
@@ -403,31 +396,23 @@
                 print "Using saved location: %s" % stored_loc
                 location = stored_loc
 
-        if br_to.get_parent() is None or remember:
-            br_to.set_parent(location)
-
-        br_from = Branch.open(location)
+        if branch_to.get_parent() is None or remember:
+            branch_to.set_parent(location)
+
+        branch_from = Branch.open(location)
 
         if revision is None:
             rev_id = None
         elif len(revision) == 1:
-            rev_id = revision[0].in_history(br_from).rev_id
+            rev_id = revision[0].in_history(branch_from).rev_id
         else:
             raise BzrCommandError('bzr pull --revision takes one value.')
 
-<<<<<<< HEAD
-        old_rh = br_to.revision_history()
-        count = tree_to.pull(br_from, overwrite, rev_id)
-=======
         old_rh = branch_to.revision_history()
         if tree_to is not None:
-            count = tree_to.pull(br_from, overwrite, rev_id)
-        else:
-            count = branch_to.pull(br_from, overwrite, rev_id)
-
-        if branch_to.get_parent() is None or remember:
-            branch_to.set_parent(location)
->>>>>>> 1b1aaeb9
+            count = tree_to.pull(branch_from, overwrite, rev_id)
+        else:
+            count = branch_to.pull(branch_from, overwrite, rev_id)
         note('%d revision(s) pulled.' % (count,))
 
         if verbose:
