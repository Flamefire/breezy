--- conflicted
+++ resolved
@@ -1560,10 +1560,6 @@
         bzr ignore ./Makefile
         bzr ignore '*.class'
     """
-<<<<<<< HEAD
-    # TODO: Complain if the filename is absolute
-=======
->>>>>>> 7ac9c264
     takes_args = ['name_pattern*']
     takes_options = [
                      Option('old-default-rules',
@@ -1577,11 +1573,6 @@
             for pattern in ignores.OLD_DEFAULTS:
                 print pattern
             return
-<<<<<<< HEAD
-        if name_pattern_list is None or name_pattern_list == []:
-            raise errors.BzrCommandError("ignore requires at least one "
-                                  "NAME_PATTERN or --old-default-rules")
-=======
         if not name_pattern_list:
             raise errors.BzrCommandError("ignore requires at least one "
                                   "NAME_PATTERN or --old-default-rules")
@@ -1589,7 +1580,6 @@
             if name_pattern[0] == '/':
                 raise errors.BzrCommandError(
                     "NAME_PATTERN should not be an absolute path")
->>>>>>> 7ac9c264
         tree, relpath = WorkingTree.open_containing(u'.')
         ifn = tree.abspath('.bzrignore')
         if os.path.exists(ifn):
@@ -1607,11 +1597,7 @@
         if igns and igns[-1] != '\n':
             igns += '\n'
         for name_pattern in name_pattern_list:
-<<<<<<< HEAD
-            igns += name_pattern + '\n'
-=======
             igns += name_pattern.rstrip('/') + '\n'
->>>>>>> 7ac9c264
 
         f = AtomicFile(ifn, 'wb')
         try:
