# Copyright (C) 2004, 2005 by Canonical Ltd

# This program is free software; you can redistribute it and/or modify
# it under the terms of the GNU General Public License as published by
# the Free Software Foundation; either version 2 of the License, or
# (at your option) any later version.

# This program is distributed in the hope that it will be useful,
# but WITHOUT ANY WARRANTY; without even the implied warranty of
# MERCHANTABILITY or FITNESS FOR A PARTICULAR PURPOSE.  See the
# GNU General Public License for more details.

# You should have received a copy of the GNU General Public License
# along with this program; if not, write to the Free Software
# Foundation, Inc., 59 Temple Place, Suite 330, Boston, MA  02111-1307  USA


import sys
import os

import bzrlib
import bzrlib.trace
from bzrlib.trace import mutter, note, log_error, warning
from bzrlib.errors import BzrError, BzrCheckError, BzrCommandError, NotBranchError
from bzrlib.errors import DivergedBranches
from bzrlib.branch import Branch
from bzrlib import BZRDIR
from bzrlib.commands import Command
from bzrlib.option import Option
from bzrlib.workingtree import WorkingTree


class cmd_status(Command):
    """Display status summary.

    This reports on versioned and unknown files, reporting them
    grouped by state.  Possible states are:

    added
        Versioned in the working copy but not in the previous revision.

    removed
        Versioned in the previous revision but removed or deleted
        in the working copy.

    renamed
        Path of this file changed from the previous revision;
        the text may also have changed.  This includes files whose
        parent directory was renamed.

    modified
        Text has changed since the previous revision.

    unchanged
        Nothing about this file has changed since the previous revision.
        Only shown with --all.

    unknown
        Not versioned and not matching an ignore pattern.

    To see ignored files use 'bzr ignored'.  For details in the
    changes to file texts, use 'bzr diff'.

    If no arguments are specified, the status of the entire working
    directory is shown.  Otherwise, only the status of the specified
    files or directories is reported.  If a directory is given, status
    is reported for everything inside that directory.

    If a revision argument is given, the status is calculated against
    that revision, or between two revisions if two are provided.
    """
    # XXX: FIXME: bzr status should accept a -r option to show changes
    # relative to a revision, or between revisions

    takes_args = ['file*']
    takes_options = ['all', 'show-ids']
    aliases = ['st', 'stat']
    
    def run(self, all=False, show_ids=False, file_list=None, revision=None):
        if file_list:
            b = Branch.open_containing(file_list[0])
            tree = WorkingTree(b.base, b)
            file_list = [tree.relpath(x) for x in file_list]
            # special case: only one path was given and it's the root
            # of the branch
            if file_list == ['']:
                file_list = None
        else:
            b = Branch.open_containing('.')
            
        from bzrlib.status import show_status
        show_status(b, show_unchanged=all, show_ids=show_ids,
                    specific_files=file_list, revision=revision)


class cmd_cat_revision(Command):
    """Write out metadata for a revision.
    
    The revision to print can either be specified by a specific
    revision identifier, or you can use --revision.
    """

    hidden = True
    takes_args = ['revision_id?']
    takes_options = ['revision']
    
    def run(self, revision_id=None, revision=None):
        from bzrlib.revisionspec import RevisionSpec

        if revision_id is not None and revision is not None:
            raise BzrCommandError('You can only supply one of revision_id or --revision')
        if revision_id is None and revision is None:
            raise BzrCommandError('You must supply either --revision or a revision_id')
        b = Branch.open_containing('.')
        if revision_id is not None:
            sys.stdout.write(b.get_revision_xml_file(revision_id).read())
        elif revision is not None:
            for rev in revision:
                if rev is None:
                    raise BzrCommandError('You cannot specify a NULL revision.')
                revno, rev_id = rev.in_history(b)
                sys.stdout.write(b.get_revision_xml_file(rev_id).read())
    

class cmd_revno(Command):
    """Show current revision number.

    This is equal to the number of revisions on this branch."""
    def run(self):
        print Branch.open_containing('.').revno()


class cmd_revision_info(Command):
    """Show revision number and revision id for a given revision identifier.
    """
    hidden = True
    takes_args = ['revision_info*']
    takes_options = ['revision']
    def run(self, revision=None, revision_info_list=[]):
        from bzrlib.revisionspec import RevisionSpec

        revs = []
        if revision is not None:
            revs.extend(revision)
        if revision_info_list is not None:
            for rev in revision_info_list:
                revs.append(RevisionSpec(rev))
        if len(revs) == 0:
            raise BzrCommandError('You must supply a revision identifier')

        b = Branch.open_containing('.')

        for rev in revs:
            revinfo = rev.in_history(b)
            if revinfo.revno is None:
                print '     %s' % revinfo.rev_id
            else:
                print '%4d %s' % (revinfo.revno, revinfo.rev_id)

    
class cmd_add(Command):
    """Add specified files or directories.

    In non-recursive mode, all the named items are added, regardless
    of whether they were previously ignored.  A warning is given if
    any of the named files are already versioned.

    In recursive mode (the default), files are treated the same way
    but the behaviour for directories is different.  Directories that
    are already versioned do not give a warning.  All directories,
    whether already versioned or not, are searched for files or
    subdirectories that are neither versioned or ignored, and these
    are added.  This search proceeds recursively into versioned
    directories.  If no names are given '.' is assumed.

    Therefore simply saying 'bzr add' will version all files that
    are currently unknown.

    Adding a file whose parent directory is not versioned will
    implicitly add the parent, and so on up to the root. This means
    you should never need to explictly add a directory, they'll just
    get added when you add a file in the directory.
    """
    takes_args = ['file*']
    takes_options = ['no-recurse', 'quiet']
    
    def run(self, file_list, no_recurse=False, quiet=False):
        from bzrlib.add import smart_add, add_reporter_print, add_reporter_null
        if quiet:
            reporter = add_reporter_null
        else:
            reporter = add_reporter_print
        smart_add(file_list, not no_recurse, reporter)


class cmd_mkdir(Command):
    """Create a new versioned directory.

    This is equivalent to creating the directory and then adding it.
    """
    takes_args = ['dir+']

    def run(self, dir_list):
        b = None
        
        for d in dir_list:
            os.mkdir(d)
            if not b:
                b = Branch.open_containing(d)
            b.add([d])
            print 'added', d


class cmd_relpath(Command):
    """Show path of a file relative to root"""
    takes_args = ['filename']
    hidden = True
    
    def run(self, filename):
        branch = Branch.open_containing(filename)
        print WorkingTree(branch.base, branch).relpath(filename)


class cmd_inventory(Command):
    """Show inventory of the current working copy or a revision."""
    takes_options = ['revision', 'show-ids']
    
    def run(self, revision=None, show_ids=False):
        b = Branch.open_containing('.')
        if revision is None:
            inv = b.read_working_inventory()
        else:
            if len(revision) > 1:
                raise BzrCommandError('bzr inventory --revision takes'
                    ' exactly one revision identifier')
            inv = b.get_revision_inventory(revision[0].in_history(b).rev_id)

        for path, entry in inv.entries():
            if show_ids:
                print '%-50s %s' % (path, entry.file_id)
            else:
                print path


class cmd_move(Command):
    """Move files to a different directory.

    examples:
        bzr move *.txt doc

    The destination must be a versioned directory in the same branch.
    """
    takes_args = ['source$', 'dest']
    def run(self, source_list, dest):
        b = Branch.open_containing('.')

        # TODO: glob expansion on windows?
        tree = WorkingTree(b.base, b)
        b.move([tree.relpath(s) for s in source_list], tree.relpath(dest))


class cmd_rename(Command):
    """Change the name of an entry.

    examples:
      bzr rename frob.c frobber.c
      bzr rename src/frob.c lib/frob.c

    It is an error if the destination name exists.

    See also the 'move' command, which moves files into a different
    directory without changing their name.
    """
    # TODO: Some way to rename multiple files without invoking 
    # bzr for each one?"""
    takes_args = ['from_name', 'to_name']
    
    def run(self, from_name, to_name):
        b = Branch.open_containing('.')
        tree = WorkingTree(b.base, b)
        b.rename_one(tree.relpath(from_name), tree.relpath(to_name))


class cmd_mv(Command):
    """Move or rename a file.

    usage:
        bzr mv OLDNAME NEWNAME
        bzr mv SOURCE... DESTINATION

    If the last argument is a versioned directory, all the other names
    are moved into it.  Otherwise, there must be exactly two arguments
    and the file is changed to a new name, which must not already exist.

    Files cannot be moved between branches.
    """
    takes_args = ['names*']
    def run(self, names_list):
        if len(names_list) < 2:
            raise BzrCommandError("missing file argument")
        b = Branch.open_containing(names_list[0])
        tree = WorkingTree(b.base, b)
        rel_names = [tree.relpath(x) for x in names_list]
        
        if os.path.isdir(names_list[-1]):
            # move into existing directory
            for pair in b.move(rel_names[:-1], rel_names[-1]):
                print "%s => %s" % pair
        else:
            if len(names_list) != 2:
                raise BzrCommandError('to mv multiple files the destination '
                                      'must be a versioned directory')
            b.rename_one(rel_names[0], rel_names[1])
            print "%s => %s" % (rel_names[0], rel_names[1])
            
    


class cmd_pull(Command):
    """Pull any changes from another branch into the current one.

    If the location is omitted, the last-used location will be used.
    Both the revision history and the working directory will be
    updated.

    This command only works on branches that have not diverged.  Branches are
    considered diverged if both branches have had commits without first
    pulling from the other.

    If branches have diverged, you can use 'bzr merge' to pull the text changes
    from one into the other.
    """
    takes_options = ['remember']
    takes_args = ['location?']

    def run(self, location=None, remember=False):
        from bzrlib.merge import merge
        import tempfile
        from shutil import rmtree
        import errno
        
        br_to = Branch.open_containing('.')
        stored_loc = br_to.get_parent()
        if location is None:
            if stored_loc is None:
                raise BzrCommandError("No pull location known or specified.")
            else:
                print "Using saved location: %s" % stored_loc
                location = stored_loc
        cache_root = tempfile.mkdtemp()
        br_from = Branch.open(location)
        br_from.lock_read()
        try:
            br_from.setup_caching(cache_root)
            location = br_from.base
            old_revno = br_to.revno()
            old_revision_history = br_to.revision_history()
            try:
                br_to.update_revisions(br_from)
            except DivergedBranches:
                raise BzrCommandError("These branches have diverged."
                    "  Try merge.")
            new_revision_history = br_to.revision_history()
            if new_revision_history != old_revision_history:
                merge(('.', -1), ('.', old_revno), check_clean=False)
            if stored_loc is None or remember:
                br_to.set_parent(location)
        finally:
            br_from.unlock()
            rmtree(cache_root)



class cmd_branch(Command):
    """Create a new copy of a branch.

    If the TO_LOCATION is omitted, the last component of the FROM_LOCATION will
    be used.  In other words, "branch ../foo/bar" will attempt to create ./bar.

    To retrieve the branch as of a particular revision, supply the --revision
    parameter, as in "branch foo/bar -r 5".

    --basis is to speed up branching from remote branches.  When specified, it
    copies all the file-contents, inventory and revision data from the basis
    branch before copying anything from the remote branch.
    """
    takes_args = ['from_location', 'to_location?']
    takes_options = ['revision', 'basis']
    aliases = ['get', 'clone']

    def run(self, from_location, to_location=None, revision=None, basis=None):
        from bzrlib.clone import copy_branch
        import tempfile
        import errno
        from shutil import rmtree
        cache_root = tempfile.mkdtemp()
        if revision is None:
            revision = [None]
        elif len(revision) > 1:
            raise BzrCommandError(
                'bzr branch --revision takes exactly 1 revision value')
        try:
            br_from = Branch.open(from_location)
        except OSError, e:
            if e.errno == errno.ENOENT:
                raise BzrCommandError('Source location "%s" does not'
                                      ' exist.' % to_location)
            else:
                raise
        br_from.lock_read()
        try:
            br_from.setup_caching(cache_root)
            if basis is not None:
                basis_branch = Branch.open_containing(basis)
            else:
                basis_branch = None
            if len(revision) == 1 and revision[0] is not None:
                revision_id = revision[0].in_history(br_from)[1]
            else:
                revision_id = None
            if to_location is None:
                to_location = os.path.basename(from_location.rstrip("/\\"))
            try:
                os.mkdir(to_location)
            except OSError, e:
                if e.errno == errno.EEXIST:
                    raise BzrCommandError('Target directory "%s" already'
                                          ' exists.' % to_location)
                if e.errno == errno.ENOENT:
                    raise BzrCommandError('Parent of "%s" does not exist.' %
                                          to_location)
                else:
                    raise
            try:
                copy_branch(br_from, to_location, revision_id, basis_branch)
            except bzrlib.errors.NoSuchRevision:
                rmtree(to_location)
                msg = "The branch %s has no revision %d." % (from_location, revision[0])
                raise BzrCommandError(msg)
            except bzrlib.errors.UnlistableBranch:
                msg = "The branch %s cannot be used as a --basis"
        finally:
            br_from.unlock()
            rmtree(cache_root)


class cmd_renames(Command):
    """Show list of renamed files.
    """
    # TODO: Option to show renames between two historical versions.

    # TODO: Only show renames under dir, rather than in the whole branch.
    takes_args = ['dir?']

    def run(self, dir='.'):
        b = Branch.open_containing(dir)
        old_inv = b.basis_tree().inventory
        new_inv = b.read_working_inventory()

        renames = list(bzrlib.tree.find_renames(old_inv, new_inv))
        renames.sort()
        for old_name, new_name in renames:
            print "%s => %s" % (old_name, new_name)        


class cmd_info(Command):
    """Show statistical information about a branch."""
    takes_args = ['branch?']
    
    def run(self, branch=None):
        import info
        b = Branch.open_containing(branch)
        info.show_info(b)


class cmd_remove(Command):
    """Make a file unversioned.

    This makes bzr stop tracking changes to a versioned file.  It does
    not delete the working copy.
    """
    takes_args = ['file+']
    takes_options = ['verbose']
    aliases = ['rm']
    
    def run(self, file_list, verbose=False):
        b = Branch.open_containing(file_list[0])
        tree = WorkingTree(b.base, b)
        b.remove([tree.relpath(f) for f in file_list], verbose=verbose)


class cmd_file_id(Command):
    """Print file_id of a particular file or directory.

    The file_id is assigned when the file is first added and remains the
    same through all revisions where the file exists, even when it is
    moved or renamed.
    """
    hidden = True
    takes_args = ['filename']
    def run(self, filename):
        b = Branch.open_containing(filename)
        tree = WorkingTree(b.base, b)
        i = b.inventory.path2id(tree.relpath(filename))
        if i == None:
            raise BzrError("%r is not a versioned file" % filename)
        else:
            print i


class cmd_file_path(Command):
    """Print path of file_ids to a file or directory.

    This prints one line for each directory down to the target,
    starting at the branch root."""
    hidden = True
    takes_args = ['filename']
    def run(self, filename):
        b = Branch.open_containing(filename)
        inv = b.inventory
        tree = WorkingTree(b.base, b)
        fid = inv.path2id(tree.relpath(filename))
        if fid == None:
            raise BzrError("%r is not a versioned file" % filename)
        for fip in inv.get_idpath(fid):
            print fip


class cmd_revision_history(Command):
    """Display list of revision ids on this branch."""
    hidden = True
    def run(self):
        for patchid in Branch.open_containing('.').revision_history():
            print patchid


class cmd_ancestry(Command):
    """List all revisions merged into this branch."""
    hidden = True
    def run(self):
        b = find_branch('.')
        for revision_id in b.get_ancestry(b.last_revision()):
            print revision_id


class cmd_directories(Command):
    """Display list of versioned directories in this branch."""
    def run(self):
        for name, ie in Branch.open_containing('.').read_working_inventory().directories():
            if name == '':
                print '.'
            else:
                print name


class cmd_init(Command):
    """Make a directory into a versioned branch.

    Use this to create an empty branch, or before importing an
    existing project.

    Recipe for importing a tree of files:
        cd ~/project
        bzr init
        bzr add -v .
        bzr status
        bzr commit -m 'imported project'
    """
    def run(self):
        Branch.initialize('.')


class cmd_diff(Command):
    """Show differences in working tree.
    
    If files are listed, only the changes in those files are listed.
    Otherwise, all changes for the tree are listed.

    examples:
        bzr diff
        bzr diff -r1
        bzr diff -r1..2
    """
    # TODO: Allow diff across branches.
    # TODO: Option to use external diff command; could be GNU diff, wdiff,
    #       or a graphical diff.

    # TODO: Python difflib is not exactly the same as unidiff; should
    #       either fix it up or prefer to use an external diff.

    # TODO: If a directory is given, diff everything under that.

    # TODO: Selected-file diff is inefficient and doesn't show you
    #       deleted files.

    # TODO: This probably handles non-Unix newlines poorly.
    
    takes_args = ['file*']
    takes_options = ['revision', 'diff-options']
    aliases = ['di', 'dif']

    def run(self, revision=None, file_list=None, diff_options=None):
        from bzrlib.diff import show_diff

        if file_list:
            b = Branch.open_containing(file_list[0])
            tree = WorkingTree(b.base, b)
            file_list = [tree.relpath(f) for f in file_list]
            if file_list == ['']:
                # just pointing to top-of-tree
                file_list = None
        else:
            b = Branch.open_containing('.')

        if revision is not None:
            if len(revision) == 1:
                show_diff(b, revision[0], specific_files=file_list,
                          external_diff_options=diff_options)
            elif len(revision) == 2:
                show_diff(b, revision[0], specific_files=file_list,
                          external_diff_options=diff_options,
                          revision2=revision[1])
            else:
                raise BzrCommandError('bzr diff --revision takes exactly one or two revision identifiers')
        else:
            show_diff(b, None, specific_files=file_list,
                      external_diff_options=diff_options)

        


class cmd_deleted(Command):
    """List files deleted in the working tree.
    """
    # TODO: Show files deleted since a previous revision, or
    # between two revisions.
    # TODO: Much more efficient way to do this: read in new
    # directories with readdir, rather than stating each one.  Same
    # level of effort but possibly much less IO.  (Or possibly not,
    # if the directories are very large...)
    def run(self, show_ids=False):
        b = Branch.open_containing('.')
        old = b.basis_tree()
        new = b.working_tree()
        for path, ie in old.inventory.iter_entries():
            if not new.has_id(ie.file_id):
                if show_ids:
                    print '%-50s %s' % (path, ie.file_id)
                else:
                    print path


class cmd_modified(Command):
    """List files modified in working tree."""
    hidden = True
    def run(self):
        from bzrlib.delta import compare_trees

        b = Branch.open_containing('.')
        td = compare_trees(b.basis_tree(), b.working_tree())

        for path, id, kind, text_modified, meta_modified in td.modified:
            print path



class cmd_added(Command):
    """List files added in working tree."""
    hidden = True
    def run(self):
        b = Branch.open_containing('.')
        wt = b.working_tree()
        basis_inv = b.basis_tree().inventory
        inv = wt.inventory
        for file_id in inv:
            if file_id in basis_inv:
                continue
            path = inv.id2path(file_id)
            if not os.access(b.abspath(path), os.F_OK):
                continue
            print path
                
        

class cmd_root(Command):
    """Show the tree root directory.

    The root is the nearest enclosing directory with a .bzr control
    directory."""
    takes_args = ['filename?']
    def run(self, filename=None):
        """Print the branch root."""
        b = Branch.open_containing(filename)
        print b.base


class cmd_log(Command):
    """Show log of this branch.

    To request a range of logs, you can use the command -r begin:end
    -r revision requests a specific revision, -r :end or -r begin: are
    also valid.
    """

    # TODO: Make --revision support uuid: and hash: [future tag:] notation.

    takes_args = ['filename?']
<<<<<<< HEAD
    takes_options = [Option('forward', 
                            help='show from oldest to newest'),
                     'timezone', 'verbose', 
                     'show-ids', 'revision',
                     'long', 
                     Option('message',
                            help='show revisions whose message matches this regexp',
                            type=str),
                     'short',]
=======
    takes_options = ['forward', 'timezone', 'verbose', 'show-ids', 'revision',
                     'long', 'message', 'short', 'line',]
>>>>>>> a6219527
    
    def run(self, filename=None, timezone='original',
            verbose=False,
            show_ids=False,
            forward=False,
            revision=None,
            message=None,
            long=False,
            short=False,
            line=False):
        from bzrlib.log import log_formatter, show_log
        import codecs
        assert message is None or isinstance(message, basestring), \
            "invalid message argument %r" % message
        direction = (forward and 'forward') or 'reverse'
        
        if filename:
            b = Branch.open_containing(filename)
            tree = WorkingTree(b.base, b)
            fp = tree.relpath(filename)
            if fp:
                file_id = b.read_working_inventory().path2id(fp)
            else:
                file_id = None  # points to branch root
        else:
            b = Branch.open_containing('.')
            file_id = None

        if revision is None:
            rev1 = None
            rev2 = None
        elif len(revision) == 1:
            rev1 = rev2 = revision[0].in_history(b).revno
        elif len(revision) == 2:
            rev1 = revision[0].in_history(b).revno
            rev2 = revision[1].in_history(b).revno
        else:
            raise BzrCommandError('bzr log --revision takes one or two values.')

        if rev1 == 0:
            rev1 = None
        if rev2 == 0:
            rev2 = None

        mutter('encoding log as %r' % bzrlib.user_encoding)

        # use 'replace' so that we don't abort if trying to write out
        # in e.g. the default C locale.
        outf = codecs.getwriter(bzrlib.user_encoding)(sys.stdout, errors='replace')

        log_format = 'long'
        if short:
            log_format = 'short'
        if line:
            log_format = 'line'
        lf = log_formatter(log_format,
                           show_ids=show_ids,
                           to_file=outf,
                           show_timezone=timezone)

        show_log(b,
                 lf,
                 file_id,
                 verbose=verbose,
                 direction=direction,
                 start_revision=rev1,
                 end_revision=rev2,
                 search=message)



class cmd_touching_revisions(Command):
    """Return revision-ids which affected a particular file.

    A more user-friendly interface is "bzr log FILE"."""
    hidden = True
    takes_args = ["filename"]
    def run(self, filename):
        b = Branch.open_containing(filename)
        inv = b.read_working_inventory()
        tree = WorkingTree(b.base, b)
        file_id = inv.path2id(tree.relpath(filename))
        for revno, revision_id, what in bzrlib.log.find_touching_revisions(b, file_id):
            print "%6d %s" % (revno, what)


class cmd_ls(Command):
    """List files in a tree.
    """
    # TODO: Take a revision or remote path and list that tree instead.
    hidden = True
    def run(self, revision=None, verbose=False):
        b = Branch.open_containing('.')
        if revision == None:
            tree = b.working_tree()
        else:
            tree = b.revision_tree(revision.in_history(b).rev_id)
        for fp, fc, kind, fid, entry in tree.list_files():
            if verbose:
                kindch = entry.kind_character()
                print '%-8s %s%s' % (fc, fp, kindch)
            else:
                print fp



class cmd_unknowns(Command):
    """List unknown files."""
    def run(self):
        from bzrlib.osutils import quotefn
        for f in Branch.open_containing('.').unknowns():
            print quotefn(f)



class cmd_ignore(Command):
    """Ignore a command or pattern.

    To remove patterns from the ignore list, edit the .bzrignore file.

    If the pattern contains a slash, it is compared to the whole path
    from the branch root.  Otherwise, it is compared to only the last
    component of the path.  To match a file only in the root directory,
    prepend './'.

    Ignore patterns are case-insensitive on case-insensitive systems.

    Note: wildcards must be quoted from the shell on Unix.

    examples:
        bzr ignore ./Makefile
        bzr ignore '*.class'
    """
    # TODO: Complain if the filename is absolute
    takes_args = ['name_pattern']
    
    def run(self, name_pattern):
        from bzrlib.atomicfile import AtomicFile
        import os.path

        b = Branch.open_containing('.')
        ifn = b.abspath('.bzrignore')

        if os.path.exists(ifn):
            f = open(ifn, 'rt')
            try:
                igns = f.read().decode('utf-8')
            finally:
                f.close()
        else:
            igns = ''

        # TODO: If the file already uses crlf-style termination, maybe
        # we should use that for the newly added lines?

        if igns and igns[-1] != '\n':
            igns += '\n'
        igns += name_pattern + '\n'

        try:
            f = AtomicFile(ifn, 'wt')
            f.write(igns.encode('utf-8'))
            f.commit()
        finally:
            f.close()

        inv = b.working_tree().inventory
        if inv.path2id('.bzrignore'):
            mutter('.bzrignore is already versioned')
        else:
            mutter('need to make new .bzrignore file versioned')
            b.add(['.bzrignore'])



class cmd_ignored(Command):
    """List ignored files and the patterns that matched them.

    See also: bzr ignore"""
    def run(self):
        tree = Branch.open_containing('.').working_tree()
        for path, file_class, kind, file_id, entry in tree.list_files():
            if file_class != 'I':
                continue
            ## XXX: Slightly inefficient since this was already calculated
            pat = tree.is_ignored(path)
            print '%-50s %s' % (path, pat)


class cmd_lookup_revision(Command):
    """Lookup the revision-id from a revision-number

    example:
        bzr lookup-revision 33
    """
    hidden = True
    takes_args = ['revno']
    
    def run(self, revno):
        try:
            revno = int(revno)
        except ValueError:
            raise BzrCommandError("not a valid revision-number: %r" % revno)

        print Branch.open_containing('.').get_rev_id(revno)


class cmd_export(Command):
    """Export past revision to destination directory.

    If no revision is specified this exports the last committed revision.

    Format may be an "exporter" name, such as tar, tgz, tbz2.  If none is
    given, try to find the format with the extension. If no extension
    is found exports to a directory (equivalent to --format=dir).

    Root may be the top directory for tar, tgz and tbz2 formats. If none
    is given, the top directory will be the root name of the file."""
    # TODO: list known exporters
    takes_args = ['dest']
    takes_options = ['revision', 'format', 'root']
    def run(self, dest, revision=None, format=None, root=None):
        import os.path
        b = Branch.open_containing('.')
        if revision is None:
            rev_id = b.last_revision()
        else:
            if len(revision) != 1:
                raise BzrError('bzr export --revision takes exactly 1 argument')
            rev_id = revision[0].in_history(b).rev_id
        t = b.revision_tree(rev_id)
        arg_root, ext = os.path.splitext(os.path.basename(dest))
        if ext in ('.gz', '.bz2'):
            new_root, new_ext = os.path.splitext(arg_root)
            if new_ext == '.tar':
                arg_root = new_root
                ext = new_ext + ext
        if root is None:
            root = arg_root
        if not format:
            if ext in (".tar",):
                format = "tar"
            elif ext in (".tar.gz", ".tgz"):
                format = "tgz"
            elif ext in (".tar.bz2", ".tbz2"):
                format = "tbz2"
            else:
                format = "dir"
        t.export(dest, format, root)


class cmd_cat(Command):
    """Write a file's text from a previous revision."""

    takes_options = ['revision']
    takes_args = ['filename']

    def run(self, filename, revision=None):
        if revision is None:
            raise BzrCommandError("bzr cat requires a revision number")
        elif len(revision) != 1:
            raise BzrCommandError("bzr cat --revision takes exactly one number")
        b = Branch.open_containing('.')
        tree = WorkingTree(b.base, b)
        b.print_file(tree.relpath(filename), revision[0].in_history(b).revno)


class cmd_local_time_offset(Command):
    """Show the offset in seconds from GMT to local time."""
    hidden = True    
    def run(self):
        print bzrlib.osutils.local_time_offset()



class cmd_commit(Command):
    """Commit changes into a new revision.
    
    If no arguments are given, the entire tree is committed.

    If selected files are specified, only changes to those files are
    committed.  If a directory is specified then the directory and everything 
    within it is committed.

    A selected-file commit may fail in some cases where the committed
    tree would be invalid, such as trying to commit a file in a
    newly-added directory that is not itself committed.
    """
    # TODO: Run hooks on tree to-be-committed, and after commit.

    # TODO: Strict commit that fails if there are unknown or deleted files.
    # TODO: Give better message for -s, --summary, used by tla people

    # XXX: verbose currently does nothing

    takes_args = ['selected*']
    takes_options = ['message', 'verbose', 
                     Option('unchanged',
                            help='commit even if nothing has changed'),
                     Option('file', type=str, 
                            argname='msgfile',
                            help='file containing commit message'),
                     ]
    aliases = ['ci', 'checkin']

    def run(self, message=None, file=None, verbose=True, selected_list=None,
            unchanged=False):
        from bzrlib.errors import PointlessCommit, ConflictsInTree
        from bzrlib.msgeditor import edit_commit_message
        from bzrlib.status import show_status
        from cStringIO import StringIO

        b = Branch.open_containing('.')
        tree = WorkingTree(b.base, b)
        if selected_list:
            selected_list = [tree.relpath(s) for s in selected_list]
        if message is None and not file:
            catcher = StringIO()
            show_status(b, specific_files=selected_list,
                        to_file=catcher)
            message = edit_commit_message(catcher.getvalue())

            if message is None:
                raise BzrCommandError("please specify a commit message"
                                      " with either --message or --file")
        elif message and file:
            raise BzrCommandError("please specify either --message or --file")
        
        if file:
            import codecs
            message = codecs.open(file, 'rt', bzrlib.user_encoding).read()

        if message == "":
                raise BzrCommandError("empty commit message specified")
            
        try:
            b.commit(message,
                     specific_files=selected_list,
                     allow_pointless=unchanged)
        except PointlessCommit:
            # FIXME: This should really happen before the file is read in;
            # perhaps prepare the commit; get the message; then actually commit
            raise BzrCommandError("no changes to commit",
                                  ["use --unchanged to commit anyhow"])
        except ConflictsInTree:
            raise BzrCommandError("Conflicts detected in working tree.  "
                'Use "bzr conflicts" to list, "bzr resolve FILE" to resolve.')


class cmd_check(Command):
    """Validate consistency of branch history.

    This command checks various invariants about the branch storage to
    detect data corruption or bzr bugs.
    """
    takes_args = ['dir?']
    takes_options = ['verbose']

    def run(self, dir='.', verbose=False):
        from bzrlib.check import check
        check(Branch.open_containing(dir), verbose)


class cmd_scan_cache(Command):
    hidden = True
    def run(self):
        from bzrlib.hashcache import HashCache

        c = HashCache('.')
        c.read()
        c.scan()
            
        print '%6d stats' % c.stat_count
        print '%6d in hashcache' % len(c._cache)
        print '%6d files removed from cache' % c.removed_count
        print '%6d hashes updated' % c.update_count
        print '%6d files changed too recently to cache' % c.danger_count

        if c.needs_write:
            c.write()
            


class cmd_upgrade(Command):
    """Upgrade branch storage to current format.

    The check command or bzr developers may sometimes advise you to run
    this command.

    This version of this command upgrades from the full-text storage
    used by bzr 0.0.8 and earlier to the weave format (v5).
    """
    takes_args = ['dir?']

    def run(self, dir='.'):
        from bzrlib.upgrade import upgrade
        upgrade(dir)


class cmd_whoami(Command):
    """Show bzr user id."""
    takes_options = ['email']
    
    def run(self, email=False):
        try:
            b = bzrlib.branch.Branch.open_containing('.')
            config = bzrlib.config.BranchConfig(b)
        except NotBranchError:
            config = bzrlib.config.GlobalConfig()
        
        if email:
            print config.user_email()
        else:
            print config.username()


class cmd_selftest(Command):
    """Run internal test suite.
    
    This creates temporary test directories in the working directory,
    but not existing data is affected.  These directories are deleted
    if the tests pass, or left behind to help in debugging if they
    fail.
    
    If arguments are given, they are regular expressions that say
    which tests should run."""
    # TODO: --list should give a list of all available tests
    hidden = True
    takes_args = ['testspecs*']
    takes_options = ['verbose']
    def run(self, testspecs_list=None, verbose=False):
        import bzrlib.ui
        from bzrlib.selftest import selftest
        # we don't want progress meters from the tests to go to the
        # real output; and we don't want log messages cluttering up
        # the real logs.
        save_ui = bzrlib.ui.ui_factory
        bzrlib.trace.info('running tests...')
        try:
            bzrlib.ui.ui_factory = bzrlib.ui.SilentUIFactory()
            if testspecs_list is not None:
                pattern = '|'.join(testspecs_list)
            else:
                pattern = ".*"
            result = selftest(verbose=verbose, 
                              pattern=pattern)
            if result:
                bzrlib.trace.info('tests passed')
            else:
                bzrlib.trace.info('tests failed')
            return int(not result)
        finally:
            bzrlib.ui.ui_factory = save_ui


def show_version():
    print "bzr (bazaar-ng) %s" % bzrlib.__version__
    # is bzrlib itself in a branch?
    bzrrev = bzrlib.get_bzr_revision()
    if bzrrev:
        print "  (bzr checkout, revision %d {%s})" % bzrrev
    print bzrlib.__copyright__
    print "http://bazaar-ng.org/"
    print
    print "bzr comes with ABSOLUTELY NO WARRANTY.  bzr is free software, and"
    print "you may use, modify and redistribute it under the terms of the GNU"
    print "General Public License version 2 or later."


class cmd_version(Command):
    """Show version of bzr."""
    def run(self):
        show_version()

class cmd_rocks(Command):
    """Statement of optimism."""
    hidden = True
    def run(self):
        print "it sure does!"


class cmd_find_merge_base(Command):
    """Find and print a base revision for merging two branches.
    """
    # TODO: Options to specify revisions on either side, as if
    #       merging only part of the history.
    takes_args = ['branch', 'other']
    hidden = True
    
    def run(self, branch, other):
        from bzrlib.revision import common_ancestor, MultipleRevisionSources
        
        branch1 = Branch.open_containing(branch)
        branch2 = Branch.open_containing(other)

        history_1 = branch1.revision_history()
        history_2 = branch2.revision_history()

        last1 = branch1.last_revision()
        last2 = branch2.last_revision()

        source = MultipleRevisionSources(branch1, branch2)
        
        base_rev_id = common_ancestor(last1, last2, source)

        print 'merge base is revision %s' % base_rev_id
        
        return

        if base_revno is None:
            raise bzrlib.errors.UnrelatedBranches()

        print ' r%-6d in %s' % (base_revno, branch)

        other_revno = branch2.revision_id_to_revno(base_revid)
        
        print ' r%-6d in %s' % (other_revno, other)



class cmd_merge(Command):
    """Perform a three-way merge.
    
    The branch is the branch you will merge from.  By default, it will
    merge the latest revision.  If you specify a revision, that
    revision will be merged.  If you specify two revisions, the first
    will be used as a BASE, and the second one as OTHER.  Revision
    numbers are always relative to the specified branch.

    By default bzr will try to merge in all new work from the other
    branch, automatically determining an appropriate base.  If this
    fails, you may need to give an explicit base.
    
    Examples:

    To merge the latest revision from bzr.dev
    bzr merge ../bzr.dev

    To merge changes up to and including revision 82 from bzr.dev
    bzr merge -r 82 ../bzr.dev

    To merge the changes introduced by 82, without previous changes:
    bzr merge -r 81..82 ../bzr.dev
    
    merge refuses to run if there are any uncommitted changes, unless
    --force is given.
    """
    takes_args = ['branch?']
    takes_options = ['revision', 'force', 'merge-type']

    def run(self, branch=None, revision=None, force=False, 
            merge_type=None):
        from bzrlib.merge import merge
        from bzrlib.merge_core import ApplyMerge3
        if merge_type is None:
            merge_type = ApplyMerge3
        if branch is None:
            branch = Branch.open_containing('.').get_parent()
            if branch is None:
                raise BzrCommandError("No merge location known or specified.")
            else:
                print "Using saved location: %s" % branch 
        if revision is None or len(revision) < 1:
            base = [None, None]
            other = [branch, -1]
        else:
            if len(revision) == 1:
                base = [None, None]
                other = [branch, revision[0].in_history(branch).revno]
            else:
                assert len(revision) == 2
                if None in revision:
                    raise BzrCommandError(
                        "Merge doesn't permit that revision specifier.")
                b = Branch.open(branch)

                base = [branch, revision[0].in_history(b).revno]
                other = [branch, revision[1].in_history(b).revno]

        try:
            merge(other, base, check_clean=(not force), merge_type=merge_type)
        except bzrlib.errors.AmbiguousBase, e:
            m = ("sorry, bzr can't determine the right merge base yet\n"
                 "candidates are:\n  "
                 + "\n  ".join(e.bases)
                 + "\n"
                 "please specify an explicit base with -r,\n"
                 "and (if you want) report this to the bzr developers\n")
            log_error(m)


class cmd_revert(Command):
    """Reverse all changes since the last commit.

    Only versioned files are affected.  Specify filenames to revert only 
    those files.  By default, any files that are changed will be backed up
    first.  Backup files have a '~' appended to their name.
    """
    takes_options = ['revision', 'no-backup']
    takes_args = ['file*']
    aliases = ['merge-revert']

    def run(self, revision=None, no_backup=False, file_list=None):
        from bzrlib.merge import merge
        from bzrlib.commands import parse_spec

        if file_list is not None:
            if len(file_list) == 0:
                raise BzrCommandError("No files specified")
        if revision is None:
            revno = -1
        elif len(revision) != 1:
            raise BzrCommandError('bzr revert --revision takes exactly 1 argument')
        else:
            b = Branch.open_containing('.')
            revno = revision[0].in_history(b).revno
        merge(('.', revno), parse_spec('.'),
              check_clean=False,
              ignore_zero=True,
              backup_files=not no_backup,
              file_list=file_list)
        if not file_list:
            Branch.open_containing('.').set_pending_merges([])


class cmd_assert_fail(Command):
    """Test reporting of assertion failures"""
    hidden = True
    def run(self):
        assert False, "always fails"


class cmd_help(Command):
    """Show help on a command or other topic.

    For a list of all available commands, say 'bzr help commands'."""
    takes_options = ['long']
    takes_args = ['topic?']
    aliases = ['?']
    
    def run(self, topic=None, long=False):
        import help
        if topic is None and long:
            topic = "commands"
        help.help(topic)


class cmd_shell_complete(Command):
    """Show appropriate completions for context.

    For a list of all available commands, say 'bzr shell-complete'."""
    takes_args = ['context?']
    aliases = ['s-c']
    hidden = True
    
    def run(self, context=None):
        import shellcomplete
        shellcomplete.shellcomplete(context)


class cmd_fetch(Command):
    """Copy in history from another branch but don't merge it.

    This is an internal method used for pull and merge."""
    hidden = True
    takes_args = ['from_branch', 'to_branch']
    def run(self, from_branch, to_branch):
        from bzrlib.fetch import Fetcher
        from bzrlib.branch import Branch
        from_b = Branch(from_branch)
        to_b = Branch(to_branch)
        Fetcher(to_b, from_b)
        


class cmd_missing(Command):
    """What is missing in this branch relative to other branch.
    """
    # TODO: rewrite this in terms of ancestry so that it shows only
    # unmerged things
    
    takes_args = ['remote?']
    aliases = ['mis', 'miss']
    # We don't have to add quiet to the list, because 
    # unknown options are parsed as booleans
    takes_options = ['verbose', 'quiet']

    def run(self, remote=None, verbose=False, quiet=False):
        from bzrlib.errors import BzrCommandError
        from bzrlib.missing import show_missing

        if verbose and quiet:
            raise BzrCommandError('Cannot pass both quiet and verbose')

        b = Branch.open_containing('.')
        parent = b.get_parent()
        if remote is None:
            if parent is None:
                raise BzrCommandError("No missing location known or specified.")
            else:
                if not quiet:
                    print "Using last location: %s" % parent
                remote = parent
        elif parent is None:
            # We only update parent if it did not exist, missing
            # should not change the parent
            b.set_parent(remote)
        br_remote = Branch.open_containing(remote)
        return show_missing(b, br_remote, verbose=verbose, quiet=quiet)


class cmd_plugins(Command):
    """List plugins"""
    hidden = True
    def run(self):
        import bzrlib.plugin
        from inspect import getdoc
        for plugin in bzrlib.plugin.all_plugins:
            if hasattr(plugin, '__path__'):
                print plugin.__path__[0]
            elif hasattr(plugin, '__file__'):
                print plugin.__file__
            else:
                print `plugin`
                
            d = getdoc(plugin)
            if d:
                print '\t', d.split('\n')[0]


class cmd_testament(Command):
    """Show testament (signing-form) of a revision."""
    takes_options = ['revision', 'long']
    takes_args = ['branch?']
    def run(self, branch='.', revision=None, long=False):
        from bzrlib.testament import Testament
        b = Branch.open_containing(branch)
        b.lock_read()
        try:
            if revision is None:
                rev_id = b.last_revision()
            else:
                rev_id = revision[0].in_history(b).rev_id
            t = Testament.from_revision(b, rev_id)
            if long:
                sys.stdout.writelines(t.as_text_lines())
            else:
                sys.stdout.write(t.as_short_text())
        finally:
            b.unlock()


class cmd_annotate(Command):
    """Show the origin of each line in a file.

    This prints out the given file with an annotation on the left side
    indicating which revision, author and date introduced the change.

    If the origin is the same for a run of consecutive lines, it is 
    shown only at the top, unless the --all option is given.
    """
    # TODO: annotate directories; showing when each file was last changed
    # TODO: annotate a previous version of a file
    # TODO: if the working copy is modified, show annotations on that 
    #       with new uncommitted lines marked
    aliases = ['blame', 'praise']
    takes_args = ['filename']
    takes_options = [Option('all', help='show annotations on all lines'),
                     Option('long', help='show date in annotations'),
                     ]

    def run(self, filename, all=False, long=False):
        from bzrlib.annotate import annotate_file
        b = Branch.open_containing(filename)
        b.lock_read()
        try:
            tree = WorkingTree(b.base, b)
            rp = tree.relpath(filename)
            tree = b.revision_tree(b.last_revision())
            file_id = tree.inventory.path2id(rp)
            file_version = tree.inventory[file_id].revision
            annotate_file(b, file_version, file_id, long, all, sys.stdout)
        finally:
            b.unlock()

# these get imported and then picked up by the scan for cmd_*
# TODO: Some more consistent way to split command definitions across files;
# we do need to load at least some information about them to know of 
# aliases.
from bzrlib.conflicts import cmd_resolve, cmd_conflicts<|MERGE_RESOLUTION|>--- conflicted
+++ resolved
@@ -705,20 +705,17 @@
     # TODO: Make --revision support uuid: and hash: [future tag:] notation.
 
     takes_args = ['filename?']
-<<<<<<< HEAD
     takes_options = [Option('forward', 
                             help='show from oldest to newest'),
                      'timezone', 'verbose', 
                      'show-ids', 'revision',
+                     Option('line', help='format with one line per revision'),
                      'long', 
                      Option('message',
                             help='show revisions whose message matches this regexp',
                             type=str),
-                     'short',]
-=======
-    takes_options = ['forward', 'timezone', 'verbose', 'show-ids', 'revision',
-                     'long', 'message', 'short', 'line',]
->>>>>>> a6219527
+                     Option('short', help='use moderately short format'),
+                     ]
     
     def run(self, filename=None, timezone='original',
             verbose=False,
