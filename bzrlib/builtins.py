--- conflicted
+++ resolved
@@ -1,8 +1,4 @@
-<<<<<<< HEAD
-# Copyright (C) 2004-2010 Canonical Ltd
-=======
 # Copyright (C) 2005-2010 Canonical Ltd
->>>>>>> d6de82d6
 #
 # This program is free software; you can redistribute it and/or modify
 # it under the terms of the GNU General Public License as published by
@@ -460,16 +456,12 @@
         for node in bt.iter_all_entries():
             # Node is made up of:
             # (index, key, value, [references])
-<<<<<<< HEAD
-            refs_as_tuples = static_tuple.as_tuples(node[3])
-=======
             try:
                 refs = node[3]
             except IndexError:
                 refs_as_tuples = None
             else:
                 refs_as_tuples = static_tuple.as_tuples(refs)
->>>>>>> d6de82d6
             as_tuple = (tuple(node[1]), node[2], refs_as_tuples)
             self.outf.write('%s\n' % (as_tuple,))
 
@@ -494,24 +486,6 @@
         if not location_list:
             location_list=['.']
 
-<<<<<<< HEAD
-        try:
-            working = d.open_workingtree()
-        except errors.NoWorkingTree:
-            raise errors.BzrCommandError("No working tree to remove")
-        except errors.NotLocalUrl:
-            raise errors.BzrCommandError("You cannot remove the working tree"
-                                         " of a remote path")
-        if not force:
-            if (working.has_changes()):
-                raise errors.UncommittedChanges(working)
-
-        working_path = working.bzrdir.root_transport.base
-        branch_path = working.branch.bzrdir.root_transport.base
-        if working_path != branch_path:
-            raise errors.BzrCommandError("You cannot remove the working tree"
-                                         " from a lightweight checkout")
-=======
         for location in location_list:
             d = bzrdir.BzrDir.open(location)
             
@@ -531,7 +505,6 @@
             if working_path != branch_path:
                 raise errors.BzrCommandError("You cannot remove the working tree"
                                              " from a lightweight checkout")
->>>>>>> d6de82d6
 
             d.destroy_workingtree()
 
@@ -1916,7 +1889,6 @@
             bzr diff -r1..3
 
         Difference between revision 3 and revision 1 for branch xxx::
-<<<<<<< HEAD
 
             bzr diff -r1..3 xxx
 
@@ -1930,21 +1902,6 @@
 
             bzr diff -r<chosen_parent>..X
 
-=======
-
-            bzr diff -r1..3 xxx
-
-        To see the changes introduced in revision X::
-        
-            bzr diff -cX
-
-        Note that in the case of a merge, the -c option shows the changes
-        compared to the left hand parent. To see the changes against
-        another parent, use::
-
-            bzr diff -r<chosen_parent>..X
-
->>>>>>> d6de82d6
         The changes introduced by revision 2 (equivalent to -r1..2)::
 
             bzr diff -c2
@@ -2275,20 +2232,10 @@
     :Tips & tricks:
 
       GUI tools and IDEs are often better at exploring history than command
-<<<<<<< HEAD
-      line tools. You may prefer qlog or viz from the QBzr and Bzr-Gtk packages
-      respectively for example. (TortoiseBzr uses qlog for displaying logs.) See
-      http://bazaar-vcs.org/BzrPlugins and http://bazaar-vcs.org/IDEIntegration.
-
-      Web interfaces are often better at exploring history than command line
-      tools, particularly for branches on servers. You may prefer Loggerhead
-      or one of its alternatives. See http://bazaar-vcs.org/WebInterface.
-=======
       line tools: you may prefer qlog or viz from qbzr or bzr-gtk, the
       bzr-explorer shell, or the Loggerhead web interface.  See the Plugin
       Guide <http://doc.bazaar.canonical.com/plugins/en/> and
       <http://wiki.bazaar.canonical.com/IDEIntegration>.  
->>>>>>> d6de82d6
 
       You may find it useful to add the aliases below to ``bazaar.conf``::
 
@@ -2373,12 +2320,8 @@
             message=None,
             limit=None,
             show_diff=False,
-<<<<<<< HEAD
             include_merges=False,
             authors=None):
-=======
-            include_merges=False):
->>>>>>> d6de82d6
         from bzrlib.log import (
             Logger,
             make_log_request_dict,
@@ -2458,12 +2401,8 @@
                         show_timezone=timezone,
                         delta_format=get_verbosity_level(),
                         levels=levels,
-<<<<<<< HEAD
                         show_advice=levels is None,
                         authors=authors)
-=======
-                        show_advice=levels is None)
->>>>>>> d6de82d6
 
         # Choose the algorithm for doing the logging. It's annoying
         # having multiple code paths like this but necessary until
@@ -2798,17 +2737,10 @@
                     matches.append(filename)
         tree.unlock()
         if len(matches) > 0:
-<<<<<<< HEAD
-            print "Warning: the following files are version controlled and" \
-                  " match your ignore pattern:\n%s" \
-                  "\nThese files will continue to be version controlled" \
-                  " unless you 'bzr remove' them." % ("\n".join(matches),)
-=======
             self.outf.write("Warning: the following files are version controlled and"
                   " match your ignore pattern:\n%s"
                   "\nThese files will continue to be version controlled"
                   " unless you 'bzr remove' them.\n" % ("\n".join(matches),))
->>>>>>> d6de82d6
 
 
 class cmd_ignored(Command):
@@ -2902,11 +2834,7 @@
                     'revision in which it was changed.'),
         ]
     def run(self, dest, branch_or_subdir=None, revision=None, format=None,
-<<<<<<< HEAD
-        root=None, filters=False):
-=======
         root=None, filters=False, per_file_timestamps=False):
->>>>>>> d6de82d6
         from bzrlib.export import export
 
         if branch_or_subdir is None:
@@ -2919,12 +2847,8 @@
 
         rev_tree = _get_one_revision_tree('export', revision, branch=b, tree=tree)
         try:
-<<<<<<< HEAD
-            export(rev_tree, dest, format, root, subdir, filtered=filters)
-=======
             export(rev_tree, dest, format, root, subdir, filtered=filters,
                    per_file_timestamps=per_file_timestamps)
->>>>>>> d6de82d6
         except errors.NoSuchExportFormat, e:
             raise errors.BzrCommandError('Unsupported export format: %s' % e.format)
 
@@ -3755,11 +3679,7 @@
         graph = branch1.repository.get_graph(branch2.repository)
         base_rev_id = graph.find_unique_lca(last1, last2)
 
-<<<<<<< HEAD
-        print 'merge base is revision %s' % base_rev_id
-=======
         self.outf.write('merge base is revision %s\n' % base_rev_id)
->>>>>>> d6de82d6
 
 
 class cmd_merge(Command):
@@ -3908,25 +3828,6 @@
                 if uncommitted:
                     raise errors.BzrCommandError('Cannot use --uncommitted'
                         ' with bundles or merge directives.')
-<<<<<<< HEAD
-
-                if revision is not None:
-                    raise errors.BzrCommandError(
-                        'Cannot use -r with merge directives or bundles')
-                merger, verified = _mod_merge.Merger.from_mergeable(tree,
-                   mergeable, pb)
-
-        if merger is None and uncommitted:
-            if revision is not None and len(revision) > 0:
-                raise errors.BzrCommandError('Cannot use --uncommitted and'
-                    ' --revision at the same time.')
-            merger = self.get_merger_from_uncommitted(tree, location, pb)
-            allow_pending = False
-
-        if merger is None:
-            merger, allow_pending = self._get_merger_from_branch(tree,
-                location, revision, remember, possible_transports, pb)
-=======
 
                 if revision is not None:
                     raise errors.BzrCommandError(
@@ -3944,7 +3845,6 @@
         if merger is None:
             merger, allow_pending = self._get_merger_from_branch(tree,
                 location, revision, remember, possible_transports, None)
->>>>>>> d6de82d6
 
         merger.merge_type = merge_type
         merger.reprocess = reprocess
@@ -4221,17 +4121,9 @@
         # list, we imply that the working tree text has seen and rejected
         # all the changes from the other tree, when in fact those changes
         # have not yet been seen.
-<<<<<<< HEAD
-        pb = ui.ui_factory.nested_progress_bar()
-        tree.set_parent_ids(parents[:1])
-        try:
-            merger = _mod_merge.Merger.from_revision_ids(pb,
-                                                         tree, parents[1])
-=======
         tree.set_parent_ids(parents[:1])
         try:
             merger = _mod_merge.Merger.from_revision_ids(None, tree, parents[1])
->>>>>>> d6de82d6
             merger.interesting_ids = interesting_ids
             merger.merge_type = merge_type
             merger.show_base = show_base
@@ -4239,10 +4131,6 @@
             conflicts = merger.do_merge()
         finally:
             tree.set_parent_ids(parents)
-<<<<<<< HEAD
-            pb.finished()
-=======
->>>>>>> d6de82d6
         if conflicts > 0:
             return 1
         else:
@@ -5428,11 +5316,8 @@
         branch.lock_write()
         self.add_cleanup(branch.unlock)
         if delete:
-<<<<<<< HEAD
-=======
             if tag_name is None:
                 raise errors.BzrCommandError("No tag specified to delete.")
->>>>>>> d6de82d6
             branch.tags.delete_tag(tag_name)
             self.outf.write('Deleted tag %s.\n' % tag_name)
         else:
@@ -5444,14 +5329,11 @@
                 revision_id = revision[0].as_revision_id(branch)
             else:
                 revision_id = branch.last_revision()
-<<<<<<< HEAD
-=======
             if tag_name is None:
                 tag_name = branch.automatic_tag_name(revision_id)
                 if tag_name is None:
                     raise errors.BzrCommandError(
                         "Please specify a tag name.")
->>>>>>> d6de82d6
             if (not force) and branch.tags.has_tag(tag_name):
                 raise errors.TagAlreadyExists(tag_name)
             branch.tags.set_tag(tag_name, revision_id)
@@ -5891,8 +5773,6 @@
                                         (some_hooks.get_hook_name(hook),))
                 else:
                     self.outf.write("    <no hooks installed>\n")
-<<<<<<< HEAD
-=======
 
 
 class cmd_remove_branch(Command):
@@ -5910,7 +5790,6 @@
     """
 
     takes_args = ["location?"]
->>>>>>> d6de82d6
 
     aliases = ["rmbranch"]
 
@@ -6109,24 +5988,7 @@
             self.outf.write('%s %s\n' % (path, location))
 
 
-<<<<<<< HEAD
-# these get imported and then picked up by the scan for cmd_*
-# TODO: Some more consistent way to split command definitions across files;
-# we do need to load at least some information about them to know of
-# aliases.  ideally we would avoid loading the implementation until the
-# details were needed.
-from bzrlib.cmd_version_info import cmd_version_info
-from bzrlib.conflicts import cmd_resolve, cmd_conflicts, restore
-from bzrlib.bundle.commands import (
-    cmd_bundle_info,
-    )
-from bzrlib.foreign import cmd_dpush
-from bzrlib.sign_my_commits import cmd_sign_my_commits
-from bzrlib.weave_commands import cmd_versionedfile_list, \
-        cmd_weave_plan_merge, cmd_weave_merge_text
-=======
 from bzrlib.cmd_version_info import cmd_version_info
 from bzrlib.conflicts import cmd_resolve, cmd_conflicts, restore
 from bzrlib.foreign import cmd_dpush
-from bzrlib.sign_my_commits import cmd_sign_my_commits
->>>>>>> d6de82d6
+from bzrlib.sign_my_commits import cmd_sign_my_commits