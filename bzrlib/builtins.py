--- conflicted
+++ resolved
@@ -1104,16 +1104,9 @@
             revision_id = revision.in_history(br_from).rev_id
         else:
             revision_id = None
-<<<<<<< HEAD
         if strict and tree is not None and revision_id is None:
-            changes = tree.changes_from(tree.basis_tree())
-            if changes.has_changed() or len(tree.get_parent_ids()) > 1:
-=======
-        if (tree is not None and revision_id is None
-            and (strict is None or strict)): # Default to True:
             if (tree.has_changes(tree.basis_tree())
-                 or len(tree.get_parent_ids()) > 1):
->>>>>>> 58a1b61c
+                or len(tree.get_parent_ids()) > 1):
                 raise errors.UncommittedChanges(
                     tree, more='Use --no-strict to force the push.')
             if tree.last_revision() != tree.branch.last_revision():
