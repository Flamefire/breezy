--- conflicted
+++ resolved
@@ -649,34 +649,19 @@
             short_name='d',
             type=unicode,
             ),
-<<<<<<< HEAD
-            Option('use-existing-dir',
-                   help='By default push will fail if the target'
-                        ' directory exists, but does not already'
-                        ' have a control directory. This flag will'
-                        ' allow push to proceed.'),
-            ]
-=======
         Option('use-existing-dir',
                help='By default push will fail if the target'
                     ' directory exists, but does not already'
                     ' have a control directory. This flag will'
                     ' allow push to proceed.'),
         ]
->>>>>>> 9a6da510
     takes_args = ['location?']
     encoding_type = 'replace'
 
     def run(self, location=None, remember=False, overwrite=False,
             create_prefix=False, verbose=False,
-<<<<<<< HEAD
-            directory=None,
-            use_existing_dir=False,
-            ):
-=======
             use_existing_dir=False,
             directory=None):
->>>>>>> 9a6da510
         # FIXME: Way too big!  Put this into a function called from the
         # command.
         if directory is None:
@@ -2448,11 +2433,7 @@
                 ' source rather than merging. When this happens,'
                 ' you do not need to commit the result.'),
         Option('directory',
-<<<<<<< HEAD
-            help='branch to push from, '
-=======
-            help='branch to merge into, '
->>>>>>> 9a6da510
+            help='Branch to merge into, '
                  'rather than the one containing the working directory',
             short_name='d',
             type=unicode,
@@ -2460,25 +2441,16 @@
     ]
 
     def run(self, branch=None, revision=None, force=False, merge_type=None,
-<<<<<<< HEAD
-            show_base=False, reprocess=False, remember=False, 
-=======
             show_base=False, reprocess=False, remember=False,
->>>>>>> 9a6da510
             uncommitted=False, pull=False,
             directory=None,
             ):
         if merge_type is None:
             merge_type = _mod_merge.Merge3Merger
-<<<<<<< HEAD
-        if directory is None: directory = u'.'
-        tree = WorkingTree.open_containing(directory)[0]
-=======
 
         if directory is None: directory = u'.'
         tree = WorkingTree.open_containing(directory)[0]
         change_reporter = delta.ChangeReporter(tree.inventory)
->>>>>>> 9a6da510
 
         if branch is not None:
             try:
@@ -2551,12 +2523,8 @@
                     show_base=show_base,
                     pull=pull,
                     this_dir=directory,
-<<<<<<< HEAD
-                    pb=pb, file_list=interesting_files)
-=======
                     pb=pb, file_list=interesting_files,
                     change_reporter=change_reporter)
->>>>>>> 9a6da510
             finally:
                 pb.finished()
             if conflict_count != 0:
