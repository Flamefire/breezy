--- conflicted
+++ resolved
@@ -247,11 +247,7 @@
     Since a lightweight checkout is little more than a working tree
     this will refuse to run against one.
 
-<<<<<<< HEAD
     To re-create the working tree, use "bzr checkout".
-=======
-    See 'bzr help working-trees' for more information on working trees.
->>>>>>> 8d850f91
     """
     _see_also = ['checkout']
 
