--- conflicted
+++ resolved
@@ -641,8 +641,7 @@
     """
 
     takes_options = ['remember', 'overwrite', 'verbose',
-<<<<<<< HEAD
-        Option('create-prefix', 
+        Option('create-prefix',
                help='Create the path leading up to the branch '
                     'if it does not already exist'),
         Option('directory',
@@ -651,28 +650,20 @@
             short_name='d',
             type=unicode,
             ),
-        ]
-=======
-                     Option('create-prefix',
-                            help='Create the path leading up to the branch '
-                                 'if it does not already exist'),
-                     Option('use-existing-dir',
-                            help='By default push will fail if the target'
-                                 ' directory exists, but does not already'
-                                 ' have a control directory. This flag will'
-                                 ' allow push to proceed.'),
-                     ]
->>>>>>> 4c9ed8bd
+            Option('use-existing-dir',
+                   help='By default push will fail if the target'
+                        ' directory exists, but does not already'
+                        ' have a control directory. This flag will'
+                        ' allow push to proceed.'),
+            ]
     takes_args = ['location?']
     encoding_type = 'replace'
 
     def run(self, location=None, remember=False, overwrite=False,
-<<<<<<< HEAD
             create_prefix=False, verbose=False,
-            directory=None):
-=======
-            create_prefix=False, verbose=False, use_existing_dir=False):
->>>>>>> 4c9ed8bd
+            directory=None,
+            use_existing_dir=False,
+            ):
         # FIXME: Way too big!  Put this into a function called from the
         # command.
         if directory is None:
