# Copyright (C) 2004, 2005 by Canonical Ltd

# This program is free software; you can redistribute it and/or modify
# it under the terms of the GNU General Public License as published by
# the Free Software Foundation; either version 2 of the License, or
# (at your option) any later version.

# This program is distributed in the hope that it will be useful,
# but WITHOUT ANY WARRANTY; without even the implied warranty of
# MERCHANTABILITY or FITNESS FOR A PARTICULAR PURPOSE.  See the
# GNU General Public License for more details.

# You should have received a copy of the GNU General Public License
# along with this program; if not, write to the Free Software
# Foundation, Inc., 59 Temple Place, Suite 330, Boston, MA  02111-1307  USA

# DO NOT change this to cStringIO - it results in control files 
# written as UCS4
# FIXIT! (Only deal with byte streams OR unicode at any one layer.)
# RBC 20051018
from StringIO import StringIO
import sys
import os

import bzrlib
from bzrlib import BZRDIR
from bzrlib.commands import Command, display_command
from bzrlib.branch import Branch
from bzrlib.revision import common_ancestor
from bzrlib.errors import (BzrError, BzrCheckError, BzrCommandError, 
                           NotBranchError, DivergedBranches, NotConflicted,
			   NoSuchFile, NoWorkingTree, FileInWrongBranch)
from bzrlib.option import Option
from bzrlib.revisionspec import RevisionSpec
import bzrlib.trace
from bzrlib.trace import mutter, note, log_error, warning
from bzrlib.workingtree import WorkingTree


<<<<<<< HEAD
def tree_files(file_list, default_branch='.'):
=======
def branch_files(file_list, default_branch='.'):
    try:
        return inner_branch_files(file_list, default_branch)
    except FileInWrongBranch, e:
        raise BzrCommandError("%s is not in the same branch as %s" %
                             (e.path, file_list[0]))

def inner_branch_files(file_list, default_branch='.'):
>>>>>>> f499d957
    """\
    Return a branch and list of branch-relative paths.
    If supplied file_list is empty or None, the branch default will be used,
    and returned file_list will match the original.
    """
    if file_list is None or len(file_list) == 0:
        return WorkingTree.open_containing(default_branch)[0], file_list
    tree = WorkingTree.open_containing(file_list[0])[0]
    new_list = []
    for filename in file_list:
        try:
            new_list.append(tree.relpath(filename))
        except NotBranchError:
<<<<<<< HEAD
            raise BzrCommandError("%s is not in the same tree as %s" % 
                                  (filename, file_list[0]))
    return tree, new_list
=======
            raise FileInWrongBranch(b, filename)
    return b, new_list
>>>>>>> f499d957


# TODO: Make sure no commands unconditionally use the working directory as a
# branch.  If a filename argument is used, the first of them should be used to
# specify the branch.  (Perhaps this can be factored out into some kind of
# Argument class, representing a file in a branch, where the first occurrence
# opens the branch?)

class cmd_status(Command):
    """Display status summary.

    This reports on versioned and unknown files, reporting them
    grouped by state.  Possible states are:

    added
        Versioned in the working copy but not in the previous revision.

    removed
        Versioned in the previous revision but removed or deleted
        in the working copy.

    renamed
        Path of this file changed from the previous revision;
        the text may also have changed.  This includes files whose
        parent directory was renamed.

    modified
        Text has changed since the previous revision.

    unchanged
        Nothing about this file has changed since the previous revision.
        Only shown with --all.

    unknown
        Not versioned and not matching an ignore pattern.

    To see ignored files use 'bzr ignored'.  For details in the
    changes to file texts, use 'bzr diff'.

    If no arguments are specified, the status of the entire working
    directory is shown.  Otherwise, only the status of the specified
    files or directories is reported.  If a directory is given, status
    is reported for everything inside that directory.

    If a revision argument is given, the status is calculated against
    that revision, or between two revisions if two are provided.
    """
    
    # TODO: --no-recurse, --recurse options
    
    takes_args = ['file*']
    takes_options = ['all', 'show-ids', 'revision']
    aliases = ['st', 'stat']
    
    @display_command
    def run(self, all=False, show_ids=False, file_list=None, revision=None):
        tree, file_list = tree_files(file_list)
            
        from bzrlib.status import show_status
        show_status(tree.branch, show_unchanged=all, show_ids=show_ids,
                    specific_files=file_list, revision=revision)


class cmd_cat_revision(Command):
    """Write out metadata for a revision.
    
    The revision to print can either be specified by a specific
    revision identifier, or you can use --revision.
    """

    hidden = True
    takes_args = ['revision_id?']
    takes_options = ['revision']
    
    @display_command
    def run(self, revision_id=None, revision=None):

        if revision_id is not None and revision is not None:
            raise BzrCommandError('You can only supply one of revision_id or --revision')
        if revision_id is None and revision is None:
            raise BzrCommandError('You must supply either --revision or a revision_id')
        b = WorkingTree.open_containing('.')[0].branch
        if revision_id is not None:
            sys.stdout.write(b.get_revision_xml_file(revision_id).read())
        elif revision is not None:
            for rev in revision:
                if rev is None:
                    raise BzrCommandError('You cannot specify a NULL revision.')
                revno, rev_id = rev.in_history(b)
                sys.stdout.write(b.get_revision_xml_file(rev_id).read())
    

class cmd_revno(Command):
    """Show current revision number.

    This is equal to the number of revisions on this branch."""
    @display_command
    def run(self):
        print Branch.open_containing('.')[0].revno()


class cmd_revision_info(Command):
    """Show revision number and revision id for a given revision identifier.
    """
    hidden = True
    takes_args = ['revision_info*']
    takes_options = ['revision']
    @display_command
    def run(self, revision=None, revision_info_list=[]):

        revs = []
        if revision is not None:
            revs.extend(revision)
        if revision_info_list is not None:
            for rev in revision_info_list:
                revs.append(RevisionSpec(rev))
        if len(revs) == 0:
            raise BzrCommandError('You must supply a revision identifier')

        b = WorkingTree.open_containing('.')[0].branch

        for rev in revs:
            revinfo = rev.in_history(b)
            if revinfo.revno is None:
                print '     %s' % revinfo.rev_id
            else:
                print '%4d %s' % (revinfo.revno, revinfo.rev_id)

    
class cmd_add(Command):
    """Add specified files or directories.

    In non-recursive mode, all the named items are added, regardless
    of whether they were previously ignored.  A warning is given if
    any of the named files are already versioned.

    In recursive mode (the default), files are treated the same way
    but the behaviour for directories is different.  Directories that
    are already versioned do not give a warning.  All directories,
    whether already versioned or not, are searched for files or
    subdirectories that are neither versioned or ignored, and these
    are added.  This search proceeds recursively into versioned
    directories.  If no names are given '.' is assumed.

    Therefore simply saying 'bzr add' will version all files that
    are currently unknown.

    Adding a file whose parent directory is not versioned will
    implicitly add the parent, and so on up to the root. This means
    you should never need to explictly add a directory, they'll just
    get added when you add a file in the directory.
    """
    takes_args = ['file*']
    takes_options = ['no-recurse', 'quiet']
    
    def run(self, file_list, no_recurse=False, quiet=False):
        from bzrlib.add import smart_add, add_reporter_print, add_reporter_null
        if quiet:
            reporter = add_reporter_null
        else:
            reporter = add_reporter_print
        smart_add(file_list, not no_recurse, reporter)


class cmd_mkdir(Command):
    """Create a new versioned directory.

    This is equivalent to creating the directory and then adding it.
    """
    takes_args = ['dir+']

    def run(self, dir_list):
        for d in dir_list:
            os.mkdir(d)
            wt, dd = WorkingTree.open_containing(d)
            wt.add([dd])
            print 'added', d


class cmd_relpath(Command):
    """Show path of a file relative to root"""
    takes_args = ['filename']
    hidden = True
    
    @display_command
    def run(self, filename):
        tree, relpath = WorkingTree.open_containing(filename)
        print relpath


class cmd_inventory(Command):
    """Show inventory of the current working copy or a revision.

    It is possible to limit the output to a particular entry
    type using the --kind option.  For example; --kind file.
    """
    takes_options = ['revision', 'show-ids', 'kind']
    
    @display_command
<<<<<<< HEAD
    def run(self, revision=None, show_ids=False):
        tree = WorkingTree.open_containing('.')[0]
=======
    def run(self, revision=None, show_ids=False, kind=None):
        if kind and kind not in ['file', 'directory', 'symlink']:
            raise BzrCommandError('invalid kind specified')
        b = Branch.open_containing('.')[0]
>>>>>>> f499d957
        if revision is None:
            inv = tree.read_working_inventory()
        else:
            if len(revision) > 1:
                raise BzrCommandError('bzr inventory --revision takes'
                    ' exactly one revision identifier')
            inv = tree.branch.get_revision_inventory(
                revision[0].in_history(tree.branch).rev_id)

        for path, entry in inv.entries():
            if kind and kind != entry.kind:
                continue
            if show_ids:
                print '%-50s %s' % (path, entry.file_id)
            else:
                print path


class cmd_move(Command):
    """Move files to a different directory.

    examples:
        bzr move *.txt doc

    The destination must be a versioned directory in the same branch.
    """
    takes_args = ['source$', 'dest']
    def run(self, source_list, dest):
        tree, source_list = tree_files(source_list)
        # TODO: glob expansion on windows?
        tree.move(source_list, tree.relpath(dest))


class cmd_rename(Command):
    """Change the name of an entry.

    examples:
      bzr rename frob.c frobber.c
      bzr rename src/frob.c lib/frob.c

    It is an error if the destination name exists.

    See also the 'move' command, which moves files into a different
    directory without changing their name.
    """
    # TODO: Some way to rename multiple files without invoking 
    # bzr for each one?"""
    takes_args = ['from_name', 'to_name']
    
    def run(self, from_name, to_name):
        tree, (from_name, to_name) = tree_files((from_name, to_name))
        tree.rename_one(from_name, to_name)


class cmd_mv(Command):
    """Move or rename a file.

    usage:
        bzr mv OLDNAME NEWNAME
        bzr mv SOURCE... DESTINATION

    If the last argument is a versioned directory, all the other names
    are moved into it.  Otherwise, there must be exactly two arguments
    and the file is changed to a new name, which must not already exist.

    Files cannot be moved between branches.
    """
    takes_args = ['names*']
    def run(self, names_list):
        if len(names_list) < 2:
            raise BzrCommandError("missing file argument")
        tree, rel_names = tree_files(names_list)
        
        if os.path.isdir(names_list[-1]):
            # move into existing directory
            for pair in tree.move(rel_names[:-1], rel_names[-1]):
                print "%s => %s" % pair
        else:
            if len(names_list) != 2:
                raise BzrCommandError('to mv multiple files the destination '
                                      'must be a versioned directory')
            tree.rename_one(rel_names[0], rel_names[1])
            print "%s => %s" % (rel_names[0], rel_names[1])
            
    
class cmd_pull(Command):
    """Pull any changes from another branch into the current one.

    If there is no default location set, the first pull will set it.  After
    that, you can omit the location to use the default.  To change the
    default, use --remember.

    This command only works on branches that have not diverged.  Branches are
    considered diverged if both branches have had commits without first
    pulling from the other.

    If branches have diverged, you can use 'bzr merge' to pull the text changes
    from one into the other.  Once one branch has merged, the other should
    be able to pull it again.

    If you want to forget your local changes and just update your branch to
    match the remote one, use --overwrite.
    """
    takes_options = ['remember', 'overwrite', 'verbose']
    takes_args = ['location?']

    def run(self, location=None, remember=False, overwrite=False, verbose=False):
        from bzrlib.merge import merge
        from shutil import rmtree
        import errno
        
        tree_to = WorkingTree.open_containing('.')[0]
        stored_loc = tree_to.branch.get_parent()
        if location is None:
            if stored_loc is None:
                raise BzrCommandError("No pull location known or specified.")
            else:
                print "Using saved location: %s" % stored_loc
                location = stored_loc
        br_from = Branch.open(location)
        try:
            old_rh = tree_to.branch.revision_history()
            tree_to.pull(br_from, overwrite)
        except DivergedBranches:
            raise BzrCommandError("These branches have diverged."
                                  "  Try merge.")
        if tree_to.branch.get_parent() is None or remember:
            tree_to.branch.set_parent(location)

        if verbose:
            new_rh = tree_to.branch.revision_history()
            if old_rh != new_rh:
                # Something changed
                from bzrlib.log import show_changed_revisions
                show_changed_revisions(tree_to.branch, old_rh, new_rh)


class cmd_push(Command):
    """Push this branch into another branch.
    
    The remote branch will not have its working tree populated because this
    is both expensive, and may not be supported on the remote file system.
    
    Some smart servers or protocols *may* put the working tree in place.

    If there is no default push location set, the first push will set it.
    After that, you can omit the location to use the default.  To change the
    default, use --remember.

    This command only works on branches that have not diverged.  Branches are
    considered diverged if the branch being pushed to is not an older version
    of this branch.

    If branches have diverged, you can use 'bzr push --overwrite' to replace
    the other branch completely.
    
    If you want to ensure you have the different changes in the other branch,
    do a merge (see bzr help merge) from the other branch, and commit that
    before doing a 'push --overwrite'.
    """
    takes_options = ['remember', 'overwrite', 
                     Option('create-prefix', 
                            help='Create the path leading up to the branch '
                                 'if it does not already exist')]
    takes_args = ['location?']

    def run(self, location=None, remember=False, overwrite=False,
            create_prefix=False, verbose=False):
        import errno
        from shutil import rmtree
        from bzrlib.transport import get_transport
        
        tree_from = WorkingTree.open_containing('.')[0]
        stored_loc = tree_from.branch.get_push_location()
        if location is None:
            if stored_loc is None:
                raise BzrCommandError("No push location known or specified.")
            else:
                print "Using saved location: %s" % stored_loc
                location = stored_loc
        try:
            br_to = Branch.open(location)
        except NotBranchError:
            # create a branch.
            transport = get_transport(location).clone('..')
            if not create_prefix:
                try:
                    transport.mkdir(transport.relpath(location))
                except NoSuchFile:
                    raise BzrCommandError("Parent directory of %s "
                                          "does not exist." % location)
            else:
                current = transport.base
                needed = [(transport, transport.relpath(location))]
                while needed:
                    try:
                        transport, relpath = needed[-1]
                        transport.mkdir(relpath)
                        needed.pop()
                    except NoSuchFile:
                        new_transport = transport.clone('..')
                        needed.append((new_transport,
                                       new_transport.relpath(transport.base)))
                        if new_transport.base == transport.base:
                            raise BzrCommandError("Could not creeate "
                                                  "path prefix.")
                        
            NoSuchFile
            br_to = Branch.initialize(location)
        try:
            old_rh = br_to.revision_history()
            br_to.pull(tree_from.branch, overwrite)
        except DivergedBranches:
            raise BzrCommandError("These branches have diverged."
                                  "  Try a merge then push with overwrite.")
        if tree_from.branch.get_push_location() is None or remember:
            tree_from.branch.set_push_location(location)

        if verbose:
            new_rh = br_to.revision_history()
            if old_rh != new_rh:
                # Something changed
                from bzrlib.log import show_changed_revisions
                show_changed_revisions(br_to, old_rh, new_rh)


class cmd_branch(Command):
    """Create a new copy of a branch.

    If the TO_LOCATION is omitted, the last component of the FROM_LOCATION will
    be used.  In other words, "branch ../foo/bar" will attempt to create ./bar.

    To retrieve the branch as of a particular revision, supply the --revision
    parameter, as in "branch foo/bar -r 5".

    --basis is to speed up branching from remote branches.  When specified, it
    copies all the file-contents, inventory and revision data from the basis
    branch before copying anything from the remote branch.
    """
    takes_args = ['from_location', 'to_location?']
    takes_options = ['revision', 'basis']
    aliases = ['get', 'clone']

    def run(self, from_location, to_location=None, revision=None, basis=None):
        from bzrlib.clone import copy_branch
        import errno
        from shutil import rmtree
        if revision is None:
            revision = [None]
        elif len(revision) > 1:
            raise BzrCommandError(
                'bzr branch --revision takes exactly 1 revision value')
        try:
            br_from = Branch.open(from_location)
        except OSError, e:
            if e.errno == errno.ENOENT:
                raise BzrCommandError('Source location "%s" does not'
                                      ' exist.' % to_location)
            else:
                raise
        br_from.lock_read()
        try:
            if basis is not None:
                basis_branch = WorkingTree.open_containing(basis)[0].branch
            else:
                basis_branch = None
            if len(revision) == 1 and revision[0] is not None:
                revision_id = revision[0].in_history(br_from)[1]
            else:
                revision_id = None
            if to_location is None:
                to_location = os.path.basename(from_location.rstrip("/\\"))
                name = None
            else:
                name = os.path.basename(to_location) + '\n'
            try:
                os.mkdir(to_location)
            except OSError, e:
                if e.errno == errno.EEXIST:
                    raise BzrCommandError('Target directory "%s" already'
                                          ' exists.' % to_location)
                if e.errno == errno.ENOENT:
                    raise BzrCommandError('Parent of "%s" does not exist.' %
                                          to_location)
                else:
                    raise
            try:
                copy_branch(br_from, to_location, revision_id, basis_branch)
            except bzrlib.errors.NoSuchRevision:
                rmtree(to_location)
                msg = "The branch %s has no revision %s." % (from_location, revision[0])
                raise BzrCommandError(msg)
            except bzrlib.errors.UnlistableBranch:
                rmtree(to_location)
                msg = "The branch %s cannot be used as a --basis"
                raise BzrCommandError(msg)
            if name:
                branch = Branch.open(to_location)
                name = StringIO(name)
                branch.put_controlfile('branch-name', name)
        finally:
            br_from.unlock()


class cmd_renames(Command):
    """Show list of renamed files.
    """
    # TODO: Option to show renames between two historical versions.

    # TODO: Only show renames under dir, rather than in the whole branch.
    takes_args = ['dir?']

    @display_command
    def run(self, dir='.'):
        tree = WorkingTree.open_containing(dir)[0]
        old_inv = tree.branch.basis_tree().inventory
        new_inv = tree.read_working_inventory()

        renames = list(bzrlib.tree.find_renames(old_inv, new_inv))
        renames.sort()
        for old_name, new_name in renames:
            print "%s => %s" % (old_name, new_name)        


class cmd_info(Command):
    """Show statistical information about a branch."""
    takes_args = ['branch?']
    
    @display_command
    def run(self, branch=None):
        import info
        b = WorkingTree.open_containing(branch)[0].branch
        info.show_info(b)


class cmd_remove(Command):
    """Make a file unversioned.

    This makes bzr stop tracking changes to a versioned file.  It does
    not delete the working copy.
    """
    takes_args = ['file+']
    takes_options = ['verbose']
    aliases = ['rm']
    
    def run(self, file_list, verbose=False):
        tree, file_list = tree_files(file_list)
        tree.remove(file_list, verbose=verbose)


class cmd_file_id(Command):
    """Print file_id of a particular file or directory.

    The file_id is assigned when the file is first added and remains the
    same through all revisions where the file exists, even when it is
    moved or renamed.
    """
    hidden = True
    takes_args = ['filename']
    @display_command
    def run(self, filename):
<<<<<<< HEAD
        tree, relpath = WorkingTree.open_containing(filename)
        i = tree.inventory.path2id(relpath)
=======
        b, relpath = Branch.open_containing(filename)
        i = b.working_tree().inventory.path2id(relpath)
>>>>>>> f499d957
        if i == None:
            raise BzrError("%r is not a versioned file" % filename)
        else:
            print i


class cmd_file_path(Command):
    """Print path of file_ids to a file or directory.

    This prints one line for each directory down to the target,
    starting at the branch root."""
    hidden = True
    takes_args = ['filename']
    @display_command
    def run(self, filename):
        tree, relpath = WorkingTree.open_containing(filename)
        inv = tree.inventory
        fid = inv.path2id(relpath)
        if fid == None:
            raise BzrError("%r is not a versioned file" % filename)
        for fip in inv.get_idpath(fid):
            print fip


class cmd_revision_history(Command):
    """Display list of revision ids on this branch."""
    hidden = True
    @display_command
    def run(self):
        branch = WorkingTree.open_containing('.')[0].branch
        for patchid in branch.revision_history():
            print patchid


class cmd_ancestry(Command):
    """List all revisions merged into this branch."""
    hidden = True
    @display_command
    def run(self):
        tree = WorkingTree.open_containing('.')[0]
        b = tree.branch
        # FIXME. should be tree.last_revision
        for revision_id in b.get_ancestry(b.last_revision()):
            print revision_id


<<<<<<< HEAD
class cmd_directories(Command):
    """Display list of versioned directories in this tree."""
    @display_command
    def run(self):
        for name, ie in (WorkingTree.open_containing('.')[0].
                         read_working_inventory().directories()):
            if name == '':
                print '.'
            else:
                print name


=======
>>>>>>> f499d957
class cmd_init(Command):
    """Make a directory into a versioned branch.

    Use this to create an empty branch, or before importing an
    existing project.

    Recipe for importing a tree of files:
        cd ~/project
        bzr init
        bzr add .
        bzr status
        bzr commit -m 'imported project'
    """
    takes_args = ['location?']
    def run(self, location=None):
        from bzrlib.branch import Branch
        if location is None:
            location = '.'
        else:
            # The path has to exist to initialize a
            # branch inside of it.
            # Just using os.mkdir, since I don't
            # believe that we want to create a bunch of
            # locations if the user supplies an extended path
            if not os.path.exists(location):
                os.mkdir(location)
        Branch.initialize(location)


class cmd_diff(Command):
    """Show differences in working tree.
    
    If files are listed, only the changes in those files are listed.
    Otherwise, all changes for the tree are listed.

    examples:
        bzr diff
        bzr diff -r1
        bzr diff -r1..2
    """
    # TODO: Allow diff across branches.
    # TODO: Option to use external diff command; could be GNU diff, wdiff,
    #       or a graphical diff.

    # TODO: Python difflib is not exactly the same as unidiff; should
    #       either fix it up or prefer to use an external diff.

    # TODO: If a directory is given, diff everything under that.

    # TODO: Selected-file diff is inefficient and doesn't show you
    #       deleted files.

    # TODO: This probably handles non-Unix newlines poorly.
    
    takes_args = ['file*']
    takes_options = ['revision', 'diff-options']
    aliases = ['di', 'dif']

    @display_command
    def run(self, revision=None, file_list=None, diff_options=None):
        from bzrlib.diff import show_diff
<<<<<<< HEAD
        
        tree, file_list = tree_files(file_list)
=======
        try:
            b, file_list = inner_branch_files(file_list)
            b2 = None
        except FileInWrongBranch:
            if len(file_list) != 2:
                raise BzrCommandError("Files are in different branches")

            b, file1 = Branch.open_containing(file_list[0])
            b2, file2 = Branch.open_containing(file_list[1])
            if file1 != "" or file2 != "":
                raise BzrCommandError("Files are in different branches")
            file_list = None
>>>>>>> f499d957
        if revision is not None:
            if b2 is not None:
                raise BzrCommandError("Can't specify -r with two branches")
            if len(revision) == 1:
                return show_diff(tree.branch, revision[0], specific_files=file_list,
                                 external_diff_options=diff_options)
            elif len(revision) == 2:
                return show_diff(tree.branch, revision[0], specific_files=file_list,
                                 external_diff_options=diff_options,
                                 revision2=revision[1])
            else:
                raise BzrCommandError('bzr diff --revision takes exactly one or two revision identifiers')
        else:
<<<<<<< HEAD
            return show_diff(tree.branch, None, specific_files=file_list,
                             external_diff_options=diff_options)
=======
            return show_diff(b, None, specific_files=file_list,
                             external_diff_options=diff_options, b2=b2)
>>>>>>> f499d957


class cmd_deleted(Command):
    """List files deleted in the working tree.
    """
    # TODO: Show files deleted since a previous revision, or
    # between two revisions.
    # TODO: Much more efficient way to do this: read in new
    # directories with readdir, rather than stating each one.  Same
    # level of effort but possibly much less IO.  (Or possibly not,
    # if the directories are very large...)
    @display_command
    def run(self, show_ids=False):
        tree = WorkingTree.open_containing('.')[0]
        old = tree.branch.basis_tree()
        for path, ie in old.inventory.iter_entries():
            if not tree.has_id(ie.file_id):
                if show_ids:
                    print '%-50s %s' % (path, ie.file_id)
                else:
                    print path


class cmd_modified(Command):
    """List files modified in working tree."""
    hidden = True
    @display_command
    def run(self):
        from bzrlib.delta import compare_trees

        tree = WorkingTree.open_containing('.')[0]
        td = compare_trees(tree.branch.basis_tree(), tree)

        for path, id, kind, text_modified, meta_modified in td.modified:
            print path



class cmd_added(Command):
    """List files added in working tree."""
    hidden = True
    @display_command
    def run(self):
        wt = WorkingTree.open_containing('.')[0]
        basis_inv = wt.branch.basis_tree().inventory
        inv = wt.inventory
        for file_id in inv:
            if file_id in basis_inv:
                continue
            path = inv.id2path(file_id)
            if not os.access(b.abspath(path), os.F_OK):
                continue
            print path
                
        

class cmd_root(Command):
    """Show the tree root directory.

    The root is the nearest enclosing directory with a .bzr control
    directory."""
    takes_args = ['filename?']
    @display_command
    def run(self, filename=None):
        """Print the branch root."""
        tree = WorkingTree.open_containing(filename)[0]
        print tree.basedir


class cmd_log(Command):
    """Show log of this branch.

    To request a range of logs, you can use the command -r begin..end
    -r revision requests a specific revision, -r ..end or -r begin.. are
    also valid.
    """

    # TODO: Make --revision support uuid: and hash: [future tag:] notation.

    takes_args = ['filename?']
    takes_options = [Option('forward', 
                            help='show from oldest to newest'),
                     'timezone', 'verbose', 
                     'show-ids', 'revision',
                     Option('line', help='format with one line per revision'),
                     'long', 
                     Option('message',
                            help='show revisions whose message matches this regexp',
                            type=str),
                     Option('short', help='use moderately short format'),
                     ]
    @display_command
    def run(self, filename=None, timezone='original',
            verbose=False,
            show_ids=False,
            forward=False,
            revision=None,
            message=None,
            long=False,
            short=False,
            line=False):
        from bzrlib.log import log_formatter, show_log
        import codecs
        assert message is None or isinstance(message, basestring), \
            "invalid message argument %r" % message
        direction = (forward and 'forward') or 'reverse'
        
        if filename:
            # might be a tree:
            tree = None
            try:
                tree, fp = WorkingTree.open_containing(filename)
                b = tree.branch
                if fp != '':
                    inv = tree.read_working_inventory()
            except NotBranchError:
                pass
            if tree is None:
                b, fp = Branch.open_containing(filename)
                if fp != '':
                    inv = b.get_inventory(b.last_revision())
            if fp != '':
                file_id = inv.path2id(fp)
            else:
                file_id = None  # points to branch root
        else:
            tree, relpath = WorkingTree.open_containing('.')
            b = tree.branch
            file_id = None

        if revision is None:
            rev1 = None
            rev2 = None
        elif len(revision) == 1:
            rev1 = rev2 = revision[0].in_history(b).revno
        elif len(revision) == 2:
            rev1 = revision[0].in_history(b).revno
            rev2 = revision[1].in_history(b).revno
        else:
            raise BzrCommandError('bzr log --revision takes one or two values.')

        # By this point, the revision numbers are converted to the +ve
        # form if they were supplied in the -ve form, so we can do
        # this comparison in relative safety
        if rev1 > rev2:
            (rev2, rev1) = (rev1, rev2)

        mutter('encoding log as %r', bzrlib.user_encoding)

        # use 'replace' so that we don't abort if trying to write out
        # in e.g. the default C locale.
        outf = codecs.getwriter(bzrlib.user_encoding)(sys.stdout, errors='replace')

        log_format = 'long'
        if short:
            log_format = 'short'
        if line:
            log_format = 'line'
        lf = log_formatter(log_format,
                           show_ids=show_ids,
                           to_file=outf,
                           show_timezone=timezone)

        show_log(b,
                 lf,
                 file_id,
                 verbose=verbose,
                 direction=direction,
                 start_revision=rev1,
                 end_revision=rev2,
                 search=message)



class cmd_touching_revisions(Command):
    """Return revision-ids which affected a particular file.

    A more user-friendly interface is "bzr log FILE"."""
    hidden = True
    takes_args = ["filename"]
    @display_command
    def run(self, filename):
        tree, relpath = WorkingTree.open_containing(filename)
        b = tree.branch
        inv = tree.read_working_inventory()
        file_id = inv.path2id(relpath)
        for revno, revision_id, what in bzrlib.log.find_touching_revisions(b, file_id):
            print "%6d %s" % (revno, what)


class cmd_ls(Command):
    """List files in a tree.
    """
    # TODO: Take a revision or remote path and list that tree instead.
    hidden = True
    takes_options = ['verbose', 'revision',
                     Option('non-recursive',
                            help='don\'t recurse into sub-directories'),
                     Option('from-root',
                            help='Print all paths from the root of the branch.'),
                     Option('unknown', help='Print unknown files'),
                     Option('versioned', help='Print versioned files'),
                     Option('ignored', help='Print ignored files'),

                     Option('null', help='Null separate the files'),
                    ]
    @display_command
    def run(self, revision=None, verbose=False, 
            non_recursive=False, from_root=False,
            unknown=False, versioned=False, ignored=False,
            null=False):

        if verbose and null:
            raise BzrCommandError('Cannot set both --verbose and --null')
        all = not (unknown or versioned or ignored)

        selection = {'I':ignored, '?':unknown, 'V':versioned}

        tree, relpath = WorkingTree.open_containing('.')
        if from_root:
            relpath = ''
        elif relpath:
            relpath += '/'
        if revision is not None:
            tree = tree.branch.revision_tree(
                revision[0].in_history(tree.branch).rev_id)
        for fp, fc, kind, fid, entry in tree.list_files():
            if fp.startswith(relpath):
                fp = fp[len(relpath):]
                if non_recursive and '/' in fp:
                    continue
                if not all and not selection[fc]:
                    continue
                if verbose:
                    kindch = entry.kind_character()
                    print '%-8s %s%s' % (fc, fp, kindch)
                elif null:
                    sys.stdout.write(fp)
                    sys.stdout.write('\0')
                    sys.stdout.flush()
                else:
                    print fp


class cmd_unknowns(Command):
    """List unknown files."""
    @display_command
    def run(self):
        from bzrlib.osutils import quotefn
        for f in WorkingTree.open_containing('.')[0].unknowns():
            print quotefn(f)


class cmd_ignore(Command):
    """Ignore a command or pattern.

    To remove patterns from the ignore list, edit the .bzrignore file.

    If the pattern contains a slash, it is compared to the whole path
    from the branch root.  Otherwise, it is compared to only the last
    component of the path.  To match a file only in the root directory,
    prepend './'.

    Ignore patterns are case-insensitive on case-insensitive systems.

    Note: wildcards must be quoted from the shell on Unix.

    examples:
        bzr ignore ./Makefile
        bzr ignore '*.class'
    """
    # TODO: Complain if the filename is absolute
    takes_args = ['name_pattern']
    
    def run(self, name_pattern):
        from bzrlib.atomicfile import AtomicFile
        import os.path

        tree, relpath = WorkingTree.open_containing('.')
        ifn = tree.abspath('.bzrignore')

        if os.path.exists(ifn):
            f = open(ifn, 'rt')
            try:
                igns = f.read().decode('utf-8')
            finally:
                f.close()
        else:
            igns = ''

        # TODO: If the file already uses crlf-style termination, maybe
        # we should use that for the newly added lines?

        if igns and igns[-1] != '\n':
            igns += '\n'
        igns += name_pattern + '\n'

        try:
            f = AtomicFile(ifn, 'wt')
            f.write(igns.encode('utf-8'))
            f.commit()
        finally:
            f.close()

        inv = tree.inventory
        if inv.path2id('.bzrignore'):
            mutter('.bzrignore is already versioned')
        else:
            mutter('need to make new .bzrignore file versioned')
            tree.add(['.bzrignore'])


class cmd_ignored(Command):
    """List ignored files and the patterns that matched them.

    See also: bzr ignore"""
    @display_command
    def run(self):
        tree = WorkingTree.open_containing('.')[0]
        for path, file_class, kind, file_id, entry in tree.list_files():
            if file_class != 'I':
                continue
            ## XXX: Slightly inefficient since this was already calculated
            pat = tree.is_ignored(path)
            print '%-50s %s' % (path, pat)


class cmd_lookup_revision(Command):
    """Lookup the revision-id from a revision-number

    example:
        bzr lookup-revision 33
    """
    hidden = True
    takes_args = ['revno']
    
    @display_command
    def run(self, revno):
        try:
            revno = int(revno)
        except ValueError:
            raise BzrCommandError("not a valid revision-number: %r" % revno)

        print WorkingTree.open_containing('.')[0].branch.get_rev_id(revno)


class cmd_export(Command):
    """Export past revision to destination directory.

    If no revision is specified this exports the last committed revision.

    Format may be an "exporter" name, such as tar, tgz, tbz2.  If none is
    given, try to find the format with the extension. If no extension
    is found exports to a directory (equivalent to --format=dir).

    Root may be the top directory for tar, tgz and tbz2 formats. If none
    is given, the top directory will be the root name of the file."""
    # TODO: list known exporters
    takes_args = ['dest']
    takes_options = ['revision', 'format', 'root']
    def run(self, dest, revision=None, format=None, root=None):
        import os.path
        tree = WorkingTree.open_containing('.')[0]
        b = tree.branch
        if revision is None:
            # should be tree.last_revision  FIXME
            rev_id = tree.branch.last_revision()
        else:
            if len(revision) != 1:
                raise BzrError('bzr export --revision takes exactly 1 argument')
            rev_id = revision[0].in_history(b).rev_id
        t = b.revision_tree(rev_id)
        arg_root, ext = os.path.splitext(os.path.basename(dest))
        if ext in ('.gz', '.bz2'):
            new_root, new_ext = os.path.splitext(arg_root)
            if new_ext == '.tar':
                arg_root = new_root
                ext = new_ext + ext
        if root is None:
            root = arg_root
        if not format:
            if ext in (".tar",):
                format = "tar"
            elif ext in (".tar.gz", ".tgz"):
                format = "tgz"
            elif ext in (".tar.bz2", ".tbz2"):
                format = "tbz2"
            else:
                format = "dir"
        t.export(dest, format, root)


class cmd_cat(Command):
    """Write a file's text from a previous revision."""

    takes_options = ['revision']
    takes_args = ['filename']

    @display_command
    def run(self, filename, revision=None):
        if revision is None:
            raise BzrCommandError("bzr cat requires a revision number")
        elif len(revision) != 1:
            raise BzrCommandError("bzr cat --revision takes exactly one number")
        tree = None
        try:
            tree, relpath = WorkingTree.open_containing(filename)
            b = tree.branch
        except NotBranchError:
            pass
        if tree is None:
            b, relpath = Branch.open_containing(filename)
        b.print_file(relpath, revision[0].in_history(b).revno)


class cmd_local_time_offset(Command):
    """Show the offset in seconds from GMT to local time."""
    hidden = True    
    @display_command
    def run(self):
        print bzrlib.osutils.local_time_offset()



class cmd_commit(Command):
    """Commit changes into a new revision.
    
    If no arguments are given, the entire tree is committed.

    If selected files are specified, only changes to those files are
    committed.  If a directory is specified then the directory and everything 
    within it is committed.

    A selected-file commit may fail in some cases where the committed
    tree would be invalid, such as trying to commit a file in a
    newly-added directory that is not itself committed.
    """
    # TODO: Run hooks on tree to-be-committed, and after commit.

    # TODO: Strict commit that fails if there are deleted files.
    #       (what does "deleted files" mean ??)

    # TODO: Give better message for -s, --summary, used by tla people

    # XXX: verbose currently does nothing

    takes_args = ['selected*']
    takes_options = ['message', 'verbose', 
                     Option('unchanged',
                            help='commit even if nothing has changed'),
                     Option('file', type=str, 
                            argname='msgfile',
                            help='file containing commit message'),
                     Option('strict',
                            help="refuse to commit if there are unknown "
                            "files in the working tree."),
                     ]
    aliases = ['ci', 'checkin']

    def run(self, message=None, file=None, verbose=True, selected_list=None,
            unchanged=False, strict=False):
        from bzrlib.errors import (PointlessCommit, ConflictsInTree,
                StrictCommitFailed)
        from bzrlib.msgeditor import edit_commit_message
        from bzrlib.status import show_status
        from cStringIO import StringIO

        tree, selected_list = tree_files(selected_list)
        if message is None and not file:
            catcher = StringIO()
            show_status(tree.branch, specific_files=selected_list,
                        to_file=catcher)
            message = edit_commit_message(catcher.getvalue())

            if message is None:
                raise BzrCommandError("please specify a commit message"
                                      " with either --message or --file")
        elif message and file:
            raise BzrCommandError("please specify either --message or --file")
        
        if file:
            import codecs
            message = codecs.open(file, 'rt', bzrlib.user_encoding).read()

        if message == "":
                raise BzrCommandError("empty commit message specified")
            
        try:
            tree.commit(message, specific_files=selected_list,
                        allow_pointless=unchanged, strict=strict)
        except PointlessCommit:
            # FIXME: This should really happen before the file is read in;
            # perhaps prepare the commit; get the message; then actually commit
            raise BzrCommandError("no changes to commit",
                                  ["use --unchanged to commit anyhow"])
        except ConflictsInTree:
            raise BzrCommandError("Conflicts detected in working tree.  "
                'Use "bzr conflicts" to list, "bzr resolve FILE" to resolve.')
        except StrictCommitFailed:
            raise BzrCommandError("Commit refused because there are unknown "
                                  "files in the working tree.")


class cmd_check(Command):
    """Validate consistency of branch history.

    This command checks various invariants about the branch storage to
    detect data corruption or bzr bugs.
    """
    takes_args = ['dir?']
    takes_options = ['verbose']

    def run(self, dir='.', verbose=False):
        from bzrlib.check import check
        check(WorkingTree.open_containing(dir)[0].branch, verbose)


class cmd_scan_cache(Command):
    hidden = True
    def run(self):
        from bzrlib.hashcache import HashCache

        c = HashCache('.')
        c.read()
        c.scan()
            
        print '%6d stats' % c.stat_count
        print '%6d in hashcache' % len(c._cache)
        print '%6d files removed from cache' % c.removed_count
        print '%6d hashes updated' % c.update_count
        print '%6d files changed too recently to cache' % c.danger_count

        if c.needs_write:
            c.write()
            


class cmd_upgrade(Command):
    """Upgrade branch storage to current format.

    The check command or bzr developers may sometimes advise you to run
    this command.

    This version of this command upgrades from the full-text storage
    used by bzr 0.0.8 and earlier to the weave format (v5).
    """
    takes_args = ['dir?']

    def run(self, dir='.'):
        from bzrlib.upgrade import upgrade
        upgrade(dir)


class cmd_whoami(Command):
    """Show bzr user id."""
    takes_options = ['email']
    
    @display_command
    def run(self, email=False):
        try:
            b = WorkingTree.open_containing('.')[0].branch
            config = bzrlib.config.BranchConfig(b)
        except NotBranchError:
            config = bzrlib.config.GlobalConfig()
        
        if email:
            print config.user_email()
        else:
            print config.username()

class cmd_nick(Command):
    """\
    Print or set the branch nickname.  
    If unset, the tree root directory name is used as the nickname
    To print the current nickname, execute with no argument.  
    """
    takes_args = ['nickname?']
    def run(self, nickname=None):
        branch = Branch.open_containing('.')[0]
        if nickname is None:
            self.printme(branch)
        else:
            branch.nick = nickname

    @display_command
    def printme(self, branch):
        print branch.nick 

class cmd_selftest(Command):
    """Run internal test suite.
    
    This creates temporary test directories in the working directory,
    but not existing data is affected.  These directories are deleted
    if the tests pass, or left behind to help in debugging if they
    fail and --keep-output is specified.
    
    If arguments are given, they are regular expressions that say
    which tests should run.
    """
    # TODO: --list should give a list of all available tests
    hidden = True
    takes_args = ['testspecs*']
    takes_options = ['verbose', 
                     Option('one', help='stop when one test fails'),
                     Option('keep-output', 
                            help='keep output directories when tests fail')
                    ]

    def run(self, testspecs_list=None, verbose=False, one=False,
            keep_output=False):
        import bzrlib.ui
        from bzrlib.selftest import selftest
        # we don't want progress meters from the tests to go to the
        # real output; and we don't want log messages cluttering up
        # the real logs.
        save_ui = bzrlib.ui.ui_factory
        bzrlib.trace.info('running tests...')
        try:
            bzrlib.ui.ui_factory = bzrlib.ui.SilentUIFactory()
            if testspecs_list is not None:
                pattern = '|'.join(testspecs_list)
            else:
                pattern = ".*"
            result = selftest(verbose=verbose, 
                              pattern=pattern,
                              stop_on_failure=one, 
                              keep_output=keep_output)
            if result:
                bzrlib.trace.info('tests passed')
            else:
                bzrlib.trace.info('tests failed')
            return int(not result)
        finally:
            bzrlib.ui.ui_factory = save_ui


def show_version():
    print "bzr (bazaar-ng) %s" % bzrlib.__version__
    # is bzrlib itself in a branch?
    bzrrev = bzrlib.get_bzr_revision()
    if bzrrev:
        print "  (bzr checkout, revision %d {%s})" % bzrrev
    print bzrlib.__copyright__
    print "http://bazaar-ng.org/"
    print
    print "bzr comes with ABSOLUTELY NO WARRANTY.  bzr is free software, and"
    print "you may use, modify and redistribute it under the terms of the GNU"
    print "General Public License version 2 or later."


class cmd_version(Command):
    """Show version of bzr."""
    @display_command
    def run(self):
        show_version()

class cmd_rocks(Command):
    """Statement of optimism."""
    hidden = True
    @display_command
    def run(self):
        print "it sure does!"


class cmd_find_merge_base(Command):
    """Find and print a base revision for merging two branches.
    """
    # TODO: Options to specify revisions on either side, as if
    #       merging only part of the history.
    takes_args = ['branch', 'other']
    hidden = True
    
    @display_command
    def run(self, branch, other):
        from bzrlib.revision import common_ancestor, MultipleRevisionSources
        
        branch1 = Branch.open_containing(branch)[0]
        branch2 = Branch.open_containing(other)[0]

        history_1 = branch1.revision_history()
        history_2 = branch2.revision_history()

        last1 = branch1.last_revision()
        last2 = branch2.last_revision()

        source = MultipleRevisionSources(branch1, branch2)
        
        base_rev_id = common_ancestor(last1, last2, source)

        print 'merge base is revision %s' % base_rev_id
        
        return

        if base_revno is None:
            raise bzrlib.errors.UnrelatedBranches()

        print ' r%-6d in %s' % (base_revno, branch)

        other_revno = branch2.revision_id_to_revno(base_revid)
        
        print ' r%-6d in %s' % (other_revno, other)



class cmd_merge(Command):
    """Perform a three-way merge.
    
    The branch is the branch you will merge from.  By default, it will
    merge the latest revision.  If you specify a revision, that
    revision will be merged.  If you specify two revisions, the first
    will be used as a BASE, and the second one as OTHER.  Revision
    numbers are always relative to the specified branch.

    By default bzr will try to merge in all new work from the other
    branch, automatically determining an appropriate base.  If this
    fails, you may need to give an explicit base.
    
    Examples:

    To merge the latest revision from bzr.dev
    bzr merge ../bzr.dev

    To merge changes up to and including revision 82 from bzr.dev
    bzr merge -r 82 ../bzr.dev

    To merge the changes introduced by 82, without previous changes:
    bzr merge -r 81..82 ../bzr.dev
    
    merge refuses to run if there are any uncommitted changes, unless
    --force is given.
    """
    takes_args = ['branch?']
    takes_options = ['revision', 'force', 'merge-type', 'reprocess',
                     Option('show-base', help="Show base revision text in "
                            "conflicts")]

    def run(self, branch=None, revision=None, force=False, merge_type=None,
            show_base=False, reprocess=False):
        from bzrlib.merge import merge
        from bzrlib.merge_core import ApplyMerge3
        if merge_type is None:
            merge_type = ApplyMerge3
        if branch is None:
            branch = WorkingTree.open_containing('.')[0].branch.get_parent()
            if branch is None:
                raise BzrCommandError("No merge location known or specified.")
            else:
                print "Using saved location: %s" % branch 
        if revision is None or len(revision) < 1:
            base = [None, None]
            other = [branch, -1]
        else:
            if len(revision) == 1:
                base = [None, None]
                other_branch = Branch.open_containing(branch)[0]
                revno = revision[0].in_history(other_branch).revno
                other = [branch, revno]
            else:
                assert len(revision) == 2
                if None in revision:
                    raise BzrCommandError(
                        "Merge doesn't permit that revision specifier.")
                b = Branch.open_containing(branch)[0]

                base = [branch, revision[0].in_history(b).revno]
                other = [branch, revision[1].in_history(b).revno]

        try:
            conflict_count = merge(other, base, check_clean=(not force),
                                   merge_type=merge_type, reprocess=reprocess,
                                   show_base=show_base)
            if conflict_count != 0:
                return 1
            else:
                return 0
        except bzrlib.errors.AmbiguousBase, e:
            m = ("sorry, bzr can't determine the right merge base yet\n"
                 "candidates are:\n  "
                 + "\n  ".join(e.bases)
                 + "\n"
                 "please specify an explicit base with -r,\n"
                 "and (if you want) report this to the bzr developers\n")
            log_error(m)


class cmd_remerge(Command):
    """Redo a merge.
    """
    takes_args = ['file*']
    takes_options = ['merge-type', 'reprocess',
                     Option('show-base', help="Show base revision text in "
                            "conflicts")]

    def run(self, file_list=None, merge_type=None, show_base=False,
            reprocess=False):
        from bzrlib.merge import merge_inner, transform_tree
        from bzrlib.merge_core import ApplyMerge3
        if merge_type is None:
            merge_type = ApplyMerge3
        b, file_list = branch_files(file_list)
        b.lock_write()
        try:
            pending_merges = b.working_tree().pending_merges() 
            if len(pending_merges) != 1:
                raise BzrCommandError("Sorry, remerge only works after normal"
                                      + " merges.  Not cherrypicking or"
                                      + "multi-merges.")
            this_tree = b.working_tree()
            base_revision = common_ancestor(b.last_revision(), 
                                            pending_merges[0], b)
            base_tree = b.revision_tree(base_revision)
            other_tree = b.revision_tree(pending_merges[0])
            interesting_ids = None
            if file_list is not None:
                interesting_ids = set()
                for filename in file_list:
                    file_id = this_tree.path2id(filename)
                    interesting_ids.add(file_id)
                    if this_tree.kind(file_id) != "directory":
                        continue
                    
                    for name, ie in this_tree.inventory.iter_entries(file_id):
                        interesting_ids.add(ie.file_id)
            transform_tree(this_tree, b.basis_tree(), interesting_ids)
            if file_list is None:
                restore_files = list(this_tree.iter_conflicts())
            else:
                restore_files = file_list
            for filename in restore_files:
                try:
                    restore(this_tree.abspath(filename))
                except NotConflicted:
                    pass
            conflicts =  merge_inner(b, other_tree, base_tree, 
                                     interesting_ids = interesting_ids, 
                                     other_rev_id=pending_merges[0], 
                                     merge_type=merge_type, 
                                     show_base=show_base,
                                     reprocess=reprocess)
        finally:
            b.unlock()
        if conflicts > 0:
            return 1
        else:
            return 0

class cmd_revert(Command):
    """Reverse all changes since the last commit.

    Only versioned files are affected.  Specify filenames to revert only 
    those files.  By default, any files that are changed will be backed up
    first.  Backup files have a '~' appended to their name.
    """
    takes_options = ['revision', 'no-backup']
    takes_args = ['file*']
    aliases = ['merge-revert']

    def run(self, revision=None, no_backup=False, file_list=None):
        from bzrlib.merge import merge_inner
        from bzrlib.commands import parse_spec
        if file_list is not None:
            if len(file_list) == 0:
                raise BzrCommandError("No files specified")
        else:
            file_list = []
        if revision is None:
            revno = -1
            tree = WorkingTree.open_containing('.')[0]
            # FIXME should be tree.last_revision
            rev_id = tree.branch.last_revision()
        elif len(revision) != 1:
            raise BzrCommandError('bzr revert --revision takes exactly 1 argument')
        else:
            tree, file_list = tree_files(file_list)
            rev_id = revision[0].in_history(tree.branch).rev_id
        tree.revert(file_list, tree.branch.revision_tree(rev_id),
                                not no_backup)


class cmd_assert_fail(Command):
    """Test reporting of assertion failures"""
    hidden = True
    def run(self):
        assert False, "always fails"


class cmd_help(Command):
    """Show help on a command or other topic.

    For a list of all available commands, say 'bzr help commands'."""
    takes_options = ['long']
    takes_args = ['topic?']
    aliases = ['?']
    
    @display_command
    def run(self, topic=None, long=False):
        import help
        if topic is None and long:
            topic = "commands"
        help.help(topic)


class cmd_shell_complete(Command):
    """Show appropriate completions for context.

    For a list of all available commands, say 'bzr shell-complete'."""
    takes_args = ['context?']
    aliases = ['s-c']
    hidden = True
    
    @display_command
    def run(self, context=None):
        import shellcomplete
        shellcomplete.shellcomplete(context)


class cmd_fetch(Command):
    """Copy in history from another branch but don't merge it.

    This is an internal method used for pull and merge."""
    hidden = True
    takes_args = ['from_branch', 'to_branch']
    def run(self, from_branch, to_branch):
        from bzrlib.fetch import Fetcher
        from bzrlib.branch import Branch
        from_b = Branch.open(from_branch)
        to_b = Branch.open(to_branch)
        from_b.lock_read()
        try:
            to_b.lock_write()
            try:
                Fetcher(to_b, from_b)
            finally:
                to_b.unlock()
        finally:
            from_b.unlock()


class cmd_missing(Command):
    """What is missing in this branch relative to other branch.
    """
    # TODO: rewrite this in terms of ancestry so that it shows only
    # unmerged things
    
    takes_args = ['remote?']
    aliases = ['mis', 'miss']
    # We don't have to add quiet to the list, because 
    # unknown options are parsed as booleans
    takes_options = ['verbose', 'quiet']

    @display_command
    def run(self, remote=None, verbose=False, quiet=False):
        from bzrlib.errors import BzrCommandError
        from bzrlib.missing import show_missing

        if verbose and quiet:
            raise BzrCommandError('Cannot pass both quiet and verbose')

        tree = WorkingTree.open_containing('.')[0]
        parent = tree.branch.get_parent()
        if remote is None:
            if parent is None:
                raise BzrCommandError("No missing location known or specified.")
            else:
                if not quiet:
                    print "Using last location: %s" % parent
                remote = parent
        elif parent is None:
            # We only update parent if it did not exist, missing
            # should not change the parent
            tree.branch.set_parent(remote)
        br_remote = Branch.open_containing(remote)[0]
        return show_missing(tree.branch, br_remote, verbose=verbose, quiet=quiet)


class cmd_plugins(Command):
    """List plugins"""
    hidden = True
    @display_command
    def run(self):
        import bzrlib.plugin
        from inspect import getdoc
        for plugin in bzrlib.plugin.all_plugins:
            if hasattr(plugin, '__path__'):
                print plugin.__path__[0]
            elif hasattr(plugin, '__file__'):
                print plugin.__file__
            else:
                print `plugin`
                
            d = getdoc(plugin)
            if d:
                print '\t', d.split('\n')[0]


class cmd_testament(Command):
    """Show testament (signing-form) of a revision."""
    takes_options = ['revision', 'long']
    takes_args = ['branch?']
    @display_command
    def run(self, branch='.', revision=None, long=False):
        from bzrlib.testament import Testament
        b = WorkingTree.open_containing(branch)[0].branch
        b.lock_read()
        try:
            if revision is None:
                rev_id = b.last_revision()
            else:
                rev_id = revision[0].in_history(b).rev_id
            t = Testament.from_revision(b, rev_id)
            if long:
                sys.stdout.writelines(t.as_text_lines())
            else:
                sys.stdout.write(t.as_short_text())
        finally:
            b.unlock()


class cmd_annotate(Command):
    """Show the origin of each line in a file.

    This prints out the given file with an annotation on the left side
    indicating which revision, author and date introduced the change.

    If the origin is the same for a run of consecutive lines, it is 
    shown only at the top, unless the --all option is given.
    """
    # TODO: annotate directories; showing when each file was last changed
    # TODO: annotate a previous version of a file
    # TODO: if the working copy is modified, show annotations on that 
    #       with new uncommitted lines marked
    aliases = ['blame', 'praise']
    takes_args = ['filename']
    takes_options = [Option('all', help='show annotations on all lines'),
                     Option('long', help='show date in annotations'),
                     ]

    @display_command
    def run(self, filename, all=False, long=False):
        from bzrlib.annotate import annotate_file
        tree, relpath = WorkingTree.open_containing(filename)
        branch = tree.branch
        branch.lock_read()
        try:
            file_id = tree.inventory.path2id(relpath)
            tree = branch.revision_tree(branch.last_revision())
            file_version = tree.inventory[file_id].revision
            annotate_file(branch, file_version, file_id, long, all, sys.stdout)
        finally:
            branch.unlock()


class cmd_re_sign(Command):
    """Create a digital signature for an existing revision."""
    # TODO be able to replace existing ones.

    hidden = True # is this right ?
    takes_args = ['revision_id?']
    takes_options = ['revision']
    
    def run(self, revision_id=None, revision=None):
        import bzrlib.config as config
        import bzrlib.gpg as gpg
        if revision_id is not None and revision is not None:
            raise BzrCommandError('You can only supply one of revision_id or --revision')
        if revision_id is None and revision is None:
            raise BzrCommandError('You must supply either --revision or a revision_id')
        b = WorkingTree.open_containing('.')[0].branch
        gpg_strategy = gpg.GPGStrategy(config.BranchConfig(b))
        if revision_id is not None:
            b.sign_revision(revision_id, gpg_strategy)
        elif revision is not None:
            if len(revision) == 1:
                revno, rev_id = revision[0].in_history(b)
                b.sign_revision(rev_id, gpg_strategy)
            elif len(revision) == 2:
                # are they both on rh- if so we can walk between them
                # might be nice to have a range helper for arbitrary
                # revision paths. hmm.
                from_revno, from_revid = revision[0].in_history(b)
                to_revno, to_revid = revision[1].in_history(b)
                if to_revid is None:
                    to_revno = b.revno()
                if from_revno is None or to_revno is None:
                    raise BzrCommandError('Cannot sign a range of non-revision-history revisions')
                for revno in range(from_revno, to_revno + 1):
                    b.sign_revision(b.get_rev_id(revno), gpg_strategy)
            else:
                raise BzrCommandError('Please supply either one revision, or a range.')


# these get imported and then picked up by the scan for cmd_*
# TODO: Some more consistent way to split command definitions across files;
# we do need to load at least some information about them to know of 
# aliases.
from bzrlib.conflicts import cmd_resolve, cmd_conflicts, restore<|MERGE_RESOLUTION|>--- conflicted
+++ resolved
@@ -29,7 +29,7 @@
 from bzrlib.revision import common_ancestor
 from bzrlib.errors import (BzrError, BzrCheckError, BzrCommandError, 
                            NotBranchError, DivergedBranches, NotConflicted,
-			   NoSuchFile, NoWorkingTree, FileInWrongBranch)
+                           NoSuchFile, NoWorkingTree, FileInWrongBranch)
 from bzrlib.option import Option
 from bzrlib.revisionspec import RevisionSpec
 import bzrlib.trace
@@ -37,18 +37,14 @@
 from bzrlib.workingtree import WorkingTree
 
 
-<<<<<<< HEAD
 def tree_files(file_list, default_branch='.'):
-=======
-def branch_files(file_list, default_branch='.'):
     try:
-        return inner_branch_files(file_list, default_branch)
+        return internal_tree_files(file_list, default_branch)
     except FileInWrongBranch, e:
         raise BzrCommandError("%s is not in the same branch as %s" %
                              (e.path, file_list[0]))
 
-def inner_branch_files(file_list, default_branch='.'):
->>>>>>> f499d957
+def internal_tree_files(file_list, default_branch='.'):
     """\
     Return a branch and list of branch-relative paths.
     If supplied file_list is empty or None, the branch default will be used,
@@ -62,14 +58,8 @@
         try:
             new_list.append(tree.relpath(filename))
         except NotBranchError:
-<<<<<<< HEAD
-            raise BzrCommandError("%s is not in the same tree as %s" % 
-                                  (filename, file_list[0]))
+            raise FileInWrongBranch(tree.branch, filename)
     return tree, new_list
-=======
-            raise FileInWrongBranch(b, filename)
-    return b, new_list
->>>>>>> f499d957
 
 
 # TODO: Make sure no commands unconditionally use the working directory as a
@@ -269,15 +259,10 @@
     takes_options = ['revision', 'show-ids', 'kind']
     
     @display_command
-<<<<<<< HEAD
-    def run(self, revision=None, show_ids=False):
-        tree = WorkingTree.open_containing('.')[0]
-=======
     def run(self, revision=None, show_ids=False, kind=None):
         if kind and kind not in ['file', 'directory', 'symlink']:
             raise BzrCommandError('invalid kind specified')
-        b = Branch.open_containing('.')[0]
->>>>>>> f499d957
+        tree = WorkingTree.open_containing('.')[0]
         if revision is None:
             inv = tree.read_working_inventory()
         else:
@@ -639,13 +624,8 @@
     takes_args = ['filename']
     @display_command
     def run(self, filename):
-<<<<<<< HEAD
         tree, relpath = WorkingTree.open_containing(filename)
         i = tree.inventory.path2id(relpath)
-=======
-        b, relpath = Branch.open_containing(filename)
-        i = b.working_tree().inventory.path2id(relpath)
->>>>>>> f499d957
         if i == None:
             raise BzrError("%r is not a versioned file" % filename)
         else:
@@ -692,21 +672,6 @@
             print revision_id
 
 
-<<<<<<< HEAD
-class cmd_directories(Command):
-    """Display list of versioned directories in this tree."""
-    @display_command
-    def run(self):
-        for name, ie in (WorkingTree.open_containing('.')[0].
-                         read_working_inventory().directories()):
-            if name == '':
-                print '.'
-            else:
-                print name
-
-
-=======
->>>>>>> f499d957
 class cmd_init(Command):
     """Make a directory into a versioned branch.
 
@@ -768,12 +733,9 @@
     @display_command
     def run(self, revision=None, file_list=None, diff_options=None):
         from bzrlib.diff import show_diff
-<<<<<<< HEAD
-        
-        tree, file_list = tree_files(file_list)
-=======
         try:
-            b, file_list = inner_branch_files(file_list)
+            tree, file_list = internal_tree_files(file_list)
+            b = None
             b2 = None
         except FileInWrongBranch:
             if len(file_list) != 2:
@@ -782,9 +744,9 @@
             b, file1 = Branch.open_containing(file_list[0])
             b2, file2 = Branch.open_containing(file_list[1])
             if file1 != "" or file2 != "":
+                # FIXME diff those two files. rbc 20051123
                 raise BzrCommandError("Files are in different branches")
             file_list = None
->>>>>>> f499d957
         if revision is not None:
             if b2 is not None:
                 raise BzrCommandError("Can't specify -r with two branches")
@@ -798,13 +760,12 @@
             else:
                 raise BzrCommandError('bzr diff --revision takes exactly one or two revision identifiers')
         else:
-<<<<<<< HEAD
-            return show_diff(tree.branch, None, specific_files=file_list,
-                             external_diff_options=diff_options)
-=======
-            return show_diff(b, None, specific_files=file_list,
-                             external_diff_options=diff_options, b2=b2)
->>>>>>> f499d957
+            if b is not None:
+                return show_diff(b, None, specific_files=file_list,
+                                 external_diff_options=diff_options, b2=b2)
+            else:
+                return show_diff(tree.branch, None, specific_files=file_list,
+                                 external_diff_options=diff_options)
 
 
 class cmd_deleted(Command):
@@ -1604,48 +1565,47 @@
         from bzrlib.merge_core import ApplyMerge3
         if merge_type is None:
             merge_type = ApplyMerge3
-        b, file_list = branch_files(file_list)
-        b.lock_write()
+        tree, file_list = tree_files(file_list)
+        tree.lock_write()
         try:
-            pending_merges = b.working_tree().pending_merges() 
+            pending_merges = tree.pending_merges() 
             if len(pending_merges) != 1:
                 raise BzrCommandError("Sorry, remerge only works after normal"
                                       + " merges.  Not cherrypicking or"
                                       + "multi-merges.")
-            this_tree = b.working_tree()
-            base_revision = common_ancestor(b.last_revision(), 
-                                            pending_merges[0], b)
-            base_tree = b.revision_tree(base_revision)
-            other_tree = b.revision_tree(pending_merges[0])
+            base_revision = common_ancestor(tree.branch.last_revision(), 
+                                            pending_merges[0], tree.branch)
+            base_tree = tree.branch.revision_tree(base_revision)
+            other_tree = tree.branch.revision_tree(pending_merges[0])
             interesting_ids = None
             if file_list is not None:
                 interesting_ids = set()
                 for filename in file_list:
-                    file_id = this_tree.path2id(filename)
+                    file_id = tree.path2id(filename)
                     interesting_ids.add(file_id)
-                    if this_tree.kind(file_id) != "directory":
+                    if tree.kind(file_id) != "directory":
                         continue
                     
-                    for name, ie in this_tree.inventory.iter_entries(file_id):
+                    for name, ie in tree.inventory.iter_entries(file_id):
                         interesting_ids.add(ie.file_id)
-            transform_tree(this_tree, b.basis_tree(), interesting_ids)
+            transform_tree(tree, tree.branch.basis_tree(), interesting_ids)
             if file_list is None:
-                restore_files = list(this_tree.iter_conflicts())
+                restore_files = list(tree.iter_conflicts())
             else:
                 restore_files = file_list
             for filename in restore_files:
                 try:
-                    restore(this_tree.abspath(filename))
+                    restore(tree.abspath(filename))
                 except NotConflicted:
                     pass
-            conflicts =  merge_inner(b, other_tree, base_tree, 
+            conflicts =  merge_inner(tree.branch, other_tree, base_tree, 
                                      interesting_ids = interesting_ids, 
                                      other_rev_id=pending_merges[0], 
                                      merge_type=merge_type, 
                                      show_base=show_base,
                                      reprocess=reprocess)
         finally:
-            b.unlock()
+            tree.unlock()
         if conflicts > 0:
             return 1
         else:
