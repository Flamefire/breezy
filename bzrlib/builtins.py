--- conflicted
+++ resolved
@@ -2603,23 +2603,6 @@
             else:
                 content = rev_tree.get_file_text(old_file_id)
         else:
-<<<<<<< HEAD
-            raise errors.BzrCommandError(
-                "%r is not present in revision %s" % (
-                    filename, rev_tree.get_revision_id()))
-        if filtered:
-            from bzrlib.filters import (
-                ContentFilterContext,
-                filtered_output_bytes,
-                )
-            filters = rev_tree._content_filter_stack(relpath)
-            chunks = content.splitlines(True)
-            content = filtered_output_bytes(chunks, filters,
-                ContentFilterContext(relpath, rev_tree))
-            self.outf.writelines(content)
-        else:
-            self.outf.write(content)
-=======
             cur_file_id = tree.path2id(relpath)
             found = False
             if cur_file_id is not None:
@@ -2639,8 +2622,18 @@
                 raise errors.BzrCommandError(
                     "%r is not present in revision %s" % (
                         filename, rev_tree.get_revision_id()))
-        self.outf.write(content)
->>>>>>> 871450de
+        if filtered:
+            from bzrlib.filters import (
+                ContentFilterContext,
+                filtered_output_bytes,
+                )
+            filters = rev_tree._content_filter_stack(relpath)
+            chunks = content.splitlines(True)
+            content = filtered_output_bytes(chunks, filters,
+                ContentFilterContext(relpath, rev_tree))
+            self.outf.writelines(content)
+        else:
+            self.outf.write(content)
 
 
 class cmd_local_time_offset(Command):
