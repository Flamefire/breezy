--- conflicted
+++ resolved
@@ -424,11 +424,7 @@
                 else:
                     raise
             try:
-<<<<<<< HEAD
-                copy_branch(br_from, to_location, revision_id)
-=======
-                copy_branch(br_from, to_location, revno, basis_branch)
->>>>>>> 6a662e8c
+                copy_branch(br_from, to_location, revision_id, basis_branch)
             except bzrlib.errors.NoSuchRevision:
                 rmtree(to_location)
                 msg = "The branch %s has no revision %d." % (from_location, revision[0])
