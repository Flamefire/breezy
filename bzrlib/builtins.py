# Copyright (C) 2004, 2005 by Canonical Ltd

# This program is free software; you can redistribute it and/or modify
# it under the terms of the GNU General Public License as published by
# the Free Software Foundation; either version 2 of the License, or
# (at your option) any later version.

# This program is distributed in the hope that it will be useful,
# but WITHOUT ANY WARRANTY; without even the implied warranty of
# MERCHANTABILITY or FITNESS FOR A PARTICULAR PURPOSE.  See the
# GNU General Public License for more details.

# You should have received a copy of the GNU General Public License
# along with this program; if not, write to the Free Software
# Foundation, Inc., 59 Temple Place, Suite 330, Boston, MA  02111-1307  USA

# DO NOT change this to cStringIO - it results in control files 
# written as UCS4
# FIXIT! (Only deal with byte streams OR unicode at any one layer.)
# RBC 20051018
from StringIO import StringIO
import sys
import os

import bzrlib
from bzrlib import BZRDIR
from bzrlib.commands import Command, display_command
from bzrlib.branch import Branch
from bzrlib.errors import BzrError, BzrCheckError, BzrCommandError, NotBranchError
from bzrlib.errors import DivergedBranches, NoSuchFile, NoWorkingTree
from bzrlib.option import Option
from bzrlib.revisionspec import RevisionSpec
import bzrlib.trace
from bzrlib.trace import mutter, note, log_error, warning
from bzrlib.workingtree import WorkingTree


def branch_files(file_list, default_branch='.'):
    """\
    Return a branch and list of branch-relative paths.
    If supplied file_list is empty or None, the branch default will be used,
    and returned file_list will match the original.
    """
    if file_list is None or len(file_list) == 0:
        return Branch.open_containing(default_branch)[0], file_list
    b = Branch.open_containing(file_list[0])[0]
    
    # note that if this is a remote branch, we would want
    # relpath against the transport. RBC 20051018
    # Most branch ops can't meaningfully operate on files in remote branches;
    # the above comment was in cmd_status.  ADHB 20051026
    tree = WorkingTree(b.base, b)
    new_list = []
    for filename in file_list:
        try:
            new_list.append(tree.relpath(filename))
        except NotBranchError:
            raise BzrCommandError("%s is not in the same branch as %s" % 
                                  (filename, file_list[0]))
    return b, new_list


# TODO: Make sure no commands unconditionally use the working directory as a
# branch.  If a filename argument is used, the first of them should be used to
# specify the branch.  (Perhaps this can be factored out into some kind of
# Argument class, representing a file in a branch, where the first occurrence
# opens the branch?)

class cmd_status(Command):
    """Display status summary.

    This reports on versioned and unknown files, reporting them
    grouped by state.  Possible states are:

    added
        Versioned in the working copy but not in the previous revision.

    removed
        Versioned in the previous revision but removed or deleted
        in the working copy.

    renamed
        Path of this file changed from the previous revision;
        the text may also have changed.  This includes files whose
        parent directory was renamed.

    modified
        Text has changed since the previous revision.

    unchanged
        Nothing about this file has changed since the previous revision.
        Only shown with --all.

    unknown
        Not versioned and not matching an ignore pattern.

    To see ignored files use 'bzr ignored'.  For details in the
    changes to file texts, use 'bzr diff'.

    If no arguments are specified, the status of the entire working
    directory is shown.  Otherwise, only the status of the specified
    files or directories is reported.  If a directory is given, status
    is reported for everything inside that directory.

    If a revision argument is given, the status is calculated against
    that revision, or between two revisions if two are provided.
    """
    
    # XXX: FIXME: bzr status should accept a -r option to show changes
    # relative to a revision, or between revisions

    # TODO: --no-recurse, --recurse options
    
    takes_args = ['file*']
    takes_options = ['all', 'show-ids']
    aliases = ['st', 'stat']
    
    @display_command
    def run(self, all=False, show_ids=False, file_list=None, revision=None):
        b, file_list = branch_files(file_list)
            
        from bzrlib.status import show_status
        show_status(b, show_unchanged=all, show_ids=show_ids,
                    specific_files=file_list, revision=revision)


class cmd_cat_revision(Command):
    """Write out metadata for a revision.
    
    The revision to print can either be specified by a specific
    revision identifier, or you can use --revision.
    """

    hidden = True
    takes_args = ['revision_id?']
    takes_options = ['revision']
    
    @display_command
    def run(self, revision_id=None, revision=None):

        if revision_id is not None and revision is not None:
            raise BzrCommandError('You can only supply one of revision_id or --revision')
        if revision_id is None and revision is None:
            raise BzrCommandError('You must supply either --revision or a revision_id')
        b = Branch.open_containing('.')[0]
        if revision_id is not None:
            sys.stdout.write(b.get_revision_xml_file(revision_id).read())
        elif revision is not None:
            for rev in revision:
                if rev is None:
                    raise BzrCommandError('You cannot specify a NULL revision.')
                revno, rev_id = rev.in_history(b)
                sys.stdout.write(b.get_revision_xml_file(rev_id).read())
    

class cmd_revno(Command):
    """Show current revision number.

    This is equal to the number of revisions on this branch."""
    @display_command
    def run(self):
        print Branch.open_containing('.')[0].revno()


class cmd_revision_info(Command):
    """Show revision number and revision id for a given revision identifier.
    """
    hidden = True
    takes_args = ['revision_info*']
    takes_options = ['revision']
    @display_command
    def run(self, revision=None, revision_info_list=[]):

        revs = []
        if revision is not None:
            revs.extend(revision)
        if revision_info_list is not None:
            for rev in revision_info_list:
                revs.append(RevisionSpec(rev))
        if len(revs) == 0:
            raise BzrCommandError('You must supply a revision identifier')

        b = Branch.open_containing('.')[0]

        for rev in revs:
            revinfo = rev.in_history(b)
            if revinfo.revno is None:
                print '     %s' % revinfo.rev_id
            else:
                print '%4d %s' % (revinfo.revno, revinfo.rev_id)

    
class cmd_add(Command):
    """Add specified files or directories.

    In non-recursive mode, all the named items are added, regardless
    of whether they were previously ignored.  A warning is given if
    any of the named files are already versioned.

    In recursive mode (the default), files are treated the same way
    but the behaviour for directories is different.  Directories that
    are already versioned do not give a warning.  All directories,
    whether already versioned or not, are searched for files or
    subdirectories that are neither versioned or ignored, and these
    are added.  This search proceeds recursively into versioned
    directories.  If no names are given '.' is assumed.

    Therefore simply saying 'bzr add' will version all files that
    are currently unknown.

    Adding a file whose parent directory is not versioned will
    implicitly add the parent, and so on up to the root. This means
    you should never need to explictly add a directory, they'll just
    get added when you add a file in the directory.
    """
    takes_args = ['file*']
    takes_options = ['no-recurse', 'quiet']
    
    def run(self, file_list, no_recurse=False, quiet=False):
        from bzrlib.add import smart_add, add_reporter_print, add_reporter_null
        if quiet:
            reporter = add_reporter_null
        else:
            reporter = add_reporter_print
        smart_add(file_list, not no_recurse, reporter)


class cmd_mkdir(Command):
    """Create a new versioned directory.

    This is equivalent to creating the directory and then adding it.
    """
    takes_args = ['dir+']

    def run(self, dir_list):
        b = None
        
        for d in dir_list:
            os.mkdir(d)
            if not b:
                b = Branch.open_containing(d)[0]
            b.add([d])
            print 'added', d


class cmd_relpath(Command):
    """Show path of a file relative to root"""
    takes_args = ['filename']
    hidden = True
    
    @display_command
    def run(self, filename):
        branch, relpath = Branch.open_containing(filename)
        print relpath


class cmd_inventory(Command):
    """Show inventory of the current working copy or a revision."""
    takes_options = ['revision', 'show-ids']
    
    @display_command
    def run(self, revision=None, show_ids=False):
        b = Branch.open_containing('.')[0]
        if revision is None:
            inv = b.working_tree().read_working_inventory()
        else:
            if len(revision) > 1:
                raise BzrCommandError('bzr inventory --revision takes'
                    ' exactly one revision identifier')
            inv = b.get_revision_inventory(revision[0].in_history(b).rev_id)

        for path, entry in inv.entries():
            if show_ids:
                print '%-50s %s' % (path, entry.file_id)
            else:
                print path


class cmd_move(Command):
    """Move files to a different directory.

    examples:
        bzr move *.txt doc

    The destination must be a versioned directory in the same branch.
    """
    takes_args = ['source$', 'dest']
    def run(self, source_list, dest):
        b, source_list = branch_files(source_list)

        # TODO: glob expansion on windows?
        tree = WorkingTree(b.base, b)
        b.move(source_list, tree.relpath(dest))


class cmd_rename(Command):
    """Change the name of an entry.

    examples:
      bzr rename frob.c frobber.c
      bzr rename src/frob.c lib/frob.c

    It is an error if the destination name exists.

    See also the 'move' command, which moves files into a different
    directory without changing their name.
    """
    # TODO: Some way to rename multiple files without invoking 
    # bzr for each one?"""
    takes_args = ['from_name', 'to_name']
    
    def run(self, from_name, to_name):
        b, (from_name, to_name) = branch_files((from_name, to_name))
        b.rename_one(from_name, to_name)


class cmd_mv(Command):
    """Move or rename a file.

    usage:
        bzr mv OLDNAME NEWNAME
        bzr mv SOURCE... DESTINATION

    If the last argument is a versioned directory, all the other names
    are moved into it.  Otherwise, there must be exactly two arguments
    and the file is changed to a new name, which must not already exist.

    Files cannot be moved between branches.
    """
    takes_args = ['names*']
    def run(self, names_list):
        if len(names_list) < 2:
            raise BzrCommandError("missing file argument")
        b, rel_names = branch_files(names_list)
        
        if os.path.isdir(names_list[-1]):
            # move into existing directory
            for pair in b.move(rel_names[:-1], rel_names[-1]):
                print "%s => %s" % pair
        else:
            if len(names_list) != 2:
                raise BzrCommandError('to mv multiple files the destination '
                                      'must be a versioned directory')
            b.rename_one(rel_names[0], rel_names[1])
            print "%s => %s" % (rel_names[0], rel_names[1])
            
    
class cmd_pull(Command):
    """Pull any changes from another branch into the current one.

    If there is no default location set, the first pull will set it.  After
    that, you can omit the location to use the default.  To change the
    default, use --remember.

    This command only works on branches that have not diverged.  Branches are
    considered diverged if both branches have had commits without first
    pulling from the other.

    If branches have diverged, you can use 'bzr merge' to pull the text changes
    from one into the other.  Once one branch has merged, the other should
    be able to pull it again.

    If you want to forget your local changes and just update your branch to
    match the remote one, use --overwrite.
    """
    takes_options = ['remember', 'overwrite', 'verbose']
    takes_args = ['location?']

    def run(self, location=None, remember=False, overwrite=False, verbose=False):
        from bzrlib.merge import merge
        from shutil import rmtree
        import errno
        
        br_to = Branch.open_containing('.')[0]
        stored_loc = br_to.get_parent()
        if location is None:
            if stored_loc is None:
                raise BzrCommandError("No pull location known or specified.")
            else:
                print "Using saved location: %s" % stored_loc
                location = stored_loc
        br_from = Branch.open(location)
        try:
<<<<<<< HEAD
            br_to.working_tree().pull(br_from, overwrite)
        except DivergedBranches:
            raise BzrCommandError("These branches have diverged."
                                  "  Try merge.")
        if br_to.get_parent() is None or remember:
            br_to.set_parent(location)


class cmd_push(Command):
    """Push this branch into another branch.
    
    The remote branch will not have its working tree populated because this
    is both expensive, and may not be supported on the remote file system.
    
    Some smart servers or protocols *may* put the working tree in place.

    If there is no default push location set, the first push will set it.
    After that, you can omit the location to use the default.  To change the
    default, use --remember.

    This command only works on branches that have not diverged.  Branches are
    considered diverged if the branch being pushed to is not an older version
    of this branch.

    If branches have diverged, you can use 'bzr push --overwrite' to replace
    the other branch completely.
    
    If you want to ensure you have the different changes in the other branch,
    do a merge (see bzr help merge) from the other branch, and commit that
    before doing a 'push --overwrite'.
    """
    takes_options = ['remember', 'overwrite', 
                     Option('create-prefix', 
                            help='Create the path leading up to the branch '
                                 'if it does not already exist')]
    takes_args = ['location?']

    def run(self, location=None, remember=False, overwrite=False,
            create_prefix=False):
        import errno
        from shutil import rmtree
        from bzrlib.transport import get_transport
        
        br_from = Branch.open_containing('.')[0]
        stored_loc = br_from.get_push_location()
        if location is None:
            if stored_loc is None:
                raise BzrCommandError("No push location known or specified.")
            else:
                print "Using saved location: %s" % stored_loc
                location = stored_loc
        try:
            br_to = Branch.open(location)
        except NotBranchError:
            # create a branch.
            transport = get_transport(location).clone('..')
            if not create_prefix:
                try:
                    transport.mkdir(transport.relpath(location))
                except NoSuchFile:
                    raise BzrCommandError("Parent directory of %s "
                                          "does not exist." % location)
            else:
                current = transport.base
                needed = [(transport, transport.relpath(location))]
                while needed:
                    try:
                        transport, relpath = needed[-1]
                        transport.mkdir(relpath)
                        needed.pop()
                    except NoSuchFile:
                        new_transport = transport.clone('..')
                        needed.append((new_transport,
                                       new_transport.relpath(transport.base)))
                        if new_transport.base == transport.base:
                            raise BzrCommandError("Could not creeate "
                                                  "path prefix.")
                        
            NoSuchFile
            br_to = Branch.initialize(location)
        try:
            br_to.pull(br_from, overwrite)
        except DivergedBranches:
            raise BzrCommandError("These branches have diverged."
                                  "  Try a merge then push with overwrite.")
        if br_from.get_push_location() is None or remember:
            br_from.set_push_location(location)
=======
            old_rh = br_to.revision_history()
            br_to.working_tree().pull(br_from, remember, overwrite)
        except DivergedBranches:
            raise BzrCommandError("These branches have diverged."
                                  "  Try merge.")
        else:
            if verbose:
                new_rh = br_to.revision_history()
                if old_rh != new_rh:
                    # Something changed
                    from bzrlib.log import show_changed_revisions
                    show_changed_revisions(br_to, old_rh, new_rh)
>>>>>>> ca3515c7


class cmd_branch(Command):
    """Create a new copy of a branch.

    If the TO_LOCATION is omitted, the last component of the FROM_LOCATION will
    be used.  In other words, "branch ../foo/bar" will attempt to create ./bar.

    To retrieve the branch as of a particular revision, supply the --revision
    parameter, as in "branch foo/bar -r 5".

    --basis is to speed up branching from remote branches.  When specified, it
    copies all the file-contents, inventory and revision data from the basis
    branch before copying anything from the remote branch.
    """
    takes_args = ['from_location', 'to_location?']
    takes_options = ['revision', 'basis']
    aliases = ['get', 'clone']

    def run(self, from_location, to_location=None, revision=None, basis=None):
        from bzrlib.clone import copy_branch
        import errno
        from shutil import rmtree
        if revision is None:
            revision = [None]
        elif len(revision) > 1:
            raise BzrCommandError(
                'bzr branch --revision takes exactly 1 revision value')
        try:
            br_from = Branch.open(from_location)
        except OSError, e:
            if e.errno == errno.ENOENT:
                raise BzrCommandError('Source location "%s" does not'
                                      ' exist.' % to_location)
            else:
                raise
        br_from.lock_read()
        try:
            if basis is not None:
                basis_branch = Branch.open_containing(basis)[0]
            else:
                basis_branch = None
            if len(revision) == 1 and revision[0] is not None:
                revision_id = revision[0].in_history(br_from)[1]
            else:
                revision_id = None
            if to_location is None:
                to_location = os.path.basename(from_location.rstrip("/\\"))
                name = None
            else:
                name = os.path.basename(to_location) + '\n'
            try:
                os.mkdir(to_location)
            except OSError, e:
                if e.errno == errno.EEXIST:
                    raise BzrCommandError('Target directory "%s" already'
                                          ' exists.' % to_location)
                if e.errno == errno.ENOENT:
                    raise BzrCommandError('Parent of "%s" does not exist.' %
                                          to_location)
                else:
                    raise
            try:
                copy_branch(br_from, to_location, revision_id, basis_branch)
            except bzrlib.errors.NoSuchRevision:
                rmtree(to_location)
                msg = "The branch %s has no revision %s." % (from_location, revision[0])
                raise BzrCommandError(msg)
            except bzrlib.errors.UnlistableBranch:
                rmtree(to_location)
                msg = "The branch %s cannot be used as a --basis"
                raise BzrCommandError(msg)
            if name:
                branch = Branch.open(to_location)
                name = StringIO(name)
                branch.put_controlfile('branch-name', name)
        finally:
            br_from.unlock()


class cmd_renames(Command):
    """Show list of renamed files.
    """
    # TODO: Option to show renames between two historical versions.

    # TODO: Only show renames under dir, rather than in the whole branch.
    takes_args = ['dir?']

    @display_command
    def run(self, dir='.'):
        b = Branch.open_containing(dir)[0]
        old_inv = b.basis_tree().inventory
        new_inv = b.working_tree().read_working_inventory()

        renames = list(bzrlib.tree.find_renames(old_inv, new_inv))
        renames.sort()
        for old_name, new_name in renames:
            print "%s => %s" % (old_name, new_name)        


class cmd_info(Command):
    """Show statistical information about a branch."""
    takes_args = ['branch?']
    
    @display_command
    def run(self, branch=None):
        import info
        b = Branch.open_containing(branch)[0]
        info.show_info(b)


class cmd_remove(Command):
    """Make a file unversioned.

    This makes bzr stop tracking changes to a versioned file.  It does
    not delete the working copy.
    """
    takes_args = ['file+']
    takes_options = ['verbose']
    aliases = ['rm']
    
    def run(self, file_list, verbose=False):
        b, file_list = branch_files(file_list)
        tree = b.working_tree()
        tree.remove(file_list, verbose=verbose)


class cmd_file_id(Command):
    """Print file_id of a particular file or directory.

    The file_id is assigned when the file is first added and remains the
    same through all revisions where the file exists, even when it is
    moved or renamed.
    """
    hidden = True
    takes_args = ['filename']
    @display_command
    def run(self, filename):
        b, relpath = Branch.open_containing(filename)
        i = b.inventory.path2id(relpath)
        if i == None:
            raise BzrError("%r is not a versioned file" % filename)
        else:
            print i


class cmd_file_path(Command):
    """Print path of file_ids to a file or directory.

    This prints one line for each directory down to the target,
    starting at the branch root."""
    hidden = True
    takes_args = ['filename']
    @display_command
    def run(self, filename):
        b, relpath = Branch.open_containing(filename)
        inv = b.inventory
        fid = inv.path2id(relpath)
        if fid == None:
            raise BzrError("%r is not a versioned file" % filename)
        for fip in inv.get_idpath(fid):
            print fip


class cmd_revision_history(Command):
    """Display list of revision ids on this branch."""
    hidden = True
    @display_command
    def run(self):
        for patchid in Branch.open_containing('.')[0].revision_history():
            print patchid


class cmd_ancestry(Command):
    """List all revisions merged into this branch."""
    hidden = True
    @display_command
    def run(self):
        b = Branch.open_containing('.')[0]
        for revision_id in b.get_ancestry(b.last_revision()):
            print revision_id


class cmd_directories(Command):
    """Display list of versioned directories in this branch."""
    @display_command
    def run(self):
        for name, ie in (Branch.open_containing('.')[0].working_tree().
                         read_working_inventory().directories()):
            if name == '':
                print '.'
            else:
                print name


class cmd_init(Command):
    """Make a directory into a versioned branch.

    Use this to create an empty branch, or before importing an
    existing project.

    Recipe for importing a tree of files:
        cd ~/project
        bzr init
        bzr add .
        bzr status
        bzr commit -m 'imported project'
    """
    takes_args = ['location?']
    def run(self, location=None):
        from bzrlib.branch import Branch
        if location is None:
            location = '.'
        else:
            # The path has to exist to initialize a
            # branch inside of it.
            # Just using os.mkdir, since I don't
            # believe that we want to create a bunch of
            # locations if the user supplies an extended path
            if not os.path.exists(location):
                os.mkdir(location)
        Branch.initialize(location)


class cmd_diff(Command):
    """Show differences in working tree.
    
    If files are listed, only the changes in those files are listed.
    Otherwise, all changes for the tree are listed.

    examples:
        bzr diff
        bzr diff -r1
        bzr diff -r1..2
    """
    # TODO: Allow diff across branches.
    # TODO: Option to use external diff command; could be GNU diff, wdiff,
    #       or a graphical diff.

    # TODO: Python difflib is not exactly the same as unidiff; should
    #       either fix it up or prefer to use an external diff.

    # TODO: If a directory is given, diff everything under that.

    # TODO: Selected-file diff is inefficient and doesn't show you
    #       deleted files.

    # TODO: This probably handles non-Unix newlines poorly.
    
    takes_args = ['file*']
    takes_options = ['revision', 'diff-options']
    aliases = ['di', 'dif']

    @display_command
    def run(self, revision=None, file_list=None, diff_options=None):
        from bzrlib.diff import show_diff
        
        b, file_list = branch_files(file_list)
        if revision is not None:
            if len(revision) == 1:
                return show_diff(b, revision[0], specific_files=file_list,
                                 external_diff_options=diff_options)
            elif len(revision) == 2:
                return show_diff(b, revision[0], specific_files=file_list,
                                 external_diff_options=diff_options,
                                 revision2=revision[1])
            else:
                raise BzrCommandError('bzr diff --revision takes exactly one or two revision identifiers')
        else:
            return show_diff(b, None, specific_files=file_list,
                             external_diff_options=diff_options)


class cmd_deleted(Command):
    """List files deleted in the working tree.
    """
    # TODO: Show files deleted since a previous revision, or
    # between two revisions.
    # TODO: Much more efficient way to do this: read in new
    # directories with readdir, rather than stating each one.  Same
    # level of effort but possibly much less IO.  (Or possibly not,
    # if the directories are very large...)
    @display_command
    def run(self, show_ids=False):
        b = Branch.open_containing('.')[0]
        old = b.basis_tree()
        new = b.working_tree()
        for path, ie in old.inventory.iter_entries():
            if not new.has_id(ie.file_id):
                if show_ids:
                    print '%-50s %s' % (path, ie.file_id)
                else:
                    print path


class cmd_modified(Command):
    """List files modified in working tree."""
    hidden = True
    @display_command
    def run(self):
        from bzrlib.delta import compare_trees

        b = Branch.open_containing('.')[0]
        td = compare_trees(b.basis_tree(), b.working_tree())

        for path, id, kind, text_modified, meta_modified in td.modified:
            print path



class cmd_added(Command):
    """List files added in working tree."""
    hidden = True
    @display_command
    def run(self):
        b = Branch.open_containing('.')[0]
        wt = b.working_tree()
        basis_inv = b.basis_tree().inventory
        inv = wt.inventory
        for file_id in inv:
            if file_id in basis_inv:
                continue
            path = inv.id2path(file_id)
            if not os.access(b.abspath(path), os.F_OK):
                continue
            print path
                
        

class cmd_root(Command):
    """Show the tree root directory.

    The root is the nearest enclosing directory with a .bzr control
    directory."""
    takes_args = ['filename?']
    @display_command
    def run(self, filename=None):
        """Print the branch root."""
        b = Branch.open_containing(filename)[0]
        print b.base


class cmd_log(Command):
    """Show log of this branch.

    To request a range of logs, you can use the command -r begin..end
    -r revision requests a specific revision, -r ..end or -r begin.. are
    also valid.
    """

    # TODO: Make --revision support uuid: and hash: [future tag:] notation.

    takes_args = ['filename?']
    takes_options = [Option('forward', 
                            help='show from oldest to newest'),
                     'timezone', 'verbose', 
                     'show-ids', 'revision',
                     Option('line', help='format with one line per revision'),
                     'long', 
                     Option('message',
                            help='show revisions whose message matches this regexp',
                            type=str),
                     Option('short', help='use moderately short format'),
                     ]
    @display_command
    def run(self, filename=None, timezone='original',
            verbose=False,
            show_ids=False,
            forward=False,
            revision=None,
            message=None,
            long=False,
            short=False,
            line=False):
        from bzrlib.log import log_formatter, show_log
        import codecs
        assert message is None or isinstance(message, basestring), \
            "invalid message argument %r" % message
        direction = (forward and 'forward') or 'reverse'
        
        if filename:
            b, fp = Branch.open_containing(filename)
            if fp != '':
                try:
                    inv = b.working_tree().read_working_inventory()
                except NoWorkingTree:
                    inv = b.get_inventory(b.last_revision())
                file_id = inv.path2id(fp)
            else:
                file_id = None  # points to branch root
        else:
            b, relpath = Branch.open_containing('.')
            file_id = None

        if revision is None:
            rev1 = None
            rev2 = None
        elif len(revision) == 1:
            rev1 = rev2 = revision[0].in_history(b).revno
        elif len(revision) == 2:
            rev1 = revision[0].in_history(b).revno
            rev2 = revision[1].in_history(b).revno
        else:
            raise BzrCommandError('bzr log --revision takes one or two values.')

        if rev1 == 0:
            rev1 = None
        if rev2 == 0:
            rev2 = None

        mutter('encoding log as %r', bzrlib.user_encoding)

        # use 'replace' so that we don't abort if trying to write out
        # in e.g. the default C locale.
        outf = codecs.getwriter(bzrlib.user_encoding)(sys.stdout, errors='replace')

        log_format = 'long'
        if short:
            log_format = 'short'
        if line:
            log_format = 'line'
        lf = log_formatter(log_format,
                           show_ids=show_ids,
                           to_file=outf,
                           show_timezone=timezone)

        show_log(b,
                 lf,
                 file_id,
                 verbose=verbose,
                 direction=direction,
                 start_revision=rev1,
                 end_revision=rev2,
                 search=message)



class cmd_touching_revisions(Command):
    """Return revision-ids which affected a particular file.

    A more user-friendly interface is "bzr log FILE"."""
    hidden = True
    takes_args = ["filename"]
    @display_command
    def run(self, filename):
        b, relpath = Branch.open_containing(filename)[0]
        inv = b.working_tree().read_working_inventory()
        file_id = inv.path2id(relpath)
        for revno, revision_id, what in bzrlib.log.find_touching_revisions(b, file_id):
            print "%6d %s" % (revno, what)


class cmd_ls(Command):
    """List files in a tree.
    """
    # TODO: Take a revision or remote path and list that tree instead.
    hidden = True
    takes_options = ['verbose', 'revision',
                     Option('non-recursive',
                            help='don\'t recurse into sub-directories'),
                     Option('from-root',
                            help='Print all paths from the root of the branch.'),
                     Option('unknown', help='Print unknown files'),
                     Option('versioned', help='Print versioned files'),
                     Option('ignored', help='Print ignored files'),

                     Option('null', help='Null separate the files'),
                    ]
    @display_command
    def run(self, revision=None, verbose=False, 
            non_recursive=False, from_root=False,
            unknown=False, versioned=False, ignored=False,
            null=False):

        if verbose and null:
            raise BzrCommandError('Cannot set both --verbose and --null')
        all = not (unknown or versioned or ignored)

        selection = {'I':ignored, '?':unknown, 'V':versioned}

        b, relpath = Branch.open_containing('.')
        if from_root:
            relpath = ''
        elif relpath:
            relpath += '/'
        if revision == None:
            tree = b.working_tree()
        else:
            tree = b.revision_tree(revision[0].in_history(b).rev_id)
        for fp, fc, kind, fid, entry in tree.list_files():
            if fp.startswith(relpath):
                fp = fp[len(relpath):]
                if non_recursive and '/' in fp:
                    continue
                if not all and not selection[fc]:
                    continue
                if verbose:
                    kindch = entry.kind_character()
                    print '%-8s %s%s' % (fc, fp, kindch)
                elif null:
                    sys.stdout.write(fp)
                    sys.stdout.write('\0')
                    sys.stdout.flush()
                else:
                    print fp



class cmd_unknowns(Command):
    """List unknown files."""
    @display_command
    def run(self):
        from bzrlib.osutils import quotefn
        for f in Branch.open_containing('.')[0].unknowns():
            print quotefn(f)



class cmd_ignore(Command):
    """Ignore a command or pattern.

    To remove patterns from the ignore list, edit the .bzrignore file.

    If the pattern contains a slash, it is compared to the whole path
    from the branch root.  Otherwise, it is compared to only the last
    component of the path.  To match a file only in the root directory,
    prepend './'.

    Ignore patterns are case-insensitive on case-insensitive systems.

    Note: wildcards must be quoted from the shell on Unix.

    examples:
        bzr ignore ./Makefile
        bzr ignore '*.class'
    """
    # TODO: Complain if the filename is absolute
    takes_args = ['name_pattern']
    
    def run(self, name_pattern):
        from bzrlib.atomicfile import AtomicFile
        import os.path

        b, relpath = Branch.open_containing('.')
        ifn = b.abspath('.bzrignore')

        if os.path.exists(ifn):
            f = open(ifn, 'rt')
            try:
                igns = f.read().decode('utf-8')
            finally:
                f.close()
        else:
            igns = ''

        # TODO: If the file already uses crlf-style termination, maybe
        # we should use that for the newly added lines?

        if igns and igns[-1] != '\n':
            igns += '\n'
        igns += name_pattern + '\n'

        try:
            f = AtomicFile(ifn, 'wt')
            f.write(igns.encode('utf-8'))
            f.commit()
        finally:
            f.close()

        inv = b.working_tree().inventory
        if inv.path2id('.bzrignore'):
            mutter('.bzrignore is already versioned')
        else:
            mutter('need to make new .bzrignore file versioned')
            b.add(['.bzrignore'])



class cmd_ignored(Command):
    """List ignored files and the patterns that matched them.

    See also: bzr ignore"""
    @display_command
    def run(self):
        tree = Branch.open_containing('.')[0].working_tree()
        for path, file_class, kind, file_id, entry in tree.list_files():
            if file_class != 'I':
                continue
            ## XXX: Slightly inefficient since this was already calculated
            pat = tree.is_ignored(path)
            print '%-50s %s' % (path, pat)


class cmd_lookup_revision(Command):
    """Lookup the revision-id from a revision-number

    example:
        bzr lookup-revision 33
    """
    hidden = True
    takes_args = ['revno']
    
    @display_command
    def run(self, revno):
        try:
            revno = int(revno)
        except ValueError:
            raise BzrCommandError("not a valid revision-number: %r" % revno)

        print Branch.open_containing('.')[0].get_rev_id(revno)


class cmd_export(Command):
    """Export past revision to destination directory.

    If no revision is specified this exports the last committed revision.

    Format may be an "exporter" name, such as tar, tgz, tbz2.  If none is
    given, try to find the format with the extension. If no extension
    is found exports to a directory (equivalent to --format=dir).

    Root may be the top directory for tar, tgz and tbz2 formats. If none
    is given, the top directory will be the root name of the file."""
    # TODO: list known exporters
    takes_args = ['dest']
    takes_options = ['revision', 'format', 'root']
    def run(self, dest, revision=None, format=None, root=None):
        import os.path
        b = Branch.open_containing('.')[0]
        if revision is None:
            rev_id = b.last_revision()
        else:
            if len(revision) != 1:
                raise BzrError('bzr export --revision takes exactly 1 argument')
            rev_id = revision[0].in_history(b).rev_id
        t = b.revision_tree(rev_id)
        arg_root, ext = os.path.splitext(os.path.basename(dest))
        if ext in ('.gz', '.bz2'):
            new_root, new_ext = os.path.splitext(arg_root)
            if new_ext == '.tar':
                arg_root = new_root
                ext = new_ext + ext
        if root is None:
            root = arg_root
        if not format:
            if ext in (".tar",):
                format = "tar"
            elif ext in (".tar.gz", ".tgz"):
                format = "tgz"
            elif ext in (".tar.bz2", ".tbz2"):
                format = "tbz2"
            else:
                format = "dir"
        t.export(dest, format, root)


class cmd_cat(Command):
    """Write a file's text from a previous revision."""

    takes_options = ['revision']
    takes_args = ['filename']

    @display_command
    def run(self, filename, revision=None):
        if revision is None:
            raise BzrCommandError("bzr cat requires a revision number")
        elif len(revision) != 1:
            raise BzrCommandError("bzr cat --revision takes exactly one number")
        b, relpath = Branch.open_containing(filename)
        b.print_file(relpath, revision[0].in_history(b).revno)


class cmd_local_time_offset(Command):
    """Show the offset in seconds from GMT to local time."""
    hidden = True    
    @display_command
    def run(self):
        print bzrlib.osutils.local_time_offset()



class cmd_commit(Command):
    """Commit changes into a new revision.
    
    If no arguments are given, the entire tree is committed.

    If selected files are specified, only changes to those files are
    committed.  If a directory is specified then the directory and everything 
    within it is committed.

    A selected-file commit may fail in some cases where the committed
    tree would be invalid, such as trying to commit a file in a
    newly-added directory that is not itself committed.
    """
    # TODO: Run hooks on tree to-be-committed, and after commit.

    # TODO: Strict commit that fails if there are deleted files.
    #       (what does "deleted files" mean ??)

    # TODO: Give better message for -s, --summary, used by tla people

    # XXX: verbose currently does nothing

    takes_args = ['selected*']
    takes_options = ['message', 'verbose', 
                     Option('unchanged',
                            help='commit even if nothing has changed'),
                     Option('file', type=str, 
                            argname='msgfile',
                            help='file containing commit message'),
                     Option('strict',
                            help="refuse to commit if there are unknown "
                            "files in the working tree."),
                     ]
    aliases = ['ci', 'checkin']

    def run(self, message=None, file=None, verbose=True, selected_list=None,
            unchanged=False, strict=False):
        from bzrlib.errors import (PointlessCommit, ConflictsInTree,
                StrictCommitFailed)
        from bzrlib.msgeditor import edit_commit_message
        from bzrlib.status import show_status
        from cStringIO import StringIO

        b, selected_list = branch_files(selected_list)
        if message is None and not file:
            catcher = StringIO()
            show_status(b, specific_files=selected_list,
                        to_file=catcher)
            message = edit_commit_message(catcher.getvalue())

            if message is None:
                raise BzrCommandError("please specify a commit message"
                                      " with either --message or --file")
        elif message and file:
            raise BzrCommandError("please specify either --message or --file")
        
        if file:
            import codecs
            message = codecs.open(file, 'rt', bzrlib.user_encoding).read()

        if message == "":
                raise BzrCommandError("empty commit message specified")
            
        try:
            b.working_tree().commit(message, specific_files=selected_list,
                     allow_pointless=unchanged, strict=strict)
        except PointlessCommit:
            # FIXME: This should really happen before the file is read in;
            # perhaps prepare the commit; get the message; then actually commit
            raise BzrCommandError("no changes to commit",
                                  ["use --unchanged to commit anyhow"])
        except ConflictsInTree:
            raise BzrCommandError("Conflicts detected in working tree.  "
                'Use "bzr conflicts" to list, "bzr resolve FILE" to resolve.')
        except StrictCommitFailed:
            raise BzrCommandError("Commit refused because there are unknown "
                                  "files in the working tree.")


class cmd_check(Command):
    """Validate consistency of branch history.

    This command checks various invariants about the branch storage to
    detect data corruption or bzr bugs.
    """
    takes_args = ['dir?']
    takes_options = ['verbose']

    def run(self, dir='.', verbose=False):
        from bzrlib.check import check
        check(Branch.open_containing(dir)[0], verbose)


class cmd_scan_cache(Command):
    hidden = True
    def run(self):
        from bzrlib.hashcache import HashCache

        c = HashCache('.')
        c.read()
        c.scan()
            
        print '%6d stats' % c.stat_count
        print '%6d in hashcache' % len(c._cache)
        print '%6d files removed from cache' % c.removed_count
        print '%6d hashes updated' % c.update_count
        print '%6d files changed too recently to cache' % c.danger_count

        if c.needs_write:
            c.write()
            


class cmd_upgrade(Command):
    """Upgrade branch storage to current format.

    The check command or bzr developers may sometimes advise you to run
    this command.

    This version of this command upgrades from the full-text storage
    used by bzr 0.0.8 and earlier to the weave format (v5).
    """
    takes_args = ['dir?']

    def run(self, dir='.'):
        from bzrlib.upgrade import upgrade
        upgrade(dir)


class cmd_whoami(Command):
    """Show bzr user id."""
    takes_options = ['email']
    
    @display_command
    def run(self, email=False):
        try:
            b = bzrlib.branch.Branch.open_containing('.')[0]
            config = bzrlib.config.BranchConfig(b)
        except NotBranchError:
            config = bzrlib.config.GlobalConfig()
        
        if email:
            print config.user_email()
        else:
            print config.username()


class cmd_selftest(Command):
    """Run internal test suite.
    
    This creates temporary test directories in the working directory,
    but not existing data is affected.  These directories are deleted
    if the tests pass, or left behind to help in debugging if they
    fail.
    
    If arguments are given, they are regular expressions that say
    which tests should run.
    """
    # TODO: --list should give a list of all available tests
    hidden = True
    takes_args = ['testspecs*']
    takes_options = ['verbose', 
                     Option('one', help='stop when one test fails'),
                    ]

    def run(self, testspecs_list=None, verbose=False, one=False):
        import bzrlib.ui
        from bzrlib.selftest import selftest
        # we don't want progress meters from the tests to go to the
        # real output; and we don't want log messages cluttering up
        # the real logs.
        save_ui = bzrlib.ui.ui_factory
        bzrlib.trace.info('running tests...')
        try:
            bzrlib.ui.ui_factory = bzrlib.ui.SilentUIFactory()
            if testspecs_list is not None:
                pattern = '|'.join(testspecs_list)
            else:
                pattern = ".*"
            result = selftest(verbose=verbose, 
                              pattern=pattern,
                              stop_on_failure=one)
            if result:
                bzrlib.trace.info('tests passed')
            else:
                bzrlib.trace.info('tests failed')
            return int(not result)
        finally:
            bzrlib.ui.ui_factory = save_ui


def show_version():
    print "bzr (bazaar-ng) %s" % bzrlib.__version__
    # is bzrlib itself in a branch?
    bzrrev = bzrlib.get_bzr_revision()
    if bzrrev:
        print "  (bzr checkout, revision %d {%s})" % bzrrev
    print bzrlib.__copyright__
    print "http://bazaar-ng.org/"
    print
    print "bzr comes with ABSOLUTELY NO WARRANTY.  bzr is free software, and"
    print "you may use, modify and redistribute it under the terms of the GNU"
    print "General Public License version 2 or later."


class cmd_version(Command):
    """Show version of bzr."""
    @display_command
    def run(self):
        show_version()

class cmd_rocks(Command):
    """Statement of optimism."""
    hidden = True
    @display_command
    def run(self):
        print "it sure does!"


class cmd_find_merge_base(Command):
    """Find and print a base revision for merging two branches.
    """
    # TODO: Options to specify revisions on either side, as if
    #       merging only part of the history.
    takes_args = ['branch', 'other']
    hidden = True
    
    @display_command
    def run(self, branch, other):
        from bzrlib.revision import common_ancestor, MultipleRevisionSources
        
        branch1 = Branch.open_containing(branch)[0]
        branch2 = Branch.open_containing(other)[0]

        history_1 = branch1.revision_history()
        history_2 = branch2.revision_history()

        last1 = branch1.last_revision()
        last2 = branch2.last_revision()

        source = MultipleRevisionSources(branch1, branch2)
        
        base_rev_id = common_ancestor(last1, last2, source)

        print 'merge base is revision %s' % base_rev_id
        
        return

        if base_revno is None:
            raise bzrlib.errors.UnrelatedBranches()

        print ' r%-6d in %s' % (base_revno, branch)

        other_revno = branch2.revision_id_to_revno(base_revid)
        
        print ' r%-6d in %s' % (other_revno, other)



class cmd_merge(Command):
    """Perform a three-way merge.
    
    The branch is the branch you will merge from.  By default, it will
    merge the latest revision.  If you specify a revision, that
    revision will be merged.  If you specify two revisions, the first
    will be used as a BASE, and the second one as OTHER.  Revision
    numbers are always relative to the specified branch.

    By default bzr will try to merge in all new work from the other
    branch, automatically determining an appropriate base.  If this
    fails, you may need to give an explicit base.
    
    Examples:

    To merge the latest revision from bzr.dev
    bzr merge ../bzr.dev

    To merge changes up to and including revision 82 from bzr.dev
    bzr merge -r 82 ../bzr.dev

    To merge the changes introduced by 82, without previous changes:
    bzr merge -r 81..82 ../bzr.dev
    
    merge refuses to run if there are any uncommitted changes, unless
    --force is given.
    """
    takes_args = ['branch?']
    takes_options = ['revision', 'force', 'merge-type', 'reprocess',
                     Option('show-base', help="Show base revision text in "
                            "conflicts")]

    def run(self, branch=None, revision=None, force=False, merge_type=None,
            show_base=False, reprocess=False):
        from bzrlib.merge import merge
        from bzrlib.merge_core import ApplyMerge3
        if merge_type is None:
            merge_type = ApplyMerge3
        if branch is None:
            branch = Branch.open_containing('.')[0].get_parent()
            if branch is None:
                raise BzrCommandError("No merge location known or specified.")
            else:
                print "Using saved location: %s" % branch 
        if revision is None or len(revision) < 1:
            base = [None, None]
            other = [branch, -1]
        else:
            if len(revision) == 1:
                base = [None, None]
                other_branch = Branch.open_containing(branch)[0]
                revno = revision[0].in_history(other_branch).revno
                other = [branch, revno]
            else:
                assert len(revision) == 2
                if None in revision:
                    raise BzrCommandError(
                        "Merge doesn't permit that revision specifier.")
                b = Branch.open_containing(branch)[0]

                base = [branch, revision[0].in_history(b).revno]
                other = [branch, revision[1].in_history(b).revno]

        try:
            conflict_count = merge(other, base, check_clean=(not force),
                                   merge_type=merge_type, reprocess=reprocess,
                                   show_base=show_base)
            if conflict_count != 0:
                return 1
            else:
                return 0
        except bzrlib.errors.AmbiguousBase, e:
            m = ("sorry, bzr can't determine the right merge base yet\n"
                 "candidates are:\n  "
                 + "\n  ".join(e.bases)
                 + "\n"
                 "please specify an explicit base with -r,\n"
                 "and (if you want) report this to the bzr developers\n")
            log_error(m)


class cmd_revert(Command):
    """Reverse all changes since the last commit.

    Only versioned files are affected.  Specify filenames to revert only 
    those files.  By default, any files that are changed will be backed up
    first.  Backup files have a '~' appended to their name.
    """
    takes_options = ['revision', 'no-backup']
    takes_args = ['file*']
    aliases = ['merge-revert']

    def run(self, revision=None, no_backup=False, file_list=None):
        from bzrlib.merge import merge_inner
        from bzrlib.commands import parse_spec
        if file_list is not None:
            if len(file_list) == 0:
                raise BzrCommandError("No files specified")
        else:
            file_list = []
        if revision is None:
            revno = -1
            b = Branch.open_containing('.')[0]
            rev_id = b.last_revision()
        elif len(revision) != 1:
            raise BzrCommandError('bzr revert --revision takes exactly 1 argument')
        else:
            b, file_list = branch_files(file_list)
            rev_id = revision[0].in_history(b).rev_id
        b.working_tree().revert(file_list, b.revision_tree(rev_id),
                                not no_backup)


class cmd_assert_fail(Command):
    """Test reporting of assertion failures"""
    hidden = True
    def run(self):
        assert False, "always fails"


class cmd_help(Command):
    """Show help on a command or other topic.

    For a list of all available commands, say 'bzr help commands'."""
    takes_options = ['long']
    takes_args = ['topic?']
    aliases = ['?']
    
    @display_command
    def run(self, topic=None, long=False):
        import help
        if topic is None and long:
            topic = "commands"
        help.help(topic)


class cmd_shell_complete(Command):
    """Show appropriate completions for context.

    For a list of all available commands, say 'bzr shell-complete'."""
    takes_args = ['context?']
    aliases = ['s-c']
    hidden = True
    
    @display_command
    def run(self, context=None):
        import shellcomplete
        shellcomplete.shellcomplete(context)


class cmd_fetch(Command):
    """Copy in history from another branch but don't merge it.

    This is an internal method used for pull and merge."""
    hidden = True
    takes_args = ['from_branch', 'to_branch']
    def run(self, from_branch, to_branch):
        from bzrlib.fetch import Fetcher
        from bzrlib.branch import Branch
        from_b = Branch.open(from_branch)
        to_b = Branch.open(to_branch)
        from_b.lock_read()
        try:
            to_b.lock_write()
            try:
                Fetcher(to_b, from_b)
            finally:
                to_b.unlock()
        finally:
            from_b.unlock()


class cmd_missing(Command):
    """What is missing in this branch relative to other branch.
    """
    # TODO: rewrite this in terms of ancestry so that it shows only
    # unmerged things
    
    takes_args = ['remote?']
    aliases = ['mis', 'miss']
    # We don't have to add quiet to the list, because 
    # unknown options are parsed as booleans
    takes_options = ['verbose', 'quiet']

    @display_command
    def run(self, remote=None, verbose=False, quiet=False):
        from bzrlib.errors import BzrCommandError
        from bzrlib.missing import show_missing

        if verbose and quiet:
            raise BzrCommandError('Cannot pass both quiet and verbose')

        b = Branch.open_containing('.')[0]
        parent = b.get_parent()
        if remote is None:
            if parent is None:
                raise BzrCommandError("No missing location known or specified.")
            else:
                if not quiet:
                    print "Using last location: %s" % parent
                remote = parent
        elif parent is None:
            # We only update parent if it did not exist, missing
            # should not change the parent
            b.set_parent(remote)
        br_remote = Branch.open_containing(remote)[0]
        return show_missing(b, br_remote, verbose=verbose, quiet=quiet)


class cmd_plugins(Command):
    """List plugins"""
    hidden = True
    @display_command
    def run(self):
        import bzrlib.plugin
        from inspect import getdoc
        for plugin in bzrlib.plugin.all_plugins:
            if hasattr(plugin, '__path__'):
                print plugin.__path__[0]
            elif hasattr(plugin, '__file__'):
                print plugin.__file__
            else:
                print `plugin`
                
            d = getdoc(plugin)
            if d:
                print '\t', d.split('\n')[0]


class cmd_testament(Command):
    """Show testament (signing-form) of a revision."""
    takes_options = ['revision', 'long']
    takes_args = ['branch?']
    @display_command
    def run(self, branch='.', revision=None, long=False):
        from bzrlib.testament import Testament
        b = Branch.open_containing(branch)[0]
        b.lock_read()
        try:
            if revision is None:
                rev_id = b.last_revision()
            else:
                rev_id = revision[0].in_history(b).rev_id
            t = Testament.from_revision(b, rev_id)
            if long:
                sys.stdout.writelines(t.as_text_lines())
            else:
                sys.stdout.write(t.as_short_text())
        finally:
            b.unlock()


class cmd_annotate(Command):
    """Show the origin of each line in a file.

    This prints out the given file with an annotation on the left side
    indicating which revision, author and date introduced the change.

    If the origin is the same for a run of consecutive lines, it is 
    shown only at the top, unless the --all option is given.
    """
    # TODO: annotate directories; showing when each file was last changed
    # TODO: annotate a previous version of a file
    # TODO: if the working copy is modified, show annotations on that 
    #       with new uncommitted lines marked
    aliases = ['blame', 'praise']
    takes_args = ['filename']
    takes_options = [Option('all', help='show annotations on all lines'),
                     Option('long', help='show date in annotations'),
                     ]

    @display_command
    def run(self, filename, all=False, long=False):
        from bzrlib.annotate import annotate_file
        b, relpath = Branch.open_containing(filename)
        b.lock_read()
        try:
            tree = WorkingTree(b.base, b)
            tree = b.revision_tree(b.last_revision())
            file_id = tree.inventory.path2id(relpath)
            file_version = tree.inventory[file_id].revision
            annotate_file(b, file_version, file_id, long, all, sys.stdout)
        finally:
            b.unlock()


class cmd_re_sign(Command):
    """Create a digital signature for an existing revision."""
    # TODO be able to replace existing ones.

    hidden = True # is this right ?
    takes_args = ['revision_id?']
    takes_options = ['revision']
    
    def run(self, revision_id=None, revision=None):
        import bzrlib.config as config
        import bzrlib.gpg as gpg
        if revision_id is not None and revision is not None:
            raise BzrCommandError('You can only supply one of revision_id or --revision')
        if revision_id is None and revision is None:
            raise BzrCommandError('You must supply either --revision or a revision_id')
        b = Branch.open_containing('.')[0]
        gpg_strategy = gpg.GPGStrategy(config.BranchConfig(b))
        if revision_id is not None:
            b.sign_revision(revision_id, gpg_strategy)
        elif revision is not None:
            if len(revision) == 1:
                revno, rev_id = revision[0].in_history(b)
                b.sign_revision(rev_id, gpg_strategy)
            elif len(revision) == 2:
                # are they both on rh- if so we can walk between them
                # might be nice to have a range helper for arbitrary
                # revision paths. hmm.
                from_revno, from_revid = revision[0].in_history(b)
                to_revno, to_revid = revision[1].in_history(b)
                if to_revid is None:
                    to_revno = b.revno()
                if from_revno is None or to_revno is None:
                    raise BzrCommandError('Cannot sign a range of non-revision-history revisions')
                for revno in range(from_revno, to_revno + 1):
                    b.sign_revision(b.get_rev_id(revno), gpg_strategy)
            else:
                raise BzrCommandError('Please supply either one revision, or a range.')


# these get imported and then picked up by the scan for cmd_*
# TODO: Some more consistent way to split command definitions across files;
# we do need to load at least some information about them to know of 
# aliases.
from bzrlib.conflicts import cmd_resolve, cmd_conflicts<|MERGE_RESOLUTION|>--- conflicted
+++ resolved
@@ -381,7 +381,7 @@
                 location = stored_loc
         br_from = Branch.open(location)
         try:
-<<<<<<< HEAD
+            old_rh = br_to.revision_history()
             br_to.working_tree().pull(br_from, overwrite)
         except DivergedBranches:
             raise BzrCommandError("These branches have diverged."
@@ -389,6 +389,13 @@
         if br_to.get_parent() is None or remember:
             br_to.set_parent(location)
 
+        if verbose:
+            new_rh = br_to.revision_history()
+            if old_rh != new_rh:
+                # Something changed
+                from bzrlib.log import show_changed_revisions
+                show_changed_revisions(br_to, old_rh, new_rh)
+
 
 class cmd_push(Command):
     """Push this branch into another branch.
@@ -420,7 +427,7 @@
     takes_args = ['location?']
 
     def run(self, location=None, remember=False, overwrite=False,
-            create_prefix=False):
+            create_prefix=False, verbose=False):
         import errno
         from shutil import rmtree
         from bzrlib.transport import get_transport
@@ -463,27 +470,20 @@
             NoSuchFile
             br_to = Branch.initialize(location)
         try:
+            old_rh = br_to.revision_history()
             br_to.pull(br_from, overwrite)
         except DivergedBranches:
             raise BzrCommandError("These branches have diverged."
                                   "  Try a merge then push with overwrite.")
         if br_from.get_push_location() is None or remember:
             br_from.set_push_location(location)
-=======
-            old_rh = br_to.revision_history()
-            br_to.working_tree().pull(br_from, remember, overwrite)
-        except DivergedBranches:
-            raise BzrCommandError("These branches have diverged."
-                                  "  Try merge.")
-        else:
-            if verbose:
-                new_rh = br_to.revision_history()
-                if old_rh != new_rh:
-                    # Something changed
-                    from bzrlib.log import show_changed_revisions
-                    show_changed_revisions(br_to, old_rh, new_rh)
->>>>>>> ca3515c7
-
+
+        if verbose:
+            new_rh = br_to.revision_history()
+            if old_rh != new_rh:
+                # Something changed
+                from bzrlib.log import show_changed_revisions
+                show_changed_revisions(br_to, old_rh, new_rh)
 
 class cmd_branch(Command):
     """Create a new copy of a branch.
