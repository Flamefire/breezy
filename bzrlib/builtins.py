# Copyright (C) 2005-2010 Canonical Ltd
#
# This program is free software; you can redistribute it and/or modify
# it under the terms of the GNU General Public License as published by
# the Free Software Foundation; either version 2 of the License, or
# (at your option) any later version.
#
# This program is distributed in the hope that it will be useful,
# but WITHOUT ANY WARRANTY; without even the implied warranty of
# MERCHANTABILITY or FITNESS FOR A PARTICULAR PURPOSE.  See the
# GNU General Public License for more details.
#
# You should have received a copy of the GNU General Public License
# along with this program; if not, write to the Free Software
# Foundation, Inc., 51 Franklin Street, Fifth Floor, Boston, MA 02110-1301 USA

"""builtin bzr commands"""

import os

from bzrlib.lazy_import import lazy_import
lazy_import(globals(), """
import codecs
import cStringIO
import sys
import time

import bzrlib
from bzrlib import (
    bugtracker,
    bundle,
    btree_index,
    bzrdir,
    directory_service,
    delta,
    config,
    errors,
    globbing,
    hooks,
    log,
    merge as _mod_merge,
    merge_directive,
    osutils,
    reconfigure,
    rename_map,
    revision as _mod_revision,
    static_tuple,
    symbol_versioning,
    timestamp,
    transport,
    ui,
    urlutils,
    views,
    )
from bzrlib.branch import Branch
from bzrlib.conflicts import ConflictList
from bzrlib.transport import memory
from bzrlib.revisionspec import RevisionSpec, RevisionInfo
from bzrlib.smtp_connection import SMTPConnection
from bzrlib.workingtree import WorkingTree
""")

from bzrlib.commands import (
    Command,
    builtin_command_registry,
    display_command,
    )
from bzrlib.option import (
    ListOption,
    Option,
    RegistryOption,
    custom_help,
    _parse_revision_str,
    )
from bzrlib.trace import mutter, note, warning, is_quiet, get_verbosity_level


def tree_files(file_list, default_branch=u'.', canonicalize=True,
    apply_view=True):
    try:
        return internal_tree_files(file_list, default_branch, canonicalize,
            apply_view)
    except errors.FileInWrongBranch, e:
        raise errors.BzrCommandError("%s is not in the same branch as %s" %
                                     (e.path, file_list[0]))


def tree_files_for_add(file_list):
    """
    Return a tree and list of absolute paths from a file list.

    Similar to tree_files, but add handles files a bit differently, so it a
    custom implementation.  In particular, MutableTreeTree.smart_add expects
    absolute paths, which it immediately converts to relative paths.
    """
    # FIXME Would be nice to just return the relative paths like
    # internal_tree_files does, but there are a large number of unit tests
    # that assume the current interface to mutabletree.smart_add
    if file_list:
        tree, relpath = WorkingTree.open_containing(file_list[0])
        if tree.supports_views():
            view_files = tree.views.lookup_view()
            if view_files:
                for filename in file_list:
                    if not osutils.is_inside_any(view_files, filename):
                        raise errors.FileOutsideView(filename, view_files)
        file_list = file_list[:]
        file_list[0] = tree.abspath(relpath)
    else:
        tree = WorkingTree.open_containing(u'.')[0]
        if tree.supports_views():
            view_files = tree.views.lookup_view()
            if view_files:
                file_list = view_files
                view_str = views.view_display_str(view_files)
                note("Ignoring files outside view. View is %s" % view_str)
    return tree, file_list


def _get_one_revision(command_name, revisions):
    if revisions is None:
        return None
    if len(revisions) != 1:
        raise errors.BzrCommandError(
            'bzr %s --revision takes exactly one revision identifier' % (
                command_name,))
    return revisions[0]


def _get_one_revision_tree(command_name, revisions, branch=None, tree=None):
    """Get a revision tree. Not suitable for commands that change the tree.
    
    Specifically, the basis tree in dirstate trees is coupled to the dirstate
    and doing a commit/uncommit/pull will at best fail due to changing the
    basis revision data.

    If tree is passed in, it should be already locked, for lifetime management
    of the trees internal cached state.
    """
    if branch is None:
        branch = tree.branch
    if revisions is None:
        if tree is not None:
            rev_tree = tree.basis_tree()
        else:
            rev_tree = branch.basis_tree()
    else:
        revision = _get_one_revision(command_name, revisions)
        rev_tree = revision.as_tree(branch)
    return rev_tree


# XXX: Bad function name; should possibly also be a class method of
# WorkingTree rather than a function.
def internal_tree_files(file_list, default_branch=u'.', canonicalize=True,
    apply_view=True):
    """Convert command-line paths to a WorkingTree and relative paths.

    This is typically used for command-line processors that take one or
    more filenames, and infer the workingtree that contains them.

    The filenames given are not required to exist.

    :param file_list: Filenames to convert.

    :param default_branch: Fallback tree path to use if file_list is empty or
        None.

    :param apply_view: if True and a view is set, apply it or check that
        specified files are within it

    :return: workingtree, [relative_paths]
    """
    if file_list is None or len(file_list) == 0:
        tree = WorkingTree.open_containing(default_branch)[0]
        if tree.supports_views() and apply_view:
            view_files = tree.views.lookup_view()
            if view_files:
                file_list = view_files
                view_str = views.view_display_str(view_files)
                note("Ignoring files outside view. View is %s" % view_str)
        return tree, file_list
    tree = WorkingTree.open_containing(osutils.realpath(file_list[0]))[0]
    return tree, safe_relpath_files(tree, file_list, canonicalize,
        apply_view=apply_view)


def safe_relpath_files(tree, file_list, canonicalize=True, apply_view=True):
    """Convert file_list into a list of relpaths in tree.

    :param tree: A tree to operate on.
    :param file_list: A list of user provided paths or None.
    :param apply_view: if True and a view is set, apply it or check that
        specified files are within it
    :return: A list of relative paths.
    :raises errors.PathNotChild: When a provided path is in a different tree
        than tree.
    """
    if file_list is None:
        return None
    if tree.supports_views() and apply_view:
        view_files = tree.views.lookup_view()
    else:
        view_files = []
    new_list = []
    # tree.relpath exists as a "thunk" to osutils, but canonical_relpath
    # doesn't - fix that up here before we enter the loop.
    if canonicalize:
        fixer = lambda p: osutils.canonical_relpath(tree.basedir, p)
    else:
        fixer = tree.relpath
    for filename in file_list:
        try:
            relpath = fixer(osutils.dereference_path(filename))
            if  view_files and not osutils.is_inside_any(view_files, relpath):
                raise errors.FileOutsideView(filename, view_files)
            new_list.append(relpath)
        except errors.PathNotChild:
            raise errors.FileInWrongBranch(tree.branch, filename)
    return new_list


def _get_view_info_for_change_reporter(tree):
    """Get the view information from a tree for change reporting."""
    view_info = None
    try:
        current_view = tree.views.get_view_info()[0]
        if current_view is not None:
            view_info = (current_view, tree.views.lookup_view())
    except errors.ViewsNotSupported:
        pass
    return view_info


def _open_directory_or_containing_tree_or_branch(filename, directory):
    """Open the tree or branch containing the specified file, unless
    the --directory option is used to specify a different branch."""
    if directory is not None:
        return (None, Branch.open(directory), filename)
    return bzrdir.BzrDir.open_containing_tree_or_branch(filename)


# TODO: Make sure no commands unconditionally use the working directory as a
# branch.  If a filename argument is used, the first of them should be used to
# specify the branch.  (Perhaps this can be factored out into some kind of
# Argument class, representing a file in a branch, where the first occurrence
# opens the branch?)

class cmd_status(Command):
    __doc__ = """Display status summary.

    This reports on versioned and unknown files, reporting them
    grouped by state.  Possible states are:

    added
        Versioned in the working copy but not in the previous revision.

    removed
        Versioned in the previous revision but removed or deleted
        in the working copy.

    renamed
        Path of this file changed from the previous revision;
        the text may also have changed.  This includes files whose
        parent directory was renamed.

    modified
        Text has changed since the previous revision.

    kind changed
        File kind has been changed (e.g. from file to directory).

    unknown
        Not versioned and not matching an ignore pattern.

    Additionally for directories, symlinks and files with an executable
    bit, Bazaar indicates their type using a trailing character: '/', '@'
    or '*' respectively.

    To see ignored files use 'bzr ignored'.  For details on the
    changes to file texts, use 'bzr diff'.

    Note that --short or -S gives status flags for each item, similar
    to Subversion's status command. To get output similar to svn -q,
    use bzr status -SV.

    If no arguments are specified, the status of the entire working
    directory is shown.  Otherwise, only the status of the specified
    files or directories is reported.  If a directory is given, status
    is reported for everything inside that directory.

    Before merges are committed, the pending merge tip revisions are
    shown. To see all pending merge revisions, use the -v option.
    To skip the display of pending merge information altogether, use
    the no-pending option or specify a file/directory.

    If a revision argument is given, the status is calculated against
    that revision, or between two revisions if two are provided.
    """

    # TODO: --no-recurse, --recurse options

    takes_args = ['file*']
    takes_options = ['show-ids', 'revision', 'change', 'verbose',
                     Option('short', help='Use short status indicators.',
                            short_name='S'),
                     Option('versioned', help='Only show versioned files.',
                            short_name='V'),
                     Option('no-pending', help='Don\'t show pending merges.',
                           ),
                     ]
    aliases = ['st', 'stat']

    encoding_type = 'replace'
    _see_also = ['diff', 'revert', 'status-flags']

    @display_command
    def run(self, show_ids=False, file_list=None, revision=None, short=False,
            versioned=False, no_pending=False, verbose=False):
        from bzrlib.status import show_tree_status

        if revision and len(revision) > 2:
            raise errors.BzrCommandError('bzr status --revision takes exactly'
                                         ' one or two revision specifiers')

        tree, relfile_list = tree_files(file_list)
        # Avoid asking for specific files when that is not needed.
        if relfile_list == ['']:
            relfile_list = None
            # Don't disable pending merges for full trees other than '.'.
            if file_list == ['.']:
                no_pending = True
        # A specific path within a tree was given.
        elif relfile_list is not None:
            no_pending = True
        show_tree_status(tree, show_ids=show_ids,
                         specific_files=relfile_list, revision=revision,
                         to_file=self.outf, short=short, versioned=versioned,
                         show_pending=(not no_pending), verbose=verbose)


class cmd_cat_revision(Command):
    __doc__ = """Write out metadata for a revision.

    The revision to print can either be specified by a specific
    revision identifier, or you can use --revision.
    """

    hidden = True
    takes_args = ['revision_id?']
    takes_options = ['directory', 'revision']
    # cat-revision is more for frontends so should be exact
    encoding = 'strict'

    def print_revision(self, revisions, revid):
        stream = revisions.get_record_stream([(revid,)], 'unordered', True)
        record = stream.next()
        if record.storage_kind == 'absent':
            raise errors.NoSuchRevision(revisions, revid)
        revtext = record.get_bytes_as('fulltext')
        self.outf.write(revtext.decode('utf-8'))

    @display_command
    def run(self, revision_id=None, revision=None, directory=u'.'):
        if revision_id is not None and revision is not None:
            raise errors.BzrCommandError('You can only supply one of'
                                         ' revision_id or --revision')
        if revision_id is None and revision is None:
            raise errors.BzrCommandError('You must supply either'
                                         ' --revision or a revision_id')
        b = WorkingTree.open_containing(directory)[0].branch

        revisions = b.repository.revisions
        if revisions is None:
            raise errors.BzrCommandError('Repository %r does not support '
                'access to raw revision texts')

        b.repository.lock_read()
        try:
            # TODO: jam 20060112 should cat-revision always output utf-8?
            if revision_id is not None:
                revision_id = osutils.safe_revision_id(revision_id, warn=False)
                try:
                    self.print_revision(revisions, revision_id)
                except errors.NoSuchRevision:
                    msg = "The repository %s contains no revision %s." % (
                        b.repository.base, revision_id)
                    raise errors.BzrCommandError(msg)
            elif revision is not None:
                for rev in revision:
                    if rev is None:
                        raise errors.BzrCommandError(
                            'You cannot specify a NULL revision.')
                    rev_id = rev.as_revision_id(b)
                    self.print_revision(revisions, rev_id)
        finally:
            b.repository.unlock()
        

class cmd_dump_btree(Command):
    __doc__ = """Dump the contents of a btree index file to stdout.

    PATH is a btree index file, it can be any URL. This includes things like
    .bzr/repository/pack-names, or .bzr/repository/indices/a34b3a...ca4a4.iix

    By default, the tuples stored in the index file will be displayed. With
    --raw, we will uncompress the pages, but otherwise display the raw bytes
    stored in the index.
    """

    # TODO: Do we want to dump the internal nodes as well?
    # TODO: It would be nice to be able to dump the un-parsed information,
    #       rather than only going through iter_all_entries. However, this is
    #       good enough for a start
    hidden = True
    encoding_type = 'exact'
    takes_args = ['path']
    takes_options = [Option('raw', help='Write the uncompressed bytes out,'
                                        ' rather than the parsed tuples.'),
                    ]

    def run(self, path, raw=False):
        dirname, basename = osutils.split(path)
        t = transport.get_transport(dirname)
        if raw:
            self._dump_raw_bytes(t, basename)
        else:
            self._dump_entries(t, basename)

    def _get_index_and_bytes(self, trans, basename):
        """Create a BTreeGraphIndex and raw bytes."""
        bt = btree_index.BTreeGraphIndex(trans, basename, None)
        bytes = trans.get_bytes(basename)
        bt._file = cStringIO.StringIO(bytes)
        bt._size = len(bytes)
        return bt, bytes

    def _dump_raw_bytes(self, trans, basename):
        import zlib

        # We need to parse at least the root node.
        # This is because the first page of every row starts with an
        # uncompressed header.
        bt, bytes = self._get_index_and_bytes(trans, basename)
        for page_idx, page_start in enumerate(xrange(0, len(bytes),
                                                     btree_index._PAGE_SIZE)):
            page_end = min(page_start + btree_index._PAGE_SIZE, len(bytes))
            page_bytes = bytes[page_start:page_end]
            if page_idx == 0:
                self.outf.write('Root node:\n')
                header_end, data = bt._parse_header_from_bytes(page_bytes)
                self.outf.write(page_bytes[:header_end])
                page_bytes = data
            self.outf.write('\nPage %d\n' % (page_idx,))
            decomp_bytes = zlib.decompress(page_bytes)
            self.outf.write(decomp_bytes)
            self.outf.write('\n')

    def _dump_entries(self, trans, basename):
        try:
            st = trans.stat(basename)
        except errors.TransportNotPossible:
            # We can't stat, so we'll fake it because we have to do the 'get()'
            # anyway.
            bt, _ = self._get_index_and_bytes(trans, basename)
        else:
            bt = btree_index.BTreeGraphIndex(trans, basename, st.st_size)
        for node in bt.iter_all_entries():
            # Node is made up of:
            # (index, key, value, [references])
            try:
                refs = node[3]
            except IndexError:
                refs_as_tuples = None
            else:
                refs_as_tuples = static_tuple.as_tuples(refs)
            as_tuple = (tuple(node[1]), node[2], refs_as_tuples)
            self.outf.write('%s\n' % (as_tuple,))


class cmd_remove_tree(Command):
    __doc__ = """Remove the working tree from a given branch/checkout.

    Since a lightweight checkout is little more than a working tree
    this will refuse to run against one.

    To re-create the working tree, use "bzr checkout".
    """
    _see_also = ['checkout', 'working-trees']
    takes_args = ['location*']
    takes_options = [
        Option('force',
               help='Remove the working tree even if it has '
                    'uncommitted changes.'),
        ]

    def run(self, location_list, force=False):
        if not location_list:
            location_list=['.']

        for location in location_list:
            d = bzrdir.BzrDir.open(location)
            
            try:
                working = d.open_workingtree()
            except errors.NoWorkingTree:
                raise errors.BzrCommandError("No working tree to remove")
            except errors.NotLocalUrl:
                raise errors.BzrCommandError("You cannot remove the working tree"
                                             " of a remote path")
            if not force:
                if (working.has_changes()):
                    raise errors.UncommittedChanges(working)

            if working.user_url != working.branch.user_url:
                raise errors.BzrCommandError("You cannot remove the working tree"
                                             " from a lightweight checkout")

            d.destroy_workingtree()


class cmd_revno(Command):
    __doc__ = """Show current revision number.

    This is equal to the number of revisions on this branch.
    """

    _see_also = ['info']
    takes_args = ['location?']
    takes_options = [
        Option('tree', help='Show revno of working tree'),
        ]

    @display_command
    def run(self, tree=False, location=u'.'):
        if tree:
            try:
                wt = WorkingTree.open_containing(location)[0]
                self.add_cleanup(wt.lock_read().unlock)
            except (errors.NoWorkingTree, errors.NotLocalUrl):
                raise errors.NoWorkingTree(location)
            revid = wt.last_revision()
            try:
                revno_t = wt.branch.revision_id_to_dotted_revno(revid)
            except errors.NoSuchRevision:
                revno_t = ('???',)
            revno = ".".join(str(n) for n in revno_t)
        else:
            b = Branch.open_containing(location)[0]
            self.add_cleanup(b.lock_read().unlock)
            revno = b.revno()
        self.cleanup_now()
        self.outf.write(str(revno) + '\n')


class cmd_revision_info(Command):
    __doc__ = """Show revision number and revision id for a given revision identifier.
    """
    hidden = True
    takes_args = ['revision_info*']
    takes_options = [
        'revision',
        custom_help('directory',
            help='Branch to examine, '
                 'rather than the one containing the working directory.'),
        Option('tree', help='Show revno of working tree'),
        ]

    @display_command
    def run(self, revision=None, directory=u'.', tree=False,
            revision_info_list=[]):

        try:
            wt = WorkingTree.open_containing(directory)[0]
            b = wt.branch
            self.add_cleanup(wt.lock_read().unlock)
        except (errors.NoWorkingTree, errors.NotLocalUrl):
            wt = None
            b = Branch.open_containing(directory)[0]
            self.add_cleanup(b.lock_read().unlock)
        revision_ids = []
        if revision is not None:
            revision_ids.extend(rev.as_revision_id(b) for rev in revision)
        if revision_info_list is not None:
            for rev_str in revision_info_list:
                rev_spec = RevisionSpec.from_string(rev_str)
                revision_ids.append(rev_spec.as_revision_id(b))
        # No arguments supplied, default to the last revision
        if len(revision_ids) == 0:
            if tree:
                if wt is None:
                    raise errors.NoWorkingTree(directory)
                revision_ids.append(wt.last_revision())
            else:
                revision_ids.append(b.last_revision())

        revinfos = []
        maxlen = 0
        for revision_id in revision_ids:
            try:
                dotted_revno = b.revision_id_to_dotted_revno(revision_id)
                revno = '.'.join(str(i) for i in dotted_revno)
            except errors.NoSuchRevision:
                revno = '???'
            maxlen = max(maxlen, len(revno))
            revinfos.append([revno, revision_id])

        self.cleanup_now()
        for ri in revinfos:
            self.outf.write('%*s %s\n' % (maxlen, ri[0], ri[1]))


class cmd_add(Command):
    __doc__ = """Add specified files or directories.

    In non-recursive mode, all the named items are added, regardless
    of whether they were previously ignored.  A warning is given if
    any of the named files are already versioned.

    In recursive mode (the default), files are treated the same way
    but the behaviour for directories is different.  Directories that
    are already versioned do not give a warning.  All directories,
    whether already versioned or not, are searched for files or
    subdirectories that are neither versioned or ignored, and these
    are added.  This search proceeds recursively into versioned
    directories.  If no names are given '.' is assumed.

    Therefore simply saying 'bzr add' will version all files that
    are currently unknown.

    Adding a file whose parent directory is not versioned will
    implicitly add the parent, and so on up to the root. This means
    you should never need to explicitly add a directory, they'll just
    get added when you add a file in the directory.

    --dry-run will show which files would be added, but not actually
    add them.

    --file-ids-from will try to use the file ids from the supplied path.
    It looks up ids trying to find a matching parent directory with the
    same filename, and then by pure path. This option is rarely needed
    but can be useful when adding the same logical file into two
    branches that will be merged later (without showing the two different
    adds as a conflict). It is also useful when merging another project
    into a subdirectory of this one.
    
    Any files matching patterns in the ignore list will not be added
    unless they are explicitly mentioned.
    """
    takes_args = ['file*']
    takes_options = [
        Option('no-recurse',
               help="Don't recursively add the contents of directories."),
        Option('dry-run',
               help="Show what would be done, but don't actually do anything."),
        'verbose',
        Option('file-ids-from',
               type=unicode,
               help='Lookup file ids from this tree.'),
        ]
    encoding_type = 'replace'
    _see_also = ['remove', 'ignore']

    def run(self, file_list, no_recurse=False, dry_run=False, verbose=False,
            file_ids_from=None):
        import bzrlib.add

        base_tree = None
        if file_ids_from is not None:
            try:
                base_tree, base_path = WorkingTree.open_containing(
                                            file_ids_from)
            except errors.NoWorkingTree:
                base_branch, base_path = Branch.open_containing(
                                            file_ids_from)
                base_tree = base_branch.basis_tree()

            action = bzrlib.add.AddFromBaseAction(base_tree, base_path,
                          to_file=self.outf, should_print=(not is_quiet()))
        else:
            action = bzrlib.add.AddAction(to_file=self.outf,
                should_print=(not is_quiet()))

        if base_tree:
            self.add_cleanup(base_tree.lock_read().unlock)
        tree, file_list = tree_files_for_add(file_list)
        added, ignored = tree.smart_add(file_list, not
            no_recurse, action=action, save=not dry_run)
        self.cleanup_now()
        if len(ignored) > 0:
            if verbose:
                for glob in sorted(ignored.keys()):
                    for path in ignored[glob]:
                        self.outf.write("ignored %s matching \"%s\"\n"
                                        % (path, glob))


class cmd_mkdir(Command):
    __doc__ = """Create a new versioned directory.

    This is equivalent to creating the directory and then adding it.
    """

    takes_args = ['dir+']
    encoding_type = 'replace'

    def run(self, dir_list):
        for d in dir_list:
            wt, dd = WorkingTree.open_containing(d)
            base = os.path.dirname(dd)
            id = wt.path2id(base)
            if id != None:
                os.mkdir(d)
                wt.add([dd])
                self.outf.write('added %s\n' % d)
            else:
                raise errors.NotVersionedError(path=base)


class cmd_relpath(Command):
    __doc__ = """Show path of a file relative to root"""

    takes_args = ['filename']
    hidden = True

    @display_command
    def run(self, filename):
        # TODO: jam 20050106 Can relpath return a munged path if
        #       sys.stdout encoding cannot represent it?
        tree, relpath = WorkingTree.open_containing(filename)
        self.outf.write(relpath)
        self.outf.write('\n')


class cmd_inventory(Command):
    __doc__ = """Show inventory of the current working copy or a revision.

    It is possible to limit the output to a particular entry
    type using the --kind option.  For example: --kind file.

    It is also possible to restrict the list of files to a specific
    set. For example: bzr inventory --show-ids this/file
    """

    hidden = True
    _see_also = ['ls']
    takes_options = [
        'revision',
        'show-ids',
        Option('kind',
               help='List entries of a particular kind: file, directory, symlink.',
               type=unicode),
        ]
    takes_args = ['file*']

    @display_command
    def run(self, revision=None, show_ids=False, kind=None, file_list=None):
        if kind and kind not in ['file', 'directory', 'symlink']:
            raise errors.BzrCommandError('invalid kind %r specified' % (kind,))

        revision = _get_one_revision('inventory', revision)
        work_tree, file_list = tree_files(file_list)
        self.add_cleanup(work_tree.lock_read().unlock)
        if revision is not None:
            tree = revision.as_tree(work_tree.branch)

            extra_trees = [work_tree]
            self.add_cleanup(tree.lock_read().unlock)
        else:
            tree = work_tree
            extra_trees = []

        if file_list is not None:
            file_ids = tree.paths2ids(file_list, trees=extra_trees,
                                      require_versioned=True)
            # find_ids_across_trees may include some paths that don't
            # exist in 'tree'.
            entries = sorted((tree.id2path(file_id), tree.inventory[file_id])
                             for file_id in file_ids if file_id in tree)
        else:
            entries = tree.inventory.entries()

        self.cleanup_now()
        for path, entry in entries:
            if kind and kind != entry.kind:
                continue
            if show_ids:
                self.outf.write('%-50s %s\n' % (path, entry.file_id))
            else:
                self.outf.write(path)
                self.outf.write('\n')


class cmd_mv(Command):
    __doc__ = """Move or rename a file.

    :Usage:
        bzr mv OLDNAME NEWNAME

        bzr mv SOURCE... DESTINATION

    If the last argument is a versioned directory, all the other names
    are moved into it.  Otherwise, there must be exactly two arguments
    and the file is changed to a new name.

    If OLDNAME does not exist on the filesystem but is versioned and
    NEWNAME does exist on the filesystem but is not versioned, mv
    assumes that the file has been manually moved and only updates
    its internal inventory to reflect that change.
    The same is valid when moving many SOURCE files to a DESTINATION.

    Files cannot be moved between branches.
    """

    takes_args = ['names*']
    takes_options = [Option("after", help="Move only the bzr identifier"
        " of the file, because the file has already been moved."),
        Option('auto', help='Automatically guess renames.'),
        Option('dry-run', help='Avoid making changes when guessing renames.'),
        ]
    aliases = ['move', 'rename']
    encoding_type = 'replace'

    def run(self, names_list, after=False, auto=False, dry_run=False):
        if auto:
            return self.run_auto(names_list, after, dry_run)
        elif dry_run:
            raise errors.BzrCommandError('--dry-run requires --auto.')
        if names_list is None:
            names_list = []
        if len(names_list) < 2:
            raise errors.BzrCommandError("missing file argument")
        tree, rel_names = tree_files(names_list, canonicalize=False)
        self.add_cleanup(tree.lock_tree_write().unlock)
        self._run(tree, names_list, rel_names, after)

    def run_auto(self, names_list, after, dry_run):
        if names_list is not None and len(names_list) > 1:
            raise errors.BzrCommandError('Only one path may be specified to'
                                         ' --auto.')
        if after:
            raise errors.BzrCommandError('--after cannot be specified with'
                                         ' --auto.')
        work_tree, file_list = tree_files(names_list, default_branch='.')
        self.add_cleanup(work_tree.lock_tree_write().unlock)
        rename_map.RenameMap.guess_renames(work_tree, dry_run)

    def _run(self, tree, names_list, rel_names, after):
        into_existing = osutils.isdir(names_list[-1])
        if into_existing and len(names_list) == 2:
            # special cases:
            # a. case-insensitive filesystem and change case of dir
            # b. move directory after the fact (if the source used to be
            #    a directory, but now doesn't exist in the working tree
            #    and the target is an existing directory, just rename it)
            if (not tree.case_sensitive
                and rel_names[0].lower() == rel_names[1].lower()):
                into_existing = False
            else:
                inv = tree.inventory
                # 'fix' the case of a potential 'from'
                from_id = tree.path2id(
                            tree.get_canonical_inventory_path(rel_names[0]))
                if (not osutils.lexists(names_list[0]) and
                    from_id and inv.get_file_kind(from_id) == "directory"):
                    into_existing = False
        # move/rename
        if into_existing:
            # move into existing directory
            # All entries reference existing inventory items, so fix them up
            # for cicp file-systems.
            rel_names = tree.get_canonical_inventory_paths(rel_names)
            for src, dest in tree.move(rel_names[:-1], rel_names[-1], after=after):
                if not is_quiet():
                    self.outf.write("%s => %s\n" % (src, dest))
        else:
            if len(names_list) != 2:
                raise errors.BzrCommandError('to mv multiple files the'
                                             ' destination must be a versioned'
                                             ' directory')

            # for cicp file-systems: the src references an existing inventory
            # item:
            src = tree.get_canonical_inventory_path(rel_names[0])
            # Find the canonical version of the destination:  In all cases, the
            # parent of the target must be in the inventory, so we fetch the
            # canonical version from there (we do not always *use* the
            # canonicalized tail portion - we may be attempting to rename the
            # case of the tail)
            canon_dest = tree.get_canonical_inventory_path(rel_names[1])
            dest_parent = osutils.dirname(canon_dest)
            spec_tail = osutils.basename(rel_names[1])
            # For a CICP file-system, we need to avoid creating 2 inventory
            # entries that differ only by case.  So regardless of the case
            # we *want* to use (ie, specified by the user or the file-system),
            # we must always choose to use the case of any existing inventory
            # items.  The only exception to this is when we are attempting a
            # case-only rename (ie, canonical versions of src and dest are
            # the same)
            dest_id = tree.path2id(canon_dest)
            if dest_id is None or tree.path2id(src) == dest_id:
                # No existing item we care about, so work out what case we
                # are actually going to use.
                if after:
                    # If 'after' is specified, the tail must refer to a file on disk.
                    if dest_parent:
                        dest_parent_fq = osutils.pathjoin(tree.basedir, dest_parent)
                    else:
                        # pathjoin with an empty tail adds a slash, which breaks
                        # relpath :(
                        dest_parent_fq = tree.basedir

                    dest_tail = osutils.canonical_relpath(
                                    dest_parent_fq,
                                    osutils.pathjoin(dest_parent_fq, spec_tail))
                else:
                    # not 'after', so case as specified is used
                    dest_tail = spec_tail
            else:
                # Use the existing item so 'mv' fails with AlreadyVersioned.
                dest_tail = os.path.basename(canon_dest)
            dest = osutils.pathjoin(dest_parent, dest_tail)
            mutter("attempting to move %s => %s", src, dest)
            tree.rename_one(src, dest, after=after)
            if not is_quiet():
                self.outf.write("%s => %s\n" % (src, dest))


class cmd_pull(Command):
    __doc__ = """Turn this branch into a mirror of another branch.

    By default, this command only works on branches that have not diverged.
    Branches are considered diverged if the destination branch's most recent 
    commit is one that has not been merged (directly or indirectly) into the 
    parent.

    If branches have diverged, you can use 'bzr merge' to integrate the changes
    from one into the other.  Once one branch has merged, the other should
    be able to pull it again.

    If you want to replace your local changes and just want your branch to
    match the remote one, use pull --overwrite. This will work even if the two
    branches have diverged.

    If there is no default location set, the first pull will set it.  After
    that, you can omit the location to use the default.  To change the
    default, use --remember. The value will only be saved if the remote
    location can be accessed.

    Note: The location can be specified either in the form of a branch,
    or in the form of a path to a file containing a merge directive generated
    with bzr send.
    """

    _see_also = ['push', 'update', 'status-flags', 'send']
    takes_options = ['remember', 'overwrite', 'revision',
        custom_help('verbose',
            help='Show logs of pulled revisions.'),
        custom_help('directory',
            help='Branch to pull into, '
                 'rather than the one containing the working directory.'),
        Option('local',
            help="Perform a local pull in a bound "
                 "branch.  Local pulls are not applied to "
                 "the master branch."
            ),
        ]
    takes_args = ['location?']
    encoding_type = 'replace'

    def run(self, location=None, remember=False, overwrite=False,
            revision=None, verbose=False,
            directory=None, local=False):
        # FIXME: too much stuff is in the command class
        revision_id = None
        mergeable = None
        if directory is None:
            directory = u'.'
        try:
            tree_to = WorkingTree.open_containing(directory)[0]
            branch_to = tree_to.branch
            self.add_cleanup(tree_to.lock_write().unlock)
        except errors.NoWorkingTree:
            tree_to = None
            branch_to = Branch.open_containing(directory)[0]
            self.add_cleanup(branch_to.lock_write().unlock)

        if local and not branch_to.get_bound_location():
            raise errors.LocalRequiresBoundBranch()

        possible_transports = []
        if location is not None:
            try:
                mergeable = bundle.read_mergeable_from_url(location,
                    possible_transports=possible_transports)
            except errors.NotABundle:
                mergeable = None

        stored_loc = branch_to.get_parent()
        if location is None:
            if stored_loc is None:
                raise errors.BzrCommandError("No pull location known or"
                                             " specified.")
            else:
                display_url = urlutils.unescape_for_display(stored_loc,
                        self.outf.encoding)
                if not is_quiet():
                    self.outf.write("Using saved parent location: %s\n" % display_url)
                location = stored_loc

        revision = _get_one_revision('pull', revision)
        if mergeable is not None:
            if revision is not None:
                raise errors.BzrCommandError(
                    'Cannot use -r with merge directives or bundles')
            mergeable.install_revisions(branch_to.repository)
            base_revision_id, revision_id, verified = \
                mergeable.get_merge_request(branch_to.repository)
            branch_from = branch_to
        else:
            branch_from = Branch.open(location,
                possible_transports=possible_transports)
            self.add_cleanup(branch_from.lock_read().unlock)

            if branch_to.get_parent() is None or remember:
                branch_to.set_parent(branch_from.base)

        if revision is not None:
            revision_id = revision.as_revision_id(branch_from)

        if tree_to is not None:
            view_info = _get_view_info_for_change_reporter(tree_to)
            change_reporter = delta._ChangeReporter(
                unversioned_filter=tree_to.is_ignored,
                view_info=view_info)
            result = tree_to.pull(
                branch_from, overwrite, revision_id, change_reporter,
                possible_transports=possible_transports, local=local)
        else:
            result = branch_to.pull(
                branch_from, overwrite, revision_id, local=local)

        result.report(self.outf)
        if verbose and result.old_revid != result.new_revid:
            log.show_branch_change(
                branch_to, self.outf, result.old_revno,
                result.old_revid)


class cmd_push(Command):
    __doc__ = """Update a mirror of this branch.

    The target branch will not have its working tree populated because this
    is both expensive, and is not supported on remote file systems.

    Some smart servers or protocols *may* put the working tree in place in
    the future.

    This command only works on branches that have not diverged.  Branches are
    considered diverged if the destination branch's most recent commit is one
    that has not been merged (directly or indirectly) by the source branch.

    If branches have diverged, you can use 'bzr push --overwrite' to replace
    the other branch completely, discarding its unmerged changes.

    If you want to ensure you have the different changes in the other branch,
    do a merge (see bzr help merge) from the other branch, and commit that.
    After that you will be able to do a push without '--overwrite'.

    If there is no default push location set, the first push will set it.
    After that, you can omit the location to use the default.  To change the
    default, use --remember. The value will only be saved if the remote
    location can be accessed.
    """

    _see_also = ['pull', 'update', 'working-trees']
    takes_options = ['remember', 'overwrite', 'verbose', 'revision',
        Option('create-prefix',
               help='Create the path leading up to the branch '
                    'if it does not already exist.'),
        custom_help('directory',
            help='Branch to push from, '
                 'rather than the one containing the working directory.'),
        Option('use-existing-dir',
               help='By default push will fail if the target'
                    ' directory exists, but does not already'
                    ' have a control directory.  This flag will'
                    ' allow push to proceed.'),
        Option('stacked',
            help='Create a stacked branch that references the public location '
                'of the parent branch.'),
        Option('stacked-on',
            help='Create a stacked branch that refers to another branch '
                'for the commit history. Only the work not present in the '
                'referenced branch is included in the branch created.',
            type=unicode),
        Option('strict',
               help='Refuse to push if there are uncommitted changes in'
               ' the working tree, --no-strict disables the check.'),
        ]
    takes_args = ['location?']
    encoding_type = 'replace'

    def run(self, location=None, remember=False, overwrite=False,
        create_prefix=False, verbose=False, revision=None,
        use_existing_dir=False, directory=None, stacked_on=None,
        stacked=False, strict=None):
        from bzrlib.push import _show_push_branch

        if directory is None:
            directory = '.'
        # Get the source branch
        (tree, br_from,
         _unused) = bzrdir.BzrDir.open_containing_tree_or_branch(directory)
        # Get the tip's revision_id
        revision = _get_one_revision('push', revision)
        if revision is not None:
            revision_id = revision.in_history(br_from).rev_id
        else:
            revision_id = None
        if tree is not None and revision_id is None:
            tree.check_changed_or_out_of_date(
                strict, 'push_strict',
                more_error='Use --no-strict to force the push.',
                more_warning='Uncommitted changes will not be pushed.')
        # Get the stacked_on branch, if any
        if stacked_on is not None:
            stacked_on = urlutils.normalize_url(stacked_on)
        elif stacked:
            parent_url = br_from.get_parent()
            if parent_url:
                parent = Branch.open(parent_url)
                stacked_on = parent.get_public_branch()
                if not stacked_on:
                    # I considered excluding non-http url's here, thus forcing
                    # 'public' branches only, but that only works for some
                    # users, so it's best to just depend on the user spotting an
                    # error by the feedback given to them. RBC 20080227.
                    stacked_on = parent_url
            if not stacked_on:
                raise errors.BzrCommandError(
                    "Could not determine branch to refer to.")

        # Get the destination location
        if location is None:
            stored_loc = br_from.get_push_location()
            if stored_loc is None:
                raise errors.BzrCommandError(
                    "No push location known or specified.")
            else:
                display_url = urlutils.unescape_for_display(stored_loc,
                        self.outf.encoding)
                self.outf.write("Using saved push location: %s\n" % display_url)
                location = stored_loc

        _show_push_branch(br_from, revision_id, location, self.outf,
            verbose=verbose, overwrite=overwrite, remember=remember,
            stacked_on=stacked_on, create_prefix=create_prefix,
            use_existing_dir=use_existing_dir)


class cmd_branch(Command):
    __doc__ = """Create a new branch that is a copy of an existing branch.

    If the TO_LOCATION is omitted, the last component of the FROM_LOCATION will
    be used.  In other words, "branch ../foo/bar" will attempt to create ./bar.
    If the FROM_LOCATION has no / or path separator embedded, the TO_LOCATION
    is derived from the FROM_LOCATION by stripping a leading scheme or drive
    identifier, if any. For example, "branch lp:foo-bar" will attempt to
    create ./foo-bar.

    To retrieve the branch as of a particular revision, supply the --revision
    parameter, as in "branch foo/bar -r 5".
    """

    _see_also = ['checkout']
    takes_args = ['from_location', 'to_location?']
    takes_options = ['revision', Option('hardlink',
        help='Hard-link working tree files where possible.'),
        Option('no-tree',
            help="Create a branch without a working-tree."),
        Option('switch',
            help="Switch the checkout in the current directory "
                 "to the new branch."),
        Option('stacked',
            help='Create a stacked branch referring to the source branch. '
                'The new branch will depend on the availability of the source '
                'branch for all operations.'),
        Option('standalone',
               help='Do not use a shared repository, even if available.'),
        Option('use-existing-dir',
               help='By default branch will fail if the target'
                    ' directory exists, but does not already'
                    ' have a control directory.  This flag will'
                    ' allow branch to proceed.'),
        Option('bind',
            help="Bind new branch to from location."),
        ]
    aliases = ['get', 'clone']

    def run(self, from_location, to_location=None, revision=None,
            hardlink=False, stacked=False, standalone=False, no_tree=False,
            use_existing_dir=False, switch=False, bind=False):
        from bzrlib import switch as _mod_switch
        from bzrlib.tag import _merge_tags_if_possible
        accelerator_tree, br_from = bzrdir.BzrDir.open_tree_or_branch(
            from_location)
        revision = _get_one_revision('branch', revision)
        self.add_cleanup(br_from.lock_read().unlock)
        if revision is not None:
            revision_id = revision.as_revision_id(br_from)
        else:
            # FIXME - wt.last_revision, fallback to branch, fall back to
            # None or perhaps NULL_REVISION to mean copy nothing
            # RBC 20060209
            revision_id = br_from.last_revision()
        if to_location is None:
            to_location = urlutils.derive_to_location(from_location)
        to_transport = transport.get_transport(to_location)
        try:
            to_transport.mkdir('.')
        except errors.FileExists:
            if not use_existing_dir:
                raise errors.BzrCommandError('Target directory "%s" '
                    'already exists.' % to_location)
            else:
                try:
                    bzrdir.BzrDir.open_from_transport(to_transport)
                except errors.NotBranchError:
                    pass
                else:
                    raise errors.AlreadyBranchError(to_location)
        except errors.NoSuchFile:
            raise errors.BzrCommandError('Parent of "%s" does not exist.'
                                         % to_location)
        try:
            # preserve whatever source format we have.
            dir = br_from.bzrdir.sprout(to_transport.base, revision_id,
                                        possible_transports=[to_transport],
                                        accelerator_tree=accelerator_tree,
                                        hardlink=hardlink, stacked=stacked,
                                        force_new_repo=standalone,
                                        create_tree_if_local=not no_tree,
                                        source_branch=br_from)
            branch = dir.open_branch()
        except errors.NoSuchRevision:
            to_transport.delete_tree('.')
            msg = "The branch %s has no revision %s." % (from_location,
                revision)
            raise errors.BzrCommandError(msg)
        _merge_tags_if_possible(br_from, branch)
        # If the source branch is stacked, the new branch may
        # be stacked whether we asked for that explicitly or not.
        # We therefore need a try/except here and not just 'if stacked:'
        try:
            note('Created new stacked branch referring to %s.' %
                branch.get_stacked_on_url())
        except (errors.NotStacked, errors.UnstackableBranchFormat,
            errors.UnstackableRepositoryFormat), e:
            note('Branched %d revision(s).' % branch.revno())
        if bind:
            # Bind to the parent
            parent_branch = Branch.open(from_location)
            branch.bind(parent_branch)
            note('New branch bound to %s' % from_location)
        if switch:
            # Switch to the new branch
            wt, _ = WorkingTree.open_containing('.')
            _mod_switch.switch(wt.bzrdir, branch)
            note('Switched to branch: %s',
                urlutils.unescape_for_display(branch.base, 'utf-8'))


class cmd_checkout(Command):
    __doc__ = """Create a new checkout of an existing branch.

    If BRANCH_LOCATION is omitted, checkout will reconstitute a working tree for
    the branch found in '.'. This is useful if you have removed the working tree
    or if it was never created - i.e. if you pushed the branch to its current
    location using SFTP.

    If the TO_LOCATION is omitted, the last component of the BRANCH_LOCATION will
    be used.  In other words, "checkout ../foo/bar" will attempt to create ./bar.
    If the BRANCH_LOCATION has no / or path separator embedded, the TO_LOCATION
    is derived from the BRANCH_LOCATION by stripping a leading scheme or drive
    identifier, if any. For example, "checkout lp:foo-bar" will attempt to
    create ./foo-bar.

    To retrieve the branch as of a particular revision, supply the --revision
    parameter, as in "checkout foo/bar -r 5". Note that this will be immediately
    out of date [so you cannot commit] but it may be useful (i.e. to examine old
    code.)
    """

    _see_also = ['checkouts', 'branch']
    takes_args = ['branch_location?', 'to_location?']
    takes_options = ['revision',
                     Option('lightweight',
                            help="Perform a lightweight checkout.  Lightweight "
                                 "checkouts depend on access to the branch for "
                                 "every operation.  Normal checkouts can perform "
                                 "common operations like diff and status without "
                                 "such access, and also support local commits."
                            ),
                     Option('files-from', type=str,
                            help="Get file contents from this tree."),
                     Option('hardlink',
                            help='Hard-link working tree files where possible.'
                            ),
                     ]
    aliases = ['co']

    def run(self, branch_location=None, to_location=None, revision=None,
            lightweight=False, files_from=None, hardlink=False):
        if branch_location is None:
            branch_location = osutils.getcwd()
            to_location = branch_location
        accelerator_tree, source = bzrdir.BzrDir.open_tree_or_branch(
            branch_location)
        revision = _get_one_revision('checkout', revision)
        if files_from is not None:
            accelerator_tree = WorkingTree.open(files_from)
        if revision is not None:
            revision_id = revision.as_revision_id(source)
        else:
            revision_id = None
        if to_location is None:
            to_location = urlutils.derive_to_location(branch_location)
        # if the source and to_location are the same,
        # and there is no working tree,
        # then reconstitute a branch
        if (osutils.abspath(to_location) ==
            osutils.abspath(branch_location)):
            try:
                source.bzrdir.open_workingtree()
            except errors.NoWorkingTree:
                source.bzrdir.create_workingtree(revision_id)
                return
        source.create_checkout(to_location, revision_id, lightweight,
                               accelerator_tree, hardlink)


class cmd_renames(Command):
    __doc__ = """Show list of renamed files.
    """
    # TODO: Option to show renames between two historical versions.

    # TODO: Only show renames under dir, rather than in the whole branch.
    _see_also = ['status']
    takes_args = ['dir?']

    @display_command
    def run(self, dir=u'.'):
        tree = WorkingTree.open_containing(dir)[0]
        self.add_cleanup(tree.lock_read().unlock)
        new_inv = tree.inventory
        old_tree = tree.basis_tree()
        self.add_cleanup(old_tree.lock_read().unlock)
        old_inv = old_tree.inventory
        renames = []
        iterator = tree.iter_changes(old_tree, include_unchanged=True)
        for f, paths, c, v, p, n, k, e in iterator:
            if paths[0] == paths[1]:
                continue
            if None in (paths):
                continue
            renames.append(paths)
        renames.sort()
        for old_name, new_name in renames:
            self.outf.write("%s => %s\n" % (old_name, new_name))


class cmd_update(Command):
    __doc__ = """Update a tree to have the latest code committed to its branch.

    This will perform a merge into the working tree, and may generate
    conflicts. If you have any local changes, you will still
    need to commit them after the update for the update to be complete.

    If you want to discard your local changes, you can just do a
    'bzr revert' instead of 'bzr commit' after the update.

    If the tree's branch is bound to a master branch, it will also update
    the branch from the master.
    """

    _see_also = ['pull', 'working-trees', 'status-flags']
    takes_args = ['dir?']
    takes_options = ['revision']
    aliases = ['up']

    def run(self, dir='.', revision=None):
        if revision is not None and len(revision) != 1:
            raise errors.BzrCommandError(
                        "bzr update --revision takes exactly one revision")
        tree = WorkingTree.open_containing(dir)[0]
        branch = tree.branch
        possible_transports = []
        master = branch.get_master_branch(
            possible_transports=possible_transports)
        if master is not None:
            branch_location = master.base
            tree.lock_write()
        else:
            branch_location = tree.branch.base
            tree.lock_tree_write()
        self.add_cleanup(tree.unlock)
        # get rid of the final '/' and be ready for display
        branch_location = urlutils.unescape_for_display(
            branch_location.rstrip('/'),
            self.outf.encoding)
        existing_pending_merges = tree.get_parent_ids()[1:]
        if master is None:
            old_tip = None
        else:
            # may need to fetch data into a heavyweight checkout
            # XXX: this may take some time, maybe we should display a
            # message
            old_tip = branch.update(possible_transports)
        if revision is not None:
            revision_id = revision[0].as_revision_id(branch)
        else:
            revision_id = branch.last_revision()
        if revision_id == _mod_revision.ensure_null(tree.last_revision()):
            revno = branch.revision_id_to_dotted_revno(revision_id)
            note("Tree is up to date at revision %s of branch %s" %
                ('.'.join(map(str, revno)), branch_location))
            return 0
        view_info = _get_view_info_for_change_reporter(tree)
        change_reporter = delta._ChangeReporter(
            unversioned_filter=tree.is_ignored,
            view_info=view_info)
        try:
            conflicts = tree.update(
                change_reporter,
                possible_transports=possible_transports,
                revision=revision_id,
                old_tip=old_tip)
        except errors.NoSuchRevision, e:
            raise errors.BzrCommandError(
                                  "branch has no revision %s\n"
                                  "bzr update --revision only works"
                                  " for a revision in the branch history"
                                  % (e.revision))
        revno = tree.branch.revision_id_to_dotted_revno(
            _mod_revision.ensure_null(tree.last_revision()))
        note('Updated to revision %s of branch %s' %
             ('.'.join(map(str, revno)), branch_location))
        parent_ids = tree.get_parent_ids()
        if parent_ids[1:] and parent_ids[1:] != existing_pending_merges:
            note('Your local commits will now show as pending merges with '
                 "'bzr status', and can be committed with 'bzr commit'.")
        if conflicts != 0:
            return 1
        else:
            return 0


class cmd_info(Command):
    __doc__ = """Show information about a working tree, branch or repository.

    This command will show all known locations and formats associated to the
    tree, branch or repository.

    In verbose mode, statistical information is included with each report.
    To see extended statistic information, use a verbosity level of 2 or
    higher by specifying the verbose option multiple times, e.g. -vv.

    Branches and working trees will also report any missing revisions.

    :Examples:

      Display information on the format and related locations:

        bzr info

      Display the above together with extended format information and
      basic statistics (like the number of files in the working tree and
      number of revisions in the branch and repository):

        bzr info -v

      Display the above together with number of committers to the branch:

        bzr info -vv
    """
    _see_also = ['revno', 'working-trees', 'repositories']
    takes_args = ['location?']
    takes_options = ['verbose']
    encoding_type = 'replace'

    @display_command
    def run(self, location=None, verbose=False):
        if verbose:
            noise_level = get_verbosity_level()
        else:
            noise_level = 0
        from bzrlib.info import show_bzrdir_info
        show_bzrdir_info(bzrdir.BzrDir.open_containing(location)[0],
                         verbose=noise_level, outfile=self.outf)


class cmd_remove(Command):
    __doc__ = """Remove files or directories.

    This makes bzr stop tracking changes to the specified files. bzr will delete
    them if they can easily be recovered using revert. If no options or
    parameters are given bzr will scan for files that are being tracked by bzr
    but missing in your tree and stop tracking them for you.
    """
    takes_args = ['file*']
    takes_options = ['verbose',
        Option('new', help='Only remove files that have never been committed.'),
        RegistryOption.from_kwargs('file-deletion-strategy',
            'The file deletion mode to be used.',
            title='Deletion Strategy', value_switches=True, enum_switch=False,
            safe='Only delete files if they can be'
                 ' safely recovered (default).',
            keep='Delete from bzr but leave the working copy.',
            force='Delete all the specified files, even if they can not be '
                'recovered and even if they are non-empty directories.')]
    aliases = ['rm', 'del']
    encoding_type = 'replace'

    def run(self, file_list, verbose=False, new=False,
        file_deletion_strategy='safe'):
        tree, file_list = tree_files(file_list)

        if file_list is not None:
            file_list = [f for f in file_list]

        self.add_cleanup(tree.lock_write().unlock)
        # Heuristics should probably all move into tree.remove_smart or
        # some such?
        if new:
            added = tree.changes_from(tree.basis_tree(),
                specific_files=file_list).added
            file_list = sorted([f[0] for f in added], reverse=True)
            if len(file_list) == 0:
                raise errors.BzrCommandError('No matching files.')
        elif file_list is None:
            # missing files show up in iter_changes(basis) as
            # versioned-with-no-kind.
            missing = []
            for change in tree.iter_changes(tree.basis_tree()):
                # Find paths in the working tree that have no kind:
                if change[1][1] is not None and change[6][1] is None:
                    missing.append(change[1][1])
            file_list = sorted(missing, reverse=True)
            file_deletion_strategy = 'keep'
        tree.remove(file_list, verbose=verbose, to_file=self.outf,
            keep_files=file_deletion_strategy=='keep',
            force=file_deletion_strategy=='force')


class cmd_file_id(Command):
    __doc__ = """Print file_id of a particular file or directory.

    The file_id is assigned when the file is first added and remains the
    same through all revisions where the file exists, even when it is
    moved or renamed.
    """

    hidden = True
    _see_also = ['inventory', 'ls']
    takes_args = ['filename']

    @display_command
    def run(self, filename):
        tree, relpath = WorkingTree.open_containing(filename)
        i = tree.path2id(relpath)
        if i is None:
            raise errors.NotVersionedError(filename)
        else:
            self.outf.write(i + '\n')


class cmd_file_path(Command):
    __doc__ = """Print path of file_ids to a file or directory.

    This prints one line for each directory down to the target,
    starting at the branch root.
    """

    hidden = True
    takes_args = ['filename']

    @display_command
    def run(self, filename):
        tree, relpath = WorkingTree.open_containing(filename)
        fid = tree.path2id(relpath)
        if fid is None:
            raise errors.NotVersionedError(filename)
        segments = osutils.splitpath(relpath)
        for pos in range(1, len(segments) + 1):
            path = osutils.joinpath(segments[:pos])
            self.outf.write("%s\n" % tree.path2id(path))


class cmd_reconcile(Command):
    __doc__ = """Reconcile bzr metadata in a branch.

    This can correct data mismatches that may have been caused by
    previous ghost operations or bzr upgrades. You should only
    need to run this command if 'bzr check' or a bzr developer
    advises you to run it.

    If a second branch is provided, cross-branch reconciliation is
    also attempted, which will check that data like the tree root
    id which was not present in very early bzr versions is represented
    correctly in both branches.

    At the same time it is run it may recompress data resulting in
    a potential saving in disk space or performance gain.

    The branch *MUST* be on a listable system such as local disk or sftp.
    """

    _see_also = ['check']
    takes_args = ['branch?']

    def run(self, branch="."):
        from bzrlib.reconcile import reconcile
        dir = bzrdir.BzrDir.open(branch)
        reconcile(dir)


class cmd_revision_history(Command):
    __doc__ = """Display the list of revision ids on a branch."""

    _see_also = ['log']
    takes_args = ['location?']

    hidden = True

    @display_command
    def run(self, location="."):
        branch = Branch.open_containing(location)[0]
        for revid in branch.revision_history():
            self.outf.write(revid)
            self.outf.write('\n')


class cmd_ancestry(Command):
    __doc__ = """List all revisions merged into this branch."""

    _see_also = ['log', 'revision-history']
    takes_args = ['location?']

    hidden = True

    @display_command
    def run(self, location="."):
        try:
            wt = WorkingTree.open_containing(location)[0]
        except errors.NoWorkingTree:
            b = Branch.open(location)
            last_revision = b.last_revision()
        else:
            b = wt.branch
            last_revision = wt.last_revision()

        revision_ids = b.repository.get_ancestry(last_revision)
        revision_ids.pop(0)
        for revision_id in revision_ids:
            self.outf.write(revision_id + '\n')


class cmd_init(Command):
    __doc__ = """Make a directory into a versioned branch.

    Use this to create an empty branch, or before importing an
    existing project.

    If there is a repository in a parent directory of the location, then
    the history of the branch will be stored in the repository.  Otherwise
    init creates a standalone branch which carries its own history
    in the .bzr directory.

    If there is already a branch at the location but it has no working tree,
    the tree can be populated with 'bzr checkout'.

    Recipe for importing a tree of files::

        cd ~/project
        bzr init
        bzr add .
        bzr status
        bzr commit -m "imported project"
    """

    _see_also = ['init-repository', 'branch', 'checkout']
    takes_args = ['location?']
    takes_options = [
        Option('create-prefix',
               help='Create the path leading up to the branch '
                    'if it does not already exist.'),
         RegistryOption('format',
                help='Specify a format for this branch. '
                'See "help formats".',
                lazy_registry=('bzrlib.bzrdir', 'format_registry'),
                converter=lambda name: bzrdir.format_registry.make_bzrdir(name),
                value_switches=True,
                title="Branch format",
                ),
         Option('append-revisions-only',
                help='Never change revnos or the existing log.'
                '  Append revisions to it only.')
         ]
    def run(self, location=None, format=None, append_revisions_only=False,
            create_prefix=False):
        if format is None:
            format = bzrdir.format_registry.make_bzrdir('default')
        if location is None:
            location = u'.'

        to_transport = transport.get_transport(location)

        # The path has to exist to initialize a
        # branch inside of it.
        # Just using os.mkdir, since I don't
        # believe that we want to create a bunch of
        # locations if the user supplies an extended path
        try:
            to_transport.ensure_base()
        except errors.NoSuchFile:
            if not create_prefix:
                raise errors.BzrCommandError("Parent directory of %s"
                    " does not exist."
                    "\nYou may supply --create-prefix to create all"
                    " leading parent directories."
                    % location)
            to_transport.create_prefix()

        try:
            a_bzrdir = bzrdir.BzrDir.open_from_transport(to_transport)
        except errors.NotBranchError:
            # really a NotBzrDir error...
            create_branch = bzrdir.BzrDir.create_branch_convenience
            branch = create_branch(to_transport.base, format=format,
                                   possible_transports=[to_transport])
            a_bzrdir = branch.bzrdir
        else:
            from bzrlib.transport.local import LocalTransport
            if a_bzrdir.has_branch():
                if (isinstance(to_transport, LocalTransport)
                    and not a_bzrdir.has_workingtree()):
                        raise errors.BranchExistsWithoutWorkingTree(location)
                raise errors.AlreadyBranchError(location)
            branch = a_bzrdir.create_branch()
            a_bzrdir.create_workingtree()
        if append_revisions_only:
            try:
                branch.set_append_revisions_only(True)
            except errors.UpgradeRequired:
                raise errors.BzrCommandError('This branch format cannot be set'
                    ' to append-revisions-only.  Try --default.')
        if not is_quiet():
            from bzrlib.info import describe_layout, describe_format
            try:
                tree = a_bzrdir.open_workingtree(recommend_upgrade=False)
            except (errors.NoWorkingTree, errors.NotLocalUrl):
                tree = None
            repository = branch.repository
            layout = describe_layout(repository, branch, tree).lower()
            format = describe_format(a_bzrdir, repository, branch, tree)
            self.outf.write("Created a %s (format: %s)\n" % (layout, format))
            if repository.is_shared():
                #XXX: maybe this can be refactored into transport.path_or_url()
                url = repository.bzrdir.root_transport.external_url()
                try:
                    url = urlutils.local_path_from_url(url)
                except errors.InvalidURL:
                    pass
                self.outf.write("Using shared repository: %s\n" % url)


class cmd_init_repository(Command):
    __doc__ = """Create a shared repository for branches to share storage space.

    New branches created under the repository directory will store their
    revisions in the repository, not in the branch directory.  For branches
    with shared history, this reduces the amount of storage needed and 
    speeds up the creation of new branches.

    If the --no-trees option is given then the branches in the repository
    will not have working trees by default.  They will still exist as 
    directories on disk, but they will not have separate copies of the 
    files at a certain revision.  This can be useful for repositories that
    store branches which are interacted with through checkouts or remote
    branches, such as on a server.

    :Examples:
        Create a shared repository holding just branches::

            bzr init-repo --no-trees repo
            bzr init repo/trunk

        Make a lightweight checkout elsewhere::

            bzr checkout --lightweight repo/trunk trunk-checkout
            cd trunk-checkout
            (add files here)
    """

    _see_also = ['init', 'branch', 'checkout', 'repositories']
    takes_args = ["location"]
    takes_options = [RegistryOption('format',
                            help='Specify a format for this repository. See'
                                 ' "bzr help formats" for details.',
                            lazy_registry=('bzrlib.bzrdir', 'format_registry'),
                            converter=lambda name: bzrdir.format_registry.make_bzrdir(name),
                            value_switches=True, title='Repository format'),
                     Option('no-trees',
                             help='Branches in the repository will default to'
                                  ' not having a working tree.'),
                    ]
    aliases = ["init-repo"]

    def run(self, location, format=None, no_trees=False):
        if format is None:
            format = bzrdir.format_registry.make_bzrdir('default')

        if location is None:
            location = '.'

        to_transport = transport.get_transport(location)
        to_transport.ensure_base()

        newdir = format.initialize_on_transport(to_transport)
        repo = newdir.create_repository(shared=True)
        repo.set_make_working_trees(not no_trees)
        if not is_quiet():
            from bzrlib.info import show_bzrdir_info
            show_bzrdir_info(repo.bzrdir, verbose=0, outfile=self.outf)


class cmd_diff(Command):
    __doc__ = """Show differences in the working tree, between revisions or branches.

    If no arguments are given, all changes for the current tree are listed.
    If files are given, only the changes in those files are listed.
    Remote and multiple branches can be compared by using the --old and
    --new options. If not provided, the default for both is derived from
    the first argument, if any, or the current tree if no arguments are
    given.

    "bzr diff -p1" is equivalent to "bzr diff --prefix old/:new/", and
    produces patches suitable for "patch -p1".

    :Exit values:
        1 - changed
        2 - unrepresentable changes
        3 - error
        0 - no change

    :Examples:
        Shows the difference in the working tree versus the last commit::

            bzr diff

        Difference between the working tree and revision 1::

            bzr diff -r1

        Difference between revision 3 and revision 1::

            bzr diff -r1..3

        Difference between revision 3 and revision 1 for branch xxx::

            bzr diff -r1..3 xxx

        To see the changes introduced in revision X::
        
            bzr diff -cX

        Note that in the case of a merge, the -c option shows the changes
        compared to the left hand parent. To see the changes against
        another parent, use::

            bzr diff -r<chosen_parent>..X

        The changes introduced by revision 2 (equivalent to -r1..2)::

            bzr diff -c2

        Show just the differences for file NEWS::

            bzr diff NEWS

        Show the differences in working tree xxx for file NEWS::

            bzr diff xxx/NEWS

        Show the differences from branch xxx to this working tree:

            bzr diff --old xxx

        Show the differences between two branches for file NEWS::

            bzr diff --old xxx --new yyy NEWS

        Same as 'bzr diff' but prefix paths with old/ and new/::

            bzr diff --prefix old/:new/
    """
    _see_also = ['status']
    takes_args = ['file*']
    takes_options = [
        Option('diff-options', type=str,
               help='Pass these options to the external diff program.'),
        Option('prefix', type=str,
               short_name='p',
               help='Set prefixes added to old and new filenames, as '
                    'two values separated by a colon. (eg "old/:new/").'),
        Option('old',
            help='Branch/tree to compare from.',
            type=unicode,
            ),
        Option('new',
            help='Branch/tree to compare to.',
            type=unicode,
            ),
        'revision',
        'change',
        Option('using',
            help='Use this command to compare files.',
            type=unicode,
            ),
        RegistryOption('format',
            help='Diff format to use.',
            lazy_registry=('bzrlib.diff', 'format_registry'),
            value_switches=False, title='Diff format'),
        ]
    aliases = ['di', 'dif']
    encoding_type = 'exact'

    @display_command
    def run(self, revision=None, file_list=None, diff_options=None,
            prefix=None, old=None, new=None, using=None, format=None):
        from bzrlib.diff import (get_trees_and_branches_to_diff_locked,
            show_diff_trees)

        if (prefix is None) or (prefix == '0'):
            # diff -p0 format
            old_label = ''
            new_label = ''
        elif prefix == '1':
            old_label = 'old/'
            new_label = 'new/'
        elif ':' in prefix:
            old_label, new_label = prefix.split(":")
        else:
            raise errors.BzrCommandError(
                '--prefix expects two values separated by a colon'
                ' (eg "old/:new/")')

        if revision and len(revision) > 2:
            raise errors.BzrCommandError('bzr diff --revision takes exactly'
                                         ' one or two revision specifiers')

        if using is not None and format is not None:
            raise errors.BzrCommandError('--using and --format are mutually '
                'exclusive.')

        (old_tree, new_tree,
         old_branch, new_branch,
         specific_files, extra_trees) = get_trees_and_branches_to_diff_locked(
            file_list, revision, old, new, self.add_cleanup, apply_view=True)
        return show_diff_trees(old_tree, new_tree, sys.stdout,
                               specific_files=specific_files,
                               external_diff_options=diff_options,
                               old_label=old_label, new_label=new_label,
                               extra_trees=extra_trees, using=using,
                               format_cls=format)


class cmd_deleted(Command):
    __doc__ = """List files deleted in the working tree.
    """
    # TODO: Show files deleted since a previous revision, or
    # between two revisions.
    # TODO: Much more efficient way to do this: read in new
    # directories with readdir, rather than stating each one.  Same
    # level of effort but possibly much less IO.  (Or possibly not,
    # if the directories are very large...)
    _see_also = ['status', 'ls']
    takes_options = ['directory', 'show-ids']

    @display_command
    def run(self, show_ids=False, directory=u'.'):
        tree = WorkingTree.open_containing(directory)[0]
        self.add_cleanup(tree.lock_read().unlock)
        old = tree.basis_tree()
        self.add_cleanup(old.lock_read().unlock)
        for path, ie in old.inventory.iter_entries():
            if not tree.has_id(ie.file_id):
                self.outf.write(path)
                if show_ids:
                    self.outf.write(' ')
                    self.outf.write(ie.file_id)
                self.outf.write('\n')


class cmd_modified(Command):
    __doc__ = """List files modified in working tree.
    """

    hidden = True
    _see_also = ['status', 'ls']
    takes_options = ['directory', 'null']

    @display_command
    def run(self, null=False, directory=u'.'):
        tree = WorkingTree.open_containing(directory)[0]
        td = tree.changes_from(tree.basis_tree())
        for path, id, kind, text_modified, meta_modified in td.modified:
            if null:
                self.outf.write(path + '\0')
            else:
                self.outf.write(osutils.quotefn(path) + '\n')


class cmd_added(Command):
    __doc__ = """List files added in working tree.
    """

    hidden = True
    _see_also = ['status', 'ls']
    takes_options = ['directory', 'null']

    @display_command
    def run(self, null=False, directory=u'.'):
        wt = WorkingTree.open_containing(directory)[0]
        self.add_cleanup(wt.lock_read().unlock)
        basis = wt.basis_tree()
        self.add_cleanup(basis.lock_read().unlock)
        basis_inv = basis.inventory
        inv = wt.inventory
        for file_id in inv:
            if file_id in basis_inv:
                continue
            if inv.is_root(file_id) and len(basis_inv) == 0:
                continue
            path = inv.id2path(file_id)
            if not os.access(osutils.pathjoin(wt.basedir, path), os.F_OK):
                continue
            if null:
                self.outf.write(path + '\0')
            else:
                self.outf.write(osutils.quotefn(path) + '\n')


class cmd_root(Command):
    __doc__ = """Show the tree root directory.

    The root is the nearest enclosing directory with a .bzr control
    directory."""

    takes_args = ['filename?']
    @display_command
    def run(self, filename=None):
        """Print the branch root."""
        tree = WorkingTree.open_containing(filename)[0]
        self.outf.write(tree.basedir + '\n')


def _parse_limit(limitstring):
    try:
        return int(limitstring)
    except ValueError:
        msg = "The limit argument must be an integer."
        raise errors.BzrCommandError(msg)


def _parse_levels(s):
    try:
        return int(s)
    except ValueError:
        msg = "The levels argument must be an integer."
        raise errors.BzrCommandError(msg)


class cmd_log(Command):
    __doc__ = """Show historical log for a branch or subset of a branch.

    log is bzr's default tool for exploring the history of a branch.
    The branch to use is taken from the first parameter. If no parameters
    are given, the branch containing the working directory is logged.
    Here are some simple examples::

      bzr log                       log the current branch
      bzr log foo.py                log a file in its branch
      bzr log http://server/branch  log a branch on a server

    The filtering, ordering and information shown for each revision can
    be controlled as explained below. By default, all revisions are
    shown sorted (topologically) so that newer revisions appear before
    older ones and descendants always appear before ancestors. If displayed,
    merged revisions are shown indented under the revision in which they
    were merged.

    :Output control:

      The log format controls how information about each revision is
      displayed. The standard log formats are called ``long``, ``short``
      and ``line``. The default is long. See ``bzr help log-formats``
      for more details on log formats.

      The following options can be used to control what information is
      displayed::

        -l N        display a maximum of N revisions
        -n N        display N levels of revisions (0 for all, 1 for collapsed)
        -v          display a status summary (delta) for each revision
        -p          display a diff (patch) for each revision
        --show-ids  display revision-ids (and file-ids), not just revnos

      Note that the default number of levels to display is a function of the
      log format. If the -n option is not used, the standard log formats show
      just the top level (mainline).

      Status summaries are shown using status flags like A, M, etc. To see
      the changes explained using words like ``added`` and ``modified``
      instead, use the -vv option.

    :Ordering control:

      To display revisions from oldest to newest, use the --forward option.
      In most cases, using this option will have little impact on the total
      time taken to produce a log, though --forward does not incrementally
      display revisions like --reverse does when it can.

    :Revision filtering:

      The -r option can be used to specify what revision or range of revisions
      to filter against. The various forms are shown below::

        -rX      display revision X
        -rX..    display revision X and later
        -r..Y    display up to and including revision Y
        -rX..Y   display from X to Y inclusive

      See ``bzr help revisionspec`` for details on how to specify X and Y.
      Some common examples are given below::

        -r-1                show just the tip
        -r-10..             show the last 10 mainline revisions
        -rsubmit:..         show what's new on this branch
        -rancestor:path..   show changes since the common ancestor of this
                            branch and the one at location path
        -rdate:yesterday..  show changes since yesterday

      When logging a range of revisions using -rX..Y, log starts at
      revision Y and searches back in history through the primary
      ("left-hand") parents until it finds X. When logging just the
      top level (using -n1), an error is reported if X is not found
      along the way. If multi-level logging is used (-n0), X may be
      a nested merge revision and the log will be truncated accordingly.

    :Path filtering:

      If parameters are given and the first one is not a branch, the log
      will be filtered to show only those revisions that changed the
      nominated files or directories.

      Filenames are interpreted within their historical context. To log a
      deleted file, specify a revision range so that the file existed at
      the end or start of the range.

      Historical context is also important when interpreting pathnames of
      renamed files/directories. Consider the following example:

      * revision 1: add tutorial.txt
      * revision 2: modify tutorial.txt
      * revision 3: rename tutorial.txt to guide.txt; add tutorial.txt

      In this case:

      * ``bzr log guide.txt`` will log the file added in revision 1

      * ``bzr log tutorial.txt`` will log the new file added in revision 3

      * ``bzr log -r2 -p tutorial.txt`` will show the changes made to
        the original file in revision 2.

      * ``bzr log -r2 -p guide.txt`` will display an error message as there
        was no file called guide.txt in revision 2.

      Renames are always followed by log. By design, there is no need to
      explicitly ask for this (and no way to stop logging a file back
      until it was last renamed).

    :Other filtering:

      The --message option can be used for finding revisions that match a
      regular expression in a commit message.

    :Tips & tricks:

      GUI tools and IDEs are often better at exploring history than command
      line tools: you may prefer qlog or viz from qbzr or bzr-gtk, the
      bzr-explorer shell, or the Loggerhead web interface.  See the Plugin
      Guide <http://doc.bazaar.canonical.com/plugins/en/> and
      <http://wiki.bazaar.canonical.com/IDEIntegration>.  

      You may find it useful to add the aliases below to ``bazaar.conf``::

        [ALIASES]
        tip = log -r-1
        top = log -l10 --line
        show = log -v -p

      ``bzr tip`` will then show the latest revision while ``bzr top``
      will show the last 10 mainline revisions. To see the details of a
      particular revision X,  ``bzr show -rX``.

      If you are interested in looking deeper into a particular merge X,
      use ``bzr log -n0 -rX``.

      ``bzr log -v`` on a branch with lots of history is currently
      very slow. A fix for this issue is currently under development.
      With or without that fix, it is recommended that a revision range
      be given when using the -v option.

      bzr has a generic full-text matching plugin, bzr-search, that can be
      used to find revisions matching user names, commit messages, etc.
      Among other features, this plugin can find all revisions containing
      a list of words but not others.

      When exploring non-mainline history on large projects with deep
      history, the performance of log can be greatly improved by installing
      the historycache plugin. This plugin buffers historical information
      trading disk space for faster speed.
    """
    takes_args = ['file*']
    _see_also = ['log-formats', 'revisionspec']
    takes_options = [
            Option('forward',
                   help='Show from oldest to newest.'),
            'timezone',
            custom_help('verbose',
                   help='Show files changed in each revision.'),
            'show-ids',
            'revision',
            Option('change',
                   type=bzrlib.option._parse_revision_str,
                   short_name='c',
                   help='Show just the specified revision.'
                   ' See also "help revisionspec".'),
            'log-format',
            RegistryOption('authors',
                'What names to list as authors - first, all or committer.',
                title='Authors',
                lazy_registry=('bzrlib.log', 'author_list_registry'),
            ),
            Option('levels',
                   short_name='n',
                   help='Number of levels to display - 0 for all, 1 for flat.',
                   argname='N',
                   type=_parse_levels),
            Option('message',
                   short_name='m',
                   help='Show revisions whose message matches this '
                        'regular expression.',
                   type=str),
            Option('limit',
                   short_name='l',
                   help='Limit the output to the first N revisions.',
                   argname='N',
                   type=_parse_limit),
            Option('show-diff',
                   short_name='p',
                   help='Show changes made in each revision as a patch.'),
            Option('include-merges',
                   help='Show merged revisions like --levels 0 does.'),
            Option('exclude-common-ancestry',
                   help='Display only the revisions that are not part'
                   ' of both ancestries (require -rX..Y)'
                   )
            ]
    encoding_type = 'replace'

    @display_command
    def run(self, file_list=None, timezone='original',
            verbose=False,
            show_ids=False,
            forward=False,
            revision=None,
            change=None,
            log_format=None,
            levels=None,
            message=None,
            limit=None,
            show_diff=False,
            include_merges=False,
            authors=None,
            exclude_common_ancestry=False,
            ):
        from bzrlib.log import (
            Logger,
            make_log_request_dict,
            _get_info_for_log_files,
            )
        direction = (forward and 'forward') or 'reverse'
        if (exclude_common_ancestry
            and (revision is None or len(revision) != 2)):
            raise errors.BzrCommandError(
                '--exclude-common-ancestry requires -r with two revisions')
        if include_merges:
            if levels is None:
                levels = 0
            else:
                raise errors.BzrCommandError(
                    '--levels and --include-merges are mutually exclusive')

        if change is not None:
            if len(change) > 1:
                raise errors.RangeInChangeOption()
            if revision is not None:
                raise errors.BzrCommandError(
                    '--revision and --change are mutually exclusive')
            else:
                revision = change

        file_ids = []
        filter_by_dir = False
        if file_list:
            # find the file ids to log and check for directory filtering
            b, file_info_list, rev1, rev2 = _get_info_for_log_files(
                revision, file_list, self.add_cleanup)
            for relpath, file_id, kind in file_info_list:
                if file_id is None:
                    raise errors.BzrCommandError(
                        "Path unknown at end or start of revision range: %s" %
                        relpath)
                # If the relpath is the top of the tree, we log everything
                if relpath == '':
                    file_ids = []
                    break
                else:
                    file_ids.append(file_id)
                filter_by_dir = filter_by_dir or (
                    kind in ['directory', 'tree-reference'])
        else:
            # log everything
            # FIXME ? log the current subdir only RBC 20060203
            if revision is not None \
                    and len(revision) > 0 and revision[0].get_branch():
                location = revision[0].get_branch()
            else:
                location = '.'
            dir, relpath = bzrdir.BzrDir.open_containing(location)
            b = dir.open_branch()
            self.add_cleanup(b.lock_read().unlock)
            rev1, rev2 = _get_revision_range(revision, b, self.name())

        # Decide on the type of delta & diff filtering to use
        # TODO: add an --all-files option to make this configurable & consistent
        if not verbose:
            delta_type = None
        else:
            delta_type = 'full'
        if not show_diff:
            diff_type = None
        elif file_ids:
            diff_type = 'partial'
        else:
            diff_type = 'full'

        # Build the log formatter
        if log_format is None:
            log_format = log.log_formatter_registry.get_default(b)
        # Make a non-encoding output to include the diffs - bug 328007
        unencoded_output = ui.ui_factory.make_output_stream(encoding_type='exact')
        lf = log_format(show_ids=show_ids, to_file=self.outf,
                        to_exact_file=unencoded_output,
                        show_timezone=timezone,
                        delta_format=get_verbosity_level(),
                        levels=levels,
                        show_advice=levels is None,
                        author_list_handler=authors)

        # Choose the algorithm for doing the logging. It's annoying
        # having multiple code paths like this but necessary until
        # the underlying repository format is faster at generating
        # deltas or can provide everything we need from the indices.
        # The default algorithm - match-using-deltas - works for
        # multiple files and directories and is faster for small
        # amounts of history (200 revisions say). However, it's too
        # slow for logging a single file in a repository with deep
        # history, i.e. > 10K revisions. In the spirit of "do no
        # evil when adding features", we continue to use the
        # original algorithm - per-file-graph - for the "single
        # file that isn't a directory without showing a delta" case.
        partial_history = revision and b.repository._format.supports_chks
        match_using_deltas = (len(file_ids) != 1 or filter_by_dir
            or delta_type or partial_history)

        # Build the LogRequest and execute it
        if len(file_ids) == 0:
            file_ids = None
        rqst = make_log_request_dict(
            direction=direction, specific_fileids=file_ids,
            start_revision=rev1, end_revision=rev2, limit=limit,
            message_search=message, delta_type=delta_type,
            diff_type=diff_type, _match_using_deltas=match_using_deltas,
            exclude_common_ancestry=exclude_common_ancestry,
            )
        Logger(b, rqst).show(lf)


def _get_revision_range(revisionspec_list, branch, command_name):
    """Take the input of a revision option and turn it into a revision range.

    It returns RevisionInfo objects which can be used to obtain the rev_id's
    of the desired revisions. It does some user input validations.
    """
    if revisionspec_list is None:
        rev1 = None
        rev2 = None
    elif len(revisionspec_list) == 1:
        rev1 = rev2 = revisionspec_list[0].in_history(branch)
    elif len(revisionspec_list) == 2:
        start_spec = revisionspec_list[0]
        end_spec = revisionspec_list[1]
        if end_spec.get_branch() != start_spec.get_branch():
            # b is taken from revision[0].get_branch(), and
            # show_log will use its revision_history. Having
            # different branches will lead to weird behaviors.
            raise errors.BzrCommandError(
                "bzr %s doesn't accept two revisions in different"
                " branches." % command_name)
        if start_spec.spec is None:
            # Avoid loading all the history.
            rev1 = RevisionInfo(branch, None, None)
        else:
            rev1 = start_spec.in_history(branch)
        # Avoid loading all of history when we know a missing
        # end of range means the last revision ...
        if end_spec.spec is None:
            last_revno, last_revision_id = branch.last_revision_info()
            rev2 = RevisionInfo(branch, last_revno, last_revision_id)
        else:
            rev2 = end_spec.in_history(branch)
    else:
        raise errors.BzrCommandError(
            'bzr %s --revision takes one or two values.' % command_name)
    return rev1, rev2


def _revision_range_to_revid_range(revision_range):
    rev_id1 = None
    rev_id2 = None
    if revision_range[0] is not None:
        rev_id1 = revision_range[0].rev_id
    if revision_range[1] is not None:
        rev_id2 = revision_range[1].rev_id
    return rev_id1, rev_id2

def get_log_format(long=False, short=False, line=False, default='long'):
    log_format = default
    if long:
        log_format = 'long'
    if short:
        log_format = 'short'
    if line:
        log_format = 'line'
    return log_format


class cmd_touching_revisions(Command):
    __doc__ = """Return revision-ids which affected a particular file.

    A more user-friendly interface is "bzr log FILE".
    """

    hidden = True
    takes_args = ["filename"]

    @display_command
    def run(self, filename):
        tree, relpath = WorkingTree.open_containing(filename)
        file_id = tree.path2id(relpath)
        b = tree.branch
        self.add_cleanup(b.lock_read().unlock)
        touching_revs = log.find_touching_revisions(b, file_id)
        for revno, revision_id, what in touching_revs:
            self.outf.write("%6d %s\n" % (revno, what))


class cmd_ls(Command):
    __doc__ = """List files in a tree.
    """

    _see_also = ['status', 'cat']
    takes_args = ['path?']
    takes_options = [
            'verbose',
            'revision',
            Option('recursive', short_name='R',
                   help='Recurse into subdirectories.'),
            Option('from-root',
                   help='Print paths relative to the root of the branch.'),
            Option('unknown', short_name='u',
                help='Print unknown files.'),
            Option('versioned', help='Print versioned files.',
                   short_name='V'),
            Option('ignored', short_name='i',
                help='Print ignored files.'),
            Option('kind', short_name='k',
                   help='List entries of a particular kind: file, directory, symlink.',
                   type=unicode),
            'null',
            'show-ids',
            'directory',
            ]
    @display_command
    def run(self, revision=None, verbose=False,
            recursive=False, from_root=False,
            unknown=False, versioned=False, ignored=False,
            null=False, kind=None, show_ids=False, path=None, directory=None):

        if kind and kind not in ('file', 'directory', 'symlink'):
            raise errors.BzrCommandError('invalid kind specified')

        if verbose and null:
            raise errors.BzrCommandError('Cannot set both --verbose and --null')
        all = not (unknown or versioned or ignored)

        selection = {'I':ignored, '?':unknown, 'V':versioned}

        if path is None:
            fs_path = '.'
        else:
            if from_root:
                raise errors.BzrCommandError('cannot specify both --from-root'
                                             ' and PATH')
            fs_path = path
        tree, branch, relpath = \
            _open_directory_or_containing_tree_or_branch(fs_path, directory)

        # Calculate the prefix to use
        prefix = None
        if from_root:
            if relpath:
                prefix = relpath + '/'
        elif fs_path != '.' and not fs_path.endswith('/'):
            prefix = fs_path + '/'

        if revision is not None or tree is None:
            tree = _get_one_revision_tree('ls', revision, branch=branch)

        apply_view = False
        if isinstance(tree, WorkingTree) and tree.supports_views():
            view_files = tree.views.lookup_view()
            if view_files:
                apply_view = True
                view_str = views.view_display_str(view_files)
                note("Ignoring files outside view. View is %s" % view_str)

        self.add_cleanup(tree.lock_read().unlock)
        for fp, fc, fkind, fid, entry in tree.list_files(include_root=False,
            from_dir=relpath, recursive=recursive):
            # Apply additional masking
            if not all and not selection[fc]:
                continue
            if kind is not None and fkind != kind:
                continue
            if apply_view:
                try:
                    if relpath:
                        fullpath = osutils.pathjoin(relpath, fp)
                    else:
                        fullpath = fp
                    views.check_path_in_view(tree, fullpath)
                except errors.FileOutsideView:
                    continue

            # Output the entry
            if prefix:
                fp = osutils.pathjoin(prefix, fp)
            kindch = entry.kind_character()
            outstring = fp + kindch
            ui.ui_factory.clear_term()
            if verbose:
                outstring = '%-8s %s' % (fc, outstring)
                if show_ids and fid is not None:
                    outstring = "%-50s %s" % (outstring, fid)
                self.outf.write(outstring + '\n')
            elif null:
                self.outf.write(fp + '\0')
                if show_ids:
                    if fid is not None:
                        self.outf.write(fid)
                    self.outf.write('\0')
                self.outf.flush()
            else:
                if show_ids:
                    if fid is not None:
                        my_id = fid
                    else:
                        my_id = ''
                    self.outf.write('%-50s %s\n' % (outstring, my_id))
                else:
                    self.outf.write(outstring + '\n')


class cmd_unknowns(Command):
    __doc__ = """List unknown files.
    """

    hidden = True
    _see_also = ['ls']
    takes_options = ['directory']

    @display_command
    def run(self, directory=u'.'):
        for f in WorkingTree.open_containing(directory)[0].unknowns():
            self.outf.write(osutils.quotefn(f) + '\n')


class cmd_ignore(Command):
    __doc__ = """Ignore specified files or patterns.

    See ``bzr help patterns`` for details on the syntax of patterns.

    If a .bzrignore file does not exist, the ignore command
    will create one and add the specified files or patterns to the newly
    created file. The ignore command will also automatically add the 
    .bzrignore file to be versioned. Creating a .bzrignore file without
    the use of the ignore command will require an explicit add command.

    To remove patterns from the ignore list, edit the .bzrignore file.
    After adding, editing or deleting that file either indirectly by
    using this command or directly by using an editor, be sure to commit
    it.
    
    Bazaar also supports a global ignore file ~/.bazaar/ignore. On Windows
    the global ignore file can be found in the application data directory as
    C:\\Documents and Settings\\<user>\\Application Data\\Bazaar\\2.0\\ignore.
    Global ignores are not touched by this command. The global ignore file
    can be edited directly using an editor.

    Patterns prefixed with '!' are exceptions to ignore patterns and take
    precedence over regular ignores.  Such exceptions are used to specify
    files that should be versioned which would otherwise be ignored.
    
    Patterns prefixed with '!!' act as regular ignore patterns, but have
    precedence over the '!' exception patterns.

    Note: ignore patterns containing shell wildcards must be quoted from
    the shell on Unix.

    :Examples:
        Ignore the top level Makefile::

            bzr ignore ./Makefile

        Ignore .class files in all directories...::

            bzr ignore "*.class"

        ...but do not ignore "special.class"::

            bzr ignore "!special.class"

        Ignore .o files under the lib directory::

            bzr ignore "lib/**/*.o"

        Ignore .o files under the lib directory::

            bzr ignore "RE:lib/.*\.o"

        Ignore everything but the "debian" toplevel directory::

            bzr ignore "RE:(?!debian/).*"
        
        Ignore everything except the "local" toplevel directory,
        but always ignore "*~" autosave files, even under local/::
        
            bzr ignore "*"
            bzr ignore "!./local"
            bzr ignore "!!*~"
    """

    _see_also = ['status', 'ignored', 'patterns']
    takes_args = ['name_pattern*']
    takes_options = ['directory',
        Option('default-rules',
               help='Display the default ignore rules that bzr uses.')
        ]

    def run(self, name_pattern_list=None, default_rules=None,
            directory=u'.'):
        from bzrlib import ignores
        if default_rules is not None:
            # dump the default rules and exit
            for pattern in ignores.USER_DEFAULTS:
                self.outf.write("%s\n" % pattern)
            return
        if not name_pattern_list:
            raise errors.BzrCommandError("ignore requires at least one "
                "NAME_PATTERN or --default-rules.")
        name_pattern_list = [globbing.normalize_pattern(p)
                             for p in name_pattern_list]
        for name_pattern in name_pattern_list:
            if (name_pattern[0] == '/' or
                (len(name_pattern) > 1 and name_pattern[1] == ':')):
                raise errors.BzrCommandError(
                    "NAME_PATTERN should not be an absolute path")
        tree, relpath = WorkingTree.open_containing(directory)
        ignores.tree_ignores_add_patterns(tree, name_pattern_list)
        ignored = globbing.Globster(name_pattern_list)
        matches = []
        tree.lock_read()
        for entry in tree.list_files():
            id = entry[3]
            if id is not None:
                filename = entry[0]
                if ignored.match(filename):
                    matches.append(filename)
        tree.unlock()
        if len(matches) > 0:
            self.outf.write("Warning: the following files are version controlled and"
                  " match your ignore pattern:\n%s"
                  "\nThese files will continue to be version controlled"
                  " unless you 'bzr remove' them.\n" % ("\n".join(matches),))


class cmd_ignored(Command):
    __doc__ = """List ignored files and the patterns that matched them.

    List all the ignored files and the ignore pattern that caused the file to
    be ignored.

    Alternatively, to list just the files::

        bzr ls --ignored
    """

    encoding_type = 'replace'
    _see_also = ['ignore', 'ls']
    takes_options = ['directory']

    @display_command
    def run(self, directory=u'.'):
        tree = WorkingTree.open_containing(directory)[0]
        self.add_cleanup(tree.lock_read().unlock)
        for path, file_class, kind, file_id, entry in tree.list_files():
            if file_class != 'I':
                continue
            ## XXX: Slightly inefficient since this was already calculated
            pat = tree.is_ignored(path)
            self.outf.write('%-50s %s\n' % (path, pat))


class cmd_lookup_revision(Command):
    __doc__ = """Lookup the revision-id from a revision-number

    :Examples:
        bzr lookup-revision 33
    """
    hidden = True
    takes_args = ['revno']
    takes_options = ['directory']

    @display_command
    def run(self, revno, directory=u'.'):
        try:
            revno = int(revno)
        except ValueError:
            raise errors.BzrCommandError("not a valid revision-number: %r"
                                         % revno)
        revid = WorkingTree.open_containing(directory)[0].branch.get_rev_id(revno)
        self.outf.write("%s\n" % revid)


class cmd_export(Command):
    __doc__ = """Export current or past revision to a destination directory or archive.

    If no revision is specified this exports the last committed revision.

    Format may be an "exporter" name, such as tar, tgz, tbz2.  If none is
    given, try to find the format with the extension. If no extension
    is found exports to a directory (equivalent to --format=dir).

    If root is supplied, it will be used as the root directory inside
    container formats (tar, zip, etc). If it is not supplied it will default
    to the exported filename. The root option has no effect for 'dir' format.

    If branch is omitted then the branch containing the current working
    directory will be used.

    Note: Export of tree with non-ASCII filenames to zip is not supported.

      =================       =========================
      Supported formats       Autodetected by extension
      =================       =========================
         dir                         (none)
         tar                          .tar
         tbz2                    .tar.bz2, .tbz2
         tgz                      .tar.gz, .tgz
         zip                          .zip
      =================       =========================
    """
    takes_args = ['dest', 'branch_or_subdir?']
    takes_options = ['directory',
        Option('format',
               help="Type of file to export to.",
               type=unicode),
        'revision',
        Option('filters', help='Apply content filters to export the '
                'convenient form.'),
        Option('root',
               type=str,
               help="Name of the root directory inside the exported file."),
        Option('per-file-timestamps',
               help='Set modification time of files to that of the last '
                    'revision in which it was changed.'),
        ]
    def run(self, dest, branch_or_subdir=None, revision=None, format=None,
        root=None, filters=False, per_file_timestamps=False, directory=u'.'):
        from bzrlib.export import export

        if branch_or_subdir is None:
            tree = WorkingTree.open_containing(directory)[0]
            b = tree.branch
            subdir = None
        else:
            b, subdir = Branch.open_containing(branch_or_subdir)
            tree = None

        rev_tree = _get_one_revision_tree('export', revision, branch=b, tree=tree)
        try:
            export(rev_tree, dest, format, root, subdir, filtered=filters,
                   per_file_timestamps=per_file_timestamps)
        except errors.NoSuchExportFormat, e:
            raise errors.BzrCommandError('Unsupported export format: %s' % e.format)


class cmd_cat(Command):
    __doc__ = """Write the contents of a file as of a given revision to standard output.

    If no revision is nominated, the last revision is used.

    Note: Take care to redirect standard output when using this command on a
    binary file.
    """

    _see_also = ['ls']
    takes_options = ['directory',
        Option('name-from-revision', help='The path name in the old tree.'),
        Option('filters', help='Apply content filters to display the '
                'convenience form.'),
        'revision',
        ]
    takes_args = ['filename']
    encoding_type = 'exact'

    @display_command
    def run(self, filename, revision=None, name_from_revision=False,
            filters=False, directory=None):
        if revision is not None and len(revision) != 1:
            raise errors.BzrCommandError("bzr cat --revision takes exactly"
                                         " one revision specifier")
        tree, branch, relpath = \
            _open_directory_or_containing_tree_or_branch(filename, directory)
        self.add_cleanup(branch.lock_read().unlock)
        return self._run(tree, branch, relpath, filename, revision,
                         name_from_revision, filters)

    def _run(self, tree, b, relpath, filename, revision, name_from_revision,
        filtered):
        if tree is None:
            tree = b.basis_tree()
        rev_tree = _get_one_revision_tree('cat', revision, branch=b)
        self.add_cleanup(rev_tree.lock_read().unlock)

        old_file_id = rev_tree.path2id(relpath)

        if name_from_revision:
            # Try in revision if requested
            if old_file_id is None:
                raise errors.BzrCommandError(
                    "%r is not present in revision %s" % (
                        filename, rev_tree.get_revision_id()))
            else:
                content = rev_tree.get_file_text(old_file_id)
        else:
            cur_file_id = tree.path2id(relpath)
            found = False
            if cur_file_id is not None:
                # Then try with the actual file id
                try:
                    content = rev_tree.get_file_text(cur_file_id)
                    found = True
                except errors.NoSuchId:
                    # The actual file id didn't exist at that time
                    pass
            if not found and old_file_id is not None:
                # Finally try with the old file id
                content = rev_tree.get_file_text(old_file_id)
                found = True
            if not found:
                # Can't be found anywhere
                raise errors.BzrCommandError(
                    "%r is not present in revision %s" % (
                        filename, rev_tree.get_revision_id()))
        if filtered:
            from bzrlib.filters import (
                ContentFilterContext,
                filtered_output_bytes,
                )
            filters = rev_tree._content_filter_stack(relpath)
            chunks = content.splitlines(True)
            content = filtered_output_bytes(chunks, filters,
                ContentFilterContext(relpath, rev_tree))
            self.cleanup_now()
            self.outf.writelines(content)
        else:
            self.cleanup_now()
            self.outf.write(content)


class cmd_local_time_offset(Command):
    __doc__ = """Show the offset in seconds from GMT to local time."""
    hidden = True
    @display_command
    def run(self):
        self.outf.write("%s\n" % osutils.local_time_offset())



class cmd_commit(Command):
    __doc__ = """Commit changes into a new revision.

    An explanatory message needs to be given for each commit. This is
    often done by using the --message option (getting the message from the
    command line) or by using the --file option (getting the message from
    a file). If neither of these options is given, an editor is opened for
    the user to enter the message. To see the changed files in the
    boilerplate text loaded into the editor, use the --show-diff option.

    By default, the entire tree is committed and the person doing the
    commit is assumed to be the author. These defaults can be overridden
    as explained below.

    :Selective commits:

      If selected files are specified, only changes to those files are
      committed.  If a directory is specified then the directory and
      everything within it is committed.
  
      When excludes are given, they take precedence over selected files.
      For example, to commit only changes within foo, but not changes
      within foo/bar::
  
        bzr commit foo -x foo/bar
  
      A selective commit after a merge is not yet supported.

    :Custom authors:

      If the author of the change is not the same person as the committer,
      you can specify the author's name using the --author option. The
      name should be in the same format as a committer-id, e.g.
      "John Doe <jdoe@example.com>". If there is more than one author of
      the change you can specify the option multiple times, once for each
      author.
  
    :Checks:

      A common mistake is to forget to add a new file or directory before
      running the commit command. The --strict option checks for unknown
      files and aborts the commit if any are found. More advanced pre-commit
      checks can be implemented by defining hooks. See ``bzr help hooks``
      for details.

    :Things to note:

      If you accidentially commit the wrong changes or make a spelling
      mistake in the commit message say, you can use the uncommit command
      to undo it. See ``bzr help uncommit`` for details.

      Hooks can also be configured to run after a commit. This allows you
      to trigger updates to external systems like bug trackers. The --fixes
      option can be used to record the association between a revision and
      one or more bugs. See ``bzr help bugs`` for details.

      A selective commit may fail in some cases where the committed
      tree would be invalid. Consider::
  
        bzr init foo
        mkdir foo/bar
        bzr add foo/bar
        bzr commit foo -m "committing foo"
        bzr mv foo/bar foo/baz
        mkdir foo/bar
        bzr add foo/bar
        bzr commit foo/bar -m "committing bar but not baz"
  
      In the example above, the last commit will fail by design. This gives
      the user the opportunity to decide whether they want to commit the
      rename at the same time, separately first, or not at all. (As a general
      rule, when in doubt, Bazaar has a policy of Doing the Safe Thing.)
    """
    # TODO: Run hooks on tree to-be-committed, and after commit.

    # TODO: Strict commit that fails if there are deleted files.
    #       (what does "deleted files" mean ??)

    # TODO: Give better message for -s, --summary, used by tla people

    # XXX: verbose currently does nothing

    _see_also = ['add', 'bugs', 'hooks', 'uncommit']
    takes_args = ['selected*']
    takes_options = [
            ListOption('exclude', type=str, short_name='x',
                help="Do not consider changes made to a given path."),
            Option('message', type=unicode,
                   short_name='m',
                   help="Description of the new revision."),
            'verbose',
             Option('unchanged',
                    help='Commit even if nothing has changed.'),
             Option('file', type=str,
                    short_name='F',
                    argname='msgfile',
                    help='Take commit message from this file.'),
             Option('strict',
                    help="Refuse to commit if there are unknown "
                    "files in the working tree."),
             Option('commit-time', type=str,
                    help="Manually set a commit time using commit date "
                    "format, e.g. '2009-10-10 08:00:00 +0100'."),
             ListOption('fixes', type=str,
                    help="Mark a bug as being fixed by this revision "
                         "(see \"bzr help bugs\")."),
             ListOption('author', type=unicode,
                    help="Set the author's name, if it's different "
                         "from the committer."),
             Option('local',
                    help="Perform a local commit in a bound "
                         "branch.  Local commits are not pushed to "
                         "the master branch until a normal commit "
                         "is performed."
                    ),
             Option('show-diff', short_name='p',
                    help='When no message is supplied, show the diff along'
                    ' with the status summary in the message editor.'),
             ]
    aliases = ['ci', 'checkin']

    def _iter_bug_fix_urls(self, fixes, branch):
        # Configure the properties for bug fixing attributes.
        for fixed_bug in fixes:
            tokens = fixed_bug.split(':')
            if len(tokens) != 2:
                raise errors.BzrCommandError(
                    "Invalid bug %s. Must be in the form of 'tracker:id'. "
                    "See \"bzr help bugs\" for more information on this "
                    "feature.\nCommit refused." % fixed_bug)
            tag, bug_id = tokens
            try:
                yield bugtracker.get_bug_url(tag, branch, bug_id)
            except errors.UnknownBugTrackerAbbreviation:
                raise errors.BzrCommandError(
                    'Unrecognized bug %s. Commit refused.' % fixed_bug)
            except errors.MalformedBugIdentifier, e:
                raise errors.BzrCommandError(
                    "%s\nCommit refused." % (str(e),))

    def run(self, message=None, file=None, verbose=False, selected_list=None,
            unchanged=False, strict=False, local=False, fixes=None,
            author=None, show_diff=False, exclude=None, commit_time=None):
        from bzrlib.errors import (
            PointlessCommit,
            ConflictsInTree,
            StrictCommitFailed
        )
        from bzrlib.msgeditor import (
            edit_commit_message_encoded,
            generate_commit_message_template,
            make_commit_message_template_encoded
        )

        commit_stamp = offset = None
        if commit_time is not None:
            try:
                commit_stamp, offset = timestamp.parse_patch_date(commit_time)
            except ValueError, e:
                raise errors.BzrCommandError(
                    "Could not parse --commit-time: " + str(e))

        # TODO: Need a blackbox test for invoking the external editor; may be
        # slightly problematic to run this cross-platform.

        # TODO: do more checks that the commit will succeed before
        # spending the user's valuable time typing a commit message.

        properties = {}

        tree, selected_list = tree_files(selected_list)
        if selected_list == ['']:
            # workaround - commit of root of tree should be exactly the same
            # as just default commit in that tree, and succeed even though
            # selected-file merge commit is not done yet
            selected_list = []

        if fixes is None:
            fixes = []
        bug_property = bugtracker.encode_fixes_bug_urls(
            self._iter_bug_fix_urls(fixes, tree.branch))
        if bug_property:
            properties['bugs'] = bug_property

        if local and not tree.branch.get_bound_location():
            raise errors.LocalRequiresBoundBranch()

        if message is not None:
            try:
                file_exists = osutils.lexists(message)
            except UnicodeError:
                # The commit message contains unicode characters that can't be
                # represented in the filesystem encoding, so that can't be a
                # file.
                file_exists = False
            if file_exists:
                warning_msg = (
                    'The commit message is a file name: "%(f)s".\n'
                    '(use --file "%(f)s" to take commit message from that file)'
                    % { 'f': message })
                ui.ui_factory.show_warning(warning_msg)
            if '\r' in message:
                message = message.replace('\r\n', '\n')
                message = message.replace('\r', '\n')
            if file:
                raise errors.BzrCommandError(
                    "please specify either --message or --file")

        def get_message(commit_obj):
            """Callback to get commit message"""
            if file:
                my_message = codecs.open(
                    file, 'rt', osutils.get_user_encoding()).read()
            elif message is not None:
                my_message = message
            else:
                # No message supplied: make one up.
                # text is the status of the tree
                text = make_commit_message_template_encoded(tree,
                        selected_list, diff=show_diff,
                        output_encoding=osutils.get_user_encoding())
                # start_message is the template generated from hooks
                # XXX: Warning - looks like hooks return unicode,
                # make_commit_message_template_encoded returns user encoding.
                # We probably want to be using edit_commit_message instead to
                # avoid this.
                start_message = generate_commit_message_template(commit_obj)
                my_message = edit_commit_message_encoded(text,
                    start_message=start_message)
                if my_message is None:
                    raise errors.BzrCommandError("please specify a commit"
                        " message with either --message or --file")
            if my_message == "":
                raise errors.BzrCommandError("empty commit message specified")
            return my_message

        # The API permits a commit with a filter of [] to mean 'select nothing'
        # but the command line should not do that.
        if not selected_list:
            selected_list = None
        try:
            tree.commit(message_callback=get_message,
                        specific_files=selected_list,
                        allow_pointless=unchanged, strict=strict, local=local,
                        reporter=None, verbose=verbose, revprops=properties,
                        authors=author, timestamp=commit_stamp,
                        timezone=offset,
                        exclude=safe_relpath_files(tree, exclude))
        except PointlessCommit:
            raise errors.BzrCommandError("No changes to commit."
                              " Use --unchanged to commit anyhow.")
        except ConflictsInTree:
            raise errors.BzrCommandError('Conflicts detected in working '
                'tree.  Use "bzr conflicts" to list, "bzr resolve FILE" to'
                ' resolve.')
        except StrictCommitFailed:
            raise errors.BzrCommandError("Commit refused because there are"
                              " unknown files in the working tree.")
        except errors.BoundBranchOutOfDate, e:
            e.extra_help = ("\n"
                'To commit to master branch, run update and then commit.\n'
                'You can also pass --local to commit to continue working '
                'disconnected.')
            raise


class cmd_check(Command):
    __doc__ = """Validate working tree structure, branch consistency and repository history.

    This command checks various invariants about branch and repository storage
    to detect data corruption or bzr bugs.

    The working tree and branch checks will only give output if a problem is
    detected. The output fields of the repository check are:

    revisions
        This is just the number of revisions checked.  It doesn't
        indicate a problem.

    versionedfiles
        This is just the number of versionedfiles checked.  It
        doesn't indicate a problem.

    unreferenced ancestors
        Texts that are ancestors of other texts, but
        are not properly referenced by the revision ancestry.  This is a
        subtle problem that Bazaar can work around.

    unique file texts
        This is the total number of unique file contents
        seen in the checked revisions.  It does not indicate a problem.

    repeated file texts
        This is the total number of repeated texts seen
        in the checked revisions.  Texts can be repeated when their file
        entries are modified, but the file contents are not.  It does not
        indicate a problem.

    If no restrictions are specified, all Bazaar data that is found at the given
    location will be checked.

    :Examples:

        Check the tree and branch at 'foo'::

            bzr check --tree --branch foo

        Check only the repository at 'bar'::

            bzr check --repo bar

        Check everything at 'baz'::

            bzr check baz
    """

    _see_also = ['reconcile']
    takes_args = ['path?']
    takes_options = ['verbose',
                     Option('branch', help="Check the branch related to the"
                                           " current directory."),
                     Option('repo', help="Check the repository related to the"
                                         " current directory."),
                     Option('tree', help="Check the working tree related to"
                                         " the current directory.")]

    def run(self, path=None, verbose=False, branch=False, repo=False,
            tree=False):
        from bzrlib.check import check_dwim
        if path is None:
            path = '.'
        if not branch and not repo and not tree:
            branch = repo = tree = True
        check_dwim(path, verbose, do_branch=branch, do_repo=repo, do_tree=tree)


class cmd_upgrade(Command):
    __doc__ = """Upgrade branch storage to current format.

    The check command or bzr developers may sometimes advise you to run
    this command. When the default format has changed you may also be warned
    during other operations to upgrade.
    """

    _see_also = ['check']
    takes_args = ['url?']
    takes_options = [
                    RegistryOption('format',
                        help='Upgrade to a specific format.  See "bzr help'
                             ' formats" for details.',
                        lazy_registry=('bzrlib.bzrdir', 'format_registry'),
                        converter=lambda name: bzrdir.format_registry.make_bzrdir(name),
                        value_switches=True, title='Branch format'),
                    ]

    def run(self, url='.', format=None):
        from bzrlib.upgrade import upgrade
        upgrade(url, format)


class cmd_whoami(Command):
    __doc__ = """Show or set bzr user id.

    :Examples:
        Show the email of the current user::

            bzr whoami --email

        Set the current user::

            bzr whoami "Frank Chu <fchu@example.com>"
    """
    takes_options = [ Option('email',
                             help='Display email address only.'),
                      Option('branch',
                             help='Set identity for the current branch instead of '
                                  'globally.'),
                    ]
    takes_args = ['name?']
    encoding_type = 'replace'

    @display_command
    def run(self, email=False, branch=False, name=None):
        if name is None:
            # use branch if we're inside one; otherwise global config
            try:
                c = Branch.open_containing('.')[0].get_config()
            except errors.NotBranchError:
                c = config.GlobalConfig()
            if email:
                self.outf.write(c.user_email() + '\n')
            else:
                self.outf.write(c.username() + '\n')
            return

        # display a warning if an email address isn't included in the given name.
        try:
            config.extract_email_address(name)
        except errors.NoEmailInUsername, e:
            warning('"%s" does not seem to contain an email address.  '
                    'This is allowed, but not recommended.', name)

        # use global config unless --branch given
        if branch:
            c = Branch.open_containing('.')[0].get_config()
        else:
            c = config.GlobalConfig()
        c.set_user_option('email', name)


class cmd_nick(Command):
    __doc__ = """Print or set the branch nickname.

    If unset, the tree root directory name is used as the nickname.
    To print the current nickname, execute with no argument.

    Bound branches use the nickname of its master branch unless it is set
    locally.
    """

    _see_also = ['info']
    takes_args = ['nickname?']
    takes_options = ['directory']
    def run(self, nickname=None, directory=u'.'):
        branch = Branch.open_containing(directory)[0]
        if nickname is None:
            self.printme(branch)
        else:
            branch.nick = nickname

    @display_command
    def printme(self, branch):
        self.outf.write('%s\n' % branch.nick)


class cmd_alias(Command):
    __doc__ = """Set/unset and display aliases.

    :Examples:
        Show the current aliases::

            bzr alias

        Show the alias specified for 'll'::

            bzr alias ll

        Set an alias for 'll'::

            bzr alias ll="log --line -r-10..-1"

        To remove an alias for 'll'::

            bzr alias --remove ll

    """
    takes_args = ['name?']
    takes_options = [
        Option('remove', help='Remove the alias.'),
        ]

    def run(self, name=None, remove=False):
        if remove:
            self.remove_alias(name)
        elif name is None:
            self.print_aliases()
        else:
            equal_pos = name.find('=')
            if equal_pos == -1:
                self.print_alias(name)
            else:
                self.set_alias(name[:equal_pos], name[equal_pos+1:])

    def remove_alias(self, alias_name):
        if alias_name is None:
            raise errors.BzrCommandError(
                'bzr alias --remove expects an alias to remove.')
        # If alias is not found, print something like:
        # unalias: foo: not found
        c = config.GlobalConfig()
        c.unset_alias(alias_name)

    @display_command
    def print_aliases(self):
        """Print out the defined aliases in a similar format to bash."""
        aliases = config.GlobalConfig().get_aliases()
        for key, value in sorted(aliases.iteritems()):
            self.outf.write('bzr alias %s="%s"\n' % (key, value))

    @display_command
    def print_alias(self, alias_name):
        from bzrlib.commands import get_alias
        alias = get_alias(alias_name)
        if alias is None:
            self.outf.write("bzr alias: %s: not found\n" % alias_name)
        else:
            self.outf.write(
                'bzr alias %s="%s"\n' % (alias_name, ' '.join(alias)))

    def set_alias(self, alias_name, alias_command):
        """Save the alias in the global config."""
        c = config.GlobalConfig()
        c.set_alias(alias_name, alias_command)


class cmd_selftest(Command):
    __doc__ = """Run internal test suite.

    If arguments are given, they are regular expressions that say which tests
    should run.  Tests matching any expression are run, and other tests are
    not run.

    Alternatively if --first is given, matching tests are run first and then
    all other tests are run.  This is useful if you have been working in a
    particular area, but want to make sure nothing else was broken.

    If --exclude is given, tests that match that regular expression are
    excluded, regardless of whether they match --first or not.

    To help catch accidential dependencies between tests, the --randomize
    option is useful. In most cases, the argument used is the word 'now'.
    Note that the seed used for the random number generator is displayed
    when this option is used. The seed can be explicitly passed as the
    argument to this option if required. This enables reproduction of the
    actual ordering used if and when an order sensitive problem is encountered.

    If --list-only is given, the tests that would be run are listed. This is
    useful when combined with --first, --exclude and/or --randomize to
    understand their impact. The test harness reports "Listed nn tests in ..."
    instead of "Ran nn tests in ..." when list mode is enabled.

    If the global option '--no-plugins' is given, plugins are not loaded
    before running the selftests.  This has two effects: features provided or
    modified by plugins will not be tested, and tests provided by plugins will
    not be run.

    Tests that need working space on disk use a common temporary directory,
    typically inside $TMPDIR or /tmp.

    If you set BZR_TEST_PDB=1 when running selftest, failing tests will drop
    into a pdb postmortem session.

    :Examples:
        Run only tests relating to 'ignore'::

            bzr selftest ignore

        Disable plugins and list tests as they're run::

            bzr --no-plugins selftest -v
    """
    # NB: this is used from the class without creating an instance, which is
    # why it does not have a self parameter.
    def get_transport_type(typestring):
        """Parse and return a transport specifier."""
        if typestring == "sftp":
            from bzrlib.tests import stub_sftp
            return stub_sftp.SFTPAbsoluteServer
        if typestring == "memory":
            from bzrlib.tests import test_server
            return memory.MemoryServer
        if typestring == "fakenfs":
            from bzrlib.tests import test_server
            return test_server.FakeNFSServer
        msg = "No known transport type %s. Supported types are: sftp\n" %\
            (typestring)
        raise errors.BzrCommandError(msg)

    hidden = True
    takes_args = ['testspecs*']
    takes_options = ['verbose',
                     Option('one',
                             help='Stop when one test fails.',
                             short_name='1',
                             ),
                     Option('transport',
                            help='Use a different transport by default '
                                 'throughout the test suite.',
                            type=get_transport_type),
                     Option('benchmark',
                            help='Run the benchmarks rather than selftests.'),
                     Option('lsprof-timed',
                            help='Generate lsprof output for benchmarked'
                                 ' sections of code.'),
                     Option('lsprof-tests',
                            help='Generate lsprof output for each test.'),
                     Option('cache-dir', type=str,
                            help='Cache intermediate benchmark output in this '
                                 'directory.'),
                     Option('first',
                            help='Run all tests, but run specified tests first.',
                            short_name='f',
                            ),
                     Option('list-only',
                            help='List the tests instead of running them.'),
                     RegistryOption('parallel',
                        help="Run the test suite in parallel.",
                        lazy_registry=('bzrlib.tests', 'parallel_registry'),
                        value_switches=False,
                        ),
                     Option('randomize', type=str, argname="SEED",
                            help='Randomize the order of tests using the given'
                                 ' seed or "now" for the current time.'),
                     Option('exclude', type=str, argname="PATTERN",
                            short_name='x',
                            help='Exclude tests that match this regular'
                                 ' expression.'),
                     Option('subunit',
                        help='Output test progress via subunit.'),
                     Option('strict', help='Fail on missing dependencies or '
                            'known failures.'),
                     Option('load-list', type=str, argname='TESTLISTFILE',
                            help='Load a test id list from a text file.'),
                     ListOption('debugflag', type=str, short_name='E',
                                help='Turn on a selftest debug flag.'),
                     ListOption('starting-with', type=str, argname='TESTID',
                                param_name='starting_with', short_name='s',
                                help=
                                'Load only the tests starting with TESTID.'),
                     ]
    encoding_type = 'replace'

    def __init__(self):
        Command.__init__(self)
        self.additional_selftest_args = {}

    def run(self, testspecs_list=None, verbose=False, one=False,
            transport=None, benchmark=None,
            lsprof_timed=None, cache_dir=None,
            first=False, list_only=False,
            randomize=None, exclude=None, strict=False,
            load_list=None, debugflag=None, starting_with=None, subunit=False,
            parallel=None, lsprof_tests=False):
        from bzrlib import (
            benchmarks,
            tests,
            )

        # Make deprecation warnings visible, unless -Werror is set
        symbol_versioning.activate_deprecation_warnings(override=False)

        if cache_dir is not None:
            benchmarks.tree_creator.TreeCreator.CACHE_ROOT = osutils.abspath(
                cache_dir)
        if testspecs_list is not None:
            pattern = '|'.join(testspecs_list)
        else:
            pattern = ".*"
        if subunit:
            try:
                from bzrlib.tests import SubUnitBzrRunner
            except ImportError:
                raise errors.BzrCommandError("subunit not available. subunit "
                    "needs to be installed to use --subunit.")
            self.additional_selftest_args['runner_class'] = SubUnitBzrRunner
            # On Windows, disable automatic conversion of '\n' to '\r\n' in
            # stdout, which would corrupt the subunit stream. 
            # FIXME: This has been fixed in subunit trunk (>0.0.5) so the
            # following code can be deleted when it's sufficiently deployed
            # -- vila/mgz 20100514
            if (sys.platform == "win32"
                and getattr(sys.stdout, 'fileno', None) is not None):
                import msvcrt
                msvcrt.setmode(sys.stdout.fileno(), os.O_BINARY)
        if parallel:
            self.additional_selftest_args.setdefault(
                'suite_decorators', []).append(parallel)
        if benchmark:
            test_suite_factory = benchmarks.test_suite
            # Unless user explicitly asks for quiet, be verbose in benchmarks
            verbose = not is_quiet()
            # TODO: should possibly lock the history file...
            benchfile = open(".perf_history", "at", buffering=1)
            self.add_cleanup(benchfile.close)
        else:
            test_suite_factory = None
            benchfile = None
<<<<<<< HEAD
        selftest_kwargs = {"verbose": verbose,
                          "pattern": pattern,
                          "stop_on_failure": one,
                          "transport": transport,
                          "test_suite_factory": test_suite_factory,
                          "lsprof_timed": lsprof_timed,
                          "lsprof_tests": lsprof_tests,
                          "bench_history": benchfile,
                          "matching_tests_first": first,
                          "list_only": list_only,
                          "random_seed": randomize,
                          "exclude_pattern": exclude,
                          "strict": strict,
                          "load_list": load_list,
                          "debug_flags": debugflag,
                          "starting_with": starting_with
                          }
        selftest_kwargs.update(self.additional_selftest_args)
        result = selftest(**selftest_kwargs)
=======
        try:
            selftest_kwargs = {"verbose": verbose,
                              "pattern": pattern,
                              "stop_on_failure": one,
                              "transport": transport,
                              "test_suite_factory": test_suite_factory,
                              "lsprof_timed": lsprof_timed,
                              "lsprof_tests": lsprof_tests,
                              "bench_history": benchfile,
                              "matching_tests_first": first,
                              "list_only": list_only,
                              "random_seed": randomize,
                              "exclude_pattern": exclude,
                              "strict": strict,
                              "load_list": load_list,
                              "debug_flags": debugflag,
                              "starting_with": starting_with
                              }
            selftest_kwargs.update(self.additional_selftest_args)
            result = tests.selftest(**selftest_kwargs)
        finally:
            if benchfile is not None:
                benchfile.close()
>>>>>>> 2fd0ec38
        return int(not result)


class cmd_version(Command):
    __doc__ = """Show version of bzr."""

    encoding_type = 'replace'
    takes_options = [
        Option("short", help="Print just the version number."),
        ]

    @display_command
    def run(self, short=False):
        from bzrlib.version import show_version
        if short:
            self.outf.write(bzrlib.version_string + '\n')
        else:
            show_version(to_file=self.outf)


class cmd_rocks(Command):
    __doc__ = """Statement of optimism."""

    hidden = True

    @display_command
    def run(self):
        self.outf.write("It sure does!\n")


class cmd_find_merge_base(Command):
    __doc__ = """Find and print a base revision for merging two branches."""
    # TODO: Options to specify revisions on either side, as if
    #       merging only part of the history.
    takes_args = ['branch', 'other']
    hidden = True

    @display_command
    def run(self, branch, other):
        from bzrlib.revision import ensure_null

        branch1 = Branch.open_containing(branch)[0]
        branch2 = Branch.open_containing(other)[0]
        self.add_cleanup(branch1.lock_read().unlock)
        self.add_cleanup(branch2.lock_read().unlock)
        last1 = ensure_null(branch1.last_revision())
        last2 = ensure_null(branch2.last_revision())

        graph = branch1.repository.get_graph(branch2.repository)
        base_rev_id = graph.find_unique_lca(last1, last2)

        self.outf.write('merge base is revision %s\n' % base_rev_id)


class cmd_merge(Command):
    __doc__ = """Perform a three-way merge.

    The source of the merge can be specified either in the form of a branch,
    or in the form of a path to a file containing a merge directive generated
    with bzr send. If neither is specified, the default is the upstream branch
    or the branch most recently merged using --remember.

    When merging a branch, by default the tip will be merged. To pick a different
    revision, pass --revision. If you specify two values, the first will be used as
    BASE and the second one as OTHER. Merging individual revisions, or a subset of
    available revisions, like this is commonly referred to as "cherrypicking".

    Revision numbers are always relative to the branch being merged.

    By default, bzr will try to merge in all new work from the other
    branch, automatically determining an appropriate base.  If this
    fails, you may need to give an explicit base.

    Merge will do its best to combine the changes in two branches, but there
    are some kinds of problems only a human can fix.  When it encounters those,
    it will mark a conflict.  A conflict means that you need to fix something,
    before you should commit.

    Use bzr resolve when you have fixed a problem.  See also bzr conflicts.

    If there is no default branch set, the first merge will set it. After
    that, you can omit the branch to use the default.  To change the
    default, use --remember. The value will only be saved if the remote
    location can be accessed.

    The results of the merge are placed into the destination working
    directory, where they can be reviewed (with bzr diff), tested, and then
    committed to record the result of the merge.

    merge refuses to run if there are any uncommitted changes, unless
    --force is given. The --force option can also be used to create a
    merge revision which has more than two parents.

    If one would like to merge changes from the working tree of the other
    branch without merging any committed revisions, the --uncommitted option
    can be given.

    To select only some changes to merge, use "merge -i", which will prompt
    you to apply each diff hunk and file change, similar to "shelve".

    :Examples:
        To merge the latest revision from bzr.dev::

            bzr merge ../bzr.dev

        To merge changes up to and including revision 82 from bzr.dev::

            bzr merge -r 82 ../bzr.dev

        To merge the changes introduced by 82, without previous changes::

            bzr merge -r 81..82 ../bzr.dev

        To apply a merge directive contained in /tmp/merge::

            bzr merge /tmp/merge

        To create a merge revision with three parents from two branches
        feature1a and feature1b:

            bzr merge ../feature1a
            bzr merge ../feature1b --force
            bzr commit -m 'revision with three parents'
    """

    encoding_type = 'exact'
    _see_also = ['update', 'remerge', 'status-flags', 'send']
    takes_args = ['location?']
    takes_options = [
        'change',
        'revision',
        Option('force',
               help='Merge even if the destination tree has uncommitted changes.'),
        'merge-type',
        'reprocess',
        'remember',
        Option('show-base', help="Show base revision text in "
               "conflicts."),
        Option('uncommitted', help='Apply uncommitted changes'
               ' from a working copy, instead of branch changes.'),
        Option('pull', help='If the destination is already'
                ' completely merged into the source, pull from the'
                ' source rather than merging.  When this happens,'
                ' you do not need to commit the result.'),
        custom_help('directory',
               help='Branch to merge into, '
                    'rather than the one containing the working directory.'),
        Option('preview', help='Instead of merging, show a diff of the'
               ' merge.'),
        Option('interactive', help='Select changes interactively.',
            short_name='i')
    ]

    def run(self, location=None, revision=None, force=False,
            merge_type=None, show_base=False, reprocess=None, remember=False,
            uncommitted=False, pull=False,
            directory=None,
            preview=False,
            interactive=False,
            ):
        if merge_type is None:
            merge_type = _mod_merge.Merge3Merger

        if directory is None: directory = u'.'
        possible_transports = []
        merger = None
        allow_pending = True
        verified = 'inapplicable'
        tree = WorkingTree.open_containing(directory)[0]

        try:
            basis_tree = tree.revision_tree(tree.last_revision())
        except errors.NoSuchRevision:
            basis_tree = tree.basis_tree()

        # die as quickly as possible if there are uncommitted changes
        if not force:
            if tree.has_changes():
                raise errors.UncommittedChanges(tree)

        view_info = _get_view_info_for_change_reporter(tree)
        change_reporter = delta._ChangeReporter(
            unversioned_filter=tree.is_ignored, view_info=view_info)
        pb = ui.ui_factory.nested_progress_bar()
        self.add_cleanup(pb.finished)
        self.add_cleanup(tree.lock_write().unlock)
        if location is not None:
            try:
                mergeable = bundle.read_mergeable_from_url(location,
                    possible_transports=possible_transports)
            except errors.NotABundle:
                mergeable = None
            else:
                if uncommitted:
                    raise errors.BzrCommandError('Cannot use --uncommitted'
                        ' with bundles or merge directives.')

                if revision is not None:
                    raise errors.BzrCommandError(
                        'Cannot use -r with merge directives or bundles')
                merger, verified = _mod_merge.Merger.from_mergeable(tree,
                   mergeable, None)

        if merger is None and uncommitted:
            if revision is not None and len(revision) > 0:
                raise errors.BzrCommandError('Cannot use --uncommitted and'
                    ' --revision at the same time.')
            merger = self.get_merger_from_uncommitted(tree, location, None)
            allow_pending = False

        if merger is None:
            merger, allow_pending = self._get_merger_from_branch(tree,
                location, revision, remember, possible_transports, None)

        merger.merge_type = merge_type
        merger.reprocess = reprocess
        merger.show_base = show_base
        self.sanity_check_merger(merger)
        if (merger.base_rev_id == merger.other_rev_id and
            merger.other_rev_id is not None):
            note('Nothing to do.')
            return 0
        if pull:
            if merger.interesting_files is not None:
                raise errors.BzrCommandError('Cannot pull individual files')
            if (merger.base_rev_id == tree.last_revision()):
                result = tree.pull(merger.other_branch, False,
                                   merger.other_rev_id)
                result.report(self.outf)
                return 0
        if merger.this_basis is None:
            raise errors.BzrCommandError(
                "This branch has no commits."
                " (perhaps you would prefer 'bzr pull')")
        if preview:
            return self._do_preview(merger)
        elif interactive:
            return self._do_interactive(merger)
        else:
            return self._do_merge(merger, change_reporter, allow_pending,
                                  verified)

    def _get_preview(self, merger):
        tree_merger = merger.make_merger()
        tt = tree_merger.make_preview_transform()
        self.add_cleanup(tt.finalize)
        result_tree = tt.get_preview_tree()
        return result_tree

    def _do_preview(self, merger):
        from bzrlib.diff import show_diff_trees
        result_tree = self._get_preview(merger)
        show_diff_trees(merger.this_tree, result_tree, self.outf,
                        old_label='', new_label='')

    def _do_merge(self, merger, change_reporter, allow_pending, verified):
        merger.change_reporter = change_reporter
        conflict_count = merger.do_merge()
        if allow_pending:
            merger.set_pending()
        if verified == 'failed':
            warning('Preview patch does not match changes')
        if conflict_count != 0:
            return 1
        else:
            return 0

    def _do_interactive(self, merger):
        """Perform an interactive merge.

        This works by generating a preview tree of the merge, then using
        Shelver to selectively remove the differences between the working tree
        and the preview tree.
        """
        from bzrlib import shelf_ui
        result_tree = self._get_preview(merger)
        writer = bzrlib.option.diff_writer_registry.get()
        shelver = shelf_ui.Shelver(merger.this_tree, result_tree, destroy=True,
                                   reporter=shelf_ui.ApplyReporter(),
                                   diff_writer=writer(sys.stdout))
        try:
            shelver.run()
        finally:
            shelver.finalize()

    def sanity_check_merger(self, merger):
        if (merger.show_base and
            not merger.merge_type is _mod_merge.Merge3Merger):
            raise errors.BzrCommandError("Show-base is not supported for this"
                                         " merge type. %s" % merger.merge_type)
        if merger.reprocess is None:
            if merger.show_base:
                merger.reprocess = False
            else:
                # Use reprocess if the merger supports it
                merger.reprocess = merger.merge_type.supports_reprocess
        if merger.reprocess and not merger.merge_type.supports_reprocess:
            raise errors.BzrCommandError("Conflict reduction is not supported"
                                         " for merge type %s." %
                                         merger.merge_type)
        if merger.reprocess and merger.show_base:
            raise errors.BzrCommandError("Cannot do conflict reduction and"
                                         " show base.")

    def _get_merger_from_branch(self, tree, location, revision, remember,
                                possible_transports, pb):
        """Produce a merger from a location, assuming it refers to a branch."""
        from bzrlib.tag import _merge_tags_if_possible
        # find the branch locations
        other_loc, user_location = self._select_branch_location(tree, location,
            revision, -1)
        if revision is not None and len(revision) == 2:
            base_loc, _unused = self._select_branch_location(tree,
                location, revision, 0)
        else:
            base_loc = other_loc
        # Open the branches
        other_branch, other_path = Branch.open_containing(other_loc,
            possible_transports)
        if base_loc == other_loc:
            base_branch = other_branch
        else:
            base_branch, base_path = Branch.open_containing(base_loc,
                possible_transports)
        # Find the revision ids
        other_revision_id = None
        base_revision_id = None
        if revision is not None:
            if len(revision) >= 1:
                other_revision_id = revision[-1].as_revision_id(other_branch)
            if len(revision) == 2:
                base_revision_id = revision[0].as_revision_id(base_branch)
        if other_revision_id is None:
            other_revision_id = _mod_revision.ensure_null(
                other_branch.last_revision())
        # Remember where we merge from
        if ((remember or tree.branch.get_submit_branch() is None) and
             user_location is not None):
            tree.branch.set_submit_branch(other_branch.base)
        _merge_tags_if_possible(other_branch, tree.branch)
        merger = _mod_merge.Merger.from_revision_ids(pb, tree,
            other_revision_id, base_revision_id, other_branch, base_branch)
        if other_path != '':
            allow_pending = False
            merger.interesting_files = [other_path]
        else:
            allow_pending = True
        return merger, allow_pending

    def get_merger_from_uncommitted(self, tree, location, pb):
        """Get a merger for uncommitted changes.

        :param tree: The tree the merger should apply to.
        :param location: The location containing uncommitted changes.
        :param pb: The progress bar to use for showing progress.
        """
        location = self._select_branch_location(tree, location)[0]
        other_tree, other_path = WorkingTree.open_containing(location)
        merger = _mod_merge.Merger.from_uncommitted(tree, other_tree, pb)
        if other_path != '':
            merger.interesting_files = [other_path]
        return merger

    def _select_branch_location(self, tree, user_location, revision=None,
                                index=None):
        """Select a branch location, according to possible inputs.

        If provided, branches from ``revision`` are preferred.  (Both
        ``revision`` and ``index`` must be supplied.)

        Otherwise, the ``location`` parameter is used.  If it is None, then the
        ``submit`` or ``parent`` location is used, and a note is printed.

        :param tree: The working tree to select a branch for merging into
        :param location: The location entered by the user
        :param revision: The revision parameter to the command
        :param index: The index to use for the revision parameter.  Negative
            indices are permitted.
        :return: (selected_location, user_location).  The default location
            will be the user-entered location.
        """
        if (revision is not None and index is not None
            and revision[index] is not None):
            branch = revision[index].get_branch()
            if branch is not None:
                return branch, branch
        if user_location is None:
            location = self._get_remembered(tree, 'Merging from')
        else:
            location = user_location
        return location, user_location

    def _get_remembered(self, tree, verb_string):
        """Use tree.branch's parent if none was supplied.

        Report if the remembered location was used.
        """
        stored_location = tree.branch.get_submit_branch()
        stored_location_type = "submit"
        if stored_location is None:
            stored_location = tree.branch.get_parent()
            stored_location_type = "parent"
        mutter("%s", stored_location)
        if stored_location is None:
            raise errors.BzrCommandError("No location specified or remembered")
        display_url = urlutils.unescape_for_display(stored_location, 'utf-8')
        note(u"%s remembered %s location %s", verb_string,
                stored_location_type, display_url)
        return stored_location


class cmd_remerge(Command):
    __doc__ = """Redo a merge.

    Use this if you want to try a different merge technique while resolving
    conflicts.  Some merge techniques are better than others, and remerge
    lets you try different ones on different files.

    The options for remerge have the same meaning and defaults as the ones for
    merge.  The difference is that remerge can (only) be run when there is a
    pending merge, and it lets you specify particular files.

    :Examples:
        Re-do the merge of all conflicted files, and show the base text in
        conflict regions, in addition to the usual THIS and OTHER texts::

            bzr remerge --show-base

        Re-do the merge of "foobar", using the weave merge algorithm, with
        additional processing to reduce the size of conflict regions::

            bzr remerge --merge-type weave --reprocess foobar
    """
    takes_args = ['file*']
    takes_options = [
            'merge-type',
            'reprocess',
            Option('show-base',
                   help="Show base revision text in conflicts."),
            ]

    def run(self, file_list=None, merge_type=None, show_base=False,
            reprocess=False):
        from bzrlib.conflicts import restore
        if merge_type is None:
            merge_type = _mod_merge.Merge3Merger
        tree, file_list = tree_files(file_list)
        self.add_cleanup(tree.lock_write().unlock)
        parents = tree.get_parent_ids()
        if len(parents) != 2:
            raise errors.BzrCommandError("Sorry, remerge only works after normal"
                                         " merges.  Not cherrypicking or"
                                         " multi-merges.")
        repository = tree.branch.repository
        interesting_ids = None
        new_conflicts = []
        conflicts = tree.conflicts()
        if file_list is not None:
            interesting_ids = set()
            for filename in file_list:
                file_id = tree.path2id(filename)
                if file_id is None:
                    raise errors.NotVersionedError(filename)
                interesting_ids.add(file_id)
                if tree.kind(file_id) != "directory":
                    continue

                for name, ie in tree.inventory.iter_entries(file_id):
                    interesting_ids.add(ie.file_id)
            new_conflicts = conflicts.select_conflicts(tree, file_list)[0]
        else:
            # Remerge only supports resolving contents conflicts
            allowed_conflicts = ('text conflict', 'contents conflict')
            restore_files = [c.path for c in conflicts
                             if c.typestring in allowed_conflicts]
        _mod_merge.transform_tree(tree, tree.basis_tree(), interesting_ids)
        tree.set_conflicts(ConflictList(new_conflicts))
        if file_list is not None:
            restore_files = file_list
        for filename in restore_files:
            try:
                restore(tree.abspath(filename))
            except errors.NotConflicted:
                pass
        # Disable pending merges, because the file texts we are remerging
        # have not had those merges performed.  If we use the wrong parents
        # list, we imply that the working tree text has seen and rejected
        # all the changes from the other tree, when in fact those changes
        # have not yet been seen.
        tree.set_parent_ids(parents[:1])
        try:
            merger = _mod_merge.Merger.from_revision_ids(None, tree, parents[1])
            merger.interesting_ids = interesting_ids
            merger.merge_type = merge_type
            merger.show_base = show_base
            merger.reprocess = reprocess
            conflicts = merger.do_merge()
        finally:
            tree.set_parent_ids(parents)
        if conflicts > 0:
            return 1
        else:
            return 0


class cmd_revert(Command):
    __doc__ = """Revert files to a previous revision.

    Giving a list of files will revert only those files.  Otherwise, all files
    will be reverted.  If the revision is not specified with '--revision', the
    last committed revision is used.

    To remove only some changes, without reverting to a prior version, use
    merge instead.  For example, "merge . --revision -2..-3" will remove the
    changes introduced by -2, without affecting the changes introduced by -1.
    Or to remove certain changes on a hunk-by-hunk basis, see the Shelf plugin.

    By default, any files that have been manually changed will be backed up
    first.  (Files changed only by merge are not backed up.)  Backup files have
    '.~#~' appended to their name, where # is a number.

    When you provide files, you can use their current pathname or the pathname
    from the target revision.  So you can use revert to "undelete" a file by
    name.  If you name a directory, all the contents of that directory will be
    reverted.

    If you have newly added files since the target revision, they will be
    removed.  If the files to be removed have been changed, backups will be
    created as above.  Directories containing unknown files will not be
    deleted.

    The working tree contains a list of revisions that have been merged but
    not yet committed. These revisions will be included as additional parents
    of the next commit.  Normally, using revert clears that list as well as
    reverting the files.  If any files are specified, revert leaves the list
    of uncommitted merges alone and reverts only the files.  Use ``bzr revert
    .`` in the tree root to revert all files but keep the recorded merges,
    and ``bzr revert --forget-merges`` to clear the pending merge list without
    reverting any files.

    Using "bzr revert --forget-merges", it is possible to apply all of the
    changes from a branch in a single revision.  To do this, perform the merge
    as desired.  Then doing revert with the "--forget-merges" option will keep
    the content of the tree as it was, but it will clear the list of pending
    merges.  The next commit will then contain all of the changes that are
    present in the other branch, but without any other parent revisions.
    Because this technique forgets where these changes originated, it may
    cause additional conflicts on later merges involving the same source and
    target branches.
    """

    _see_also = ['cat', 'export']
    takes_options = [
        'revision',
        Option('no-backup', "Do not save backups of reverted files."),
        Option('forget-merges',
               'Remove pending merge marker, without changing any files.'),
        ]
    takes_args = ['file*']

    def run(self, revision=None, no_backup=False, file_list=None,
            forget_merges=None):
        tree, file_list = tree_files(file_list)
        self.add_cleanup(tree.lock_tree_write().unlock)
        if forget_merges:
            tree.set_parent_ids(tree.get_parent_ids()[:1])
        else:
            self._revert_tree_to_revision(tree, revision, file_list, no_backup)

    @staticmethod
    def _revert_tree_to_revision(tree, revision, file_list, no_backup):
        rev_tree = _get_one_revision_tree('revert', revision, tree=tree)
        tree.revert(file_list, rev_tree, not no_backup, None,
            report_changes=True)


class cmd_assert_fail(Command):
    __doc__ = """Test reporting of assertion failures"""
    # intended just for use in testing

    hidden = True

    def run(self):
        raise AssertionError("always fails")


class cmd_help(Command):
    __doc__ = """Show help on a command or other topic.
    """

    _see_also = ['topics']
    takes_options = [
            Option('long', 'Show help on all commands.'),
            ]
    takes_args = ['topic?']
    aliases = ['?', '--help', '-?', '-h']

    @display_command
    def run(self, topic=None, long=False):
        import bzrlib.help
        if topic is None and long:
            topic = "commands"
        bzrlib.help.help(topic)


class cmd_shell_complete(Command):
    __doc__ = """Show appropriate completions for context.

    For a list of all available commands, say 'bzr shell-complete'.
    """
    takes_args = ['context?']
    aliases = ['s-c']
    hidden = True

    @display_command
    def run(self, context=None):
        import shellcomplete
        shellcomplete.shellcomplete(context)


class cmd_missing(Command):
    __doc__ = """Show unmerged/unpulled revisions between two branches.

    OTHER_BRANCH may be local or remote.

    To filter on a range of revisions, you can use the command -r begin..end
    -r revision requests a specific revision, -r ..end or -r begin.. are
    also valid.
            
    :Exit values:
        1 - some missing revisions
        0 - no missing revisions

    :Examples:

        Determine the missing revisions between this and the branch at the
        remembered pull location::

            bzr missing

        Determine the missing revisions between this and another branch::

            bzr missing http://server/branch

        Determine the missing revisions up to a specific revision on the other
        branch::

            bzr missing -r ..-10

        Determine the missing revisions up to a specific revision on this
        branch::

            bzr missing --my-revision ..-10
    """

    _see_also = ['merge', 'pull']
    takes_args = ['other_branch?']
    takes_options = [
        Option('reverse', 'Reverse the order of revisions.'),
        Option('mine-only',
               'Display changes in the local branch only.'),
        Option('this' , 'Same as --mine-only.'),
        Option('theirs-only',
               'Display changes in the remote branch only.'),
        Option('other', 'Same as --theirs-only.'),
        'log-format',
        'show-ids',
        'verbose',
        custom_help('revision',
             help='Filter on other branch revisions (inclusive). '
                'See "help revisionspec" for details.'),
        Option('my-revision',
            type=_parse_revision_str,
            help='Filter on local branch revisions (inclusive). '
                'See "help revisionspec" for details.'),
        Option('include-merges',
               'Show all revisions in addition to the mainline ones.'),
        ]
    encoding_type = 'replace'

    @display_command
    def run(self, other_branch=None, reverse=False, mine_only=False,
            theirs_only=False,
            log_format=None, long=False, short=False, line=False,
            show_ids=False, verbose=False, this=False, other=False,
            include_merges=False, revision=None, my_revision=None):
        from bzrlib.missing import find_unmerged, iter_log_revisions
        def message(s):
            if not is_quiet():
                self.outf.write(s)

        if this:
            mine_only = this
        if other:
            theirs_only = other
        # TODO: We should probably check that we don't have mine-only and
        #       theirs-only set, but it gets complicated because we also have
        #       this and other which could be used.
        restrict = 'all'
        if mine_only:
            restrict = 'local'
        elif theirs_only:
            restrict = 'remote'

        local_branch = Branch.open_containing(u".")[0]
        self.add_cleanup(local_branch.lock_read().unlock)

        parent = local_branch.get_parent()
        if other_branch is None:
            other_branch = parent
            if other_branch is None:
                raise errors.BzrCommandError("No peer location known"
                                             " or specified.")
            display_url = urlutils.unescape_for_display(parent,
                                                        self.outf.encoding)
            message("Using saved parent location: "
                    + display_url + "\n")

        remote_branch = Branch.open(other_branch)
        if remote_branch.base == local_branch.base:
            remote_branch = local_branch
        else:
            self.add_cleanup(remote_branch.lock_read().unlock)

        local_revid_range = _revision_range_to_revid_range(
            _get_revision_range(my_revision, local_branch,
                self.name()))

        remote_revid_range = _revision_range_to_revid_range(
            _get_revision_range(revision,
                remote_branch, self.name()))

        local_extra, remote_extra = find_unmerged(
            local_branch, remote_branch, restrict,
            backward=not reverse,
            include_merges=include_merges,
            local_revid_range=local_revid_range,
            remote_revid_range=remote_revid_range)

        if log_format is None:
            registry = log.log_formatter_registry
            log_format = registry.get_default(local_branch)
        lf = log_format(to_file=self.outf,
                        show_ids=show_ids,
                        show_timezone='original')

        status_code = 0
        if local_extra and not theirs_only:
            message("You have %d extra revision(s):\n" %
                len(local_extra))
            for revision in iter_log_revisions(local_extra,
                                local_branch.repository,
                                verbose):
                lf.log_revision(revision)
            printed_local = True
            status_code = 1
        else:
            printed_local = False

        if remote_extra and not mine_only:
            if printed_local is True:
                message("\n\n\n")
            message("You are missing %d revision(s):\n" %
                len(remote_extra))
            for revision in iter_log_revisions(remote_extra,
                                remote_branch.repository,
                                verbose):
                lf.log_revision(revision)
            status_code = 1

        if mine_only and not local_extra:
            # We checked local, and found nothing extra
            message('This branch is up to date.\n')
        elif theirs_only and not remote_extra:
            # We checked remote, and found nothing extra
            message('Other branch is up to date.\n')
        elif not (mine_only or theirs_only or local_extra or
                  remote_extra):
            # We checked both branches, and neither one had extra
            # revisions
            message("Branches are up to date.\n")
        self.cleanup_now()
        if not status_code and parent is None and other_branch is not None:
            self.add_cleanup(local_branch.lock_write().unlock)
            # handle race conditions - a parent might be set while we run.
            if local_branch.get_parent() is None:
                local_branch.set_parent(remote_branch.base)
        return status_code


class cmd_pack(Command):
    __doc__ = """Compress the data within a repository.

    This operation compresses the data within a bazaar repository. As
    bazaar supports automatic packing of repository, this operation is
    normally not required to be done manually.

    During the pack operation, bazaar takes a backup of existing repository
    data, i.e. pack files. This backup is eventually removed by bazaar
    automatically when it is safe to do so. To save disk space by removing
    the backed up pack files, the --clean-obsolete-packs option may be
    used.

    Warning: If you use --clean-obsolete-packs and your machine crashes
    during or immediately after repacking, you may be left with a state
    where the deletion has been written to disk but the new packs have not
    been. In this case the repository may be unusable.
    """

    _see_also = ['repositories']
    takes_args = ['branch_or_repo?']
    takes_options = [
        Option('clean-obsolete-packs', 'Delete obsolete packs to save disk space.'),
        ]

    def run(self, branch_or_repo='.', clean_obsolete_packs=False):
        dir = bzrdir.BzrDir.open_containing(branch_or_repo)[0]
        try:
            branch = dir.open_branch()
            repository = branch.repository
        except errors.NotBranchError:
            repository = dir.open_repository()
        repository.pack(clean_obsolete_packs=clean_obsolete_packs)


class cmd_plugins(Command):
    __doc__ = """List the installed plugins.

    This command displays the list of installed plugins including
    version of plugin and a short description of each.

    --verbose shows the path where each plugin is located.

    A plugin is an external component for Bazaar that extends the
    revision control system, by adding or replacing code in Bazaar.
    Plugins can do a variety of things, including overriding commands,
    adding new commands, providing additional network transports and
    customizing log output.

    See the Bazaar Plugin Guide <http://doc.bazaar.canonical.com/plugins/en/>
    for further information on plugins including where to find them and how to
    install them. Instructions are also provided there on how to write new
    plugins using the Python programming language.
    """
    takes_options = ['verbose']

    @display_command
    def run(self, verbose=False):
        import bzrlib.plugin
        from inspect import getdoc
        result = []
        for name, plugin in bzrlib.plugin.plugins().items():
            version = plugin.__version__
            if version == 'unknown':
                version = ''
            name_ver = '%s %s' % (name, version)
            d = getdoc(plugin.module)
            if d:
                doc = d.split('\n')[0]
            else:
                doc = '(no description)'
            result.append((name_ver, doc, plugin.path()))
        for name_ver, doc, path in sorted(result):
            self.outf.write("%s\n" % name_ver)
            self.outf.write("   %s\n" % doc)
            if verbose:
                self.outf.write("   %s\n" % path)
            self.outf.write("\n")


class cmd_testament(Command):
    __doc__ = """Show testament (signing-form) of a revision."""
    takes_options = [
            'revision',
            Option('long', help='Produce long-format testament.'),
            Option('strict',
                   help='Produce a strict-format testament.')]
    takes_args = ['branch?']
    @display_command
    def run(self, branch=u'.', revision=None, long=False, strict=False):
        from bzrlib.testament import Testament, StrictTestament
        if strict is True:
            testament_class = StrictTestament
        else:
            testament_class = Testament
        if branch == '.':
            b = Branch.open_containing(branch)[0]
        else:
            b = Branch.open(branch)
        self.add_cleanup(b.lock_read().unlock)
        if revision is None:
            rev_id = b.last_revision()
        else:
            rev_id = revision[0].as_revision_id(b)
        t = testament_class.from_revision(b.repository, rev_id)
        if long:
            sys.stdout.writelines(t.as_text_lines())
        else:
            sys.stdout.write(t.as_short_text())


class cmd_annotate(Command):
    __doc__ = """Show the origin of each line in a file.

    This prints out the given file with an annotation on the left side
    indicating which revision, author and date introduced the change.

    If the origin is the same for a run of consecutive lines, it is
    shown only at the top, unless the --all option is given.
    """
    # TODO: annotate directories; showing when each file was last changed
    # TODO: if the working copy is modified, show annotations on that
    #       with new uncommitted lines marked
    aliases = ['ann', 'blame', 'praise']
    takes_args = ['filename']
    takes_options = [Option('all', help='Show annotations on all lines.'),
                     Option('long', help='Show commit date in annotations.'),
                     'revision',
                     'show-ids',
                     'directory',
                     ]
    encoding_type = 'exact'

    @display_command
    def run(self, filename, all=False, long=False, revision=None,
            show_ids=False, directory=None):
        from bzrlib.annotate import annotate_file, annotate_file_tree
        wt, branch, relpath = \
            _open_directory_or_containing_tree_or_branch(filename, directory)
        if wt is not None:
            self.add_cleanup(wt.lock_read().unlock)
        else:
            self.add_cleanup(branch.lock_read().unlock)
        tree = _get_one_revision_tree('annotate', revision, branch=branch)
        self.add_cleanup(tree.lock_read().unlock)
        if wt is not None:
            file_id = wt.path2id(relpath)
        else:
            file_id = tree.path2id(relpath)
        if file_id is None:
            raise errors.NotVersionedError(filename)
        file_version = tree.inventory[file_id].revision
        if wt is not None and revision is None:
            # If there is a tree and we're not annotating historical
            # versions, annotate the working tree's content.
            annotate_file_tree(wt, file_id, self.outf, long, all,
                show_ids=show_ids)
        else:
            annotate_file(branch, file_version, file_id, long, all, self.outf,
                          show_ids=show_ids)


class cmd_re_sign(Command):
    __doc__ = """Create a digital signature for an existing revision."""
    # TODO be able to replace existing ones.

    hidden = True # is this right ?
    takes_args = ['revision_id*']
    takes_options = ['directory', 'revision']

    def run(self, revision_id_list=None, revision=None, directory=u'.'):
        if revision_id_list is not None and revision is not None:
            raise errors.BzrCommandError('You can only supply one of revision_id or --revision')
        if revision_id_list is None and revision is None:
            raise errors.BzrCommandError('You must supply either --revision or a revision_id')
        b = WorkingTree.open_containing(directory)[0].branch
        self.add_cleanup(b.lock_write().unlock)
        return self._run(b, revision_id_list, revision)

    def _run(self, b, revision_id_list, revision):
        import bzrlib.gpg as gpg
        gpg_strategy = gpg.GPGStrategy(b.get_config())
        if revision_id_list is not None:
            b.repository.start_write_group()
            try:
                for revision_id in revision_id_list:
                    b.repository.sign_revision(revision_id, gpg_strategy)
            except:
                b.repository.abort_write_group()
                raise
            else:
                b.repository.commit_write_group()
        elif revision is not None:
            if len(revision) == 1:
                revno, rev_id = revision[0].in_history(b)
                b.repository.start_write_group()
                try:
                    b.repository.sign_revision(rev_id, gpg_strategy)
                except:
                    b.repository.abort_write_group()
                    raise
                else:
                    b.repository.commit_write_group()
            elif len(revision) == 2:
                # are they both on rh- if so we can walk between them
                # might be nice to have a range helper for arbitrary
                # revision paths. hmm.
                from_revno, from_revid = revision[0].in_history(b)
                to_revno, to_revid = revision[1].in_history(b)
                if to_revid is None:
                    to_revno = b.revno()
                if from_revno is None or to_revno is None:
                    raise errors.BzrCommandError('Cannot sign a range of non-revision-history revisions')
                b.repository.start_write_group()
                try:
                    for revno in range(from_revno, to_revno + 1):
                        b.repository.sign_revision(b.get_rev_id(revno),
                                                   gpg_strategy)
                except:
                    b.repository.abort_write_group()
                    raise
                else:
                    b.repository.commit_write_group()
            else:
                raise errors.BzrCommandError('Please supply either one revision, or a range.')


class cmd_bind(Command):
    __doc__ = """Convert the current branch into a checkout of the supplied branch.
    If no branch is supplied, rebind to the last bound location.

    Once converted into a checkout, commits must succeed on the master branch
    before they will be applied to the local branch.

    Bound branches use the nickname of its master branch unless it is set
    locally, in which case binding will update the local nickname to be
    that of the master.
    """

    _see_also = ['checkouts', 'unbind']
    takes_args = ['location?']
    takes_options = ['directory']

    def run(self, location=None, directory=u'.'):
        b, relpath = Branch.open_containing(directory)
        if location is None:
            try:
                location = b.get_old_bound_location()
            except errors.UpgradeRequired:
                raise errors.BzrCommandError('No location supplied.  '
                    'This format does not remember old locations.')
            else:
                if location is None:
                    if b.get_bound_location() is not None:
                        raise errors.BzrCommandError('Branch is already bound')
                    else:
                        raise errors.BzrCommandError('No location supplied '
                            'and no previous location known')
        b_other = Branch.open(location)
        try:
            b.bind(b_other)
        except errors.DivergedBranches:
            raise errors.BzrCommandError('These branches have diverged.'
                                         ' Try merging, and then bind again.')
        if b.get_config().has_explicit_nickname():
            b.nick = b_other.nick


class cmd_unbind(Command):
    __doc__ = """Convert the current checkout into a regular branch.

    After unbinding, the local branch is considered independent and subsequent
    commits will be local only.
    """

    _see_also = ['checkouts', 'bind']
    takes_args = []
    takes_options = ['directory']

    def run(self, directory=u'.'):
        b, relpath = Branch.open_containing(directory)
        if not b.unbind():
            raise errors.BzrCommandError('Local branch is not bound')


class cmd_uncommit(Command):
    __doc__ = """Remove the last committed revision.

    --verbose will print out what is being removed.
    --dry-run will go through all the motions, but not actually
    remove anything.

    If --revision is specified, uncommit revisions to leave the branch at the
    specified revision.  For example, "bzr uncommit -r 15" will leave the
    branch at revision 15.

    Uncommit leaves the working tree ready for a new commit.  The only change
    it may make is to restore any pending merges that were present before
    the commit.
    """

    # TODO: jam 20060108 Add an option to allow uncommit to remove
    # unreferenced information in 'branch-as-repository' branches.
    # TODO: jam 20060108 Add the ability for uncommit to remove unreferenced
    # information in shared branches as well.
    _see_also = ['commit']
    takes_options = ['verbose', 'revision',
                    Option('dry-run', help='Don\'t actually make changes.'),
                    Option('force', help='Say yes to all questions.'),
                    Option('local',
                           help="Only remove the commits from the local branch"
                                " when in a checkout."
                           ),
                    ]
    takes_args = ['location?']
    aliases = []
    encoding_type = 'replace'

    def run(self, location=None,
            dry_run=False, verbose=False,
            revision=None, force=False, local=False):
        if location is None:
            location = u'.'
        control, relpath = bzrdir.BzrDir.open_containing(location)
        try:
            tree = control.open_workingtree()
            b = tree.branch
        except (errors.NoWorkingTree, errors.NotLocalUrl):
            tree = None
            b = control.open_branch()

        if tree is not None:
            self.add_cleanup(tree.lock_write().unlock)
        else:
            self.add_cleanup(b.lock_write().unlock)
        return self._run(b, tree, dry_run, verbose, revision, force, local=local)

    def _run(self, b, tree, dry_run, verbose, revision, force, local=False):
        from bzrlib.log import log_formatter, show_log
        from bzrlib.uncommit import uncommit

        last_revno, last_rev_id = b.last_revision_info()

        rev_id = None
        if revision is None:
            revno = last_revno
            rev_id = last_rev_id
        else:
            # 'bzr uncommit -r 10' actually means uncommit
            # so that the final tree is at revno 10.
            # but bzrlib.uncommit.uncommit() actually uncommits
            # the revisions that are supplied.
            # So we need to offset it by one
            revno = revision[0].in_history(b).revno + 1
            if revno <= last_revno:
                rev_id = b.get_rev_id(revno)

        if rev_id is None or _mod_revision.is_null(rev_id):
            self.outf.write('No revisions to uncommit.\n')
            return 1

        lf = log_formatter('short',
                           to_file=self.outf,
                           show_timezone='original')

        show_log(b,
                 lf,
                 verbose=False,
                 direction='forward',
                 start_revision=revno,
                 end_revision=last_revno)

        if dry_run:
            self.outf.write('Dry-run, pretending to remove'
                            ' the above revisions.\n')
        else:
            self.outf.write('The above revision(s) will be removed.\n')

        if not force:
            if not ui.ui_factory.get_boolean('Are you sure'):
                self.outf.write('Canceled')
                return 0

        mutter('Uncommitting from {%s} to {%s}',
               last_rev_id, rev_id)
        uncommit(b, tree=tree, dry_run=dry_run, verbose=verbose,
                 revno=revno, local=local)
        self.outf.write('You can restore the old tip by running:\n'
             '  bzr pull . -r revid:%s\n' % last_rev_id)


class cmd_break_lock(Command):
    __doc__ = """Break a dead lock on a repository, branch or working directory.

    CAUTION: Locks should only be broken when you are sure that the process
    holding the lock has been stopped.

    You can get information on what locks are open via the 'bzr info
    [location]' command.

    :Examples:
        bzr break-lock
        bzr break-lock bzr+ssh://example.com/bzr/foo
    """
    takes_args = ['location?']

    def run(self, location=None, show=False):
        if location is None:
            location = u'.'
        control, relpath = bzrdir.BzrDir.open_containing(location)
        try:
            control.break_lock()
        except NotImplementedError:
            pass


class cmd_wait_until_signalled(Command):
    __doc__ = """Test helper for test_start_and_stop_bzr_subprocess_send_signal.

    This just prints a line to signal when it is ready, then blocks on stdin.
    """

    hidden = True

    def run(self):
        sys.stdout.write("running\n")
        sys.stdout.flush()
        sys.stdin.readline()


class cmd_serve(Command):
    __doc__ = """Run the bzr server."""

    aliases = ['server']

    takes_options = [
        Option('inet',
               help='Serve on stdin/out for use from inetd or sshd.'),
        RegistryOption('protocol',
               help="Protocol to serve.",
               lazy_registry=('bzrlib.transport', 'transport_server_registry'),
               value_switches=True),
        Option('port',
               help='Listen for connections on nominated port of the form '
                    '[hostname:]portnumber.  Passing 0 as the port number will '
                    'result in a dynamically allocated port.  The default port '
                    'depends on the protocol.',
               type=str),
        custom_help('directory',
               help='Serve contents of this directory.'),
        Option('allow-writes',
               help='By default the server is a readonly server.  Supplying '
                    '--allow-writes enables write access to the contents of '
                    'the served directory and below.  Note that ``bzr serve`` '
                    'does not perform authentication, so unless some form of '
                    'external authentication is arranged supplying this '
                    'option leads to global uncontrolled write access to your '
                    'file system.'
                ),
        ]

    def get_host_and_port(self, port):
        """Return the host and port to run the smart server on.

        If 'port' is None, None will be returned for the host and port.

        If 'port' has a colon in it, the string before the colon will be
        interpreted as the host.

        :param port: A string of the port to run the server on.
        :return: A tuple of (host, port), where 'host' is a host name or IP,
            and port is an integer TCP/IP port.
        """
        host = None
        if port is not None:
            if ':' in port:
                host, port = port.split(':')
            port = int(port)
        return host, port

    def run(self, port=None, inet=False, directory=None, allow_writes=False,
            protocol=None):
        from bzrlib.transport import get_transport, transport_server_registry
        if directory is None:
            directory = os.getcwd()
        if protocol is None:
            protocol = transport_server_registry.get()
        host, port = self.get_host_and_port(port)
        url = urlutils.local_path_to_url(directory)
        if not allow_writes:
            url = 'readonly+' + url
        transport = get_transport(url)
        protocol(transport, host, port, inet)


class cmd_join(Command):
    __doc__ = """Combine a tree into its containing tree.

    This command requires the target tree to be in a rich-root format.

    The TREE argument should be an independent tree, inside another tree, but
    not part of it.  (Such trees can be produced by "bzr split", but also by
    running "bzr branch" with the target inside a tree.)

    The result is a combined tree, with the subtree no longer an independant
    part.  This is marked as a merge of the subtree into the containing tree,
    and all history is preserved.
    """

    _see_also = ['split']
    takes_args = ['tree']
    takes_options = [
            Option('reference', help='Join by reference.', hidden=True),
            ]

    def run(self, tree, reference=False):
        sub_tree = WorkingTree.open(tree)
        parent_dir = osutils.dirname(sub_tree.basedir)
        containing_tree = WorkingTree.open_containing(parent_dir)[0]
        repo = containing_tree.branch.repository
        if not repo.supports_rich_root():
            raise errors.BzrCommandError(
                "Can't join trees because %s doesn't support rich root data.\n"
                "You can use bzr upgrade on the repository."
                % (repo,))
        if reference:
            try:
                containing_tree.add_reference(sub_tree)
            except errors.BadReferenceTarget, e:
                # XXX: Would be better to just raise a nicely printable
                # exception from the real origin.  Also below.  mbp 20070306
                raise errors.BzrCommandError("Cannot join %s.  %s" %
                                             (tree, e.reason))
        else:
            try:
                containing_tree.subsume(sub_tree)
            except errors.BadSubsumeSource, e:
                raise errors.BzrCommandError("Cannot join %s.  %s" %
                                             (tree, e.reason))


class cmd_split(Command):
    __doc__ = """Split a subdirectory of a tree into a separate tree.

    This command will produce a target tree in a format that supports
    rich roots, like 'rich-root' or 'rich-root-pack'.  These formats cannot be
    converted into earlier formats like 'dirstate-tags'.

    The TREE argument should be a subdirectory of a working tree.  That
    subdirectory will be converted into an independent tree, with its own
    branch.  Commits in the top-level tree will not apply to the new subtree.
    """

    _see_also = ['join']
    takes_args = ['tree']

    def run(self, tree):
        containing_tree, subdir = WorkingTree.open_containing(tree)
        sub_id = containing_tree.path2id(subdir)
        if sub_id is None:
            raise errors.NotVersionedError(subdir)
        try:
            containing_tree.extract(sub_id)
        except errors.RootNotRich:
            raise errors.RichRootUpgradeRequired(containing_tree.branch.base)


class cmd_merge_directive(Command):
    __doc__ = """Generate a merge directive for auto-merge tools.

    A directive requests a merge to be performed, and also provides all the
    information necessary to do so.  This means it must either include a
    revision bundle, or the location of a branch containing the desired
    revision.

    A submit branch (the location to merge into) must be supplied the first
    time the command is issued.  After it has been supplied once, it will
    be remembered as the default.

    A public branch is optional if a revision bundle is supplied, but required
    if --diff or --plain is specified.  It will be remembered as the default
    after the first use.
    """

    takes_args = ['submit_branch?', 'public_branch?']

    hidden = True

    _see_also = ['send']

    takes_options = [
        RegistryOption.from_kwargs('patch-type',
            'The type of patch to include in the directive.',
            title='Patch type',
            value_switches=True,
            enum_switch=False,
            bundle='Bazaar revision bundle (default).',
            diff='Normal unified diff.',
            plain='No patch, just directive.'),
        Option('sign', help='GPG-sign the directive.'), 'revision',
        Option('mail-to', type=str,
            help='Instead of printing the directive, email to this address.'),
        Option('message', type=str, short_name='m',
            help='Message to use when committing this merge.')
        ]

    encoding_type = 'exact'

    def run(self, submit_branch=None, public_branch=None, patch_type='bundle',
            sign=False, revision=None, mail_to=None, message=None):
        from bzrlib.revision import ensure_null, NULL_REVISION
        include_patch, include_bundle = {
            'plain': (False, False),
            'diff': (True, False),
            'bundle': (True, True),
            }[patch_type]
        branch = Branch.open('.')
        stored_submit_branch = branch.get_submit_branch()
        if submit_branch is None:
            submit_branch = stored_submit_branch
        else:
            if stored_submit_branch is None:
                branch.set_submit_branch(submit_branch)
        if submit_branch is None:
            submit_branch = branch.get_parent()
        if submit_branch is None:
            raise errors.BzrCommandError('No submit branch specified or known')

        stored_public_branch = branch.get_public_branch()
        if public_branch is None:
            public_branch = stored_public_branch
        elif stored_public_branch is None:
            branch.set_public_branch(public_branch)
        if not include_bundle and public_branch is None:
            raise errors.BzrCommandError('No public branch specified or'
                                         ' known')
        base_revision_id = None
        if revision is not None:
            if len(revision) > 2:
                raise errors.BzrCommandError('bzr merge-directive takes '
                    'at most two one revision identifiers')
            revision_id = revision[-1].as_revision_id(branch)
            if len(revision) == 2:
                base_revision_id = revision[0].as_revision_id(branch)
        else:
            revision_id = branch.last_revision()
        revision_id = ensure_null(revision_id)
        if revision_id == NULL_REVISION:
            raise errors.BzrCommandError('No revisions to bundle.')
        directive = merge_directive.MergeDirective2.from_objects(
            branch.repository, revision_id, time.time(),
            osutils.local_time_offset(), submit_branch,
            public_branch=public_branch, include_patch=include_patch,
            include_bundle=include_bundle, message=message,
            base_revision_id=base_revision_id)
        if mail_to is None:
            if sign:
                self.outf.write(directive.to_signed(branch))
            else:
                self.outf.writelines(directive.to_lines())
        else:
            message = directive.to_email(mail_to, branch, sign)
            s = SMTPConnection(branch.get_config())
            s.send_email(message)


class cmd_send(Command):
    __doc__ = """Mail or create a merge-directive for submitting changes.

    A merge directive provides many things needed for requesting merges:

    * A machine-readable description of the merge to perform

    * An optional patch that is a preview of the changes requested

    * An optional bundle of revision data, so that the changes can be applied
      directly from the merge directive, without retrieving data from a
      branch.

    `bzr send` creates a compact data set that, when applied using bzr
    merge, has the same effect as merging from the source branch.  
    
    By default the merge directive is self-contained and can be applied to any
    branch containing submit_branch in its ancestory without needing access to
    the source branch.
    
    If --no-bundle is specified, then Bazaar doesn't send the contents of the
    revisions, but only a structured request to merge from the
    public_location.  In that case the public_branch is needed and it must be
    up-to-date and accessible to the recipient.  The public_branch is always
    included if known, so that people can check it later.

    The submit branch defaults to the parent of the source branch, but can be
    overridden.  Both submit branch and public branch will be remembered in
    branch.conf the first time they are used for a particular branch.  The
    source branch defaults to that containing the working directory, but can
    be changed using --from.

    In order to calculate those changes, bzr must analyse the submit branch.
    Therefore it is most efficient for the submit branch to be a local mirror.
    If a public location is known for the submit_branch, that location is used
    in the merge directive.

    The default behaviour is to send the merge directive by mail, unless -o is
    given, in which case it is sent to a file.

    Mail is sent using your preferred mail program.  This should be transparent
    on Windows (it uses MAPI).  On Linux, it requires the xdg-email utility.
    If the preferred client can't be found (or used), your editor will be used.

    To use a specific mail program, set the mail_client configuration option.
    (For Thunderbird 1.5, this works around some bugs.)  Supported values for
    specific clients are "claws", "evolution", "kmail", "mail.app" (MacOS X's
    Mail.app), "mutt", and "thunderbird"; generic options are "default",
    "editor", "emacsclient", "mapi", and "xdg-email".  Plugins may also add
    supported clients.

    If mail is being sent, a to address is required.  This can be supplied
    either on the commandline, by setting the submit_to configuration
    option in the branch itself or the child_submit_to configuration option
    in the submit branch.

    Two formats are currently supported: "4" uses revision bundle format 4 and
    merge directive format 2.  It is significantly faster and smaller than
    older formats.  It is compatible with Bazaar 0.19 and later.  It is the
    default.  "0.9" uses revision bundle format 0.9 and merge directive
    format 1.  It is compatible with Bazaar 0.12 - 0.18.

    The merge directives created by bzr send may be applied using bzr merge or
    bzr pull by specifying a file containing a merge directive as the location.

    bzr send makes extensive use of public locations to map local locations into
    URLs that can be used by other people.  See `bzr help configuration` to
    set them, and use `bzr info` to display them.
    """

    encoding_type = 'exact'

    _see_also = ['merge', 'pull']

    takes_args = ['submit_branch?', 'public_branch?']

    takes_options = [
        Option('no-bundle',
               help='Do not include a bundle in the merge directive.'),
        Option('no-patch', help='Do not include a preview patch in the merge'
               ' directive.'),
        Option('remember',
               help='Remember submit and public branch.'),
        Option('from',
               help='Branch to generate the submission from, '
               'rather than the one containing the working directory.',
               short_name='f',
               type=unicode),
        Option('output', short_name='o',
               help='Write merge directive to this file or directory; '
                    'use - for stdout.',
               type=unicode),
        Option('strict',
               help='Refuse to send if there are uncommitted changes in'
               ' the working tree, --no-strict disables the check.'),
        Option('mail-to', help='Mail the request to this address.',
               type=unicode),
        'revision',
        'message',
        Option('body', help='Body for the email.', type=unicode),
        RegistryOption('format',
                       help='Use the specified output format.',
                       lazy_registry=('bzrlib.send', 'format_registry')),
        ]

    def run(self, submit_branch=None, public_branch=None, no_bundle=False,
            no_patch=False, revision=None, remember=False, output=None,
            format=None, mail_to=None, message=None, body=None,
            strict=None, **kwargs):
        from bzrlib.send import send
        return send(submit_branch, revision, public_branch, remember,
                    format, no_bundle, no_patch, output,
                    kwargs.get('from', '.'), mail_to, message, body,
                    self.outf,
                    strict=strict)


class cmd_bundle_revisions(cmd_send):
    __doc__ = """Create a merge-directive for submitting changes.

    A merge directive provides many things needed for requesting merges:

    * A machine-readable description of the merge to perform

    * An optional patch that is a preview of the changes requested

    * An optional bundle of revision data, so that the changes can be applied
      directly from the merge directive, without retrieving data from a
      branch.

    If --no-bundle is specified, then public_branch is needed (and must be
    up-to-date), so that the receiver can perform the merge using the
    public_branch.  The public_branch is always included if known, so that
    people can check it later.

    The submit branch defaults to the parent, but can be overridden.  Both
    submit branch and public branch will be remembered if supplied.

    If a public_branch is known for the submit_branch, that public submit
    branch is used in the merge instructions.  This means that a local mirror
    can be used as your actual submit branch, once you have set public_branch
    for that mirror.

    Two formats are currently supported: "4" uses revision bundle format 4 and
    merge directive format 2.  It is significantly faster and smaller than
    older formats.  It is compatible with Bazaar 0.19 and later.  It is the
    default.  "0.9" uses revision bundle format 0.9 and merge directive
    format 1.  It is compatible with Bazaar 0.12 - 0.18.
    """

    takes_options = [
        Option('no-bundle',
               help='Do not include a bundle in the merge directive.'),
        Option('no-patch', help='Do not include a preview patch in the merge'
               ' directive.'),
        Option('remember',
               help='Remember submit and public branch.'),
        Option('from',
               help='Branch to generate the submission from, '
               'rather than the one containing the working directory.',
               short_name='f',
               type=unicode),
        Option('output', short_name='o', help='Write directive to this file.',
               type=unicode),
        Option('strict',
               help='Refuse to bundle revisions if there are uncommitted'
               ' changes in the working tree, --no-strict disables the check.'),
        'revision',
        RegistryOption('format',
                       help='Use the specified output format.',
                       lazy_registry=('bzrlib.send', 'format_registry')),
        ]
    aliases = ['bundle']

    _see_also = ['send', 'merge']

    hidden = True

    def run(self, submit_branch=None, public_branch=None, no_bundle=False,
            no_patch=False, revision=None, remember=False, output=None,
            format=None, strict=None, **kwargs):
        if output is None:
            output = '-'
        from bzrlib.send import send
        return send(submit_branch, revision, public_branch, remember,
                         format, no_bundle, no_patch, output,
                         kwargs.get('from', '.'), None, None, None,
                         self.outf, strict=strict)


class cmd_tag(Command):
    __doc__ = """Create, remove or modify a tag naming a revision.

    Tags give human-meaningful names to revisions.  Commands that take a -r
    (--revision) option can be given -rtag:X, where X is any previously
    created tag.

    Tags are stored in the branch.  Tags are copied from one branch to another
    along when you branch, push, pull or merge.

    It is an error to give a tag name that already exists unless you pass
    --force, in which case the tag is moved to point to the new revision.

    To rename a tag (change the name but keep it on the same revsion), run ``bzr
    tag new-name -r tag:old-name`` and then ``bzr tag --delete oldname``.

    If no tag name is specified it will be determined through the 
    'automatic_tag_name' hook. This can e.g. be used to automatically tag
    upstream releases by reading configure.ac. See ``bzr help hooks`` for
    details.
    """

    _see_also = ['commit', 'tags']
    takes_args = ['tag_name?']
    takes_options = [
        Option('delete',
            help='Delete this tag rather than placing it.',
            ),
        custom_help('directory',
            help='Branch in which to place the tag.'),
        Option('force',
            help='Replace existing tags.',
            ),
        'revision',
        ]

    def run(self, tag_name=None,
            delete=None,
            directory='.',
            force=None,
            revision=None,
            ):
        branch, relpath = Branch.open_containing(directory)
        self.add_cleanup(branch.lock_write().unlock)
        if delete:
            if tag_name is None:
                raise errors.BzrCommandError("No tag specified to delete.")
            branch.tags.delete_tag(tag_name)
            self.outf.write('Deleted tag %s.\n' % tag_name)
        else:
            if revision:
                if len(revision) != 1:
                    raise errors.BzrCommandError(
                        "Tags can only be placed on a single revision, "
                        "not on a range")
                revision_id = revision[0].as_revision_id(branch)
            else:
                revision_id = branch.last_revision()
            if tag_name is None:
                tag_name = branch.automatic_tag_name(revision_id)
                if tag_name is None:
                    raise errors.BzrCommandError(
                        "Please specify a tag name.")
            if (not force) and branch.tags.has_tag(tag_name):
                raise errors.TagAlreadyExists(tag_name)
            branch.tags.set_tag(tag_name, revision_id)
            self.outf.write('Created tag %s.\n' % tag_name)


class cmd_tags(Command):
    __doc__ = """List tags.

    This command shows a table of tag names and the revisions they reference.
    """

    _see_also = ['tag']
    takes_options = [
        custom_help('directory',
            help='Branch whose tags should be displayed.'),
        RegistryOption.from_kwargs('sort',
            'Sort tags by different criteria.', title='Sorting',
            alpha='Sort tags lexicographically (default).',
            time='Sort tags chronologically.',
            ),
        'show-ids',
        'revision',
    ]

    @display_command
    def run(self,
            directory='.',
            sort='alpha',
            show_ids=False,
            revision=None,
            ):
        branch, relpath = Branch.open_containing(directory)

        tags = branch.tags.get_tag_dict().items()
        if not tags:
            return

        self.add_cleanup(branch.lock_read().unlock)
        if revision:
            graph = branch.repository.get_graph()
            rev1, rev2 = _get_revision_range(revision, branch, self.name())
            revid1, revid2 = rev1.rev_id, rev2.rev_id
            # only show revisions between revid1 and revid2 (inclusive)
            tags = [(tag, revid) for tag, revid in tags if
                graph.is_between(revid, revid1, revid2)]
        if sort == 'alpha':
            tags.sort()
        elif sort == 'time':
            timestamps = {}
            for tag, revid in tags:
                try:
                    revobj = branch.repository.get_revision(revid)
                except errors.NoSuchRevision:
                    timestamp = sys.maxint # place them at the end
                else:
                    timestamp = revobj.timestamp
                timestamps[revid] = timestamp
            tags.sort(key=lambda x: timestamps[x[1]])
        if not show_ids:
            # [ (tag, revid), ... ] -> [ (tag, dotted_revno), ... ]
            for index, (tag, revid) in enumerate(tags):
                try:
                    revno = branch.revision_id_to_dotted_revno(revid)
                    if isinstance(revno, tuple):
                        revno = '.'.join(map(str, revno))
                except errors.NoSuchRevision:
                    # Bad tag data/merges can lead to tagged revisions
                    # which are not in this branch. Fail gracefully ...
                    revno = '?'
                tags[index] = (tag, revno)
        self.cleanup_now()
        for tag, revspec in tags:
            self.outf.write('%-20s %s\n' % (tag, revspec))


class cmd_reconfigure(Command):
    __doc__ = """Reconfigure the type of a bzr directory.

    A target configuration must be specified.

    For checkouts, the bind-to location will be auto-detected if not specified.
    The order of preference is
    1. For a lightweight checkout, the current bound location.
    2. For branches that used to be checkouts, the previously-bound location.
    3. The push location.
    4. The parent location.
    If none of these is available, --bind-to must be specified.
    """

    _see_also = ['branches', 'checkouts', 'standalone-trees', 'working-trees']
    takes_args = ['location?']
    takes_options = [
        RegistryOption.from_kwargs(
            'target_type',
            title='Target type',
            help='The type to reconfigure the directory to.',
            value_switches=True, enum_switch=False,
            branch='Reconfigure to be an unbound branch with no working tree.',
            tree='Reconfigure to be an unbound branch with a working tree.',
            checkout='Reconfigure to be a bound branch with a working tree.',
            lightweight_checkout='Reconfigure to be a lightweight'
                ' checkout (with no local history).',
            standalone='Reconfigure to be a standalone branch '
                '(i.e. stop using shared repository).',
            use_shared='Reconfigure to use a shared repository.',
            with_trees='Reconfigure repository to create '
                'working trees on branches by default.',
            with_no_trees='Reconfigure repository to not create '
                'working trees on branches by default.'
            ),
        Option('bind-to', help='Branch to bind checkout to.', type=str),
        Option('force',
            help='Perform reconfiguration even if local changes'
            ' will be lost.'),
        Option('stacked-on',
            help='Reconfigure a branch to be stacked on another branch.',
            type=unicode,
            ),
        Option('unstacked',
            help='Reconfigure a branch to be unstacked.  This '
                'may require copying substantial data into it.',
            ),
        ]

    def run(self, location=None, target_type=None, bind_to=None, force=False,
            stacked_on=None,
            unstacked=None):
        directory = bzrdir.BzrDir.open(location)
        if stacked_on and unstacked:
            raise BzrCommandError("Can't use both --stacked-on and --unstacked")
        elif stacked_on is not None:
            reconfigure.ReconfigureStackedOn().apply(directory, stacked_on)
        elif unstacked:
            reconfigure.ReconfigureUnstacked().apply(directory)
        # At the moment you can use --stacked-on and a different
        # reconfiguration shape at the same time; there seems no good reason
        # to ban it.
        if target_type is None:
            if stacked_on or unstacked:
                return
            else:
                raise errors.BzrCommandError('No target configuration '
                    'specified')
        elif target_type == 'branch':
            reconfiguration = reconfigure.Reconfigure.to_branch(directory)
        elif target_type == 'tree':
            reconfiguration = reconfigure.Reconfigure.to_tree(directory)
        elif target_type == 'checkout':
            reconfiguration = reconfigure.Reconfigure.to_checkout(
                directory, bind_to)
        elif target_type == 'lightweight-checkout':
            reconfiguration = reconfigure.Reconfigure.to_lightweight_checkout(
                directory, bind_to)
        elif target_type == 'use-shared':
            reconfiguration = reconfigure.Reconfigure.to_use_shared(directory)
        elif target_type == 'standalone':
            reconfiguration = reconfigure.Reconfigure.to_standalone(directory)
        elif target_type == 'with-trees':
            reconfiguration = reconfigure.Reconfigure.set_repository_trees(
                directory, True)
        elif target_type == 'with-no-trees':
            reconfiguration = reconfigure.Reconfigure.set_repository_trees(
                directory, False)
        reconfiguration.apply(force)


class cmd_switch(Command):
    __doc__ = """Set the branch of a checkout and update.

    For lightweight checkouts, this changes the branch being referenced.
    For heavyweight checkouts, this checks that there are no local commits
    versus the current bound branch, then it makes the local branch a mirror
    of the new location and binds to it.

    In both cases, the working tree is updated and uncommitted changes
    are merged. The user can commit or revert these as they desire.

    Pending merges need to be committed or reverted before using switch.

    The path to the branch to switch to can be specified relative to the parent
    directory of the current branch. For example, if you are currently in a
    checkout of /path/to/branch, specifying 'newbranch' will find a branch at
    /path/to/newbranch.

    Bound branches use the nickname of its master branch unless it is set
    locally, in which case switching will update the local nickname to be
    that of the master.
    """

    takes_args = ['to_location?']
    takes_options = [Option('force',
                        help='Switch even if local commits will be lost.'),
                     'revision',
                     Option('create-branch', short_name='b',
                        help='Create the target branch from this one before'
                             ' switching to it.'),
                    ]

    def run(self, to_location=None, force=False, create_branch=False,
            revision=None):
        from bzrlib import switch
        tree_location = '.'
        revision = _get_one_revision('switch', revision)
        control_dir = bzrdir.BzrDir.open_containing(tree_location)[0]
        if to_location is None:
            if revision is None:
                raise errors.BzrCommandError('You must supply either a'
                                             ' revision or a location')
            to_location = '.'
        try:
            branch = control_dir.open_branch()
            had_explicit_nick = branch.get_config().has_explicit_nickname()
        except errors.NotBranchError:
            branch = None
            had_explicit_nick = False
        if create_branch:
            if branch is None:
                raise errors.BzrCommandError('cannot create branch without'
                                             ' source branch')
            to_location = directory_service.directories.dereference(
                              to_location)
            if '/' not in to_location and '\\' not in to_location:
                # This path is meant to be relative to the existing branch
                this_url = self._get_branch_location(control_dir)
                to_location = urlutils.join(this_url, '..', to_location)
            to_branch = branch.bzrdir.sprout(to_location,
                                 possible_transports=[branch.bzrdir.root_transport],
                                 source_branch=branch).open_branch()
        else:
            try:
                to_branch = Branch.open(to_location)
            except errors.NotBranchError:
                this_url = self._get_branch_location(control_dir)
                to_branch = Branch.open(
                    urlutils.join(this_url, '..', to_location))
        if revision is not None:
            revision = revision.as_revision_id(to_branch)
        switch.switch(control_dir, to_branch, force, revision_id=revision)
        if had_explicit_nick:
            branch = control_dir.open_branch() #get the new branch!
            branch.nick = to_branch.nick
        note('Switched to branch: %s',
            urlutils.unescape_for_display(to_branch.base, 'utf-8'))

    def _get_branch_location(self, control_dir):
        """Return location of branch for this control dir."""
        try:
            this_branch = control_dir.open_branch()
            # This may be a heavy checkout, where we want the master branch
            master_location = this_branch.get_bound_location()
            if master_location is not None:
                return master_location
            # If not, use a local sibling
            return this_branch.base
        except errors.NotBranchError:
            format = control_dir.find_branch_format()
            if getattr(format, 'get_reference', None) is not None:
                return format.get_reference(control_dir)
            else:
                return control_dir.root_transport.base


class cmd_view(Command):
    __doc__ = """Manage filtered views.

    Views provide a mask over the tree so that users can focus on
    a subset of a tree when doing their work. After creating a view,
    commands that support a list of files - status, diff, commit, etc -
    effectively have that list of files implicitly given each time.
    An explicit list of files can still be given but those files
    must be within the current view.

    In most cases, a view has a short life-span: it is created to make
    a selected change and is deleted once that change is committed.
    At other times, you may wish to create one or more named views
    and switch between them.

    To disable the current view without deleting it, you can switch to
    the pseudo view called ``off``. This can be useful when you need
    to see the whole tree for an operation or two (e.g. merge) but
    want to switch back to your view after that.

    :Examples:
      To define the current view::

        bzr view file1 dir1 ...

      To list the current view::

        bzr view

      To delete the current view::

        bzr view --delete

      To disable the current view without deleting it::

        bzr view --switch off

      To define a named view and switch to it::

        bzr view --name view-name file1 dir1 ...

      To list a named view::

        bzr view --name view-name

      To delete a named view::

        bzr view --name view-name --delete

      To switch to a named view::

        bzr view --switch view-name

      To list all views defined::

        bzr view --all

      To delete all views::

        bzr view --delete --all
    """

    _see_also = []
    takes_args = ['file*']
    takes_options = [
        Option('all',
            help='Apply list or delete action to all views.',
            ),
        Option('delete',
            help='Delete the view.',
            ),
        Option('name',
            help='Name of the view to define, list or delete.',
            type=unicode,
            ),
        Option('switch',
            help='Name of the view to switch to.',
            type=unicode,
            ),
        ]

    def run(self, file_list,
            all=False,
            delete=False,
            name=None,
            switch=None,
            ):
        tree, file_list = tree_files(file_list, apply_view=False)
        current_view, view_dict = tree.views.get_view_info()
        if name is None:
            name = current_view
        if delete:
            if file_list:
                raise errors.BzrCommandError(
                    "Both --delete and a file list specified")
            elif switch:
                raise errors.BzrCommandError(
                    "Both --delete and --switch specified")
            elif all:
                tree.views.set_view_info(None, {})
                self.outf.write("Deleted all views.\n")
            elif name is None:
                raise errors.BzrCommandError("No current view to delete")
            else:
                tree.views.delete_view(name)
                self.outf.write("Deleted '%s' view.\n" % name)
        elif switch:
            if file_list:
                raise errors.BzrCommandError(
                    "Both --switch and a file list specified")
            elif all:
                raise errors.BzrCommandError(
                    "Both --switch and --all specified")
            elif switch == 'off':
                if current_view is None:
                    raise errors.BzrCommandError("No current view to disable")
                tree.views.set_view_info(None, view_dict)
                self.outf.write("Disabled '%s' view.\n" % (current_view))
            else:
                tree.views.set_view_info(switch, view_dict)
                view_str = views.view_display_str(tree.views.lookup_view())
                self.outf.write("Using '%s' view: %s\n" % (switch, view_str))
        elif all:
            if view_dict:
                self.outf.write('Views defined:\n')
                for view in sorted(view_dict):
                    if view == current_view:
                        active = "=>"
                    else:
                        active = "  "
                    view_str = views.view_display_str(view_dict[view])
                    self.outf.write('%s %-20s %s\n' % (active, view, view_str))
            else:
                self.outf.write('No views defined.\n')
        elif file_list:
            if name is None:
                # No name given and no current view set
                name = 'my'
            elif name == 'off':
                raise errors.BzrCommandError(
                    "Cannot change the 'off' pseudo view")
            tree.views.set_view(name, sorted(file_list))
            view_str = views.view_display_str(tree.views.lookup_view())
            self.outf.write("Using '%s' view: %s\n" % (name, view_str))
        else:
            # list the files
            if name is None:
                # No name given and no current view set
                self.outf.write('No current view.\n')
            else:
                view_str = views.view_display_str(tree.views.lookup_view(name))
                self.outf.write("'%s' view is: %s\n" % (name, view_str))


class cmd_hooks(Command):
    __doc__ = """Show hooks."""

    hidden = True

    def run(self):
        for hook_key in sorted(hooks.known_hooks.keys()):
            some_hooks = hooks.known_hooks_key_to_object(hook_key)
            self.outf.write("%s:\n" % type(some_hooks).__name__)
            for hook_name, hook_point in sorted(some_hooks.items()):
                self.outf.write("  %s:\n" % (hook_name,))
                found_hooks = list(hook_point)
                if found_hooks:
                    for hook in found_hooks:
                        self.outf.write("    %s\n" %
                                        (some_hooks.get_hook_name(hook),))
                else:
                    self.outf.write("    <no hooks installed>\n")


class cmd_remove_branch(Command):
    __doc__ = """Remove a branch.

    This will remove the branch from the specified location but 
    will keep any working tree or repository in place.

    :Examples:

      Remove the branch at repo/trunk::

        bzr remove-branch repo/trunk

    """

    takes_args = ["location?"]

    aliases = ["rmbranch"]

    def run(self, location=None):
        if location is None:
            location = "."
        branch = Branch.open_containing(location)[0]
        branch.bzrdir.destroy_branch()
        

class cmd_shelve(Command):
    __doc__ = """Temporarily set aside some changes from the current tree.

    Shelve allows you to temporarily put changes you've made "on the shelf",
    ie. out of the way, until a later time when you can bring them back from
    the shelf with the 'unshelve' command.  The changes are stored alongside
    your working tree, and so they aren't propagated along with your branch nor
    will they survive its deletion.

    If shelve --list is specified, previously-shelved changes are listed.

    Shelve is intended to help separate several sets of changes that have
    been inappropriately mingled.  If you just want to get rid of all changes
    and you don't need to restore them later, use revert.  If you want to
    shelve all text changes at once, use shelve --all.

    If filenames are specified, only the changes to those files will be
    shelved. Other files will be left untouched.

    If a revision is specified, changes since that revision will be shelved.

    You can put multiple items on the shelf, and by default, 'unshelve' will
    restore the most recently shelved changes.
    """

    takes_args = ['file*']

    takes_options = [
        'revision',
        Option('all', help='Shelve all changes.'),
        'message',
        RegistryOption('writer', 'Method to use for writing diffs.',
                       bzrlib.option.diff_writer_registry,
                       value_switches=True, enum_switch=False),

        Option('list', help='List shelved changes.'),
        Option('destroy',
               help='Destroy removed changes instead of shelving them.'),
    ]
    _see_also = ['unshelve']

    def run(self, revision=None, all=False, file_list=None, message=None,
            writer=None, list=False, destroy=False):
        if list:
            return self.run_for_list()
        from bzrlib.shelf_ui import Shelver
        if writer is None:
            writer = bzrlib.option.diff_writer_registry.get()
        try:
            shelver = Shelver.from_args(writer(sys.stdout), revision, all,
                file_list, message, destroy=destroy)
            try:
                shelver.run()
            finally:
                shelver.finalize()
        except errors.UserAbort:
            return 0

    def run_for_list(self):
        tree = WorkingTree.open_containing('.')[0]
        self.add_cleanup(tree.lock_read().unlock)
        manager = tree.get_shelf_manager()
        shelves = manager.active_shelves()
        if len(shelves) == 0:
            note('No shelved changes.')
            return 0
        for shelf_id in reversed(shelves):
            message = manager.get_metadata(shelf_id).get('message')
            if message is None:
                message = '<no message>'
            self.outf.write('%3d: %s\n' % (shelf_id, message))
        return 1


class cmd_unshelve(Command):
    __doc__ = """Restore shelved changes.

    By default, the most recently shelved changes are restored. However if you
    specify a shelf by id those changes will be restored instead.  This works
    best when the changes don't depend on each other.
    """

    takes_args = ['shelf_id?']
    takes_options = [
        RegistryOption.from_kwargs(
            'action', help="The action to perform.",
            enum_switch=False, value_switches=True,
            apply="Apply changes and remove from the shelf.",
            dry_run="Show changes, but do not apply or remove them.",
            preview="Instead of unshelving the changes, show the diff that "
                    "would result from unshelving.",
            delete_only="Delete changes without applying them.",
            keep="Apply changes but don't delete them.",
        )
    ]
    _see_also = ['shelve']

    def run(self, shelf_id=None, action='apply'):
        from bzrlib.shelf_ui import Unshelver
        unshelver = Unshelver.from_args(shelf_id, action)
        try:
            unshelver.run()
        finally:
            unshelver.tree.unlock()


class cmd_clean_tree(Command):
    __doc__ = """Remove unwanted files from working tree.

    By default, only unknown files, not ignored files, are deleted.  Versioned
    files are never deleted.

    Another class is 'detritus', which includes files emitted by bzr during
    normal operations and selftests.  (The value of these files decreases with
    time.)

    If no options are specified, unknown files are deleted.  Otherwise, option
    flags are respected, and may be combined.

    To check what clean-tree will do, use --dry-run.
    """
    takes_options = ['directory',
                     Option('ignored', help='Delete all ignored files.'),
                     Option('detritus', help='Delete conflict files, merge'
                            ' backups, and failed selftest dirs.'),
                     Option('unknown',
                            help='Delete files unknown to bzr (default).'),
                     Option('dry-run', help='Show files to delete instead of'
                            ' deleting them.'),
                     Option('force', help='Do not prompt before deleting.')]
    def run(self, unknown=False, ignored=False, detritus=False, dry_run=False,
            force=False, directory=u'.'):
        from bzrlib.clean_tree import clean_tree
        if not (unknown or ignored or detritus):
            unknown = True
        if dry_run:
            force = True
        clean_tree(directory, unknown=unknown, ignored=ignored,
                   detritus=detritus, dry_run=dry_run, no_prompt=force)


class cmd_reference(Command):
    __doc__ = """list, view and set branch locations for nested trees.

    If no arguments are provided, lists the branch locations for nested trees.
    If one argument is provided, display the branch location for that tree.
    If two arguments are provided, set the branch location for that tree.
    """

    hidden = True

    takes_args = ['path?', 'location?']

    def run(self, path=None, location=None):
        branchdir = '.'
        if path is not None:
            branchdir = path
        tree, branch, relpath =(
            bzrdir.BzrDir.open_containing_tree_or_branch(branchdir))
        if path is not None:
            path = relpath
        if tree is None:
            tree = branch.basis_tree()
        if path is None:
            info = branch._get_all_reference_info().iteritems()
            self._display_reference_info(tree, branch, info)
        else:
            file_id = tree.path2id(path)
            if file_id is None:
                raise errors.NotVersionedError(path)
            if location is None:
                info = [(file_id, branch.get_reference_info(file_id))]
                self._display_reference_info(tree, branch, info)
            else:
                branch.set_reference_info(file_id, path, location)

    def _display_reference_info(self, tree, branch, info):
        ref_list = []
        for file_id, (path, location) in info:
            try:
                path = tree.id2path(file_id)
            except errors.NoSuchId:
                pass
            ref_list.append((path, location))
        for path, location in sorted(ref_list):
            self.outf.write('%s %s\n' % (path, location))


def _register_lazy_builtins():
    # register lazy builtins from other modules; called at startup and should
    # be only called once.
    for (name, aliases, module_name) in [
        ('cmd_bundle_info', [], 'bzrlib.bundle.commands'),
        ('cmd_dpush', [], 'bzrlib.foreign'),
        ('cmd_version_info', [], 'bzrlib.cmd_version_info'),
        ('cmd_resolve', ['resolved'], 'bzrlib.conflicts'),
        ('cmd_conflicts', [], 'bzrlib.conflicts'),
        ('cmd_sign_my_commits', [], 'bzrlib.sign_my_commits'),
        ]:
        builtin_command_registry.register_lazy(name, aliases, module_name)<|MERGE_RESOLUTION|>--- conflicted
+++ resolved
@@ -3611,7 +3611,6 @@
         else:
             test_suite_factory = None
             benchfile = None
-<<<<<<< HEAD
         selftest_kwargs = {"verbose": verbose,
                           "pattern": pattern,
                           "stop_on_failure": one,
@@ -3630,32 +3629,7 @@
                           "starting_with": starting_with
                           }
         selftest_kwargs.update(self.additional_selftest_args)
-        result = selftest(**selftest_kwargs)
-=======
-        try:
-            selftest_kwargs = {"verbose": verbose,
-                              "pattern": pattern,
-                              "stop_on_failure": one,
-                              "transport": transport,
-                              "test_suite_factory": test_suite_factory,
-                              "lsprof_timed": lsprof_timed,
-                              "lsprof_tests": lsprof_tests,
-                              "bench_history": benchfile,
-                              "matching_tests_first": first,
-                              "list_only": list_only,
-                              "random_seed": randomize,
-                              "exclude_pattern": exclude,
-                              "strict": strict,
-                              "load_list": load_list,
-                              "debug_flags": debugflag,
-                              "starting_with": starting_with
-                              }
-            selftest_kwargs.update(self.additional_selftest_args)
-            result = tests.selftest(**selftest_kwargs)
-        finally:
-            if benchfile is not None:
-                benchfile.close()
->>>>>>> 2fd0ec38
+        result = tests.selftest(**selftest_kwargs)
         return int(not result)
 
 
