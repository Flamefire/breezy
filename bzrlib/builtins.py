--- conflicted
+++ resolved
@@ -1282,23 +1282,12 @@
         to_transport.ensure_base()
 
         try:
-<<<<<<< HEAD
-            # FIXME: Reuse to_transport instead of location
-            existing_bzrdir = bzrdir.BzrDir.open(location)
-        except errors.NotBranchError:
-            # really a NotBzrDir error...
-            # FIXME: Reuse to_transport instead of
-            # to_transport.base (nastier than above)
-            branch = bzrdir.BzrDir.create_branch_convenience(to_transport.base,
-                                                             format=format)
-=======
             existing_bzrdir = bzrdir.BzrDir.open_from_transport(to_transport)
         except errors.NotBranchError:
             # really a NotBzrDir error...
             create_branch = bzrdir.BzrDir.create_branch_convenience
             branch = create_branch(to_transport.base, format=format,
                                    possible_transports=[to_transport])
->>>>>>> 875bfb84
         else:
             from bzrlib.transport.local import LocalTransport
             if existing_bzrdir.has_branch():
