# Copyright (C) 2005, 2006 Canonical Ltd
#
# This program is free software; you can redistribute it and/or modify
# it under the terms of the GNU General Public License as published by
# the Free Software Foundation; either version 2 of the License, or
# (at your option) any later version.
#
# This program is distributed in the hope that it will be useful,
# but WITHOUT ANY WARRANTY; without even the implied warranty of
# MERCHANTABILITY or FITNESS FOR A PARTICULAR PURPOSE.  See the
# GNU General Public License for more details.
#
# You should have received a copy of the GNU General Public License
# along with this program; if not, write to the Free Software
# Foundation, Inc., 59 Temple Place, Suite 330, Boston, MA  02111-1307  USA


from copy import deepcopy
from cStringIO import StringIO
from unittest import TestSuite
from warnings import warn

import bzrlib
from bzrlib import bzrdir, errors, lockdir, osutils, revision, \
        tree, \
        ui, \
        urlutils
from bzrlib.config import TreeConfig
from bzrlib.decorators import needs_read_lock, needs_write_lock
<<<<<<< HEAD
from bzrlib.delta import compare_trees
from bzrlib.errors import (InvalidRevisionNumber,
                           NotBranchError,
                           DivergedBranches,
                           NoSuchFile,
                           NoWorkingTree)
=======
import bzrlib.errors as errors
from bzrlib.errors import (BzrError, BzrCheckError, DivergedBranches, 
                           HistoryMissing, InvalidRevisionId, 
                           InvalidRevisionNumber, LockError, NoSuchFile, 
                           NoSuchRevision, NoWorkingTree, NotVersionedError,
                           NotBranchError, UninitializableFormat, 
                           UnlistableStore, UnlistableBranch, 
                           )
import bzrlib.inventory as inventory
from bzrlib.inventory import Inventory
>>>>>>> f9a2d7df
from bzrlib.lockable_files import LockableFiles, TransportLock
from bzrlib.symbol_versioning import (deprecated_function,
                                      deprecated_method,
                                      DEPRECATED_PARAMETER,
                                      deprecated_passed,
                                      zero_eight,
                                      )
from bzrlib.trace import mutter, note
<<<<<<< HEAD
=======
import bzrlib.transactions as transactions
from bzrlib.transport import Transport, get_transport
import bzrlib.ui
import bzrlib.urlutils as urlutils
import bzrlib.xml5
>>>>>>> f9a2d7df


BZR_BRANCH_FORMAT_4 = "Bazaar-NG branch, format 0.0.4\n"
BZR_BRANCH_FORMAT_5 = "Bazaar-NG branch, format 5\n"
BZR_BRANCH_FORMAT_6 = "Bazaar-NG branch, format 6\n"


# TODO: Maybe include checks for common corruption of newlines, etc?

# TODO: Some operations like log might retrieve the same revisions
# repeatedly to calculate deltas.  We could perhaps have a weakref
# cache in memory to make this faster.  In general anything can be
# cached in memory between lock and unlock operations. .. nb thats
# what the transaction identity map provides


######################################################################
# branch objects

class Branch(object):
    """Branch holding a history of revisions.

    base
        Base directory/url of the branch.
    """
    # this is really an instance variable - FIXME move it there
    # - RBC 20060112
    base = None

    def __init__(self, *ignored, **ignored_too):
        raise NotImplementedError('The Branch class is abstract')

    def break_lock(self):
        """Break a lock if one is present from another instance.

        Uses the ui factory to ask for confirmation if the lock may be from
        an active process.

        This will probe the repository for its lock as well.
        """
        self.control_files.break_lock()
        self.repository.break_lock()
        master = self.get_master_branch()
        if master is not None:
            master.break_lock()

    @staticmethod
    @deprecated_method(zero_eight)
    def open_downlevel(base):
        """Open a branch which may be of an old format."""
        return Branch.open(base, _unsupported=True)
        
    @staticmethod
    def open(base, _unsupported=False):
        """Open the repository rooted at base.

        For instance, if the repository is at URL/.bzr/repository,
        Repository.open(URL) -> a Repository instance.
        """
        control = bzrdir.BzrDir.open(base, _unsupported)
        return control.open_branch(_unsupported)

    @staticmethod
    def open_containing(url):
        """Open an existing branch which contains url.
        
        This probes for a branch at url, and searches upwards from there.

        Basically we keep looking up until we find the control directory or
        run into the root.  If there isn't one, raises NotBranchError.
        If there is one and it is either an unrecognised format or an unsupported 
        format, UnknownFormatError or UnsupportedFormatError are raised.
        If there is one, it is returned, along with the unused portion of url.
        """
        control, relpath = bzrdir.BzrDir.open_containing(url)
        return control.open_branch(), relpath

    @staticmethod
    @deprecated_function(zero_eight)
    def initialize(base):
        """Create a new working tree and branch, rooted at 'base' (url)

        NOTE: This will soon be deprecated in favour of creation
        through a BzrDir.
        """
        return bzrdir.BzrDir.create_standalone_workingtree(base).branch

    def setup_caching(self, cache_root):
        """Subclasses that care about caching should override this, and set
        up cached stores located under cache_root.
        """
        # seems to be unused, 2006-01-13 mbp
        warn('%s is deprecated' % self.setup_caching)
        self.cache_root = cache_root

    def _get_nick(self):
        cfg = self.tree_config()
        return cfg.get_option(u"nickname", default=self.base.split('/')[-2])

    def _set_nick(self, nick):
        cfg = self.tree_config()
        cfg.set_option(nick, "nickname")
        assert cfg.get_option("nickname") == nick

    nick = property(_get_nick, _set_nick)

    def is_locked(self):
        raise NotImplementedError('is_locked is abstract')

    def lock_write(self):
        raise NotImplementedError('lock_write is abstract')

    def lock_read(self):
        raise NotImplementedError('lock_read is abstract')

    def unlock(self):
        raise NotImplementedError('unlock is abstract')

    def peek_lock_mode(self):
        """Return lock mode for the Branch: 'r', 'w' or None"""
        raise NotImplementedError(self.peek_lock_mode)

    def get_physical_lock_status(self):
        raise NotImplementedError('get_physical_lock_status is abstract')

    def abspath(self, name):
        """Return absolute filename for something in the branch
        
        XXX: Robert Collins 20051017 what is this used for? why is it a branch
        method and not a tree method.
        """
        raise NotImplementedError('abspath is abstract')

    def bind(self, other):
        """Bind the local branch the other branch.

        :param other: The branch to bind to
        :type other: Branch
        """
        raise errors.UpgradeRequired(self.base)

    @needs_write_lock
    def fetch(self, from_branch, last_revision=None, pb=None):
        """Copy revisions from from_branch into this branch.

        :param from_branch: Where to copy from.
        :param last_revision: What revision to stop at (None for at the end
                              of the branch.
        :param pb: An optional progress bar to use.

        Returns the copied revision count and the failed revisions in a tuple:
        (copied, failures).
        """
        if self.base == from_branch.base:
            return (0, [])
        if pb is None:
            nested_pb = ui.ui_factory.nested_progress_bar()
            pb = nested_pb
        else:
            nested_pb = None

        from_branch.lock_read()
        try:
            if last_revision is None:
                pb.update('get source history')
                from_history = from_branch.revision_history()
                if from_history:
                    last_revision = from_history[-1]
                else:
                    # no history in the source branch
                    last_revision = revision.NULL_REVISION
            return self.repository.fetch(from_branch.repository,
                                         revision_id=last_revision,
                                         pb=nested_pb)
        finally:
            if nested_pb is not None:
                nested_pb.finished()
            from_branch.unlock()

    def get_bound_location(self):
        """Return the URL of the branch we are bound to.

        Older format branches cannot bind, please be sure to use a metadir
        branch.
        """
        return None
    
    def get_commit_builder(self, parents, config=None, timestamp=None, 
                           timezone=None, committer=None, revprops=None, 
                           revision_id=None):
        """Obtain a CommitBuilder for this branch.
        
        :param parents: Revision ids of the parents of the new revision.
        :param config: Optional configuration to use.
        :param timestamp: Optional timestamp recorded for commit.
        :param timezone: Optional timezone for timestamp.
        :param committer: Optional committer to set for commit.
        :param revprops: Optional dictionary of revision properties.
        :param revision_id: Optional revision id.
        """

        if config is None:
            config = bzrlib.config.BranchConfig(self)
        
        return self.repository.get_commit_builder(self, parents, config, 
            timestamp, timezone, committer, revprops, revision_id)

    def get_master_branch(self):
        """Return the branch we are bound to.
        
        :return: Either a Branch, or None
        """
        return None

    def get_revision_delta(self, revno):
        """Return the delta for one revision.

        The delta is relative to its mainline predecessor, or the
        empty tree for revision 1.
        """
        assert isinstance(revno, int)
        rh = self.revision_history()
        if not (1 <= revno <= len(rh)):
            raise InvalidRevisionNumber(revno)
        return self.repository.get_revision_delta(rh[revno-1])

    def get_root_id(self):
        """Return the id of this branches root"""
        raise NotImplementedError('get_root_id is abstract')

    def print_file(self, file, revision_id):
        """Print `file` to stdout."""
        raise NotImplementedError('print_file is abstract')

    def append_revision(self, *revision_ids):
        raise NotImplementedError('append_revision is abstract')

    def set_revision_history(self, rev_history):
        raise NotImplementedError('set_revision_history is abstract')

    def revision_history(self):
        """Return sequence of revision hashes on to this branch."""
        raise NotImplementedError('revision_history is abstract')

    def revno(self):
        """Return current revision number for this branch.

        That is equivalent to the number of revisions committed to
        this branch.
        """
        return len(self.revision_history())

    def unbind(self):
        """Older format branches cannot bind or unbind."""
        raise errors.UpgradeRequired(self.base)

    def last_revision(self):
        """Return last patch hash, or None if no history."""
        ph = self.revision_history()
        if ph:
            return ph[-1]
        else:
            return None

    def missing_revisions(self, other, stop_revision=None):
        """Return a list of new revisions that would perfectly fit.
        
        If self and other have not diverged, return a list of the revisions
        present in other, but missing from self.
        """
        self_history = self.revision_history()
        self_len = len(self_history)
        other_history = other.revision_history()
        other_len = len(other_history)
        common_index = min(self_len, other_len) -1
        if common_index >= 0 and \
            self_history[common_index] != other_history[common_index]:
            raise DivergedBranches(self, other)

        if stop_revision is None:
            stop_revision = other_len
        else:
            assert isinstance(stop_revision, int)
            if stop_revision > other_len:
                raise errors.NoSuchRevision(self, stop_revision)
        return other_history[self_len:stop_revision]

    def update_revisions(self, other, stop_revision=None):
        """Pull in new perfect-fit revisions.

        :param other: Another Branch to pull from
        :param stop_revision: Updated until the given revision
        :return: None
        """
        raise NotImplementedError('update_revisions is abstract')

    def revision_id_to_revno(self, revision_id):
        """Given a revision id, return its revno"""
        if revision_id is None:
            return 0
        history = self.revision_history()
        try:
            return history.index(revision_id) + 1
        except ValueError:
            raise bzrlib.errors.NoSuchRevision(self, revision_id)

    def get_rev_id(self, revno, history=None):
        """Find the revision id of the specified revno."""
        if revno == 0:
            return None
        if history is None:
            history = self.revision_history()
        elif revno <= 0 or revno > len(history):
            raise bzrlib.errors.NoSuchRevision(self, revno)
        return history[revno - 1]

    def pull(self, source, overwrite=False, stop_revision=None):
        raise NotImplementedError('pull is abstract')

    def basis_tree(self):
        """Return `Tree` object for last revision.

        If there are no revisions yet, return an `EmptyTree`.
        """
        return self.repository.revision_tree(self.last_revision())

    def rename_one(self, from_rel, to_rel):
        """Rename one file.

        This can change the directory or the filename or both.
        """
        raise NotImplementedError('rename_one is abstract')

    def move(self, from_paths, to_name):
        """Rename files.

        to_name must exist as a versioned directory.

        If to_name exists and is a directory, the files are moved into
        it, keeping their old names.  If it is a directory, 

        Note that to_name is only the last component of the new name;
        this doesn't change the directory.

        This returns a list of (from_path, to_path) pairs for each
        entry that is moved.
        """
        raise NotImplementedError('move is abstract')

    def get_parent(self):
        """Return the parent location of the branch.

        This is the default location for push/pull/missing.  The usual
        pattern is that the user can override it by specifying a
        location.
        """
        raise NotImplementedError('get_parent is abstract')

    def get_push_location(self):
        """Return the None or the location to push this branch to."""
        raise NotImplementedError('get_push_location is abstract')

    def set_push_location(self, location):
        """Set a new push location for this branch."""
        raise NotImplementedError('set_push_location is abstract')

    def set_parent(self, url):
        raise NotImplementedError('set_parent is abstract')

    @needs_write_lock
    def update(self):
        """Synchronise this branch with the master branch if any. 

        :return: None or the last_revision pivoted out during the update.
        """
        return None

    def check_revno(self, revno):
        """\
        Check whether a revno corresponds to any revision.
        Zero (the NULL revision) is considered valid.
        """
        if revno != 0:
            self.check_real_revno(revno)
            
    def check_real_revno(self, revno):
        """\
        Check whether a revno corresponds to a real revision.
        Zero (the NULL revision) is considered invalid
        """
        if revno < 1 or revno > self.revno():
            raise InvalidRevisionNumber(revno)

    @needs_read_lock
    def clone(self, *args, **kwargs):
        """Clone this branch into to_bzrdir preserving all semantic values.
        
        revision_id: if not None, the revision history in the new branch will
                     be truncated to end with revision_id.
        """
        # for API compatibility, until 0.8 releases we provide the old api:
        # def clone(self, to_location, revision=None, basis_branch=None, to_branch_format=None):
        # after 0.8 releases, the *args and **kwargs should be changed:
        # def clone(self, to_bzrdir, revision_id=None):
        if (kwargs.get('to_location', None) or
            kwargs.get('revision', None) or
            kwargs.get('basis_branch', None) or
            (len(args) and isinstance(args[0], basestring))):
            # backwards compatibility api:
            warn("Branch.clone() has been deprecated for BzrDir.clone() from"
                 " bzrlib 0.8.", DeprecationWarning, stacklevel=3)
            # get basis_branch
            if len(args) > 2:
                basis_branch = args[2]
            else:
                basis_branch = kwargs.get('basis_branch', None)
            if basis_branch:
                basis = basis_branch.bzrdir
            else:
                basis = None
            # get revision
            if len(args) > 1:
                revision_id = args[1]
            else:
                revision_id = kwargs.get('revision', None)
            # get location
            if len(args):
                url = args[0]
            else:
                # no default to raise if not provided.
                url = kwargs.get('to_location')
            return self.bzrdir.clone(url,
                                     revision_id=revision_id,
                                     basis=basis).open_branch()
        # new cleaner api.
        # generate args by hand 
        if len(args) > 1:
            revision_id = args[1]
        else:
            revision_id = kwargs.get('revision_id', None)
        if len(args):
            to_bzrdir = args[0]
        else:
            # no default to raise if not provided.
            to_bzrdir = kwargs.get('to_bzrdir')
        result = self._format.initialize(to_bzrdir)
        self.copy_content_into(result, revision_id=revision_id)
        return  result

    @needs_read_lock
    def sprout(self, to_bzrdir, revision_id=None):
        """Create a new line of development from the branch, into to_bzrdir.
        
        revision_id: if not None, the revision history in the new branch will
                     be truncated to end with revision_id.
        """
        result = self._format.initialize(to_bzrdir)
        self.copy_content_into(result, revision_id=revision_id)
        result.set_parent(self.bzrdir.root_transport.base)
        return result

    @needs_read_lock
    def copy_content_into(self, destination, revision_id=None):
        """Copy the content of self into destination.

        revision_id: if not None, the revision history in the new branch will
                     be truncated to end with revision_id.
        """
        new_history = self.revision_history()
        if revision_id is not None:
            try:
                new_history = new_history[:new_history.index(revision_id) + 1]
            except ValueError:
                rev = self.repository.get_revision(revision_id)
                new_history = rev.get_history(self.repository)[1:]
        destination.set_revision_history(new_history)
        parent = self.get_parent()
        if parent:
            destination.set_parent(parent)

    @needs_read_lock
    def check(self):
        """Check consistency of the branch.

        In particular this checks that revisions given in the revision-history
        do actually match up in the revision graph, and that they're all 
        present in the repository.
        
        Callers will typically also want to check the repository.

        :return: A BranchCheckResult.
        """
        mainline_parent_id = None
        for revision_id in self.revision_history():
            try:
                revision = self.repository.get_revision(revision_id)
            except errors.NoSuchRevision, e:
                raise errors.BzrCheckError("mainline revision {%s} not in repository"
                            % revision_id)
            # In general the first entry on the revision history has no parents.
            # But it's not illegal for it to have parents listed; this can happen
            # in imports from Arch when the parents weren't reachable.
            if mainline_parent_id is not None:
                if mainline_parent_id not in revision.parent_ids:
                    raise errors.BzrCheckError("previous revision {%s} not listed among "
                                        "parents of {%s}"
                                        % (mainline_parent_id, revision_id))
            mainline_parent_id = revision_id
        return BranchCheckResult(self)


class BranchFormat(object):
    """An encapsulation of the initialization and open routines for a format.

    Formats provide three things:
     * An initialization routine,
     * a format string,
     * an open routine.

    Formats are placed in an dict by their format string for reference 
    during branch opening. Its not required that these be instances, they
    can be classes themselves with class methods - it simply depends on 
    whether state is needed for a given format or not.

    Once a format is deprecated, just deprecate the initialize and open
    methods on the format class. Do not deprecate the object, as the 
    object will be created every time regardless.
    """

    _default_format = None
    """The default format used for new branches."""

    _formats = {}
    """The known formats."""

    @classmethod
    def find_format(klass, a_bzrdir):
        """Return the format for the branch object in a_bzrdir."""
        try:
            transport = a_bzrdir.get_branch_transport(None)
            format_string = transport.get("format").read()
            return klass._formats[format_string]
        except NoSuchFile:
            raise NotBranchError(path=transport.base)
        except KeyError:
            raise errors.UnknownFormatError(format=format_string)

    @classmethod
    def get_default_format(klass):
        """Return the current default format."""
        return klass._default_format

    def get_format_string(self):
        """Return the ASCII format string that identifies this format."""
        raise NotImplementedError(self.get_format_string)

    def get_format_description(self):
        """Return the short format description for this format."""
        raise NotImplementedError(self.get_format_string)

    def initialize(self, a_bzrdir):
        """Create a branch of this format in a_bzrdir."""
        raise NotImplementedError(self.initialize)

    def is_supported(self):
        """Is this format supported?

        Supported formats can be initialized and opened.
        Unsupported formats may not support initialization or committing or 
        some other features depending on the reason for not being supported.
        """
        return True

    def open(self, a_bzrdir, _found=False):
        """Return the branch object for a_bzrdir

        _found is a private parameter, do not use it. It is used to indicate
               if format probing has already be done.
        """
        raise NotImplementedError(self.open)

    @classmethod
    def register_format(klass, format):
        klass._formats[format.get_format_string()] = format

    @classmethod
    def set_default_format(klass, format):
        klass._default_format = format

    @classmethod
    def unregister_format(klass, format):
        assert klass._formats[format.get_format_string()] is format
        del klass._formats[format.get_format_string()]

    def __str__(self):
        return self.get_format_string().rstrip()


class BzrBranchFormat4(BranchFormat):
    """Bzr branch format 4.

    This format has:
     - a revision-history file.
     - a branch-lock lock file [ to be shared with the bzrdir ]
    """

    def get_format_description(self):
        """See BranchFormat.get_format_description()."""
        return "Branch format 4"

    def initialize(self, a_bzrdir):
        """Create a branch of this format in a_bzrdir."""
        mutter('creating branch in %s', a_bzrdir.transport.base)
        branch_transport = a_bzrdir.get_branch_transport(self)
        utf8_files = [('revision-history', ''),
                      ('branch-name', ''),
                      ]
        control_files = LockableFiles(branch_transport, 'branch-lock',
                                      TransportLock)
        control_files.create_lock()
        control_files.lock_write()
        try:
            for file, content in utf8_files:
                control_files.put_utf8(file, content)
        finally:
            control_files.unlock()
        return self.open(a_bzrdir, _found=True)

    def __init__(self):
        super(BzrBranchFormat4, self).__init__()
        self._matchingbzrdir = bzrdir.BzrDirFormat6()

    def open(self, a_bzrdir, _found=False):
        """Return the branch object for a_bzrdir

        _found is a private parameter, do not use it. It is used to indicate
               if format probing has already be done.
        """
        if not _found:
            # we are being called directly and must probe.
            raise NotImplementedError
        return BzrBranch(_format=self,
                         _control_files=a_bzrdir._control_files,
                         a_bzrdir=a_bzrdir,
                         _repository=a_bzrdir.open_repository())

    def __str__(self):
        return "Bazaar-NG branch format 4"


class BzrBranchFormat5(BranchFormat):
    """Bzr branch format 5.

    This format has:
     - a revision-history file.
     - a format string
     - a lock dir guarding the branch itself
     - all of this stored in a branch/ subdirectory
     - works with shared repositories.

    This format is new in bzr 0.8.
    """

    def get_format_string(self):
        """See BranchFormat.get_format_string()."""
        return "Bazaar-NG branch format 5\n"

    def get_format_description(self):
        """See BranchFormat.get_format_description()."""
        return "Branch format 5"
        
    def initialize(self, a_bzrdir):
        """Create a branch of this format in a_bzrdir."""
        mutter('creating branch %r in %s', self, a_bzrdir.transport.base)
        branch_transport = a_bzrdir.get_branch_transport(self)
        utf8_files = [('revision-history', ''),
                      ('branch-name', ''),
                      ]
        control_files = LockableFiles(branch_transport, 'lock', lockdir.LockDir)
        control_files.create_lock()
        control_files.lock_write()
        control_files.put_utf8('format', self.get_format_string())
        try:
            for file, content in utf8_files:
                control_files.put_utf8(file, content)
        finally:
            control_files.unlock()
        return self.open(a_bzrdir, _found=True, )

    def __init__(self):
        super(BzrBranchFormat5, self).__init__()
        self._matchingbzrdir = bzrdir.BzrDirMetaFormat1()

    def open(self, a_bzrdir, _found=False):
        """Return the branch object for a_bzrdir

        _found is a private parameter, do not use it. It is used to indicate
               if format probing has already be done.
        """
        if not _found:
            format = BranchFormat.find_format(a_bzrdir)
            assert format.__class__ == self.__class__
        transport = a_bzrdir.get_branch_transport(None)
        control_files = LockableFiles(transport, 'lock', lockdir.LockDir)
        return BzrBranch5(_format=self,
                          _control_files=control_files,
                          a_bzrdir=a_bzrdir,
                          _repository=a_bzrdir.find_repository())

    def __str__(self):
        return "Bazaar-NG Metadir branch format 5"


class BranchReferenceFormat(BranchFormat):
    """Bzr branch reference format.

    Branch references are used in implementing checkouts, they
    act as an alias to the real branch which is at some other url.

    This format has:
     - A location file
     - a format string
    """

    def get_format_string(self):
        """See BranchFormat.get_format_string()."""
        return "Bazaar-NG Branch Reference Format 1\n"

    def get_format_description(self):
        """See BranchFormat.get_format_description()."""
        return "Checkout reference format 1"
        
    def initialize(self, a_bzrdir, target_branch=None):
        """Create a branch of this format in a_bzrdir."""
        if target_branch is None:
            # this format does not implement branch itself, thus the implicit
            # creation contract must see it as uninitializable
            raise errors.UninitializableFormat(self)
        mutter('creating branch reference in %s', a_bzrdir.transport.base)
        branch_transport = a_bzrdir.get_branch_transport(self)
        # FIXME rbc 20060209 one j-a-ms encoding branch lands this str() cast is not needed.
        branch_transport.put('location', StringIO(str(target_branch.bzrdir.root_transport.base)))
        branch_transport.put('format', StringIO(self.get_format_string()))
        return self.open(a_bzrdir, _found=True)

    def __init__(self):
        super(BranchReferenceFormat, self).__init__()
        self._matchingbzrdir = bzrdir.BzrDirMetaFormat1()

    def _make_reference_clone_function(format, a_branch):
        """Create a clone() routine for a branch dynamically."""
        def clone(to_bzrdir, revision_id=None):
            """See Branch.clone()."""
            return format.initialize(to_bzrdir, a_branch)
            # cannot obey revision_id limits when cloning a reference ...
            # FIXME RBC 20060210 either nuke revision_id for clone, or
            # emit some sort of warning/error to the caller ?!
        return clone

    def open(self, a_bzrdir, _found=False):
        """Return the branch that the branch reference in a_bzrdir points at.

        _found is a private parameter, do not use it. It is used to indicate
               if format probing has already be done.
        """
        if not _found:
            format = BranchFormat.find_format(a_bzrdir)
            assert format.__class__ == self.__class__
        transport = a_bzrdir.get_branch_transport(None)
        real_bzrdir = bzrdir.BzrDir.open(transport.get('location').read())
        result = real_bzrdir.open_branch()
        # this changes the behaviour of result.clone to create a new reference
        # rather than a copy of the content of the branch.
        # I did not use a proxy object because that needs much more extensive
        # testing, and we are only changing one behaviour at the moment.
        # If we decide to alter more behaviours - i.e. the implicit nickname
        # then this should be refactored to introduce a tested proxy branch
        # and a subclass of that for use in overriding clone() and ....
        # - RBC 20060210
        result.clone = self._make_reference_clone_function(result)
        return result


# formats which have no format string are not discoverable
# and not independently creatable, so are not registered.
__default_format = BzrBranchFormat5()
BranchFormat.register_format(__default_format)
BranchFormat.register_format(BranchReferenceFormat())
BranchFormat.set_default_format(__default_format)
_legacy_formats = [BzrBranchFormat4(),
                   ]

class BzrBranch(Branch):
    """A branch stored in the actual filesystem.

    Note that it's "local" in the context of the filesystem; it doesn't
    really matter if it's on an nfs/smb/afs/coda/... share, as long as
    it's writable, and can be accessed via the normal filesystem API.
    """
    
    def __init__(self, transport=DEPRECATED_PARAMETER, init=DEPRECATED_PARAMETER,
                 relax_version_check=DEPRECATED_PARAMETER, _format=None,
                 _control_files=None, a_bzrdir=None, _repository=None):
        """Create new branch object at a particular location.

        transport -- A Transport object, defining how to access files.
        
        init -- If True, create new control files in a previously
             unversioned directory.  If False, the branch must already
             be versioned.

        relax_version_check -- If true, the usual check for the branch
            version is not applied.  This is intended only for
            upgrade/recovery type use; it's not guaranteed that
            all operations will work on old format branches.
        """
        if a_bzrdir is None:
            self.bzrdir = bzrdir.BzrDir.open(transport.base)
        else:
            self.bzrdir = a_bzrdir
        self._transport = self.bzrdir.transport.clone('..')
        self._base = self._transport.base
        self._format = _format
        if _control_files is None:
            raise ValueError('BzrBranch _control_files is None')
        self.control_files = _control_files
        if deprecated_passed(init):
            warn("BzrBranch.__init__(..., init=XXX): The init parameter is "
                 "deprecated as of bzr 0.8. Please use Branch.create().",
                 DeprecationWarning,
                 stacklevel=2)
            if init:
                # this is slower than before deprecation, oh well never mind.
                # -> its deprecated.
                self._initialize(transport.base)
        self._check_format(_format)
        if deprecated_passed(relax_version_check):
            warn("BzrBranch.__init__(..., relax_version_check=XXX_: The "
                 "relax_version_check parameter is deprecated as of bzr 0.8. "
                 "Please use BzrDir.open_downlevel, or a BzrBranchFormat's "
                 "open() method.",
                 DeprecationWarning,
                 stacklevel=2)
            if (not relax_version_check
                and not self._format.is_supported()):
<<<<<<< HEAD
                raise errors.UnsupportedFormatError(
                        'sorry, branch format %r not supported' % self._format,
                        ['use a different bzr version',
                         'or remove the .bzr directory'
                         ' and "bzr init" again'])
=======
                raise errors.UnsupportedFormatError(format=fmt)
>>>>>>> f9a2d7df
        if deprecated_passed(transport):
            warn("BzrBranch.__init__(transport=XXX...): The transport "
                 "parameter is deprecated as of bzr 0.8. "
                 "Please use Branch.open, or bzrdir.open_branch().",
                 DeprecationWarning,
                 stacklevel=2)
        self.repository = _repository

    def __str__(self):
        return '%s(%r)' % (self.__class__.__name__, self.base)

    __repr__ = __str__

    def __del__(self):
        # TODO: It might be best to do this somewhere else,
        # but it is nice for a Branch object to automatically
        # cache it's information.
        # Alternatively, we could have the Transport objects cache requests
        # See the earlier discussion about how major objects (like Branch)
        # should never expect their __del__ function to run.
        # XXX: cache_root seems to be unused, 2006-01-13 mbp
        if hasattr(self, 'cache_root') and self.cache_root is not None:
            try:
                osutils.rmtree(self.cache_root)
            except:
                pass
            self.cache_root = None

    def _get_base(self):
        return self._base

    base = property(_get_base, doc="The URL for the root of this branch.")

    def _finish_transaction(self):
        """Exit the current transaction."""
        return self.control_files._finish_transaction()

    def get_transaction(self):
        """Return the current active transaction.

        If no transaction is active, this returns a passthrough object
        for which all data is immediately flushed and no caching happens.
        """
        # this is an explicit function so that we can do tricky stuff
        # when the storage in rev_storage is elsewhere.
        # we probably need to hook the two 'lock a location' and 
        # 'have a transaction' together more delicately, so that
        # we can have two locks (branch and storage) and one transaction
        # ... and finishing the transaction unlocks both, but unlocking
        # does not. - RBC 20051121
        return self.control_files.get_transaction()

    def _set_transaction(self, transaction):
        """Set a new active transaction."""
        return self.control_files._set_transaction(transaction)

    def abspath(self, name):
        """See Branch.abspath."""
        return self.control_files._transport.abspath(name)

    def _check_format(self, format):
        """Identify the branch format if needed.

        The format is stored as a reference to the format object in
        self._format for code that needs to check it later.

        The format parameter is either None or the branch format class
        used to open this branch.

        FIXME: DELETE THIS METHOD when pre 0.8 support is removed.
        """
        if format is None:
            format = BranchFormat.find_format(self.bzrdir)
        self._format = format
        mutter("got branch format %s", self._format)

    @needs_read_lock
    def get_root_id(self):
        """See Branch.get_root_id."""
        tree = self.repository.revision_tree(self.last_revision())
        return tree.inventory.root.file_id

    def is_locked(self):
        return self.control_files.is_locked()

    def lock_write(self):
        # TODO: test for failed two phase locks. This is known broken.
        self.control_files.lock_write()
        self.repository.lock_write()

    def lock_read(self):
        # TODO: test for failed two phase locks. This is known broken.
        self.control_files.lock_read()
        self.repository.lock_read()

    def unlock(self):
        # TODO: test for failed two phase locks. This is known broken.
        try:
            self.repository.unlock()
        finally:
            self.control_files.unlock()
        
    def peek_lock_mode(self):
        if self.control_files._lock_count == 0:
            return None
        else:
            return self.control_files._lock_mode

    def get_physical_lock_status(self):
        return self.control_files.get_physical_lock_status()

    @needs_read_lock
    def print_file(self, file, revision_id):
        """See Branch.print_file."""
        return self.repository.print_file(file, revision_id)

    @needs_write_lock
    def append_revision(self, *revision_ids):
        """See Branch.append_revision."""
        for revision_id in revision_ids:
            mutter("add {%s} to revision-history" % revision_id)
        rev_history = self.revision_history()
        rev_history.extend(revision_ids)
        self.set_revision_history(rev_history)

    @needs_write_lock
    def set_revision_history(self, rev_history):
        """See Branch.set_revision_history."""
        self.control_files.put_utf8(
            'revision-history', '\n'.join(rev_history))
        transaction = self.get_transaction()
        history = transaction.map.find_revision_history()
        if history is not None:
            # update the revision history in the identity map.
            history[:] = list(rev_history)
            # this call is disabled because revision_history is 
            # not really an object yet, and the transaction is for objects.
            # transaction.register_dirty(history)
        else:
            transaction.map.add_revision_history(rev_history)
            # this call is disabled because revision_history is 
            # not really an object yet, and the transaction is for objects.
            # transaction.register_clean(history)

<<<<<<< HEAD
    def get_revision_delta(self, revno):
        """Return the delta for one revision.

        The delta is relative to its mainline predecessor, or the
        empty tree for revision 1.
        """
        assert isinstance(revno, int)
        rh = self.revision_history()
        if not (1 <= revno <= len(rh)):
            raise InvalidRevisionNumber(revno)

        # revno is 1-based; list is 0-based

        new_tree = self.repository.revision_tree(rh[revno-1])
        if revno == 1:
            old_tree = tree.EmptyTree()
        else:
            old_tree = self.repository.revision_tree(rh[revno-2])
        return compare_trees(old_tree, new_tree)

=======
>>>>>>> f9a2d7df
    @needs_read_lock
    def revision_history(self):
        """See Branch.revision_history."""
        transaction = self.get_transaction()
        history = transaction.map.find_revision_history()
        if history is not None:
            mutter("cache hit for revision-history in %s", self)
            return list(history)
        history = [l.rstrip('\r\n') for l in
                self.control_files.get_utf8('revision-history').readlines()]
        transaction.map.add_revision_history(history)
        # this call is disabled because revision_history is 
        # not really an object yet, and the transaction is for objects.
        # transaction.register_clean(history, precious=True)
        return list(history)

    @needs_write_lock
    def update_revisions(self, other, stop_revision=None):
        """See Branch.update_revisions."""
        other.lock_read()
        try:
            if stop_revision is None:
                stop_revision = other.last_revision()
                if stop_revision is None:
                    # if there are no commits, we're done.
                    return
            # whats the current last revision, before we fetch [and change it
            # possibly]
            last_rev = self.last_revision()
            # we fetch here regardless of whether we need to so that we pickup
            # filled in ghosts.
            self.fetch(other, stop_revision)
            my_ancestry = self.repository.get_ancestry(last_rev)
            if stop_revision in my_ancestry:
                # last_revision is a descendant of stop_revision
                return
            # stop_revision must be a descendant of last_revision
            stop_graph = self.repository.get_revision_graph(stop_revision)
            if last_rev is not None and last_rev not in stop_graph:
                # our previous tip is not merged into stop_revision
                raise errors.DivergedBranches(self, other)
            # make a new revision history from the graph
            current_rev_id = stop_revision
            new_history = []
            while current_rev_id not in (None, revision.NULL_REVISION):
                new_history.append(current_rev_id)
                current_rev_id_parents = stop_graph[current_rev_id]
                try:
                    current_rev_id = current_rev_id_parents[0]
                except IndexError:
                    current_rev_id = None
            new_history.reverse()
            self.set_revision_history(new_history)
        finally:
            other.unlock()

    def basis_tree(self):
        """See Branch.basis_tree."""
        return self.repository.revision_tree(self.last_revision())

    @deprecated_method(zero_eight)
    def working_tree(self):
        """Create a Working tree object for this branch."""
        from bzrlib.transport.local import LocalTransport
        if (self.base.find('://') != -1 or 
            not isinstance(self._transport, LocalTransport)):
            raise NoWorkingTree(self.base)
        return self.bzrdir.open_workingtree()

    @needs_write_lock
    def pull(self, source, overwrite=False, stop_revision=None):
        """See Branch.pull."""
        source.lock_read()
        try:
            old_count = len(self.revision_history())
            try:
                self.update_revisions(source,stop_revision)
            except DivergedBranches:
                if not overwrite:
                    raise
            if overwrite:
                self.set_revision_history(source.revision_history())
            new_count = len(self.revision_history())
            return new_count - old_count
        finally:
            source.unlock()

    def get_parent(self):
        """See Branch.get_parent."""
        _locs = ['parent', 'pull', 'x-pull']
        assert self.base[-1] == '/'
        for l in _locs:
            try:
<<<<<<< HEAD
                return urlutils.join(self.base[:-1],
                            self.control_files.get(l).read().strip('\n'))
=======
                parent = self.control_files.get(l).read().strip('\n')
>>>>>>> f9a2d7df
            except NoSuchFile:
                continue
            # This is an old-format absolute path to a local branch
            # turn it into a url
            if parent.startswith('/'):
                parent = urlutils.local_path_to_url(parent.decode('utf8'))
            return urlutils.join(self.base[:-1], parent)
        return None

    def get_push_location(self):
        """See Branch.get_push_location."""
        config = bzrlib.config.BranchConfig(self)
        push_loc = config.get_user_option('push_location')
        return push_loc

    def set_push_location(self, location):
        """See Branch.set_push_location."""
        config = bzrlib.config.LocationConfig(self.base)
        config.set_user_option('push_location', location)

    @needs_write_lock
    def set_parent(self, url):
        """See Branch.set_parent."""
        # TODO: Maybe delete old location files?
        # URLs should never be unicode, even on the local fs,
        # FIXUP this and get_parent in a future branch format bump:
        # read and rewrite the file, and have the new format code read
        # using .get not .get_utf8. RBC 20060125
        if url is None:
            self.control_files._transport.delete('parent')
        else:
            if isinstance(url, unicode):
                try: 
                    url = url.encode('ascii')
                except UnicodeEncodeError:
                    raise bzrlib.errors.InvalidURL(url,
                        "Urls must be 7-bit ascii, "
                        "use bzrlib.urlutils.escape")
                    
            url = urlutils.relative_url(self.base, url)
            self.control_files.put('parent', url + '\n')

    def tree_config(self):
        return TreeConfig(self)


class BzrBranch5(BzrBranch):
    """A format 5 branch. This supports new features over plan branches.

    It has support for a master_branch which is the data for bound branches.
    """

    def __init__(self,
                 _format,
                 _control_files,
                 a_bzrdir,
                 _repository):
        super(BzrBranch5, self).__init__(_format=_format,
                                         _control_files=_control_files,
                                         a_bzrdir=a_bzrdir,
                                         _repository=_repository)
        
    @needs_write_lock
    def pull(self, source, overwrite=False, stop_revision=None):
        """Updates branch.pull to be bound branch aware."""
        bound_location = self.get_bound_location()
        if source.base != bound_location:
            # not pulling from master, so we need to update master.
            master_branch = self.get_master_branch()
            if master_branch:
                master_branch.pull(source)
                source = master_branch
        return super(BzrBranch5, self).pull(source, overwrite, stop_revision)

    def get_bound_location(self):
        try:
            return self.control_files.get_utf8('bound').read()[:-1]
        except errors.NoSuchFile:
            return None

    @needs_read_lock
    def get_master_branch(self):
        """Return the branch we are bound to.
        
        :return: Either a Branch, or None

        This could memoise the branch, but if thats done
        it must be revalidated on each new lock.
        So for now we just don't memoise it.
        # RBC 20060304 review this decision.
        """
        bound_loc = self.get_bound_location()
        if not bound_loc:
            return None
        try:
            return Branch.open(bound_loc)
        except (errors.NotBranchError, errors.ConnectionError), e:
            raise errors.BoundBranchConnectionFailure(
                    self, bound_loc, e)

    @needs_write_lock
    def set_bound_location(self, location):
        """Set the target where this branch is bound to.

        :param location: URL to the target branch
        """
        if location:
            self.control_files.put_utf8('bound', location+'\n')
        else:
            try:
                self.control_files._transport.delete('bound')
            except NoSuchFile:
                return False
            return True

    @needs_write_lock
    def bind(self, other):
        """Bind the local branch the other branch.

        :param other: The branch to bind to
        :type other: Branch
        """
        # TODO: jam 20051230 Consider checking if the target is bound
        #       It is debatable whether you should be able to bind to
        #       a branch which is itself bound.
        #       Committing is obviously forbidden,
        #       but binding itself may not be.
        #       Since we *have* to check at commit time, we don't
        #       *need* to check here
        self.pull(other)

        # we are now equal to or a suffix of other.

        # Since we have 'pulled' from the remote location,
        # now we should try to pull in the opposite direction
        # in case the local tree has more revisions than the
        # remote one.
        # There may be a different check you could do here
        # rather than actually trying to install revisions remotely.
        # TODO: capture an exception which indicates the remote branch
        #       is not writable. 
        #       If it is up-to-date, this probably should not be a failure
        
        # lock other for write so the revision-history syncing cannot race
        other.lock_write()
        try:
            other.pull(self)
            # if this does not error, other now has the same last rev we do
            # it can only error if the pull from other was concurrent with
            # a commit to other from someone else.

            # until we ditch revision-history, we need to sync them up:
            self.set_revision_history(other.revision_history())
            # now other and self are up to date with each other and have the
            # same revision-history.
        finally:
            other.unlock()

        self.set_bound_location(other.base)

    @needs_write_lock
    def unbind(self):
        """If bound, unbind"""
        return self.set_bound_location(None)

    @needs_write_lock
    def update(self):
        """Synchronise this branch with the master branch if any. 

        :return: None or the last_revision that was pivoted out during the
                 update.
        """
        master = self.get_master_branch()
        if master is not None:
            old_tip = self.last_revision()
            self.pull(master, overwrite=True)
            if old_tip in self.repository.get_ancestry(self.last_revision()):
                return None
            return old_tip
        return None


class BranchTestProviderAdapter(object):
    """A tool to generate a suite testing multiple branch formats at once.

    This is done by copying the test once for each transport and injecting
    the transport_server, transport_readonly_server, and branch_format
    classes into each copy. Each copy is also given a new id() to make it
    easy to identify.
    """

    def __init__(self, transport_server, transport_readonly_server, formats):
        self._transport_server = transport_server
        self._transport_readonly_server = transport_readonly_server
        self._formats = formats
    
    def adapt(self, test):
        result = TestSuite()
        for branch_format, bzrdir_format in self._formats:
            new_test = deepcopy(test)
            new_test.transport_server = self._transport_server
            new_test.transport_readonly_server = self._transport_readonly_server
            new_test.bzrdir_format = bzrdir_format
            new_test.branch_format = branch_format
            def make_new_test_id():
                new_id = "%s(%s)" % (new_test.id(), branch_format.__class__.__name__)
                return lambda: new_id
            new_test.id = make_new_test_id()
            result.addTest(new_test)
        return result


class BranchCheckResult(object):
    """Results of checking branch consistency.

    :see: Branch.check
    """

    def __init__(self, branch):
        self.branch = branch

    def report_results(self, verbose):
        """Report the check results via trace.note.
        
        :param verbose: Requests more detailed display of what was checked,
            if any.
        """
        note('checked branch %s format %s',
             self.branch.base,
             self.branch._format)


######################################################################
# predicates


@deprecated_function(zero_eight)
def is_control_file(*args, **kwargs):
    """See bzrlib.workingtree.is_control_file."""
    return bzrlib.workingtree.is_control_file(*args, **kwargs)<|MERGE_RESOLUTION|>--- conflicted
+++ resolved
@@ -27,14 +27,6 @@
         urlutils
 from bzrlib.config import TreeConfig
 from bzrlib.decorators import needs_read_lock, needs_write_lock
-<<<<<<< HEAD
-from bzrlib.delta import compare_trees
-from bzrlib.errors import (InvalidRevisionNumber,
-                           NotBranchError,
-                           DivergedBranches,
-                           NoSuchFile,
-                           NoWorkingTree)
-=======
 import bzrlib.errors as errors
 from bzrlib.errors import (BzrError, BzrCheckError, DivergedBranches, 
                            HistoryMissing, InvalidRevisionId, 
@@ -43,9 +35,6 @@
                            NotBranchError, UninitializableFormat, 
                            UnlistableStore, UnlistableBranch, 
                            )
-import bzrlib.inventory as inventory
-from bzrlib.inventory import Inventory
->>>>>>> f9a2d7df
 from bzrlib.lockable_files import LockableFiles, TransportLock
 from bzrlib.symbol_versioning import (deprecated_function,
                                       deprecated_method,
@@ -54,14 +43,6 @@
                                       zero_eight,
                                       )
 from bzrlib.trace import mutter, note
-<<<<<<< HEAD
-=======
-import bzrlib.transactions as transactions
-from bzrlib.transport import Transport, get_transport
-import bzrlib.ui
-import bzrlib.urlutils as urlutils
-import bzrlib.xml5
->>>>>>> f9a2d7df
 
 
 BZR_BRANCH_FORMAT_4 = "Bazaar-NG branch, format 0.0.4\n"
@@ -907,15 +888,7 @@
                  stacklevel=2)
             if (not relax_version_check
                 and not self._format.is_supported()):
-<<<<<<< HEAD
-                raise errors.UnsupportedFormatError(
-                        'sorry, branch format %r not supported' % self._format,
-                        ['use a different bzr version',
-                         'or remove the .bzr directory'
-                         ' and "bzr init" again'])
-=======
                 raise errors.UnsupportedFormatError(format=fmt)
->>>>>>> f9a2d7df
         if deprecated_passed(transport):
             warn("BzrBranch.__init__(transport=XXX...): The transport "
                  "parameter is deprecated as of bzr 0.8. "
@@ -1060,29 +1033,6 @@
             # not really an object yet, and the transaction is for objects.
             # transaction.register_clean(history)
 
-<<<<<<< HEAD
-    def get_revision_delta(self, revno):
-        """Return the delta for one revision.
-
-        The delta is relative to its mainline predecessor, or the
-        empty tree for revision 1.
-        """
-        assert isinstance(revno, int)
-        rh = self.revision_history()
-        if not (1 <= revno <= len(rh)):
-            raise InvalidRevisionNumber(revno)
-
-        # revno is 1-based; list is 0-based
-
-        new_tree = self.repository.revision_tree(rh[revno-1])
-        if revno == 1:
-            old_tree = tree.EmptyTree()
-        else:
-            old_tree = self.repository.revision_tree(rh[revno-2])
-        return compare_trees(old_tree, new_tree)
-
-=======
->>>>>>> f9a2d7df
     @needs_read_lock
     def revision_history(self):
         """See Branch.revision_history."""
@@ -1146,6 +1096,7 @@
     @deprecated_method(zero_eight)
     def working_tree(self):
         """Create a Working tree object for this branch."""
+
         from bzrlib.transport.local import LocalTransport
         if (self.base.find('://') != -1 or 
             not isinstance(self._transport, LocalTransport)):
@@ -1172,16 +1123,12 @@
 
     def get_parent(self):
         """See Branch.get_parent."""
+
         _locs = ['parent', 'pull', 'x-pull']
         assert self.base[-1] == '/'
         for l in _locs:
             try:
-<<<<<<< HEAD
-                return urlutils.join(self.base[:-1],
-                            self.control_files.get(l).read().strip('\n'))
-=======
                 parent = self.control_files.get(l).read().strip('\n')
->>>>>>> f9a2d7df
             except NoSuchFile:
                 continue
             # This is an old-format absolute path to a local branch
