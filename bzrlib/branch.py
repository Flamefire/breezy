--- conflicted
+++ resolved
@@ -45,12 +45,9 @@
 from bzrlib.lockablefiles import LockableFiles
 from bzrlib.revstorage import RevisionStorage
 from bzrlib.store import copy_all
-<<<<<<< HEAD
-=======
 from bzrlib.store.text import TextStore
 from bzrlib.store.weave import WeaveStore
 from bzrlib.testament import Testament
->>>>>>> c8474f66
 import bzrlib.transactions as transactions
 from bzrlib.transport import Transport, get_transport
 import bzrlib.ui
@@ -197,49 +194,10 @@
         """
         raise NotImplementedError('abspath is abstract')
 
-    def controlfilename(self, file_or_path):
-        """Return location relative to branch."""
-        raise NotImplementedError('controlfilename is abstract')
-
-    def controlfile(self, file_or_path, mode='r'):
-        """Open a control file for this branch.
-
-        There are two classes of file in the control directory: text
-        and binary.  binary files are untranslated byte streams.  Text
-        control files are stored with Unix newlines and in UTF-8, even
-        if the platform or locale defaults are different.
-
-        Controlfiles should almost never be opened in write mode but
-        rather should be atomically copied and replaced using atomicfile.
-        """
-        raise NotImplementedError('controlfile is abstract')
-
-    def put_controlfile(self, path, f, encode=True):
-        """Write an entry as a controlfile.
-
-        :param path: The path to put the file, relative to the .bzr control
-                     directory
-        :param f: A file-like or string object whose contents should be copied.
-        :param encode:  If true, encode the contents as utf-8
-        """
-        raise NotImplementedError('put_controlfile is abstract')
-
-    def put_controlfiles(self, files, encode=True):
-        """Write several entries as controlfiles.
-
-        :param files: A list of [(path, file)] pairs, where the path is the directory
-                      underneath the bzr control directory
-        :param encode:  If true, encode the contents as utf-8
-        """
-        raise NotImplementedError('put_controlfiles is abstract')
-
     def get_root_id(self):
         """Return the id of this branches root"""
         raise NotImplementedError('get_root_id is abstract')
 
-    def set_root_id(self, file_id):
-        raise NotImplementedError('set_root_id is abstract')
-
     def print_file(self, file, revno):
         """Print `file` to stdout."""
         raise NotImplementedError('print_file is abstract')
@@ -249,20 +207,6 @@
 
     def set_revision_history(self, rev_history):
         raise NotImplementedError('set_revision_history is abstract')
-
-    def has_revision(self, revision_id):
-        """True if this branch has a copy of the revision.
-
-        This does not necessarily imply the revision is merge
-        or on the mainline."""
-        raise NotImplementedError('has_revision is abstract')
-
-    def get_revision_xml(self, revision_id):
-        raise NotImplementedError('get_revision_xml is abstract')
-
-    def get_revision(self, revision_id):
-        """Return the Revision object for a named revision"""
-        raise NotImplementedError('get_revision is abstract')
 
     def get_revision_delta(self, revno):
         """Return the delta for one revision.
@@ -277,17 +221,13 @@
 
         # revno is 1-based; list is 0-based
 
-        new_tree = self.revision_tree(rh[revno-1])
+        new_tree = self.storage.revision_tree(rh[revno-1])
         if revno == 1:
             old_tree = EmptyTree()
         else:
-            old_tree = self.revision_tree(rh[revno-2])
+            old_tree = self.storage.revision_tree(rh[revno-2])
 
         return compare_trees(old_tree, new_tree)
-
-    def get_revision_sha1(self, revision_id):
-        """Hash the stored value of a revision, and return it."""
-        raise NotImplementedError('get_revision_sha1 is abstract')
 
     def get_ancestry(self, revision_id):
         """Return a list of revision-ids integrated by a revision.
@@ -405,13 +345,6 @@
             raise bzrlib.errors.NoSuchRevision(self, revno)
         return history[revno - 1]
 
-    def revision_tree(self, revision_id):
-        """Return Tree for a revision on this branch.
-
-        `revision_id` may be None for the null revision, in which case
-        an `EmptyTree` is returned."""
-        raise NotImplementedError('revision_tree is abstract')
-
     def working_tree(self):
         """Return a `Tree` for the working copy if this is a local branch."""
         raise NotImplementedError('working_tree is abstract')
@@ -424,7 +357,7 @@
 
         If there are no revisions yet, return an `EmptyTree`.
         """
-        return self.revision_tree(self.last_revision())
+        return self.storage.revision_tree(self.last_revision())
 
     def rename_one(self, from_rel, to_rel):
         """Rename one file.
@@ -488,25 +421,33 @@
     def sign_revision(self, revision_id, gpg_strategy):
         raise NotImplementedError('sign_revision is abstract')
 
-<<<<<<< HEAD
-class _Branch(Branch):
-=======
     def store_revision_signature(self, gpg_strategy, plaintext, revision_id):
         raise NotImplementedError('store_revision_signature is abstract')
 
 class BzrBranch(Branch):
->>>>>>> c8474f66
     """A branch stored in the actual filesystem.
 
     Note that it's "local" in the context of the filesystem; it doesn't
     really matter if it's on an nfs/smb/afs/coda/... share, as long as
     it's writable, and can be accessed via the normal filesystem API.
 
+    _lock_mode
+        None, or 'r' or 'w'
+
+    _lock_count
+        If _lock_mode is true, a positive count of the number of times the
+        lock has been taken.
+
+    _lock
+        Lock object from bzrlib.lock.
     """
     # We actually expect this class to be somewhat short-lived; part of its
     # purpose is to try to isolate what bits of the branch logic are tied to
     # filesystem access, so that in a later step, we can extricate them to
     # a separarte ("storage") class.
+    _lock_mode = None
+    _lock_count = None
+    _lock = None
     _inventory_weave = None
     
     # Map some sort of prefix into a namespace
@@ -558,47 +499,7 @@
         if init:
             self._make_control()
         self._check_format(relax_version_check)
-<<<<<<< HEAD
         self.storage = RevisionStorage(transport, self._branch_format)
-=======
-
-        def get_store(name, compressed=True, prefixed=False):
-            # FIXME: This approach of assuming stores are all entirely compressed
-            # or entirely uncompressed is tidy, but breaks upgrade from 
-            # some existing branches where there's a mixture; we probably 
-            # still want the option to look for both.
-            relpath = self._rel_controlfilename(name)
-            store = TextStore(self._transport.clone(relpath),
-                              prefixed=prefixed,
-                              compressed=compressed)
-            #if self._transport.should_cache():
-            #    cache_path = os.path.join(self.cache_root, name)
-            #    os.mkdir(cache_path)
-            #    store = bzrlib.store.CachedStore(store, cache_path)
-            return store
-        def get_weave(name, prefixed=False):
-            relpath = self._rel_controlfilename(name)
-            ws = WeaveStore(self._transport.clone(relpath), prefixed=prefixed)
-            if self._transport.should_cache():
-                ws.enable_cache = True
-            return ws
-
-        if self._branch_format == 4:
-            self.inventory_store = get_store('inventory-store')
-            self.text_store = get_store('text-store')
-            self.revision_store = get_store('revision-store')
-        elif self._branch_format == 5:
-            self.control_weaves = get_weave('')
-            self.weave_store = get_weave('weaves')
-            self.revision_store = get_store('revision-store', compressed=False)
-        elif self._branch_format == 6:
-            self.control_weaves = get_weave('')
-            self.weave_store = get_weave('weaves', prefixed=True)
-            self.revision_store = get_store('revision-store', compressed=False,
-                                            prefixed=True)
-        self.revision_store.register_suffix('sig')
-        self._transaction = None
->>>>>>> c8474f66
 
     def __str__(self):
         return '%s(%r)' % (self.__class__.__name__, self.base)
@@ -626,137 +527,32 @@
 
     base = property(_get_base, doc="The URL for the root of this branch.")
 
-<<<<<<< HEAD
-    def abspath(self, name):
-        """Return absolute filename for something in the branch
-        
-        XXX: Robert Collins 20051017 what is this used for? why is it a branch
-        method and not a tree method?
-        """
-        return self.control_files._transport.abspath(name)
-=======
     def _finish_transaction(self):
         """Exit the current transaction."""
-        if self._transaction is None:
-            raise errors.LockError('Branch %s is not in a transaction' %
-                                   self)
-        transaction = self._transaction
-        self._transaction = None
-        transaction.finish()
+        return self.control_files._finish_transaction()
 
     def get_transaction(self):
-        """See Branch.get_transaction."""
-        if self._transaction is None:
-            return transactions.PassThroughTransaction()
-        else:
-            return self._transaction
-
-    def _set_transaction(self, new_transaction):
+        """Return the current active transaction.
+
+        If no transaction is active, this returns a passthrough object
+        for which all data is immediately flushed and no caching happens.
+        """
+        # this is an explicit function so that we can do tricky stuff
+        # when the storage in rev_storage is elsewhere.
+        # we probably need to hook the two 'lock a location' and 
+        # 'have a transaction' together more delicately, so that
+        # we can have two locks (branch and storage) and one transaction
+        # ... and finishing the transaction unlocks both, but unlocking
+        # does not. - RBC 20051121
+        return self.control_files.get_transaction()
+
+    def _set_transaction(self, transaction):
         """Set a new active transaction."""
-        if self._transaction is not None:
-            raise errors.LockError('Branch %s is in a transaction already.' %
-                                   self)
-        self._transaction = new_transaction
-
-    def lock_write(self):
-        mutter("lock write: %s (%s)", self, self._lock_count)
-        # TODO: Upgrade locking to support using a Transport,
-        # and potentially a remote locking protocol
-        if self._lock_mode:
-            if self._lock_mode != 'w':
-                raise LockError("can't upgrade to a write lock from %r" %
-                                self._lock_mode)
-            self._lock_count += 1
-        else:
-            self._lock = self._transport.lock_write(
-                    self._rel_controlfilename('branch-lock'))
-            self._lock_mode = 'w'
-            self._lock_count = 1
-            self._set_transaction(transactions.PassThroughTransaction())
-
-    def lock_read(self):
-        mutter("lock read: %s (%s)", self, self._lock_count)
-        if self._lock_mode:
-            assert self._lock_mode in ('r', 'w'), \
-                   "invalid lock mode %r" % self._lock_mode
-            self._lock_count += 1
-        else:
-            self._lock = self._transport.lock_read(
-                    self._rel_controlfilename('branch-lock'))
-            self._lock_mode = 'r'
-            self._lock_count = 1
-            self._set_transaction(transactions.ReadOnlyTransaction())
-            # 5K may be excessive, but hey, its a knob.
-            self.get_transaction().set_cache_size(5000)
-                        
-    def unlock(self):
-        mutter("unlock: %s (%s)", self, self._lock_count)
-        if not self._lock_mode:
-            raise LockError('branch %r is not locked' % (self))
-
-        if self._lock_count > 1:
-            self._lock_count -= 1
-        else:
-            self._finish_transaction()
-            self._lock.unlock()
-            self._lock = None
-            self._lock_mode = self._lock_count = None
+        return self.control_files._set_transaction(transaction)
 
     def abspath(self, name):
         """See Branch.abspath."""
-        return self._transport.abspath(name)
-
-    def _rel_controlfilename(self, file_or_path):
-        if not isinstance(file_or_path, basestring):
-            file_or_path = '/'.join(file_or_path)
-        if file_or_path == '':
-            return bzrlib.BZRDIR
-        return bzrlib.transport.urlescape(bzrlib.BZRDIR + '/' + file_or_path)
-
-    def controlfilename(self, file_or_path):
-        """See Branch.controlfilename."""
-        return self._transport.abspath(self._rel_controlfilename(file_or_path))
-
-    def controlfile(self, file_or_path, mode='r'):
-        """See Branch.controlfile."""
-        import codecs
-
-        relpath = self._rel_controlfilename(file_or_path)
-        #TODO: codecs.open() buffers linewise, so it was overloaded with
-        # a much larger buffer, do we need to do the same for getreader/getwriter?
-        if mode == 'rb': 
-            return self._transport.get(relpath)
-        elif mode == 'wb':
-            raise BzrError("Branch.controlfile(mode='wb') is not supported, use put_controlfiles")
-        elif mode == 'r':
-            # XXX: Do we really want errors='replace'?   Perhaps it should be
-            # an error, or at least reported, if there's incorrectly-encoded
-            # data inside a file.
-            # <https://launchpad.net/products/bzr/+bug/3823>
-            return codecs.getreader('utf-8')(self._transport.get(relpath), errors='replace')
-        elif mode == 'w':
-            raise BzrError("Branch.controlfile(mode='w') is not supported, use put_controlfiles")
-        else:
-            raise BzrError("invalid controlfile mode %r" % mode)
-
-    def put_controlfile(self, path, f, encode=True):
-        """See Branch.put_controlfile."""
-        self.put_controlfiles([(path, f)], encode=encode)
-
-    def put_controlfiles(self, files, encode=True):
-        """See Branch.put_controlfiles."""
-        import codecs
-        ctrl_files = []
-        for path, f in files:
-            if encode:
-                if isinstance(f, basestring):
-                    f = f.encode('utf-8', 'replace')
-                else:
-                    f = codecs.getwriter('utf-8')(f, errors='replace')
-            path = self._rel_controlfilename(path)
-            ctrl_files.append((path, f))
-        self._transport.put_multi(ctrl_files)
->>>>>>> c8474f66
+        return self.control_files._transport.abspath(name)
 
     def _make_control(self):
         from bzrlib.inventory import Inventory
@@ -824,8 +620,7 @@
 
     @needs_read_lock
     def get_root_id(self):
-<<<<<<< HEAD
-        """Return the id of this branches root"""
+        """See Branch.get_root_id."""
         inv = self.storage.get_inventory(self.last_revision())
         return inv.root.file_id
 
@@ -844,120 +639,10 @@
         self.storage.unlock()
         self.control_files.unlock()
 
-    @needs_write_lock
-    def set_root_id(self, file_id):
-        inv = self.working_tree().read_working_inventory()
-        orig_root_id = inv.root.file_id
-        del inv._byid[inv.root.file_id]
-        inv.root.file_id = file_id
-        inv._byid[inv.root.file_id] = inv.root
-        for fid in inv:
-            entry = inv[fid]
-            if entry.parent_id in (None, orig_root_id):
-                entry.parent_id = inv.root.file_id
-        self._write_inventory(inv)
-
-    @needs_write_lock
-    def _write_inventory(self, inv):
-        """Update the working inventory.
-
-        That is to say, the inventory describing changes underway, that
-        will be committed to the next revision.
-        """
-        from cStringIO import StringIO
-        sio = StringIO()
-        bzrlib.xml5.serializer_v5.write_inventory(inv, sio)
-        sio.seek(0)
-        # Transport handles atomicity
-        self.control_files.put_utf8('inventory', sio)
-        
-        mutter('wrote working inventory')
-            
-    @needs_write_lock
-    def add(self, files, ids=None):
-        """Make files versioned.
-
-        Note that the command line normally calls smart_add instead,
-        which can automatically recurse.
-
-        This puts the files in the Added state, so that they will be
-        recorded by the next commit.
-
-        files
-            List of paths to add, relative to the base of the tree.
-
-        ids
-            If set, use these instead of automatically generated ids.
-            Must be the same length as the list of files, but may
-            contain None for ids that are to be autogenerated.
-
-        TODO: Perhaps have an option to add the ids even if the files do
-              not (yet) exist.
-
-        TODO: Perhaps yield the ids and paths as they're added.
-        """
-        # TODO: Re-adding a file that is removed in the working copy
-        # should probably put it back with the previous ID.
-        if isinstance(files, basestring):
-            assert(ids is None or isinstance(ids, basestring))
-            files = [files]
-            if ids is not None:
-                ids = [ids]
-
-        if ids is None:
-            ids = [None] * len(files)
-        else:
-            assert(len(ids) == len(files))
-
-        inv = self.working_tree().read_working_inventory()
-        for f,file_id in zip(files, ids):
-            if is_control_file(f):
-                raise BzrError("cannot add control file %s" % quotefn(f))
-
-            fp = splitpath(f)
-
-            if len(fp) == 0:
-                raise BzrError("cannot add top-level %r" % f)
-
-            fullpath = os.path.normpath(self.abspath(f))
-
-            try:
-                kind = file_kind(fullpath)
-            except OSError:
-                # maybe something better?
-                raise BzrError('cannot add: not a regular file, symlink or directory: %s' % quotefn(f))
-
-            if not InventoryEntry.versionable_kind(kind):
-                raise BzrError('cannot add: not a versionable file ('
-                               'i.e. regular file, symlink or directory): %s' % quotefn(f))
-
-            if file_id is None:
-                file_id = gen_file_id(f)
-            inv.add_path(f, kind=kind, file_id=file_id)
-
-            mutter("add file %s file_id:{%s} kind=%r" % (f, file_id, kind))
-
-        self._write_inventory(inv)
-
-    @needs_read_lock
-    def print_file(self, file, revno):
-        """Print `file` to stdout."""
-        return self.storage.print_file(file, self.get_rev_id(revno))
-=======
-        """See Branch.get_root_id."""
-        inv = self.get_inventory(self.last_revision())
-        return inv.root.file_id
-
     @needs_read_lock
     def print_file(self, file, revno):
         """See Branch.print_file."""
-        tree = self.revision_tree(self.get_rev_id(revno))
-        # use inventory as it was in that revision
-        file_id = tree.inventory.path2id(file)
-        if not file_id:
-            raise BzrError("%r is not present in revision %s" % (file, revno))
-        tree.print_file(file_id)
->>>>>>> c8474f66
+        return self.storage.print_file(file, self.get_rev_id(revno))
 
     @needs_write_lock
     def append_revision(self, *revision_ids):
@@ -970,97 +655,20 @@
 
     @needs_write_lock
     def set_revision_history(self, rev_history):
-<<<<<<< HEAD
+        """See Branch.set_revision_history."""
         self.control_files.put_utf8(
             'revision-history', '\n'.join(rev_history))
-
-    def get_revision_delta(self, revno):
-        """Return the delta for one revision.
-
-        The delta is relative to its mainline predecessor, or the
-        empty tree for revision 1.
-        """
-        assert isinstance(revno, int)
-        rh = self.revision_history()
-        if not (1 <= revno <= len(rh)):
-            raise InvalidRevisionNumber(revno)
-
-        # revno is 1-based; list is 0-based
-
-        new_tree = self.storage.revision_tree(rh[revno-1])
-        if revno == 1:
-            old_tree = EmptyTree()
-        else:
-            old_tree = self.storage.revision_tree(rh[revno-2])
-
-        return compare_trees(old_tree, new_tree)
-=======
-        """See Branch.set_revision_history."""
-        self.put_controlfile('revision-history', '\n'.join(rev_history))
-
-    def has_revision(self, revision_id):
-        """See Branch.has_revision."""
-        return (revision_id is None
-                or self.revision_store.has_id(revision_id))
-
-    @needs_read_lock
-    def _get_revision_xml_file(self, revision_id):
-        if not revision_id or not isinstance(revision_id, basestring):
-            raise InvalidRevisionId(revision_id=revision_id, branch=self)
-        try:
-            return self.revision_store.get(revision_id)
-        except (IndexError, KeyError):
-            raise bzrlib.errors.NoSuchRevision(self, revision_id)
-
-    def get_revision_xml(self, revision_id):
-        """See Branch.get_revision_xml."""
-        return self._get_revision_xml_file(revision_id).read()
-
-    def get_revision(self, revision_id):
-        """See Branch.get_revision."""
-        xml_file = self._get_revision_xml_file(revision_id)
-
-        try:
-            r = bzrlib.xml5.serializer_v5.read_revision(xml_file)
-        except SyntaxError, e:
-            raise bzrlib.errors.BzrError('failed to unpack revision_xml',
-                                         [revision_id,
-                                          str(e)])
-            
-        assert r.revision_id == revision_id
-        return r
-
-    def get_revision_sha1(self, revision_id):
-        """See Branch.get_revision_sha1."""
-        # In the future, revision entries will be signed. At that
-        # point, it is probably best *not* to include the signature
-        # in the revision hash. Because that lets you re-sign
-        # the revision, (add signatures/remove signatures) and still
-        # have all hash pointers stay consistent.
-        # But for now, just hash the contents.
-        return bzrlib.osutils.sha_file(self.get_revision_xml_file(revision_id))
->>>>>>> c8474f66
 
     def get_ancestry(self, revision_id):
         """See Branch.get_ancestry."""
         if revision_id is None:
             return [None]
-<<<<<<< HEAD
         w = self.storage.get_inventory_weave()
         return [None] + map(w.idx_to_name,
                             w.inclusions([w.lookup(revision_id)]))
 
-    @needs_read_lock
-    def revision_history(self):
-        """Return sequence of revision hashes on to this branch."""
-        # FIXME are transactions bound to control files ? RBC 20051121
-=======
-        w = self._get_inventory_weave()
-        return [None] + map(w.idx_to_name,
-                            w.inclusions([w.lookup(revision_id)]))
-
     def _get_inventory_weave(self):
-        return self.control_weaves.get_weave('inventory',
+        return self.storage.control_weaves.get_weave('inventory',
                                              self.get_transaction())
 
     def get_inventory(self, revision_id):
@@ -1099,7 +707,7 @@
     @needs_read_lock
     def revision_history(self):
         """See Branch.revision_history."""
->>>>>>> c8474f66
+        # FIXME are transactions bound to control files ? RBC 20051121
         transaction = self.get_transaction()
         history = transaction.map.find_revision_history()
         if history is not None:
@@ -1146,55 +754,10 @@
                 else:
                     raise e
         
-<<<<<<< HEAD
-    def commit(self, *args, **kw):
-        from bzrlib.commit import Commit
-        Commit().commit(self, *args, **kw)
-    
-    def revision_id_to_revno(self, revision_id):
-        """Given a revision id, return its revno"""
-        if revision_id is None:
-            return 0
-        history = self.revision_history()
-        try:
-            return history.index(revision_id) + 1
-        except ValueError:
-            raise bzrlib.errors.NoSuchRevision(self, revision_id)
-
-    def get_rev_id(self, revno, history=None):
-        """Find the revision id of the specified revno."""
-        if revno == 0:
-            return None
-        if history is None:
-            history = self.revision_history()
-        elif revno <= 0 or revno > len(history):
-            raise bzrlib.errors.NoSuchRevision(self, revno)
-        return history[revno - 1]
-=======
-    def revision_tree(self, revision_id):
-        """See Branch.revision_tree."""
-        # TODO: refactor this to use an existing revision object
-        # so we don't need to read it in twice.
-        if revision_id == None or revision_id == NULL_REVISION:
-            return EmptyTree()
-        else:
-            inv = self.get_revision_inventory(revision_id)
-            return RevisionTree(self.weave_store, inv, revision_id)
->>>>>>> c8474f66
-
     def working_tree(self):
         """See Branch.working_tree."""
         from bzrlib.workingtree import WorkingTree
-<<<<<<< HEAD
-        # TODO: In the future, perhaps WorkingTree should utilize Transport
-        # RobertCollins 20051003 - I don't think it should - working trees are
-        # much more complex to keep consistent than our careful .bzr subset.
-        # instead, we should say that working trees are local only, and optimise
-        # for that.
         if self.base.find('://') != -1:
-=======
-        if self._transport.base.find('://') != -1:
->>>>>>> c8474f66
             raise NoWorkingTree(self.base)
         return WorkingTree(self.base, branch=self)
 
@@ -1215,204 +778,6 @@
         finally:
             source.unlock()
 
-<<<<<<< HEAD
-    def basis_tree(self):
-        """Return `Tree` object for last revision.
-
-        If there are no revisions yet, return an `EmptyTree`.
-        """
-        return self.storage.revision_tree(self.last_revision())
-
-    @needs_write_lock
-    def rename_one(self, from_rel, to_rel):
-        """Rename one file.
-
-        This can change the directory or the filename or both.
-        """
-        tree = self.working_tree()
-        inv = tree.inventory
-        if not tree.has_filename(from_rel):
-            raise BzrError("can't rename: old working file %r does not exist" % from_rel)
-        if tree.has_filename(to_rel):
-            raise BzrError("can't rename: new working file %r already exists" % to_rel)
-
-        file_id = inv.path2id(from_rel)
-        if file_id == None:
-            raise BzrError("can't rename: old name %r is not versioned" % from_rel)
-
-        if inv.path2id(to_rel):
-            raise BzrError("can't rename: new name %r is already versioned" % to_rel)
-
-        to_dir, to_tail = os.path.split(to_rel)
-        to_dir_id = inv.path2id(to_dir)
-        if to_dir_id == None and to_dir != '':
-            raise BzrError("can't determine destination directory id for %r" % to_dir)
-
-        mutter("rename_one:")
-        mutter("  file_id    {%s}" % file_id)
-        mutter("  from_rel   %r" % from_rel)
-        mutter("  to_rel     %r" % to_rel)
-        mutter("  to_dir     %r" % to_dir)
-        mutter("  to_dir_id  {%s}" % to_dir_id)
-
-        inv.rename(file_id, to_dir_id, to_tail)
-
-        from_abs = self.abspath(from_rel)
-        to_abs = self.abspath(to_rel)
-        try:
-            rename(from_abs, to_abs)
-        except OSError, e:
-            raise BzrError("failed to rename %r to %r: %s"
-                    % (from_abs, to_abs, e[1]),
-                    ["rename rolled back"])
-
-        self._write_inventory(inv)
-
-    @needs_write_lock
-    def move(self, from_paths, to_name):
-        """Rename files.
-
-        to_name must exist as a versioned directory.
-
-        If to_name exists and is a directory, the files are moved into
-        it, keeping their old names.  If it is a directory, 
-
-        Note that to_name is only the last component of the new name;
-        this doesn't change the directory.
-
-        This returns a list of (from_path, to_path) pairs for each
-        entry that is moved.
-        """
-        result = []
-        ## TODO: Option to move IDs only
-        assert not isinstance(from_paths, basestring)
-        tree = self.working_tree()
-        inv = tree.inventory
-        to_abs = self.abspath(to_name)
-        if not isdir(to_abs):
-            raise BzrError("destination %r is not a directory" % to_abs)
-        if not tree.has_filename(to_name):
-            raise BzrError("destination %r not in working directory" % to_abs)
-        to_dir_id = inv.path2id(to_name)
-        if to_dir_id == None and to_name != '':
-            raise BzrError("destination %r is not a versioned directory" % to_name)
-        to_dir_ie = inv[to_dir_id]
-        if to_dir_ie.kind not in ('directory', 'root_directory'):
-            raise BzrError("destination %r is not a directory" % to_abs)
-
-        to_idpath = inv.get_idpath(to_dir_id)
-
-        for f in from_paths:
-            if not tree.has_filename(f):
-                raise BzrError("%r does not exist in working tree" % f)
-            f_id = inv.path2id(f)
-            if f_id == None:
-                raise BzrError("%r is not versioned" % f)
-            name_tail = splitpath(f)[-1]
-            dest_path = appendpath(to_name, name_tail)
-            if tree.has_filename(dest_path):
-                raise BzrError("destination %r already exists" % dest_path)
-            if f_id in to_idpath:
-                raise BzrError("can't move %r to a subdirectory of itself" % f)
-
-        # OK, so there's a race here, it's possible that someone will
-        # create a file in this interval and then the rename might be
-        # left half-done.  But we should have caught most problems.
-
-        for f in from_paths:
-            name_tail = splitpath(f)[-1]
-            dest_path = appendpath(to_name, name_tail)
-            result.append((f, dest_path))
-            inv.rename(inv.path2id(f), to_dir_id, name_tail)
-            try:
-                rename(self.abspath(f), self.abspath(dest_path))
-            except OSError, e:
-                raise BzrError("failed to rename %r to %r: %s" % (f, dest_path, e[1]),
-                        ["rename rolled back"])
-
-        self._write_inventory(inv)
-        return result
-
-
-    def revert(self, filenames, old_tree=None, backups=True):
-        """Restore selected files to the versions from a previous tree.
-
-        backups
-            If true (default) backups are made of files before
-            they're renamed.
-        """
-        from bzrlib.atomicfile import AtomicFile
-        from bzrlib.osutils import backup_file
-        
-        inv = self.working_tree().read_working_inventory()
-        if old_tree is None:
-            old_tree = self.basis_tree()
-        old_inv = old_tree.inventory
-
-        nids = []
-        for fn in filenames:
-            file_id = inv.path2id(fn)
-            if not file_id:
-                raise NotVersionedError(path=fn)
-            if not old_inv.has_id(file_id):
-                raise BzrError("file not present in old tree", fn, file_id)
-            nids.append((fn, file_id))
-            
-        # TODO: Rename back if it was previously at a different location
-
-        # TODO: If given a directory, restore the entire contents from
-        # the previous version.
-
-        # TODO: Make a backup to a temporary file.
-
-        # TODO: If the file previously didn't exist, delete it?
-        for fn, file_id in nids:
-            backup_file(fn)
-            
-            f = AtomicFile(fn, 'wb')
-            try:
-                f.write(old_tree.get_file(file_id).read())
-                f.commit()
-            finally:
-                f.close()
-
-
-    def pending_merges(self):
-        """Return a list of pending merges.
-
-        These are revisions that have been merged into the working
-        directory but not yet committed.
-        """
-        cfn = self.control_files._rel_controlfilename('pending-merges')
-        if not self.control_files._transport.has(cfn):
-            return []
-        p = []
-        for l in self.control_files.controlfile(
-                'pending-merges', 'r').readlines():
-            p.append(l.rstrip('\n'))
-        return p
-
-
-    def add_pending_merge(self, *revision_ids):
-        # TODO: Perhaps should check at this point that the
-        # history of the revision is actually present?
-        p = self.pending_merges()
-        updated = False
-        for rev_id in revision_ids:
-            if rev_id in p:
-                continue
-            p.append(rev_id)
-            updated = True
-        if updated:
-            self.set_pending_merges(p)
-
-    @needs_write_lock
-    def set_pending_merges(self, rev_list):
-        self.control_files.put_utf8(
-            'pending-merges', '\n'.join(rev_list))
-
-=======
->>>>>>> c8474f66
     def get_parent(self):
         """See Branch.get_parent."""
         import errno
@@ -1451,27 +816,6 @@
     def tree_config(self):
         return TreeConfig(self)
 
-<<<<<<< HEAD
-    def check_revno(self, revno):
-        """\
-        Check whether a revno corresponds to any revision.
-        Zero (the NULL revision) is considered valid.
-        """
-        if revno != 0:
-            self.check_real_revno(revno)
-            
-    def check_real_revno(self, revno):
-        """\
-        Check whether a revno corresponds to a real revision.
-        Zero (the NULL revision) is considered invalid
-        """
-        if revno < 1 or revno > self.revno():
-            raise InvalidRevisionNumber(revno)
-        
-    def _finish_transaction(self):
-        """Exit the current transaction."""
-        return self.control_files._finish_transaction()
-=======
     def sign_revision(self, revision_id, gpg_strategy):
         """See Branch.sign_revision."""
         plaintext = Testament.from_revision(self, revision_id).as_short_text()
@@ -1482,32 +826,9 @@
         """See Branch.store_revision_signature."""
         self.revision_store.add(StringIO(gpg_strategy.sign(plaintext)), 
                                 revision_id, "sig")
->>>>>>> c8474f66
-
-    def get_transaction(self):
-        """Return the current active transaction.
-
-<<<<<<< HEAD
-        If no transaction is active, this returns a passthrough object
-        for which all data is immediately flushed and no caching happens.
-        """
-        # this is an explicit function so that we can do tricky stuff
-        # when the storage in rev_storage is elsewhere.
-        # we probably need to hook the two 'lock a location' and 
-        # 'have a transaction' together more delicately, so that
-        # we can have two locks (branch and storage) and one transaction
-        # ... and finishing the transaction unlocks both, but unlocking
-        # does not. - RBC 20051121
-        return self.control_files.get_transaction()
-
-    def _set_transaction(self, transaction):
-        """Set a new active transaction."""
-        return self.control_files._set_transaction(transaction)
-
-class ScratchBranch(_Branch):
-=======
+
+
 class ScratchBranch(BzrBranch):
->>>>>>> c8474f66
     """Special test class: a branch that cleans up after itself.
 
     >>> b = ScratchBranch()
@@ -1575,43 +896,4 @@
         if filename == head:
             break
         filename = head
-<<<<<<< HEAD
-    return False
-
-
-def gen_file_id(name):
-    """Return new file id.
-
-    This should probably generate proper UUIDs, but for the moment we
-    cope with just randomness because running uuidgen every time is
-    slow."""
-    import re
-    from binascii import hexlify
-    from time import time
-
-    # get last component
-    idx = name.rfind('/')
-    if idx != -1:
-        name = name[idx+1 : ]
-    idx = name.rfind('\\')
-    if idx != -1:
-        name = name[idx+1 : ]
-
-    # make it not a hidden file
-    name = name.lstrip('.')
-
-    # remove any wierd characters; we don't escape them but rather
-    # just pull them out
-    name = re.sub(r'[^\w.]', '', name)
-
-    s = hexlify(rand_bytes(8))
-    return '-'.join((name, compact_date(time()), s))
-
-
-def gen_root_id():
-    """Return a new tree-root file id."""
-    return gen_file_id('TREE_ROOT')
-
-=======
-    return False
->>>>>>> c8474f66
+    return False