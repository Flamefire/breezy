--- conflicted
+++ resolved
@@ -1259,19 +1259,14 @@
 
         This performs the actual writing to disk.
         It is intended to be called by BzrBranch5.set_revision_history."""
-        self.control_files.put_utf8(
+        self.control_files.put_bytes(
             'revision-history', '\n'.join(history))
 
     @needs_write_lock
     def set_revision_history(self, rev_history):
         """See Branch.set_revision_history."""
-<<<<<<< HEAD
         rev_history = [osutils.safe_revision_id(r) for r in rev_history]
-        self.control_files.put_bytes(
-            'revision-history', '\n'.join(rev_history))
-=======
         self._write_revision_history(rev_history)
->>>>>>> 5a8d45e1
         transaction = self.get_transaction()
         history = transaction.map.find_revision_history()
         if history is not None:
@@ -1295,8 +1290,8 @@
         self.set_revision_history(history)
 
     def _gen_revision_history(self):
-        decode_utf8 = cache_utf8.decode
-        history = [decode_utf8(l.rstrip('\r\n')) for l in
+        get_cached_utf8 = cache_utf8.get_cached_utf8
+        history = [get_cached_utf8(l.rstrip('\r\n')) for l in
                 self.control_files.get('revision-history').readlines()]
         return history
 
@@ -1308,36 +1303,15 @@
         if history is not None:
             # mutter("cache hit for revision-history in %s", self)
             return list(history)
-<<<<<<< HEAD
-        get_cached_utf8 = cache_utf8.get_cached_utf8
-        history = [get_cached_utf8(l.rstrip('\r\n')) for l in
-                self.control_files.get('revision-history').readlines()]
-=======
         history = self._gen_revision_history()
->>>>>>> 5a8d45e1
         transaction.map.add_revision_history(history)
         # this call is disabled because revision_history is 
         # not really an object yet, and the transaction is for objects.
         # transaction.register_clean(history, precious=True)
         return list(history)
 
-<<<<<<< HEAD
-    @needs_write_lock
-    def generate_revision_history(self, revision_id, last_rev=None, 
-        other_branch=None):
-        """Create a new revision history that will finish with revision_id.
-        
-        :param revision_id: the new tip to use.
-        :param last_rev: The previous last_revision. If not None, then this
-            must be a ancestory of revision_id, or DivergedBranches is raised.
-        :param other_branch: The other branch that DivergedBranches should
-            raise with respect to.
-        """
-        revision_id = osutils.safe_revision_id(revision_id)
-=======
     def _lefthand_history(self, revision_id, last_rev=None,
                           other_branch=None):
->>>>>>> 5a8d45e1
         # stop_revision must be a descendant of last_revision
         stop_graph = self.repository.get_revision_graph(revision_id)
         if last_rev is not None and last_rev not in stop_graph:
@@ -1367,6 +1341,7 @@
         :param other_branch: The other branch that DivergedBranches should
             raise with respect to.
         """
+        revision_id = osutils.safe_revision_id(revision_id)
         self.set_revision_history(self._lefthand_history(revision_id,
             last_rev, other_branch))
 
@@ -1531,11 +1506,7 @@
                     raise bzrlib.errors.InvalidURL(url,
                         "Urls must be 7-bit ascii, "
                         "use bzrlib.urlutils.escape")
-                    
             url = urlutils.relative_url(self.base, url)
-<<<<<<< HEAD
-            self.control_files.put_bytes('parent', url + '\n')
-=======
         self._set_parent_location(url)
 
     def _set_parent_location(self, url):
@@ -1543,8 +1514,7 @@
             self.control_files._transport.delete('parent')
         else:
             assert isinstance(url, str)
-            self.control_files.put('parent', StringIO(url + '\n'))
->>>>>>> 5a8d45e1
+            self.control_files.put_bytes('parent', url + '\n')
 
     @deprecated_function(zero_nine)
     def tree_config(self):
@@ -1751,7 +1721,7 @@
         if revision_id is None:
             revision_id = 'null:'
         out_string = '%d %s\n' % (revno, revision_id)
-        self.control_files.put_utf8('last-revision', out_string)
+        self.control_files.put_bytes('last-revision', out_string)
 
     @needs_write_lock
     def set_last_revision_info(self, revno, revision_id):
