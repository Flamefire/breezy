--- conflicted
+++ resolved
@@ -824,7 +824,7 @@
         if stop_revision is None:
             other_revision = other.last_patch()
         else:
-            other_revision = other.lookup_revision(stop_revision)
+            other_revision = other.get_rev_id(stop_revision)
         count = greedy_fetch(self, other, other_revision, pb)[0]
         try:
             revision_ids = self.missing_revisions(other, stop_revision)
@@ -918,195 +918,7 @@
             raise bzrlib.errors.NoSuchRevision(self, revno)
         return history[revno - 1]
 
-<<<<<<< HEAD
-=======
-    def _get_revision_info(self, revision):
-        """Return (revno, revision id) for revision specifier.
-
-        revision can be an integer, in which case it is assumed to be revno
-        (though this will translate negative values into positive ones)
-        revision can also be a string, in which case it is parsed for something
-        like 'date:' or 'revid:' etc.
-
-        A revid is always returned.  If it is None, the specifier referred to
-        the null revision.  If the revid does not occur in the revision
-        history, revno will be None.
-        """
-        
-        if revision is None:
-            return 0, None
-        revno = None
-        try:# Convert to int if possible
-            revision = int(revision)
-        except ValueError:
-            pass
-        revs = self.revision_history()
-        if isinstance(revision, int):
-            if revision < 0:
-                revno = len(revs) + revision + 1
-            else:
-                revno = revision
-            rev_id = self.get_rev_id(revno, revs)
-        elif isinstance(revision, basestring):
-            for prefix, func in Branch.REVISION_NAMESPACES.iteritems():
-                if revision.startswith(prefix):
-                    result = func(self, revs, revision)
-                    if len(result) > 1:
-                        revno, rev_id = result
-                    else:
-                        revno = result[0]
-                        rev_id = self.get_rev_id(revno, revs)
-                    break
-            else:
-                raise BzrError('No namespace registered for string: %r' %
-                               revision)
-        else:
-            raise TypeError('Unhandled revision type %s' % revision)
-
-        if revno is None:
-            if rev_id is None:
-                raise bzrlib.errors.NoSuchRevision(self, revision)
-        return revno, rev_id
-
-    def _namespace_revno(self, revs, revision):
-        """Lookup a revision by revision number"""
-        assert revision.startswith('revno:')
-        try:
-            return (int(revision[6:]),)
-        except ValueError:
-            return None
-    REVISION_NAMESPACES['revno:'] = _namespace_revno
-
-    def _namespace_revid(self, revs, revision):
-        assert revision.startswith('revid:')
-        rev_id = revision[len('revid:'):]
-        try:
-            return revs.index(rev_id) + 1, rev_id
-        except ValueError:
-            return None, rev_id
-    REVISION_NAMESPACES['revid:'] = _namespace_revid
-
-    def _namespace_last(self, revs, revision):
-        assert revision.startswith('last:')
-        try:
-            offset = int(revision[5:])
-        except ValueError:
-            return (None,)
-        else:
-            if offset <= 0:
-                raise BzrError('You must supply a positive value for --revision last:XXX')
-            return (len(revs) - offset + 1,)
-    REVISION_NAMESPACES['last:'] = _namespace_last
-
-    def _namespace_tag(self, revs, revision):
-        assert revision.startswith('tag:')
-        raise BzrError('tag: namespace registered, but not implemented.')
-    REVISION_NAMESPACES['tag:'] = _namespace_tag
-
-    def _namespace_date(self, revs, revision):
-        assert revision.startswith('date:')
-        import datetime
-        # Spec for date revisions:
-        #   date:value
-        #   value can be 'yesterday', 'today', 'tomorrow' or a YYYY-MM-DD string.
-        #   it can also start with a '+/-/='. '+' says match the first
-        #   entry after the given date. '-' is match the first entry before the date
-        #   '=' is match the first entry after, but still on the given date.
-        #
-        #   +2005-05-12 says find the first matching entry after May 12th, 2005 at 0:00
-        #   -2005-05-12 says find the first matching entry before May 12th, 2005 at 0:00
-        #   =2005-05-12 says find the first match after May 12th, 2005 at 0:00 but before
-        #       May 13th, 2005 at 0:00
-        #
-        #   So the proper way of saying 'give me all entries for today' is:
-        #       -r {date:+today}:{date:-tomorrow}
-        #   The default is '=' when not supplied
-        val = revision[5:]
-        match_style = '='
-        if val[:1] in ('+', '-', '='):
-            match_style = val[:1]
-            val = val[1:]
-
-        today = datetime.datetime.today().replace(hour=0,minute=0,second=0,microsecond=0)
-        if val.lower() == 'yesterday':
-            dt = today - datetime.timedelta(days=1)
-        elif val.lower() == 'today':
-            dt = today
-        elif val.lower() == 'tomorrow':
-            dt = today + datetime.timedelta(days=1)
-        else:
-            import re
-            # This should be done outside the function to avoid recompiling it.
-            _date_re = re.compile(
-                    r'(?P<date>(?P<year>\d\d\d\d)-(?P<month>\d\d)-(?P<day>\d\d))?'
-                    r'(,|T)?\s*'
-                    r'(?P<time>(?P<hour>\d\d):(?P<minute>\d\d)(:(?P<second>\d\d))?)?'
-                )
-            m = _date_re.match(val)
-            if not m or (not m.group('date') and not m.group('time')):
-                raise BzrError('Invalid revision date %r' % revision)
-
-            if m.group('date'):
-                year, month, day = int(m.group('year')), int(m.group('month')), int(m.group('day'))
-            else:
-                year, month, day = today.year, today.month, today.day
-            if m.group('time'):
-                hour = int(m.group('hour'))
-                minute = int(m.group('minute'))
-                if m.group('second'):
-                    second = int(m.group('second'))
-                else:
-                    second = 0
-            else:
-                hour, minute, second = 0,0,0
-
-            dt = datetime.datetime(year=year, month=month, day=day,
-                    hour=hour, minute=minute, second=second)
-        first = dt
-        last = None
-        reversed = False
-        if match_style == '-':
-            reversed = True
-        elif match_style == '=':
-            last = dt + datetime.timedelta(days=1)
-
-        if reversed:
-            for i in range(len(revs)-1, -1, -1):
-                r = self.get_revision(revs[i])
-                # TODO: Handle timezone.
-                dt = datetime.datetime.fromtimestamp(r.timestamp)
-                if first >= dt and (last is None or dt >= last):
-                    return (i+1,)
-        else:
-            for i in range(len(revs)):
-                r = self.get_revision(revs[i])
-                # TODO: Handle timezone.
-                dt = datetime.datetime.fromtimestamp(r.timestamp)
-                if first <= dt and (last is None or dt <= last):
-                    return (i+1,)
-    REVISION_NAMESPACES['date:'] = _namespace_date
-
-
-    def _namespace_ancestor(self, revs, revision):
-        from revision import common_ancestor, MultipleRevisionSources
-        other_branch = find_branch(_trim_namespace('ancestor', revision))
-        revision_a = self.last_patch()
-        revision_b = other_branch.last_patch()
-        for r, b in ((revision_a, self), (revision_b, other_branch)):
-            if r is None:
-                raise bzrlib.errors.NoCommits(b)
-        revision_source = MultipleRevisionSources(self, other_branch)
-        result = common_ancestor(revision_a, revision_b, revision_source)
-        try:
-            revno = self.revision_id_to_revno(result)
-        except bzrlib.errors.NoSuchRevision:
-            revno = None
-        return revno,result
-        
-
-    REVISION_NAMESPACES['ancestor:'] = _namespace_ancestor
-
->>>>>>> 08e4477f
+
     def revision_tree(self, revision_id):
         """Return Tree for a revision on this branch.
 
@@ -1547,9 +1359,4 @@
     merge((to_location, -1), (to_location, 0), this_dir=to_location,
           check_clean=False, ignore_zero=True)
     br_to.set_parent(branch_from.base)
-    return br_to
-
-def _trim_namespace(namespace, spec):
-    full_namespace = namespace + ':'
-    assert spec.startswith(full_namespace)
-    return spec[len(full_namespace):]+    return br_to