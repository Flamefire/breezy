--- conflicted
+++ resolved
@@ -817,21 +817,11 @@
     def set_parent(self, url):
         """See Branch.set_parent."""
         # TODO: Maybe delete old location files?
-<<<<<<< HEAD
-        from bzrlib.atomicfile import AtomicFile
-        f = AtomicFile(self.controlfilename('parent'), encoding='utf-8')
-        try:
-            f.write(url + '\n')
-            f.commit()
-        finally:
-            f.close()
-=======
         # URLs should never be unicode, even on the local fs,
         # FIXUP this and get_parent in a future branch format bump:
         # read and rewrite the file, and have the new format code read
         # using .get not .get_utf8. RBC 20060125
         self.control_files.put_utf8('parent', url + '\n')
->>>>>>> 509fee9e
 
     def tree_config(self):
         return TreeConfig(self)
