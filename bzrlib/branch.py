# Copyright (C) 2005, 2006, 2007, 2008 Canonical Ltd
#
# This program is free software; you can redistribute it and/or modify
# it under the terms of the GNU General Public License as published by
# the Free Software Foundation; either version 2 of the License, or
# (at your option) any later version.
#
# This program is distributed in the hope that it will be useful,
# but WITHOUT ANY WARRANTY; without even the implied warranty of
# MERCHANTABILITY or FITNESS FOR A PARTICULAR PURPOSE.  See the
# GNU General Public License for more details.
#
# You should have received a copy of the GNU General Public License
# along with this program; if not, write to the Free Software
# Foundation, Inc., 59 Temple Place, Suite 330, Boston, MA  02111-1307  USA


from bzrlib.lazy_import import lazy_import
lazy_import(globals(), """
<<<<<<< HEAD
from itertools import chain
from warnings import warn

import bzrlib
=======
>>>>>>> 2aa33bca
from bzrlib import (
        bzrdir,
        cache_utf8,
        config as _mod_config,
        debug,
        errors,
        lockdir,
        lockable_files,
        repository,
        revision as _mod_revision,
        transport,
        tsort,
        ui,
        urlutils,
        )
from bzrlib.config import BranchConfig
from bzrlib.repofmt.pack_repo import RepositoryFormatPackDevelopment1Subtree
from bzrlib.tag import (
    BasicTags,
    DisabledTags,
    )
""")

from bzrlib.decorators import needs_read_lock, needs_write_lock
from bzrlib.hooks import Hooks
from bzrlib.symbol_versioning import (
    deprecated_in,
    deprecated_method,
    )
from bzrlib.trace import mutter, mutter_callsite, note, is_quiet


BZR_BRANCH_FORMAT_4 = "Bazaar-NG branch, format 0.0.4\n"
BZR_BRANCH_FORMAT_5 = "Bazaar-NG branch, format 5\n"
BZR_BRANCH_FORMAT_6 = "Bazaar Branch Format 6 (bzr 0.15)\n"


# TODO: Maybe include checks for common corruption of newlines, etc?

# TODO: Some operations like log might retrieve the same revisions
# repeatedly to calculate deltas.  We could perhaps have a weakref
# cache in memory to make this faster.  In general anything can be
# cached in memory between lock and unlock operations. .. nb thats
# what the transaction identity map provides


######################################################################
# branch objects

class Branch(object):
    """Branch holding a history of revisions.

    base
        Base directory/url of the branch.

    hooks: An instance of BranchHooks.
    """
    # this is really an instance variable - FIXME move it there
    # - RBC 20060112
    base = None

    # override this to set the strategy for storing tags
    def _make_tags(self):
        return DisabledTags(self)

    def __init__(self, *ignored, **ignored_too):
        self.tags = self._make_tags()
        self._revision_history_cache = None
        self._revision_id_to_revno_cache = None
        self._open_hook()

    def _open_hook(self):
        """Called by init to allow simpler extension of the base class."""

    def break_lock(self):
        """Break a lock if one is present from another instance.

        Uses the ui factory to ask for confirmation if the lock may be from
        an active process.

        This will probe the repository for its lock as well.
        """
        self.control_files.break_lock()
        self.repository.break_lock()
        master = self.get_master_branch()
        if master is not None:
            master.break_lock()

    @staticmethod
    def open(base, _unsupported=False, possible_transports=None):
        """Open the branch rooted at base.

        For instance, if the branch is at URL/.bzr/branch,
        Branch.open(URL) -> a Branch instance.
        """
        control = bzrdir.BzrDir.open(base, _unsupported,
                                     possible_transports=possible_transports)
        return control.open_branch(_unsupported)

    @staticmethod
    def open_from_transport(transport, _unsupported=False):
        """Open the branch rooted at transport"""
        control = bzrdir.BzrDir.open_from_transport(transport, _unsupported)
        return control.open_branch(_unsupported)

    @staticmethod
    def open_containing(url, possible_transports=None):
        """Open an existing branch which contains url.
        
        This probes for a branch at url, and searches upwards from there.

        Basically we keep looking up until we find the control directory or
        run into the root.  If there isn't one, raises NotBranchError.
        If there is one and it is either an unrecognised format or an unsupported 
        format, UnknownFormatError or UnsupportedFormatError are raised.
        If there is one, it is returned, along with the unused portion of url.
        """
        control, relpath = bzrdir.BzrDir.open_containing(url,
                                                         possible_transports)
        return control.open_branch(), relpath

    def get_config(self):
        return BranchConfig(self)

    def _get_nick(self):
        return self.get_config().get_nickname()

    def _set_nick(self, nick):
        self.get_config().set_user_option('nickname', nick, warn_masked=True)

    nick = property(_get_nick, _set_nick)

    def is_locked(self):
        raise NotImplementedError(self.is_locked)

    def lock_write(self):
        raise NotImplementedError(self.lock_write)

    def lock_read(self):
        raise NotImplementedError(self.lock_read)

    def unlock(self):
        raise NotImplementedError(self.unlock)

    def peek_lock_mode(self):
        """Return lock mode for the Branch: 'r', 'w' or None"""
        raise NotImplementedError(self.peek_lock_mode)

    def get_physical_lock_status(self):
        raise NotImplementedError(self.get_physical_lock_status)

    @needs_read_lock
    def get_revision_id_to_revno_map(self):
        """Return the revision_id => dotted revno map.

        This will be regenerated on demand, but will be cached.

        :return: A dictionary mapping revision_id => dotted revno.
            This dictionary should not be modified by the caller.
        """
        if self._revision_id_to_revno_cache is not None:
            mapping = self._revision_id_to_revno_cache
        else:
            mapping = self._gen_revno_map()
            self._cache_revision_id_to_revno(mapping)
        # TODO: jam 20070417 Since this is being cached, should we be returning
        #       a copy?
        # I would rather not, and instead just declare that users should not
        # modify the return value.
        return mapping

    def _gen_revno_map(self):
        """Create a new mapping from revision ids to dotted revnos.

        Dotted revnos are generated based on the current tip in the revision
        history.
        This is the worker function for get_revision_id_to_revno_map, which
        just caches the return value.

        :return: A dictionary mapping revision_id => dotted revno.
        """
        last_revision = self.last_revision()
        revision_graph = repository._old_get_graph(self.repository,
            last_revision)
        merge_sorted_revisions = tsort.merge_sort(
            revision_graph,
            last_revision,
            None,
            generate_revno=True)
        revision_id_to_revno = dict((rev_id, revno)
                                    for seq_num, rev_id, depth, revno, end_of_merge
                                     in merge_sorted_revisions)
        return revision_id_to_revno

    def leave_lock_in_place(self):
        """Tell this branch object not to release the physical lock when this
        object is unlocked.
        
        If lock_write doesn't return a token, then this method is not supported.
        """
        self.control_files.leave_in_place()

    def dont_leave_lock_in_place(self):
        """Tell this branch object to release the physical lock when this
        object is unlocked, even if it didn't originally acquire it.

        If lock_write doesn't return a token, then this method is not supported.
        """
        self.control_files.dont_leave_in_place()

    @deprecated_method(deprecated_in((0, 16, 0)))
    def abspath(self, name):
        """Return absolute filename for something in the branch
        
        XXX: Robert Collins 20051017 what is this used for? why is it a branch
        method and not a tree method.
        """
        raise NotImplementedError(self.abspath)

    def bind(self, other):
        """Bind the local branch the other branch.

        :param other: The branch to bind to
        :type other: Branch
        """
        raise errors.UpgradeRequired(self.base)

    @needs_write_lock
    def fetch(self, from_branch, last_revision=None, pb=None):
        """Copy revisions from from_branch into this branch.

        :param from_branch: Where to copy from.
        :param last_revision: What revision to stop at (None for at the end
                              of the branch.
        :param pb: An optional progress bar to use.

        Returns the copied revision count and the failed revisions in a tuple:
        (copied, failures).
        """
        if self.base == from_branch.base:
            return (0, [])
        if pb is None:
            nested_pb = ui.ui_factory.nested_progress_bar()
            pb = nested_pb
        else:
            nested_pb = None

        from_branch.lock_read()
        try:
            if last_revision is None:
                pb.update('get source history')
                last_revision = from_branch.last_revision()
                last_revision = _mod_revision.ensure_null(last_revision)
            return self.repository.fetch(from_branch.repository,
                                         revision_id=last_revision,
                                         pb=nested_pb)
        finally:
            if nested_pb is not None:
                nested_pb.finished()
            from_branch.unlock()

    def get_bound_location(self):
        """Return the URL of the branch we are bound to.

        Older format branches cannot bind, please be sure to use a metadir
        branch.
        """
        return None
    
    def get_old_bound_location(self):
        """Return the URL of the branch we used to be bound to
        """
        raise errors.UpgradeRequired(self.base)

    def get_commit_builder(self, parents, config=None, timestamp=None, 
                           timezone=None, committer=None, revprops=None, 
                           revision_id=None):
        """Obtain a CommitBuilder for this branch.
        
        :param parents: Revision ids of the parents of the new revision.
        :param config: Optional configuration to use.
        :param timestamp: Optional timestamp recorded for commit.
        :param timezone: Optional timezone for timestamp.
        :param committer: Optional committer to set for commit.
        :param revprops: Optional dictionary of revision properties.
        :param revision_id: Optional revision id.
        """

        if config is None:
            config = self.get_config()
        
        return self.repository.get_commit_builder(self, parents, config,
            timestamp, timezone, committer, revprops, revision_id)

    def get_master_branch(self, possible_transports=None):
        """Return the branch we are bound to.
        
        :return: Either a Branch, or None
        """
        return None

    def get_revision_delta(self, revno):
        """Return the delta for one revision.

        The delta is relative to its mainline predecessor, or the
        empty tree for revision 1.
        """
        rh = self.revision_history()
        if not (1 <= revno <= len(rh)):
            raise errors.InvalidRevisionNumber(revno)
        return self.repository.get_revision_delta(rh[revno-1])

<<<<<<< HEAD
    @deprecated_method(zero_sixteen)
    def get_root_id(self):
        """Return the id of this branches root

        Deprecated: branches don't have root ids-- trees do.
        Use basis_tree().get_root_id() instead.
        """
        raise NotImplementedError(self.get_root_id)

    def get_stacked_on(self):
        """Get the URL this branch is stacked against.

        :raises NotStacked: If the branch is not stacked.
        :raises UnstackableBranchFormat: If the branch does not support
            stacking.
        """
        raise NotImplementedError(self.get_stacked_on)

=======
>>>>>>> 2aa33bca
    def print_file(self, file, revision_id):
        """Print `file` to stdout."""
        raise NotImplementedError(self.print_file)

    def set_revision_history(self, rev_history):
        raise NotImplementedError(self.set_revision_history)

    def set_stacked_on(self, url):
        """set the URL this branch is stacked against.

        :raises UnstackableBranchFormat: If the branch does not support
            stacking.
        :raises UnstackableRepositoryFormat: If the repository does not support
            stacking.
        """
        raise NotImplementedError(self.set_stacked_on)

    def _cache_revision_history(self, rev_history):
        """Set the cached revision history to rev_history.

        The revision_history method will use this cache to avoid regenerating
        the revision history.

        This API is semi-public; it only for use by subclasses, all other code
        should consider it to be private.
        """
        self._revision_history_cache = rev_history

    def _cache_revision_id_to_revno(self, revision_id_to_revno):
        """Set the cached revision_id => revno map to revision_id_to_revno.

        This API is semi-public; it only for use by subclasses, all other code
        should consider it to be private.
        """
        self._revision_id_to_revno_cache = revision_id_to_revno

    def _clear_cached_state(self):
        """Clear any cached data on this branch, e.g. cached revision history.

        This means the next call to revision_history will need to call
        _gen_revision_history.

        This API is semi-public; it only for use by subclasses, all other code
        should consider it to be private.
        """
        self._revision_history_cache = None
        self._revision_id_to_revno_cache = None

    def _gen_revision_history(self):
        """Return sequence of revision hashes on to this branch.
        
        Unlike revision_history, this method always regenerates or rereads the
        revision history, i.e. it does not cache the result, so repeated calls
        may be expensive.

        Concrete subclasses should override this instead of revision_history so
        that subclasses do not need to deal with caching logic.
        
        This API is semi-public; it only for use by subclasses, all other code
        should consider it to be private.
        """
        raise NotImplementedError(self._gen_revision_history)

    @needs_read_lock
    def revision_history(self):
        """Return sequence of revision ids on this branch.
        
        This method will cache the revision history for as long as it is safe to
        do so.
        """
        if 'evil' in debug.debug_flags:
            mutter_callsite(3, "revision_history scales with history.")
        if self._revision_history_cache is not None:
            history = self._revision_history_cache
        else:
            history = self._gen_revision_history()
            self._cache_revision_history(history)
        return list(history)

    def revno(self):
        """Return current revision number for this branch.

        That is equivalent to the number of revisions committed to
        this branch.
        """
        return self.last_revision_info()[0]

    def unbind(self):
        """Older format branches cannot bind or unbind."""
        raise errors.UpgradeRequired(self.base)

    def set_append_revisions_only(self, enabled):
        """Older format branches are never restricted to append-only"""
        raise errors.UpgradeRequired(self.base)

    def last_revision(self):
        """Return last revision id, or NULL_REVISION."""
        return self.last_revision_info()[1]

    def last_revision_info(self):
        """Return information about the last revision.

        :return: A tuple (revno, last_revision_id).
        """
        rh = self.revision_history()
        revno = len(rh)
        if revno:
            return (revno, rh[-1])
        else:
            return (0, _mod_revision.NULL_REVISION)

    @deprecated_method(deprecated_in((1, 6, 0)))
    def missing_revisions(self, other, stop_revision=None):
        """Return a list of new revisions that would perfectly fit.
        
        If self and other have not diverged, return a list of the revisions
        present in other, but missing from self.
        """
        self_history = self.revision_history()
        self_len = len(self_history)
        other_history = other.revision_history()
        other_len = len(other_history)
        common_index = min(self_len, other_len) -1
        if common_index >= 0 and \
            self_history[common_index] != other_history[common_index]:
            raise errors.DivergedBranches(self, other)

        if stop_revision is None:
            stop_revision = other_len
        else:
            if stop_revision > other_len:
                raise errors.NoSuchRevision(self, stop_revision)
        return other_history[self_len:stop_revision]

    def update_revisions(self, other, stop_revision=None, overwrite=False,
                         graph=None):
        """Pull in new perfect-fit revisions.

        :param other: Another Branch to pull from
        :param stop_revision: Updated until the given revision
        :param overwrite: Always set the branch pointer, rather than checking
            to see if it is a proper descendant.
        :param graph: A Graph object that can be used to query history
            information. This can be None.
        :return: None
        """
        raise NotImplementedError(self.update_revisions)

    def revision_id_to_revno(self, revision_id):
        """Given a revision id, return its revno"""
        if _mod_revision.is_null(revision_id):
            return 0
        history = self.revision_history()
        try:
            return history.index(revision_id) + 1
        except ValueError:
            raise errors.NoSuchRevision(self, revision_id)

    def get_rev_id(self, revno, history=None):
        """Find the revision id of the specified revno."""
        if revno == 0:
            return _mod_revision.NULL_REVISION
        if history is None:
            history = self.revision_history()
        if revno <= 0 or revno > len(history):
            raise errors.NoSuchRevision(self, revno)
        return history[revno - 1]

    def pull(self, source, overwrite=False, stop_revision=None,
             possible_transports=None):
        """Mirror source into this branch.

        This branch is considered to be 'local', having low latency.

        :returns: PullResult instance
        """
        raise NotImplementedError(self.pull)

    def push(self, target, overwrite=False, stop_revision=None):
        """Mirror this branch into target.

        This branch is considered to be 'local', having low latency.
        """
        raise NotImplementedError(self.push)

    def basis_tree(self):
        """Return `Tree` object for last revision."""
        return self.repository.revision_tree(self.last_revision())

    def rename_one(self, from_rel, to_rel):
        """Rename one file.

        This can change the directory or the filename or both.
        """
        raise NotImplementedError(self.rename_one)

    def move(self, from_paths, to_name):
        """Rename files.

        to_name must exist as a versioned directory.

        If to_name exists and is a directory, the files are moved into
        it, keeping their old names.  If it is a directory, 

        Note that to_name is only the last component of the new name;
        this doesn't change the directory.

        This returns a list of (from_path, to_path) pairs for each
        entry that is moved.
        """
        raise NotImplementedError(self.move)

    def get_parent(self):
        """Return the parent location of the branch.

        This is the default location for push/pull/missing.  The usual
        pattern is that the user can override it by specifying a
        location.
        """
        raise NotImplementedError(self.get_parent)

    def _set_config_location(self, name, url, config=None,
                             make_relative=False):
        if config is None:
            config = self.get_config()
        if url is None:
            url = ''
        elif make_relative:
            url = urlutils.relative_url(self.base, url)
        config.set_user_option(name, url, warn_masked=True)

    def _get_config_location(self, name, config=None):
        if config is None:
            config = self.get_config()
        location = config.get_user_option(name)
        if location == '':
            location = None
        return location

    def get_submit_branch(self):
        """Return the submit location of the branch.

        This is the default location for bundle.  The usual
        pattern is that the user can override it by specifying a
        location.
        """
        return self.get_config().get_user_option('submit_branch')

    def set_submit_branch(self, location):
        """Return the submit location of the branch.

        This is the default location for bundle.  The usual
        pattern is that the user can override it by specifying a
        location.
        """
        self.get_config().set_user_option('submit_branch', location,
            warn_masked=True)

    def get_public_branch(self):
        """Return the public location of the branch.

        This is is used by merge directives.
        """
        return self._get_config_location('public_branch')

    def set_public_branch(self, location):
        """Return the submit location of the branch.

        This is the default location for bundle.  The usual
        pattern is that the user can override it by specifying a
        location.
        """
        self._set_config_location('public_branch', location)

    def get_push_location(self):
        """Return the None or the location to push this branch to."""
        push_loc = self.get_config().get_user_option('push_location')
        return push_loc

    def set_push_location(self, location):
        """Set a new push location for this branch."""
        raise NotImplementedError(self.set_push_location)

    def set_parent(self, url):
        raise NotImplementedError(self.set_parent)

    @needs_write_lock
    def update(self):
        """Synchronise this branch with the master branch if any. 

        :return: None or the last_revision pivoted out during the update.
        """
        return None

    def check_revno(self, revno):
        """\
        Check whether a revno corresponds to any revision.
        Zero (the NULL revision) is considered valid.
        """
        if revno != 0:
            self.check_real_revno(revno)
            
    def check_real_revno(self, revno):
        """\
        Check whether a revno corresponds to a real revision.
        Zero (the NULL revision) is considered invalid
        """
        if revno < 1 or revno > self.revno():
            raise errors.InvalidRevisionNumber(revno)

    @needs_read_lock
    def clone(self, to_bzrdir, revision_id=None):
        """Clone this branch into to_bzrdir preserving all semantic values.
        
        revision_id: if not None, the revision history in the new branch will
                     be truncated to end with revision_id.
        """
        result = self._format.initialize(to_bzrdir)
        self.copy_content_into(result, revision_id=revision_id)
        return  result

    @needs_read_lock
    def sprout(self, to_bzrdir, revision_id=None):
        """Create a new line of development from the branch, into to_bzrdir.
        
        revision_id: if not None, the revision history in the new branch will
                     be truncated to end with revision_id.
        """
        result = self._format.initialize(to_bzrdir)
        self.copy_content_into(result, revision_id=revision_id)
        result.set_parent(self.bzrdir.root_transport.base)
        return result

    def _synchronize_history(self, destination, revision_id):
        """Synchronize last revision and revision history between branches.

        This version is most efficient when the destination is also a
        BzrBranch5, but works for BzrBranch6 as long as the revision
        history is the true lefthand parent history, and all of the revisions
        are in the destination's repository.  If not, set_revision_history
        will fail.

        :param destination: The branch to copy the history into
        :param revision_id: The revision-id to truncate history at.  May
          be None to copy complete history.
        """
        if revision_id == _mod_revision.NULL_REVISION:
            new_history = []
        new_history = self.revision_history()
        if revision_id is not None and new_history != []:
            try:
                new_history = new_history[:new_history.index(revision_id) + 1]
            except ValueError:
                rev = self.repository.get_revision(revision_id)
                new_history = rev.get_history(self.repository)[1:]
        destination.set_revision_history(new_history)

    @needs_read_lock
    def copy_content_into(self, destination, revision_id=None):
        """Copy the content of self into destination.

        revision_id: if not None, the revision history in the new branch will
                     be truncated to end with revision_id.
        """
        self._synchronize_history(destination, revision_id)
        try:
            parent = self.get_parent()
        except errors.InaccessibleParent, e:
            mutter('parent was not accessible to copy: %s', e)
        else:
            if parent:
                destination.set_parent(parent)
        self.tags.merge_to(destination.tags)

    @needs_read_lock
    def check(self):
        """Check consistency of the branch.

        In particular this checks that revisions given in the revision-history
        do actually match up in the revision graph, and that they're all 
        present in the repository.
        
        Callers will typically also want to check the repository.

        :return: A BranchCheckResult.
        """
        mainline_parent_id = None
        last_revno, last_revision_id = self.last_revision_info()
        real_rev_history = list(self.repository.iter_reverse_revision_history(
                                last_revision_id))
        real_rev_history.reverse()
        if len(real_rev_history) != last_revno:
            raise errors.BzrCheckError('revno does not match len(mainline)'
                ' %s != %s' % (last_revno, len(real_rev_history)))
        # TODO: We should probably also check that real_rev_history actually
        #       matches self.revision_history()
        for revision_id in real_rev_history:
            try:
                revision = self.repository.get_revision(revision_id)
            except errors.NoSuchRevision, e:
                raise errors.BzrCheckError("mainline revision {%s} not in repository"
                            % revision_id)
            # In general the first entry on the revision history has no parents.
            # But it's not illegal for it to have parents listed; this can happen
            # in imports from Arch when the parents weren't reachable.
            if mainline_parent_id is not None:
                if mainline_parent_id not in revision.parent_ids:
                    raise errors.BzrCheckError("previous revision {%s} not listed among "
                                        "parents of {%s}"
                                        % (mainline_parent_id, revision_id))
            mainline_parent_id = revision_id
        return BranchCheckResult(self)

    def _get_checkout_format(self):
        """Return the most suitable metadir for a checkout of this branch.
        Weaves are used if this branch's repository uses weaves.
        """
        if isinstance(self.bzrdir, bzrdir.BzrDirPreSplitOut):
            from bzrlib.repofmt import weaverepo
            format = bzrdir.BzrDirMetaFormat1()
            format.repository_format = weaverepo.RepositoryFormat7()
        else:
            format = self.repository.bzrdir.checkout_metadir()
            format.set_branch_format(self._format)
        return format

    def create_checkout(self, to_location, revision_id=None,
                        lightweight=False, accelerator_tree=None,
                        hardlink=False):
        """Create a checkout of a branch.
        
        :param to_location: The url to produce the checkout at
        :param revision_id: The revision to check out
        :param lightweight: If True, produce a lightweight checkout, otherwise,
        produce a bound branch (heavyweight checkout)
        :param accelerator_tree: A tree which can be used for retrieving file
            contents more quickly than the revision tree, i.e. a workingtree.
            The revision tree will be used for cases where accelerator_tree's
            content is different.
        :param hardlink: If true, hard-link files from accelerator_tree,
            where possible.
        :return: The tree of the created checkout
        """
        t = transport.get_transport(to_location)
        t.ensure_base()
        if lightweight:
            format = self._get_checkout_format()
            checkout = format.initialize_on_transport(t)
            from_branch = BranchReferenceFormat().initialize(checkout, self)
        else:
            format = self._get_checkout_format()
            checkout_branch = bzrdir.BzrDir.create_branch_convenience(
                to_location, force_new_tree=False, format=format)
            checkout = checkout_branch.bzrdir
            checkout_branch.bind(self)
            # pull up to the specified revision_id to set the initial 
            # branch tip correctly, and seed it with history.
            checkout_branch.pull(self, stop_revision=revision_id)
            from_branch=None
        tree = checkout.create_workingtree(revision_id,
                                           from_branch=from_branch,
                                           accelerator_tree=accelerator_tree,
                                           hardlink=hardlink)
        basis_tree = tree.basis_tree()
        basis_tree.lock_read()
        try:
            for path, file_id in basis_tree.iter_references():
                reference_parent = self.reference_parent(file_id, path)
                reference_parent.create_checkout(tree.abspath(path),
                    basis_tree.get_reference_revision(file_id, path),
                    lightweight)
        finally:
            basis_tree.unlock()
        return tree

    @needs_write_lock
    def reconcile(self, thorough=True):
        """Make sure the data stored in this branch is consistent."""
        from bzrlib.reconcile import BranchReconciler
        reconciler = BranchReconciler(self, thorough=thorough)
        reconciler.reconcile()
        return reconciler

    def reference_parent(self, file_id, path):
        """Return the parent branch for a tree-reference file_id
        :param file_id: The file_id of the tree reference
        :param path: The path of the file_id in the tree
        :return: A branch associated with the file_id
        """
        # FIXME should provide multiple branches, based on config
        return Branch.open(self.bzrdir.root_transport.clone(path).base)

    def supports_tags(self):
        return self._format.supports_tags()


class BranchFormat(object):
    """An encapsulation of the initialization and open routines for a format.

    Formats provide three things:
     * An initialization routine,
     * a format string,
     * an open routine.

    Formats are placed in an dict by their format string for reference 
    during branch opening. Its not required that these be instances, they
    can be classes themselves with class methods - it simply depends on 
    whether state is needed for a given format or not.

    Once a format is deprecated, just deprecate the initialize and open
    methods on the format class. Do not deprecate the object, as the 
    object will be created every time regardless.
    """

    _default_format = None
    """The default format used for new branches."""

    _formats = {}
    """The known formats."""

    def __eq__(self, other):
        return self.__class__ is other.__class__

    def __ne__(self, other):
        return not (self == other)

    @classmethod
    def find_format(klass, a_bzrdir):
        """Return the format for the branch object in a_bzrdir."""
        try:
            transport = a_bzrdir.get_branch_transport(None)
            format_string = transport.get("format").read()
            return klass._formats[format_string]
        except errors.NoSuchFile:
            raise errors.NotBranchError(path=transport.base)
        except KeyError:
            raise errors.UnknownFormatError(format=format_string, kind='branch')

    @classmethod
    def get_default_format(klass):
        """Return the current default format."""
        return klass._default_format

    def get_reference(self, a_bzrdir):
        """Get the target reference of the branch in a_bzrdir.

        format probing must have been completed before calling
        this method - it is assumed that the format of the branch
        in a_bzrdir is correct.

        :param a_bzrdir: The bzrdir to get the branch data from.
        :return: None if the branch is not a reference branch.
        """
        return None

    @classmethod
    def set_reference(self, a_bzrdir, to_branch):
        """Set the target reference of the branch in a_bzrdir.

        format probing must have been completed before calling
        this method - it is assumed that the format of the branch
        in a_bzrdir is correct.

        :param a_bzrdir: The bzrdir to set the branch reference for.
        :param to_branch: branch that the checkout is to reference
        """
        raise NotImplementedError(self.set_reference)

    def get_format_string(self):
        """Return the ASCII format string that identifies this format."""
        raise NotImplementedError(self.get_format_string)

    def get_format_description(self):
        """Return the short format description for this format."""
        raise NotImplementedError(self.get_format_description)

    def _initialize_helper(self, a_bzrdir, utf8_files, lock_type='metadir',
                           set_format=True):
        """Initialize a branch in a bzrdir, with specified files

        :param a_bzrdir: The bzrdir to initialize the branch in
        :param utf8_files: The files to create as a list of
            (filename, content) tuples
        :param set_format: If True, set the format with
            self.get_format_string.  (BzrBranch4 has its format set
            elsewhere)
        :return: a branch in this format
        """
        mutter('creating branch %r in %s', self, a_bzrdir.transport.base)
        branch_transport = a_bzrdir.get_branch_transport(self)
        lock_map = {
            'metadir': ('lock', lockdir.LockDir),
            'branch4': ('branch-lock', lockable_files.TransportLock),
        }
        lock_name, lock_class = lock_map[lock_type]
        control_files = lockable_files.LockableFiles(branch_transport,
            lock_name, lock_class)
        control_files.create_lock()
        control_files.lock_write()
        if set_format:
            utf8_files += [('format', self.get_format_string())]
        try:
            for (filename, content) in utf8_files:
                branch_transport.put_bytes(
                    filename, content,
                    mode=control_files._file_mode)
        finally:
            control_files.unlock()
        return self.open(a_bzrdir, _found=True)

    def initialize(self, a_bzrdir):
        """Create a branch of this format in a_bzrdir."""
        raise NotImplementedError(self.initialize)

    def is_supported(self):
        """Is this format supported?

        Supported formats can be initialized and opened.
        Unsupported formats may not support initialization or committing or 
        some other features depending on the reason for not being supported.
        """
        return True

    def open(self, a_bzrdir, _found=False):
        """Return the branch object for a_bzrdir

        _found is a private parameter, do not use it. It is used to indicate
               if format probing has already be done.
        """
        raise NotImplementedError(self.open)

    @classmethod
    def register_format(klass, format):
        klass._formats[format.get_format_string()] = format

    @classmethod
    def set_default_format(klass, format):
        klass._default_format = format

    @classmethod
    def unregister_format(klass, format):
        del klass._formats[format.get_format_string()]

    def __str__(self):
        return self.get_format_string().rstrip()

    def supports_tags(self):
        """True if this format supports tags stored in the branch"""
        return False  # by default


class BranchHooks(Hooks):
    """A dictionary mapping hook name to a list of callables for branch hooks.
    
    e.g. ['set_rh'] Is the list of items to be called when the
    set_revision_history function is invoked.
    """

    def __init__(self):
        """Create the default hooks.

        These are all empty initially, because by default nothing should get
        notified.
        """
        Hooks.__init__(self)
        # Introduced in 0.15:
        # invoked whenever the revision history has been set
        # with set_revision_history. The api signature is
        # (branch, revision_history), and the branch will
        # be write-locked.
        self['set_rh'] = []
        # invoked after a push operation completes.
        # the api signature is
        # (push_result)
        # containing the members
        # (source, local, master, old_revno, old_revid, new_revno, new_revid)
        # where local is the local target branch or None, master is the target 
        # master branch, and the rest should be self explanatory. The source
        # is read locked and the target branches write locked. Source will
        # be the local low-latency branch.
        self['post_push'] = []
        # invoked after a pull operation completes.
        # the api signature is
        # (pull_result)
        # containing the members
        # (source, local, master, old_revno, old_revid, new_revno, new_revid)
        # where local is the local branch or None, master is the target 
        # master branch, and the rest should be self explanatory. The source
        # is read locked and the target branches write locked. The local
        # branch is the low-latency branch.
        self['post_pull'] = []
        # invoked before a commit operation takes place.
        # the api signature is
        # (local, master, old_revno, old_revid, future_revno, future_revid,
        #  tree_delta, future_tree).
        # old_revid is NULL_REVISION for the first commit to a branch
        # tree_delta is a TreeDelta object describing changes from the basis
        # revision, hooks MUST NOT modify this delta
        # future_tree is an in-memory tree obtained from
        # CommitBuilder.revision_tree() and hooks MUST NOT modify this tree
        self['pre_commit'] = []
        # invoked after a commit operation completes.
        # the api signature is 
        # (local, master, old_revno, old_revid, new_revno, new_revid)
        # old_revid is NULL_REVISION for the first commit to a branch.
        self['post_commit'] = []
        # invoked after a uncommit operation completes.
        # the api signature is
        # (local, master, old_revno, old_revid, new_revno, new_revid) where
        # local is the local branch or None, master is the target branch,
        # and an empty branch recieves new_revno of 0, new_revid of None.
        self['post_uncommit'] = []
        # Introduced in 1.4
        # Invoked after the tip of a branch changes.
        # the api signature is
        # (params) where params is a ChangeBranchTipParams with the members
        # (branch, old_revno, new_revno, old_revid, new_revid)
        self['post_change_branch_tip'] = []


# install the default hooks into the Branch class.
Branch.hooks = BranchHooks()


class ChangeBranchTipParams(object):
    """Object holding parameters passed to *_change_branch_tip hooks.

    There are 5 fields that hooks may wish to access:

    :ivar branch: the branch being changed
    :ivar old_revno: revision number before the change
    :ivar new_revno: revision number after the change
    :ivar old_revid: revision id before the change
    :ivar new_revid: revision id after the change

    The revid fields are strings. The revno fields are integers.
    """

    def __init__(self, branch, old_revno, new_revno, old_revid, new_revid):
        """Create a group of ChangeBranchTip parameters.

        :param branch: The branch being changed.
        :param old_revno: Revision number before the change.
        :param new_revno: Revision number after the change.
        :param old_revid: Tip revision id before the change.
        :param new_revid: Tip revision id after the change.
        """
        self.branch = branch
        self.old_revno = old_revno
        self.new_revno = new_revno
        self.old_revid = old_revid
        self.new_revid = new_revid


class BzrBranchFormat4(BranchFormat):
    """Bzr branch format 4.

    This format has:
     - a revision-history file.
     - a branch-lock lock file [ to be shared with the bzrdir ]
    """

    def get_format_description(self):
        """See BranchFormat.get_format_description()."""
        return "Branch format 4"

    def initialize(self, a_bzrdir):
        """Create a branch of this format in a_bzrdir."""
        utf8_files = [('revision-history', ''),
                      ('branch-name', ''),
                      ]
        return self._initialize_helper(a_bzrdir, utf8_files,
                                       lock_type='branch4', set_format=False)

    def __init__(self):
        super(BzrBranchFormat4, self).__init__()
        self._matchingbzrdir = bzrdir.BzrDirFormat6()

    def open(self, a_bzrdir, _found=False):
        """Return the branch object for a_bzrdir

        _found is a private parameter, do not use it. It is used to indicate
               if format probing has already be done.
        """
        if not _found:
            # we are being called directly and must probe.
            raise NotImplementedError
        return BzrBranch(_format=self,
                         _control_files=a_bzrdir._control_files,
                         a_bzrdir=a_bzrdir,
                         _repository=a_bzrdir.open_repository())

    def __str__(self):
        return "Bazaar-NG branch format 4"


class BranchFormatMetadir(BranchFormat):
    """Common logic for meta-dir based branch formats."""

    def _branch_class(self):
        """What class to instantiate on open calls."""
        raise NotImplementedError(self._branch_class)

    def open(self, a_bzrdir, _found=False):
        """Return the branch object for a_bzrdir

        _found is a private parameter, do not use it. It is used to indicate
               if format probing has already be done.
        """
        if not _found:
            format = BranchFormat.find_format(a_bzrdir)
            assert format.__class__ == self.__class__
        try:
            transport = a_bzrdir.get_branch_transport(None)
            control_files = lockable_files.LockableFiles(transport, 'lock',
                                                         lockdir.LockDir)
            return self._branch_class()(_format=self,
                              _control_files=control_files,
                              a_bzrdir=a_bzrdir,
                              _repository=a_bzrdir.find_repository())
        except NoSuchFile:
            raise NotBranchError(path=transport.base)

    def __init__(self):
        super(BranchFormatMetadir, self).__init__()
        self._matchingbzrdir = bzrdir.BzrDirMetaFormat1()

    def supports_tags(self):
        return True


class BzrBranchFormat5(BranchFormatMetadir):
    """Bzr branch format 5.

    This format has:
     - a revision-history file.
     - a format string
     - a lock dir guarding the branch itself
     - all of this stored in a branch/ subdirectory
     - works with shared repositories.

    This format is new in bzr 0.8.
    """

    def _branch_class(self):
        return BzrBranch5

    def get_format_string(self):
        """See BranchFormat.get_format_string()."""
        return "Bazaar-NG branch format 5\n"

    def get_format_description(self):
        """See BranchFormat.get_format_description()."""
        return "Branch format 5"
        
    def initialize(self, a_bzrdir):
        """Create a branch of this format in a_bzrdir."""
        utf8_files = [('revision-history', ''),
                      ('branch-name', ''),
                      ]
        return self._initialize_helper(a_bzrdir, utf8_files)

<<<<<<< HEAD
    def supports_tags(self):
        return False
=======
    def __init__(self):
        super(BzrBranchFormat5, self).__init__()
        self._matchingbzrdir = bzrdir.BzrDirMetaFormat1()

    def open(self, a_bzrdir, _found=False):
        """Return the branch object for a_bzrdir

        _found is a private parameter, do not use it. It is used to indicate
               if format probing has already be done.
        """
        if not _found:
            format = BranchFormat.find_format(a_bzrdir)
            if format.__class__ != self.__class__:
                raise AssertionError("wrong format %r found for %r" %
                    (format, self))
        try:
            transport = a_bzrdir.get_branch_transport(None)
            control_files = lockable_files.LockableFiles(transport, 'lock',
                                                         lockdir.LockDir)
            return BzrBranch5(_format=self,
                              _control_files=control_files,
                              a_bzrdir=a_bzrdir,
                              _repository=a_bzrdir.find_repository())
        except errors.NoSuchFile:
            raise errors.NotBranchError(path=transport.base)
>>>>>>> 2aa33bca


class BzrBranchFormat6(BranchFormatMetadir):
    """Branch format with last-revision and tags.

    Unlike previous formats, this has no explicit revision history. Instead,
    this just stores the last-revision, and the left-hand history leading
    up to there is the history.

    This format was introduced in bzr 0.15
    and became the default in 0.91.
    """

    def _branch_class(self):
        return BzrBranch6

    def get_format_string(self):
        """See BranchFormat.get_format_string()."""
        return "Bazaar Branch Format 6 (bzr 0.15)\n"

    def get_format_description(self):
        """See BranchFormat.get_format_description()."""
        return "Branch format 6"

    def initialize(self, a_bzrdir):
        """Create a branch of this format in a_bzrdir."""
        utf8_files = [('last-revision', '0 null:\n'),
                      ('branch.conf', ''),
                      ('tags', ''),
                      ]
        return self._initialize_helper(a_bzrdir, utf8_files)


<<<<<<< HEAD
class BzrBranchFormat7(BranchFormatMetadir):
    """Branch format with last-revision, tags, and a stacked location pointer.
=======
        _found is a private parameter, do not use it. It is used to indicate
               if format probing has already be done.
        """
        if not _found:
            format = BranchFormat.find_format(a_bzrdir)
            if format.__class__ != self.__class__:
                raise AssertionError("wrong format %r found for %r" %
                    (format, self))
        transport = a_bzrdir.get_branch_transport(None)
        control_files = lockable_files.LockableFiles(transport, 'lock',
                                                     lockdir.LockDir)
        return BzrBranch6(_format=self,
                          _control_files=control_files,
                          a_bzrdir=a_bzrdir,
                          _repository=a_bzrdir.find_repository())
>>>>>>> 2aa33bca

    The stacked location pointer is passed down to the repository and requires
    a repository format with supports_external_lookups = True.

    This format was introduced in bzr 1.3.
    """

    def _branch_class(self):
        return BzrBranch7

    def get_format_string(self):
        """See BranchFormat.get_format_string()."""
        return "Bazaar Branch Format 7 (needs bzr 1.3)\n"

    def get_format_description(self):
        """See BranchFormat.get_format_description()."""
        return "Branch format 7"

    def initialize(self, a_bzrdir):
        """Create a branch of this format in a_bzrdir."""
        utf8_files = [('last-revision', '0 null:\n'),
                      ('branch.conf', ''),
                      ('tags', ''),
                      ('stacked-on', '\n'),
                      ]
        return self._initialize_helper(a_bzrdir, utf8_files)

    def __init__(self):
        super(BzrBranchFormat7, self).__init__()
        self._matchingbzrdir.repository_format = \
            RepositoryFormatPackDevelopment1Subtree()


class BranchReferenceFormat(BranchFormat):
    """Bzr branch reference format.

    Branch references are used in implementing checkouts, they
    act as an alias to the real branch which is at some other url.

    This format has:
     - A location file
     - a format string
    """

    def get_format_string(self):
        """See BranchFormat.get_format_string()."""
        return "Bazaar-NG Branch Reference Format 1\n"

    def get_format_description(self):
        """See BranchFormat.get_format_description()."""
        return "Checkout reference format 1"

    def get_reference(self, a_bzrdir):
        """See BranchFormat.get_reference()."""
        transport = a_bzrdir.get_branch_transport(None)
        return transport.get('location').read()

    def set_reference(self, a_bzrdir, to_branch):
        """See BranchFormat.set_reference()."""
        transport = a_bzrdir.get_branch_transport(None)
        location = transport.put_bytes('location', to_branch.base)

    def initialize(self, a_bzrdir, target_branch=None):
        """Create a branch of this format in a_bzrdir."""
        if target_branch is None:
            # this format does not implement branch itself, thus the implicit
            # creation contract must see it as uninitializable
            raise errors.UninitializableFormat(self)
        mutter('creating branch reference in %s', a_bzrdir.transport.base)
        branch_transport = a_bzrdir.get_branch_transport(self)
        branch_transport.put_bytes('location',
            target_branch.bzrdir.root_transport.base)
        branch_transport.put_bytes('format', self.get_format_string())
        return self.open(
            a_bzrdir, _found=True,
            possible_transports=[target_branch.bzrdir.root_transport])

    def __init__(self):
        super(BranchReferenceFormat, self).__init__()
        self._matchingbzrdir = bzrdir.BzrDirMetaFormat1()

    def _make_reference_clone_function(format, a_branch):
        """Create a clone() routine for a branch dynamically."""
        def clone(to_bzrdir, revision_id=None):
            """See Branch.clone()."""
            return format.initialize(to_bzrdir, a_branch)
            # cannot obey revision_id limits when cloning a reference ...
            # FIXME RBC 20060210 either nuke revision_id for clone, or
            # emit some sort of warning/error to the caller ?!
        return clone

    def open(self, a_bzrdir, _found=False, location=None,
             possible_transports=None):
        """Return the branch that the branch reference in a_bzrdir points at.

        _found is a private parameter, do not use it. It is used to indicate
               if format probing has already be done.
        """
        if not _found:
            format = BranchFormat.find_format(a_bzrdir)
            if format.__class__ != self.__class__:
                raise AssertionError("wrong format %r found for %r" %
                    (format, self))
        if location is None:
            location = self.get_reference(a_bzrdir)
        real_bzrdir = bzrdir.BzrDir.open(
            location, possible_transports=possible_transports)
        result = real_bzrdir.open_branch()
        # this changes the behaviour of result.clone to create a new reference
        # rather than a copy of the content of the branch.
        # I did not use a proxy object because that needs much more extensive
        # testing, and we are only changing one behaviour at the moment.
        # If we decide to alter more behaviours - i.e. the implicit nickname
        # then this should be refactored to introduce a tested proxy branch
        # and a subclass of that for use in overriding clone() and ....
        # - RBC 20060210
        result.clone = self._make_reference_clone_function(result)
        return result


# formats which have no format string are not discoverable
# and not independently creatable, so are not registered.
__format5 = BzrBranchFormat5()
__format6 = BzrBranchFormat6()
__format7 = BzrBranchFormat7()
BranchFormat.register_format(__format5)
BranchFormat.register_format(BranchReferenceFormat())
BranchFormat.register_format(__format6)
BranchFormat.register_format(__format7)
BranchFormat.set_default_format(__format6)
_legacy_formats = [BzrBranchFormat4(),
                   ]

class BzrBranch(Branch):
    """A branch stored in the actual filesystem.

    Note that it's "local" in the context of the filesystem; it doesn't
    really matter if it's on an nfs/smb/afs/coda/... share, as long as
    it's writable, and can be accessed via the normal filesystem API.

    :ivar _transport: Transport for file operations on this branch's 
        control files, typically pointing to the .bzr/branch directory.
    :ivar repository: Repository for this branch.
    :ivar base: The url of the base directory for this branch; the one 
        containing the .bzr directory.
    """
    
    def __init__(self, _format=None,
                 _control_files=None, a_bzrdir=None, _repository=None):
        """Create new branch object at a particular location."""
        if a_bzrdir is None:
            raise ValueError('a_bzrdir must be supplied')
        else:
            self.bzrdir = a_bzrdir
        self._base = self.bzrdir.transport.clone('..').base
        # XXX: We should be able to just do
        #   self.base = self.bzrdir.root_transport.base
        # but this does not quite work yet -- mbp 20080522
        self._format = _format
        if _control_files is None:
            raise ValueError('BzrBranch _control_files is None')
        self.control_files = _control_files
        self._transport = _control_files._transport
        self.repository = _repository
        Branch.__init__(self)

    def __str__(self):
        return '%s(%r)' % (self.__class__.__name__, self.base)

    __repr__ = __str__

    def _get_base(self):
        """Returns the directory containing the control directory."""
        return self._base

    base = property(_get_base, doc="The URL for the root of this branch.")

    @deprecated_method(deprecated_in((0, 16, 0)))
    def abspath(self, name):
        """See Branch.abspath."""
        return self._transport.abspath(name)

    def is_locked(self):
        return self.control_files.is_locked()

    def lock_write(self, token=None):
        repo_token = self.repository.lock_write()
        try:
            token = self.control_files.lock_write(token=token)
        except:
            self.repository.unlock()
            raise
        return token

    def lock_read(self):
        self.repository.lock_read()
        try:
            self.control_files.lock_read()
        except:
            self.repository.unlock()
            raise

    def unlock(self):
        # TODO: test for failed two phase locks. This is known broken.
        try:
            self.control_files.unlock()
        finally:
            self.repository.unlock()
        if not self.control_files.is_locked():
            # we just released the lock
            self._clear_cached_state()
        
    def peek_lock_mode(self):
        if self.control_files._lock_count == 0:
            return None
        else:
            return self.control_files._lock_mode

    def get_physical_lock_status(self):
        return self.control_files.get_physical_lock_status()

    @needs_read_lock
    def print_file(self, file, revision_id):
        """See Branch.print_file."""
        return self.repository.print_file(file, revision_id)

    def _write_revision_history(self, history):
        """Factored out of set_revision_history.

        This performs the actual writing to disk.
        It is intended to be called by BzrBranch5.set_revision_history."""
        self._transport.put_bytes(
            'revision-history', '\n'.join(history),
            mode=self.control_files._file_mode)

    @needs_write_lock
    def set_revision_history(self, rev_history):
        """See Branch.set_revision_history."""
        if 'evil' in debug.debug_flags:
            mutter_callsite(3, "set_revision_history scales with history.")
        self._write_revision_history(rev_history)
        self._clear_cached_state()
        self._cache_revision_history(rev_history)
        for hook in Branch.hooks['set_rh']:
            hook(self, rev_history)

    def _run_post_change_branch_tip_hooks(self, old_revno, old_revid):
        """Run the post_change_branch_tip hooks."""
        hooks = Branch.hooks['post_change_branch_tip']
        if not hooks:
            return
        new_revno, new_revid = self.last_revision_info()
        params = ChangeBranchTipParams(
            self, old_revno, new_revno, old_revid, new_revid)
        for hook in hooks:
            hook(params)
 
    @needs_write_lock
    def set_last_revision_info(self, revno, revision_id):
        """Set the last revision of this branch.

        The caller is responsible for checking that the revno is correct
        for this revision id.

        It may be possible to set the branch last revision to an id not
        present in the repository.  However, branches can also be 
        configured to check constraints on history, in which case this may not
        be permitted.
        """
        revision_id = _mod_revision.ensure_null(revision_id)
        old_revno, old_revid = self.last_revision_info()
        # this old format stores the full history, but this api doesn't
        # provide it, so we must generate, and might as well check it's
        # correct
        history = self._lefthand_history(revision_id)
        if len(history) != revno:
            raise AssertionError('%d != %d' % (len(history), revno))
        self.set_revision_history(history)
        self._run_post_change_branch_tip_hooks(old_revno, old_revid)

    def _gen_revision_history(self):
        history = self._transport.get_bytes('revision-history').split('\n')
        if history[-1:] == ['']:
            # There shouldn't be a trailing newline, but just in case.
            history.pop()
        return history

    def _lefthand_history(self, revision_id, last_rev=None,
                          other_branch=None):
        if 'evil' in debug.debug_flags:
            mutter_callsite(4, "_lefthand_history scales with history.")
        # stop_revision must be a descendant of last_revision
        graph = self.repository.get_graph()
        if last_rev is not None:
            if not graph.is_ancestor(last_rev, revision_id):
                # our previous tip is not merged into stop_revision
                raise errors.DivergedBranches(self, other_branch)
        # make a new revision history from the graph
        parents_map = graph.get_parent_map([revision_id])
        if revision_id not in parents_map:
            raise errors.NoSuchRevision(self, revision_id)
        current_rev_id = revision_id
        new_history = []
        # Do not include ghosts or graph origin in revision_history
        while (current_rev_id in parents_map and
               len(parents_map[current_rev_id]) > 0):
            new_history.append(current_rev_id)
            current_rev_id = parents_map[current_rev_id][0]
            parents_map = graph.get_parent_map([current_rev_id])
        new_history.reverse()
        return new_history

    @needs_write_lock
    def generate_revision_history(self, revision_id, last_rev=None,
        other_branch=None):
        """Create a new revision history that will finish with revision_id.

        :param revision_id: the new tip to use.
        :param last_rev: The previous last_revision. If not None, then this
            must be a ancestory of revision_id, or DivergedBranches is raised.
        :param other_branch: The other branch that DivergedBranches should
            raise with respect to.
        """
        self.set_revision_history(self._lefthand_history(revision_id,
            last_rev, other_branch))

    @needs_write_lock
    def update_revisions(self, other, stop_revision=None, overwrite=False,
                         graph=None):
        """See Branch.update_revisions."""
        other.lock_read()
        try:
            other_revno, other_last_revision = other.last_revision_info()
            stop_revno = None # unknown
            if stop_revision is None:
                stop_revision = other_last_revision
                if _mod_revision.is_null(stop_revision):
                    # if there are no commits, we're done.
                    return
                stop_revno = other_revno

            # what's the current last revision, before we fetch [and change it
            # possibly]
            last_rev = _mod_revision.ensure_null(self.last_revision())
            # we fetch here so that we don't process data twice in the common
            # case of having something to pull, and so that the check for 
            # already merged can operate on the just fetched graph, which will
            # be cached in memory.
            self.fetch(other, stop_revision)
            # Check to see if one is an ancestor of the other
            if not overwrite:
                if graph is None:
                    graph = self.repository.get_graph()
                heads = graph.heads([stop_revision, last_rev])
                if heads == set([last_rev]):
                    # The current revision is a decendent of the target,
                    # nothing to do
                    return
                elif heads == set([stop_revision, last_rev]):
                    # These branches have diverged
                    raise errors.DivergedBranches(self, other)
                elif heads != set([stop_revision]):
                    raise AssertionError("invalid heads: %r" % heads)
            if stop_revno is None:
                if graph is None:
                    graph = self.repository.get_graph()
                this_revno, this_last_revision = self.last_revision_info()
                stop_revno = graph.find_distance_to_null(stop_revision,
                                [(other_last_revision, other_revno),
                                 (this_last_revision, this_revno)])
            self.set_last_revision_info(stop_revno, stop_revision)
        finally:
            other.unlock()

    def basis_tree(self):
        """See Branch.basis_tree."""
        return self.repository.revision_tree(self.last_revision())

    @needs_write_lock
    def pull(self, source, overwrite=False, stop_revision=None,
             _hook_master=None, run_hooks=True, possible_transports=None):
        """See Branch.pull.

        :param _hook_master: Private parameter - set the branch to 
            be supplied as the master to push hooks.
        :param run_hooks: Private parameter - if false, this branch
            is being called because it's the master of the primary branch,
            so it should not run its hooks.
        """
        result = PullResult()
        result.source_branch = source
        result.target_branch = self
        source.lock_read()
        try:
            # We assume that during 'pull' the local repository is closer than
            # the remote one.
            graph = self.repository.get_graph(source.repository)
            result.old_revno, result.old_revid = self.last_revision_info()
            self.update_revisions(source, stop_revision, overwrite=overwrite,
                                  graph=graph)
            result.tag_conflicts = source.tags.merge_to(self.tags, overwrite)
            result.new_revno, result.new_revid = self.last_revision_info()
            if _hook_master:
                result.master_branch = _hook_master
                result.local_branch = self
            else:
                result.master_branch = self
                result.local_branch = None
            if run_hooks:
                for hook in Branch.hooks['post_pull']:
                    hook(result)
        finally:
            source.unlock()
        return result

    def _get_parent_location(self):
        _locs = ['parent', 'pull', 'x-pull']
        for l in _locs:
            try:
                return self._transport.get_bytes(l).strip('\n')
            except errors.NoSuchFile:
                pass
        return None

    @needs_read_lock
    def push(self, target, overwrite=False, stop_revision=None,
             _override_hook_source_branch=None):
        """See Branch.push.

        This is the basic concrete implementation of push()

        :param _override_hook_source_branch: If specified, run
        the hooks passing this Branch as the source, rather than self.  
        This is for use of RemoteBranch, where push is delegated to the
        underlying vfs-based Branch. 
        """
        # TODO: Public option to disable running hooks - should be trivial but
        # needs tests.
        target.lock_write()
        try:
            result = self._push_with_bound_branches(target, overwrite,
                    stop_revision,
                    _override_hook_source_branch=_override_hook_source_branch)
            return result
        finally:
            target.unlock()

    def _push_with_bound_branches(self, target, overwrite,
            stop_revision,
            _override_hook_source_branch=None):
        """Push from self into target, and into target's master if any.
        
        This is on the base BzrBranch class even though it doesn't support 
        bound branches because the *target* might be bound.
        """
        def _run_hooks():
            if _override_hook_source_branch:
                result.source_branch = _override_hook_source_branch
            for hook in Branch.hooks['post_push']:
                hook(result)

        bound_location = target.get_bound_location()
        if bound_location and target.base != bound_location:
            # there is a master branch.
            #
            # XXX: Why the second check?  Is it even supported for a branch to
            # be bound to itself? -- mbp 20070507
            master_branch = target.get_master_branch()
            master_branch.lock_write()
            try:
                # push into the master from this branch.
                self._basic_push(master_branch, overwrite, stop_revision)
                # and push into the target branch from this. Note that we push from
                # this branch again, because its considered the highest bandwidth
                # repository.
                result = self._basic_push(target, overwrite, stop_revision)
                result.master_branch = master_branch
                result.local_branch = target
                _run_hooks()
                return result
            finally:
                master_branch.unlock()
        else:
            # no master branch
            result = self._basic_push(target, overwrite, stop_revision)
            # TODO: Why set master_branch and local_branch if there's no
            # binding?  Maybe cleaner to just leave them unset? -- mbp
            # 20070504
            result.master_branch = target
            result.local_branch = None
            _run_hooks()
            return result

    def _basic_push(self, target, overwrite, stop_revision):
        """Basic implementation of push without bound branches or hooks.

        Must be called with self read locked and target write locked.
        """
        result = PushResult()
        result.source_branch = self
        result.target_branch = target
        result.old_revno, result.old_revid = target.last_revision_info()

        # We assume that during 'push' this repository is closer than
        # the target.
        graph = self.repository.get_graph(target.repository)
        target.update_revisions(self, stop_revision, overwrite=overwrite,
                                graph=graph)
        result.tag_conflicts = self.tags.merge_to(target.tags, overwrite)
        result.new_revno, result.new_revid = target.last_revision_info()
        return result

    def get_parent(self):
        """See Branch.get_parent."""
        parent = self._get_parent_location()
        if parent is None:
            return parent
        # This is an old-format absolute path to a local branch
        # turn it into a url
        if parent.startswith('/'):
            parent = urlutils.local_path_to_url(parent.decode('utf8'))
        try:
            return urlutils.join(self.base[:-1], parent)
        except errors.InvalidURLJoin, e:
            raise errors.InaccessibleParent(parent, self.base)

    def get_stacked_on(self):
        raise errors.UnstackableBranchFormat(self._format, self.base)

    def set_push_location(self, location):
        """See Branch.set_push_location."""
        self.get_config().set_user_option(
            'push_location', location,
            store=_mod_config.STORE_LOCATION_NORECURSE)

    @needs_write_lock
    def set_parent(self, url):
        """See Branch.set_parent."""
        # TODO: Maybe delete old location files?
        # URLs should never be unicode, even on the local fs,
        # FIXUP this and get_parent in a future branch format bump:
        # read and rewrite the file. RBC 20060125
        if url is not None:
            if isinstance(url, unicode):
                try:
                    url = url.encode('ascii')
                except UnicodeEncodeError:
                    raise errors.InvalidURL(url,
                        "Urls must be 7-bit ascii, "
                        "use bzrlib.urlutils.escape")
            url = urlutils.relative_url(self.base, url)
        self._set_parent_location(url)

    def _set_parent_location(self, url):
        if url is None:
            self._transport.delete('parent')
        else:
            self._transport.put_bytes('parent', url + '\n',
                mode=self.control_files._file_mode)

    def set_stacked_on(self, url):
        raise errors.UnstackableBranchFormat(self._format, self.base)


class BzrBranch5(BzrBranch):
    """A format 5 branch. This supports new features over plain branches.

    It has support for a master_branch which is the data for bound branches.
    """

    @needs_write_lock
    def pull(self, source, overwrite=False, stop_revision=None,
             run_hooks=True, possible_transports=None):
        """Pull from source into self, updating my master if any.
        
        :param run_hooks: Private parameter - if false, this branch
            is being called because it's the master of the primary branch,
            so it should not run its hooks.
        """
        bound_location = self.get_bound_location()
        master_branch = None
        if bound_location and source.base != bound_location:
            # not pulling from master, so we need to update master.
            master_branch = self.get_master_branch(possible_transports)
            master_branch.lock_write()
        try:
            if master_branch:
                # pull from source into master.
                master_branch.pull(source, overwrite, stop_revision,
                    run_hooks=False)
            return super(BzrBranch5, self).pull(source, overwrite,
                stop_revision, _hook_master=master_branch,
                run_hooks=run_hooks)
        finally:
            if master_branch:
                master_branch.unlock()

    def get_bound_location(self):
        try:
            return self._transport.get_bytes('bound')[:-1]
        except errors.NoSuchFile:
            return None

    @needs_read_lock
    def get_master_branch(self, possible_transports=None):
        """Return the branch we are bound to.
        
        :return: Either a Branch, or None

        This could memoise the branch, but if thats done
        it must be revalidated on each new lock.
        So for now we just don't memoise it.
        # RBC 20060304 review this decision.
        """
        bound_loc = self.get_bound_location()
        if not bound_loc:
            return None
        try:
            return Branch.open(bound_loc,
                               possible_transports=possible_transports)
        except (errors.NotBranchError, errors.ConnectionError), e:
            raise errors.BoundBranchConnectionFailure(
                    self, bound_loc, e)

    @needs_write_lock
    def set_bound_location(self, location):
        """Set the target where this branch is bound to.

        :param location: URL to the target branch
        """
        if location:
            self._transport.put_bytes('bound', location+'\n',
                mode=self.bzrdir._get_file_mode())
        else:
            try:
                self._transport.delete('bound')
            except errors.NoSuchFile:
                return False
            return True

    @needs_write_lock
    def bind(self, other):
        """Bind this branch to the branch other.

        This does not push or pull data between the branches, though it does
        check for divergence to raise an error when the branches are not
        either the same, or one a prefix of the other. That behaviour may not
        be useful, so that check may be removed in future.
        
        :param other: The branch to bind to
        :type other: Branch
        """
        # TODO: jam 20051230 Consider checking if the target is bound
        #       It is debatable whether you should be able to bind to
        #       a branch which is itself bound.
        #       Committing is obviously forbidden,
        #       but binding itself may not be.
        #       Since we *have* to check at commit time, we don't
        #       *need* to check here

        # we want to raise diverged if:
        # last_rev is not in the other_last_rev history, AND
        # other_last_rev is not in our history, and do it without pulling
        # history around
        self.set_bound_location(other.base)

    @needs_write_lock
    def unbind(self):
        """If bound, unbind"""
        return self.set_bound_location(None)

    @needs_write_lock
    def update(self, possible_transports=None):
        """Synchronise this branch with the master branch if any. 

        :return: None or the last_revision that was pivoted out during the
                 update.
        """
        master = self.get_master_branch(possible_transports)
        if master is not None:
            old_tip = _mod_revision.ensure_null(self.last_revision())
            self.pull(master, overwrite=True)
            if self.repository.get_graph().is_ancestor(old_tip,
                _mod_revision.ensure_null(self.last_revision())):
                return None
            return old_tip
        return None


class BzrBranch7(BzrBranch5):

    def _get_fallback_repository(self, url):
        """Get the repository we fallback to at url."""
        return bzrdir.BzrDir.open(url).open_branch().repository

    def _activate_fallback_location(self, url):
        """Activate the branch/repository from url as a fallback repository."""
        self.repository.add_fallback_repository(
            self._get_fallback_repository(url))

    def _open_hook(self):
        try:
            url = self.get_stacked_on()
        except (errors.UnstackableRepositoryFormat, errors.NotStacked,
            errors.UnstackableBranchFormat):
            pass
        else:
            self._activate_fallback_location(url)

    def _check_stackable_repo(self):
        if not self.repository._format.supports_external_lookups:
            raise errors.UnstackableRepositoryFormat(self.repository._format,
                self.repository.base)

    def __init__(self, *args, **kwargs):
        super(BzrBranch6, self).__init__(*args, **kwargs)
        self._last_revision_info_cache = None
        self._partial_revision_history_cache = []

    def _clear_cached_state(self):
        super(BzrBranch6, self)._clear_cached_state()
        self._last_revision_info_cache = None
        self._partial_revision_history_cache = []

    @needs_read_lock
    def last_revision_info(self):
        """Return information about the last revision.

        :return: A tuple (revno, revision_id).
        """
        if self._last_revision_info_cache is None:
            self._last_revision_info_cache = self._last_revision_info()
        return self._last_revision_info_cache

    def _last_revision_info(self):
        revision_string = self._transport.get_bytes('last-revision')
        revno, revision_id = revision_string.rstrip('\n').split(' ', 1)
        revision_id = cache_utf8.get_cached_utf8(revision_id)
        revno = int(revno)
        return revno, revision_id

    def _write_last_revision_info(self, revno, revision_id):
        """Simply write out the revision id, with no checks.

        Use set_last_revision_info to perform this safely.

        Does not update the revision_history cache.
        Intended to be called by set_last_revision_info and
        _write_revision_history.
        """
        revision_id = _mod_revision.ensure_null(revision_id)
        out_string = '%d %s\n' % (revno, revision_id)
        self._transport.put_bytes('last-revision', out_string,
            mode=self.control_files._file_mode)

    @needs_write_lock
    def set_last_revision_info(self, revno, revision_id):
        revision_id = _mod_revision.ensure_null(revision_id)
        old_revno, old_revid = self.last_revision_info()
        if self._get_append_revisions_only():
            self._check_history_violation(revision_id)
        self._write_last_revision_info(revno, revision_id)
        self._clear_cached_state()
        self._last_revision_info_cache = revno, revision_id
        self._run_post_change_branch_tip_hooks(old_revno, old_revid)

    def _check_history_violation(self, revision_id):
        last_revision = _mod_revision.ensure_null(self.last_revision())
        if _mod_revision.is_null(last_revision):
            return
        if last_revision not in self._lefthand_history(revision_id):
            raise errors.AppendRevisionsOnlyViolation(self.base)

    def _gen_revision_history(self):
        """Generate the revision history from last revision
        """
        self._extend_partial_history()
        return list(reversed(self._partial_revision_history_cache))

    def _extend_partial_history(self, stop_index=None, stop_revision=None):
        """Extend the partial history to include a given index

        If a stop_index is supplied, stop when that index has been reached.
        If a stop_revision is supplied, stop when that revision is
        encountered.  Otherwise, stop when the beginning of history is
        reached.

        :param stop_index: The index which should be present.  When it is
            present, history extension will stop.
        :param revision_id: The revision id which should be present.  When
            it is encountered, history extension will stop.
        """
        repo = self.repository
        if len(self._partial_revision_history_cache) == 0:
            iterator = repo.iter_reverse_revision_history(self.last_revision())
        else:
            start_revision = self._partial_revision_history_cache[-1]
            iterator = repo.iter_reverse_revision_history(start_revision)
            #skip the last revision in the list
            next_revision = iterator.next()
        for revision_id in iterator:
            self._partial_revision_history_cache.append(revision_id)
            if (stop_index is not None and
                len(self._partial_revision_history_cache) > stop_index):
                break
            if revision_id == stop_revision:
                break

    def _write_revision_history(self, history):
        """Factored out of set_revision_history.

        This performs the actual writing to disk, with format-specific checks.
        It is intended to be called by BzrBranch5.set_revision_history.
        """
        if len(history) == 0:
            last_revision = 'null:'
        else:
            if history != self._lefthand_history(history[-1]):
                raise errors.NotLefthandHistory(history)
            last_revision = history[-1]
        if self._get_append_revisions_only():
            self._check_history_violation(last_revision)
        self._write_last_revision_info(len(history), last_revision)

    @needs_write_lock
    def _set_parent_location(self, url):
        """Set the parent branch"""
        self._set_config_location('parent_location', url, make_relative=True)

    @needs_read_lock
    def _get_parent_location(self):
        """Set the parent branch"""
        return self._get_config_location('parent_location')

    def set_push_location(self, location):
        """See Branch.set_push_location."""
        self._set_config_location('push_location', location)

    def set_bound_location(self, location):
        """See Branch.set_push_location."""
        result = None
        config = self.get_config()
        if location is None:
            if config.get_user_option('bound') != 'True':
                return False
            else:
                config.set_user_option('bound', 'False', warn_masked=True)
                return True
        else:
            self._set_config_location('bound_location', location,
                                      config=config)
            config.set_user_option('bound', 'True', warn_masked=True)
        return True

    def _get_bound_location(self, bound):
        """Return the bound location in the config file.

        Return None if the bound parameter does not match"""
        config = self.get_config()
        config_bound = (config.get_user_option('bound') == 'True')
        if config_bound != bound:
            return None
        return self._get_config_location('bound_location', config=config)

    def get_bound_location(self):
        """See Branch.set_push_location."""
        return self._get_bound_location(True)

    def get_old_bound_location(self):
        """See Branch.get_old_bound_location"""
        return self._get_bound_location(False)

    def get_stacked_on(self):
        self._check_stackable_repo()
        stacked_url = self.control_files.get_utf8('stacked-on').read()[:-1]
        if not stacked_url:
            raise errors.NotStacked(self)
        return stacked_url

    def set_append_revisions_only(self, enabled):
        if enabled:
            value = 'True'
        else:
            value = 'False'
        self.get_config().set_user_option('append_revisions_only', value,
            warn_masked=True)

    def set_stacked_on(self, url):
        self._check_stackable_repo()
        if not url:
            try:
                old_url = self.get_stacked_on()
            except (errors.NotStacked, errors.UnstackableBranchFormat,
                errors.UnstackableRepositoryFormat):
                return
            url = ''
            # repositories don't offer an interface to remove fallback
            # repositories today; take the conceptually simpler option and just
            # reopen it.
            self.repository = self.bzrdir.find_repository()
            # for every revision reference the branch has, ensure it is pulled
            # in.
            source_repository = self._get_fallback_repository(old_url)
            for revision_id in chain([self.last_revision()],
                self.tags.get_reverse_tag_dict()):
                self.repository.fetch(source_repository, revision_id, find_ghosts=True)
        else:
            self._activate_fallback_location(url)
        # write this out after the repository is stacked to avoid setting a
        # stacked config that doesn't work.
        self.control_files.put_utf8('stacked-on', url + '\n')

    def _get_append_revisions_only(self):
        value = self.get_config().get_user_option('append_revisions_only')
        return value == 'True'

    def _synchronize_history(self, destination, revision_id):
        """Synchronize last revision and revision history between branches.

        This version is most efficient when the destination is also a
        BzrBranch6, but works for BzrBranch5, as long as the destination's
        repository contains all the lefthand ancestors of the intended
        last_revision.  If not, set_last_revision_info will fail.

        :param destination: The branch to copy the history into
        :param revision_id: The revision-id to truncate history at.  May
          be None to copy complete history.
        """
        source_revno, source_revision_id = self.last_revision_info()
        if revision_id is None:
            revno, revision_id = source_revno, source_revision_id
        elif source_revision_id == revision_id:
            # we know the revno without needing to walk all of history
            revno = source_revno
        else:
            # To figure out the revno for a random revision, we need to build
            # the revision history, and count its length.
            # We don't care about the order, just how long it is.
            # Alternatively, we could start at the current location, and count
            # backwards. But there is no guarantee that we will find it since
            # it may be a merged revision.
            revno = len(list(self.repository.iter_reverse_revision_history(
                                                                revision_id)))
        destination.set_last_revision_info(revno, revision_id)

    def _make_tags(self):
        return BasicTags(self)

    @needs_write_lock
    def generate_revision_history(self, revision_id, last_rev=None,
                                  other_branch=None):
        """See BzrBranch5.generate_revision_history"""
        history = self._lefthand_history(revision_id, last_rev, other_branch)
        revno = len(history)
        self.set_last_revision_info(revno, revision_id)

    @needs_read_lock
    def get_rev_id(self, revno, history=None):
        """Find the revision id of the specified revno."""
        if revno == 0:
            return _mod_revision.NULL_REVISION

        last_revno, last_revision_id = self.last_revision_info()
        if revno <= 0 or revno > last_revno:
            raise errors.NoSuchRevision(self, revno)

        if history is not None:
            return history[revno - 1]

        index = last_revno - revno
        if len(self._partial_revision_history_cache) <= index:
            self._extend_partial_history(stop_index=index)
        if len(self._partial_revision_history_cache) > index:
            return self._partial_revision_history_cache[index]
        else:
            raise errors.NoSuchRevision(self, revno)

    @needs_read_lock
    def revision_id_to_revno(self, revision_id):
        """Given a revision id, return its revno"""
        if _mod_revision.is_null(revision_id):
            return 0
        try:
            index = self._partial_revision_history_cache.index(revision_id)
        except ValueError:
            self._extend_partial_history(stop_revision=revision_id)
            index = len(self._partial_revision_history_cache) - 1
            if self._partial_revision_history_cache[index] != revision_id:
                raise errors.NoSuchRevision(self, revision_id)
        return self.revno() - index


class BzrBranch6(BzrBranch7):
    """See BzrBranchFormat6 for the capabilities of this branch.

    This subclass of BzrBranch7 disables the new features BzrBranch7 added.
    """

    def get_stacked_on(self):
        raise errors.UnstackableBranchFormat(self._format, self.base)

    def set_stacked_on(self, url):
        raise errors.UnstackableBranchFormat(self._format, self.base)


######################################################################
# results of operations


class _Result(object):

    def _show_tag_conficts(self, to_file):
        if not getattr(self, 'tag_conflicts', None):
            return
        to_file.write('Conflicting tags:\n')
        for name, value1, value2 in self.tag_conflicts:
            to_file.write('    %s\n' % (name, ))


class PullResult(_Result):
    """Result of a Branch.pull operation.

    :ivar old_revno: Revision number before pull.
    :ivar new_revno: Revision number after pull.
    :ivar old_revid: Tip revision id before pull.
    :ivar new_revid: Tip revision id after pull.
    :ivar source_branch: Source (local) branch object.
    :ivar master_branch: Master branch of the target, or None.
    :ivar target_branch: Target/destination branch object.
    """

    def __int__(self):
        # DEPRECATED: pull used to return the change in revno
        return self.new_revno - self.old_revno

    def report(self, to_file):
        if not is_quiet():
            if self.old_revid == self.new_revid:
                to_file.write('No revisions to pull.\n')
            else:
                to_file.write('Now on revision %d.\n' % self.new_revno)
        self._show_tag_conficts(to_file)


class PushResult(_Result):
    """Result of a Branch.push operation.

    :ivar old_revno: Revision number before push.
    :ivar new_revno: Revision number after push.
    :ivar old_revid: Tip revision id before push.
    :ivar new_revid: Tip revision id after push.
    :ivar source_branch: Source branch object.
    :ivar master_branch: Master branch of the target, or None.
    :ivar target_branch: Target/destination branch object.
    """

    def __int__(self):
        # DEPRECATED: push used to return the change in revno
        return self.new_revno - self.old_revno

    def report(self, to_file):
        """Write a human-readable description of the result."""
        if self.old_revid == self.new_revid:
            to_file.write('No new revisions to push.\n')
        else:
            to_file.write('Pushed up to revision %d.\n' % self.new_revno)
        self._show_tag_conficts(to_file)


class BranchCheckResult(object):
    """Results of checking branch consistency.

    :see: Branch.check
    """

    def __init__(self, branch):
        self.branch = branch

    def report_results(self, verbose):
        """Report the check results via trace.note.
        
        :param verbose: Requests more detailed display of what was checked,
            if any.
        """
        note('checked branch %s format %s',
             self.branch.base,
             self.branch._format)


class Converter5to6(object):
    """Perform an in-place upgrade of format 5 to format 6"""

    def convert(self, branch):
        # Data for 5 and 6 can peacefully coexist.
        format = BzrBranchFormat6()
        new_branch = format.open(branch.bzrdir, _found=True)

        # Copy source data into target
        new_branch._write_last_revision_info(*branch.last_revision_info())
        new_branch.set_parent(branch.get_parent())
        new_branch.set_bound_location(branch.get_bound_location())
        new_branch.set_push_location(branch.get_push_location())

        # New branch has no tags by default
        new_branch.tags._set_tag_dict({})

        # Copying done; now update target format
        new_branch._transport.put_bytes('format',
            format.get_format_string(),
            mode=new_branch.control_files._file_mode)

        # Clean up old files
        new_branch._transport.delete('revision-history')
        try:
            branch.set_parent(None)
        except errors.NoSuchFile:
            pass
        branch.set_bound_location(None)


class Converter6to7(object):
    """Perform an in-place upgrade of format 6 to format 7"""

    def convert(self, branch):
        format = BzrBranchFormat7()
        branch.control_files.put_utf8('stacked-on', '\n')
        # update target format
        branch.control_files.put_utf8('format', format.get_format_string())<|MERGE_RESOLUTION|>--- conflicted
+++ resolved
@@ -17,13 +17,7 @@
 
 from bzrlib.lazy_import import lazy_import
 lazy_import(globals(), """
-<<<<<<< HEAD
 from itertools import chain
-from warnings import warn
-
-import bzrlib
-=======
->>>>>>> 2aa33bca
 from bzrlib import (
         bzrdir,
         cache_utf8,
@@ -336,16 +330,6 @@
             raise errors.InvalidRevisionNumber(revno)
         return self.repository.get_revision_delta(rh[revno-1])
 
-<<<<<<< HEAD
-    @deprecated_method(zero_sixteen)
-    def get_root_id(self):
-        """Return the id of this branches root
-
-        Deprecated: branches don't have root ids-- trees do.
-        Use basis_tree().get_root_id() instead.
-        """
-        raise NotImplementedError(self.get_root_id)
-
     def get_stacked_on(self):
         """Get the URL this branch is stacked against.
 
@@ -355,8 +339,6 @@
         """
         raise NotImplementedError(self.get_stacked_on)
 
-=======
->>>>>>> 2aa33bca
     def print_file(self, file, revision_id):
         """Print `file` to stdout."""
         raise NotImplementedError(self.print_file)
@@ -1168,7 +1150,9 @@
         """
         if not _found:
             format = BranchFormat.find_format(a_bzrdir)
-            assert format.__class__ == self.__class__
+            if format.__class__ != self.__class__:
+                raise AssertionError("wrong format %r found for %r" %
+                    (format, self))
         try:
             transport = a_bzrdir.get_branch_transport(None)
             control_files = lockable_files.LockableFiles(transport, 'lock',
@@ -1177,8 +1161,8 @@
                               _control_files=control_files,
                               a_bzrdir=a_bzrdir,
                               _repository=a_bzrdir.find_repository())
-        except NoSuchFile:
-            raise NotBranchError(path=transport.base)
+        except errors.NoSuchFile:
+            raise errors.NotBranchError(path=transport.base)
 
     def __init__(self):
         super(BranchFormatMetadir, self).__init__()
@@ -1219,36 +1203,8 @@
                       ]
         return self._initialize_helper(a_bzrdir, utf8_files)
 
-<<<<<<< HEAD
     def supports_tags(self):
         return False
-=======
-    def __init__(self):
-        super(BzrBranchFormat5, self).__init__()
-        self._matchingbzrdir = bzrdir.BzrDirMetaFormat1()
-
-    def open(self, a_bzrdir, _found=False):
-        """Return the branch object for a_bzrdir
-
-        _found is a private parameter, do not use it. It is used to indicate
-               if format probing has already be done.
-        """
-        if not _found:
-            format = BranchFormat.find_format(a_bzrdir)
-            if format.__class__ != self.__class__:
-                raise AssertionError("wrong format %r found for %r" %
-                    (format, self))
-        try:
-            transport = a_bzrdir.get_branch_transport(None)
-            control_files = lockable_files.LockableFiles(transport, 'lock',
-                                                         lockdir.LockDir)
-            return BzrBranch5(_format=self,
-                              _control_files=control_files,
-                              a_bzrdir=a_bzrdir,
-                              _repository=a_bzrdir.find_repository())
-        except errors.NoSuchFile:
-            raise errors.NotBranchError(path=transport.base)
->>>>>>> 2aa33bca
 
 
 class BzrBranchFormat6(BranchFormatMetadir):
@@ -1282,26 +1238,8 @@
         return self._initialize_helper(a_bzrdir, utf8_files)
 
 
-<<<<<<< HEAD
 class BzrBranchFormat7(BranchFormatMetadir):
     """Branch format with last-revision, tags, and a stacked location pointer.
-=======
-        _found is a private parameter, do not use it. It is used to indicate
-               if format probing has already be done.
-        """
-        if not _found:
-            format = BranchFormat.find_format(a_bzrdir)
-            if format.__class__ != self.__class__:
-                raise AssertionError("wrong format %r found for %r" %
-                    (format, self))
-        transport = a_bzrdir.get_branch_transport(None)
-        control_files = lockable_files.LockableFiles(transport, 'lock',
-                                                     lockdir.LockDir)
-        return BzrBranch6(_format=self,
-                          _control_files=control_files,
-                          a_bzrdir=a_bzrdir,
-                          _repository=a_bzrdir.find_repository())
->>>>>>> 2aa33bca
 
     The stacked location pointer is passed down to the repository and requires
     a repository format with supports_external_lookups = True.
@@ -2017,12 +1955,12 @@
                 self.repository.base)
 
     def __init__(self, *args, **kwargs):
-        super(BzrBranch6, self).__init__(*args, **kwargs)
+        super(BzrBranch7, self).__init__(*args, **kwargs)
         self._last_revision_info_cache = None
         self._partial_revision_history_cache = []
 
     def _clear_cached_state(self):
-        super(BzrBranch6, self)._clear_cached_state()
+        super(BzrBranch7, self)._clear_cached_state()
         self._last_revision_info_cache = None
         self._partial_revision_history_cache = []
 
