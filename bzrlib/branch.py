--- conflicted
+++ resolved
@@ -472,48 +472,7 @@
         if init:
             self._make_control()
         self._check_format(relax_version_check)
-<<<<<<< HEAD
         self.storage = Repository(transport, self._branch_format)
-=======
-
-        def get_store(name, compressed=True, prefixed=False):
-            # FIXME: This approach of assuming stores are all entirely compressed
-            # or entirely uncompressed is tidy, but breaks upgrade from 
-            # some existing branches where there's a mixture; we probably 
-            # still want the option to look for both.
-            relpath = self._rel_controlfilename(unicode(name))
-            store = TextStore(self._transport.clone(relpath),
-                              prefixed=prefixed,
-                              compressed=compressed)
-            #if self._transport.should_cache():
-            #    cache_path = os.path.join(self.cache_root, name)
-            #    os.mkdir(cache_path)
-            #    store = bzrlib.store.CachedStore(store, cache_path)
-            return store
-
-        def get_weave(name, prefixed=False):
-            relpath = self._rel_controlfilename(unicode(name))
-            ws = WeaveStore(self._transport.clone(relpath), prefixed=prefixed)
-            if self._transport.should_cache():
-                ws.enable_cache = True
-            return ws
-
-        if self._branch_format == 4:
-            self.inventory_store = get_store('inventory-store')
-            self.text_store = get_store('text-store')
-            self.revision_store = get_store('revision-store')
-        elif self._branch_format == 5:
-            self.control_weaves = get_weave(u'')
-            self.weave_store = get_weave(u'weaves')
-            self.revision_store = get_store(u'revision-store', compressed=False)
-        elif self._branch_format == 6:
-            self.control_weaves = get_weave(u'')
-            self.weave_store = get_weave(u'weaves', prefixed=True)
-            self.revision_store = get_store(u'revision-store', compressed=False,
-                                            prefixed=True)
-        self.revision_store.register_suffix('sig')
-        self._transaction = None
->>>>>>> db95abd2
 
     def __str__(self):
         return '%s(%r)' % (self.__class__.__name__, self.base)
