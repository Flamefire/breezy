# Copyright (C) 2005, 2006, 2007 Canonical Ltd
#
# This program is free software; you can redistribute it and/or modify
# it under the terms of the GNU General Public License as published by
# the Free Software Foundation; either version 2 of the License, or
# (at your option) any later version.
#
# This program is distributed in the hope that it will be useful,
# but WITHOUT ANY WARRANTY; without even the implied warranty of
# MERCHANTABILITY or FITNESS FOR A PARTICULAR PURPOSE.  See the
# GNU General Public License for more details.
#
# You should have received a copy of the GNU General Public License
# along with this program; if not, write to the Free Software
# Foundation, Inc., 59 Temple Place, Suite 330, Boston, MA  02111-1307  USA


from cStringIO import StringIO

from bzrlib.lazy_import import lazy_import
lazy_import(globals(), """
from copy import deepcopy
from unittest import TestSuite
from warnings import warn

import bzrlib
from bzrlib import (
        bzrdir,
        cache_utf8,
        config as _mod_config,
        errors,
        lockdir,
        lockable_files,
        osutils,
        revision as _mod_revision,
        transport,
        tree,
        ui,
        urlutils,
        )
from bzrlib.config import BranchConfig, TreeConfig
from bzrlib.lockable_files import LockableFiles, TransportLock
from bzrlib.tag import (
    BasicTags,
    DisabledTags,
    )
""")

from bzrlib.decorators import needs_read_lock, needs_write_lock
from bzrlib.errors import (BzrError, BzrCheckError, DivergedBranches,
                           HistoryMissing, InvalidRevisionId,
                           InvalidRevisionNumber, LockError, NoSuchFile,
                           NoSuchRevision, NoWorkingTree, NotVersionedError,
                           NotBranchError, UninitializableFormat,
                           UnlistableStore, UnlistableBranch,
                           )
from bzrlib.symbol_versioning import (deprecated_function,
                                      deprecated_method,
                                      DEPRECATED_PARAMETER,
                                      deprecated_passed,
                                      zero_eight, zero_nine,
                                      )
from bzrlib.trace import mutter, note


BZR_BRANCH_FORMAT_4 = "Bazaar-NG branch, format 0.0.4\n"
BZR_BRANCH_FORMAT_5 = "Bazaar-NG branch, format 5\n"
BZR_BRANCH_FORMAT_6 = "Bazaar-NG branch, format 6\n"


# TODO: Maybe include checks for common corruption of newlines, etc?

# TODO: Some operations like log might retrieve the same revisions
# repeatedly to calculate deltas.  We could perhaps have a weakref
# cache in memory to make this faster.  In general anything can be
# cached in memory between lock and unlock operations. .. nb thats
# what the transaction identity map provides


######################################################################
# branch objects

class Branch(object):
    """Branch holding a history of revisions.

    base
        Base directory/url of the branch.

    hooks: An instance of BranchHooks.
    """
    # this is really an instance variable - FIXME move it there
    # - RBC 20060112
    base = None

    # override this to set the strategy for storing tags
    def _make_tags(self):
        return DisabledTags(self)

    def __init__(self, *ignored, **ignored_too):
        self.tags = self._make_tags()

    def break_lock(self):
        """Break a lock if one is present from another instance.

        Uses the ui factory to ask for confirmation if the lock may be from
        an active process.

        This will probe the repository for its lock as well.
        """
        self.control_files.break_lock()
        self.repository.break_lock()
        master = self.get_master_branch()
        if master is not None:
            master.break_lock()

    @staticmethod
    @deprecated_method(zero_eight)
    def open_downlevel(base):
        """Open a branch which may be of an old format."""
        return Branch.open(base, _unsupported=True)
        
    @staticmethod
    def open(base, _unsupported=False):
        """Open the branch rooted at base.

        For instance, if the branch is at URL/.bzr/branch,
        Branch.open(URL) -> a Branch instance.
        """
        control = bzrdir.BzrDir.open(base, _unsupported)
        return control.open_branch(_unsupported)

    @staticmethod
    def open_containing(url):
        """Open an existing branch which contains url.
        
        This probes for a branch at url, and searches upwards from there.

        Basically we keep looking up until we find the control directory or
        run into the root.  If there isn't one, raises NotBranchError.
        If there is one and it is either an unrecognised format or an unsupported 
        format, UnknownFormatError or UnsupportedFormatError are raised.
        If there is one, it is returned, along with the unused portion of url.
        """
        control, relpath = bzrdir.BzrDir.open_containing(url)
        return control.open_branch(), relpath

    @staticmethod
    @deprecated_function(zero_eight)
    def initialize(base):
        """Create a new working tree and branch, rooted at 'base' (url)

        NOTE: This will soon be deprecated in favour of creation
        through a BzrDir.
        """
        return bzrdir.BzrDir.create_standalone_workingtree(base).branch

    @deprecated_function(zero_eight)
    def setup_caching(self, cache_root):
        """Subclasses that care about caching should override this, and set
        up cached stores located under cache_root.
        
        NOTE: This is unused.
        """
        pass

    def get_config(self):
        return BranchConfig(self)

    def _get_nick(self):
        return self.get_config().get_nickname()

    def _set_nick(self, nick):
        self.get_config().set_user_option('nickname', nick)

    nick = property(_get_nick, _set_nick)

    def is_locked(self):
        raise NotImplementedError(self.is_locked)

    def lock_write(self):
        raise NotImplementedError(self.lock_write)

    def lock_read(self):
        raise NotImplementedError(self.lock_read)

    def unlock(self):
        raise NotImplementedError(self.unlock)

    def peek_lock_mode(self):
        """Return lock mode for the Branch: 'r', 'w' or None"""
        raise NotImplementedError(self.peek_lock_mode)

    def get_physical_lock_status(self):
        raise NotImplementedError(self.get_physical_lock_status)

    def abspath(self, name):
        """Return absolute filename for something in the branch
        
        XXX: Robert Collins 20051017 what is this used for? why is it a branch
        method and not a tree method.
        """
        raise NotImplementedError(self.abspath)

    def bind(self, other):
        """Bind the local branch the other branch.

        :param other: The branch to bind to
        :type other: Branch
        """
        raise errors.UpgradeRequired(self.base)

    @needs_write_lock
    def fetch(self, from_branch, last_revision=None, pb=None):
        """Copy revisions from from_branch into this branch.

        :param from_branch: Where to copy from.
        :param last_revision: What revision to stop at (None for at the end
                              of the branch.
        :param pb: An optional progress bar to use.

        Returns the copied revision count and the failed revisions in a tuple:
        (copied, failures).
        """
        if self.base == from_branch.base:
            return (0, [])
        if pb is None:
            nested_pb = ui.ui_factory.nested_progress_bar()
            pb = nested_pb
        else:
            nested_pb = None

        from_branch.lock_read()
        try:
            if last_revision is None:
                pb.update('get source history')
                last_revision = from_branch.last_revision()
                if last_revision is None:
                    last_revision = _mod_revision.NULL_REVISION
            return self.repository.fetch(from_branch.repository,
                                         revision_id=last_revision,
                                         pb=nested_pb)
        finally:
            if nested_pb is not None:
                nested_pb.finished()
            from_branch.unlock()

    def get_bound_location(self):
        """Return the URL of the branch we are bound to.

        Older format branches cannot bind, please be sure to use a metadir
        branch.
        """
        return None
    
    def get_old_bound_location(self):
        """Return the URL of the branch we used to be bound to
        """
        raise errors.UpgradeRequired(self.base)

    def get_commit_builder(self, parents, config=None, timestamp=None, 
                           timezone=None, committer=None, revprops=None, 
                           revision_id=None):
        """Obtain a CommitBuilder for this branch.
        
        :param parents: Revision ids of the parents of the new revision.
        :param config: Optional configuration to use.
        :param timestamp: Optional timestamp recorded for commit.
        :param timezone: Optional timezone for timestamp.
        :param committer: Optional committer to set for commit.
        :param revprops: Optional dictionary of revision properties.
        :param revision_id: Optional revision id.
        """

        if config is None:
            config = self.get_config()
        
        return self.repository.get_commit_builder(self, parents, config,
            timestamp, timezone, committer, revprops, revision_id)

    def get_master_branch(self):
        """Return the branch we are bound to.
        
        :return: Either a Branch, or None
        """
        return None

    def get_revision_delta(self, revno):
        """Return the delta for one revision.

        The delta is relative to its mainline predecessor, or the
        empty tree for revision 1.
        """
        assert isinstance(revno, int)
        rh = self.revision_history()
        if not (1 <= revno <= len(rh)):
            raise InvalidRevisionNumber(revno)
        return self.repository.get_revision_delta(rh[revno-1])

    def get_root_id(self):
        """Return the id of this branches root"""
        raise NotImplementedError(self.get_root_id)

    def print_file(self, file, revision_id):
        """Print `file` to stdout."""
        raise NotImplementedError(self.print_file)

    def append_revision(self, *revision_ids):
        raise NotImplementedError(self.append_revision)

    def set_revision_history(self, rev_history):
        raise NotImplementedError(self.set_revision_history)

    def revision_history(self):
        """Return sequence of revision hashes on to this branch."""
        raise NotImplementedError(self.revision_history)

    def revno(self):
        """Return current revision number for this branch.

        That is equivalent to the number of revisions committed to
        this branch.
        """
        return len(self.revision_history())

    def unbind(self):
        """Older format branches cannot bind or unbind."""
        raise errors.UpgradeRequired(self.base)

    def set_append_revisions_only(self, enabled):
        """Older format branches are never restricted to append-only"""
        raise errors.UpgradeRequired(self.base)

    def last_revision(self):
        """Return last revision id, or None"""
        ph = self.revision_history()
        if ph:
            return ph[-1]
        else:
            return None

    def last_revision_info(self):
        """Return information about the last revision.

        :return: A tuple (revno, last_revision_id).
        """
        rh = self.revision_history()
        revno = len(rh)
        if revno:
            return (revno, rh[-1])
        else:
            return (0, _mod_revision.NULL_REVISION)

    def missing_revisions(self, other, stop_revision=None):
        """Return a list of new revisions that would perfectly fit.
        
        If self and other have not diverged, return a list of the revisions
        present in other, but missing from self.
        """
        self_history = self.revision_history()
        self_len = len(self_history)
        other_history = other.revision_history()
        other_len = len(other_history)
        common_index = min(self_len, other_len) -1
        if common_index >= 0 and \
            self_history[common_index] != other_history[common_index]:
            raise DivergedBranches(self, other)

        if stop_revision is None:
            stop_revision = other_len
        else:
            assert isinstance(stop_revision, int)
            if stop_revision > other_len:
                raise errors.NoSuchRevision(self, stop_revision)
        return other_history[self_len:stop_revision]

    def update_revisions(self, other, stop_revision=None):
        """Pull in new perfect-fit revisions.

        :param other: Another Branch to pull from
        :param stop_revision: Updated until the given revision
        :return: None
        """
        raise NotImplementedError(self.update_revisions)

    def revision_id_to_revno(self, revision_id):
        """Given a revision id, return its revno"""
        if revision_id is None:
            return 0
        revision_id = osutils.safe_revision_id(revision_id)
        history = self.revision_history()
        try:
            return history.index(revision_id) + 1
        except ValueError:
            raise bzrlib.errors.NoSuchRevision(self, revision_id)

    def get_rev_id(self, revno, history=None):
        """Find the revision id of the specified revno."""
        if revno == 0:
            return None
        if history is None:
            history = self.revision_history()
        if revno <= 0 or revno > len(history):
            raise bzrlib.errors.NoSuchRevision(self, revno)
        return history[revno - 1]

    def pull(self, source, overwrite=False, stop_revision=None):
        """Mirror source into this branch.

        This branch is considered to be 'local', having low latency.

        :returns: PullResult instance
        """
        raise NotImplementedError(self.pull)

    def push(self, target, overwrite=False, stop_revision=None):
        """Mirror this branch into target.

        This branch is considered to be 'local', having low latency.
        """
        raise NotImplementedError(self.push)

    def basis_tree(self):
        """Return `Tree` object for last revision."""
        return self.repository.revision_tree(self.last_revision())

    def rename_one(self, from_rel, to_rel):
        """Rename one file.

        This can change the directory or the filename or both.
        """
        raise NotImplementedError(self.rename_one)

    def move(self, from_paths, to_name):
        """Rename files.

        to_name must exist as a versioned directory.

        If to_name exists and is a directory, the files are moved into
        it, keeping their old names.  If it is a directory, 

        Note that to_name is only the last component of the new name;
        this doesn't change the directory.

        This returns a list of (from_path, to_path) pairs for each
        entry that is moved.
        """
        raise NotImplementedError(self.move)

    def get_parent(self):
        """Return the parent location of the branch.

        This is the default location for push/pull/missing.  The usual
        pattern is that the user can override it by specifying a
        location.
        """
        raise NotImplementedError(self.get_parent)

    def get_submit_branch(self):
        """Return the submit location of the branch.

        This is the default location for bundle.  The usual
        pattern is that the user can override it by specifying a
        location.
        """
        return self.get_config().get_user_option('submit_branch')

    def set_submit_branch(self, location):
        """Return the submit location of the branch.

        This is the default location for bundle.  The usual
        pattern is that the user can override it by specifying a
        location.
        """
        self.get_config().set_user_option('submit_branch', location)

    def get_push_location(self):
        """Return the None or the location to push this branch to."""
        raise NotImplementedError(self.get_push_location)

    def set_push_location(self, location):
        """Set a new push location for this branch."""
        raise NotImplementedError(self.set_push_location)

    def set_parent(self, url):
        raise NotImplementedError(self.set_parent)

    @needs_write_lock
    def update(self):
        """Synchronise this branch with the master branch if any. 

        :return: None or the last_revision pivoted out during the update.
        """
        return None

    def check_revno(self, revno):
        """\
        Check whether a revno corresponds to any revision.
        Zero (the NULL revision) is considered valid.
        """
        if revno != 0:
            self.check_real_revno(revno)
            
    def check_real_revno(self, revno):
        """\
        Check whether a revno corresponds to a real revision.
        Zero (the NULL revision) is considered invalid
        """
        if revno < 1 or revno > self.revno():
            raise InvalidRevisionNumber(revno)

    @needs_read_lock
    def clone(self, *args, **kwargs):
        """Clone this branch into to_bzrdir preserving all semantic values.
        
        revision_id: if not None, the revision history in the new branch will
                     be truncated to end with revision_id.
        """
        # for API compatibility, until 0.8 releases we provide the old api:
        # def clone(self, to_location, revision=None, basis_branch=None, to_branch_format=None):
        # after 0.8 releases, the *args and **kwargs should be changed:
        # def clone(self, to_bzrdir, revision_id=None):
        if (kwargs.get('to_location', None) or
            kwargs.get('revision', None) or
            kwargs.get('basis_branch', None) or
            (len(args) and isinstance(args[0], basestring))):
            # backwards compatibility api:
            warn("Branch.clone() has been deprecated for BzrDir.clone() from"
                 " bzrlib 0.8.", DeprecationWarning, stacklevel=3)
            # get basis_branch
            if len(args) > 2:
                basis_branch = args[2]
            else:
                basis_branch = kwargs.get('basis_branch', None)
            if basis_branch:
                basis = basis_branch.bzrdir
            else:
                basis = None
            # get revision
            if len(args) > 1:
                revision_id = args[1]
            else:
                revision_id = kwargs.get('revision', None)
            # get location
            if len(args):
                url = args[0]
            else:
                # no default to raise if not provided.
                url = kwargs.get('to_location')
            return self.bzrdir.clone(url,
                                     revision_id=revision_id,
                                     basis=basis).open_branch()
        # new cleaner api.
        # generate args by hand 
        if len(args) > 1:
            revision_id = args[1]
        else:
            revision_id = kwargs.get('revision_id', None)
        if len(args):
            to_bzrdir = args[0]
        else:
            # no default to raise if not provided.
            to_bzrdir = kwargs.get('to_bzrdir')
        result = self._format.initialize(to_bzrdir)
        self.copy_content_into(result, revision_id=revision_id)
        return  result

    @needs_read_lock
    def sprout(self, to_bzrdir, revision_id=None):
        """Create a new line of development from the branch, into to_bzrdir.
        
        revision_id: if not None, the revision history in the new branch will
                     be truncated to end with revision_id.
        """
        result = self._format.initialize(to_bzrdir)
        self.copy_content_into(result, revision_id=revision_id)
        result.set_parent(self.bzrdir.root_transport.base)
        return result

    def _synchronize_history(self, destination, revision_id):
        """Synchronize last revision and revision history between branches.

        This version is most efficient when the destination is also a
        BzrBranch5, but works for BzrBranch6 as long as the revision
        history is the true lefthand parent history, and all of the revisions
        are in the destination's repository.  If not, set_revision_history
        will fail.

        :param destination: The branch to copy the history into
        :param revision_id: The revision-id to truncate history at.  May
          be None to copy complete history.
        """
        new_history = self.revision_history()
        if revision_id is not None:
            revision_id = osutils.safe_revision_id(revision_id)
            try:
                new_history = new_history[:new_history.index(revision_id) + 1]
            except ValueError:
                rev = self.repository.get_revision(revision_id)
                new_history = rev.get_history(self.repository)[1:]
        destination.set_revision_history(new_history)

    @needs_read_lock
    def copy_content_into(self, destination, revision_id=None):
        """Copy the content of self into destination.

        revision_id: if not None, the revision history in the new branch will
                     be truncated to end with revision_id.
        """
        self._synchronize_history(destination, revision_id)
        try:
            parent = self.get_parent()
        except errors.InaccessibleParent, e:
            mutter('parent was not accessible to copy: %s', e)
        else:
            if parent:
                destination.set_parent(parent)

    @needs_read_lock
    def check(self):
        """Check consistency of the branch.

        In particular this checks that revisions given in the revision-history
        do actually match up in the revision graph, and that they're all 
        present in the repository.
        
        Callers will typically also want to check the repository.

        :return: A BranchCheckResult.
        """
        mainline_parent_id = None
        for revision_id in self.revision_history():
            try:
                revision = self.repository.get_revision(revision_id)
            except errors.NoSuchRevision, e:
                raise errors.BzrCheckError("mainline revision {%s} not in repository"
                            % revision_id)
            # In general the first entry on the revision history has no parents.
            # But it's not illegal for it to have parents listed; this can happen
            # in imports from Arch when the parents weren't reachable.
            if mainline_parent_id is not None:
                if mainline_parent_id not in revision.parent_ids:
                    raise errors.BzrCheckError("previous revision {%s} not listed among "
                                        "parents of {%s}"
                                        % (mainline_parent_id, revision_id))
            mainline_parent_id = revision_id
        return BranchCheckResult(self)

    def _get_checkout_format(self):
        """Return the most suitable metadir for a checkout of this branch.
        Weaves are used if this branch's repostory uses weaves.
        """
        if isinstance(self.bzrdir, bzrdir.BzrDirPreSplitOut):
            from bzrlib.repofmt import weaverepo
            format = bzrdir.BzrDirMetaFormat1()
            format.repository_format = weaverepo.RepositoryFormat7()
        else:
            format = self.repository.bzrdir.cloning_metadir()
            format.branch_format = self._format
        return format

    def create_checkout(self, to_location, revision_id=None,
                        lightweight=False):
        """Create a checkout of a branch.
        
        :param to_location: The url to produce the checkout at
        :param revision_id: The revision to check out
        :param lightweight: If True, produce a lightweight checkout, otherwise,
        produce a bound branch (heavyweight checkout)
        :return: The tree of the created checkout
        """
        t = transport.get_transport(to_location)
        try:
            t.mkdir('.')
        except errors.FileExists:
            pass
        if lightweight:
            checkout = bzrdir.BzrDirMetaFormat1().initialize_on_transport(t)
            BranchReferenceFormat().initialize(checkout, self)
        else:
            format = self._get_checkout_format()
            checkout_branch = bzrdir.BzrDir.create_branch_convenience(
                to_location, force_new_tree=False, format=format)
            checkout = checkout_branch.bzrdir
            checkout_branch.bind(self)
            # pull up to the specified revision_id to set the initial 
            # branch tip correctly, and seed it with history.
            checkout_branch.pull(self, stop_revision=revision_id)
        return checkout.create_workingtree(revision_id)

    def supports_tags(self):
        return self._format.supports_tags()


class BranchFormat(object):
    """An encapsulation of the initialization and open routines for a format.

    Formats provide three things:
     * An initialization routine,
     * a format string,
     * an open routine.

    Formats are placed in an dict by their format string for reference 
    during branch opening. Its not required that these be instances, they
    can be classes themselves with class methods - it simply depends on 
    whether state is needed for a given format or not.

    Once a format is deprecated, just deprecate the initialize and open
    methods on the format class. Do not deprecate the object, as the 
    object will be created every time regardless.
    """

    _default_format = None
    """The default format used for new branches."""

    _formats = {}
    """The known formats."""

    @classmethod
    def find_format(klass, a_bzrdir):
        """Return the format for the branch object in a_bzrdir."""
        try:
            transport = a_bzrdir.get_branch_transport(None)
            format_string = transport.get("format").read()
            return klass._formats[format_string]
        except NoSuchFile:
            raise NotBranchError(path=transport.base)
        except KeyError:
            raise errors.UnknownFormatError(format=format_string)

    @classmethod
    def get_default_format(klass):
        """Return the current default format."""
        return klass._default_format

    def get_format_string(self):
        """Return the ASCII format string that identifies this format."""
        raise NotImplementedError(self.get_format_string)

    def get_format_description(self):
        """Return the short format description for this format."""
        raise NotImplementedError(self.get_format_description)

    def _initialize_helper(self, a_bzrdir, utf8_files, lock_type='metadir',
                           set_format=True):
        """Initialize a branch in a bzrdir, with specified files

        :param a_bzrdir: The bzrdir to initialize the branch in
        :param utf8_files: The files to create as a list of
            (filename, content) tuples
        :param set_format: If True, set the format with
            self.get_format_string.  (BzrBranch4 has its format set
            elsewhere)
        :return: a branch in this format
        """
        mutter('creating branch %r in %s', self, a_bzrdir.transport.base)
        branch_transport = a_bzrdir.get_branch_transport(self)
        lock_map = {
            'metadir': ('lock', lockdir.LockDir),
            'branch4': ('branch-lock', lockable_files.TransportLock),
        }
        lock_name, lock_class = lock_map[lock_type]
        control_files = lockable_files.LockableFiles(branch_transport,
            lock_name, lock_class)
        control_files.create_lock()
        control_files.lock_write()
        if set_format:
            control_files.put_utf8('format', self.get_format_string())
        try:
            for file, content in utf8_files:
                control_files.put_utf8(file, content)
        finally:
            control_files.unlock()
        return self.open(a_bzrdir, _found=True)

    def initialize(self, a_bzrdir):
        """Create a branch of this format in a_bzrdir."""
        raise NotImplementedError(self.initialize)

    def is_supported(self):
        """Is this format supported?

        Supported formats can be initialized and opened.
        Unsupported formats may not support initialization or committing or 
        some other features depending on the reason for not being supported.
        """
        return True

    def open(self, a_bzrdir, _found=False):
        """Return the branch object for a_bzrdir

        _found is a private parameter, do not use it. It is used to indicate
               if format probing has already be done.
        """
        raise NotImplementedError(self.open)

    @classmethod
    def register_format(klass, format):
        klass._formats[format.get_format_string()] = format

    @classmethod
    def set_default_format(klass, format):
        klass._default_format = format

    @classmethod
    def unregister_format(klass, format):
        assert klass._formats[format.get_format_string()] is format
        del klass._formats[format.get_format_string()]

    def __str__(self):
        return self.get_format_string().rstrip()

    def supports_tags(self):
        """True if this format supports tags stored in the branch"""
        return False  # by default

    # XXX: Probably doesn't really belong here -- mbp 20070212
    def _initialize_control_files(self, a_bzrdir, utf8_files, lock_filename,
            lock_class):
        branch_transport = a_bzrdir.get_branch_transport(self)
        control_files = lockable_files.LockableFiles(branch_transport,
            lock_filename, lock_class)
        control_files.create_lock()
        control_files.lock_write()
        try:
            for filename, content in utf8_files:
                control_files.put_utf8(filename, content)
        finally:
            control_files.unlock()


class BranchHooks(dict):
    """A dictionary mapping hook name to a list of callables for branch hooks.
    
    e.g. ['set_rh'] Is the list of items to be called when the
    set_revision_history function is invoked.
    """

    def __init__(self):
        """Create the default hooks.

        These are all empty initially, because by default nothing should get
        notified.
        """
        dict.__init__(self)
        # Introduced in 0.15:
        # invoked whenever the revision history has been set
        # with set_revision_history. The api signature is
        # (branch, revision_history), and the branch will
        # be write-locked.
        self['set_rh'] = []
        # invoked after a push operation completes.
        # the api signature is
        # (push_result)
        # containing the members
        # (source, local, master, old_revno, old_revid, new_revno, new_revid)
        # where local is the local branch or None, master is the target 
        # master branch, and the rest should be self explanatory. The source
        # is read locked and the target branches write locked. Source will
        # be the local low-latency branch.
        self['post_push'] = []
        # invoked after a pull operation completes.
        # the api signature is
        # (pull_result)
        # containing the members
        # (source, local, master, old_revno, old_revid, new_revno, new_revid)
        # where local is the local branch or None, master is the target 
        # master branch, and the rest should be self explanatory. The source
        # is read locked and the target branches write locked. The local
        # branch is the low-latency branch.
        self['post_pull'] = []
        # invoked after a commit operation completes.
        # the api signature is 
        # (local, master, old_revno, old_revid, new_revno, new_revid)
        # old_revid is NULL_REVISION for the first commit to a branch.
        self['post_commit'] = []
        # invoked after a uncommit operation completes.
        # the api signature is
        # (local, master, old_revno, old_revid, new_revno, new_revid) where
        # local is the local branch or None, master is the target branch,
        # and an empty branch recieves new_revno of 0, new_revid of None.
        self['post_uncommit'] = []

    def install_hook(self, hook_name, a_callable):
        """Install a_callable in to the hook hook_name.

        :param hook_name: A hook name. See the __init__ method of BranchHooks
            for the complete list of hooks.
        :param a_callable: The callable to be invoked when the hook triggers.
            The exact signature will depend on the hook - see the __init__ 
            method of BranchHooks for details on each hook.
        """
        try:
            self[hook_name].append(a_callable)
        except KeyError:
            raise errors.UnknownHook('branch', hook_name)


# install the default hooks into the Branch class.
Branch.hooks = BranchHooks()


class BzrBranchFormat4(BranchFormat):
    """Bzr branch format 4.

    This format has:
     - a revision-history file.
     - a branch-lock lock file [ to be shared with the bzrdir ]
    """

    def get_format_description(self):
        """See BranchFormat.get_format_description()."""
        return "Branch format 4"

    def initialize(self, a_bzrdir):
        """Create a branch of this format in a_bzrdir."""
        utf8_files = [('revision-history', ''),
                      ('branch-name', ''),
                      ]
        return self._initialize_helper(a_bzrdir, utf8_files,
                                       lock_type='branch4', set_format=False)

    def __init__(self):
        super(BzrBranchFormat4, self).__init__()
        self._matchingbzrdir = bzrdir.BzrDirFormat6()

    def open(self, a_bzrdir, _found=False):
        """Return the branch object for a_bzrdir

        _found is a private parameter, do not use it. It is used to indicate
               if format probing has already be done.
        """
        if not _found:
            # we are being called directly and must probe.
            raise NotImplementedError
        return BzrBranch(_format=self,
                         _control_files=a_bzrdir._control_files,
                         a_bzrdir=a_bzrdir,
                         _repository=a_bzrdir.open_repository())

    def __str__(self):
        return "Bazaar-NG branch format 4"


class BzrBranchFormat5(BranchFormat):
    """Bzr branch format 5.

    This format has:
     - a revision-history file.
     - a format string
     - a lock dir guarding the branch itself
     - all of this stored in a branch/ subdirectory
     - works with shared repositories.

    This format is new in bzr 0.8.
    """

    def get_format_string(self):
        """See BranchFormat.get_format_string()."""
        return "Bazaar-NG branch format 5\n"

    def get_format_description(self):
        """See BranchFormat.get_format_description()."""
        return "Branch format 5"
        
    def initialize(self, a_bzrdir):
        """Create a branch of this format in a_bzrdir."""
        utf8_files = [('revision-history', ''),
                      ('branch-name', ''),
                      ]
        return self._initialize_helper(a_bzrdir, utf8_files)

    def __init__(self):
        super(BzrBranchFormat5, self).__init__()
        self._matchingbzrdir = bzrdir.BzrDirMetaFormat1()

    def open(self, a_bzrdir, _found=False):
        """Return the branch object for a_bzrdir

        _found is a private parameter, do not use it. It is used to indicate
               if format probing has already be done.
        """
        if not _found:
            format = BranchFormat.find_format(a_bzrdir)
            assert format.__class__ == self.__class__
        transport = a_bzrdir.get_branch_transport(None)
        control_files = lockable_files.LockableFiles(transport, 'lock',
                                                     lockdir.LockDir)
        return BzrBranch5(_format=self,
                          _control_files=control_files,
                          a_bzrdir=a_bzrdir,
                          _repository=a_bzrdir.find_repository())


class BzrBranchFormat6(BzrBranchFormat5):
    """Branch format with last-revision

    Unlike previous formats, this has no explicit revision history. Instead,
    this just stores the last-revision, and the left-hand history leading
    up to there is the history.

    This format was introduced in bzr 0.15
    """

    def get_format_string(self):
        """See BranchFormat.get_format_string()."""
        return "Bazaar-NG branch format 6\n"

    def get_format_description(self):
        """See BranchFormat.get_format_description()."""
        return "Branch format 6"

    def initialize(self, a_bzrdir):
        """Create a branch of this format in a_bzrdir."""
        utf8_files = [('last-revision', '0 null:\n'),
                      ('branch-name', ''),
                      ('branch.conf', ''),
                      ('tags', ''),
                      ]
        return self._initialize_helper(a_bzrdir, utf8_files)

    def open(self, a_bzrdir, _found=False):
        """Return the branch object for a_bzrdir

        _found is a private parameter, do not use it. It is used to indicate
               if format probing has already be done.
        """
        if not _found:
            format = BranchFormat.find_format(a_bzrdir)
            assert format.__class__ == self.__class__
        transport = a_bzrdir.get_branch_transport(None)
        control_files = lockable_files.LockableFiles(transport, 'lock',
                                                     lockdir.LockDir)
        return BzrBranch6(_format=self,
                          _control_files=control_files,
                          a_bzrdir=a_bzrdir,
                          _repository=a_bzrdir.find_repository())

    def supports_tags(self):
        return True


class BranchReferenceFormat(BranchFormat):
    """Bzr branch reference format.

    Branch references are used in implementing checkouts, they
    act as an alias to the real branch which is at some other url.

    This format has:
     - A location file
     - a format string
    """

    def get_format_string(self):
        """See BranchFormat.get_format_string()."""
        return "Bazaar-NG Branch Reference Format 1\n"

    def get_format_description(self):
        """See BranchFormat.get_format_description()."""
        return "Checkout reference format 1"
        
    def initialize(self, a_bzrdir, target_branch=None):
        """Create a branch of this format in a_bzrdir."""
        if target_branch is None:
            # this format does not implement branch itself, thus the implicit
            # creation contract must see it as uninitializable
            raise errors.UninitializableFormat(self)
        mutter('creating branch reference in %s', a_bzrdir.transport.base)
        branch_transport = a_bzrdir.get_branch_transport(self)
        branch_transport.put_bytes('location',
            target_branch.bzrdir.root_transport.base)
        branch_transport.put_bytes('format', self.get_format_string())
        return self.open(a_bzrdir, _found=True)

    def __init__(self):
        super(BranchReferenceFormat, self).__init__()
        self._matchingbzrdir = bzrdir.BzrDirMetaFormat1()

    def _make_reference_clone_function(format, a_branch):
        """Create a clone() routine for a branch dynamically."""
        def clone(to_bzrdir, revision_id=None):
            """See Branch.clone()."""
            return format.initialize(to_bzrdir, a_branch)
            # cannot obey revision_id limits when cloning a reference ...
            # FIXME RBC 20060210 either nuke revision_id for clone, or
            # emit some sort of warning/error to the caller ?!
        return clone

    def open(self, a_bzrdir, _found=False):
        """Return the branch that the branch reference in a_bzrdir points at.

        _found is a private parameter, do not use it. It is used to indicate
               if format probing has already be done.
        """
        if not _found:
            format = BranchFormat.find_format(a_bzrdir)
            assert format.__class__ == self.__class__
        transport = a_bzrdir.get_branch_transport(None)
        real_bzrdir = bzrdir.BzrDir.open(transport.get('location').read())
        result = real_bzrdir.open_branch()
        # this changes the behaviour of result.clone to create a new reference
        # rather than a copy of the content of the branch.
        # I did not use a proxy object because that needs much more extensive
        # testing, and we are only changing one behaviour at the moment.
        # If we decide to alter more behaviours - i.e. the implicit nickname
        # then this should be refactored to introduce a tested proxy branch
        # and a subclass of that for use in overriding clone() and ....
        # - RBC 20060210
        result.clone = self._make_reference_clone_function(result)
        return result


# formats which have no format string are not discoverable
# and not independently creatable, so are not registered.
__default_format = BzrBranchFormat5()
BranchFormat.register_format(__default_format)
BranchFormat.register_format(BranchReferenceFormat())
BranchFormat.register_format(BzrBranchFormat6())
BranchFormat.set_default_format(__default_format)
_legacy_formats = [BzrBranchFormat4(),
                   ]

class BzrBranch(Branch):
    """A branch stored in the actual filesystem.

    Note that it's "local" in the context of the filesystem; it doesn't
    really matter if it's on an nfs/smb/afs/coda/... share, as long as
    it's writable, and can be accessed via the normal filesystem API.
    """
    
    def __init__(self, transport=DEPRECATED_PARAMETER, init=DEPRECATED_PARAMETER,
                 relax_version_check=DEPRECATED_PARAMETER, _format=None,
                 _control_files=None, a_bzrdir=None, _repository=None):
        """Create new branch object at a particular location.

        transport -- A Transport object, defining how to access files.
        
        init -- If True, create new control files in a previously
             unversioned directory.  If False, the branch must already
             be versioned.

        relax_version_check -- If true, the usual check for the branch
            version is not applied.  This is intended only for
            upgrade/recovery type use; it's not guaranteed that
            all operations will work on old format branches.
        """
        Branch.__init__(self)
        if a_bzrdir is None:
            self.bzrdir = bzrdir.BzrDir.open(transport.base)
        else:
            self.bzrdir = a_bzrdir
        # self._transport used to point to the directory containing the
        # control directory, but was not used - now it's just the transport
        # for the branch control files.  mbp 20070212
        self._base = self.bzrdir.transport.clone('..').base
        self._format = _format
        if _control_files is None:
            raise ValueError('BzrBranch _control_files is None')
        self.control_files = _control_files
        self._transport = _control_files._transport
        if deprecated_passed(init):
            warn("BzrBranch.__init__(..., init=XXX): The init parameter is "
                 "deprecated as of bzr 0.8. Please use Branch.create().",
                 DeprecationWarning,
                 stacklevel=2)
            if init:
                # this is slower than before deprecation, oh well never mind.
                # -> its deprecated.
                self._initialize(transport.base)
        self._check_format(_format)
        if deprecated_passed(relax_version_check):
            warn("BzrBranch.__init__(..., relax_version_check=XXX_: The "
                 "relax_version_check parameter is deprecated as of bzr 0.8. "
                 "Please use BzrDir.open_downlevel, or a BzrBranchFormat's "
                 "open() method.",
                 DeprecationWarning,
                 stacklevel=2)
            if (not relax_version_check
                and not self._format.is_supported()):
                raise errors.UnsupportedFormatError(format=fmt)
        if deprecated_passed(transport):
            warn("BzrBranch.__init__(transport=XXX...): The transport "
                 "parameter is deprecated as of bzr 0.8. "
                 "Please use Branch.open, or bzrdir.open_branch().",
                 DeprecationWarning,
                 stacklevel=2)
        self.repository = _repository

    def __str__(self):
        return '%s(%r)' % (self.__class__.__name__, self.base)

    __repr__ = __str__

    def _get_base(self):
        """Returns the directory containing the control directory."""
        return self._base

    base = property(_get_base, doc="The URL for the root of this branch.")

    def _finish_transaction(self):
        """Exit the current transaction."""
        return self.control_files._finish_transaction()

    def get_transaction(self):
        """Return the current active transaction.

        If no transaction is active, this returns a passthrough object
        for which all data is immediately flushed and no caching happens.
        """
        # this is an explicit function so that we can do tricky stuff
        # when the storage in rev_storage is elsewhere.
        # we probably need to hook the two 'lock a location' and 
        # 'have a transaction' together more delicately, so that
        # we can have two locks (branch and storage) and one transaction
        # ... and finishing the transaction unlocks both, but unlocking
        # does not. - RBC 20051121
        return self.control_files.get_transaction()

    def _set_transaction(self, transaction):
        """Set a new active transaction."""
        return self.control_files._set_transaction(transaction)

    def abspath(self, name):
        """See Branch.abspath."""
        return self.control_files._transport.abspath(name)

    def _check_format(self, format):
        """Identify the branch format if needed.

        The format is stored as a reference to the format object in
        self._format for code that needs to check it later.

        The format parameter is either None or the branch format class
        used to open this branch.

        FIXME: DELETE THIS METHOD when pre 0.8 support is removed.
        """
        if format is None:
            format = BranchFormat.find_format(self.bzrdir)
        self._format = format
        mutter("got branch format %s", self._format)

    @needs_read_lock
    def get_root_id(self):
        """See Branch.get_root_id."""
        tree = self.repository.revision_tree(self.last_revision())
        return tree.inventory.root.file_id

    def is_locked(self):
        return self.control_files.is_locked()

    def lock_write(self):
        self.repository.lock_write()
        try:
            self.control_files.lock_write()
        except:
            self.repository.unlock()
            raise

    def lock_read(self):
        self.repository.lock_read()
        try:
            self.control_files.lock_read()
        except:
            self.repository.unlock()
            raise

    def unlock(self):
        # TODO: test for failed two phase locks. This is known broken.
        try:
            self.control_files.unlock()
        finally:
            self.repository.unlock()
        
    def peek_lock_mode(self):
        if self.control_files._lock_count == 0:
            return None
        else:
            return self.control_files._lock_mode

    def get_physical_lock_status(self):
        return self.control_files.get_physical_lock_status()

    @needs_read_lock
    def print_file(self, file, revision_id):
        """See Branch.print_file."""
        return self.repository.print_file(file, revision_id)

    @needs_write_lock
    def append_revision(self, *revision_ids):
        """See Branch.append_revision."""
        revision_ids = [osutils.safe_revision_id(r) for r in revision_ids]
        for revision_id in revision_ids:
            _mod_revision.check_not_reserved_id(revision_id)
            mutter("add {%s} to revision-history" % revision_id)
        rev_history = self.revision_history()
        rev_history.extend(revision_ids)
        self.set_revision_history(rev_history)

    def _write_revision_history(self, history):
        """Factored out of set_revision_history.

        This performs the actual writing to disk.
        It is intended to be called by BzrBranch5.set_revision_history."""
        self.control_files.put_bytes(
            'revision-history', '\n'.join(history))

    @needs_write_lock
    def set_revision_history(self, rev_history):
        """See Branch.set_revision_history."""
        rev_history = [osutils.safe_revision_id(r) for r in rev_history]
        self._write_revision_history(rev_history)
        transaction = self.get_transaction()
        history = transaction.map.find_revision_history()
        if history is not None:
            # update the revision history in the identity map.
            history[:] = list(rev_history)
            # this call is disabled because revision_history is 
            # not really an object yet, and the transaction is for objects.
            # transaction.register_dirty(history)
        else:
            transaction.map.add_revision_history(rev_history)
            # this call is disabled because revision_history is 
            # not really an object yet, and the transaction is for objects.
            # transaction.register_clean(history)
        for hook in Branch.hooks['set_rh']:
            hook(self, rev_history)

    @needs_write_lock
    def set_last_revision_info(self, revno, revision_id):
        revision_id = osutils.safe_revision_id(revision_id)
        history = self._lefthand_history(revision_id)
        assert len(history) == revno, '%d != %d' % (len(history), revno)
        self.set_revision_history(history)

    def _gen_revision_history(self):
        get_cached_utf8 = cache_utf8.get_cached_utf8
        history = [get_cached_utf8(l.rstrip('\r\n')) for l in
                self.control_files.get('revision-history').readlines()]
        return history

    @needs_read_lock
    def revision_history(self):
        """See Branch.revision_history."""
        transaction = self.get_transaction()
        history = transaction.map.find_revision_history()
        if history is not None:
            # mutter("cache hit for revision-history in %s", self)
            return list(history)
        history = self._gen_revision_history()
        transaction.map.add_revision_history(history)
        # this call is disabled because revision_history is 
        # not really an object yet, and the transaction is for objects.
        # transaction.register_clean(history, precious=True)
        return list(history)

    def _lefthand_history(self, revision_id, last_rev=None,
                          other_branch=None):
        # stop_revision must be a descendant of last_revision
        stop_graph = self.repository.get_revision_graph(revision_id)
        if last_rev is not None and last_rev not in stop_graph:
            # our previous tip is not merged into stop_revision
            raise errors.DivergedBranches(self, other_branch)
        # make a new revision history from the graph
        current_rev_id = revision_id
        new_history = []
        while current_rev_id not in (None, _mod_revision.NULL_REVISION):
            new_history.append(current_rev_id)
            current_rev_id_parents = stop_graph[current_rev_id]
            try:
                current_rev_id = current_rev_id_parents[0]
            except IndexError:
                current_rev_id = None
        new_history.reverse()
        return new_history

    @needs_write_lock
    def generate_revision_history(self, revision_id, last_rev=None,
        other_branch=None):
        """Create a new revision history that will finish with revision_id.

        :param revision_id: the new tip to use.
        :param last_rev: The previous last_revision. If not None, then this
            must be a ancestory of revision_id, or DivergedBranches is raised.
        :param other_branch: The other branch that DivergedBranches should
            raise with respect to.
        """
        revision_id = osutils.safe_revision_id(revision_id)
        self.set_revision_history(self._lefthand_history(revision_id,
            last_rev, other_branch))

    @needs_write_lock
    def update_revisions(self, other, stop_revision=None):
        """See Branch.update_revisions."""
        other.lock_read()
        try:
            if stop_revision is None:
                stop_revision = other.last_revision()
                if stop_revision is None:
                    # if there are no commits, we're done.
                    return
            else:
                stop_revision = osutils.safe_revision_id(stop_revision)
            # whats the current last revision, before we fetch [and change it
            # possibly]
            last_rev = self.last_revision()
            # we fetch here regardless of whether we need to so that we pickup
            # filled in ghosts.
            self.fetch(other, stop_revision)
            my_ancestry = self.repository.get_ancestry(last_rev)
            if stop_revision in my_ancestry:
                # last_revision is a descendant of stop_revision
                return
            self.generate_revision_history(stop_revision, last_rev=last_rev,
                other_branch=other)
        finally:
            other.unlock()

    def basis_tree(self):
        """See Branch.basis_tree."""
        return self.repository.revision_tree(self.last_revision())

    @deprecated_method(zero_eight)
    def working_tree(self):
        """Create a Working tree object for this branch."""

        from bzrlib.transport.local import LocalTransport
        if (self.base.find('://') != -1 or 
            not isinstance(self._transport, LocalTransport)):
            raise NoWorkingTree(self.base)
        return self.bzrdir.open_workingtree()

    @needs_write_lock
    def pull(self, source, overwrite=False, stop_revision=None,
        _hook_master=None, _run_hooks=True):
        """See Branch.pull.

        :param _hook_master: Private parameter - set the branch to 
            be supplied as the master to push hooks.
        :param _run_hooks: Private parameter - allow disabling of
            hooks, used when pushing to a master branch.
        """
        result = PullResult()
        result.source_branch = source
        result.target_branch = self
        source.lock_read()
        try:
            result.old_revno, result.old_revid = self.last_revision_info()
            try:
                self.update_revisions(source, stop_revision)
            except DivergedBranches:
                if not overwrite:
                    raise
            if overwrite:
                self.set_revision_history(source.revision_history())
            result.tag_conflicts = source.tags.merge_to(self.tags)
            result.new_revno, result.new_revid = self.last_revision_info()
            if _hook_master:
                result.master_branch = _hook_master
                result.local_branch = self
            else:
                result.master_branch = self
                result.local_branch = None
            if _run_hooks:
                for hook in Branch.hooks['post_pull']:
                    hook(result)
        finally:
            source.unlock()
        return result

    def _get_parent_location(self):
        _locs = ['parent', 'pull', 'x-pull']
        for l in _locs:
            try:
                return self.control_files.get(l).read().strip('\n')
            except NoSuchFile:
                pass
        return None

    @needs_read_lock
    def push(self, target, overwrite=False, stop_revision=None,
        _hook_master=None, _run_hooks=True):
        """See Branch.push.
        
        :param _hook_master: Private parameter - set the branch to 
            be supplied as the master to push hooks.
        :param _run_hooks: Private parameter - allow disabling of
            hooks, used when pushing to a master branch.
        """
        result = PushResult()
        result.source_branch = self
        result.target_branch = target
        target.lock_write()
        try:
            result.old_revno, result.old_revid = target.last_revision_info()
            try:
                target.update_revisions(self, stop_revision)
            except DivergedBranches:
                if not overwrite:
                    raise
            if overwrite:
                target.set_revision_history(self.revision_history())
            result.tag_conflicts = self.tags.merge_to(target.tags)
            result.new_revno, result.new_revid = target.last_revision_info()
            if _hook_master:
                result.master_branch = _hook_master
                result.local_branch = target
            else:
                result.master_branch = target
                result.local_branch = None
            if _run_hooks:
                for hook in Branch.hooks['post_push']:
                    hook(result)
        finally:
            target.unlock()
        return result

    def get_parent(self):
        """See Branch.get_parent."""

        assert self.base[-1] == '/'
        parent = self._get_parent_location()
        if parent is None:
            return parent
        # This is an old-format absolute path to a local branch
        # turn it into a url
        if parent.startswith('/'):
            parent = urlutils.local_path_to_url(parent.decode('utf8'))
        try:
            return urlutils.join(self.base[:-1], parent)
        except errors.InvalidURLJoin, e:
            raise errors.InaccessibleParent(parent, self.base)

    def get_push_location(self):
        """See Branch.get_push_location."""
        push_loc = self.get_config().get_user_option('push_location')
        return push_loc

    def set_push_location(self, location):
        """See Branch.set_push_location."""
        self.get_config().set_user_option(
            'push_location', location,
            store=_mod_config.STORE_LOCATION_NORECURSE)

    @needs_write_lock
    def set_parent(self, url):
        """See Branch.set_parent."""
        # TODO: Maybe delete old location files?
        # URLs should never be unicode, even on the local fs,
        # FIXUP this and get_parent in a future branch format bump:
        # read and rewrite the file, and have the new format code read
        # using .get not .get_utf8. RBC 20060125
        if url is not None:
            if isinstance(url, unicode):
                try: 
                    url = url.encode('ascii')
                except UnicodeEncodeError:
                    raise bzrlib.errors.InvalidURL(url,
                        "Urls must be 7-bit ascii, "
                        "use bzrlib.urlutils.escape")
            url = urlutils.relative_url(self.base, url)
        self._set_parent_location(url)

    def _set_parent_location(self, url):
        if url is None:
            self.control_files._transport.delete('parent')
        else:
            assert isinstance(url, str)
            self.control_files.put_bytes('parent', url + '\n')

    @deprecated_function(zero_nine)
    def tree_config(self):
        """DEPRECATED; call get_config instead.  
        TreeConfig has become part of BranchConfig."""
        return TreeConfig(self)


class BzrBranch5(BzrBranch):
    """A format 5 branch. This supports new features over plan branches.

    It has support for a master_branch which is the data for bound branches.
    """

    def __init__(self,
                 _format,
                 _control_files,
                 a_bzrdir,
                 _repository):
        super(BzrBranch5, self).__init__(_format=_format,
                                         _control_files=_control_files,
                                         a_bzrdir=a_bzrdir,
                                         _repository=_repository)
        
    @needs_write_lock
    def pull(self, source, overwrite=False, stop_revision=None,
        _run_hooks=True):
        """Extends branch.pull to be bound branch aware.
        
        :param _run_hooks: Private parameter used to force hook running
            off during bound branch double-pushing.
        """
        bound_location = self.get_bound_location()
        master_branch = None
        if bound_location and source.base != bound_location:
            # not pulling from master, so we need to update master.
            master_branch = self.get_master_branch()
            master_branch.lock_write()
        try:
            if master_branch:
                # pull from source into master.
                master_branch.pull(source, overwrite, stop_revision,
                    _run_hooks=False)
            return super(BzrBranch5, self).pull(source, overwrite,
                stop_revision, _hook_master=master_branch,
                _run_hooks=_run_hooks)
        finally:
            if master_branch:
                master_branch.unlock()

    @needs_read_lock
    def push(self, target, overwrite=False, stop_revision=None):
        """Updates branch.push to be bound branch aware."""
        bound_location = target.get_bound_location()
        master_branch = None
        if bound_location and target.base != bound_location:
            # not pushing to master, so we need to update master.
            master_branch = target.get_master_branch()
            master_branch.lock_write()
        try:
            if master_branch:
                # push into the master from this branch.
                super(BzrBranch5, self).push(master_branch, overwrite,
                    stop_revision, _run_hooks=False)
            # and push into the target branch from this. Note that we push from
            # this branch again, because its considered the highest bandwidth
            # repository.
            return super(BzrBranch5, self).push(target, overwrite,
                stop_revision, _hook_master=master_branch)
        finally:
            if master_branch:
                master_branch.unlock()

    def get_bound_location(self):
        try:
            return self.control_files.get_utf8('bound').read()[:-1]
        except errors.NoSuchFile:
            return None

    @needs_read_lock
    def get_master_branch(self):
        """Return the branch we are bound to.
        
        :return: Either a Branch, or None

        This could memoise the branch, but if thats done
        it must be revalidated on each new lock.
        So for now we just don't memoise it.
        # RBC 20060304 review this decision.
        """
        bound_loc = self.get_bound_location()
        if not bound_loc:
            return None
        try:
            return Branch.open(bound_loc)
        except (errors.NotBranchError, errors.ConnectionError), e:
            raise errors.BoundBranchConnectionFailure(
                    self, bound_loc, e)

    @needs_write_lock
    def set_bound_location(self, location):
        """Set the target where this branch is bound to.

        :param location: URL to the target branch
        """
        if location:
            self.control_files.put_utf8('bound', location+'\n')
        else:
            try:
                self.control_files._transport.delete('bound')
            except NoSuchFile:
                return False
            return True

    @needs_write_lock
    def bind(self, other):
        """Bind this branch to the branch other.

        This does not push or pull data between the branches, though it does
        check for divergence to raise an error when the branches are not
        either the same, or one a prefix of the other. That behaviour may not
        be useful, so that check may be removed in future.
        
        :param other: The branch to bind to
        :type other: Branch
        """
        # TODO: jam 20051230 Consider checking if the target is bound
        #       It is debatable whether you should be able to bind to
        #       a branch which is itself bound.
        #       Committing is obviously forbidden,
        #       but binding itself may not be.
        #       Since we *have* to check at commit time, we don't
        #       *need* to check here

        # we want to raise diverged if:
        # last_rev is not in the other_last_rev history, AND
        # other_last_rev is not in our history, and do it without pulling
        # history around
        last_rev = self.last_revision()
        if last_rev is not None:
            other.lock_read()
            try:
                other_last_rev = other.last_revision()
                if other_last_rev is not None:
                    # neither branch is new, we have to do some work to
                    # ascertain diversion.
                    remote_graph = other.repository.get_revision_graph(
                        other_last_rev)
                    local_graph = self.repository.get_revision_graph(last_rev)
                    if (last_rev not in remote_graph and
                        other_last_rev not in local_graph):
                        raise errors.DivergedBranches(self, other)
            finally:
                other.unlock()
        self.set_bound_location(other.base)

    @needs_write_lock
    def unbind(self):
        """If bound, unbind"""
        return self.set_bound_location(None)

    @needs_write_lock
    def update(self):
        """Synchronise this branch with the master branch if any. 

        :return: None or the last_revision that was pivoted out during the
                 update.
        """
        master = self.get_master_branch()
        if master is not None:
            old_tip = self.last_revision()
            self.pull(master, overwrite=True)
            if old_tip in self.repository.get_ancestry(self.last_revision()):
                return None
            return old_tip
        return None


class BzrBranchExperimental(BzrBranch5):
    """Bzr experimental branch format

    This format has:
     - a revision-history file.
     - a format string
     - a lock dir guarding the branch itself
     - all of this stored in a branch/ subdirectory
     - works with shared repositories.
     - a tag dictionary in the branch

    This format is new in bzr 0.15, but shouldn't be used for real data, 
    only for testing.

    This class acts as it's own BranchFormat.
    """

    _matchingbzrdir = bzrdir.BzrDirMetaFormat1()

    @classmethod
    def get_format_string(cls):
        """See BranchFormat.get_format_string()."""
        return "Bazaar-NG branch format experimental\n"

    @classmethod
    def get_format_description(cls):
        """See BranchFormat.get_format_description()."""
        return "Experimental branch format"

    @classmethod
    def _initialize_control_files(cls, a_bzrdir, utf8_files, lock_filename,
            lock_class):
        branch_transport = a_bzrdir.get_branch_transport(cls)
        control_files = lockable_files.LockableFiles(branch_transport,
            lock_filename, lock_class)
        control_files.create_lock()
        control_files.lock_write()
        try:
            for filename, content in utf8_files:
                control_files.put_utf8(filename, content)
        finally:
            control_files.unlock()
        
    @classmethod
    def initialize(cls, a_bzrdir):
        """Create a branch of this format in a_bzrdir."""
        utf8_files = [('format', cls.get_format_string()),
                      ('revision-history', ''),
                      ('branch-name', ''),
                      ('tags', ''),
                      ]
        cls._initialize_control_files(a_bzrdir, utf8_files,
            'lock', lockdir.LockDir)
        return cls.open(a_bzrdir, _found=True)

    @classmethod
    def open(cls, a_bzrdir, _found=False):
        """Return the branch object for a_bzrdir

        _found is a private parameter, do not use it. It is used to indicate
               if format probing has already be done.
        """
        if not _found:
            format = BranchFormat.find_format(a_bzrdir)
            assert format.__class__ == cls
        transport = a_bzrdir.get_branch_transport(None)
        control_files = lockable_files.LockableFiles(transport, 'lock',
                                                     lockdir.LockDir)
        return cls(_format=cls,
            _control_files=control_files,
            a_bzrdir=a_bzrdir,
            _repository=a_bzrdir.find_repository())

    @classmethod
    def is_supported(cls):
        return True

    def _make_tags(self):
        return BasicTags(self)

    @classmethod
    def supports_tags(cls):
        return True


BranchFormat.register_format(BzrBranchExperimental)


class BzrBranch6(BzrBranch5):

    @needs_read_lock
    def last_revision_info(self):
        revision_string = self.control_files.get('last-revision').read()
        revno, revision_id = revision_string.rstrip('\n').split(' ', 1)
        revision_id = cache_utf8.get_cached_utf8(revision_id)
        revno = int(revno)
        return revno, revision_id

    def last_revision(self):
        """Return last revision id, or None"""
        revision_id = self.last_revision_info()[1]
        if revision_id == _mod_revision.NULL_REVISION:
            revision_id = None
        return revision_id

    def _write_last_revision_info(self, revno, revision_id):
        """Simply write out the revision id, with no checks.

        Use set_last_revision_info to perform this safely.

        Does not update the revision_history cache.
        Intended to be called by set_last_revision_info and
        _write_revision_history.
        """
        if revision_id is None:
            revision_id = 'null:'
        out_string = '%d %s\n' % (revno, revision_id)
        self.control_files.put_bytes('last-revision', out_string)

    @needs_write_lock
    def set_last_revision_info(self, revno, revision_id):
        revision_id = osutils.safe_revision_id(revision_id)
        if self._get_append_revisions_only():
            self._check_history_violation(revision_id)
        self._write_last_revision_info(revno, revision_id)
        transaction = self.get_transaction()
        cached_history = transaction.map.find_revision_history()
        if cached_history is not None:
            transaction.map.remove_object(cached_history)

    def _check_history_violation(self, revision_id):
        last_revision = self.last_revision()
        if last_revision is None:
            return
        if last_revision not in self._lefthand_history(revision_id):
            raise errors.AppendRevisionsOnlyViolation(self.base)

    def _gen_revision_history(self):
        """Generate the revision history from last revision
        """
        history = list(self.repository.iter_reverse_revision_history(
            self.last_revision()))
        history.reverse()
        return history

    def _write_revision_history(self, history):
        """Factored out of set_revision_history.

        This performs the actual writing to disk, with format-specific checks.
        It is intended to be called by BzrBranch5.set_revision_history.
        """
        if len(history) == 0:
            last_revision = 'null:'
        else:
            if history != self._lefthand_history(history[-1]):
                raise errors.NotLefthandHistory(history)
            last_revision = history[-1]
        if self._get_append_revisions_only():
            self._check_history_violation(last_revision)
        self._write_last_revision_info(len(history), last_revision)

    @needs_write_lock
    def append_revision(self, *revision_ids):
        revision_ids = [osutils.safe_revision_id(r) for r in revision_ids]
        if len(revision_ids) == 0:
            return
        prev_revno, prev_revision = self.last_revision_info()
        for revision in self.repository.get_revisions(revision_ids):
            if prev_revision == _mod_revision.NULL_REVISION:
                if revision.parent_ids != []:
                    raise errors.NotLeftParentDescendant(self, prev_revision,
                                                         revision.revision_id)
            else:
                if revision.parent_ids[0] != prev_revision:
                    raise errors.NotLeftParentDescendant(self, prev_revision,
                                                         revision.revision_id)
            prev_revision = revision.revision_id
        self.set_last_revision_info(prev_revno + len(revision_ids),
                                    revision_ids[-1])

    def _set_config_location(self, name, url, config=None,
                             make_relative=False):
        if config is None:
            config = self.get_config()
        if url is None:
            url = ''
        elif make_relative:
            url = urlutils.relative_url(self.base, url)
        config.set_user_option(name, url)


    def _get_config_location(self, name, config=None):
        if config is None:
            config = self.get_config()
        location = config.get_user_option(name)
        if location == '':
            location = None
        return location

    @needs_write_lock
    def _set_parent_location(self, url):
        """Set the parent branch"""
        self._set_config_location('parent_location', url, make_relative=True)

    @needs_read_lock
    def _get_parent_location(self):
        """Set the parent branch"""
        return self._get_config_location('parent_location')

    def set_push_location(self, location):
        """See Branch.set_push_location."""
        self._set_config_location('push_location', location)

    def set_bound_location(self, location):
        """See Branch.set_push_location."""
        result = None
        config = self.get_config()
        if location is None:
            if config.get_user_option('bound') != 'True':
                return False
            else:
                config.set_user_option('bound', 'False')
                return True
        else:
            self._set_config_location('bound_location', location,
                                      config=config)
            config.set_user_option('bound', 'True')
        return True

    def _get_bound_location(self, bound):
        """Return the bound location in the config file.

        Return None if the bound parameter does not match"""
        config = self.get_config()
        config_bound = (config.get_user_option('bound') == 'True')
        if config_bound != bound:
            return None
        return self._get_config_location('bound_location', config=config)

    def get_bound_location(self):
        """See Branch.set_push_location."""
        return self._get_bound_location(True)

    def get_old_bound_location(self):
        """See Branch.get_old_bound_location"""
        return self._get_bound_location(False)

    def set_append_revisions_only(self, enabled):
        if enabled:
            value = 'True'
        else:
            value = 'False'
        self.get_config().set_user_option('append_revisions_only', value)

    def _get_append_revisions_only(self):
        value = self.get_config().get_user_option('append_revisions_only')
        return value == 'True'

    def _synchronize_history(self, destination, revision_id):
        """Synchronize last revision and revision history between branches.

        This version is most efficient when the destination is also a
        BzrBranch6, but works for BzrBranch5, as long as the destination's
        repository contains all the lefthand ancestors of the intended
        last_revision.  If not, set_last_revision_info will fail.

        :param destination: The branch to copy the history into
        :param revision_id: The revision-id to truncate history at.  May
          be None to copy complete history.
        """
        if revision_id is None:
            revno, revision_id = self.last_revision_info()
        else:
            revno = self.revision_id_to_revno(revision_id)
        destination.set_last_revision_info(revno, revision_id)

    def _make_tags(self):
        return BasicTags(self)


class BranchTestProviderAdapter(object):
    """A tool to generate a suite testing multiple branch formats at once.

    This is done by copying the test once for each transport and injecting
    the transport_server, transport_readonly_server, and branch_format
    classes into each copy. Each copy is also given a new id() to make it
    easy to identify.
    """

    def __init__(self, transport_server, transport_readonly_server, formats):
        self._transport_server = transport_server
        self._transport_readonly_server = transport_readonly_server
        self._formats = formats
    
    def adapt(self, test):
        result = TestSuite()
        for branch_format, bzrdir_format in self._formats:
            new_test = deepcopy(test)
            new_test.transport_server = self._transport_server
            new_test.transport_readonly_server = self._transport_readonly_server
            new_test.bzrdir_format = bzrdir_format
            new_test.branch_format = branch_format
            def make_new_test_id():
                # the format can be either a class or an instance
                name = getattr(branch_format, '__name__',
                        branch_format.__class__.__name__)
                new_id = "%s(%s)" % (new_test.id(), name)
                return lambda: new_id
            new_test.id = make_new_test_id()
            result.addTest(new_test)
        return result


######################################################################
# results of operations

<<<<<<< HEAD

class _Result(object):

    def _show_tag_conficts(self, to_file):
        if not getattr(self, 'tag_conflicts', None):
            return
        to_file.write('Conflicting tags:\n')
        for name, value1, value2 in self.tag_conflicts:
            to_file.write('    %s\n' % (name, ))


class PullResult(_Result):
=======
class PullResult(object):
    """Result of a Branch.pull operation.

    :ivar old_revno: Revision number before pull.
    :ivar new_revno: Revision number after pull.
    :ivar old_revid: Tip revision id before pull.
    :ivar new_revid: Tip revision id after pull.
    :ivar source_branch: Source (local) branch object.
    :ivar master_branch: Master branch of the target, or None.
    :ivar target_branch: Target/destination branch object.
    """
>>>>>>> 8abb2f97

    def __int__(self):
        # DEPRECATED: pull used to return the change in revno
        return self.new_revno - self.old_revno

    def report(self, to_file):
        if self.old_revid == self.new_revid:
            to_file.write('No revisions to pull.\n')
        else:
            to_file.write('Now on revision %d.\n' % self.new_revno)
        self._show_tag_conficts(to_file)

<<<<<<< HEAD

class PushResult(_Result):
    """Describes the result of a Branch.push operation"""
=======
class PushResult(object):
    """Result of a Branch.push operation.

    :ivar old_revno: Revision number before push.
    :ivar new_revno: Revision number after push.
    :ivar old_revid: Tip revision id before push.
    :ivar new_revid: Tip revision id after push.
    :ivar source_branch: Source branch object.
    :ivar master_branch: Master branch of the target, or None.
    :ivar target_branch: Target/destination branch object.
    """
>>>>>>> 8abb2f97

    def __int__(self):
        # DEPRECATED: push used to return the change in revno
        return self.new_revno - self.old_revno

    def report(self, to_file):
        """Write a human-readable description of the result."""
        if self.old_revid == self.new_revid:
            to_file.write('No new revisions to push.\n')
        else:
            to_file.write('Pushed up to revision %d.\n' % self.new_revno)
        self._show_tag_conficts(to_file)


class BranchCheckResult(object):
    """Results of checking branch consistency.

    :see: Branch.check
    """

    def __init__(self, branch):
        self.branch = branch

    def report_results(self, verbose):
        """Report the check results via trace.note.
        
        :param verbose: Requests more detailed display of what was checked,
            if any.
        """
        note('checked branch %s format %s',
             self.branch.base,
             self.branch._format)


class Converter5to6(object):
    """Perform an in-place upgrade of format 5 to format 6"""

    def convert(self, branch):
        # Data for 5 and 6 can peacefully coexist.
        format = BzrBranchFormat6()
        new_branch = format.open(branch.bzrdir, _found=True)

        # Copy source data into target
        new_branch.set_last_revision_info(*branch.last_revision_info())
        new_branch.set_parent(branch.get_parent())
        new_branch.set_bound_location(branch.get_bound_location())
        new_branch.set_push_location(branch.get_push_location())

        # New branch has no tags by default
        new_branch.tags._set_tag_dict({})

        # Copying done; now update target format
        new_branch.control_files.put_utf8('format',
            format.get_format_string())

        # Clean up old files
        new_branch.control_files._transport.delete('revision-history')
        try:
            branch.set_parent(None)
        except NoSuchFile:
            pass
        branch.set_bound_location(None)<|MERGE_RESOLUTION|>--- conflicted
+++ resolved
@@ -2060,7 +2060,6 @@
 ######################################################################
 # results of operations
 
-<<<<<<< HEAD
 
 class _Result(object):
 
@@ -2073,8 +2072,6 @@
 
 
 class PullResult(_Result):
-=======
-class PullResult(object):
     """Result of a Branch.pull operation.
 
     :ivar old_revno: Revision number before pull.
@@ -2085,7 +2082,6 @@
     :ivar master_branch: Master branch of the target, or None.
     :ivar target_branch: Target/destination branch object.
     """
->>>>>>> 8abb2f97
 
     def __int__(self):
         # DEPRECATED: pull used to return the change in revno
@@ -2098,12 +2094,8 @@
             to_file.write('Now on revision %d.\n' % self.new_revno)
         self._show_tag_conficts(to_file)
 
-<<<<<<< HEAD
 
 class PushResult(_Result):
-    """Describes the result of a Branch.push operation"""
-=======
-class PushResult(object):
     """Result of a Branch.push operation.
 
     :ivar old_revno: Revision number before push.
@@ -2114,7 +2106,6 @@
     :ivar master_branch: Master branch of the target, or None.
     :ivar target_branch: Target/destination branch object.
     """
->>>>>>> 8abb2f97
 
     def __int__(self):
         # DEPRECATED: push used to return the change in revno
