# Copyright (C) 2005, 2006, 2007, 2008 Canonical Ltd
#
# This program is free software; you can redistribute it and/or modify
# it under the terms of the GNU General Public License as published by
# the Free Software Foundation; either version 2 of the License, or
# (at your option) any later version.
#
# This program is distributed in the hope that it will be useful,
# but WITHOUT ANY WARRANTY; without even the implied warranty of
# MERCHANTABILITY or FITNESS FOR A PARTICULAR PURPOSE.  See the
# GNU General Public License for more details.
#
# You should have received a copy of the GNU General Public License
# along with this program; if not, write to the Free Software
# Foundation, Inc., 59 Temple Place, Suite 330, Boston, MA  02111-1307  USA


import sys

from bzrlib.lazy_import import lazy_import
lazy_import(globals(), """
from itertools import chain
from bzrlib import (
        bzrdir,
        cache_utf8,
        config as _mod_config,
        debug,
        errors,
        lockdir,
        lockable_files,
        repository,
        revision as _mod_revision,
        transport,
        tsort,
        ui,
        urlutils,
        )
from bzrlib.config import BranchConfig
from bzrlib.repofmt.pack_repo import RepositoryFormatKnitPack5RichRoot
from bzrlib.tag import (
    BasicTags,
    DisabledTags,
    )
""")

from bzrlib.decorators import needs_read_lock, needs_write_lock
from bzrlib.hooks import Hooks
from bzrlib.symbol_versioning import (
    deprecated_in,
    deprecated_method,
    )
from bzrlib.trace import mutter, mutter_callsite, note, is_quiet


BZR_BRANCH_FORMAT_4 = "Bazaar-NG branch, format 0.0.4\n"
BZR_BRANCH_FORMAT_5 = "Bazaar-NG branch, format 5\n"
BZR_BRANCH_FORMAT_6 = "Bazaar Branch Format 6 (bzr 0.15)\n"


# TODO: Maybe include checks for common corruption of newlines, etc?

# TODO: Some operations like log might retrieve the same revisions
# repeatedly to calculate deltas.  We could perhaps have a weakref
# cache in memory to make this faster.  In general anything can be
# cached in memory between lock and unlock operations. .. nb thats
# what the transaction identity map provides


######################################################################
# branch objects

class Branch(object):
    """Branch holding a history of revisions.

    base
        Base directory/url of the branch.

    hooks: An instance of BranchHooks.
    """
    # this is really an instance variable - FIXME move it there
    # - RBC 20060112
    base = None

    # override this to set the strategy for storing tags
    def _make_tags(self):
        return DisabledTags(self)

    def __init__(self, *ignored, **ignored_too):
        self.tags = self._make_tags()
        self._revision_history_cache = None
        self._revision_id_to_revno_cache = None
        self._partial_revision_id_to_revno_cache = {}
        self._last_revision_info_cache = None
        self._merge_sorted_revisions_cache = None
        self._open_hook()
        hooks = Branch.hooks['open']
        for hook in hooks:
            hook(self)

    def _open_hook(self):
        """Called by init to allow simpler extension of the base class."""

    def break_lock(self):
        """Break a lock if one is present from another instance.

        Uses the ui factory to ask for confirmation if the lock may be from
        an active process.

        This will probe the repository for its lock as well.
        """
        self.control_files.break_lock()
        self.repository.break_lock()
        master = self.get_master_branch()
        if master is not None:
            master.break_lock()

    @staticmethod
    def open(base, _unsupported=False, possible_transports=None):
        """Open the branch rooted at base.

        For instance, if the branch is at URL/.bzr/branch,
        Branch.open(URL) -> a Branch instance.
        """
        control = bzrdir.BzrDir.open(base, _unsupported,
                                     possible_transports=possible_transports)
        return control.open_branch(_unsupported)

    @staticmethod
    def open_from_transport(transport, _unsupported=False):
        """Open the branch rooted at transport"""
        control = bzrdir.BzrDir.open_from_transport(transport, _unsupported)
        return control.open_branch(_unsupported)

    @staticmethod
    def open_containing(url, possible_transports=None):
        """Open an existing branch which contains url.

        This probes for a branch at url, and searches upwards from there.

        Basically we keep looking up until we find the control directory or
        run into the root.  If there isn't one, raises NotBranchError.
        If there is one and it is either an unrecognised format or an unsupported
        format, UnknownFormatError or UnsupportedFormatError are raised.
        If there is one, it is returned, along with the unused portion of url.
        """
        control, relpath = bzrdir.BzrDir.open_containing(url,
                                                         possible_transports)
        return control.open_branch(), relpath

    def get_config(self):
        return BranchConfig(self)

    def _get_nick(self, local=False, possible_transports=None):
        config = self.get_config()
        # explicit overrides master, but don't look for master if local is True
        if not local and not config.has_explicit_nickname():
            try:
                master = self.get_master_branch(possible_transports)
                if master is not None:
                    # return the master branch value
                    return master.nick
            except errors.BzrError, e:
                # Silently fall back to local implicit nick if the master is
                # unavailable
                mutter("Could not connect to bound branch, "
                    "falling back to local nick.\n " + str(e))
        return config.get_nickname()

    def _set_nick(self, nick):
        self.get_config().set_user_option('nickname', nick, warn_masked=True)

    nick = property(_get_nick, _set_nick)

    def is_locked(self):
        raise NotImplementedError(self.is_locked)

    def _lefthand_history(self, revision_id, last_rev=None,
                          other_branch=None):
        if 'evil' in debug.debug_flags:
            mutter_callsite(4, "_lefthand_history scales with history.")
        # stop_revision must be a descendant of last_revision
        graph = self.repository.get_graph()
        if last_rev is not None:
            if not graph.is_ancestor(last_rev, revision_id):
                # our previous tip is not merged into stop_revision
                raise errors.DivergedBranches(self, other_branch)
        # make a new revision history from the graph
        parents_map = graph.get_parent_map([revision_id])
        if revision_id not in parents_map:
            raise errors.NoSuchRevision(self, revision_id)
        current_rev_id = revision_id
        new_history = []
        check_not_reserved_id = _mod_revision.check_not_reserved_id
        # Do not include ghosts or graph origin in revision_history
        while (current_rev_id in parents_map and
               len(parents_map[current_rev_id]) > 0):
            check_not_reserved_id(current_rev_id)
            new_history.append(current_rev_id)
            current_rev_id = parents_map[current_rev_id][0]
            parents_map = graph.get_parent_map([current_rev_id])
        new_history.reverse()
        return new_history

    def lock_write(self):
        raise NotImplementedError(self.lock_write)

    def lock_read(self):
        raise NotImplementedError(self.lock_read)

    def unlock(self):
        raise NotImplementedError(self.unlock)

    def peek_lock_mode(self):
        """Return lock mode for the Branch: 'r', 'w' or None"""
        raise NotImplementedError(self.peek_lock_mode)

    def get_physical_lock_status(self):
        raise NotImplementedError(self.get_physical_lock_status)

    @needs_read_lock
    def dotted_revno_to_revision_id(self, revno, _cache_reverse=False):
        """Return the revision_id for a dotted revno.

        :param revno: a tuple like (1,) or (1,1,2)
        :param _cache_reverse: a private parameter enabling storage
           of the reverse mapping in a top level cache. (This should
           only be done in selective circumstances as we want to
           avoid having the mapping cached multiple times.)
        :return: the revision_id
        :raises errors.NoSuchRevision: if the revno doesn't exist
        """
        rev_id = self._do_dotted_revno_to_revision_id(revno)
        if _cache_reverse:
            self._partial_revision_id_to_revno_cache[rev_id] = revno
        return rev_id

    def _do_dotted_revno_to_revision_id(self, revno):
        """Worker function for dotted_revno_to_revision_id.

        Subclasses should override this if they wish to
        provide a more efficient implementation.
        """
        if len(revno) == 1:
            return self.get_rev_id(revno[0])
        revision_id_to_revno = self.get_revision_id_to_revno_map()
        revision_ids = [revision_id for revision_id, this_revno
                        in revision_id_to_revno.iteritems()
                        if revno == this_revno]
        if len(revision_ids) == 1:
            return revision_ids[0]
        else:
            revno_str = '.'.join(map(str, revno))
            raise errors.NoSuchRevision(self, revno_str)

    @needs_read_lock
    def revision_id_to_dotted_revno(self, revision_id):
        """Given a revision id, return its dotted revno.
        
        :return: a tuple like (1,) or (400,1,3).
        """
        return self._do_revision_id_to_dotted_revno(revision_id)

    def _do_revision_id_to_dotted_revno(self, revision_id):
        """Worker function for revision_id_to_revno."""
        # Try the caches if they are loaded
        result = self._partial_revision_id_to_revno_cache.get(revision_id)
        if result is not None:
            return result
        if self._revision_id_to_revno_cache:
            result = self._revision_id_to_revno_cache.get(revision_id)
            if result is None:
                raise errors.NoSuchRevision(self, revision_id)
        # Try the mainline as it's optimised
        try:
            revno = self.revision_id_to_revno(revision_id)
            return (revno,)
        except errors.NoSuchRevision:
            # We need to load and use the full revno map after all
            result = self.get_revision_id_to_revno_map().get(revision_id)
            if result is None:
                raise errors.NoSuchRevision(self, revision_id)
        return result

    @needs_read_lock
    def get_revision_id_to_revno_map(self):
        """Return the revision_id => dotted revno map.

        This will be regenerated on demand, but will be cached.

        :return: A dictionary mapping revision_id => dotted revno.
            This dictionary should not be modified by the caller.
        """
        if self._revision_id_to_revno_cache is not None:
            mapping = self._revision_id_to_revno_cache
        else:
            mapping = self._gen_revno_map()
            self._cache_revision_id_to_revno(mapping)
        # TODO: jam 20070417 Since this is being cached, should we be returning
        #       a copy?
        # I would rather not, and instead just declare that users should not
        # modify the return value.
        return mapping

    def _gen_revno_map(self):
        """Create a new mapping from revision ids to dotted revnos.

        Dotted revnos are generated based on the current tip in the revision
        history.
        This is the worker function for get_revision_id_to_revno_map, which
        just caches the return value.

        :return: A dictionary mapping revision_id => dotted revno.
        """
        revision_id_to_revno = dict((rev_id, revno)
            for rev_id, depth, revno, end_of_merge
             in self.iter_merge_sorted_revisions())
        return revision_id_to_revno

    @needs_read_lock
    def iter_merge_sorted_revisions(self, start_revision_id=None,
            stop_revision_id=None, stop_rule='exclude', direction='reverse'):
        """Walk the revisions for a branch in merge sorted order.

        Merge sorted order is the output from a merge-aware,
        topological sort, i.e. all parents come before their
        children going forward; the opposite for reverse.

        :param start_revision_id: the revision_id to begin walking from.
            If None, the branch tip is used.
        :param stop_revision_id: the revision_id to terminate the walk
            after. If None, the rest of history is included.
        :param stop_rule: if stop_revision_id is not None, the precise rule
            to use for termination:
            * 'exclude' - leave the stop revision out of the result (default)
            * 'include' - the stop revision is the last item in the result
            * 'with-merges' - include the stop revision and all of its
              merged revisions in the result
        :param direction: either 'reverse' or 'forward':
            * reverse means return the start_revision_id first, i.e.
              start at the most recent revision and go backwards in history
            * forward returns tuples in the opposite order to reverse.
              Note in particular that forward does *not* do any intelligent
              ordering w.r.t. depth as some clients of this API may like.
              (If required, that ought to be done at higher layers.)

        :return: an iterator over (revision_id, depth, revno, end_of_merge)
            tuples where:

            * revision_id: the unique id of the revision
            * depth: How many levels of merging deep this node has been
              found.
            * revno_sequence: This field provides a sequence of
              revision numbers for all revisions. The format is:
              (REVNO, BRANCHNUM, BRANCHREVNO). BRANCHNUM is the number of the
              branch that the revno is on. From left to right the REVNO numbers
              are the sequence numbers within that branch of the revision.
            * end_of_merge: When True the next node (earlier in history) is
              part of a different merge.
        """
        # Note: depth and revno values are in the context of the branch so
        # we need the full graph to get stable numbers, regardless of the
        # start_revision_id.
        if self._merge_sorted_revisions_cache is None:
            last_revision = self.last_revision()
            graph = self.repository.get_graph()
            parent_map = dict(((key, value) for key, value in
                     graph.iter_ancestry([last_revision]) if value is not None))
            revision_graph = repository._strip_NULL_ghosts(parent_map)
            revs = tsort.merge_sort(revision_graph, last_revision, None,
                generate_revno=True)
            # Drop the sequence # before caching
            self._merge_sorted_revisions_cache = [r[1:] for r in revs]

        filtered = self._filter_merge_sorted_revisions(
            self._merge_sorted_revisions_cache, start_revision_id,
            stop_revision_id, stop_rule)
        if direction == 'reverse':
            return filtered
        if direction == 'forward':
            return reversed(list(filtered))
        else:
            raise ValueError('invalid direction %r' % direction)

    def _filter_merge_sorted_revisions(self, merge_sorted_revisions,
        start_revision_id, stop_revision_id, stop_rule):
        """Iterate over an inclusive range of sorted revisions."""
        rev_iter = iter(merge_sorted_revisions)
        if start_revision_id is not None:
            for rev_id, depth, revno, end_of_merge in rev_iter:
                if rev_id != start_revision_id:
                    continue
                else:
                    # The decision to include the start or not
                    # depends on the stop_rule if a stop is provided
                    rev_iter = chain(
                        iter([(rev_id, depth, revno, end_of_merge)]),
                        rev_iter)
                    break
        if stop_revision_id is None:
            for rev_id, depth, revno, end_of_merge in rev_iter:
                yield rev_id, depth, revno, end_of_merge
        elif stop_rule == 'exclude':
            for rev_id, depth, revno, end_of_merge in rev_iter:
                if rev_id == stop_revision_id:
                    return
                yield rev_id, depth, revno, end_of_merge
        elif stop_rule == 'include':
            for rev_id, depth, revno, end_of_merge in rev_iter:
                yield rev_id, depth, revno, end_of_merge
                if rev_id == stop_revision_id:
                    return
        elif stop_rule == 'with-merges':
            stop_rev = self.repository.get_revision(stop_revision_id)
            if stop_rev.parent_ids:
                left_parent = stop_rev.parent_ids[0]
            else:
                left_parent = _mod_revision.NULL_REVISION
            for rev_id, depth, revno, end_of_merge in rev_iter:
                if rev_id == left_parent:
                    return
                yield rev_id, depth, revno, end_of_merge
        else:
            raise ValueError('invalid stop_rule %r' % stop_rule)

    def leave_lock_in_place(self):
        """Tell this branch object not to release the physical lock when this
        object is unlocked.

        If lock_write doesn't return a token, then this method is not supported.
        """
        self.control_files.leave_in_place()

    def dont_leave_lock_in_place(self):
        """Tell this branch object to release the physical lock when this
        object is unlocked, even if it didn't originally acquire it.

        If lock_write doesn't return a token, then this method is not supported.
        """
        self.control_files.dont_leave_in_place()

    def bind(self, other):
        """Bind the local branch the other branch.

        :param other: The branch to bind to
        :type other: Branch
        """
        raise errors.UpgradeRequired(self.base)

    @needs_write_lock
    def fetch(self, from_branch, last_revision=None, pb=None):
        """Copy revisions from from_branch into this branch.

        :param from_branch: Where to copy from.
        :param last_revision: What revision to stop at (None for at the end
                              of the branch.
        :param pb: An optional progress bar to use.

        Returns the copied revision count and the failed revisions in a tuple:
        (copied, failures).
        """
        if self.base == from_branch.base:
            return (0, [])
        if pb is None:
            nested_pb = ui.ui_factory.nested_progress_bar()
            pb = nested_pb
        else:
            nested_pb = None

        from_branch.lock_read()
        try:
            if last_revision is None:
                pb.update('get source history')
                last_revision = from_branch.last_revision()
                last_revision = _mod_revision.ensure_null(last_revision)
            return self.repository.fetch(from_branch.repository,
                                         revision_id=last_revision,
                                         pb=nested_pb)
        finally:
            if nested_pb is not None:
                nested_pb.finished()
            from_branch.unlock()

    def get_bound_location(self):
        """Return the URL of the branch we are bound to.

        Older format branches cannot bind, please be sure to use a metadir
        branch.
        """
        return None

    def get_old_bound_location(self):
        """Return the URL of the branch we used to be bound to
        """
        raise errors.UpgradeRequired(self.base)

    def get_commit_builder(self, parents, config=None, timestamp=None,
                           timezone=None, committer=None, revprops=None,
                           revision_id=None):
        """Obtain a CommitBuilder for this branch.

        :param parents: Revision ids of the parents of the new revision.
        :param config: Optional configuration to use.
        :param timestamp: Optional timestamp recorded for commit.
        :param timezone: Optional timezone for timestamp.
        :param committer: Optional committer to set for commit.
        :param revprops: Optional dictionary of revision properties.
        :param revision_id: Optional revision id.
        """

        if config is None:
            config = self.get_config()

        return self.repository.get_commit_builder(self, parents, config,
            timestamp, timezone, committer, revprops, revision_id)

    def get_master_branch(self, possible_transports=None):
        """Return the branch we are bound to.

        :return: Either a Branch, or None
        """
        return None

    def get_revision_delta(self, revno):
        """Return the delta for one revision.

        The delta is relative to its mainline predecessor, or the
        empty tree for revision 1.
        """
        rh = self.revision_history()
        if not (1 <= revno <= len(rh)):
            raise errors.InvalidRevisionNumber(revno)
        return self.repository.get_revision_delta(rh[revno-1])

    def get_stacked_on_url(self):
        """Get the URL this branch is stacked against.

        :raises NotStacked: If the branch is not stacked.
        :raises UnstackableBranchFormat: If the branch does not support
            stacking.
        """
        raise NotImplementedError(self.get_stacked_on_url)

    def print_file(self, file, revision_id):
        """Print `file` to stdout."""
        raise NotImplementedError(self.print_file)

    def set_revision_history(self, rev_history):
        raise NotImplementedError(self.set_revision_history)

    def set_stacked_on_url(self, url):
        """Set the URL this branch is stacked against.

        :raises UnstackableBranchFormat: If the branch does not support
            stacking.
        :raises UnstackableRepositoryFormat: If the repository does not support
            stacking.
        """
        raise NotImplementedError(self.set_stacked_on_url)

    def _cache_revision_history(self, rev_history):
        """Set the cached revision history to rev_history.

        The revision_history method will use this cache to avoid regenerating
        the revision history.

        This API is semi-public; it only for use by subclasses, all other code
        should consider it to be private.
        """
        self._revision_history_cache = rev_history

    def _cache_revision_id_to_revno(self, revision_id_to_revno):
        """Set the cached revision_id => revno map to revision_id_to_revno.

        This API is semi-public; it only for use by subclasses, all other code
        should consider it to be private.
        """
        self._revision_id_to_revno_cache = revision_id_to_revno

    def _clear_cached_state(self):
        """Clear any cached data on this branch, e.g. cached revision history.

        This means the next call to revision_history will need to call
        _gen_revision_history.

        This API is semi-public; it only for use by subclasses, all other code
        should consider it to be private.
        """
        self._revision_history_cache = None
        self._revision_id_to_revno_cache = None
        self._last_revision_info_cache = None
        self._merge_sorted_revisions_cache = None

    def _gen_revision_history(self):
        """Return sequence of revision hashes on to this branch.

        Unlike revision_history, this method always regenerates or rereads the
        revision history, i.e. it does not cache the result, so repeated calls
        may be expensive.

        Concrete subclasses should override this instead of revision_history so
        that subclasses do not need to deal with caching logic.

        This API is semi-public; it only for use by subclasses, all other code
        should consider it to be private.
        """
        raise NotImplementedError(self._gen_revision_history)

    @needs_read_lock
    def revision_history(self):
        """Return sequence of revision ids on this branch.

        This method will cache the revision history for as long as it is safe to
        do so.
        """
        if 'evil' in debug.debug_flags:
            mutter_callsite(3, "revision_history scales with history.")
        if self._revision_history_cache is not None:
            history = self._revision_history_cache
        else:
            history = self._gen_revision_history()
            self._cache_revision_history(history)
        return list(history)

    def revno(self):
        """Return current revision number for this branch.

        That is equivalent to the number of revisions committed to
        this branch.
        """
        return self.last_revision_info()[0]

    def unbind(self):
        """Older format branches cannot bind or unbind."""
        raise errors.UpgradeRequired(self.base)

    def set_append_revisions_only(self, enabled):
        """Older format branches are never restricted to append-only"""
        raise errors.UpgradeRequired(self.base)

    def last_revision(self):
        """Return last revision id, or NULL_REVISION."""
        return self.last_revision_info()[1]

    @needs_read_lock
    def last_revision_info(self):
        """Return information about the last revision.

        :return: A tuple (revno, revision_id).
        """
        if self._last_revision_info_cache is None:
            self._last_revision_info_cache = self._last_revision_info()
        return self._last_revision_info_cache

    def _last_revision_info(self):
        rh = self.revision_history()
        revno = len(rh)
        if revno:
            return (revno, rh[-1])
        else:
            return (0, _mod_revision.NULL_REVISION)

    @deprecated_method(deprecated_in((1, 6, 0)))
    def missing_revisions(self, other, stop_revision=None):
        """Return a list of new revisions that would perfectly fit.

        If self and other have not diverged, return a list of the revisions
        present in other, but missing from self.
        """
        self_history = self.revision_history()
        self_len = len(self_history)
        other_history = other.revision_history()
        other_len = len(other_history)
        common_index = min(self_len, other_len) -1
        if common_index >= 0 and \
            self_history[common_index] != other_history[common_index]:
            raise errors.DivergedBranches(self, other)

        if stop_revision is None:
            stop_revision = other_len
        else:
            if stop_revision > other_len:
                raise errors.NoSuchRevision(self, stop_revision)
        return other_history[self_len:stop_revision]

    @needs_write_lock
    def update_revisions(self, other, stop_revision=None, overwrite=False,
                         graph=None):
        """Pull in new perfect-fit revisions.

        :param other: Another Branch to pull from
        :param stop_revision: Updated until the given revision
        :param overwrite: Always set the branch pointer, rather than checking
            to see if it is a proper descendant.
        :param graph: A Graph object that can be used to query history
            information. This can be None.
        :return: None
        """
        other.lock_read()
        try:
            other_revno, other_last_revision = other.last_revision_info()
            stop_revno = None # unknown
            if stop_revision is None:
                stop_revision = other_last_revision
                if _mod_revision.is_null(stop_revision):
                    # if there are no commits, we're done.
                    return
                stop_revno = other_revno

            # what's the current last revision, before we fetch [and change it
            # possibly]
            last_rev = _mod_revision.ensure_null(self.last_revision())
            # we fetch here so that we don't process data twice in the common
            # case of having something to pull, and so that the check for
            # already merged can operate on the just fetched graph, which will
            # be cached in memory.
            self.fetch(other, stop_revision)
            # Check to see if one is an ancestor of the other
            if not overwrite:
                if graph is None:
                    graph = self.repository.get_graph()
                if self._check_if_descendant_or_diverged(
                        stop_revision, last_rev, graph, other):
                    # stop_revision is a descendant of last_rev, but we aren't
                    # overwriting, so we're done.
                    return
            if stop_revno is None:
                if graph is None:
                    graph = self.repository.get_graph()
                this_revno, this_last_revision = self.last_revision_info()
                stop_revno = graph.find_distance_to_null(stop_revision,
                                [(other_last_revision, other_revno),
                                 (this_last_revision, this_revno)])
            self.set_last_revision_info(stop_revno, stop_revision)
        finally:
            other.unlock()

    def revision_id_to_revno(self, revision_id):
        """Given a revision id, return its revno"""
        if _mod_revision.is_null(revision_id):
            return 0
        history = self.revision_history()
        try:
            return history.index(revision_id) + 1
        except ValueError:
            raise errors.NoSuchRevision(self, revision_id)

    def get_rev_id(self, revno, history=None):
        """Find the revision id of the specified revno."""
        if revno == 0:
            return _mod_revision.NULL_REVISION
        if history is None:
            history = self.revision_history()
        if revno <= 0 or revno > len(history):
            raise errors.NoSuchRevision(self, revno)
        return history[revno - 1]

    def pull(self, source, overwrite=False, stop_revision=None,
             possible_transports=None, _override_hook_target=None):
        """Mirror source into this branch.

        This branch is considered to be 'local', having low latency.

        :returns: PullResult instance
        """
        raise NotImplementedError(self.pull)

    def push(self, target, overwrite=False, stop_revision=None):
        """Mirror this branch into target.

        This branch is considered to be 'local', having low latency.
        """
        raise NotImplementedError(self.push)

    def basis_tree(self):
        """Return `Tree` object for last revision."""
        return self.repository.revision_tree(self.last_revision())

    def get_parent(self):
        """Return the parent location of the branch.

        This is the default location for push/pull/missing.  The usual
        pattern is that the user can override it by specifying a
        location.
        """
        raise NotImplementedError(self.get_parent)

    def _set_config_location(self, name, url, config=None,
                             make_relative=False):
        if config is None:
            config = self.get_config()
        if url is None:
            url = ''
        elif make_relative:
            url = urlutils.relative_url(self.base, url)
        config.set_user_option(name, url, warn_masked=True)

    def _get_config_location(self, name, config=None):
        if config is None:
            config = self.get_config()
        location = config.get_user_option(name)
        if location == '':
            location = None
        return location

    def get_submit_branch(self):
        """Return the submit location of the branch.

        This is the default location for bundle.  The usual
        pattern is that the user can override it by specifying a
        location.
        """
        return self.get_config().get_user_option('submit_branch')

    def set_submit_branch(self, location):
        """Return the submit location of the branch.

        This is the default location for bundle.  The usual
        pattern is that the user can override it by specifying a
        location.
        """
        self.get_config().set_user_option('submit_branch', location,
            warn_masked=True)

    def get_public_branch(self):
        """Return the public location of the branch.

        This is is used by merge directives.
        """
        return self._get_config_location('public_branch')

    def set_public_branch(self, location):
        """Return the submit location of the branch.

        This is the default location for bundle.  The usual
        pattern is that the user can override it by specifying a
        location.
        """
        self._set_config_location('public_branch', location)

    def get_push_location(self):
        """Return the None or the location to push this branch to."""
        push_loc = self.get_config().get_user_option('push_location')
        return push_loc

    def set_push_location(self, location):
        """Set a new push location for this branch."""
        raise NotImplementedError(self.set_push_location)

    def _run_post_change_branch_tip_hooks(self, old_revno, old_revid):
        """Run the post_change_branch_tip hooks."""
        hooks = Branch.hooks['post_change_branch_tip']
        if not hooks:
            return
        new_revno, new_revid = self.last_revision_info()
        params = ChangeBranchTipParams(
            self, old_revno, new_revno, old_revid, new_revid)
        for hook in hooks:
            hook(params)

    def _run_pre_change_branch_tip_hooks(self, new_revno, new_revid):
        """Run the pre_change_branch_tip hooks."""
        hooks = Branch.hooks['pre_change_branch_tip']
        if not hooks:
            return
        old_revno, old_revid = self.last_revision_info()
        params = ChangeBranchTipParams(
            self, old_revno, new_revno, old_revid, new_revid)
        for hook in hooks:
            try:
                hook(params)
            except errors.TipChangeRejected:
                raise
            except Exception:
                exc_info = sys.exc_info()
                hook_name = Branch.hooks.get_hook_name(hook)
                raise errors.HookFailed(
                    'pre_change_branch_tip', hook_name, exc_info)

    def set_parent(self, url):
        raise NotImplementedError(self.set_parent)

    @needs_write_lock
    def update(self):
        """Synchronise this branch with the master branch if any.

        :return: None or the last_revision pivoted out during the update.
        """
        return None

    def check_revno(self, revno):
        """\
        Check whether a revno corresponds to any revision.
        Zero (the NULL revision) is considered valid.
        """
        if revno != 0:
            self.check_real_revno(revno)

    def check_real_revno(self, revno):
        """\
        Check whether a revno corresponds to a real revision.
        Zero (the NULL revision) is considered invalid
        """
        if revno < 1 or revno > self.revno():
            raise errors.InvalidRevisionNumber(revno)

    @needs_read_lock
    def clone(self, to_bzrdir, revision_id=None):
        """Clone this branch into to_bzrdir preserving all semantic values.

        revision_id: if not None, the revision history in the new branch will
                     be truncated to end with revision_id.
        """
        result = to_bzrdir.create_branch()
        self.copy_content_into(result, revision_id=revision_id)
        return  result

    @needs_read_lock
    def sprout(self, to_bzrdir, revision_id=None):
        """Create a new line of development from the branch, into to_bzrdir.

        to_bzrdir controls the branch format.

        revision_id: if not None, the revision history in the new branch will
                     be truncated to end with revision_id.
        """
        result = to_bzrdir.create_branch()
        self.copy_content_into(result, revision_id=revision_id)
        result.set_parent(self.bzrdir.root_transport.base)
        return result

    def _synchronize_history(self, destination, revision_id):
        """Synchronize last revision and revision history between branches.

        This version is most efficient when the destination is also a
        BzrBranch6, but works for BzrBranch5, as long as the destination's
        repository contains all the lefthand ancestors of the intended
        last_revision.  If not, set_last_revision_info will fail.

        :param destination: The branch to copy the history into
        :param revision_id: The revision-id to truncate history at.  May
          be None to copy complete history.
        """
        source_revno, source_revision_id = self.last_revision_info()
        if revision_id is None:
            revno, revision_id = source_revno, source_revision_id
        elif source_revision_id == revision_id:
            # we know the revno without needing to walk all of history
            revno = source_revno
        else:
            # To figure out the revno for a random revision, we need to build
            # the revision history, and count its length.
            # We don't care about the order, just how long it is.
            # Alternatively, we could start at the current location, and count
            # backwards. But there is no guarantee that we will find it since
            # it may be a merged revision.
            revno = len(list(self.repository.iter_reverse_revision_history(
                                                                revision_id)))
        destination.set_last_revision_info(revno, revision_id)

    @needs_read_lock
    def copy_content_into(self, destination, revision_id=None):
        """Copy the content of self into destination.

        revision_id: if not None, the revision history in the new branch will
                     be truncated to end with revision_id.
        """
        self._synchronize_history(destination, revision_id)
        try:
            parent = self.get_parent()
        except errors.InaccessibleParent, e:
            mutter('parent was not accessible to copy: %s', e)
        else:
            if parent:
                destination.set_parent(parent)
        self.tags.merge_to(destination.tags)

    @needs_read_lock
    def check(self):
        """Check consistency of the branch.

        In particular this checks that revisions given in the revision-history
        do actually match up in the revision graph, and that they're all
        present in the repository.

        Callers will typically also want to check the repository.

        :return: A BranchCheckResult.
        """
        mainline_parent_id = None
        last_revno, last_revision_id = self.last_revision_info()
        real_rev_history = list(self.repository.iter_reverse_revision_history(
                                last_revision_id))
        real_rev_history.reverse()
        if len(real_rev_history) != last_revno:
            raise errors.BzrCheckError('revno does not match len(mainline)'
                ' %s != %s' % (last_revno, len(real_rev_history)))
        # TODO: We should probably also check that real_rev_history actually
        #       matches self.revision_history()
        for revision_id in real_rev_history:
            try:
                revision = self.repository.get_revision(revision_id)
            except errors.NoSuchRevision, e:
                raise errors.BzrCheckError("mainline revision {%s} not in repository"
                            % revision_id)
            # In general the first entry on the revision history has no parents.
            # But it's not illegal for it to have parents listed; this can happen
            # in imports from Arch when the parents weren't reachable.
            if mainline_parent_id is not None:
                if mainline_parent_id not in revision.parent_ids:
                    raise errors.BzrCheckError("previous revision {%s} not listed among "
                                        "parents of {%s}"
                                        % (mainline_parent_id, revision_id))
            mainline_parent_id = revision_id
        return BranchCheckResult(self)

    def _get_checkout_format(self):
        """Return the most suitable metadir for a checkout of this branch.
        Weaves are used if this branch's repository uses weaves.
        """
        if isinstance(self.bzrdir, bzrdir.BzrDirPreSplitOut):
            from bzrlib.repofmt import weaverepo
            format = bzrdir.BzrDirMetaFormat1()
            format.repository_format = weaverepo.RepositoryFormat7()
        else:
            format = self.repository.bzrdir.checkout_metadir()
            format.set_branch_format(self._format)
        return format

    def create_checkout(self, to_location, revision_id=None,
                        lightweight=False, accelerator_tree=None,
                        hardlink=False):
        """Create a checkout of a branch.

        :param to_location: The url to produce the checkout at
        :param revision_id: The revision to check out
        :param lightweight: If True, produce a lightweight checkout, otherwise,
        produce a bound branch (heavyweight checkout)
        :param accelerator_tree: A tree which can be used for retrieving file
            contents more quickly than the revision tree, i.e. a workingtree.
            The revision tree will be used for cases where accelerator_tree's
            content is different.
        :param hardlink: If true, hard-link files from accelerator_tree,
            where possible.
        :return: The tree of the created checkout
        """
        t = transport.get_transport(to_location)
        t.ensure_base()
        if lightweight:
            format = self._get_checkout_format()
            checkout = format.initialize_on_transport(t)
            from_branch = BranchReferenceFormat().initialize(checkout, self)
        else:
            format = self._get_checkout_format()
            checkout_branch = bzrdir.BzrDir.create_branch_convenience(
                to_location, force_new_tree=False, format=format)
            checkout = checkout_branch.bzrdir
            checkout_branch.bind(self)
            # pull up to the specified revision_id to set the initial
            # branch tip correctly, and seed it with history.
            checkout_branch.pull(self, stop_revision=revision_id)
            from_branch=None
        tree = checkout.create_workingtree(revision_id,
                                           from_branch=from_branch,
                                           accelerator_tree=accelerator_tree,
                                           hardlink=hardlink)
        basis_tree = tree.basis_tree()
        basis_tree.lock_read()
        try:
            for path, file_id in basis_tree.iter_references():
                reference_parent = self.reference_parent(file_id, path)
                reference_parent.create_checkout(tree.abspath(path),
                    basis_tree.get_reference_revision(file_id, path),
                    lightweight)
        finally:
            basis_tree.unlock()
        return tree

    @needs_write_lock
    def reconcile(self, thorough=True):
        """Make sure the data stored in this branch is consistent."""
        from bzrlib.reconcile import BranchReconciler
        reconciler = BranchReconciler(self, thorough=thorough)
        reconciler.reconcile()
        return reconciler

    def reference_parent(self, file_id, path):
        """Return the parent branch for a tree-reference file_id
        :param file_id: The file_id of the tree reference
        :param path: The path of the file_id in the tree
        :return: A branch associated with the file_id
        """
        # FIXME should provide multiple branches, based on config
        return Branch.open(self.bzrdir.root_transport.clone(path).base)

    def supports_tags(self):
        return self._format.supports_tags()

    def _check_if_descendant_or_diverged(self, revision_a, revision_b, graph,
                                         other_branch):
        """Ensure that revision_b is a descendant of revision_a.

        This is a helper function for update_revisions.

        :raises: DivergedBranches if revision_b has diverged from revision_a.
        :returns: True if revision_b is a descendant of revision_a.
        """
        relation = self._revision_relations(revision_a, revision_b, graph)
        if relation == 'b_descends_from_a':
            return True
        elif relation == 'diverged':
            raise errors.DivergedBranches(self, other_branch)
        elif relation == 'a_descends_from_b':
            return False
        else:
            raise AssertionError("invalid relation: %r" % (relation,))

    def _revision_relations(self, revision_a, revision_b, graph):
        """Determine the relationship between two revisions.

        :returns: One of: 'a_descends_from_b', 'b_descends_from_a', 'diverged'
        """
        heads = graph.heads([revision_a, revision_b])
        if heads == set([revision_b]):
            return 'b_descends_from_a'
        elif heads == set([revision_a, revision_b]):
            # These branches have diverged
            return 'diverged'
        elif heads == set([revision_a]):
            return 'a_descends_from_b'
        else:
            raise AssertionError("invalid heads: %r" % (heads,))


class BranchFormat(object):
    """An encapsulation of the initialization and open routines for a format.

    Formats provide three things:
     * An initialization routine,
     * a format string,
     * an open routine.

    Formats are placed in an dict by their format string for reference
    during branch opening. Its not required that these be instances, they
    can be classes themselves with class methods - it simply depends on
    whether state is needed for a given format or not.

    Once a format is deprecated, just deprecate the initialize and open
    methods on the format class. Do not deprecate the object, as the
    object will be created every time regardless.
    """

    _default_format = None
    """The default format used for new branches."""

    _formats = {}
    """The known formats."""

    def __eq__(self, other):
        return self.__class__ is other.__class__

    def __ne__(self, other):
        return not (self == other)

    @classmethod
    def find_format(klass, a_bzrdir):
        """Return the format for the branch object in a_bzrdir."""
        try:
            transport = a_bzrdir.get_branch_transport(None)
            format_string = transport.get("format").read()
            return klass._formats[format_string]
        except errors.NoSuchFile:
            raise errors.NotBranchError(path=transport.base)
        except KeyError:
            raise errors.UnknownFormatError(format=format_string, kind='branch')

    @classmethod
    def get_default_format(klass):
        """Return the current default format."""
        return klass._default_format

    def get_reference(self, a_bzrdir):
        """Get the target reference of the branch in a_bzrdir.

        format probing must have been completed before calling
        this method - it is assumed that the format of the branch
        in a_bzrdir is correct.

        :param a_bzrdir: The bzrdir to get the branch data from.
        :return: None if the branch is not a reference branch.
        """
        return None

    @classmethod
    def set_reference(self, a_bzrdir, to_branch):
        """Set the target reference of the branch in a_bzrdir.

        format probing must have been completed before calling
        this method - it is assumed that the format of the branch
        in a_bzrdir is correct.

        :param a_bzrdir: The bzrdir to set the branch reference for.
        :param to_branch: branch that the checkout is to reference
        """
        raise NotImplementedError(self.set_reference)

    def get_format_string(self):
        """Return the ASCII format string that identifies this format."""
        raise NotImplementedError(self.get_format_string)

    def get_format_description(self):
        """Return the short format description for this format."""
        raise NotImplementedError(self.get_format_description)

    def _initialize_helper(self, a_bzrdir, utf8_files, lock_type='metadir',
                           set_format=True):
        """Initialize a branch in a bzrdir, with specified files

        :param a_bzrdir: The bzrdir to initialize the branch in
        :param utf8_files: The files to create as a list of
            (filename, content) tuples
        :param set_format: If True, set the format with
            self.get_format_string.  (BzrBranch4 has its format set
            elsewhere)
        :return: a branch in this format
        """
        mutter('creating branch %r in %s', self, a_bzrdir.transport.base)
        branch_transport = a_bzrdir.get_branch_transport(self)
        lock_map = {
            'metadir': ('lock', lockdir.LockDir),
            'branch4': ('branch-lock', lockable_files.TransportLock),
        }
        lock_name, lock_class = lock_map[lock_type]
        control_files = lockable_files.LockableFiles(branch_transport,
            lock_name, lock_class)
        control_files.create_lock()
        control_files.lock_write()
        if set_format:
            utf8_files += [('format', self.get_format_string())]
        try:
            for (filename, content) in utf8_files:
                branch_transport.put_bytes(
                    filename, content,
                    mode=a_bzrdir._get_file_mode())
        finally:
            control_files.unlock()
        return self.open(a_bzrdir, _found=True)

    def initialize(self, a_bzrdir):
        """Create a branch of this format in a_bzrdir."""
        raise NotImplementedError(self.initialize)

    def is_supported(self):
        """Is this format supported?

        Supported formats can be initialized and opened.
        Unsupported formats may not support initialization or committing or
        some other features depending on the reason for not being supported.
        """
        return True

    def open(self, a_bzrdir, _found=False):
        """Return the branch object for a_bzrdir

        _found is a private parameter, do not use it. It is used to indicate
               if format probing has already be done.
        """
        raise NotImplementedError(self.open)

    @classmethod
    def register_format(klass, format):
        klass._formats[format.get_format_string()] = format

    @classmethod
    def set_default_format(klass, format):
        klass._default_format = format

    def supports_stacking(self):
        """True if this format records a stacked-on branch."""
        return False

    @classmethod
    def unregister_format(klass, format):
        del klass._formats[format.get_format_string()]

    def __str__(self):
        return self.get_format_string().rstrip()

    def supports_tags(self):
        """True if this format supports tags stored in the branch"""
        return False  # by default


class BranchHooks(Hooks):
    """A dictionary mapping hook name to a list of callables for branch hooks.

    e.g. ['set_rh'] Is the list of items to be called when the
    set_revision_history function is invoked.
    """

    def __init__(self):
        """Create the default hooks.

        These are all empty initially, because by default nothing should get
        notified.
        """
        Hooks.__init__(self)
        # Introduced in 0.15:
        # invoked whenever the revision history has been set
        # with set_revision_history. The api signature is
        # (branch, revision_history), and the branch will
        # be write-locked.
        self['set_rh'] = []
        # Invoked after a branch is opened. The api signature is (branch).
        self['open'] = []
        # invoked after a push operation completes.
        # the api signature is
        # (push_result)
        # containing the members
        # (source, local, master, old_revno, old_revid, new_revno, new_revid)
        # where local is the local target branch or None, master is the target
        # master branch, and the rest should be self explanatory. The source
        # is read locked and the target branches write locked. Source will
        # be the local low-latency branch.
        self['post_push'] = []
        # invoked after a pull operation completes.
        # the api signature is
        # (pull_result)
        # containing the members
        # (source, local, master, old_revno, old_revid, new_revno, new_revid)
        # where local is the local branch or None, master is the target
        # master branch, and the rest should be self explanatory. The source
        # is read locked and the target branches write locked. The local
        # branch is the low-latency branch.
        self['post_pull'] = []
        # invoked before a commit operation takes place.
        # the api signature is
        # (local, master, old_revno, old_revid, future_revno, future_revid,
        #  tree_delta, future_tree).
        # old_revid is NULL_REVISION for the first commit to a branch
        # tree_delta is a TreeDelta object describing changes from the basis
        # revision, hooks MUST NOT modify this delta
        # future_tree is an in-memory tree obtained from
        # CommitBuilder.revision_tree() and hooks MUST NOT modify this tree
        self['pre_commit'] = []
        # invoked after a commit operation completes.
        # the api signature is
        # (local, master, old_revno, old_revid, new_revno, new_revid)
        # old_revid is NULL_REVISION for the first commit to a branch.
        self['post_commit'] = []
        # invoked after a uncommit operation completes.
        # the api signature is
        # (local, master, old_revno, old_revid, new_revno, new_revid) where
        # local is the local branch or None, master is the target branch,
        # and an empty branch recieves new_revno of 0, new_revid of None.
        self['post_uncommit'] = []
        # Introduced in 1.6
        # Invoked before the tip of a branch changes.
        # the api signature is
        # (params) where params is a ChangeBranchTipParams with the members
        # (branch, old_revno, new_revno, old_revid, new_revid)
        self['pre_change_branch_tip'] = []
        # Introduced in 1.4
        # Invoked after the tip of a branch changes.
        # the api signature is
        # (params) where params is a ChangeBranchTipParams with the members
        # (branch, old_revno, new_revno, old_revid, new_revid)
        self['post_change_branch_tip'] = []
        # Introduced in 1.9
        # Invoked when a stacked branch activates its fallback locations and
        # allows the transformation of the url of said location.
        # the api signature is
        # (branch, url) where branch is the branch having its fallback
        # location activated and url is the url for the fallback location.
        # The hook should return a url.
        self['transform_fallback_location'] = []


# install the default hooks into the Branch class.
Branch.hooks = BranchHooks()


class ChangeBranchTipParams(object):
    """Object holding parameters passed to *_change_branch_tip hooks.

    There are 5 fields that hooks may wish to access:

    :ivar branch: the branch being changed
    :ivar old_revno: revision number before the change
    :ivar new_revno: revision number after the change
    :ivar old_revid: revision id before the change
    :ivar new_revid: revision id after the change

    The revid fields are strings. The revno fields are integers.
    """

    def __init__(self, branch, old_revno, new_revno, old_revid, new_revid):
        """Create a group of ChangeBranchTip parameters.

        :param branch: The branch being changed.
        :param old_revno: Revision number before the change.
        :param new_revno: Revision number after the change.
        :param old_revid: Tip revision id before the change.
        :param new_revid: Tip revision id after the change.
        """
        self.branch = branch
        self.old_revno = old_revno
        self.new_revno = new_revno
        self.old_revid = old_revid
        self.new_revid = new_revid

    def __eq__(self, other):
        return self.__dict__ == other.__dict__

    def __repr__(self):
        return "<%s of %s from (%s, %s) to (%s, %s)>" % (
            self.__class__.__name__, self.branch,
            self.old_revno, self.old_revid, self.new_revno, self.new_revid)


class BzrBranchFormat4(BranchFormat):
    """Bzr branch format 4.

    This format has:
     - a revision-history file.
     - a branch-lock lock file [ to be shared with the bzrdir ]
    """

    def get_format_description(self):
        """See BranchFormat.get_format_description()."""
        return "Branch format 4"

    def initialize(self, a_bzrdir):
        """Create a branch of this format in a_bzrdir."""
        utf8_files = [('revision-history', ''),
                      ('branch-name', ''),
                      ]
        return self._initialize_helper(a_bzrdir, utf8_files,
                                       lock_type='branch4', set_format=False)

    def __init__(self):
        super(BzrBranchFormat4, self).__init__()
        self._matchingbzrdir = bzrdir.BzrDirFormat6()

    def open(self, a_bzrdir, _found=False):
        """Return the branch object for a_bzrdir

        _found is a private parameter, do not use it. It is used to indicate
               if format probing has already be done.
        """
        if not _found:
            # we are being called directly and must probe.
            raise NotImplementedError
        return BzrBranch(_format=self,
                         _control_files=a_bzrdir._control_files,
                         a_bzrdir=a_bzrdir,
                         _repository=a_bzrdir.open_repository())

    def __str__(self):
        return "Bazaar-NG branch format 4"


class BranchFormatMetadir(BranchFormat):
    """Common logic for meta-dir based branch formats."""

    def _branch_class(self):
        """What class to instantiate on open calls."""
        raise NotImplementedError(self._branch_class)

    def open(self, a_bzrdir, _found=False):
        """Return the branch object for a_bzrdir.

        _found is a private parameter, do not use it. It is used to indicate
               if format probing has already be done.
        """
        if not _found:
            format = BranchFormat.find_format(a_bzrdir)
            if format.__class__ != self.__class__:
                raise AssertionError("wrong format %r found for %r" %
                    (format, self))
        try:
            transport = a_bzrdir.get_branch_transport(None)
            control_files = lockable_files.LockableFiles(transport, 'lock',
                                                         lockdir.LockDir)
            return self._branch_class()(_format=self,
                              _control_files=control_files,
                              a_bzrdir=a_bzrdir,
                              _repository=a_bzrdir.find_repository())
        except errors.NoSuchFile:
            raise errors.NotBranchError(path=transport.base)

    def __init__(self):
        super(BranchFormatMetadir, self).__init__()
        self._matchingbzrdir = bzrdir.BzrDirMetaFormat1()
        self._matchingbzrdir.set_branch_format(self)

    def supports_tags(self):
        return True


class BzrBranchFormat5(BranchFormatMetadir):
    """Bzr branch format 5.

    This format has:
     - a revision-history file.
     - a format string
     - a lock dir guarding the branch itself
     - all of this stored in a branch/ subdirectory
     - works with shared repositories.

    This format is new in bzr 0.8.
    """

    def _branch_class(self):
        return BzrBranch5

    def get_format_string(self):
        """See BranchFormat.get_format_string()."""
        return "Bazaar-NG branch format 5\n"

    def get_format_description(self):
        """See BranchFormat.get_format_description()."""
        return "Branch format 5"

    def initialize(self, a_bzrdir):
        """Create a branch of this format in a_bzrdir."""
        utf8_files = [('revision-history', ''),
                      ('branch-name', ''),
                      ]
        return self._initialize_helper(a_bzrdir, utf8_files)

    def supports_tags(self):
        return False


class BzrBranchFormat6(BranchFormatMetadir):
    """Branch format with last-revision and tags.

    Unlike previous formats, this has no explicit revision history. Instead,
    this just stores the last-revision, and the left-hand history leading
    up to there is the history.

    This format was introduced in bzr 0.15
    and became the default in 0.91.
    """

    def _branch_class(self):
        return BzrBranch6

    def get_format_string(self):
        """See BranchFormat.get_format_string()."""
        return "Bazaar Branch Format 6 (bzr 0.15)\n"

    def get_format_description(self):
        """See BranchFormat.get_format_description()."""
        return "Branch format 6"

    def initialize(self, a_bzrdir):
        """Create a branch of this format in a_bzrdir."""
        utf8_files = [('last-revision', '0 null:\n'),
                      ('branch.conf', ''),
                      ('tags', ''),
                      ]
        return self._initialize_helper(a_bzrdir, utf8_files)


class BzrBranchFormat7(BranchFormatMetadir):
    """Branch format with last-revision, tags, and a stacked location pointer.

    The stacked location pointer is passed down to the repository and requires
    a repository format with supports_external_lookups = True.

    This format was introduced in bzr 1.6.
    """

    def _branch_class(self):
        return BzrBranch7

    def get_format_string(self):
        """See BranchFormat.get_format_string()."""
        return "Bazaar Branch Format 7 (needs bzr 1.6)\n"

    def get_format_description(self):
        """See BranchFormat.get_format_description()."""
        return "Branch format 7"

    def initialize(self, a_bzrdir):
        """Create a branch of this format in a_bzrdir."""
        utf8_files = [('last-revision', '0 null:\n'),
                      ('branch.conf', ''),
                      ('tags', ''),
                      ]
        return self._initialize_helper(a_bzrdir, utf8_files)

    def __init__(self):
        super(BzrBranchFormat7, self).__init__()
        self._matchingbzrdir.repository_format = \
            RepositoryFormatKnitPack5RichRoot()

    def supports_stacking(self):
        return True


class BranchReferenceFormat(BranchFormat):
    """Bzr branch reference format.

    Branch references are used in implementing checkouts, they
    act as an alias to the real branch which is at some other url.

    This format has:
     - A location file
     - a format string
    """

    def get_format_string(self):
        """See BranchFormat.get_format_string()."""
        return "Bazaar-NG Branch Reference Format 1\n"

    def get_format_description(self):
        """See BranchFormat.get_format_description()."""
        return "Checkout reference format 1"

    def get_reference(self, a_bzrdir):
        """See BranchFormat.get_reference()."""
        transport = a_bzrdir.get_branch_transport(None)
        return transport.get('location').read()

    def set_reference(self, a_bzrdir, to_branch):
        """See BranchFormat.set_reference()."""
        transport = a_bzrdir.get_branch_transport(None)
        location = transport.put_bytes('location', to_branch.base)

    def initialize(self, a_bzrdir, target_branch=None):
        """Create a branch of this format in a_bzrdir."""
        if target_branch is None:
            # this format does not implement branch itself, thus the implicit
            # creation contract must see it as uninitializable
            raise errors.UninitializableFormat(self)
        mutter('creating branch reference in %s', a_bzrdir.transport.base)
        branch_transport = a_bzrdir.get_branch_transport(self)
        branch_transport.put_bytes('location',
            target_branch.bzrdir.root_transport.base)
        branch_transport.put_bytes('format', self.get_format_string())
        return self.open(
            a_bzrdir, _found=True,
            possible_transports=[target_branch.bzrdir.root_transport])

    def __init__(self):
        super(BranchReferenceFormat, self).__init__()
        self._matchingbzrdir = bzrdir.BzrDirMetaFormat1()
        self._matchingbzrdir.set_branch_format(self)

    def _make_reference_clone_function(format, a_branch):
        """Create a clone() routine for a branch dynamically."""
        def clone(to_bzrdir, revision_id=None):
            """See Branch.clone()."""
            return format.initialize(to_bzrdir, a_branch)
            # cannot obey revision_id limits when cloning a reference ...
            # FIXME RBC 20060210 either nuke revision_id for clone, or
            # emit some sort of warning/error to the caller ?!
        return clone

    def open(self, a_bzrdir, _found=False, location=None,
             possible_transports=None):
        """Return the branch that the branch reference in a_bzrdir points at.

        _found is a private parameter, do not use it. It is used to indicate
               if format probing has already be done.
        """
        if not _found:
            format = BranchFormat.find_format(a_bzrdir)
            if format.__class__ != self.__class__:
                raise AssertionError("wrong format %r found for %r" %
                    (format, self))
        if location is None:
            location = self.get_reference(a_bzrdir)
        real_bzrdir = bzrdir.BzrDir.open(
            location, possible_transports=possible_transports)
        result = real_bzrdir.open_branch()
        # this changes the behaviour of result.clone to create a new reference
        # rather than a copy of the content of the branch.
        # I did not use a proxy object because that needs much more extensive
        # testing, and we are only changing one behaviour at the moment.
        # If we decide to alter more behaviours - i.e. the implicit nickname
        # then this should be refactored to introduce a tested proxy branch
        # and a subclass of that for use in overriding clone() and ....
        # - RBC 20060210
        result.clone = self._make_reference_clone_function(result)
        return result


# formats which have no format string are not discoverable
# and not independently creatable, so are not registered.
__format5 = BzrBranchFormat5()
__format6 = BzrBranchFormat6()
__format7 = BzrBranchFormat7()
BranchFormat.register_format(__format5)
BranchFormat.register_format(BranchReferenceFormat())
BranchFormat.register_format(__format6)
BranchFormat.register_format(__format7)
BranchFormat.set_default_format(__format6)
_legacy_formats = [BzrBranchFormat4(),
                   ]

class BzrBranch(Branch):
    """A branch stored in the actual filesystem.

    Note that it's "local" in the context of the filesystem; it doesn't
    really matter if it's on an nfs/smb/afs/coda/... share, as long as
    it's writable, and can be accessed via the normal filesystem API.

    :ivar _transport: Transport for file operations on this branch's
        control files, typically pointing to the .bzr/branch directory.
    :ivar repository: Repository for this branch.
    :ivar base: The url of the base directory for this branch; the one
        containing the .bzr directory.
    """

    def __init__(self, _format=None,
                 _control_files=None, a_bzrdir=None, _repository=None):
        """Create new branch object at a particular location."""
        if a_bzrdir is None:
            raise ValueError('a_bzrdir must be supplied')
        else:
            self.bzrdir = a_bzrdir
        self._base = self.bzrdir.transport.clone('..').base
        # XXX: We should be able to just do
        #   self.base = self.bzrdir.root_transport.base
        # but this does not quite work yet -- mbp 20080522
        self._format = _format
        if _control_files is None:
            raise ValueError('BzrBranch _control_files is None')
        self.control_files = _control_files
        self._transport = _control_files._transport
        self.repository = _repository
        Branch.__init__(self)

    def __str__(self):
        return '%s(%r)' % (self.__class__.__name__, self.base)

    __repr__ = __str__

    def _get_base(self):
        """Returns the directory containing the control directory."""
        return self._base

    base = property(_get_base, doc="The URL for the root of this branch.")

    def is_locked(self):
        return self.control_files.is_locked()

    def lock_write(self, token=None):
        repo_token = self.repository.lock_write()
        try:
            token = self.control_files.lock_write(token=token)
        except:
            self.repository.unlock()
            raise
        return token

    def lock_read(self):
        self.repository.lock_read()
        try:
            self.control_files.lock_read()
        except:
            self.repository.unlock()
            raise

    def unlock(self):
        # TODO: test for failed two phase locks. This is known broken.
        try:
            self.control_files.unlock()
        finally:
            self.repository.unlock()
        if not self.control_files.is_locked():
            # we just released the lock
            self._clear_cached_state()

    def peek_lock_mode(self):
        if self.control_files._lock_count == 0:
            return None
        else:
            return self.control_files._lock_mode

    def get_physical_lock_status(self):
        return self.control_files.get_physical_lock_status()

    @needs_read_lock
    def print_file(self, file, revision_id):
        """See Branch.print_file."""
        return self.repository.print_file(file, revision_id)

    def _write_revision_history(self, history):
        """Factored out of set_revision_history.

        This performs the actual writing to disk.
        It is intended to be called by BzrBranch5.set_revision_history."""
        self._transport.put_bytes(
            'revision-history', '\n'.join(history),
            mode=self.bzrdir._get_file_mode())

    @needs_write_lock
    def set_revision_history(self, rev_history):
        """See Branch.set_revision_history."""
        if 'evil' in debug.debug_flags:
            mutter_callsite(3, "set_revision_history scales with history.")
        check_not_reserved_id = _mod_revision.check_not_reserved_id
        for rev_id in rev_history:
            check_not_reserved_id(rev_id)
        if Branch.hooks['post_change_branch_tip']:
            # Don't calculate the last_revision_info() if there are no hooks
            # that will use it.
            old_revno, old_revid = self.last_revision_info()
        if len(rev_history) == 0:
            revid = _mod_revision.NULL_REVISION
        else:
            revid = rev_history[-1]
        self._run_pre_change_branch_tip_hooks(len(rev_history), revid)
        self._write_revision_history(rev_history)
        self._clear_cached_state()
        self._cache_revision_history(rev_history)
        for hook in Branch.hooks['set_rh']:
            hook(self, rev_history)
        if Branch.hooks['post_change_branch_tip']:
            self._run_post_change_branch_tip_hooks(old_revno, old_revid)

    def _synchronize_history(self, destination, revision_id):
        """Synchronize last revision and revision history between branches.

        This version is most efficient when the destination is also a
        BzrBranch5, but works for BzrBranch6 as long as the revision
        history is the true lefthand parent history, and all of the revisions
        are in the destination's repository.  If not, set_revision_history
        will fail.

        :param destination: The branch to copy the history into
        :param revision_id: The revision-id to truncate history at.  May
          be None to copy complete history.
        """
        if not isinstance(destination._format, BzrBranchFormat5):
            super(BzrBranch, self)._synchronize_history(
                destination, revision_id)
            return
        if revision_id == _mod_revision.NULL_REVISION:
            new_history = []
        else:
            new_history = self.revision_history()
        if revision_id is not None and new_history != []:
            try:
                new_history = new_history[:new_history.index(revision_id) + 1]
            except ValueError:
                rev = self.repository.get_revision(revision_id)
                new_history = rev.get_history(self.repository)[1:]
        destination.set_revision_history(new_history)

<<<<<<< HEAD
=======
    def _run_pre_change_branch_tip_hooks(self, new_revno, new_revid):
        """Run the pre_change_branch_tip hooks."""
        hooks = Branch.hooks['pre_change_branch_tip']
        if not hooks:
            return
        old_revno, old_revid = self.last_revision_info()
        params = ChangeBranchTipParams(
            self, old_revno, new_revno, old_revid, new_revid)
        for hook in hooks:
            try:
                hook(params)
            except errors.TipChangeRejected:
                raise
            except Exception:
                exc_info = sys.exc_info()
                hook_name = Branch.hooks.get_hook_name(hook)
                raise errors.HookFailed(
                    'pre_change_branch_tip', hook_name, exc_info)

    def _run_post_change_branch_tip_hooks(self, old_revno, old_revid):
        """Run the post_change_branch_tip hooks."""
        hooks = Branch.hooks['post_change_branch_tip']
        if not hooks:
            return
        new_revno, new_revid = self.last_revision_info()
        params = ChangeBranchTipParams(
            self, old_revno, new_revno, old_revid, new_revid)
        for hook in hooks:
            hook(params)

>>>>>>> caf1e9df
    @needs_write_lock
    def set_last_revision_info(self, revno, revision_id):
        """Set the last revision of this branch.

        The caller is responsible for checking that the revno is correct
        for this revision id.

        It may be possible to set the branch last revision to an id not
        present in the repository.  However, branches can also be
        configured to check constraints on history, in which case this may not
        be permitted.
        """
        revision_id = _mod_revision.ensure_null(revision_id)
        # this old format stores the full history, but this api doesn't
        # provide it, so we must generate, and might as well check it's
        # correct
        history = self._lefthand_history(revision_id)
        if len(history) != revno:
            raise AssertionError('%d != %d' % (len(history), revno))
        self.set_revision_history(history)

    def _gen_revision_history(self):
        history = self._transport.get_bytes('revision-history').split('\n')
        if history[-1:] == ['']:
            # There shouldn't be a trailing newline, but just in case.
            history.pop()
        return history

    @needs_write_lock
    def generate_revision_history(self, revision_id, last_rev=None,
        other_branch=None):
        """Create a new revision history that will finish with revision_id.

        :param revision_id: the new tip to use.
        :param last_rev: The previous last_revision. If not None, then this
            must be a ancestory of revision_id, or DivergedBranches is raised.
        :param other_branch: The other branch that DivergedBranches should
            raise with respect to.
        """
        self.set_revision_history(self._lefthand_history(revision_id,
            last_rev, other_branch))

    def basis_tree(self):
        """See Branch.basis_tree."""
        return self.repository.revision_tree(self.last_revision())

    @needs_write_lock
    def pull(self, source, overwrite=False, stop_revision=None,
             _hook_master=None, run_hooks=True, possible_transports=None,
             _override_hook_target=None):
        """See Branch.pull.

        :param _hook_master: Private parameter - set the branch to
            be supplied as the master to pull hooks.
        :param run_hooks: Private parameter - if false, this branch
            is being called because it's the master of the primary branch,
            so it should not run its hooks.
        :param _override_hook_target: Private parameter - set the branch to be
            supplied as the target_branch to pull hooks.
        """
        result = PullResult()
        result.source_branch = source
        if _override_hook_target is None:
            result.target_branch = self
        else:
            result.target_branch = _override_hook_target
        source.lock_read()
        try:
            # We assume that during 'pull' the local repository is closer than
            # the remote one.
            graph = self.repository.get_graph(source.repository)
            result.old_revno, result.old_revid = self.last_revision_info()
            self.update_revisions(source, stop_revision, overwrite=overwrite,
                                  graph=graph)
            result.tag_conflicts = source.tags.merge_to(self.tags, overwrite)
            result.new_revno, result.new_revid = self.last_revision_info()
            if _hook_master:
                result.master_branch = _hook_master
                result.local_branch = result.target_branch
            else:
                result.master_branch = result.target_branch
                result.local_branch = None
            if run_hooks:
                for hook in Branch.hooks['post_pull']:
                    hook(result)
        finally:
            source.unlock()
        return result

    def _get_parent_location(self):
        _locs = ['parent', 'pull', 'x-pull']
        for l in _locs:
            try:
                return self._transport.get_bytes(l).strip('\n')
            except errors.NoSuchFile:
                pass
        return None

    @needs_read_lock
    def push(self, target, overwrite=False, stop_revision=None,
             _override_hook_source_branch=None):
        """See Branch.push.

        This is the basic concrete implementation of push()

        :param _override_hook_source_branch: If specified, run
        the hooks passing this Branch as the source, rather than self.
        This is for use of RemoteBranch, where push is delegated to the
        underlying vfs-based Branch.
        """
        # TODO: Public option to disable running hooks - should be trivial but
        # needs tests.
        return _run_with_write_locked_target(
            target, self._push_with_bound_branches, target, overwrite,
            stop_revision,
            _override_hook_source_branch=_override_hook_source_branch)

    def _push_with_bound_branches(self, target, overwrite,
            stop_revision,
            _override_hook_source_branch=None):
        """Push from self into target, and into target's master if any.

        This is on the base BzrBranch class even though it doesn't support
        bound branches because the *target* might be bound.
        """
        def _run_hooks():
            if _override_hook_source_branch:
                result.source_branch = _override_hook_source_branch
            for hook in Branch.hooks['post_push']:
                hook(result)

        bound_location = target.get_bound_location()
        if bound_location and target.base != bound_location:
            # there is a master branch.
            #
            # XXX: Why the second check?  Is it even supported for a branch to
            # be bound to itself? -- mbp 20070507
            master_branch = target.get_master_branch()
            master_branch.lock_write()
            try:
                # push into the master from this branch.
                self._basic_push(master_branch, overwrite, stop_revision)
                # and push into the target branch from this. Note that we push from
                # this branch again, because its considered the highest bandwidth
                # repository.
                result = self._basic_push(target, overwrite, stop_revision)
                result.master_branch = master_branch
                result.local_branch = target
                _run_hooks()
                return result
            finally:
                master_branch.unlock()
        else:
            # no master branch
            result = self._basic_push(target, overwrite, stop_revision)
            # TODO: Why set master_branch and local_branch if there's no
            # binding?  Maybe cleaner to just leave them unset? -- mbp
            # 20070504
            result.master_branch = target
            result.local_branch = None
            _run_hooks()
            return result

    def _basic_push(self, target, overwrite, stop_revision):
        """Basic implementation of push without bound branches or hooks.

        Must be called with self read locked and target write locked.
        """
        result = PushResult()
        result.source_branch = self
        result.target_branch = target
        result.old_revno, result.old_revid = target.last_revision_info()
        if result.old_revid != self.last_revision():
            # We assume that during 'push' this repository is closer than
            # the target.
            graph = self.repository.get_graph(target.repository)
            target.update_revisions(self, stop_revision, overwrite=overwrite,
                                    graph=graph)
        if self._push_should_merge_tags():
            result.tag_conflicts = self.tags.merge_to(target.tags, overwrite)
        result.new_revno, result.new_revid = target.last_revision_info()
        return result

    def _push_should_merge_tags(self):
        """Should _basic_push merge this branch's tags into the target?

        The default implementation returns False if this branch has no tags,
        and True the rest of the time.  Subclasses may override this.
        """
        return self.tags.supports_tags() and self.tags.get_tag_dict()

    def get_parent(self):
        """See Branch.get_parent."""
        parent = self._get_parent_location()
        if parent is None:
            return parent
        # This is an old-format absolute path to a local branch
        # turn it into a url
        if parent.startswith('/'):
            parent = urlutils.local_path_to_url(parent.decode('utf8'))
        try:
            return urlutils.join(self.base[:-1], parent)
        except errors.InvalidURLJoin, e:
            raise errors.InaccessibleParent(parent, self.base)

    def get_stacked_on_url(self):
        raise errors.UnstackableBranchFormat(self._format, self.base)

    def set_push_location(self, location):
        """See Branch.set_push_location."""
        self.get_config().set_user_option(
            'push_location', location,
            store=_mod_config.STORE_LOCATION_NORECURSE)

    @needs_write_lock
    def set_parent(self, url):
        """See Branch.set_parent."""
        # TODO: Maybe delete old location files?
        # URLs should never be unicode, even on the local fs,
        # FIXUP this and get_parent in a future branch format bump:
        # read and rewrite the file. RBC 20060125
        if url is not None:
            if isinstance(url, unicode):
                try:
                    url = url.encode('ascii')
                except UnicodeEncodeError:
                    raise errors.InvalidURL(url,
                        "Urls must be 7-bit ascii, "
                        "use bzrlib.urlutils.escape")
            url = urlutils.relative_url(self.base, url)
        self._set_parent_location(url)

    def _set_parent_location(self, url):
        if url is None:
            self._transport.delete('parent')
        else:
            self._transport.put_bytes('parent', url + '\n',
                mode=self.bzrdir._get_file_mode())

    def set_stacked_on_url(self, url):
        raise errors.UnstackableBranchFormat(self._format, self.base)


class BzrBranch5(BzrBranch):
    """A format 5 branch. This supports new features over plain branches.

    It has support for a master_branch which is the data for bound branches.
    """

    @needs_write_lock
    def pull(self, source, overwrite=False, stop_revision=None,
             run_hooks=True, possible_transports=None,
             _override_hook_target=None):
        """Pull from source into self, updating my master if any.

        :param run_hooks: Private parameter - if false, this branch
            is being called because it's the master of the primary branch,
            so it should not run its hooks.
        """
        bound_location = self.get_bound_location()
        master_branch = None
        if bound_location and source.base != bound_location:
            # not pulling from master, so we need to update master.
            master_branch = self.get_master_branch(possible_transports)
            master_branch.lock_write()
        try:
            if master_branch:
                # pull from source into master.
                master_branch.pull(source, overwrite, stop_revision,
                    run_hooks=False)
            return super(BzrBranch5, self).pull(source, overwrite,
                stop_revision, _hook_master=master_branch,
                run_hooks=run_hooks,
                _override_hook_target=_override_hook_target)
        finally:
            if master_branch:
                master_branch.unlock()

    def get_bound_location(self):
        try:
            return self._transport.get_bytes('bound')[:-1]
        except errors.NoSuchFile:
            return None

    @needs_read_lock
    def get_master_branch(self, possible_transports=None):
        """Return the branch we are bound to.

        :return: Either a Branch, or None

        This could memoise the branch, but if thats done
        it must be revalidated on each new lock.
        So for now we just don't memoise it.
        # RBC 20060304 review this decision.
        """
        bound_loc = self.get_bound_location()
        if not bound_loc:
            return None
        try:
            return Branch.open(bound_loc,
                               possible_transports=possible_transports)
        except (errors.NotBranchError, errors.ConnectionError), e:
            raise errors.BoundBranchConnectionFailure(
                    self, bound_loc, e)

    @needs_write_lock
    def set_bound_location(self, location):
        """Set the target where this branch is bound to.

        :param location: URL to the target branch
        """
        if location:
            self._transport.put_bytes('bound', location+'\n',
                mode=self.bzrdir._get_file_mode())
        else:
            try:
                self._transport.delete('bound')
            except errors.NoSuchFile:
                return False
            return True

    @needs_write_lock
    def bind(self, other):
        """Bind this branch to the branch other.

        This does not push or pull data between the branches, though it does
        check for divergence to raise an error when the branches are not
        either the same, or one a prefix of the other. That behaviour may not
        be useful, so that check may be removed in future.

        :param other: The branch to bind to
        :type other: Branch
        """
        # TODO: jam 20051230 Consider checking if the target is bound
        #       It is debatable whether you should be able to bind to
        #       a branch which is itself bound.
        #       Committing is obviously forbidden,
        #       but binding itself may not be.
        #       Since we *have* to check at commit time, we don't
        #       *need* to check here

        # we want to raise diverged if:
        # last_rev is not in the other_last_rev history, AND
        # other_last_rev is not in our history, and do it without pulling
        # history around
        self.set_bound_location(other.base)

    @needs_write_lock
    def unbind(self):
        """If bound, unbind"""
        return self.set_bound_location(None)

    @needs_write_lock
    def update(self, possible_transports=None):
        """Synchronise this branch with the master branch if any.

        :return: None or the last_revision that was pivoted out during the
                 update.
        """
        master = self.get_master_branch(possible_transports)
        if master is not None:
            old_tip = _mod_revision.ensure_null(self.last_revision())
            self.pull(master, overwrite=True)
            if self.repository.get_graph().is_ancestor(old_tip,
                _mod_revision.ensure_null(self.last_revision())):
                return None
            return old_tip
        return None


class BzrBranch7(BzrBranch5):
    """A branch with support for a fallback repository."""

    def _get_fallback_repository(self, url):
        """Get the repository we fallback to at url."""
        url = urlutils.join(self.base, url)
        a_bzrdir = bzrdir.BzrDir.open(url,
                                      possible_transports=[self._transport])
        return a_bzrdir.open_branch().repository

    def _activate_fallback_location(self, url):
        """Activate the branch/repository from url as a fallback repository."""
        self.repository.add_fallback_repository(
            self._get_fallback_repository(url))

    def _open_hook(self):
        try:
            url = self.get_stacked_on_url()
        except (errors.UnstackableRepositoryFormat, errors.NotStacked,
            errors.UnstackableBranchFormat):
            pass
        else:
            for hook in Branch.hooks['transform_fallback_location']:
                url = hook(self, url)
                if url is None:
                    hook_name = Branch.hooks.get_hook_name(hook)
                    raise AssertionError(
                        "'transform_fallback_location' hook %s returned "
                        "None, not a URL." % hook_name)
            self._activate_fallback_location(url)

    def _check_stackable_repo(self):
        if not self.repository._format.supports_external_lookups:
            raise errors.UnstackableRepositoryFormat(self.repository._format,
                self.repository.base)

    def __init__(self, *args, **kwargs):
        super(BzrBranch7, self).__init__(*args, **kwargs)
        self._last_revision_info_cache = None
        self._partial_revision_history_cache = []

    def _clear_cached_state(self):
        super(BzrBranch7, self)._clear_cached_state()
        self._last_revision_info_cache = None
        self._partial_revision_history_cache = []

    def _last_revision_info(self):
        revision_string = self._transport.get_bytes('last-revision')
        revno, revision_id = revision_string.rstrip('\n').split(' ', 1)
        revision_id = cache_utf8.get_cached_utf8(revision_id)
        revno = int(revno)
        return revno, revision_id

    def _write_last_revision_info(self, revno, revision_id):
        """Simply write out the revision id, with no checks.

        Use set_last_revision_info to perform this safely.

        Does not update the revision_history cache.
        Intended to be called by set_last_revision_info and
        _write_revision_history.
        """
        revision_id = _mod_revision.ensure_null(revision_id)
        out_string = '%d %s\n' % (revno, revision_id)
        self._transport.put_bytes('last-revision', out_string,
            mode=self.bzrdir._get_file_mode())

    @needs_write_lock
    def set_last_revision_info(self, revno, revision_id):
        revision_id = _mod_revision.ensure_null(revision_id)
        old_revno, old_revid = self.last_revision_info()
        if self._get_append_revisions_only():
            self._check_history_violation(revision_id)
        self._run_pre_change_branch_tip_hooks(revno, revision_id)
        self._write_last_revision_info(revno, revision_id)
        self._clear_cached_state()
        self._last_revision_info_cache = revno, revision_id
        self._run_post_change_branch_tip_hooks(old_revno, old_revid)

    def _synchronize_history(self, destination, revision_id):
        """Synchronize last revision and revision history between branches.

        :see: Branch._synchronize_history
        """
        # XXX: The base Branch has a fast implementation of this method based
        # on set_last_revision_info, but BzrBranch/BzrBranch5 have a slower one
        # that uses set_revision_history.  This class inherits from BzrBranch5,
        # but wants the fast implementation, so it calls
        # Branch._synchronize_history directly.
        Branch._synchronize_history(self, destination, revision_id)

    def _check_history_violation(self, revision_id):
        last_revision = _mod_revision.ensure_null(self.last_revision())
        if _mod_revision.is_null(last_revision):
            return
        if last_revision not in self._lefthand_history(revision_id):
            raise errors.AppendRevisionsOnlyViolation(self.base)

    def _gen_revision_history(self):
        """Generate the revision history from last revision
        """
        last_revno, last_revision = self.last_revision_info()
        self._extend_partial_history(stop_index=last_revno-1)
        return list(reversed(self._partial_revision_history_cache))

    def _extend_partial_history(self, stop_index=None, stop_revision=None):
        """Extend the partial history to include a given index

        If a stop_index is supplied, stop when that index has been reached.
        If a stop_revision is supplied, stop when that revision is
        encountered.  Otherwise, stop when the beginning of history is
        reached.

        :param stop_index: The index which should be present.  When it is
            present, history extension will stop.
        :param revision_id: The revision id which should be present.  When
            it is encountered, history extension will stop.
        """
        repo = self.repository
        if len(self._partial_revision_history_cache) == 0:
            iterator = repo.iter_reverse_revision_history(self.last_revision())
        else:
            start_revision = self._partial_revision_history_cache[-1]
            iterator = repo.iter_reverse_revision_history(start_revision)
            #skip the last revision in the list
            next_revision = iterator.next()
        for revision_id in iterator:
            self._partial_revision_history_cache.append(revision_id)
            if (stop_index is not None and
                len(self._partial_revision_history_cache) > stop_index):
                break
            if revision_id == stop_revision:
                break

    def _write_revision_history(self, history):
        """Factored out of set_revision_history.

        This performs the actual writing to disk, with format-specific checks.
        It is intended to be called by BzrBranch5.set_revision_history.
        """
        if len(history) == 0:
            last_revision = 'null:'
        else:
            if history != self._lefthand_history(history[-1]):
                raise errors.NotLefthandHistory(history)
            last_revision = history[-1]
        if self._get_append_revisions_only():
            self._check_history_violation(last_revision)
        self._write_last_revision_info(len(history), last_revision)

    @needs_write_lock
    def _set_parent_location(self, url):
        """Set the parent branch"""
        self._set_config_location('parent_location', url, make_relative=True)

    @needs_read_lock
    def _get_parent_location(self):
        """Set the parent branch"""
        return self._get_config_location('parent_location')

    def set_push_location(self, location):
        """See Branch.set_push_location."""
        self._set_config_location('push_location', location)

    def set_bound_location(self, location):
        """See Branch.set_push_location."""
        result = None
        config = self.get_config()
        if location is None:
            if config.get_user_option('bound') != 'True':
                return False
            else:
                config.set_user_option('bound', 'False', warn_masked=True)
                return True
        else:
            self._set_config_location('bound_location', location,
                                      config=config)
            config.set_user_option('bound', 'True', warn_masked=True)
        return True

    def _get_bound_location(self, bound):
        """Return the bound location in the config file.

        Return None if the bound parameter does not match"""
        config = self.get_config()
        config_bound = (config.get_user_option('bound') == 'True')
        if config_bound != bound:
            return None
        return self._get_config_location('bound_location', config=config)

    def get_bound_location(self):
        """See Branch.set_push_location."""
        return self._get_bound_location(True)

    def get_old_bound_location(self):
        """See Branch.get_old_bound_location"""
        return self._get_bound_location(False)

    def get_stacked_on_url(self):
        # you can always ask for the URL; but you might not be able to use it
        # if the repo can't support stacking.
        ## self._check_stackable_repo()
        stacked_url = self._get_config_location('stacked_on_location')
        if stacked_url is None:
            raise errors.NotStacked(self)
        return stacked_url

    def set_append_revisions_only(self, enabled):
        if enabled:
            value = 'True'
        else:
            value = 'False'
        self.get_config().set_user_option('append_revisions_only', value,
            warn_masked=True)

    def set_stacked_on_url(self, url):
        self._check_stackable_repo()
        if not url:
            try:
                old_url = self.get_stacked_on_url()
            except (errors.NotStacked, errors.UnstackableBranchFormat,
                errors.UnstackableRepositoryFormat):
                return
            url = ''
            # repositories don't offer an interface to remove fallback
            # repositories today; take the conceptually simpler option and just
            # reopen it.
            self.repository = self.bzrdir.find_repository()
            # for every revision reference the branch has, ensure it is pulled
            # in.
            source_repository = self._get_fallback_repository(old_url)
            for revision_id in chain([self.last_revision()],
                self.tags.get_reverse_tag_dict()):
                self.repository.fetch(source_repository, revision_id,
                    find_ghosts=True)
        else:
            self._activate_fallback_location(url)
        # write this out after the repository is stacked to avoid setting a
        # stacked config that doesn't work.
        self._set_config_location('stacked_on_location', url)

    def _get_append_revisions_only(self):
        value = self.get_config().get_user_option('append_revisions_only')
        return value == 'True'

    def _make_tags(self):
        return BasicTags(self)

    @needs_write_lock
    def generate_revision_history(self, revision_id, last_rev=None,
                                  other_branch=None):
        """See BzrBranch5.generate_revision_history"""
        history = self._lefthand_history(revision_id, last_rev, other_branch)
        revno = len(history)
        self.set_last_revision_info(revno, revision_id)

    @needs_read_lock
    def get_rev_id(self, revno, history=None):
        """Find the revision id of the specified revno."""
        if revno == 0:
            return _mod_revision.NULL_REVISION

        last_revno, last_revision_id = self.last_revision_info()
        if revno <= 0 or revno > last_revno:
            raise errors.NoSuchRevision(self, revno)

        if history is not None:
            return history[revno - 1]

        index = last_revno - revno
        if len(self._partial_revision_history_cache) <= index:
            self._extend_partial_history(stop_index=index)
        if len(self._partial_revision_history_cache) > index:
            return self._partial_revision_history_cache[index]
        else:
            raise errors.NoSuchRevision(self, revno)

    @needs_read_lock
    def revision_id_to_revno(self, revision_id):
        """Given a revision id, return its revno"""
        if _mod_revision.is_null(revision_id):
            return 0
        try:
            index = self._partial_revision_history_cache.index(revision_id)
        except ValueError:
            self._extend_partial_history(stop_revision=revision_id)
            index = len(self._partial_revision_history_cache) - 1
            if self._partial_revision_history_cache[index] != revision_id:
                raise errors.NoSuchRevision(self, revision_id)
        return self.revno() - index


class BzrBranch6(BzrBranch7):
    """See BzrBranchFormat6 for the capabilities of this branch.

    This subclass of BzrBranch7 disables the new features BzrBranch7 added,
    i.e. stacking.
    """

    def get_stacked_on_url(self):
        raise errors.UnstackableBranchFormat(self._format, self.base)

    def set_stacked_on_url(self, url):
        raise errors.UnstackableBranchFormat(self._format, self.base)


######################################################################
# results of operations


class _Result(object):

    def _show_tag_conficts(self, to_file):
        if not getattr(self, 'tag_conflicts', None):
            return
        to_file.write('Conflicting tags:\n')
        for name, value1, value2 in self.tag_conflicts:
            to_file.write('    %s\n' % (name, ))


class PullResult(_Result):
    """Result of a Branch.pull operation.

    :ivar old_revno: Revision number before pull.
    :ivar new_revno: Revision number after pull.
    :ivar old_revid: Tip revision id before pull.
    :ivar new_revid: Tip revision id after pull.
    :ivar source_branch: Source (local) branch object.
    :ivar master_branch: Master branch of the target, or the target if no
        Master
    :ivar local_branch: target branch if there is a Master, else None
    :ivar target_branch: Target/destination branch object.
    :ivar tag_conflicts: A list of tag conflicts, see BasicTags.merge_to
    """

    def __int__(self):
        # DEPRECATED: pull used to return the change in revno
        return self.new_revno - self.old_revno

    def report(self, to_file):
        if not is_quiet():
            if self.old_revid == self.new_revid:
                to_file.write('No revisions to pull.\n')
            else:
                to_file.write('Now on revision %d.\n' % self.new_revno)
        self._show_tag_conficts(to_file)


class PushResult(_Result):
    """Result of a Branch.push operation.

    :ivar old_revno: Revision number before push.
    :ivar new_revno: Revision number after push.
    :ivar old_revid: Tip revision id before push.
    :ivar new_revid: Tip revision id after push.
    :ivar source_branch: Source branch object.
    :ivar master_branch: Master branch of the target, or None.
    :ivar target_branch: Target/destination branch object.
    """

    def __int__(self):
        # DEPRECATED: push used to return the change in revno
        return self.new_revno - self.old_revno

    def report(self, to_file):
        """Write a human-readable description of the result."""
        if self.old_revid == self.new_revid:
            to_file.write('No new revisions to push.\n')
        else:
            to_file.write('Pushed up to revision %d.\n' % self.new_revno)
        self._show_tag_conficts(to_file)


class BranchCheckResult(object):
    """Results of checking branch consistency.

    :see: Branch.check
    """

    def __init__(self, branch):
        self.branch = branch

    def report_results(self, verbose):
        """Report the check results via trace.note.

        :param verbose: Requests more detailed display of what was checked,
            if any.
        """
        note('checked branch %s format %s',
             self.branch.base,
             self.branch._format)


class Converter5to6(object):
    """Perform an in-place upgrade of format 5 to format 6"""

    def convert(self, branch):
        # Data for 5 and 6 can peacefully coexist.
        format = BzrBranchFormat6()
        new_branch = format.open(branch.bzrdir, _found=True)

        # Copy source data into target
        new_branch._write_last_revision_info(*branch.last_revision_info())
        new_branch.set_parent(branch.get_parent())
        new_branch.set_bound_location(branch.get_bound_location())
        new_branch.set_push_location(branch.get_push_location())

        # New branch has no tags by default
        new_branch.tags._set_tag_dict({})

        # Copying done; now update target format
        new_branch._transport.put_bytes('format',
            format.get_format_string(),
            mode=new_branch.bzrdir._get_file_mode())

        # Clean up old files
        new_branch._transport.delete('revision-history')
        try:
            branch.set_parent(None)
        except errors.NoSuchFile:
            pass
        branch.set_bound_location(None)


class Converter6to7(object):
    """Perform an in-place upgrade of format 6 to format 7"""

    def convert(self, branch):
        format = BzrBranchFormat7()
        branch._set_config_location('stacked_on_location', '')
        # update target format
        branch._transport.put_bytes('format', format.get_format_string())



def _run_with_write_locked_target(target, callable, *args, **kwargs):
    """Run ``callable(*args, **kwargs)``, write-locking target for the
    duration.

    _run_with_write_locked_target will attempt to release the lock it acquires.

    If an exception is raised by callable, then that exception *will* be
    propagated, even if the unlock attempt raises its own error.  Thus
    _run_with_write_locked_target should be preferred to simply doing::

        target.lock_write()
        try:
            return callable(*args, **kwargs)
        finally:
            target.unlock()

    """
    # This is very similar to bzrlib.decorators.needs_write_lock.  Perhaps they
    # should share code?
    target.lock_write()
    try:
        result = callable(*args, **kwargs)
    except:
        exc_info = sys.exc_info()
        try:
            target.unlock()
        finally:
            raise exc_info[0], exc_info[1], exc_info[2]
    else:
        target.unlock()
        return result<|MERGE_RESOLUTION|>--- conflicted
+++ resolved
@@ -255,7 +255,7 @@
     @needs_read_lock
     def revision_id_to_dotted_revno(self, revision_id):
         """Given a revision id, return its dotted revno.
-        
+
         :return: a tuple like (1,) or (400,1,3).
         """
         return self._do_revision_id_to_dotted_revno(revision_id)
@@ -1852,39 +1852,6 @@
                 new_history = rev.get_history(self.repository)[1:]
         destination.set_revision_history(new_history)
 
-<<<<<<< HEAD
-=======
-    def _run_pre_change_branch_tip_hooks(self, new_revno, new_revid):
-        """Run the pre_change_branch_tip hooks."""
-        hooks = Branch.hooks['pre_change_branch_tip']
-        if not hooks:
-            return
-        old_revno, old_revid = self.last_revision_info()
-        params = ChangeBranchTipParams(
-            self, old_revno, new_revno, old_revid, new_revid)
-        for hook in hooks:
-            try:
-                hook(params)
-            except errors.TipChangeRejected:
-                raise
-            except Exception:
-                exc_info = sys.exc_info()
-                hook_name = Branch.hooks.get_hook_name(hook)
-                raise errors.HookFailed(
-                    'pre_change_branch_tip', hook_name, exc_info)
-
-    def _run_post_change_branch_tip_hooks(self, old_revno, old_revid):
-        """Run the post_change_branch_tip hooks."""
-        hooks = Branch.hooks['post_change_branch_tip']
-        if not hooks:
-            return
-        new_revno, new_revid = self.last_revision_info()
-        params = ChangeBranchTipParams(
-            self, old_revno, new_revno, old_revid, new_revid)
-        for hook in hooks:
-            hook(params)
-
->>>>>>> caf1e9df
     @needs_write_lock
     def set_last_revision_info(self, revno, revision_id):
         """Set the last revision of this branch.
