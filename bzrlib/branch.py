# Copyright (C) 2005 Canonical Ltd

# This program is free software; you can redistribute it and/or modify
# it under the terms of the GNU General Public License as published by
# the Free Software Foundation; either version 2 of the License, or
# (at your option) any later version.

# This program is distributed in the hope that it will be useful,
# but WITHOUT ANY WARRANTY; without even the implied warranty of
# MERCHANTABILITY or FITNESS FOR A PARTICULAR PURPOSE.  See the
# GNU General Public License for more details.

# You should have received a copy of the GNU General Public License
# along with this program; if not, write to the Free Software
# Foundation, Inc., 59 Temple Place, Suite 330, Boston, MA  02111-1307  USA


from copy import deepcopy
from cStringIO import StringIO
import errno
import os
import shutil
import sys
from unittest import TestSuite
from warnings import warn
<<<<<<< HEAD
try:
    import xml.sax.saxutils
except ImportError:
    raise ImportError("We were unable to import 'xml.sax.saxutils',"
                      " most likely you have an xml.pyc or xml.pyo file"
                      " lying around in your bzrlib directory."
                      " Please remove it.")
from cStringIO import StringIO
=======
import xml.sax.saxutils
>>>>>>> 32b1236b


import bzrlib
from bzrlib.config import TreeConfig
from bzrlib.decorators import needs_read_lock, needs_write_lock
from bzrlib.delta import compare_trees
import bzrlib.errors as errors
from bzrlib.errors import (BzrError, InvalidRevisionNumber, InvalidRevisionId,
                           NoSuchRevision, HistoryMissing, NotBranchError,
                           DivergedBranches, LockError, 
                           UninitializableFormat,
                           UnlistableStore,
                           UnlistableBranch, NoSuchFile, NotVersionedError,
                           NoWorkingTree)
import bzrlib.inventory as inventory
from bzrlib.inventory import Inventory
from bzrlib.lockable_files import LockableFiles
from bzrlib.osutils import (isdir, quotefn,
                            rename, splitpath, sha_file,
                            file_kind, abspath, normpath, pathjoin,
                            safe_unicode,
                            )
from bzrlib.textui import show_status
from bzrlib.trace import mutter, note
from bzrlib.tree import EmptyTree, RevisionTree
from bzrlib.repository import Repository
from bzrlib.revision import (Revision, is_ancestor, get_intervening_revisions)
from bzrlib.store import copy_all
from bzrlib.symbol_versioning import *
import bzrlib.transactions as transactions
from bzrlib.transport import Transport, get_transport
from bzrlib.tree import EmptyTree, RevisionTree
import bzrlib.ui
import bzrlib.xml5


BZR_BRANCH_FORMAT_4 = "Bazaar-NG branch, format 0.0.4\n"
BZR_BRANCH_FORMAT_5 = "Bazaar-NG branch, format 5\n"
BZR_BRANCH_FORMAT_6 = "Bazaar-NG branch, format 6\n"


# TODO: Maybe include checks for common corruption of newlines, etc?

# TODO: Some operations like log might retrieve the same revisions
# repeatedly to calculate deltas.  We could perhaps have a weakref
# cache in memory to make this faster.  In general anything can be
# cached in memory between lock and unlock operations. .. nb thats
# what the transaction identity map provides


######################################################################
# branch objects

class Branch(object):
    """Branch holding a history of revisions.

    base
        Base directory/url of the branch.
    """
    # this is really an instance variable - FIXME move it there
    # - RBC 20060112
    base = None

    _default_initializer = None
    """The default initializer for making new branches."""

    def __init__(self, *ignored, **ignored_too):
        raise NotImplementedError('The Branch class is abstract')

    @staticmethod
    def open_downlevel(base):
        """Open a branch which may be of an old format."""
        return Branch.open(base, _unsupported=True)
        
    @staticmethod
    def open(base, _unsupported=False):
        """Open an existing branch, rooted at 'base' (url)
        
        _unsupported is a private parameter to the Branch class.
        """
        t = get_transport(base)
        mutter("trying to open %r with transport %r", base, t)
        format = BzrBranchFormat.find_format(t)
        if not _unsupported and not format.is_supported():
            # see open_downlevel to open legacy branches.
            raise errors.UnsupportedFormatError(
                    'sorry, branch format %s not supported' % format,
                    ['use a different bzr version',
                     'or remove the .bzr directory'
                     ' and "bzr init" again'])
        return format.open(t)

    @staticmethod
    def open_containing(url):
        """Open an existing branch which contains url.
        
        This probes for a branch at url, and searches upwards from there.

        Basically we keep looking up until we find the control directory or
        run into the root.  If there isn't one, raises NotBranchError.
        If there is one and it is either an unrecognised format or an unsupported 
        format, UnknownFormatError or UnsupportedFormatError are raised.
        If there is one, it is returned, along with the unused portion of url.
        """
        t = get_transport(url)
        # this gets the normalised url back. I.e. '.' -> the full path.
        url = t.base
        while True:
            try:
                format = BzrBranchFormat.find_format(t)
                return format.open(t), t.relpath(url)
            except NotBranchError, e:
                mutter('not a branch in: %r %s', t.base, e)
            new_t = t.clone('..')
            if new_t.base == t.base:
                # reached the root, whatever that may be
                raise NotBranchError(path=url)
            t = new_t

    @staticmethod
    def create(base):
        """Create a new Branch at the url 'bzr'.
        
        This will call the current default initializer with base
        as the only parameter.
        """
        return Branch._default_initializer(safe_unicode(base))

    @staticmethod
    @deprecated_function(zero_eight)
    def initialize(base):
        """Create a new working tree and branch, rooted at 'base' (url)
        """
        # imported here to prevent scope creep as this is going.
        from bzrlib.workingtree import WorkingTree
        return WorkingTree.create_standalone(safe_unicode(base)).branch

    @staticmethod
    def get_default_initializer():
        """Return the initializer being used for new branches."""
        return Branch._default_initializer

    @staticmethod
    def set_default_initializer(initializer):
        """Set the initializer to be used for new branches."""
        Branch._default_initializer = staticmethod(initializer)

    def setup_caching(self, cache_root):
        """Subclasses that care about caching should override this, and set
        up cached stores located under cache_root.
        """
        # seems to be unused, 2006-01-13 mbp
        warn('%s is deprecated' % self.setup_caching)
        self.cache_root = cache_root

    def _get_nick(self):
        cfg = self.tree_config()
        return cfg.get_option(u"nickname", default=self.base.split('/')[-2])

    def _set_nick(self, nick):
        cfg = self.tree_config()
        cfg.set_option(nick, "nickname")
        assert cfg.get_option("nickname") == nick

    nick = property(_get_nick, _set_nick)
        
    def push_stores(self, branch_to):
        """Copy the content of this branches store to branch_to."""
        raise NotImplementedError('push_stores is abstract')

    def lock_write(self):
        raise NotImplementedError('lock_write is abstract')
        
    def lock_read(self):
        raise NotImplementedError('lock_read is abstract')

    def unlock(self):
        raise NotImplementedError('unlock is abstract')

    def peek_lock_mode(self):
        """Return lock mode for the Branch: 'r', 'w' or None"""
        raise NotImplementedError(self.peek_lock_mode)

    def abspath(self, name):
        """Return absolute filename for something in the branch
        
        XXX: Robert Collins 20051017 what is this used for? why is it a branch
        method and not a tree method.
        """
        raise NotImplementedError('abspath is abstract')

    def get_root_id(self):
        """Return the id of this branches root"""
        raise NotImplementedError('get_root_id is abstract')

    def print_file(self, file, revision_id):
        """Print `file` to stdout."""
        raise NotImplementedError('print_file is abstract')

    def append_revision(self, *revision_ids):
        raise NotImplementedError('append_revision is abstract')

    def set_revision_history(self, rev_history):
        raise NotImplementedError('set_revision_history is abstract')

    def revision_history(self):
        """Return sequence of revision hashes on to this branch."""
        raise NotImplementedError('revision_history is abstract')

    def revno(self):
        """Return current revision number for this branch.

        That is equivalent to the number of revisions committed to
        this branch.
        """
        return len(self.revision_history())

    def last_revision(self):
        """Return last patch hash, or None if no history."""
        ph = self.revision_history()
        if ph:
            return ph[-1]
        else:
            return None

    def missing_revisions(self, other, stop_revision=None, diverged_ok=False):
        """Return a list of new revisions that would perfectly fit.
        
        If self and other have not diverged, return a list of the revisions
        present in other, but missing from self.

        >>> bzrlib.trace.silent = True
        >>> br1 = ScratchBranch()
        >>> br2 = ScratchBranch()
        >>> br1.missing_revisions(br2)
        []
        >>> br2.working_tree().commit("lala!", rev_id="REVISION-ID-1")
        >>> br1.missing_revisions(br2)
        [u'REVISION-ID-1']
        >>> br2.missing_revisions(br1)
        []
        >>> br1.working_tree().commit("lala!", rev_id="REVISION-ID-1")
        >>> br1.missing_revisions(br2)
        []
        >>> br2.working_tree().commit("lala!", rev_id="REVISION-ID-2A")
        >>> br1.missing_revisions(br2)
        [u'REVISION-ID-2A']
        >>> br1.working_tree().commit("lala!", rev_id="REVISION-ID-2B")
        >>> br1.missing_revisions(br2)
        Traceback (most recent call last):
        DivergedBranches: These branches have diverged.  Try merge.
        """
        self_history = self.revision_history()
        self_len = len(self_history)
        other_history = other.revision_history()
        other_len = len(other_history)
        common_index = min(self_len, other_len) -1
        if common_index >= 0 and \
            self_history[common_index] != other_history[common_index]:
            raise DivergedBranches(self, other)

        if stop_revision is None:
            stop_revision = other_len
        else:
            assert isinstance(stop_revision, int)
            if stop_revision > other_len:
                raise bzrlib.errors.NoSuchRevision(self, stop_revision)
        return other_history[self_len:stop_revision]

    def update_revisions(self, other, stop_revision=None):
        """Pull in new perfect-fit revisions."""
        raise NotImplementedError('update_revisions is abstract')

    def pullable_revisions(self, other, stop_revision):
        raise NotImplementedError('pullable_revisions is abstract')
        
    def revision_id_to_revno(self, revision_id):
        """Given a revision id, return its revno"""
        if revision_id is None:
            return 0
        history = self.revision_history()
        try:
            return history.index(revision_id) + 1
        except ValueError:
            raise bzrlib.errors.NoSuchRevision(self, revision_id)

    def get_rev_id(self, revno, history=None):
        """Find the revision id of the specified revno."""
        if revno == 0:
            return None
        if history is None:
            history = self.revision_history()
        elif revno <= 0 or revno > len(history):
            raise bzrlib.errors.NoSuchRevision(self, revno)
        return history[revno - 1]

    def working_tree(self):
        """Return a `Tree` for the working copy if this is a local branch."""
        raise NotImplementedError('working_tree is abstract')

    def pull(self, source, overwrite=False):
        raise NotImplementedError('pull is abstract')

    def basis_tree(self):
        """Return `Tree` object for last revision.

        If there are no revisions yet, return an `EmptyTree`.
        """
        return self.repository.revision_tree(self.last_revision())

    def rename_one(self, from_rel, to_rel):
        """Rename one file.

        This can change the directory or the filename or both.
        """
        raise NotImplementedError('rename_one is abstract')

    def move(self, from_paths, to_name):
        """Rename files.

        to_name must exist as a versioned directory.

        If to_name exists and is a directory, the files are moved into
        it, keeping their old names.  If it is a directory, 

        Note that to_name is only the last component of the new name;
        this doesn't change the directory.

        This returns a list of (from_path, to_path) pairs for each
        entry that is moved.
        """
        raise NotImplementedError('move is abstract')

    def get_parent(self):
        """Return the parent location of the branch.

        This is the default location for push/pull/missing.  The usual
        pattern is that the user can override it by specifying a
        location.
        """
        raise NotImplementedError('get_parent is abstract')

    def get_push_location(self):
        """Return the None or the location to push this branch to."""
        raise NotImplementedError('get_push_location is abstract')

    def set_push_location(self, location):
        """Set a new push location for this branch."""
        raise NotImplementedError('set_push_location is abstract')

    def set_parent(self, url):
        raise NotImplementedError('set_parent is abstract')

    def check_revno(self, revno):
        """\
        Check whether a revno corresponds to any revision.
        Zero (the NULL revision) is considered valid.
        """
        if revno != 0:
            self.check_real_revno(revno)
            
    def check_real_revno(self, revno):
        """\
        Check whether a revno corresponds to a real revision.
        Zero (the NULL revision) is considered invalid
        """
        if revno < 1 or revno > self.revno():
            raise InvalidRevisionNumber(revno)
        
    def clone(self, to_location, revision=None, basis_branch=None, to_branch_type=None):
        """Copy this branch into the existing directory to_location.

        Returns the newly created branch object.

        revision
            If not None, only revisions up to this point will be copied.
            The head of the new branch will be that revision.  Must be a
            revid or None.
    
        to_location -- The destination directory; must either exist and be 
            empty, or not exist, in which case it is created.
    
        basis_branch
            A local branch to copy revisions from, related to this branch. 
            This is used when branching from a remote (slow) branch, and we have
            a local branch that might contain some relevant revisions.
    
        to_branch_type
            Branch type of destination branch
        """
        from bzrlib.workingtree import WorkingTree
        assert isinstance(to_location, basestring)
        if not bzrlib.osutils.lexists(to_location):
            os.mkdir(to_location)
        if to_branch_type is None:
            to_branch_type = BzrBranch
        print "FIXME use a branch format here"
        br_to = to_branch_type.initialize(to_location)
        mutter("copy branch from %s to %s", self, br_to)
        if basis_branch is not None:
            basis_branch.push_stores(br_to)
        if revision is None:
            revision = self.last_revision()
        br_to.update_revisions(self, stop_revision=revision)
        br_to.set_parent(self.base)
        WorkingTree.create(br_to, to_location).set_root_id(self.get_root_id())
        mutter("copied")
        return br_to

    def fileid_involved_between_revs(self, from_revid, to_revid):
        """ This function returns the file_id(s) involved in the
            changes between the from_revid revision and the to_revid
            revision
        """
        raise NotImplementedError('fileid_involved_between_revs is abstract')

    def fileid_involved(self, last_revid=None):
        """ This function returns the file_id(s) involved in the
            changes up to the revision last_revid
            If no parametr is passed, then all file_id[s] present in the
            repository are returned
        """
        raise NotImplementedError('fileid_involved is abstract')

    def fileid_involved_by_set(self, changes):
        """ This function returns the file_id(s) involved in the
            changes present in the set 'changes'
        """
        raise NotImplementedError('fileid_involved_by_set is abstract')

    def fileid_involved_between_revs(self, from_revid, to_revid):
        """ This function returns the file_id(s) involved in the
            changes between the from_revid revision and the to_revid
            revision
        """
        raise NotImplementedError('fileid_involved_between_revs is abstract')

    def fileid_involved(self, last_revid=None):
        """ This function returns the file_id(s) involved in the
            changes up to the revision last_revid
            If no parametr is passed, then all file_id[s] present in the
            repository are returned
        """
        raise NotImplementedError('fileid_involved is abstract')

    def fileid_involved_by_set(self, changes):
        """ This function returns the file_id(s) involved in the
            changes present in the set 'changes'
        """
        raise NotImplementedError('fileid_involved_by_set is abstract')

class BzrBranchFormat(object):
    """An encapsulation of the initialization and open routines for a format.

    Formats provide three things:
     * An initialization routine,
     * a format string,
     * an open routine.

    Formats are placed in an dict by their format string for reference 
    during branch opening. Its not required that these be instances, they
    can be classes themselves with class methods - it simply depends on 
    whether state is needed for a given format or not.

    Once a format is deprecated, just deprecate the initialize and open
    methods on the format class. Do not deprecate the object, as the 
    object will be created every time regardless.
    """

    _formats = {}
    """The known formats."""

    @classmethod
    def find_format(klass, transport):
        """Return the format registered for URL."""
        try:
            format_string = transport.get(".bzr/branch-format").read()
            return klass._formats[format_string]
        except NoSuchFile:
            raise NotBranchError(path=transport.base)
        except KeyError:
            raise errors.UnknownFormatError(format_string)

    def get_format_string(self):
        """Return the ASCII format string that identifies this format."""
        raise NotImplementedError(self.get_format_string)

    def _find_modes(self, t):
        """Determine the appropriate modes for files and directories.
        
        FIXME: When this merges into, or from storage,
        this code becomes delgatable to a LockableFiles instance.

        For now its cribbed and returns (dir_mode, file_mode)
        """
        try:
            st = t.stat('.')
        except errors.TransportNotPossible:
            dir_mode = 0755
            file_mode = 0644
        else:
            dir_mode = st.st_mode & 07777
            # Remove the sticky and execute bits for files
            file_mode = dir_mode & ~07111
        if not BzrBranch._set_dir_mode:
            dir_mode = None
        if not BzrBranch._set_file_mode:
            file_mode = None
        return dir_mode, file_mode

    def initialize(self, url):
        """Create a branch of this format at url and return an open branch."""
        t = get_transport(url)
        from bzrlib.weavefile import write_weave_v5
        from bzrlib.weave import Weave
        
        # Create an empty weave
        sio = StringIO()
        bzrlib.weavefile.write_weave_v5(Weave(), sio)
        empty_weave = sio.getvalue()

        # Since we don't have a .bzr directory, inherit the
        # mode from the root directory
        temp_control = LockableFiles(t, '')
        temp_control._transport.mkdir('.bzr',
                                      mode=temp_control._dir_mode)
        file_mode = temp_control._file_mode
        del temp_control
        mutter('created control directory in ' + t.base)
        control = t.clone('.bzr')
        dirs = ['revision-store', 'weaves']
        lock_file = 'branch-lock'
        utf8_files = [('README', 
                       "This is a Bazaar-NG control directory.\n"
                       "Do not change any files in this directory.\n"),
                      ('branch-format', self.get_format_string()),
                      ('revision-history', ''),
                      ('branch-name', ''),
                      ]
        files = [('inventory.weave', StringIO(empty_weave)), 
                 ]
        
        # FIXME: RBC 20060125 dont peek under the covers
        # NB: no need to escape relative paths that are url safe.
        control.put(lock_file, StringIO(), mode=file_mode)
        control_files = LockableFiles(control, lock_file)
        control_files.lock_write()
        control_files._transport.mkdir_multi(dirs,
                mode=control_files._dir_mode)
        try:
            for file, content in utf8_files:
                control_files.put_utf8(file, content)
            for file, content in files:
                control_files.put(file, content)
        finally:
            control_files.unlock()
        return BzrBranch(t, _format=self, _control_files=control_files)

    def is_supported(self):
        """Is this format supported?

        Supported formats can be initialized and opened.
        Unsupported formats may not support initialization or committing or 
        some other features depending on the reason for not being supported.
        """
        return True

    def open(self, transport):
        """Fill out the data in branch for the branch at url."""
        return BzrBranch(transport, _format=self)

    @classmethod
    def register_format(klass, format):
        klass._formats[format.get_format_string()] = format

    @classmethod
    def unregister_format(klass, format):
        assert klass._formats[format.get_format_string()] is format
        del klass._formats[format.get_format_string()]


class BzrBranchFormat4(BzrBranchFormat):
    """Bzr branch format 4.

    This format has:
     - flat stores
     - TextStores for texts, inventories,revisions.

    This format is deprecated: it indexes texts using a text it which is
    removed in format 5; write support for this format has been removed.
    """

    def get_format_string(self):
        """See BzrBranchFormat.get_format_string()."""
        return BZR_BRANCH_FORMAT_4

    def initialize(self, url):
        """Format 4 branches cannot be created."""
        raise UninitializableFormat(self)

    def is_supported(self):
        """Format 4 is not supported.

        It is not supported because the model changed from 4 to 5 and the
        conversion logic is expensive - so doing it on the fly was not 
        feasible.
        """
        return False


class BzrBranchFormat5(BzrBranchFormat):
    """Bzr branch format 5.

    This format has:
     - weaves for file texts and inventory
     - flat stores
     - TextStores for revisions and signatures.
    """

    def get_format_string(self):
        """See BzrBranchFormat.get_format_string()."""
        return BZR_BRANCH_FORMAT_5


class BzrBranchFormat6(BzrBranchFormat):
    """Bzr branch format 6.

    This format has:
     - weaves for file texts and inventory
     - hash subdirectory based stores.
     - TextStores for revisions and signatures.
    """

    def get_format_string(self):
        """See BzrBranchFormat.get_format_string()."""
        return BZR_BRANCH_FORMAT_6


BzrBranchFormat.register_format(BzrBranchFormat4())
BzrBranchFormat.register_format(BzrBranchFormat5())
BzrBranchFormat.register_format(BzrBranchFormat6())

# TODO: jam 20060108 Create a new branch format, and as part of upgrade
#       make sure that ancestry.weave is deleted (it is never used, but
#       used to be created)


class BzrBranch(Branch):
    """A branch stored in the actual filesystem.

    Note that it's "local" in the context of the filesystem; it doesn't
    really matter if it's on an nfs/smb/afs/coda/... share, as long as
    it's writable, and can be accessed via the normal filesystem API.

    """
    # We actually expect this class to be somewhat short-lived; part of its
    # purpose is to try to isolate what bits of the branch logic are tied to
    # filesystem access, so that in a later step, we can extricate them to
    # a separarte ("storage") class.
    _inventory_weave = None
    
    # Map some sort of prefix into a namespace
    # stuff like "revno:10", "revid:", etc.
    # This should match a prefix with a function which accepts
    REVISION_NAMESPACES = {}

    def push_stores(self, branch_to):
        """See Branch.push_stores."""
        if (not isinstance(self._branch_format, BzrBranchFormat4) or
            self._branch_format != branch_to._branch_format):
            from bzrlib.fetch import greedy_fetch
            mutter("Using fetch logic to push between %s(%s) and %s(%s)",
                   self, self._branch_format, branch_to, branch_to._branch_format)
            greedy_fetch(to_branch=branch_to, from_branch=self,
                         revision=self.last_revision())
            return

        # format 4 to format 4 logic only.
        store_pairs = ((self.text_store,      branch_to.text_store),
                       (self.inventory_store, branch_to.inventory_store),
                       (self.revision_store,  branch_to.revision_store))
        try:
            for from_store, to_store in store_pairs: 
                copy_all(from_store, to_store)
        except UnlistableStore:
            raise UnlistableBranch(from_store)

    def __init__(self, transport, init=DEPRECATED_PARAMETER,
                 relax_version_check=DEPRECATED_PARAMETER, _format=None,
                 _control_files=None):
        """Create new branch object at a particular location.

        transport -- A Transport object, defining how to access files.
        
        init -- If True, create new control files in a previously
             unversioned directory.  If False, the branch must already
             be versioned.

        relax_version_check -- If true, the usual check for the branch
            version is not applied.  This is intended only for
            upgrade/recovery type use; it's not guaranteed that
            all operations will work on old format branches.

        In the test suite, creation of new trees is tested using the
        `ScratchBranch` class.
        """
        assert isinstance(transport, Transport), \
            "%r is not a Transport" % transport
        self._transport = transport
        self._base = self._transport.base
        if _control_files is None:
            _control_files = LockableFiles(self._transport.clone(bzrlib.BZRDIR),
                                           'branch-lock')
        self.control_files = _control_files
        if deprecated_passed(init):
            warn("BzrBranch.__init__(..., init=XXX): The init parameter is "
                 "deprecated as of bzr 0.8. Please use Branch.create().",
                 DeprecationWarning,
                 stacklevel=2)
            if init:
                # this is slower than before deprecation, oh well never mind.
                # -> its deprecated.
                self._initialize(transport.base)
        self._check_format(_format)
        if deprecated_passed(relax_version_check):
            warn("BzrBranch.__init__(..., relax_version_check=XXX_: The "
                 "relax_version_check parameter is deprecated as of bzr 0.8. "
                 "Please use Branch.open_downlevel, or a BzrBranchFormat's "
                 "open() method.",
                 DeprecationWarning,
                 stacklevel=2)
            if (not relax_version_check
                and not self._branch_format.is_supported()):
                raise errors.UnsupportedFormatError(
                        'sorry, branch format %r not supported' % fmt,
                        ['use a different bzr version',
                         'or remove the .bzr directory'
                         ' and "bzr init" again'])
        self.repository = Repository(transport, self._branch_format)


    @staticmethod
    def _initialize(base):
        """Create a bzr branch in the latest format."""
        return BzrBranchFormat6().initialize(base)

    def __str__(self):
        return '%s(%r)' % (self.__class__.__name__, self.base)

    __repr__ = __str__

    def __del__(self):
        # TODO: It might be best to do this somewhere else,
        # but it is nice for a Branch object to automatically
        # cache it's information.
        # Alternatively, we could have the Transport objects cache requests
        # See the earlier discussion about how major objects (like Branch)
        # should never expect their __del__ function to run.
        # XXX: cache_root seems to be unused, 2006-01-13 mbp
        if hasattr(self, 'cache_root') and self.cache_root is not None:
            try:
                shutil.rmtree(self.cache_root)
            except:
                pass
            self.cache_root = None

    def _get_base(self):
        return self._base

    base = property(_get_base, doc="The URL for the root of this branch.")

    def _finish_transaction(self):
        """Exit the current transaction."""
        return self.control_files._finish_transaction()

    def get_transaction(self):
        """Return the current active transaction.

        If no transaction is active, this returns a passthrough object
        for which all data is immediately flushed and no caching happens.
        """
        # this is an explicit function so that we can do tricky stuff
        # when the storage in rev_storage is elsewhere.
        # we probably need to hook the two 'lock a location' and 
        # 'have a transaction' together more delicately, so that
        # we can have two locks (branch and storage) and one transaction
        # ... and finishing the transaction unlocks both, but unlocking
        # does not. - RBC 20051121
        return self.control_files.get_transaction()

    def _set_transaction(self, transaction):
        """Set a new active transaction."""
        return self.control_files._set_transaction(transaction)

    def abspath(self, name):
        """See Branch.abspath."""
        return self.control_files._transport.abspath(name)

    def _check_format(self, format):
        """Identify the branch format if needed.

        The format is stored as a reference to the format object in
        self._branch_format for code that needs to check it later.

        The format parameter is either None or the branch format class
        used to open this branch.
        """
        if format is None:
            format = BzrBranchFormat.find_format(self._transport)
        self._branch_format = format
        mutter("got branch format %s", self._branch_format)

    @needs_read_lock
    def get_root_id(self):
        """See Branch.get_root_id."""
        tree = self.repository.revision_tree(self.last_revision())
        return tree.inventory.root.file_id

    def lock_write(self):
        # TODO: test for failed two phase locks. This is known broken.
        self.control_files.lock_write()
        self.repository.lock_write()

    def lock_read(self):
        # TODO: test for failed two phase locks. This is known broken.
        self.control_files.lock_read()
        self.repository.lock_read()

    def unlock(self):
        # TODO: test for failed two phase locks. This is known broken.
        self.repository.unlock()
        self.control_files.unlock()

    def peek_lock_mode(self):
        if self.control_files._lock_count == 0:
            return None
        else:
            return self.control_files._lock_mode

    @needs_read_lock
    def print_file(self, file, revision_id):
        """See Branch.print_file."""
        return self.repository.print_file(file, revision_id)

    @needs_write_lock
    def append_revision(self, *revision_ids):
        """See Branch.append_revision."""
        for revision_id in revision_ids:
            mutter("add {%s} to revision-history" % revision_id)
        rev_history = self.revision_history()
        rev_history.extend(revision_ids)
        self.set_revision_history(rev_history)

    @needs_write_lock
    def set_revision_history(self, rev_history):
        """See Branch.set_revision_history."""
        self.control_files.put_utf8(
            'revision-history', '\n'.join(rev_history))

    def get_revision_delta(self, revno):
        """Return the delta for one revision.

        The delta is relative to its mainline predecessor, or the
        empty tree for revision 1.
        """
        assert isinstance(revno, int)
        rh = self.revision_history()
        if not (1 <= revno <= len(rh)):
            raise InvalidRevisionNumber(revno)

        # revno is 1-based; list is 0-based

        new_tree = self.repository.revision_tree(rh[revno-1])
        if revno == 1:
            old_tree = EmptyTree()
        else:
            old_tree = self.repository.revision_tree(rh[revno-2])
        return compare_trees(old_tree, new_tree)

    @needs_read_lock
    def revision_history(self):
        """See Branch.revision_history."""
        # FIXME are transactions bound to control files ? RBC 20051121
        transaction = self.get_transaction()
        history = transaction.map.find_revision_history()
        if history is not None:
            mutter("cache hit for revision-history in %s", self)
            return list(history)
        history = [l.rstrip('\r\n') for l in
                self.control_files.get_utf8('revision-history').readlines()]
        transaction.map.add_revision_history(history)
        # this call is disabled because revision_history is 
        # not really an object yet, and the transaction is for objects.
        # transaction.register_clean(history, precious=True)
        return list(history)

    def update_revisions(self, other, stop_revision=None):
        """See Branch.update_revisions."""
        from bzrlib.fetch import greedy_fetch
        if stop_revision is None:
            stop_revision = other.last_revision()
        ### Should this be checking is_ancestor instead of revision_history?
        if (stop_revision is not None and 
            stop_revision in self.revision_history()):
            return
        greedy_fetch(to_branch=self, from_branch=other,
                     revision=stop_revision)
        pullable_revs = self.pullable_revisions(other, stop_revision)
        if len(pullable_revs) > 0:
            self.append_revision(*pullable_revs)

    def pullable_revisions(self, other, stop_revision):
        """See Branch.pullable_revisions."""
        other_revno = other.revision_id_to_revno(stop_revision)
        try:
            return self.missing_revisions(other, other_revno)
        except DivergedBranches, e:
            try:
                pullable_revs = get_intervening_revisions(self.last_revision(),
                                                          stop_revision, 
                                                          self.repository)
                assert self.last_revision() not in pullable_revs
                return pullable_revs
            except bzrlib.errors.NotAncestor:
                if is_ancestor(self.last_revision(), stop_revision, self):
                    return []
                else:
                    raise e
        
    def basis_tree(self):
        """See Branch.basis_tree."""
        try:
            revision_id = self.revision_history()[-1]
            # FIXME: This is an abstraction violation, the basis tree 
            # here as defined is on the working tree, the method should
            # be too. The basis tree for a branch can be different than
            # that for a working tree. RBC 20051207
            xml = self.working_tree().read_basis_inventory(revision_id)
            inv = bzrlib.xml5.serializer_v5.read_inventory_from_string(xml)
            return RevisionTree(self.repository, inv, revision_id)
        except (IndexError, NoSuchFile, NoWorkingTree), e:
            return self.repository.revision_tree(self.last_revision())

    def working_tree(self):
        """See Branch.working_tree."""
        from bzrlib.workingtree import WorkingTree
        from bzrlib.transport.local import LocalTransport
        if (self.base.find('://') != -1 or 
            not isinstance(self._transport, LocalTransport)):
            raise NoWorkingTree(self.base)
        return WorkingTree(self.base, branch=self)

    @needs_write_lock
    def pull(self, source, overwrite=False):
        """See Branch.pull."""
        source.lock_read()
        try:
            old_count = len(self.revision_history())
            try:
                self.update_revisions(source)
            except DivergedBranches:
                if not overwrite:
                    raise
            if overwrite:
                self.set_revision_history(source.revision_history())
            new_count = len(self.revision_history())
            return new_count - old_count
        finally:
            source.unlock()

    def get_parent(self):
        """See Branch.get_parent."""
        import errno
        _locs = ['parent', 'pull', 'x-pull']
        for l in _locs:
            try:
                return self.control_files.get_utf8(l).read().strip('\n')
            except NoSuchFile:
                pass
        return None

    def get_push_location(self):
        """See Branch.get_push_location."""
        config = bzrlib.config.BranchConfig(self)
        push_loc = config.get_user_option('push_location')
        return push_loc

    def set_push_location(self, location):
        """See Branch.set_push_location."""
        config = bzrlib.config.LocationConfig(self.base)
        config.set_user_option('push_location', location)

    @needs_write_lock
    def set_parent(self, url):
        """See Branch.set_parent."""
        # TODO: Maybe delete old location files?
        # URLs should never be unicode, even on the local fs,
        # FIXUP this and get_parent in a future branch format bump:
        # read and rewrite the file, and have the new format code read
        # using .get not .get_utf8. RBC 20060125
        self.control_files.put_utf8('parent', url + '\n')

    def tree_config(self):
        return TreeConfig(self)

    def _get_truncated_history(self, revision_id):
        history = self.revision_history()
        if revision_id is None:
            return history
        try:
            idx = history.index(revision_id)
        except ValueError:
            raise InvalidRevisionId(revision_id=revision, branch=self)
        return history[:idx+1]

    @needs_read_lock
    def _clone_weave(self, to_location, revision=None, basis_branch=None):
        # prevent leakage
        from bzrlib.workingtree import WorkingTree
        assert isinstance(to_location, basestring)
        if basis_branch is not None:
            note("basis_branch is not supported for fast weave copy yet.")

        history = self._get_truncated_history(revision)
        if not bzrlib.osutils.lexists(to_location):
            os.mkdir(to_location)
        branch_to = Branch.initialize(to_location)
        mutter("copy branch from %s to %s", self, branch_to)

        self.repository.copy(branch_to.repository)
        
        # must be done *after* history is copied across
        # FIXME duplicate code with base .clone().
        # .. would template method be useful here?  RBC 20051207
        branch_to.set_parent(self.base)
        branch_to.append_revision(*history)
        # FIXME: this should be in workingtree.clone
        WorkingTree.create(branch_to, to_location).set_root_id(self.get_root_id())
        mutter("copied")
        return branch_to

    def clone(self, to_location, revision=None, basis_branch=None, to_branch_type=None):
        print "FIXME: clone via create and fetch is probably faster when versioned file comes in."
        if to_branch_type is None:
            to_branch_type = BzrBranch

        if to_branch_type == BzrBranch \
            and self.repository.weave_store.listable() \
            and self.repository.revision_store.listable():
            return self._clone_weave(to_location, revision, basis_branch)

        return Branch.clone(self, to_location, revision, basis_branch, to_branch_type)

    def fileid_involved_between_revs(self, from_revid, to_revid):
        """Find file_id(s) which are involved in the changes between revisions.

        This determines the set of revisions which are involved, and then
        finds all file ids affected by those revisions.
        """
        # TODO: jam 20060119 This code assumes that w.inclusions will
        #       always be correct. But because of the presence of ghosts
        #       it is possible to be wrong.
        #       One specific example from Robert Collins:
        #       Two branches, with revisions ABC, and AD
        #       C is a ghost merge of D.
        #       Inclusions doesn't recognize D as an ancestor.
        #       If D is ever merged in the future, the weave
        #       won't be fixed, because AD never saw revision C
        #       to cause a conflict which would force a reweave.
        w = self.repository.get_inventory_weave()
        from_set = set(w.inclusions([w.lookup(from_revid)]))
        to_set = set(w.inclusions([w.lookup(to_revid)]))
        included = to_set.difference(from_set)
        changed = map(w.idx_to_name, included)
        return self._fileid_involved_by_set(changed)

    def fileid_involved(self, last_revid=None):
        """Find all file_ids modified in the ancestry of last_revid.

        :param last_revid: If None, last_revision() will be used.
        """
        w = self.repository.get_inventory_weave()
        if not last_revid:
            changed = set(w._names)
        else:
            included = w.inclusions([w.lookup(last_revid)])
            changed = map(w.idx_to_name, included)
        return self._fileid_involved_by_set(changed)

    def fileid_involved_by_set(self, changes):
        """Find all file_ids modified by the set of revisions passed in.

        :param changes: A set() of revision ids
        """
        # TODO: jam 20060119 This line does *nothing*, remove it.
        #       or better yet, change _fileid_involved_by_set so
        #       that it takes the inventory weave, rather than
        #       pulling it out by itself.
        w = self.repository.get_inventory_weave()
        return self._fileid_involved_by_set(changes)

    def _fileid_involved_by_set(self, changes):
        """Find the set of file-ids affected by the set of revisions.

        :param changes: A set() of revision ids.
        :return: A set() of file ids.
        
        This peaks at the Weave, interpreting each line, looking to
        see if it mentions one of the revisions. And if so, includes
        the file id mentioned.
        This expects both the Weave format, and the serialization
        to have a single line per file/directory, and to have
        fileid="" and revision="" on that line.
        """
        assert (isinstance(self._branch_format, BzrBranchFormat5) or
                isinstance(self._branch_format, BzrBranchFormat6)), \
            "fileid_involved only supported for branches which store inventory as xml"

        w = self.repository.get_inventory_weave()
        file_ids = set()
        for line in w._weave:

            # it is ugly, but it is due to the weave structure
            if not isinstance(line, basestring): continue

            start = line.find('file_id="')+9
            if start < 9: continue
            end = line.find('"', start)
            assert end>= 0
            file_id = xml.sax.saxutils.unescape(line[start:end])

            # check if file_id is already present
            if file_id in file_ids: continue

            start = line.find('revision="')+10
            if start < 10: continue
            end = line.find('"', start)
            assert end>= 0
            revision_id = xml.sax.saxutils.unescape(line[start:end])

            if revision_id in changes:
                file_ids.add(file_id)

        return file_ids


Branch.set_default_initializer(BzrBranch._initialize)


class BranchTestProviderAdapter(object):
    """A tool to generate a suite testing multiple branch formats at once.

    This is done by copying the test once for each transport and injecting
    the transport_server, transport_readonly_server, and branch_format
    classes into each copy. Each copy is also given a new id() to make it
    easy to identify.
    """

    def __init__(self, transport_server, transport_readonly_server, formats):
        self._transport_server = transport_server
        self._transport_readonly_server = transport_readonly_server
        self._formats = formats
    
    def adapt(self, test):
        result = TestSuite()
        for format in self._formats:
            new_test = deepcopy(test)
            new_test.transport_server = self._transport_server
            new_test.transport_readonly_server = self._transport_readonly_server
            new_test.branch_format = format
            def make_new_test_id():
                new_id = "%s(%s)" % (new_test.id(), format.__class__.__name__)
                return lambda: new_id
            new_test.id = make_new_test_id()
            result.addTest(new_test)
        return result


class ScratchBranch(BzrBranch):
    """Special test class: a branch that cleans up after itself.

    >>> b = ScratchBranch()
    >>> isdir(b.base)
    True
    >>> bd = b.base
    >>> b._transport.__del__()
    >>> isdir(bd)
    False
    """

    def __init__(self, files=[], dirs=[], transport=None):
        """Make a test branch.

        This creates a temporary directory and runs init-tree in it.

        If any files are listed, they are created in the working copy.
        """
        if transport is None:
            transport = bzrlib.transport.local.ScratchTransport()
            # local import for scope restriction
            from bzrlib.workingtree import WorkingTree
            WorkingTree.create_standalone(transport.base)
            super(ScratchBranch, self).__init__(transport)
        else:
            super(ScratchBranch, self).__init__(transport)

        # BzrBranch creates a clone to .bzr and then forgets about the
        # original transport. A ScratchTransport() deletes itself and
        # everything underneath it when it goes away, so we need to
        # grab a local copy to prevent that from happening
        self._transport = transport

        for d in dirs:
            self._transport.mkdir(d)
            
        for f in files:
            self._transport.put(f, 'content of %s' % f)

    def clone(self):
        """
        >>> orig = ScratchBranch(files=["file1", "file2"])
        >>> os.listdir(orig.base)
        [u'.bzr', u'file1', u'file2']
        >>> clone = orig.clone()
        >>> if os.name != 'nt':
        ...   os.path.samefile(orig.base, clone.base)
        ... else:
        ...   orig.base == clone.base
        ...
        False
        >>> os.listdir(clone.base)
        [u'.bzr', u'file1', u'file2']
        """
        from shutil import copytree
        from bzrlib.osutils import mkdtemp
        base = mkdtemp()
        os.rmdir(base)
        copytree(self.base, base, symlinks=True)
        return ScratchBranch(
            transport=bzrlib.transport.local.ScratchTransport(base))
    

######################################################################
# predicates


def is_control_file(filename):
    ## FIXME: better check
    filename = normpath(filename)
    while filename != '':
        head, tail = os.path.split(filename)
        ## mutter('check %r for control file' % ((head, tail),))
        if tail == bzrlib.BZRDIR:
            return True
        if filename == head:
            break
        filename = head
    return False<|MERGE_RESOLUTION|>--- conflicted
+++ resolved
@@ -23,7 +23,6 @@
 import sys
 from unittest import TestSuite
 from warnings import warn
-<<<<<<< HEAD
 try:
     import xml.sax.saxutils
 except ImportError:
@@ -32,9 +31,6 @@
                       " lying around in your bzrlib directory."
                       " Please remove it.")
 from cStringIO import StringIO
-=======
-import xml.sax.saxutils
->>>>>>> 32b1236b
 
 
 import bzrlib
@@ -44,7 +40,7 @@
 import bzrlib.errors as errors
 from bzrlib.errors import (BzrError, InvalidRevisionNumber, InvalidRevisionId,
                            NoSuchRevision, HistoryMissing, NotBranchError,
-                           DivergedBranches, LockError, 
+                           DivergedBranches, LockError,
                            UninitializableFormat,
                            UnlistableStore,
                            UnlistableBranch, NoSuchFile, NotVersionedError,
