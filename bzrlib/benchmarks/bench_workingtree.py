# Copyright (C) 2006 Canonical Ltd
#
# This program is free software; you can redistribute it and/or modify
# it under the terms of the GNU General Public License as published by
# the Free Software Foundation; either version 2 of the License, or
# (at your option) any later version.
#
# This program is distributed in the hope that it will be useful,
# but WITHOUT ANY WARRANTY; without even the implied warranty of
# MERCHANTABILITY or FITNESS FOR A PARTICULAR PURPOSE.  See the
# GNU General Public License for more details.
#
# You should have received a copy of the GNU General Public License
# along with this program; if not, write to the Free Software
# Foundation, Inc., 59 Temple Place, Suite 330, Boston, MA  02111-1307  USA

"""Tests for bzr working tree performance."""

import os

from bzrlib import ignores
from bzrlib.benchmarks import Benchmark
from bzrlib.workingtree import WorkingTree


class WorkingTreeBenchmark(Benchmark):

    def test_list_files_kernel_like_tree(self):
        tree = self.make_kernel_like_added_tree()
        self.time(list, tree.list_files())

    def test_list_files_unknown_kernel_like_tree(self):
        tree = self.make_kernel_like_tree(link_working=True)
        tree = WorkingTree.open('.')
        # Bzr only traverses directories if they are versioned
        # So add all the directories, but not the files, yielding
        # lots of unknown files.
        for root, dirs, files in os.walk('.'):
            if '.bzr' in dirs:
                dirs.remove('.bzr')
            if root == '.':
                continue
            tree.add(root)
        self.time(list, tree.list_files())

    def test_is_ignored_single_call(self):
        """How long does is_ignored take to initialise and check one file."""
        t = self.make_branch_and_tree('.')
        self.time(t.is_ignored, "CVS")
        
    def test_is_ignored_10824_calls(self):
        """How long does is_ignored take to initialise and check one file."""
        t = self.make_branch_and_tree('.')
        def call_is_ignored_10824_not_ignored():
            for x in xrange(10824):
                t.is_ignored(str(x))
        self.time(call_is_ignored_10824_not_ignored)

<<<<<<< HEAD
    def test_walkdirs_kernel_like_tree(self):
        """Walking a kernel sized tree is fast!(150ms)."""
        self.make_kernel_like_tree()
        self.run_bzr('add')
        tree = WorkingTree.open('.')
        # on roberts machine: this originally took:  157ms/4177ms
        # plain os.walk takes 213ms on this tree
        self.time(list, tree.walkdirs())

    def test_walkdirs_kernel_like_tree_unknown(self):
        """Walking a kernel sized tree is fast!(150ms)."""
        self.make_kernel_like_tree()
        tree = WorkingTree.open('.')
        # on roberts machine: this originally took:  157ms/4177ms
        # plain os.walk takes 213ms on this tree
        self.time(list, tree.walkdirs())
=======
    def test_is_ignored_10_patterns(self):
        t = self.make_branch_and_tree('.')
        ignores.add_runtime_ignores([u'*.%i' % i for i in range(1, 9)])
        ignores.add_runtime_ignores(['./foo', 'foo/bar'])
        self.time(t.is_ignored,'bar')
        ignores._runtime_ignores = set()

    def test_is_ignored_50_patterns(self):
        t = self.make_branch_and_tree('.')
        ignores.add_runtime_ignores([u'*.%i' % i for i in range(1, 49)])
        ignores.add_runtime_ignores(['./foo', 'foo/bar'])
        self.time(t.is_ignored,'bar')
        ignores._runtime_ignores = set()

    def test_is_ignored_100_patterns(self):
        t = self.make_branch_and_tree('.')
        ignores.add_runtime_ignores([u'*.%i' % i for i in range(1, 99)])
        ignores.add_runtime_ignores(['./foo', 'foo/bar'])
        self.time(t.is_ignored,'bar')
        ignores._runtime_ignores = set()

    def test_is_ignored_1000_patterns(self):
        t = self.make_branch_and_tree('.')
        ignores.add_runtime_ignores([u'*.%i' % i for i in range(1, 999)])
        ignores.add_runtime_ignores(['./foo', 'foo/bar'])
        self.time(t.is_ignored,'bar')
        ignores._runtime_ignores = set()

>>>>>>> b608bc71
<|MERGE_RESOLUTION|>--- conflicted
+++ resolved
@@ -56,24 +56,6 @@
                 t.is_ignored(str(x))
         self.time(call_is_ignored_10824_not_ignored)
 
-<<<<<<< HEAD
-    def test_walkdirs_kernel_like_tree(self):
-        """Walking a kernel sized tree is fast!(150ms)."""
-        self.make_kernel_like_tree()
-        self.run_bzr('add')
-        tree = WorkingTree.open('.')
-        # on roberts machine: this originally took:  157ms/4177ms
-        # plain os.walk takes 213ms on this tree
-        self.time(list, tree.walkdirs())
-
-    def test_walkdirs_kernel_like_tree_unknown(self):
-        """Walking a kernel sized tree is fast!(150ms)."""
-        self.make_kernel_like_tree()
-        tree = WorkingTree.open('.')
-        # on roberts machine: this originally took:  157ms/4177ms
-        # plain os.walk takes 213ms on this tree
-        self.time(list, tree.walkdirs())
-=======
     def test_is_ignored_10_patterns(self):
         t = self.make_branch_and_tree('.')
         ignores.add_runtime_ignores([u'*.%i' % i for i in range(1, 9)])
@@ -102,4 +84,19 @@
         self.time(t.is_ignored,'bar')
         ignores._runtime_ignores = set()
 
->>>>>>> b608bc71
+    def test_walkdirs_kernel_like_tree(self):
+        """Walking a kernel sized tree is fast!(150ms)."""
+        self.make_kernel_like_tree()
+        self.run_bzr('add')
+        tree = WorkingTree.open('.')
+        # on roberts machine: this originally took:  157ms/4177ms
+        # plain os.walk takes 213ms on this tree
+        self.time(list, tree.walkdirs())
+
+    def test_walkdirs_kernel_like_tree_unknown(self):
+        """Walking a kernel sized tree is fast!(150ms)."""
+        self.make_kernel_like_tree()
+        tree = WorkingTree.open('.')
+        # on roberts machine: this originally took:  157ms/4177ms
+        # plain os.walk takes 213ms on this tree
+        self.time(list, tree.walkdirs())