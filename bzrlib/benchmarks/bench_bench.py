--- conflicted
+++ resolved
@@ -27,7 +27,8 @@
         """Making a kernel sized tree should be ~ 5seconds on modern disk.""" 
         # on roberts machine: this originally took:  7372ms/ 7479ms
         # with the LocalTransport._abspath call:     3730ms/ 3778ms
-<<<<<<< HEAD
+        # with AtomicFile tuning:                    2888ms/ 2926ms
+        # switching to transport.append:             1468ms/ 2849ms
         self.time(self.make_kernel_like_tree)
 
     def test_02_make_kernel_like_tree(self):
@@ -84,8 +85,3 @@
         self.time(self.make_kernel_like_committed_tree, root='bar',
                     hardlink_bzr=True)
 
-=======
-        # with AtomicFile tuning:                    2888ms/ 2926ms
-        # switching to transport.append:             1468ms/ 2849ms
-        self.time(self.make_kernel_like_tree)
->>>>>>> ad8ec849
