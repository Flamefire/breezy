--- conflicted
+++ resolved
@@ -186,32 +186,17 @@
         return
 
 
-<<<<<<< HEAD
-def open_tracefile(tracefilename=None):
-    # Messages are always written to here, so that we have some
-    # information if something goes wrong.  In a future version this
-    # file will be removed on successful completion.
-    global _file_handler, _bzr_log_file, _bzr_log_filename
-    import codecs
-
-    if tracefilename is None:
-        home = os.environ.get('BZR_HOME')
-        if home is None:
-            if sys.platform == 'win32':
-                from bzrlib import win32utils
-                home = win32utils.get_home_location()
-            else:
-                home = os.path.expanduser('~')
-        _bzr_log_filename = os.path.join(home, '.bzr.log')
-=======
 def _get_bzr_log_filename():
-    # TODO: should this be overridden by $BZR_HOME?
-    if sys.platform == 'win32':
-        from bzrlib import win32utils
-        home = win32utils.get_home_location()
->>>>>>> 231275b2
-    else:
-        home = os.path.expanduser('~')
+    bzr_log = os.environ.get('BZR_LOG')
+    if bzr_log:
+        return bzr_log
+    home = os.environ.get('BZR_HOME')
+    if home is None:
+        if sys.platform == 'win32':
+            from bzrlib import win32utils
+            home = win32utils.get_home_location()
+        else:
+            home = os.path.expanduser('~')
     return os.path.join(home, '.bzr.log')
 
 
@@ -347,27 +332,6 @@
     mutter(traceback.format_exc())
 
 
-<<<<<<< HEAD
-def enable_default_logging(tracefilename=None):
-    """Configure default logging to stderr and .bzr.log"""
-    # FIXME: if this is run twice, things get confused
-    global _stderr_handler, _file_handler, _trace_file, _bzr_log_file
-    # create encoded wrapper around stderr
-    stderr = codecs.getwriter(osutils.get_terminal_encoding())(sys.stderr,
-        errors='replace')
-    _stderr_handler = logging.StreamHandler(stderr)
-    logging.getLogger('').addHandler(_stderr_handler)
-    _stderr_handler.setLevel(logging.INFO)
-    if not _file_handler:
-        open_tracefile(tracefilename)
-    _trace_file = _bzr_log_file
-    if _file_handler:
-        _file_handler.setLevel(logging.DEBUG)
-    _bzr_logger.setLevel(logging.DEBUG)
-
-
-=======
->>>>>>> 231275b2
 def set_verbosity_level(level):
     """Set the verbosity level.
 
