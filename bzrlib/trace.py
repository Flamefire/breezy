# Copyright (C) 2005, 2006 by Canonical Ltd
#
# This program is free software; you can redistribute it and/or modify
# it under the terms of the GNU General Public License as published by
# the Free Software Foundation; either version 2 of the License, or
# (at your option) any later version.
#
# This program is distributed in the hope that it will be useful,
# but WITHOUT ANY WARRANTY; without even the implied warranty of
# MERCHANTABILITY or FITNESS FOR A PARTICULAR PURPOSE.  See the
# GNU General Public License for more details.
#
# You should have received a copy of the GNU General Public License
# along with this program; if not, write to the Free Software
# Foundation, Inc., 59 Temple Place, Suite 330, Boston, MA  02111-1307  USA

"""Messages and logging for bazaar-ng.

Messages are supplied by callers as a string-formatting template, plus values
to be inserted into it.  The actual %-formatting is deferred to the log
library so that it doesn't need to be done for messages that won't be emitted.

Messages are classified by severity levels: critical, error, warning, info,
and debug.

They can be sent to two places: to stderr, and to ~/.bzr.log.  For purposes
such as running the test suite, they can also be redirected away from both of
those two places to another location.

~/.bzr.log gets all messages, and full tracebacks for uncaught exceptions.
This trace file is always in UTF-8, regardless of the user's default encoding,
so that we can always rely on writing any message.

Output to stderr depends on the mode chosen by the user.  By default, messages
of info and above are sent out, which results in progress messages such as the
list of files processed by add and commit.  In quiet mode, only warnings and
above are shown.  In debug mode, stderr gets debug messages too.

Errors that terminate an operation are generally passed back as exceptions;
others may be just emitted as messages.

Exceptions are reported in a brief form to stderr so as not to look scary.
BzrErrors are required to be able to format themselves into a properly
explanatory message.  This is not true for builtin exceptions such as
KeyError, which typically just str to "0".  They're printed in a different
form.
"""

# FIXME: Unfortunately it turns out that python's logging module
# is quite expensive, even when the message is not printed by any handlers.
# We should perhaps change back to just simply doing it here.


import errno
import os
import sys
import logging

import bzrlib
from bzrlib.errors import BzrError, BzrNewError
from bzrlib.symbol_versioning import (deprecated_function,
        zero_nine,
        )

_file_handler = None
_stderr_handler = None
_stderr_quiet = False
_trace_file = None
_trace_depth = 0
_bzr_log_file = None


<<<<<<< HEAD
=======
class QuietFormatter(logging.Formatter):
    """Formatter that suppresses the details of errors.

    This is used by default on stderr so as not to scare the user.
    """
    # At first I tried overriding FormatException to suppress the
    # exception details, but that has global effect: no loggers
    # can get the exception details is we suppress them here.

    def format(self, record):
        if record.levelno >= logging.WARNING:
            s = 'bzr: ' + record.levelname + ': '
        else:
            s = ''
        s += record.getMessage()
        if record.exc_info:
            s += '\n' + format_exception_short(record.exc_info)
        return s
        
>>>>>>> 0e3cf6f7
# configure convenient aliases for output routines

_bzr_logger = logging.getLogger('bzr')

def note(*args, **kwargs):
    import bzrlib.ui
    bzrlib.ui.ui_factory.clear_term()
    _bzr_logger.info(*args, **kwargs)

def warning(*args, **kwargs):
    import bzrlib.ui
    bzrlib.ui.ui_factory.clear_term()
    _bzr_logger.warning(*args, **kwargs)

info = note
log_error = _bzr_logger.error
error =     _bzr_logger.error


def mutter(fmt, *args):
    if _trace_file is None:
        return
    if hasattr(_trace_file, 'closed') and _trace_file.closed:
        return
    if len(args) > 0:
        # It seems that if we do ascii % (unicode, ascii) we can
        # get a unicode cannot encode ascii error, so make sure that "fmt"
        # is a unicode string
        out = unicode(fmt) % args
    else:
        out = fmt
    out += '\n'
    try:
        _trace_file.write(out)
    except UnicodeError, e:
        warning('UnicodeError: %s', e)
        _trace_file.write(repr(out))
    # TODO: jam 20051227 Consider flushing the trace file to help debugging
    #_trace_file.flush()
debug = mutter


def _rollover_trace_maybe(trace_fname):
    import stat
    try:
        size = os.stat(trace_fname)[stat.ST_SIZE]
        if size <= 4 << 20:
            return
        old_fname = trace_fname + '.old'
        from osutils import rename
        rename(trace_fname, old_fname)
    except OSError:
        return


def open_tracefile(tracefilename='~/.bzr.log'):
    # Messages are always written to here, so that we have some
    # information if something goes wrong.  In a future version this
    # file will be removed on successful completion.
    global _file_handler, _bzr_log_file
    import stat, codecs

    trace_fname = os.path.join(os.path.expanduser(tracefilename))
    _rollover_trace_maybe(trace_fname)
    try:
        LINE_BUFFERED = 1
        tf = codecs.open(trace_fname, 'at', 'utf8', buffering=LINE_BUFFERED)
        _bzr_log_file = tf
        if tf.tell() == 0:
            tf.write("\nthis is a debug log for diagnosing/reporting problems in bzr\n")
            tf.write("you can delete or truncate this file, or include sections in\n")
            tf.write("bug reports to bazaar-ng@lists.canonical.com\n\n")
        _file_handler = logging.StreamHandler(tf)
        fmt = r'[%(process)5d] %(asctime)s.%(msecs)03d %(levelname)s: %(message)s'
        datefmt = r'%a %H:%M:%S'
        _file_handler.setFormatter(logging.Formatter(fmt, datefmt))
        _file_handler.setLevel(logging.DEBUG)
        logging.getLogger('').addHandler(_file_handler)
    except IOError, e:
        warning("failed to open trace file: %s" % (e))


@deprecated_function(zero_nine)
def log_exception(msg=None):
    """Log the last exception to stderr and the trace file.

    The exception string representation is used as the error
    summary, unless msg is given.
    """
    if msg:
        error(msg)
    else:
        exc_str = format_exception_short(sys.exc_info())
        error(exc_str)
    log_exception_quietly()


def log_exception_quietly():
    """Log the last exception to the trace file only.

    Used for exceptions that occur internally and that may be 
    interesting to developers but not to users.  For example, 
    errors loading plugins.
    """
    import traceback
    debug(traceback.format_exc())


def enable_default_logging():
    """Configure default logging to stderr and .bzr.log"""
    # FIXME: if this is run twice, things get confused
    global _stderr_handler, _file_handler, _trace_file, _bzr_log_file
    _stderr_handler = logging.StreamHandler()
    logging.getLogger('').addHandler(_stderr_handler)
    _stderr_handler.setLevel(logging.INFO)
    if not _file_handler:
        open_tracefile()
    _trace_file = _bzr_log_file
    if _file_handler:
        _file_handler.setLevel(logging.DEBUG)
    _bzr_logger.setLevel(logging.DEBUG)


def be_quiet(quiet=True):
    global _stderr_handler, _stderr_quiet
    
    _stderr_quiet = quiet
    if quiet:
        _stderr_handler.setLevel(logging.WARNING)
    else:
        _stderr_handler.setLevel(logging.INFO)


def is_quiet():
    global _stderr_quiet
    return _stderr_quiet


def disable_default_logging():
    """Turn off default log handlers.

    This is intended to be used by the test framework, which doesn't
    want leakage from the code-under-test into the main logs.
    """

    l = logging.getLogger('')
    l.removeHandler(_stderr_handler)
    if _file_handler:
        l.removeHandler(_file_handler)
    _trace_file = None


def enable_test_log(to_file):
    """Redirect logging to a temporary file for a test
    
    returns an opaque reference that should be passed to disable_test_log
    after the test completes.
    """
    disable_default_logging()
    global _trace_file
    global _trace_depth
    hdlr = logging.StreamHandler(to_file)
    hdlr.setLevel(logging.DEBUG)
    hdlr.setFormatter(logging.Formatter('%(levelname)8s  %(message)s'))
    _bzr_logger.addHandler(hdlr)
    _bzr_logger.setLevel(logging.DEBUG)
    result = hdlr, _trace_file, _trace_depth
    _trace_file = to_file
    _trace_depth += 1
    return result


def disable_test_log((test_log_hdlr, old_trace_file, old_trace_depth)):
    _bzr_logger.removeHandler(test_log_hdlr)
    test_log_hdlr.close()
    global _trace_file
    global _trace_depth
    _trace_file = old_trace_file
    _trace_depth = old_trace_depth
    if not _trace_depth:
        enable_default_logging()


def report_exception(exc_info, err_file):
    exc_type, exc_object, exc_tb = exc_info
    if (isinstance(exc_object, IOError)
        and getattr(exc_object, 'errno', None) == errno.EPIPE):
        print >>err_file, "bzr: broken pipe"
    elif isinstance(exc_object, KeyboardInterrupt):
        print >>err_file, "bzr: interrupted"
    elif getattr(exc_object, 'is_user_error', False):
        report_user_error(exc_info, err_file)
    elif isinstance(exc_object, (OSError, IOError)):
        # Might be nice to catch all of these and show them as something more
        # specific, but there are too many cases at the moment.
        report_user_error(exc_info, err_file)
    else:
        report_bug(exc_info, err_file)


# TODO: Should these be specially encoding the output?
def report_user_error(exc_info, err_file):
    print >>err_file, "bzr: ERROR:", str(exc_info[1])


def report_bug(exc_info, err_file):
    """Report an exception that probably indicates a bug in bzr"""
    import traceback
    exc_type, exc_object, exc_tb = exc_info
    print >>err_file, "bzr: ERROR: %s: %s" % (exc_type, exc_object)
    print >>err_file
    traceback.print_exception(exc_type, exc_object, exc_tb, file=err_file)
    print >>err_file
    print >>err_file, 'bzr %s on python %s (%s)' % \
                       (bzrlib.__version__,
                        '.'.join(map(str, sys.version_info)),
                        sys.platform)
    print >>err_file, 'arguments: %r' % sys.argv
    print >>err_file
    print >>err_file, "** please send this report to bazaar-ng@lists.ubuntu.com"<|MERGE_RESOLUTION|>--- conflicted
+++ resolved
@@ -70,28 +70,6 @@
 _bzr_log_file = None
 
 
-<<<<<<< HEAD
-=======
-class QuietFormatter(logging.Formatter):
-    """Formatter that suppresses the details of errors.
-
-    This is used by default on stderr so as not to scare the user.
-    """
-    # At first I tried overriding FormatException to suppress the
-    # exception details, but that has global effect: no loggers
-    # can get the exception details is we suppress them here.
-
-    def format(self, record):
-        if record.levelno >= logging.WARNING:
-            s = 'bzr: ' + record.levelname + ': '
-        else:
-            s = ''
-        s += record.getMessage()
-        if record.exc_info:
-            s += '\n' + format_exception_short(record.exc_info)
-        return s
-        
->>>>>>> 0e3cf6f7
 # configure convenient aliases for output routines
 
 _bzr_logger = logging.getLogger('bzr')
