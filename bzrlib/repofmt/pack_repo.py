# Copyright (C) 2005, 2006, 2007, 2008 Canonical Ltd
#
# This program is free software; you can redistribute it and/or modify
# it under the terms of the GNU General Public License as published by
# the Free Software Foundation; either version 2 of the License, or
# (at your option) any later version.
#
# This program is distributed in the hope that it will be useful,
# but WITHOUT ANY WARRANTY; without even the implied warranty of
# MERCHANTABILITY or FITNESS FOR A PARTICULAR PURPOSE.  See the
# GNU General Public License for more details.
#
# You should have received a copy of the GNU General Public License
# along with this program; if not, write to the Free Software
# Foundation, Inc., 59 Temple Place, Suite 330, Boston, MA  02111-1307  USA

import re
import sys

from bzrlib.lazy_import import lazy_import
lazy_import(globals(), """
from itertools import izip
import time

from bzrlib import (
    chk_map,
    debug,
    graph,
    osutils,
    pack,
    transactions,
    ui,
    xml5,
    xml6,
    xml7,
    )
from bzrlib.index import (
    CombinedGraphIndex,
    GraphIndex,
    GraphIndexBuilder,
    GraphIndexPrefixAdapter,
    InMemoryGraphIndex,
    )
from bzrlib.inventory import CHKInventory
from bzrlib.knit import (
    KnitPlainFactory,
    KnitVersionedFiles,
    _KnitGraphIndex,
    _DirectPackAccess,
    )
from bzrlib import tsort
""")
from bzrlib import (
    bzrdir,
    chk_serializer,
    errors,
    lockable_files,
    lockdir,
    revision as _mod_revision,
    symbol_versioning,
    )

from bzrlib.decorators import needs_write_lock
from bzrlib.btree_index import (
    BTreeGraphIndex,
    BTreeBuilder,
    )
from bzrlib.index import (
    GraphIndex,
    InMemoryGraphIndex,
    )
from bzrlib.repofmt.knitrepo import KnitRepository
from bzrlib.repository import (
    CommitBuilder,
    MetaDirRepositoryFormat,
    RepositoryFormat,
    RootCommitBuilder,
    )
import bzrlib.revision as _mod_revision
from bzrlib.trace import (
    mutter,
    warning,
    )


class PackCommitBuilder(CommitBuilder):
    """A subclass of CommitBuilder to add texts with pack semantics.

    Specifically this uses one knit object rather than one knit object per
    added text, reducing memory and object pressure.
    """

    def __init__(self, repository, parents, config, timestamp=None,
                 timezone=None, committer=None, revprops=None,
                 revision_id=None):
        CommitBuilder.__init__(self, repository, parents, config,
            timestamp=timestamp, timezone=timezone, committer=committer,
            revprops=revprops, revision_id=revision_id)
        self._file_graph = graph.Graph(
            repository._pack_collection.text_index.combined_index)

    def _heads(self, file_id, revision_ids):
        keys = [(file_id, revision_id) for revision_id in revision_ids]
        return set([key[1] for key in self._file_graph.heads(keys)])


class PackRootCommitBuilder(RootCommitBuilder):
    """A subclass of RootCommitBuilder to add texts with pack semantics.

    Specifically this uses one knit object rather than one knit object per
    added text, reducing memory and object pressure.
    """

    def __init__(self, repository, parents, config, timestamp=None,
                 timezone=None, committer=None, revprops=None,
                 revision_id=None):
        CommitBuilder.__init__(self, repository, parents, config,
            timestamp=timestamp, timezone=timezone, committer=committer,
            revprops=revprops, revision_id=revision_id)
        self._file_graph = graph.Graph(
            repository._pack_collection.text_index.combined_index)

    def _heads(self, file_id, revision_ids):
        keys = [(file_id, revision_id) for revision_id in revision_ids]
        return set([key[1] for key in self._file_graph.heads(keys)])


class Pack(object):
    """An in memory proxy for a pack and its indices.

    This is a base class that is not directly used, instead the classes
    ExistingPack and NewPack are used.
    """

    # A map of index 'type' to the file extension and position in the
    # index_sizes array.
    index_definitions = {
        'chk': ('.cix', 4),
        'revision': ('.rix', 0),
        'inventory': ('.iix', 1),
        'text': ('.tix', 2),
        'signature': ('.six', 3),
        }

    def __init__(self, revision_index, inventory_index, text_index,
        signature_index, chk_index=None):
        """Create a pack instance.

        :param revision_index: A GraphIndex for determining what revisions are
            present in the Pack and accessing the locations of their texts.
        :param inventory_index: A GraphIndex for determining what inventories are
            present in the Pack and accessing the locations of their
            texts/deltas.
        :param text_index: A GraphIndex for determining what file texts
            are present in the pack and accessing the locations of their
            texts/deltas (via (fileid, revisionid) tuples).
        :param signature_index: A GraphIndex for determining what signatures are
            present in the Pack and accessing the locations of their texts.
        :param chk_index: A GraphIndex for accessing content by CHK, if the
            pack has one.
        """
        self.revision_index = revision_index
        self.inventory_index = inventory_index
        self.text_index = text_index
        self.signature_index = signature_index
        self.chk_index = chk_index

    def access_tuple(self):
        """Return a tuple (transport, name) for the pack content."""
        return self.pack_transport, self.file_name()

    def _check_references(self):
        """Make sure our external references are present.

        Packs are allowed to have deltas whose base is not in the pack, but it
        must be present somewhere in this collection.  It is not allowed to
        have deltas based on a fallback repository.
        (See <https://bugs.launchpad.net/bzr/+bug/288751>)
        """
        missing_items = {}
        for (index_name, external_refs, index) in [
            ('texts',
                self._get_external_refs(self.text_index),
                self._pack_collection.text_index.combined_index),
            ('inventories',
                self._get_external_refs(self.inventory_index),
                self._pack_collection.inventory_index.combined_index),
            ]:
            missing = external_refs.difference(
                k for (idx, k, v, r) in
                index.iter_entries(external_refs))
            if missing:
                missing_items[index_name] = sorted(list(missing))
        if missing_items:
            from pprint import pformat
            raise errors.BzrCheckError(
                "Newly created pack file %r has delta references to "
                "items not in its repository:\n%s"
                % (self, pformat(missing_items)))

    def file_name(self):
        """Get the file name for the pack on disk."""
        return self.name + '.pack'

    def get_revision_count(self):
        return self.revision_index.key_count()

    def index_name(self, index_type, name):
        """Get the disk name of an index type for pack name 'name'."""
        return name + Pack.index_definitions[index_type][0]

    def index_offset(self, index_type):
        """Get the position in a index_size array for a given index type."""
        return Pack.index_definitions[index_type][1]

    def inventory_index_name(self, name):
        """The inv index is the name + .iix."""
        return self.index_name('inventory', name)

    def revision_index_name(self, name):
        """The revision index is the name + .rix."""
        return self.index_name('revision', name)

    def signature_index_name(self, name):
        """The signature index is the name + .six."""
        return self.index_name('signature', name)

    def text_index_name(self, name):
        """The text index is the name + .tix."""
        return self.index_name('text', name)

    def _replace_index_with_readonly(self, index_type):
        setattr(self, index_type + '_index',
            self.index_class(self.index_transport,
                self.index_name(index_type, self.name),
                self.index_sizes[self.index_offset(index_type)]))


class ExistingPack(Pack):
    """An in memory proxy for an existing .pack and its disk indices."""

    def __init__(self, pack_transport, name, revision_index, inventory_index,
        text_index, signature_index, chk_index=None):
        """Create an ExistingPack object.

        :param pack_transport: The transport where the pack file resides.
        :param name: The name of the pack on disk in the pack_transport.
        """
        Pack.__init__(self, revision_index, inventory_index, text_index,
            signature_index, chk_index)
        self.name = name
        self.pack_transport = pack_transport
        if None in (revision_index, inventory_index, text_index,
                signature_index, name, pack_transport):
            raise AssertionError()

    def __eq__(self, other):
        return self.__dict__ == other.__dict__

    def __ne__(self, other):
        return not self.__eq__(other)

    def __repr__(self):
        return "<%s.%s object at 0x%x, %s, %s" % (
            self.__class__.__module__, self.__class__.__name__, id(self),
            self.pack_transport, self.name)


class ResumedPack(ExistingPack):

    def __init__(self, name, revision_index, inventory_index, text_index,
        signature_index, upload_transport, pack_transport, index_transport,
        pack_collection):
        """Create a ResumedPack object."""
        ExistingPack.__init__(self, pack_transport, name, revision_index,
            inventory_index, text_index, signature_index)
        self.upload_transport = upload_transport
        self.index_transport = index_transport
        self.index_sizes = [None, None, None, None]
        indices = [
            ('revision', revision_index),
            ('inventory', inventory_index),
            ('text', text_index),
            ('signature', signature_index),
            ]
        for index_type, index in indices:
            offset = self.index_offset(index_type)
            self.index_sizes[offset] = index._size
        self.index_class = pack_collection._index_class
        self._pack_collection = pack_collection
        self._state = 'resumed'
        # XXX: perhaps check that the .pack file exists?

    def access_tuple(self):
        if self._state == 'finished':
            return Pack.access_tuple(self)
        elif self._state == 'resumed':
            return self.upload_transport, self.file_name()
        else:
            raise AssertionError(self._state)

    def abort(self):
        self.upload_transport.delete(self.file_name())
        indices = [self.revision_index, self.inventory_index, self.text_index,
            self.signature_index]
        for index in indices:
            index._transport.delete(index._name)

    def finish(self):
        self._check_references()
        new_name = '../packs/' + self.file_name()
        self.upload_transport.rename(self.file_name(), new_name)
        for index_type in ['revision', 'inventory', 'text', 'signature']:
            old_name = self.index_name(index_type, self.name)
            new_name = '../indices/' + old_name
            self.upload_transport.rename(old_name, new_name)
            self._replace_index_with_readonly(index_type)
        self._state = 'finished'

    def _get_external_refs(self, index):
        return index.external_references(1)


class NewPack(Pack):
    """An in memory proxy for a pack which is being created."""

    def __init__(self, pack_collection, upload_suffix='', file_mode=None):
        """Create a NewPack instance.

        :param pack_collection: A PackCollection into which this is being inserted.
        :param upload_suffix: An optional suffix to be given to any temporary
            files created during the pack creation. e.g '.autopack'
        :param file_mode: Unix permissions for newly created file.
        """
        # The relative locations of the packs are constrained, but all are
        # passed in because the caller has them, so as to avoid object churn.
        index_builder_class = pack_collection._index_builder_class
        if pack_collection.chk_index is not None:
            chk_index = index_builder_class(reference_lists=0)
        else:
            chk_index = None
        Pack.__init__(self,
            # Revisions: parents list, no text compression.
            index_builder_class(reference_lists=1),
            # Inventory: We want to map compression only, but currently the
            # knit code hasn't been updated enough to understand that, so we
            # have a regular 2-list index giving parents and compression
            # source.
            index_builder_class(reference_lists=2),
            # Texts: compression and per file graph, for all fileids - so two
            # reference lists and two elements in the key tuple.
            index_builder_class(reference_lists=2, key_elements=2),
            # Signatures: Just blobs to store, no compression, no parents
            # listing.
            index_builder_class(reference_lists=0),
            # CHK based storage - just blobs, no compression or parents.
            chk_index=chk_index
            )
        self._pack_collection = pack_collection
        # When we make readonly indices, we need this.
        self.index_class = pack_collection._index_class
        # where should the new pack be opened
        self.upload_transport = pack_collection._upload_transport
        # where are indices written out to
        self.index_transport = pack_collection._index_transport
        # where is the pack renamed to when it is finished?
        self.pack_transport = pack_collection._pack_transport
        # What file mode to upload the pack and indices with.
        self._file_mode = file_mode
        # tracks the content written to the .pack file.
        self._hash = osutils.md5()
        # a tuple with the length in bytes of the indices, once the pack
        # is finalised. (rev, inv, text, sigs, chk_if_in_use)
        self.index_sizes = None
        # How much data to cache when writing packs. Note that this is not
        # synchronised with reads, because it's not in the transport layer, so
        # is not safe unless the client knows it won't be reading from the pack
        # under creation.
        self._cache_limit = 0
        # the temporary pack file name.
        self.random_name = osutils.rand_chars(20) + upload_suffix
        # when was this pack started ?
        self.start_time = time.time()
        # open an output stream for the data added to the pack.
        self.write_stream = self.upload_transport.open_write_stream(
            self.random_name, mode=self._file_mode)
        if 'pack' in debug.debug_flags:
            mutter('%s: create_pack: pack stream open: %s%s t+%6.3fs',
                time.ctime(), self.upload_transport.base, self.random_name,
                time.time() - self.start_time)
        # A list of byte sequences to be written to the new pack, and the
        # aggregate size of them.  Stored as a list rather than separate
        # variables so that the _write_data closure below can update them.
        self._buffer = [[], 0]
        # create a callable for adding data
        #
        # robertc says- this is a closure rather than a method on the object
        # so that the variables are locals, and faster than accessing object
        # members.
        def _write_data(bytes, flush=False, _buffer=self._buffer,
            _write=self.write_stream.write, _update=self._hash.update):
            _buffer[0].append(bytes)
            _buffer[1] += len(bytes)
            # buffer cap
            if _buffer[1] > self._cache_limit or flush:
                bytes = ''.join(_buffer[0])
                _write(bytes)
                _update(bytes)
                _buffer[:] = [[], 0]
        # expose this on self, for the occasion when clients want to add data.
        self._write_data = _write_data
        # a pack writer object to serialise pack records.
        self._writer = pack.ContainerWriter(self._write_data)
        self._writer.begin()
        # what state is the pack in? (open, finished, aborted)
        self._state = 'open'

    def abort(self):
        """Cancel creating this pack."""
        self._state = 'aborted'
        self.write_stream.close()
        # Remove the temporary pack file.
        self.upload_transport.delete(self.random_name)
        # The indices have no state on disk.

    def access_tuple(self):
        """Return a tuple (transport, name) for the pack content."""
        if self._state == 'finished':
            return Pack.access_tuple(self)
        elif self._state == 'open':
            return self.upload_transport, self.random_name
        else:
            raise AssertionError(self._state)

    def data_inserted(self):
        """True if data has been added to this pack."""
        return bool(self.get_revision_count() or
            self.inventory_index.key_count() or
            self.text_index.key_count() or
            self.signature_index.key_count() or
            (self.chk_index is not None and self.chk_index.key_count()))

    def finish(self, suspend=False):
        """Finish the new pack.

        This:
         - finalises the content
         - assigns a name (the md5 of the content, currently)
         - writes out the associated indices
         - renames the pack into place.
         - stores the index size tuple for the pack in the index_sizes
           attribute.
        """
        self._writer.end()
        if self._buffer[1]:
            self._write_data('', flush=True)
        self.name = self._hash.hexdigest()
        if not suspend:
            self._check_references()
        # write indices
        # XXX: It'd be better to write them all to temporary names, then
        # rename them all into place, so that the window when only some are
        # visible is smaller.  On the other hand none will be seen until
        # they're in the names list.
        self.index_sizes = [None, None, None, None]
        self._write_index('revision', self.revision_index, 'revision', suspend)
        self._write_index('inventory', self.inventory_index, 'inventory',
            suspend)
        self._write_index('text', self.text_index, 'file texts', suspend)
        self._write_index('signature', self.signature_index,
            'revision signatures', suspend)
        if self.chk_index is not None:
            self.index_sizes.append(None)
            self._write_index('chk', self.chk_index,
                'content hash bytes', suspend)
        self.write_stream.close()
        # Note that this will clobber an existing pack with the same name,
        # without checking for hash collisions. While this is undesirable this
        # is something that can be rectified in a subsequent release. One way
        # to rectify it may be to leave the pack at the original name, writing
        # its pack-names entry as something like 'HASH: index-sizes
        # temporary-name'. Allocate that and check for collisions, if it is
        # collision free then rename it into place. If clients know this scheme
        # they can handle missing-file errors by:
        #  - try for HASH.pack
        #  - try for temporary-name
        #  - refresh the pack-list to see if the pack is now absent
        new_name = self.name + '.pack'
        if not suspend:
            new_name = '../packs/' + new_name
        self.upload_transport.rename(self.random_name, new_name)
        self._state = 'finished'
        if 'pack' in debug.debug_flags:
            # XXX: size might be interesting?
            mutter('%s: create_pack: pack finished: %s%s->%s t+%6.3fs',
                time.ctime(), self.upload_transport.base, self.random_name,
                new_name, time.time() - self.start_time)

    def flush(self):
        """Flush any current data."""
        if self._buffer[1]:
            bytes = ''.join(self._buffer[0])
            self.write_stream.write(bytes)
            self._hash.update(bytes)
            self._buffer[:] = [[], 0]

    def _get_external_refs(self, index):
        return index._external_references()

    def set_write_cache_size(self, size):
        self._cache_limit = size

    def _write_index(self, index_type, index, label, suspend=False):
        """Write out an index.

        :param index_type: The type of index to write - e.g. 'revision'.
        :param index: The index object to serialise.
        :param label: What label to give the index e.g. 'revision'.
        """
        index_name = self.index_name(index_type, self.name)
        if suspend:
            transport = self.upload_transport
        else:
            transport = self.index_transport
        self.index_sizes[self.index_offset(index_type)] = transport.put_file(
            index_name, index.finish(), mode=self._file_mode)
        if 'pack' in debug.debug_flags:
            # XXX: size might be interesting?
            mutter('%s: create_pack: wrote %s index: %s%s t+%6.3fs',
                time.ctime(), label, self.upload_transport.base,
                self.random_name, time.time() - self.start_time)
        # Replace the writable index on this object with a readonly,
        # presently unloaded index. We should alter
        # the index layer to make its finish() error if add_node is
        # subsequently used. RBC
        self._replace_index_with_readonly(index_type)


class AggregateIndex(object):
    """An aggregated index for the RepositoryPackCollection.

    AggregateIndex is reponsible for managing the PackAccess object,
    Index-To-Pack mapping, and all indices list for a specific type of index
    such as 'revision index'.

    A CombinedIndex provides an index on a single key space built up
    from several on-disk indices.  The AggregateIndex builds on this
    to provide a knit access layer, and allows having up to one writable
    index within the collection.
    """
    # XXX: Probably 'can be written to' could/should be separated from 'acts
    # like a knit index' -- mbp 20071024

    def __init__(self, reload_func=None):
        """Create an AggregateIndex.

        :param reload_func: A function to call if we find we are missing an
            index. Should have the form reload_func() => True if the list of
            active pack files has changed.
        """
        self._reload_func = reload_func
        self.index_to_pack = {}
        self.combined_index = CombinedGraphIndex([], reload_func=reload_func)
        self.data_access = _DirectPackAccess(self.index_to_pack,
                                             reload_func=reload_func)
        self.add_callback = None

    def replace_indices(self, index_to_pack, indices):
        """Replace the current mappings with fresh ones.

        This should probably not be used eventually, rather incremental add and
        removal of indices. It has been added during refactoring of existing
        code.

        :param index_to_pack: A mapping from index objects to
            (transport, name) tuples for the pack file data.
        :param indices: A list of indices.
        """
        # refresh the revision pack map dict without replacing the instance.
        self.index_to_pack.clear()
        self.index_to_pack.update(index_to_pack)
        # XXX: API break - clearly a 'replace' method would be good?
        self.combined_index._indices[:] = indices
        # the current add nodes callback for the current writable index if
        # there is one.
        self.add_callback = None

    def add_index(self, index, pack):
        """Add index to the aggregate, which is an index for Pack pack.

        Future searches on the aggregate index will seach this new index
        before all previously inserted indices.

        :param index: An Index for the pack.
        :param pack: A Pack instance.
        """
        # expose it to the index map
        self.index_to_pack[index] = pack.access_tuple()
        # put it at the front of the linear index list
        self.combined_index.insert_index(0, index)

    def add_writable_index(self, index, pack):
        """Add an index which is able to have data added to it.

        There can be at most one writable index at any time.  Any
        modifications made to the knit are put into this index.

        :param index: An index from the pack parameter.
        :param pack: A Pack instance.
        """
        if self.add_callback is not None:
            raise AssertionError(
                "%s already has a writable index through %s" % \
                (self, self.add_callback))
        # allow writing: queue writes to a new index
        self.add_index(index, pack)
        # Updates the index to packs mapping as a side effect,
        self.data_access.set_writer(pack._writer, index, pack.access_tuple())
        self.add_callback = index.add_nodes

    def clear(self):
        """Reset all the aggregate data to nothing."""
        self.data_access.set_writer(None, None, (None, None))
        self.index_to_pack.clear()
        del self.combined_index._indices[:]
        self.add_callback = None

    def remove_index(self, index, pack):
        """Remove index from the indices used to answer queries.

        :param index: An index from the pack parameter.
        :param pack: A Pack instance.
        """
        del self.index_to_pack[index]
        self.combined_index._indices.remove(index)
        if (self.add_callback is not None and
            getattr(index, 'add_nodes', None) == self.add_callback):
            self.add_callback = None
            self.data_access.set_writer(None, None, (None, None))


class Packer(object):
    """Create a pack from packs."""

    def __init__(self, pack_collection, packs, suffix, revision_ids=None,
                 reload_func=None):
        """Create a Packer.

        :param pack_collection: A RepositoryPackCollection object where the
            new pack is being written to.
        :param packs: The packs to combine.
        :param suffix: The suffix to use on the temporary files for the pack.
        :param revision_ids: Revision ids to limit the pack to.
        :param reload_func: A function to call if a pack file/index goes
            missing. The side effect of calling this function should be to
            update self.packs. See also AggregateIndex
        """
        self.packs = packs
        self.suffix = suffix
        self.revision_ids = revision_ids
        # The pack object we are creating.
        self.new_pack = None
        self._pack_collection = pack_collection
        self._reload_func = reload_func
        # The index layer keys for the revisions being copied. None for 'all
        # objects'.
        self._revision_keys = None
        # What text keys to copy. None for 'all texts'. This is set by
        # _copy_inventory_texts
        self._text_filter = None
        self._extra_init()

    def _extra_init(self):
        """A template hook to allow extending the constructor trivially."""

    def _pack_map_and_index_list(self, index_attribute):
        """Convert a list of packs to an index pack map and index list.

        :param index_attribute: The attribute that the desired index is found
            on.
        :return: A tuple (map, list) where map contains the dict from
            index:pack_tuple, and list contains the indices in the preferred
            access order.
        """
        indices = []
        pack_map = {}
        for pack_obj in self.packs:
            index = getattr(pack_obj, index_attribute)
            indices.append(index)
            pack_map[index] = pack_obj
        return pack_map, indices

    def _index_contents(self, indices, key_filter=None):
        """Get an iterable of the index contents from a pack_map.

        :param indices: The list of indices to query
        :param key_filter: An optional filter to limit the keys returned.
        """
        all_index = CombinedGraphIndex(indices)
        if key_filter is None:
            return all_index.iter_all_entries()
        else:
            return all_index.iter_entries(key_filter)

    def pack(self, pb=None):
        """Create a new pack by reading data from other packs.

        This does little more than a bulk copy of data. One key difference
        is that data with the same item key across multiple packs is elided
        from the output. The new pack is written into the current pack store
        along with its indices, and the name added to the pack names. The
        source packs are not altered and are not required to be in the current
        pack collection.

        :param pb: An optional progress bar to use. A nested bar is created if
            this is None.
        :return: A Pack object, or None if nothing was copied.
        """
        # open a pack - using the same name as the last temporary file
        # - which has already been flushed, so its safe.
        # XXX: - duplicate code warning with start_write_group; fix before
        #      considering 'done'.
        if self._pack_collection._new_pack is not None:
            raise errors.BzrError('call to %s.pack() while another pack is'
                                  ' being written.'
                                  % (self.__class__.__name__,))
        if self.revision_ids is not None:
            if len(self.revision_ids) == 0:
                # silly fetch request.
                return None
            else:
                self.revision_ids = frozenset(self.revision_ids)
                self.revision_keys = frozenset((revid,) for revid in
                    self.revision_ids)
        if pb is None:
            self.pb = ui.ui_factory.nested_progress_bar()
        else:
            self.pb = pb
        try:
            return self._create_pack_from_packs()
        finally:
            if pb is None:
                self.pb.finished()

    def open_pack(self):
        """Open a pack for the pack we are creating."""
        return self._pack_collection.pack_factory(self._pack_collection,
                upload_suffix=self.suffix,
                file_mode=self._pack_collection.repo.bzrdir._get_file_mode())

    def _update_pack_order(self, entries, index_to_pack_map):
        """Determine how we want our packs to be ordered.

        This changes the sort order of the self.packs list so that packs unused
        by 'entries' will be at the end of the list, so that future requests
        can avoid probing them.  Used packs will be at the front of the
        self.packs list, in the order of their first use in 'entries'.

        :param entries: A list of (index, ...) tuples
        :param index_to_pack_map: A mapping from index objects to pack objects.
        """
        packs = []
        seen_indexes = set()
        for entry in entries:
            index = entry[0]
            if index not in seen_indexes:
                packs.append(index_to_pack_map[index])
                seen_indexes.add(index)
        if len(packs) == len(self.packs):
            if 'pack' in debug.debug_flags:
                mutter('Not changing pack list, all packs used.')
            return
        seen_packs = set(packs)
        for pack in self.packs:
            if pack not in seen_packs:
                packs.append(pack)
                seen_packs.add(pack)
        if 'pack' in debug.debug_flags:
            old_names = [p.access_tuple()[1] for p in self.packs]
            new_names = [p.access_tuple()[1] for p in packs]
            mutter('Reordering packs\nfrom: %s\n  to: %s',
                   old_names, new_names)
        self.packs = packs

    def _copy_revision_texts(self):
        """Copy revision data to the new pack."""
        # select revisions
        if self.revision_ids:
            revision_keys = [(revision_id,) for revision_id in self.revision_ids]
        else:
            revision_keys = None
        # select revision keys
        revision_index_map, revision_indices = self._pack_map_and_index_list(
            'revision_index')
        revision_nodes = self._index_contents(revision_indices, revision_keys)
        revision_nodes = list(revision_nodes)
        self._update_pack_order(revision_nodes, revision_index_map)
        # copy revision keys and adjust values
        self.pb.update("Copying revision texts", 1)
        total_items, readv_group_iter = self._revision_node_readv(revision_nodes)
        list(self._copy_nodes_graph(revision_index_map, self.new_pack._writer,
            self.new_pack.revision_index, readv_group_iter, total_items))
        if 'pack' in debug.debug_flags:
            mutter('%s: create_pack: revisions copied: %s%s %d items t+%6.3fs',
                time.ctime(), self._pack_collection._upload_transport.base,
                self.new_pack.random_name,
                self.new_pack.revision_index.key_count(),
                time.time() - self.new_pack.start_time)
        self._revision_keys = revision_keys

    def _copy_inventory_texts(self):
        """Copy the inventory texts to the new pack.

        self._revision_keys is used to determine what inventories to copy.

        Sets self._text_filter appropriately.
        """
        # select inventory keys
        inv_keys = self._revision_keys # currently the same keyspace, and note that
        # querying for keys here could introduce a bug where an inventory item
        # is missed, so do not change it to query separately without cross
        # checking like the text key check below.
        inventory_index_map, inventory_indices = self._pack_map_and_index_list(
            'inventory_index')
        inv_nodes = self._index_contents(inventory_indices, inv_keys)
        # copy inventory keys and adjust values
        # XXX: Should be a helper function to allow different inv representation
        # at this point.
        self.pb.update("Copying inventory texts", 2)
        total_items, readv_group_iter = self._least_readv_node_readv(inv_nodes)
        # Only grab the output lines if we will be processing them
        output_lines = bool(self.revision_ids)
        inv_lines = self._copy_nodes_graph(inventory_index_map,
            self.new_pack._writer, self.new_pack.inventory_index,
            readv_group_iter, total_items, output_lines=output_lines)
        if self.revision_ids:
            self._process_inventory_lines(inv_lines)
        else:
            # eat the iterator to cause it to execute.
            list(inv_lines)
            self._text_filter = None
        if 'pack' in debug.debug_flags:
            mutter('%s: create_pack: inventories copied: %s%s %d items t+%6.3fs',
                time.ctime(), self._pack_collection._upload_transport.base,
                self.new_pack.random_name,
                self.new_pack.inventory_index.key_count(),
                time.time() - self.new_pack.start_time)

    def _copy_text_texts(self):
        # select text keys
        text_index_map, text_nodes = self._get_text_nodes()
        if self._text_filter is not None:
            # We could return the keys copied as part of the return value from
            # _copy_nodes_graph but this doesn't work all that well with the
            # need to get line output too, so we check separately, and as we're
            # going to buffer everything anyway, we check beforehand, which
            # saves reading knit data over the wire when we know there are
            # mising records.
            text_nodes = set(text_nodes)
            present_text_keys = set(_node[1] for _node in text_nodes)
            missing_text_keys = set(self._text_filter) - present_text_keys
            if missing_text_keys:
                # TODO: raise a specific error that can handle many missing
                # keys.
                mutter("missing keys during fetch: %r", missing_text_keys)
                a_missing_key = missing_text_keys.pop()
                raise errors.RevisionNotPresent(a_missing_key[1],
                    a_missing_key[0])
        # copy text keys and adjust values
        self.pb.update("Copying content texts", 3)
        total_items, readv_group_iter = self._least_readv_node_readv(text_nodes)
        list(self._copy_nodes_graph(text_index_map, self.new_pack._writer,
            self.new_pack.text_index, readv_group_iter, total_items))
        self._log_copied_texts()

    def _create_pack_from_packs(self):
        self.pb.update("Opening pack", 0, 5)
        self.new_pack = self.open_pack()
        new_pack = self.new_pack
        # buffer data - we won't be reading-back during the pack creation and
        # this makes a significant difference on sftp pushes.
        new_pack.set_write_cache_size(1024*1024)
        if 'pack' in debug.debug_flags:
            plain_pack_list = ['%s%s' % (a_pack.pack_transport.base, a_pack.name)
                for a_pack in self.packs]
            if self.revision_ids is not None:
                rev_count = len(self.revision_ids)
            else:
                rev_count = 'all'
            mutter('%s: create_pack: creating pack from source packs: '
                '%s%s %s revisions wanted %s t=0',
                time.ctime(), self._pack_collection._upload_transport.base, new_pack.random_name,
                plain_pack_list, rev_count)
        self._copy_revision_texts()
        self._copy_inventory_texts()
        self._copy_text_texts()
        # select signature keys
        signature_filter = self._revision_keys # same keyspace
        signature_index_map, signature_indices = self._pack_map_and_index_list(
            'signature_index')
        signature_nodes = self._index_contents(signature_indices,
            signature_filter)
        # copy signature keys and adjust values
        self.pb.update("Copying signature texts", 4)
        self._copy_nodes(signature_nodes, signature_index_map, new_pack._writer,
            new_pack.signature_index)
        if 'pack' in debug.debug_flags:
            mutter('%s: create_pack: revision signatures copied: %s%s %d items t+%6.3fs',
                time.ctime(), self._pack_collection._upload_transport.base, new_pack.random_name,
                new_pack.signature_index.key_count(),
                time.time() - new_pack.start_time)
        # copy chk contents
        # NB XXX: how to check CHK references are present? perhaps by yielding
        # the items? How should that interact with stacked repos?
        if new_pack.chk_index is not None:
            self._copy_chks()
            if 'pack' in debug.debug_flags:
                mutter('%s: create_pack: chk content copied: %s%s %d items t+%6.3fs',
                    time.ctime(), self._pack_collection._upload_transport.base,
                    new_pack.random_name,
                    new_pack.chk_index.key_count(),
                    time.time() - new_pack.start_time)
        new_pack._check_references()
        if not self._use_pack(new_pack):
            new_pack.abort()
            return None
        self.pb.update("Finishing pack", 5)
        new_pack.finish()
        self._pack_collection.allocate(new_pack)
        return new_pack

    def _copy_chks(self, refs=None):
        # XXX: Todo, recursive follow-pointers facility when fetching some
        # revisions only.
        chk_index_map, chk_indices = self._pack_map_and_index_list(
            'chk_index')
        chk_nodes = self._index_contents(chk_indices, refs)
        new_refs = set()
        # TODO: This isn't strictly tasteful as we are accessing some private
        #       variables (_serializer). Perhaps a better way would be to have
        #       Repository._deserialise_chk_node()
        search_key_func = chk_map.search_key_registry.get(
            self._pack_collection.repo._serializer.search_key_name)
        def accumlate_refs(lines):
            # XXX: move to a generic location
            # Yay mismatch:
            bytes = ''.join(lines)
            node = chk_map._deserialise(bytes, ("unknown",), search_key_func)
            new_refs.update(node.refs())
        self._copy_nodes(chk_nodes, chk_index_map, self.new_pack._writer,
            self.new_pack.chk_index, output_lines=accumlate_refs)
        return new_refs

    def _copy_nodes(self, nodes, index_map, writer, write_index,
        output_lines=None):
        """Copy knit nodes between packs with no graph references.

        :param output_lines: Output full texts of copied items.
        """
        pb = ui.ui_factory.nested_progress_bar()
        try:
            return self._do_copy_nodes(nodes, index_map, writer,
                write_index, pb, output_lines=output_lines)
        finally:
            pb.finished()

    def _do_copy_nodes(self, nodes, index_map, writer, write_index, pb,
        output_lines=None):
        # for record verification
        knit = KnitVersionedFiles(None, None)
        # plan a readv on each source pack:
        # group by pack
        nodes = sorted(nodes)
        # how to map this into knit.py - or knit.py into this?
        # we don't want the typical knit logic, we want grouping by pack
        # at this point - perhaps a helper library for the following code
        # duplication points?
        request_groups = {}
        for index, key, value in nodes:
            if index not in request_groups:
                request_groups[index] = []
            request_groups[index].append((key, value))
        record_index = 0
        pb.update("Copied record", record_index, len(nodes))
        for index, items in request_groups.iteritems():
            pack_readv_requests = []
            for key, value in items:
                # ---- KnitGraphIndex.get_position
                bits = value[1:].split(' ')
                offset, length = int(bits[0]), int(bits[1])
                pack_readv_requests.append((offset, length, (key, value[0])))
            # linear scan up the pack
            pack_readv_requests.sort()
            # copy the data
            pack_obj = index_map[index]
            transport, path = pack_obj.access_tuple()
            try:
                reader = pack.make_readv_reader(transport, path,
                    [offset[0:2] for offset in pack_readv_requests])
            except errors.NoSuchFile:
                if self._reload_func is not None:
                    self._reload_func()
                raise
            for (names, read_func), (_1, _2, (key, eol_flag)) in \
                izip(reader.iter_records(), pack_readv_requests):
                raw_data = read_func(None)
                # check the header only
                if output_lines is not None:
                    output_lines(knit._parse_record(key[-1], raw_data)[0])
                else:
                    df, _ = knit._parse_record_header(key, raw_data)
                    df.close()
                pos, size = writer.add_bytes_record(raw_data, names)
                write_index.add_node(key, eol_flag + "%d %d" % (pos, size))
                pb.update("Copied record", record_index)
                record_index += 1

    def _copy_nodes_graph(self, index_map, writer, write_index,
        readv_group_iter, total_items, output_lines=False):
        """Copy knit nodes between packs.

        :param output_lines: Return lines present in the copied data as
            an iterator of line,version_id.
        """
        pb = ui.ui_factory.nested_progress_bar()
        try:
            for result in self._do_copy_nodes_graph(index_map, writer,
                write_index, output_lines, pb, readv_group_iter, total_items):
                yield result
        except Exception:
            # Python 2.4 does not permit try:finally: in a generator.
            pb.finished()
            raise
        else:
            pb.finished()

    def _do_copy_nodes_graph(self, index_map, writer, write_index,
        output_lines, pb, readv_group_iter, total_items):
        # for record verification
        knit = KnitVersionedFiles(None, None)
        # for line extraction when requested (inventories only)
        if output_lines:
            factory = KnitPlainFactory()
        record_index = 0
        pb.update("Copied record", record_index, total_items)
        for index, readv_vector, node_vector in readv_group_iter:
            # copy the data
            pack_obj = index_map[index]
            transport, path = pack_obj.access_tuple()
            try:
                reader = pack.make_readv_reader(transport, path, readv_vector)
            except errors.NoSuchFile:
                if self._reload_func is not None:
                    self._reload_func()
                raise
            for (names, read_func), (key, eol_flag, references) in \
                izip(reader.iter_records(), node_vector):
                raw_data = read_func(None)
                if output_lines:
                    # read the entire thing
                    content, _ = knit._parse_record(key[-1], raw_data)
                    if len(references[-1]) == 0:
                        line_iterator = factory.get_fulltext_content(content)
                    else:
                        line_iterator = factory.get_linedelta_content(content)
                    for line in line_iterator:
                        yield line, key
                else:
                    # check the header only
                    df, _ = knit._parse_record_header(key, raw_data)
                    df.close()
                pos, size = writer.add_bytes_record(raw_data, names)
                write_index.add_node(key, eol_flag + "%d %d" % (pos, size), references)
                pb.update("Copied record", record_index)
                record_index += 1

    def _get_text_nodes(self):
        text_index_map, text_indices = self._pack_map_and_index_list(
            'text_index')
        return text_index_map, self._index_contents(text_indices,
            self._text_filter)

    def _least_readv_node_readv(self, nodes):
        """Generate request groups for nodes using the least readv's.

        :param nodes: An iterable of graph index nodes.
        :return: Total node count and an iterator of the data needed to perform
            readvs to obtain the data for nodes. Each item yielded by the
            iterator is a tuple with:
            index, readv_vector, node_vector. readv_vector is a list ready to
            hand to the transport readv method, and node_vector is a list of
            (key, eol_flag, references) for the the node retrieved by the
            matching readv_vector.
        """
        # group by pack so we do one readv per pack
        nodes = sorted(nodes)
        total = len(nodes)
        request_groups = {}
        for index, key, value, references in nodes:
            if index not in request_groups:
                request_groups[index] = []
            request_groups[index].append((key, value, references))
        result = []
        for index, items in request_groups.iteritems():
            pack_readv_requests = []
            for key, value, references in items:
                # ---- KnitGraphIndex.get_position
                bits = value[1:].split(' ')
                offset, length = int(bits[0]), int(bits[1])
                pack_readv_requests.append(
                    ((offset, length), (key, value[0], references)))
            # linear scan up the pack to maximum range combining.
            pack_readv_requests.sort()
            # split out the readv and the node data.
            pack_readv = [readv for readv, node in pack_readv_requests]
            node_vector = [node for readv, node in pack_readv_requests]
            result.append((index, pack_readv, node_vector))
        return total, result

    def _log_copied_texts(self):
        if 'pack' in debug.debug_flags:
            mutter('%s: create_pack: file texts copied: %s%s %d items t+%6.3fs',
                time.ctime(), self._pack_collection._upload_transport.base,
                self.new_pack.random_name,
                self.new_pack.text_index.key_count(),
                time.time() - self.new_pack.start_time)

    def _process_inventory_lines(self, inv_lines):
        """Use up the inv_lines generator and setup a text key filter."""
        repo = self._pack_collection.repo
        fileid_revisions = repo._find_file_ids_from_xml_inventory_lines(
            inv_lines, self.revision_keys)
        text_filter = []
        for fileid, file_revids in fileid_revisions.iteritems():
            text_filter.extend([(fileid, file_revid) for file_revid in file_revids])
        self._text_filter = text_filter

    def _revision_node_readv(self, revision_nodes):
        """Return the total revisions and the readv's to issue.

        :param revision_nodes: The revision index contents for the packs being
            incorporated into the new pack.
        :return: As per _least_readv_node_readv.
        """
        return self._least_readv_node_readv(revision_nodes)

    def _use_pack(self, new_pack):
        """Return True if new_pack should be used.

        :param new_pack: The pack that has just been created.
        :return: True if the pack should be used.
        """
        return new_pack.data_inserted()


class OptimisingPacker(Packer):
    """A packer which spends more time to create better disk layouts."""

    def _revision_node_readv(self, revision_nodes):
        """Return the total revisions and the readv's to issue.

        This sort places revisions in topological order with the ancestors
        after the children.

        :param revision_nodes: The revision index contents for the packs being
            incorporated into the new pack.
        :return: As per _least_readv_node_readv.
        """
        # build an ancestors dict
        ancestors = {}
        by_key = {}
        for index, key, value, references in revision_nodes:
            ancestors[key] = references[0]
            by_key[key] = (index, value, references)
        order = tsort.topo_sort(ancestors)
        total = len(order)
        # Single IO is pathological, but it will work as a starting point.
        requests = []
        for key in reversed(order):
            index, value, references = by_key[key]
            # ---- KnitGraphIndex.get_position
            bits = value[1:].split(' ')
            offset, length = int(bits[0]), int(bits[1])
            requests.append(
                (index, [(offset, length)], [(key, value[0], references)]))
        # TODO: combine requests in the same index that are in ascending order.
        return total, requests

    def open_pack(self):
        """Open a pack for the pack we are creating."""
        new_pack = super(OptimisingPacker, self).open_pack()
        # Turn on the optimization flags for all the index builders.
        new_pack.revision_index.set_optimize(for_size=True)
        new_pack.inventory_index.set_optimize(for_size=True)
        new_pack.text_index.set_optimize(for_size=True)
        new_pack.signature_index.set_optimize(for_size=True)
        return new_pack


class ReconcilePacker(Packer):
    """A packer which regenerates indices etc as it copies.

    This is used by ``bzr reconcile`` to cause parent text pointers to be
    regenerated.
    """

    def _extra_init(self):
        self._data_changed = False

    def _process_inventory_lines(self, inv_lines):
        """Generate a text key reference map rather for reconciling with."""
        repo = self._pack_collection.repo
        refs = repo._find_text_key_references_from_xml_inventory_lines(
            inv_lines)
        self._text_refs = refs
        # during reconcile we:
        #  - convert unreferenced texts to full texts
        #  - correct texts which reference a text not copied to be full texts
        #  - copy all others as-is but with corrected parents.
        #  - so at this point we don't know enough to decide what becomes a full
        #    text.
        self._text_filter = None

    def _copy_text_texts(self):
        """generate what texts we should have and then copy."""
        self.pb.update("Copying content texts", 3)
        # we have three major tasks here:
        # 1) generate the ideal index
        repo = self._pack_collection.repo
        ancestors = dict([(key[0], tuple(ref[0] for ref in refs[0])) for
            _1, key, _2, refs in
            self.new_pack.revision_index.iter_all_entries()])
        ideal_index = repo._generate_text_key_index(self._text_refs, ancestors)
        # 2) generate a text_nodes list that contains all the deltas that can
        #    be used as-is, with corrected parents.
        ok_nodes = []
        bad_texts = []
        discarded_nodes = []
        NULL_REVISION = _mod_revision.NULL_REVISION
        text_index_map, text_nodes = self._get_text_nodes()
        for node in text_nodes:
            # 0 - index
            # 1 - key
            # 2 - value
            # 3 - refs
            try:
                ideal_parents = tuple(ideal_index[node[1]])
            except KeyError:
                discarded_nodes.append(node)
                self._data_changed = True
            else:
                if ideal_parents == (NULL_REVISION,):
                    ideal_parents = ()
                if ideal_parents == node[3][0]:
                    # no change needed.
                    ok_nodes.append(node)
                elif ideal_parents[0:1] == node[3][0][0:1]:
                    # the left most parent is the same, or there are no parents
                    # today. Either way, we can preserve the representation as
                    # long as we change the refs to be inserted.
                    self._data_changed = True
                    ok_nodes.append((node[0], node[1], node[2],
                        (ideal_parents, node[3][1])))
                    self._data_changed = True
                else:
                    # Reinsert this text completely
                    bad_texts.append((node[1], ideal_parents))
                    self._data_changed = True
        # we're finished with some data.
        del ideal_index
        del text_nodes
        # 3) bulk copy the ok data
        total_items, readv_group_iter = self._least_readv_node_readv(ok_nodes)
        list(self._copy_nodes_graph(text_index_map, self.new_pack._writer,
            self.new_pack.text_index, readv_group_iter, total_items))
        # 4) adhoc copy all the other texts.
        # We have to topologically insert all texts otherwise we can fail to
        # reconcile when parts of a single delta chain are preserved intact,
        # and other parts are not. E.g. Discarded->d1->d2->d3. d1 will be
        # reinserted, and if d3 has incorrect parents it will also be
        # reinserted. If we insert d3 first, d2 is present (as it was bulk
        # copied), so we will try to delta, but d2 is not currently able to be
        # extracted because it's basis d1 is not present. Topologically sorting
        # addresses this. The following generates a sort for all the texts that
        # are being inserted without having to reference the entire text key
        # space (we only topo sort the revisions, which is smaller).
        topo_order = tsort.topo_sort(ancestors)
        rev_order = dict(zip(topo_order, range(len(topo_order))))
        bad_texts.sort(key=lambda key:rev_order[key[0][1]])
        transaction = repo.get_transaction()
        file_id_index = GraphIndexPrefixAdapter(
            self.new_pack.text_index,
            ('blank', ), 1,
            add_nodes_callback=self.new_pack.text_index.add_nodes)
        data_access = _DirectPackAccess(
                {self.new_pack.text_index:self.new_pack.access_tuple()})
        data_access.set_writer(self.new_pack._writer, self.new_pack.text_index,
            self.new_pack.access_tuple())
        output_texts = KnitVersionedFiles(
            _KnitGraphIndex(self.new_pack.text_index,
                add_callback=self.new_pack.text_index.add_nodes,
                deltas=True, parents=True, is_locked=repo.is_locked),
            data_access=data_access, max_delta_chain=200)
        for key, parent_keys in bad_texts:
            # We refer to the new pack to delta data being output.
            # A possible improvement would be to catch errors on short reads
            # and only flush then.
            self.new_pack.flush()
            parents = []
            for parent_key in parent_keys:
                if parent_key[0] != key[0]:
                    # Graph parents must match the fileid
                    raise errors.BzrError('Mismatched key parent %r:%r' %
                        (key, parent_keys))
                parents.append(parent_key[1])
            text_lines = osutils.split_lines(repo.texts.get_record_stream(
                [key], 'unordered', True).next().get_bytes_as('fulltext'))
            output_texts.add_lines(key, parent_keys, text_lines,
                random_id=True, check_content=False)
        # 5) check that nothing inserted has a reference outside the keyspace.
        missing_text_keys = self.new_pack.text_index._external_references()
        if missing_text_keys:
            raise errors.BzrCheckError('Reference to missing compression parents %r'
                % (missing_text_keys,))
        self._log_copied_texts()

    def _use_pack(self, new_pack):
        """Override _use_pack to check for reconcile having changed content."""
        # XXX: we might be better checking this at the copy time.
        original_inventory_keys = set()
        inv_index = self._pack_collection.inventory_index.combined_index
        for entry in inv_index.iter_all_entries():
            original_inventory_keys.add(entry[1])
        new_inventory_keys = set()
        for entry in new_pack.inventory_index.iter_all_entries():
            new_inventory_keys.add(entry[1])
        if new_inventory_keys != original_inventory_keys:
            self._data_changed = True
        return new_pack.data_inserted() and self._data_changed


class RepositoryPackCollection(object):
    """Management of packs within a repository.

    :ivar _names: map of {pack_name: (index_size,)}
    """

    pack_factory = NewPack

    def __init__(self, repo, transport, index_transport, upload_transport,
                 pack_transport, index_builder_class, index_class,
                 use_chk_index):
        """Create a new RepositoryPackCollection.

        :param transport: Addresses the repository base directory
            (typically .bzr/repository/).
        :param index_transport: Addresses the directory containing indices.
        :param upload_transport: Addresses the directory into which packs are written
            while they're being created.
        :param pack_transport: Addresses the directory of existing complete packs.
        :param index_builder_class: The index builder class to use.
        :param index_class: The index class to use.
        :param use_chk_index: Whether to setup and manage a CHK index.
        """
        self.repo = repo
        self.transport = transport
        self._index_transport = index_transport
        self._upload_transport = upload_transport
        self._pack_transport = pack_transport
        self._index_builder_class = index_builder_class
        self._index_class = index_class
        self._suffix_offsets = {'.rix': 0, '.iix': 1, '.tix': 2, '.six': 3,
            '.cix': 4}
        self.packs = []
        # name:Pack mapping
        self._packs_by_name = {}
        # the previous pack-names content
        self._packs_at_load = None
        # when a pack is being created by this object, the state of that pack.
        self._new_pack = None
        # aggregated revision index data
        self.revision_index = AggregateIndex(self.reload_pack_names)
        self.inventory_index = AggregateIndex(self.reload_pack_names)
        self.text_index = AggregateIndex(self.reload_pack_names)
        self.signature_index = AggregateIndex(self.reload_pack_names)
        if use_chk_index:
            self.chk_index = AggregateIndex(self.reload_pack_names)
        else:
            # used to determine if we're using a chk_index elsewhere.
            self.chk_index = None
        # resumed packs
        self._resumed_packs = []

    def add_pack_to_memory(self, pack):
        """Make a Pack object available to the repository to satisfy queries.

        :param pack: A Pack object.
        """
        if pack.name in self._packs_by_name:
            raise AssertionError(
                'pack %s already in _packs_by_name' % (pack.name,))
        self.packs.append(pack)
        self._packs_by_name[pack.name] = pack
        self.revision_index.add_index(pack.revision_index, pack)
        self.inventory_index.add_index(pack.inventory_index, pack)
        self.text_index.add_index(pack.text_index, pack)
        self.signature_index.add_index(pack.signature_index, pack)
        if self.chk_index is not None:
            self.chk_index.add_index(pack.chk_index, pack)

    def all_packs(self):
        """Return a list of all the Pack objects this repository has.

        Note that an in-progress pack being created is not returned.

        :return: A list of Pack objects for all the packs in the repository.
        """
        result = []
        for name in self.names():
            result.append(self.get_pack_by_name(name))
        return result

    def autopack(self):
        """Pack the pack collection incrementally.

        This will not attempt global reorganisation or recompression,
        rather it will just ensure that the total number of packs does
        not grow without bound. It uses the _max_pack_count method to
        determine if autopacking is needed, and the pack_distribution
        method to determine the number of revisions in each pack.

        If autopacking takes place then the packs name collection will have
        been flushed to disk - packing requires updating the name collection
        in synchronisation with certain steps. Otherwise the names collection
        is not flushed.

        :return: True if packing took place.
        """
        while True:
            try:
                return self._do_autopack()
            except errors.RetryAutopack, e:
                # If we get a RetryAutopack exception, we should abort the
                # current action, and retry.
                pass

    def _do_autopack(self):
        # XXX: Should not be needed when the management of indices is sane.
        total_revisions = self.revision_index.combined_index.key_count()
        total_packs = len(self._names)
        if self._max_pack_count(total_revisions) >= total_packs:
            return False
        # determine which packs need changing
        pack_distribution = self.pack_distribution(total_revisions)
        existing_packs = []
        for pack in self.all_packs():
            revision_count = pack.get_revision_count()
            if revision_count == 0:
                # revision less packs are not generated by normal operation,
                # only by operations like sign-my-commits, and thus will not
                # tend to grow rapdily or without bound like commit containing
                # packs do - leave them alone as packing them really should
                # group their data with the relevant commit, and that may
                # involve rewriting ancient history - which autopack tries to
                # avoid. Alternatively we could not group the data but treat
                # each of these as having a single revision, and thus add
                # one revision for each to the total revision count, to get
                # a matching distribution.
                continue
            existing_packs.append((revision_count, pack))
        pack_operations = self.plan_autopack_combinations(
            existing_packs, pack_distribution)
        num_new_packs = len(pack_operations)
        num_old_packs = sum([len(po[1]) for po in pack_operations])
        num_revs_affected = sum([po[0] for po in pack_operations])
        mutter('Auto-packing repository %s, which has %d pack files, '
            'containing %d revisions. Packing %d files into %d affecting %d'
            ' revisions', self, total_packs, total_revisions, num_old_packs,
            num_new_packs, num_revs_affected)
        self._execute_pack_operations(pack_operations,
                                      reload_func=self._restart_autopack)
        mutter('Auto-packing repository %s completed', self)
        return True

    def _execute_pack_operations(self, pack_operations, _packer_class=Packer,
                                 reload_func=None):
        """Execute a series of pack operations.

        :param pack_operations: A list of [revision_count, packs_to_combine].
        :param _packer_class: The class of packer to use (default: Packer).
        :return: None.
        """
        for revision_count, packs in pack_operations:
            # we may have no-ops from the setup logic
            if len(packs) == 0:
                continue
            packer = _packer_class(self, packs, '.autopack',
                                   reload_func=reload_func)
            try:
                packer.pack()
            except errors.RetryWithNewPacks:
                # An exception is propagating out of this context, make sure
                # this packer has cleaned up. Packer() doesn't set its new_pack
                # state into the RepositoryPackCollection object, so we only
                # have access to it directly here.
                if packer.new_pack is not None:
                    packer.new_pack.abort()
                raise
            for pack in packs:
                self._remove_pack_from_memory(pack)
        # record the newly available packs and stop advertising the old
        # packs
        self._save_pack_names(clear_obsolete_packs=True)
        # Move the old packs out of the way now they are no longer referenced.
        for revision_count, packs in pack_operations:
            self._obsolete_packs(packs)

    def lock_names(self):
        """Acquire the mutex around the pack-names index.

        This cannot be used in the middle of a read-only transaction on the
        repository.
        """
        self.repo.control_files.lock_write()

    def pack(self):
        """Pack the pack collection totally."""
        self.ensure_loaded()
        total_packs = len(self._names)
        if total_packs < 2:
            # This is arguably wrong because we might not be optimal, but for
            # now lets leave it in. (e.g. reconcile -> one pack. But not
            # optimal.
            return
        total_revisions = self.revision_index.combined_index.key_count()
        # XXX: the following may want to be a class, to pack with a given
        # policy.
        mutter('Packing repository %s, which has %d pack files, '
            'containing %d revisions into 1 packs.', self, total_packs,
            total_revisions)
        # determine which packs need changing
        pack_distribution = [1]
        pack_operations = [[0, []]]
        for pack in self.all_packs():
            pack_operations[-1][0] += pack.get_revision_count()
            pack_operations[-1][1].append(pack)
        self._execute_pack_operations(pack_operations, OptimisingPacker)

    def plan_autopack_combinations(self, existing_packs, pack_distribution):
        """Plan a pack operation.

        :param existing_packs: The packs to pack. (A list of (revcount, Pack)
            tuples).
        :param pack_distribution: A list with the number of revisions desired
            in each pack.
        """
        if len(existing_packs) <= len(pack_distribution):
            return []
        existing_packs.sort(reverse=True)
        pack_operations = [[0, []]]
        # plan out what packs to keep, and what to reorganise
        while len(existing_packs):
            # take the largest pack, and if its less than the head of the
            # distribution chart we will include its contents in the new pack
            # for that position. If its larger, we remove its size from the
            # distribution chart
            next_pack_rev_count, next_pack = existing_packs.pop(0)
            if next_pack_rev_count >= pack_distribution[0]:
                # this is already packed 'better' than this, so we can
                # not waste time packing it.
                while next_pack_rev_count > 0:
                    next_pack_rev_count -= pack_distribution[0]
                    if next_pack_rev_count >= 0:
                        # more to go
                        del pack_distribution[0]
                    else:
                        # didn't use that entire bucket up
                        pack_distribution[0] = -next_pack_rev_count
            else:
                # add the revisions we're going to add to the next output pack
                pack_operations[-1][0] += next_pack_rev_count
                # allocate this pack to the next pack sub operation
                pack_operations[-1][1].append(next_pack)
                if pack_operations[-1][0] >= pack_distribution[0]:
                    # this pack is used up, shift left.
                    del pack_distribution[0]
                    pack_operations.append([0, []])
        # Now that we know which pack files we want to move, shove them all
        # into a single pack file.
        final_rev_count = 0
        final_pack_list = []
        for num_revs, pack_files in pack_operations:
            final_rev_count += num_revs
            final_pack_list.extend(pack_files)
        if len(final_pack_list) == 1:
            raise AssertionError('We somehow generated an autopack with a'
                ' single pack file being moved.')
            return []
        return [[final_rev_count, final_pack_list]]

    def ensure_loaded(self):
        # NB: if you see an assertion error here, its probably access against
        # an unlocked repo. Naughty.
        if not self.repo.is_locked():
            raise errors.ObjectNotLocked(self.repo)
        if self._names is None:
            self._names = {}
            self._packs_at_load = set()
            for index, key, value in self._iter_disk_pack_index():
                name = key[0]
                self._names[name] = self._parse_index_sizes(value)
                self._packs_at_load.add((key, value))
        # populate all the metadata.
        self.all_packs()

    def _parse_index_sizes(self, value):
        """Parse a string of index sizes."""
        return tuple([int(digits) for digits in value.split(' ')])

    def get_pack_by_name(self, name):
        """Get a Pack object by name.

        :param name: The name of the pack - e.g. '123456'
        :return: A Pack object.
        """
        try:
            return self._packs_by_name[name]
        except KeyError:
            rev_index = self._make_index(name, '.rix')
            inv_index = self._make_index(name, '.iix')
            txt_index = self._make_index(name, '.tix')
            sig_index = self._make_index(name, '.six')
            if self.chk_index is not None:
                chk_index = self._make_index(name, '.cix')
            else:
                chk_index = None
            result = ExistingPack(self._pack_transport, name, rev_index,
                inv_index, txt_index, sig_index, chk_index)
            self.add_pack_to_memory(result)
            return result

    def _resume_pack(self, name):
        """Get a suspended Pack object by name.

        :param name: The name of the pack - e.g. '123456'
        :return: A Pack object.
        """
        if not re.match('[a-f0-9]{32}', name):
            # Tokens should be md5sums of the suspended pack file, i.e. 32 hex
            # digits.
            raise errors.UnresumableWriteGroup(
                self.repo, [name], 'Malformed write group token')
        try:
            rev_index = self._make_index(name, '.rix', resume=True)
            inv_index = self._make_index(name, '.iix', resume=True)
            txt_index = self._make_index(name, '.tix', resume=True)
            sig_index = self._make_index(name, '.six', resume=True)
            result = ResumedPack(name, rev_index, inv_index, txt_index,
                sig_index, self._upload_transport, self._pack_transport,
                self._index_transport, self)
        except errors.NoSuchFile, e:
            raise errors.UnresumableWriteGroup(self.repo, [name], str(e))
        self.add_pack_to_memory(result)
        self._resumed_packs.append(result)
        return result

    def allocate(self, a_new_pack):
        """Allocate name in the list of packs.

        :param a_new_pack: A NewPack instance to be added to the collection of
            packs for this repository.
        """
        self.ensure_loaded()
        if a_new_pack.name in self._names:
            raise errors.BzrError(
                'Pack %r already exists in %s' % (a_new_pack.name, self))
        self._names[a_new_pack.name] = tuple(a_new_pack.index_sizes)
        self.add_pack_to_memory(a_new_pack)

    def _iter_disk_pack_index(self):
        """Iterate over the contents of the pack-names index.

        This is used when loading the list from disk, and before writing to
        detect updates from others during our write operation.
        :return: An iterator of the index contents.
        """
        return self._index_class(self.transport, 'pack-names', None
                ).iter_all_entries()

    def _make_index(self, name, suffix, resume=False):
        size_offset = self._suffix_offsets[suffix]
        index_name = name + suffix
        if resume:
            transport = self._upload_transport
            index_size = transport.stat(index_name).st_size
        else:
            transport = self._index_transport
            index_size = self._names[name][size_offset]
        return self._index_class(transport, index_name, index_size)

    def _max_pack_count(self, total_revisions):
        """Return the maximum number of packs to use for total revisions.

        :param total_revisions: The total number of revisions in the
            repository.
        """
        if not total_revisions:
            return 1
        digits = str(total_revisions)
        result = 0
        for digit in digits:
            result += int(digit)
        return result

    def names(self):
        """Provide an order to the underlying names."""
        return sorted(self._names.keys())

    def _obsolete_packs(self, packs):
        """Move a number of packs which have been obsoleted out of the way.

        Each pack and its associated indices are moved out of the way.

        Note: for correctness this function should only be called after a new
        pack names index has been written without these pack names, and with
        the names of packs that contain the data previously available via these
        packs.

        :param packs: The packs to obsolete.
        :param return: None.
        """
        for pack in packs:
            pack.pack_transport.rename(pack.file_name(),
                '../obsolete_packs/' + pack.file_name())
            # TODO: Probably needs to know all possible indices for this pack
            # - or maybe list the directory and move all indices matching this
            # name whether we recognize it or not?
            suffixes = ['.iix', '.six', '.tix', '.rix']
            if self.chk_index is not None:
                suffixes.append('.cix')
            for suffix in suffixes:
                self._index_transport.rename(pack.name + suffix,
                    '../obsolete_packs/' + pack.name + suffix)

    def pack_distribution(self, total_revisions):
        """Generate a list of the number of revisions to put in each pack.

        :param total_revisions: The total number of revisions in the
            repository.
        """
        if total_revisions == 0:
            return [0]
        digits = reversed(str(total_revisions))
        result = []
        for exponent, count in enumerate(digits):
            size = 10 ** exponent
            for pos in range(int(count)):
                result.append(size)
        return list(reversed(result))

    def _pack_tuple(self, name):
        """Return a tuple with the transport and file name for a pack name."""
        return self._pack_transport, name + '.pack'

    def _remove_pack_from_memory(self, pack):
        """Remove pack from the packs accessed by this repository.

        Only affects memory state, until self._save_pack_names() is invoked.
        """
        self._names.pop(pack.name)
        self._packs_by_name.pop(pack.name)
        self._remove_pack_indices(pack)
        self.packs.remove(pack)

    def _remove_pack_indices(self, pack):
        """Remove the indices for pack from the aggregated indices."""
        self.revision_index.remove_index(pack.revision_index, pack)
        self.inventory_index.remove_index(pack.inventory_index, pack)
        self.text_index.remove_index(pack.text_index, pack)
        self.signature_index.remove_index(pack.signature_index, pack)
        if self.chk_index is not None:
            self.chk_index.remove_index(pack.chk_index, pack)

    def reset(self):
        """Clear all cached data."""
        # cached revision data
        self.repo._revision_knit = None
        self.revision_index.clear()
        # cached signature data
        self.repo._signature_knit = None
        self.signature_index.clear()
        # cached file text data
        self.text_index.clear()
        self.repo._text_knit = None
        # cached inventory data
        self.inventory_index.clear()
        # cached chk data
        if self.chk_index is not None:
            self.chk_index.clear()
        # remove the open pack
        self._new_pack = None
        # information about packs.
        self._names = None
        self.packs = []
        self._packs_by_name = {}
        self._packs_at_load = None

    def _unlock_names(self):
        """Release the mutex around the pack-names index."""
        self.repo.control_files.unlock()

    def _diff_pack_names(self):
        """Read the pack names from disk, and compare it to the one in memory.

        :return: (disk_nodes, deleted_nodes, new_nodes)
            disk_nodes    The final set of nodes that should be referenced
            deleted_nodes Nodes which have been removed from when we started
            new_nodes     Nodes that are newly introduced
        """
        # load the disk nodes across
        disk_nodes = set()
        for index, key, value in self._iter_disk_pack_index():
            disk_nodes.add((key, value))

        # do a two-way diff against our original content
        current_nodes = set()
        for name, sizes in self._names.iteritems():
            current_nodes.add(
                ((name, ), ' '.join(str(size) for size in sizes)))

        # Packs no longer present in the repository, which were present when we
        # locked the repository
        deleted_nodes = self._packs_at_load - current_nodes
        # Packs which this process is adding
        new_nodes = current_nodes - self._packs_at_load

        # Update the disk_nodes set to include the ones we are adding, and
        # remove the ones which were removed by someone else
        disk_nodes.difference_update(deleted_nodes)
        disk_nodes.update(new_nodes)

        return disk_nodes, deleted_nodes, new_nodes

    def _syncronize_pack_names_from_disk_nodes(self, disk_nodes):
        """Given the correct set of pack files, update our saved info.

        :return: (removed, added, modified)
            removed     pack names removed from self._names
            added       pack names added to self._names
            modified    pack names that had changed value
        """
        removed = []
        added = []
        modified = []
        ## self._packs_at_load = disk_nodes
        new_names = dict(disk_nodes)
        # drop no longer present nodes
        for pack in self.all_packs():
            if (pack.name,) not in new_names:
                removed.append(pack.name)
                self._remove_pack_from_memory(pack)
        # add new nodes/refresh existing ones
        for key, value in disk_nodes:
            name = key[0]
            sizes = self._parse_index_sizes(value)
            if name in self._names:
                # existing
                if sizes != self._names[name]:
                    # the pack for name has had its indices replaced - rare but
                    # important to handle. XXX: probably can never happen today
                    # because the three-way merge code above does not handle it
                    # - you may end up adding the same key twice to the new
                    # disk index because the set values are the same, unless
                    # the only index shows up as deleted by the set difference
                    # - which it may. Until there is a specific test for this,
                    # assume its broken. RBC 20071017.
                    self._remove_pack_from_memory(self.get_pack_by_name(name))
                    self._names[name] = sizes
                    self.get_pack_by_name(name)
                    modified.append(name)
            else:
                # new
                self._names[name] = sizes
                self.get_pack_by_name(name)
                added.append(name)
        return removed, added, modified

    def _save_pack_names(self, clear_obsolete_packs=False):
        """Save the list of packs.

        This will take out the mutex around the pack names list for the
        duration of the method call. If concurrent updates have been made, a
        three-way merge between the current list and the current in memory list
        is performed.

        :param clear_obsolete_packs: If True, clear out the contents of the
            obsolete_packs directory.
        """
        self.lock_names()
        try:
            builder = self._index_builder_class()
            disk_nodes, deleted_nodes, new_nodes = self._diff_pack_names()
            # TODO: handle same-name, index-size-changes here -
            # e.g. use the value from disk, not ours, *unless* we're the one
            # changing it.
            for key, value in disk_nodes:
                builder.add_node(key, value)
            self.transport.put_file('pack-names', builder.finish(),
                mode=self.repo.bzrdir._get_file_mode())
            # move the baseline forward
            self._packs_at_load = disk_nodes
            if clear_obsolete_packs:
                self._clear_obsolete_packs()
        finally:
            self._unlock_names()
        # synchronise the memory packs list with what we just wrote:
        self._syncronize_pack_names_from_disk_nodes(disk_nodes)

    def reload_pack_names(self):
        """Sync our pack listing with what is present in the repository.

        This should be called when we find out that something we thought was
        present is now missing. This happens when another process re-packs the
        repository, etc.
        """
        # This is functionally similar to _save_pack_names, but we don't write
        # out the new value.
        disk_nodes, _, _ = self._diff_pack_names()
        self._packs_at_load = disk_nodes
        (removed, added,
         modified) = self._syncronize_pack_names_from_disk_nodes(disk_nodes)
        if removed or added or modified:
            return True
        return False

    def _restart_autopack(self):
        """Reload the pack names list, and restart the autopack code."""
        if not self.reload_pack_names():
            # Re-raise the original exception, because something went missing
            # and a restart didn't find it
            raise
        raise errors.RetryAutopack(self.repo, False, sys.exc_info())

    def _clear_obsolete_packs(self):
        """Delete everything from the obsolete-packs directory.
        """
        obsolete_pack_transport = self.transport.clone('obsolete_packs')
        for filename in obsolete_pack_transport.list_dir('.'):
            try:
                obsolete_pack_transport.delete(filename)
            except (errors.PathError, errors.TransportError), e:
                warning("couldn't delete obsolete pack, skipping it:\n%s" % (e,))

    def _start_write_group(self):
        # Do not permit preparation for writing if we're not in a 'write lock'.
        if not self.repo.is_write_locked():
            raise errors.NotWriteLocked(self)
        self._new_pack = self.pack_factory(self, upload_suffix='.pack',
            file_mode=self.repo.bzrdir._get_file_mode())
        # allow writing: queue writes to a new index
        self.revision_index.add_writable_index(self._new_pack.revision_index,
            self._new_pack)
        self.inventory_index.add_writable_index(self._new_pack.inventory_index,
            self._new_pack)
        self.text_index.add_writable_index(self._new_pack.text_index,
            self._new_pack)
        self.signature_index.add_writable_index(self._new_pack.signature_index,
            self._new_pack)
        if self.chk_index is not None:
            self.chk_index.add_writable_index(self._new_pack.chk_index,
                self._new_pack)
            self.repo.chk_bytes._index._add_callback = self.chk_index.add_callback

        self.repo.inventories._index._add_callback = self.inventory_index.add_callback
        self.repo.revisions._index._add_callback = self.revision_index.add_callback
        self.repo.signatures._index._add_callback = self.signature_index.add_callback
        self.repo.texts._index._add_callback = self.text_index.add_callback

    def _abort_write_group(self):
        # FIXME: just drop the transient index.
        # forget what names there are
        if self._new_pack is not None:
            try:
                self._new_pack.abort()
            finally:
                # XXX: If we aborted while in the middle of finishing the write
                # group, _remove_pack_indices can fail because the indexes are
                # already gone.  If they're not there we shouldn't fail in this
                # case.  -- mbp 20081113
                self._remove_pack_indices(self._new_pack)
                self._new_pack = None
        for resumed_pack in self._resumed_packs:
            try:
                resumed_pack.abort()
            finally:
                # See comment in previous finally block.
                try:
                    self._remove_pack_indices(resumed_pack)
                except KeyError:
                    pass
        del self._resumed_packs[:]
        self.repo._text_knit = None

    def _remove_resumed_pack_indices(self):
        for resumed_pack in self._resumed_packs:
            self._remove_pack_indices(resumed_pack)
        del self._resumed_packs[:]

    def _commit_write_group(self):
        all_missing = set()
        for prefix, versioned_file in (
                ('revisions', self.repo.revisions),
                ('inventories', self.repo.inventories),
                ('texts', self.repo.texts),
                ('signatures', self.repo.signatures),
                ):
            missing = versioned_file.get_missing_compression_parent_keys()
            all_missing.update([(prefix,) + key for key in missing])
        if all_missing:
            raise errors.BzrCheckError(
                "Repository %s has missing compression parent(s) %r "
                 % (self.repo, sorted(all_missing)))
        self._remove_pack_indices(self._new_pack)
        should_autopack = False
        if self._new_pack.data_inserted():
            # get all the data to disk and read to use
            self._new_pack.finish()
            self.allocate(self._new_pack)
            self._new_pack = None
            should_autopack = True
        else:
            self._new_pack.abort()
            self._new_pack = None
        for resumed_pack in self._resumed_packs:
            # XXX: this is a pretty ugly way to turn the resumed pack into a
            # properly committed pack.
            self._names[resumed_pack.name] = None
            self._remove_pack_from_memory(resumed_pack)
            resumed_pack.finish()
            self.allocate(resumed_pack)
            should_autopack = True
        del self._resumed_packs[:]
        if should_autopack:
            if not self.autopack():
                # when autopack takes no steps, the names list is still
                # unsaved.
                self._save_pack_names()
        self.repo._text_knit = None

    def _suspend_write_group(self):
        tokens = [pack.name for pack in self._resumed_packs]
        self._remove_pack_indices(self._new_pack)
        if self._new_pack.data_inserted():
            # get all the data to disk and read to use
            self._new_pack.finish(suspend=True)
            tokens.append(self._new_pack.name)
            self._new_pack = None
        else:
            self._new_pack.abort()
            self._new_pack = None
        self._remove_resumed_pack_indices()
        self.repo._text_knit = None
        return tokens

    def _resume_write_group(self, tokens):
        for token in tokens:
            self._resume_pack(token)


class KnitPackRepository(KnitRepository):
    """Repository with knit objects stored inside pack containers.

    The layering for a KnitPackRepository is:

    Graph        |  HPSS    | Repository public layer |
    ===================================================
    Tuple based apis below, string based, and key based apis above
    ---------------------------------------------------
    KnitVersionedFiles
      Provides .texts, .revisions etc
      This adapts the N-tuple keys to physical knit records which only have a
      single string identifier (for historical reasons), which in older formats
      was always the revision_id, and in the mapped code for packs is always
      the last element of key tuples.
    ---------------------------------------------------
    GraphIndex
      A separate GraphIndex is used for each of the
      texts/inventories/revisions/signatures contained within each individual
      pack file. The GraphIndex layer works in N-tuples and is unaware of any
      semantic value.
    ===================================================

    """

    def __init__(self, _format, a_bzrdir, control_files, _commit_builder_class,
        _serializer):
        KnitRepository.__init__(self, _format, a_bzrdir, control_files,
            _commit_builder_class, _serializer)
        index_transport = self._transport.clone('indices')
        self._pack_collection = RepositoryPackCollection(self, self._transport,
            index_transport,
            self._transport.clone('upload'),
            self._transport.clone('packs'),
            _format.index_builder_class,
            _format.index_class,
            use_chk_index=self._format.supports_chks,
            )
        self.inventories = KnitVersionedFiles(
            _KnitGraphIndex(self._pack_collection.inventory_index.combined_index,
                add_callback=self._pack_collection.inventory_index.add_callback,
                deltas=True, parents=True, is_locked=self.is_locked),
            data_access=self._pack_collection.inventory_index.data_access,
            max_delta_chain=200)
        self.revisions = KnitVersionedFiles(
            _KnitGraphIndex(self._pack_collection.revision_index.combined_index,
                add_callback=self._pack_collection.revision_index.add_callback,
                deltas=False, parents=True, is_locked=self.is_locked),
            data_access=self._pack_collection.revision_index.data_access,
            max_delta_chain=0)
        self.signatures = KnitVersionedFiles(
            _KnitGraphIndex(self._pack_collection.signature_index.combined_index,
                add_callback=self._pack_collection.signature_index.add_callback,
                deltas=False, parents=False, is_locked=self.is_locked),
            data_access=self._pack_collection.signature_index.data_access,
            max_delta_chain=0)
        self.texts = KnitVersionedFiles(
            _KnitGraphIndex(self._pack_collection.text_index.combined_index,
                add_callback=self._pack_collection.text_index.add_callback,
                deltas=True, parents=True, is_locked=self.is_locked),
            data_access=self._pack_collection.text_index.data_access,
            max_delta_chain=200)
        if _format.supports_chks:
            # No graph, no compression:- references from chks are between
            # different objects not temporal versions of the same; and without
            # some sort of temporal structure knit compression will just fail.
            self.chk_bytes = KnitVersionedFiles(
                _KnitGraphIndex(self._pack_collection.chk_index.combined_index,
                    add_callback=self._pack_collection.chk_index.add_callback,
                    deltas=False, parents=False, is_locked=self.is_locked),
                data_access=self._pack_collection.chk_index.data_access,
                max_delta_chain=0)
        else:
            self.chk_bytes = None
        # True when the repository object is 'write locked' (as opposed to the
        # physical lock only taken out around changes to the pack-names list.)
        # Another way to represent this would be a decorator around the control
        # files object that presents logical locks as physical ones - if this
        # gets ugly consider that alternative design. RBC 20071011
        self._write_lock_count = 0
        self._transaction = None
        # for tests
        self._reconcile_does_inventory_gc = True
        self._reconcile_fixes_text_parents = True
        self._reconcile_backsup_inventory = False

    def _warn_if_deprecated(self):
        # This class isn't deprecated, but one sub-format is
        if isinstance(self._format, RepositoryFormatKnitPack5RichRootBroken):
            from bzrlib import repository
            if repository._deprecation_warning_done:
                return
            repository._deprecation_warning_done = True
            warning("Format %s for %s is deprecated - please use"
                    " 'bzr upgrade --1.6.1-rich-root'"
                    % (self._format, self.bzrdir.transport.base))

    def _abort_write_group(self):
        self._pack_collection._abort_write_group()

    def _find_inconsistent_revision_parents(self):
        """Find revisions with incorrectly cached parents.

        :returns: an iterator yielding tuples of (revison-id, parents-in-index,
            parents-in-revision).
        """
        if not self.is_locked():
            raise errors.ObjectNotLocked(self)
        pb = ui.ui_factory.nested_progress_bar()
        result = []
        try:
            revision_nodes = self._pack_collection.revision_index \
                .combined_index.iter_all_entries()
            index_positions = []
            # Get the cached index values for all revisions, and also the
            # location in each index of the revision text so we can perform
            # linear IO.
            for index, key, value, refs in revision_nodes:
<<<<<<< HEAD
                pos, length = value[1:].split(' ')
                index_positions.append((index, int(pos), key[0],
                    tuple(parent[0] for parent in refs[0])))
                pb.update("Reading revision index", 0, 0)
            index_positions.sort()
            batch_count = len(index_positions) / 1000 + 1
            pb.update("Checking cached revision graph", 0, batch_count)
            for offset in xrange(batch_count):
                pb.update("Checking cached revision graph", offset)
                to_query = index_positions[offset * 1000:(offset + 1) * 1000]
=======
                node = (index, key, value, refs)
                index_memo = self.revisions._index._node_to_position(node)
                assert index_memo[0] == index
                index_positions.append((index_memo, key[0],
                                       tuple(parent[0] for parent in refs[0])))
                pb.update("Reading revision index.", 0, 0)
            index_positions.sort()
            batch_size = 1000
            pb.update("Checking cached revision graph.", 0,
                      len(index_positions))
            for offset in xrange(0, len(index_positions), 1000):
                pb.update("Checking cached revision graph.", offset)
                to_query = index_positions[offset:offset + batch_size]
>>>>>>> a479e936
                if not to_query:
                    break
                rev_ids = [item[1] for item in to_query]
                revs = self.get_revisions(rev_ids)
                for revision, item in zip(revs, to_query):
                    index_parents = item[2]
                    rev_parents = tuple(revision.parent_ids)
                    if index_parents != rev_parents:
                        result.append((revision.revision_id, index_parents,
                                       rev_parents))
        finally:
            pb.finished()
        return result

    @symbol_versioning.deprecated_method(symbol_versioning.one_one)
    def get_parents(self, revision_ids):
        """See graph._StackedParentsProvider.get_parents."""
        parent_map = self.get_parent_map(revision_ids)
        return [parent_map.get(r, None) for r in revision_ids]

    def _make_parents_provider(self):
        return graph.CachingParentsProvider(self)

    def _refresh_data(self):
        if self._write_lock_count == 1 or (
            self.control_files._lock_count == 1 and
            self.control_files._lock_mode == 'r'):
            # forget what names there are
            self._pack_collection.reset()
            # XXX: Better to do an in-memory merge when acquiring a new lock -
            # factor out code from _save_pack_names.
            self._pack_collection.ensure_loaded()

    def _start_write_group(self):
        self._pack_collection._start_write_group()

    def _commit_write_group(self):
        return self._pack_collection._commit_write_group()

    def suspend_write_group(self):
        # XXX check self._write_group is self.get_transaction()?
        tokens = self._pack_collection._suspend_write_group()
        self._write_group = None
        return tokens

    def _resume_write_group(self, tokens):
        self._start_write_group()
        self._pack_collection._resume_write_group(tokens)

    def get_transaction(self):
        if self._write_lock_count:
            return self._transaction
        else:
            return self.control_files.get_transaction()

    def is_locked(self):
        return self._write_lock_count or self.control_files.is_locked()

    def is_write_locked(self):
        return self._write_lock_count

    def lock_write(self, token=None):
        if not self._write_lock_count and self.is_locked():
            raise errors.ReadOnlyError(self)
        self._write_lock_count += 1
        if self._write_lock_count == 1:
            self._transaction = transactions.WriteTransaction()
            for repo in self._fallback_repositories:
                # Writes don't affect fallback repos
                repo.lock_read()
        self._refresh_data()

    def lock_read(self):
        if self._write_lock_count:
            self._write_lock_count += 1
        else:
            self.control_files.lock_read()
            for repo in self._fallback_repositories:
                # Writes don't affect fallback repos
                repo.lock_read()
        self._refresh_data()

    def leave_lock_in_place(self):
        # not supported - raise an error
        raise NotImplementedError(self.leave_lock_in_place)

    def dont_leave_lock_in_place(self):
        # not supported - raise an error
        raise NotImplementedError(self.dont_leave_lock_in_place)

    @needs_write_lock
    def pack(self):
        """Compress the data within the repository.

        This will pack all the data to a single pack. In future it may
        recompress deltas or do other such expensive operations.
        """
        self._pack_collection.pack()

    @needs_write_lock
    def reconcile(self, other=None, thorough=False):
        """Reconcile this repository."""
        from bzrlib.reconcile import PackReconciler
        reconciler = PackReconciler(self, thorough=thorough)
        reconciler.reconcile()
        return reconciler

    def _reconcile_pack(self, collection, packs, extension, revs, pb):
        packer = ReconcilePacker(collection, packs, extension, revs)
        return packer.pack(pb)

    def unlock(self):
        if self._write_lock_count == 1 and self._write_group is not None:
            self.abort_write_group()
            self._transaction = None
            self._write_lock_count = 0
            raise errors.BzrError(
                'Must end write group before releasing write lock on %s'
                % self)
        if self._write_lock_count:
            self._write_lock_count -= 1
            if not self._write_lock_count:
                transaction = self._transaction
                self._transaction = None
                transaction.finish()
                for repo in self._fallback_repositories:
                    repo.unlock()
        else:
            self.control_files.unlock()
            for repo in self._fallback_repositories:
                repo.unlock()


class CHKInventoryRepository(KnitPackRepository):
    """subclass of KnitPackRepository that uses CHK based inventories."""

    def _add_inventory_checked(self, revision_id, inv, parents):
        """Add inv to the repository after checking the inputs.

        This function can be overridden to allow different inventory styles.

        :seealso: add_inventory, for the contract.
        """
        # make inventory
        serializer = self._format._serializer
        result = CHKInventory.from_inventory(self.chk_bytes, inv,
            maximum_size=serializer.maximum_size,
            search_key_name=serializer.search_key_name)
        inv_lines = result.to_lines()
        return self._inventory_add_lines(revision_id, parents,
            inv_lines, check_content=False)

    def add_inventory_by_delta(self, basis_revision_id, delta, new_revision_id,
                               parents, basis_inv=None, propagate_caches=False):
        """Add a new inventory expressed as a delta against another revision.

        :param basis_revision_id: The inventory id the delta was created
            against.
        :param delta: The inventory delta (see Inventory.apply_delta for
            details).
        :param new_revision_id: The revision id that the inventory is being
            added for.
        :param parents: The revision ids of the parents that revision_id is
            known to have and are in the repository already. These are supplied
            for repositories that depend on the inventory graph for revision
            graph access, as well as for those that pun ancestry with delta
            compression.
        :param basis_inv: The basis inventory if it is already known,
            otherwise None.
        :param propagate_caches: If True, the caches for this inventory are
          copied to and updated for the result if possible.

        :returns: (validator, new_inv)
            The validator(which is a sha1 digest, though what is sha'd is
            repository format specific) of the serialized inventory, and the
            resulting inventory.
        """
        if basis_revision_id == _mod_revision.NULL_REVISION:
            return KnitPackRepository.add_inventory_by_delta(self,
                basis_revision_id, delta, new_revision_id, parents)
        if not self.is_in_write_group():
            raise AssertionError("%r not in write group" % (self,))
        _mod_revision.check_not_reserved_id(new_revision_id)
        basis_tree = self.revision_tree(basis_revision_id)
        basis_tree.lock_read()
        try:
            if basis_inv is None:
                basis_inv = basis_tree.inventory
            result = basis_inv.create_by_apply_delta(delta, new_revision_id,
                propagate_caches=propagate_caches)
            inv_lines = result.to_lines()
            return self._inventory_add_lines(new_revision_id, parents,
                inv_lines, check_content=False), result
        finally:
            basis_tree.unlock()

    def _iter_inventories(self, revision_ids):
        """Iterate over many inventory objects."""
        keys = [(revision_id,) for revision_id in revision_ids]
        stream = self.inventories.get_record_stream(keys, 'unordered', True)
        texts = {}
        for record in stream:
            if record.storage_kind != 'absent':
                texts[record.key] = record.get_bytes_as('fulltext')
            else:
                raise errors.NoSuchRevision(self, record.key)
        for key in keys:
            yield CHKInventory.deserialise(self.chk_bytes, texts[key], key)

    def _iter_inventory_xmls(self, revision_ids):
        # Without a native 'xml' inventory, this method doesn't make sense, so
        # make it raise to trap naughty direct users.
        raise NotImplementedError(self._iter_inventory_xmls)

    def _find_revision_outside_set(self, revision_ids):
        revision_set = frozenset(revision_ids)
        for revid in revision_ids:
            parent_ids = self.get_parent_map([revid]).get(revid, ())
            for parent in parent_ids:
                if parent in revision_set:
                    # Parent is not outside the set
                    continue
                if parent not in self.get_parent_map([parent]):
                    # Parent is a ghost
                    continue
                return parent
        return _mod_revision.NULL_REVISION

    def _find_file_keys_to_fetch(self, revision_ids, pb):
        rich_root = self.supports_rich_root()
        revision_outside_set = self._find_revision_outside_set(revision_ids)
        if revision_outside_set == _mod_revision.NULL_REVISION:
            uninteresting_root_keys = set()
        else:
            uninteresting_inv = self.get_inventory(revision_outside_set)
            uninteresting_root_keys = set([uninteresting_inv.id_to_entry.key()])
        interesting_root_keys = set()
        for idx, inv in enumerate(self.iter_inventories(revision_ids)):
            interesting_root_keys.add(inv.id_to_entry.key())
        revision_ids = frozenset(revision_ids)
        file_id_revisions = {}
        for records, items in chk_map.iter_interesting_nodes(self.chk_bytes,
                    interesting_root_keys, uninteresting_root_keys,
                    pb=pb):
            # This is cheating a bit to use the last grabbed 'inv', but it
            # works
            for name, bytes in items:
                entry = inv._bytes_to_entry(bytes)
                if entry.name == '' and not rich_root:
                    continue
                if entry.revision in revision_ids:
                    # Would we rather build this up into file_id => revision
                    # maps?
                    s = file_id_revisions.setdefault(entry.file_id, set())
                    s.add(entry.revision)
        for file_id, revisions in file_id_revisions.iteritems():
            yield ('file', file_id, revisions)

    def fileids_altered_by_revision_ids(self, revision_ids, _inv_weave=None):
        """Find the file ids and versions affected by revisions.

        :param revisions: an iterable containing revision ids.
        :param _inv_weave: The inventory weave from this repository or None.
            If None, the inventory weave will be opened automatically.
        :return: a dictionary mapping altered file-ids to an iterable of
            revision_ids. Each altered file-ids has the exact revision_ids that
            altered it listed explicitly.
        """
        rich_roots = self.supports_rich_root()
        result = {}
        pb = ui.ui_factory.nested_progress_bar()
        try:
            total = len(revision_ids)
            for pos, inv in enumerate(self.iter_inventories(revision_ids)):
                pb.update("Finding text references", pos, total)
                for _, entry in inv.iter_entries():
                    if entry.revision != inv.revision_id:
                        continue
                    if not rich_roots and entry.file_id == inv.root_id:
                        continue
                    alterations = result.setdefault(entry.file_id, set([]))
                    alterations.add(entry.revision)
            return result
        finally:
            pb.finished()

    def find_text_key_references(self):
        """Find the text key references within the repository.

        :return: A dictionary mapping text keys ((fileid, revision_id) tuples)
            to whether they were referred to by the inventory of the
            revision_id that they contain. The inventory texts from all present
            revision ids are assessed to generate this report.
        """
        # XXX: Slow version but correct: rewrite as a series of delta
        # examinations/direct tree traversal. Note that that will require care
        # as a common node is reachable both from the inventory that added it,
        # and others afterwards.
        revision_keys = self.revisions.keys()
        result = {}
        rich_roots = self.supports_rich_root()
        pb = ui.ui_factory.nested_progress_bar()
        try:
            all_revs = self.all_revision_ids()
            total = len(all_revs)
            for pos, inv in enumerate(self.iter_inventories(all_revs)):
                pb.update("Finding text references", pos, total)
                for _, entry in inv.iter_entries():
                    if not rich_roots and entry.file_id == inv.root_id:
                        continue
                    key = (entry.file_id, entry.revision)
                    result.setdefault(key, False)
                    if entry.revision == inv.revision_id:
                        result[key] = True
            return result
        finally:
            pb.finished()

    def _reconcile_pack(self, collection, packs, extension, revs, pb):
        packer = CHKReconcilePacker(collection, packs, extension, revs)
        return packer.pack(pb)


class CHKReconcilePacker(ReconcilePacker):
    """Subclass of ReconcilePacker for handling chk inventories."""

    def _process_inventory_lines(self, inv_lines):
        """Generate a text key reference map rather for reconciling with."""
        repo = self._pack_collection.repo
        # XXX: This double-reads the inventories; but it works.
        refs = repo.find_text_key_references()
        self._text_refs = refs
        # during reconcile we:
        #  - convert unreferenced texts to full texts
        #  - correct texts which reference a text not copied to be full texts
        #  - copy all others as-is but with corrected parents.
        #  - so at this point we don't know enough to decide what becomes a full
        #    text.
        self._text_filter = None
        # Copy the selected inventory roots, extracting the CHK references
        # needed.
        pending_refs = set()
        for line, revid in inv_lines:
            if line.startswith('id_to_entry: '):
                pending_refs.add((line[13:],))
        while pending_refs:
            pending_refs = self._copy_chks(pending_refs)


class RepositoryFormatPack(MetaDirRepositoryFormat):
    """Format logic for pack structured repositories.

    This repository format has:
     - a list of packs in pack-names
     - packs in packs/NAME.pack
     - indices in indices/NAME.{iix,six,tix,rix}
     - knit deltas in the packs, knit indices mapped to the indices.
     - thunk objects to support the knits programming API.
     - a format marker of its own
     - an optional 'shared-storage' flag
     - an optional 'no-working-trees' flag
     - a LockDir lock
    """

    # Set this attribute in derived classes to control the repository class
    # created by open and initialize.
    repository_class = None
    # Set this attribute in derived classes to control the
    # _commit_builder_class that the repository objects will have passed to
    # their constructor.
    _commit_builder_class = None
    # Set this attribute in derived clases to control the _serializer that the
    # repository objects will have passed to their constructor.
    _serializer = None
    # Packs are not confused by ghosts.
    supports_ghosts = True
    # External references are not supported in pack repositories yet.
    supports_external_lookups = False
    # Most pack formats do not use chk lookups.
    supports_chks = False
    # What index classes to use
    index_builder_class = None
    index_class = None
    _fetch_uses_deltas = True

    def initialize(self, a_bzrdir, shared=False):
        """Create a pack based repository.

        :param a_bzrdir: bzrdir to contain the new repository; must already
            be initialized.
        :param shared: If true the repository will be initialized as a shared
                       repository.
        """
        mutter('creating repository in %s.', a_bzrdir.transport.base)
        dirs = ['indices', 'obsolete_packs', 'packs', 'upload']
        builder = self.index_builder_class()
        files = [('pack-names', builder.finish())]
        utf8_files = [('format', self.get_format_string())]

        self._upload_blank_content(a_bzrdir, dirs, files, utf8_files, shared)
        return self.open(a_bzrdir=a_bzrdir, _found=True)

    def open(self, a_bzrdir, _found=False, _override_transport=None):
        """See RepositoryFormat.open().

        :param _override_transport: INTERNAL USE ONLY. Allows opening the
                                    repository at a slightly different url
                                    than normal. I.e. during 'upgrade'.
        """
        if not _found:
            format = RepositoryFormat.find_format(a_bzrdir)
        if _override_transport is not None:
            repo_transport = _override_transport
        else:
            repo_transport = a_bzrdir.get_repository_transport(None)
        control_files = lockable_files.LockableFiles(repo_transport,
                                'lock', lockdir.LockDir)
        return self.repository_class(_format=self,
                              a_bzrdir=a_bzrdir,
                              control_files=control_files,
                              _commit_builder_class=self._commit_builder_class,
                              _serializer=self._serializer)


class RepositoryFormatKnitPack1(RepositoryFormatPack):
    """A no-subtrees parameterized Pack repository.

    This format was introduced in 0.92.
    """

    repository_class = KnitPackRepository
    _commit_builder_class = PackCommitBuilder
    @property
    def _serializer(self):
        return xml5.serializer_v5
    # What index classes to use
    index_builder_class = InMemoryGraphIndex
    index_class = GraphIndex

    def _get_matching_bzrdir(self):
        return bzrdir.format_registry.make_bzrdir('pack-0.92')

    def _ignore_setting_bzrdir(self, format):
        pass

    _matchingbzrdir = property(_get_matching_bzrdir, _ignore_setting_bzrdir)

    def get_format_string(self):
        """See RepositoryFormat.get_format_string()."""
        return "Bazaar pack repository format 1 (needs bzr 0.92)\n"

    def get_format_description(self):
        """See RepositoryFormat.get_format_description()."""
        return "Packs containing knits without subtree support"

    def check_conversion_target(self, target_format):
        pass


class RepositoryFormatKnitPack3(RepositoryFormatPack):
    """A subtrees parameterized Pack repository.

    This repository format uses the xml7 serializer to get:
     - support for recording full info about the tree root
     - support for recording tree-references

    This format was introduced in 0.92.
    """

    repository_class = KnitPackRepository
    _commit_builder_class = PackRootCommitBuilder
    rich_root_data = True
    supports_tree_reference = True
    @property
    def _serializer(self):
        return xml7.serializer_v7
    # What index classes to use
    index_builder_class = InMemoryGraphIndex
    index_class = GraphIndex

    def _get_matching_bzrdir(self):
        return bzrdir.format_registry.make_bzrdir(
            'pack-0.92-subtree')

    def _ignore_setting_bzrdir(self, format):
        pass

    _matchingbzrdir = property(_get_matching_bzrdir, _ignore_setting_bzrdir)

    def check_conversion_target(self, target_format):
        if not target_format.rich_root_data:
            raise errors.BadConversionTarget(
                'Does not support rich root data.', target_format)
        if not getattr(target_format, 'supports_tree_reference', False):
            raise errors.BadConversionTarget(
                'Does not support nested trees', target_format)

    def get_format_string(self):
        """See RepositoryFormat.get_format_string()."""
        return "Bazaar pack repository format 1 with subtree support (needs bzr 0.92)\n"

    def get_format_description(self):
        """See RepositoryFormat.get_format_description()."""
        return "Packs containing knits with subtree support\n"


class RepositoryFormatKnitPack4(RepositoryFormatPack):
    """A rich-root, no subtrees parameterized Pack repository.

    This repository format uses the xml6 serializer to get:
     - support for recording full info about the tree root

    This format was introduced in 1.0.
    """

    repository_class = KnitPackRepository
    _commit_builder_class = PackRootCommitBuilder
    rich_root_data = True
    supports_tree_reference = False
    @property
    def _serializer(self):
        return xml6.serializer_v6
    # What index classes to use
    index_builder_class = InMemoryGraphIndex
    index_class = GraphIndex

    def _get_matching_bzrdir(self):
        return bzrdir.format_registry.make_bzrdir(
            'rich-root-pack')

    def _ignore_setting_bzrdir(self, format):
        pass

    _matchingbzrdir = property(_get_matching_bzrdir, _ignore_setting_bzrdir)

    def check_conversion_target(self, target_format):
        if not target_format.rich_root_data:
            raise errors.BadConversionTarget(
                'Does not support rich root data.', target_format)

    def get_format_string(self):
        """See RepositoryFormat.get_format_string()."""
        return ("Bazaar pack repository format 1 with rich root"
                " (needs bzr 1.0)\n")

    def get_format_description(self):
        """See RepositoryFormat.get_format_description()."""
        return "Packs containing knits with rich root support\n"


class RepositoryFormatKnitPack5(RepositoryFormatPack):
    """Repository that supports external references to allow stacking.

    New in release 1.6.

    Supports external lookups, which results in non-truncated ghosts after
    reconcile compared to pack-0.92 formats.
    """

    repository_class = KnitPackRepository
    _commit_builder_class = PackCommitBuilder
    supports_external_lookups = True
    # What index classes to use
    index_builder_class = InMemoryGraphIndex
    index_class = GraphIndex

    @property
    def _serializer(self):
        return xml5.serializer_v5

    def _get_matching_bzrdir(self):
        return bzrdir.format_registry.make_bzrdir('1.6')

    def _ignore_setting_bzrdir(self, format):
        pass

    _matchingbzrdir = property(_get_matching_bzrdir, _ignore_setting_bzrdir)

    def get_format_string(self):
        """See RepositoryFormat.get_format_string()."""
        return "Bazaar RepositoryFormatKnitPack5 (bzr 1.6)\n"

    def get_format_description(self):
        """See RepositoryFormat.get_format_description()."""
        return "Packs 5 (adds stacking support, requires bzr 1.6)"

    def check_conversion_target(self, target_format):
        pass


class RepositoryFormatKnitPack5RichRoot(RepositoryFormatPack):
    """A repository with rich roots and stacking.

    New in release 1.6.1.

    Supports stacking on other repositories, allowing data to be accessed
    without being stored locally.
    """

    repository_class = KnitPackRepository
    _commit_builder_class = PackRootCommitBuilder
    rich_root_data = True
    supports_tree_reference = False # no subtrees
    supports_external_lookups = True
    # What index classes to use
    index_builder_class = InMemoryGraphIndex
    index_class = GraphIndex

    @property
    def _serializer(self):
        return xml6.serializer_v6

    def _get_matching_bzrdir(self):
        return bzrdir.format_registry.make_bzrdir(
            '1.6.1-rich-root')

    def _ignore_setting_bzrdir(self, format):
        pass

    _matchingbzrdir = property(_get_matching_bzrdir, _ignore_setting_bzrdir)

    def check_conversion_target(self, target_format):
        if not target_format.rich_root_data:
            raise errors.BadConversionTarget(
                'Does not support rich root data.', target_format)

    def get_format_string(self):
        """See RepositoryFormat.get_format_string()."""
        return "Bazaar RepositoryFormatKnitPack5RichRoot (bzr 1.6.1)\n"

    def get_format_description(self):
        return "Packs 5 rich-root (adds stacking support, requires bzr 1.6.1)"


class RepositoryFormatKnitPack5RichRootBroken(RepositoryFormatPack):
    """A repository with rich roots and external references.

    New in release 1.6.

    Supports external lookups, which results in non-truncated ghosts after
    reconcile compared to pack-0.92 formats.

    This format was deprecated because the serializer it uses accidentally
    supported subtrees, when the format was not intended to. This meant that
    someone could accidentally fetch from an incorrect repository.
    """

    repository_class = KnitPackRepository
    _commit_builder_class = PackRootCommitBuilder
    rich_root_data = True
    supports_tree_reference = False # no subtrees

    supports_external_lookups = True
    # What index classes to use
    index_builder_class = InMemoryGraphIndex
    index_class = GraphIndex

    @property
    def _serializer(self):
        return xml7.serializer_v7

    def _get_matching_bzrdir(self):
        matching = bzrdir.format_registry.make_bzrdir(
            '1.6.1-rich-root')
        matching.repository_format = self
        return matching

    def _ignore_setting_bzrdir(self, format):
        pass

    _matchingbzrdir = property(_get_matching_bzrdir, _ignore_setting_bzrdir)

    def check_conversion_target(self, target_format):
        if not target_format.rich_root_data:
            raise errors.BadConversionTarget(
                'Does not support rich root data.', target_format)

    def get_format_string(self):
        """See RepositoryFormat.get_format_string()."""
        return "Bazaar RepositoryFormatKnitPack5RichRoot (bzr 1.6)\n"

    def get_format_description(self):
        return ("Packs 5 rich-root (adds stacking support, requires bzr 1.6)"
                " (deprecated)")


class RepositoryFormatKnitPack6(RepositoryFormatPack):
    """A repository with stacking and btree indexes,
    without rich roots or subtrees.

    This is equivalent to pack-1.6 with B+Tree indices.
    """

    repository_class = KnitPackRepository
    _commit_builder_class = PackCommitBuilder
    supports_external_lookups = True
    # What index classes to use
    index_builder_class = BTreeBuilder
    index_class = BTreeGraphIndex

    @property
    def _serializer(self):
        return xml5.serializer_v5

    def _get_matching_bzrdir(self):
        return bzrdir.format_registry.make_bzrdir('1.9')

    def _ignore_setting_bzrdir(self, format):
        pass

    _matchingbzrdir = property(_get_matching_bzrdir, _ignore_setting_bzrdir)

    def get_format_string(self):
        """See RepositoryFormat.get_format_string()."""
        return "Bazaar RepositoryFormatKnitPack6 (bzr 1.9)\n"

    def get_format_description(self):
        """See RepositoryFormat.get_format_description()."""
        return "Packs 6 (uses btree indexes, requires bzr 1.9)"

    def check_conversion_target(self, target_format):
        pass


class RepositoryFormatKnitPack6RichRoot(RepositoryFormatPack):
    """A repository with rich roots, no subtrees, stacking and btree indexes.

    1.6-rich-root with B+Tree indices.
    """

    repository_class = KnitPackRepository
    _commit_builder_class = PackRootCommitBuilder
    rich_root_data = True
    supports_tree_reference = False # no subtrees
    supports_external_lookups = True
    # What index classes to use
    index_builder_class = BTreeBuilder
    index_class = BTreeGraphIndex

    @property
    def _serializer(self):
        return xml6.serializer_v6

    def _get_matching_bzrdir(self):
        return bzrdir.format_registry.make_bzrdir(
            '1.9-rich-root')

    def _ignore_setting_bzrdir(self, format):
        pass

    _matchingbzrdir = property(_get_matching_bzrdir, _ignore_setting_bzrdir)

    def check_conversion_target(self, target_format):
        if not target_format.rich_root_data:
            raise errors.BadConversionTarget(
                'Does not support rich root data.', target_format)

    def get_format_string(self):
        """See RepositoryFormat.get_format_string()."""
        return "Bazaar RepositoryFormatKnitPack6RichRoot (bzr 1.9)\n"

    def get_format_description(self):
        return "Packs 6 rich-root (uses btree indexes, requires bzr 1.9)"


class RepositoryFormatPackDevelopment2(RepositoryFormatPack):
    """A no-subtrees development repository.

    This format should be retained until the second release after bzr 1.7.

    This is pack-1.6.1 with B+Tree indices.
    """

    repository_class = KnitPackRepository
    _commit_builder_class = PackCommitBuilder
    supports_external_lookups = True
    # What index classes to use
    index_builder_class = BTreeBuilder
    index_class = BTreeGraphIndex

    @property
    def _serializer(self):
        return xml5.serializer_v5

    def _get_matching_bzrdir(self):
        return bzrdir.format_registry.make_bzrdir('development2')

    def _ignore_setting_bzrdir(self, format):
        pass

    _matchingbzrdir = property(_get_matching_bzrdir, _ignore_setting_bzrdir)

    def get_format_string(self):
        """See RepositoryFormat.get_format_string()."""
        return "Bazaar development format 2 (needs bzr.dev from before 1.8)\n"

    def get_format_description(self):
        """See RepositoryFormat.get_format_description()."""
        return ("Development repository format, currently the same as "
            "1.6.1 with B+Trees.\n")

    def check_conversion_target(self, target_format):
        pass


class RepositoryFormatPackDevelopment2Subtree(RepositoryFormatPack):
    """A subtrees development repository.

    This format should be retained until the second release after bzr 1.7.

    1.6.1-subtree[as it might have been] with B+Tree indices.
    """

    repository_class = KnitPackRepository
    _commit_builder_class = PackRootCommitBuilder
    rich_root_data = True
    supports_tree_reference = True
    supports_external_lookups = True
    # What index classes to use
    index_builder_class = BTreeBuilder
    index_class = BTreeGraphIndex

    @property
    def _serializer(self):
        return xml7.serializer_v7

    def _get_matching_bzrdir(self):
        return bzrdir.format_registry.make_bzrdir(
            'development2-subtree')

    def _ignore_setting_bzrdir(self, format):
        pass

    _matchingbzrdir = property(_get_matching_bzrdir, _ignore_setting_bzrdir)

    def check_conversion_target(self, target_format):
        if not target_format.rich_root_data:
            raise errors.BadConversionTarget(
                'Does not support rich root data.', target_format)
        if not getattr(target_format, 'supports_tree_reference', False):
            raise errors.BadConversionTarget(
                'Does not support nested trees', target_format)

    def get_format_string(self):
        """See RepositoryFormat.get_format_string()."""
        return ("Bazaar development format 2 with subtree support "
            "(needs bzr.dev from before 1.8)\n")

    def get_format_description(self):
        """See RepositoryFormat.get_format_description()."""
        return ("Development repository format, currently the same as "
            "1.6.1-subtree with B+Tree indices.\n")


class RepositoryFormatPackDevelopment5(RepositoryFormatPack):
    """A no-subtrees development repository.

    This format should be retained until the second release after bzr 1.13.

    This is pack-1.9 with CHKMap based inventories.
    """

    repository_class = CHKInventoryRepository
    _commit_builder_class = PackCommitBuilder
    _serializer = chk_serializer.chk_serializer_parent_id
    supports_external_lookups = True
    # What index classes to use
    index_builder_class = BTreeBuilder
    index_class = BTreeGraphIndex
    supports_chks = True
    _commit_inv_deltas = True

    def _get_matching_bzrdir(self):
        return bzrdir.format_registry.make_bzrdir('development5')

    def _ignore_setting_bzrdir(self, format):
        pass

    _matchingbzrdir = property(_get_matching_bzrdir, _ignore_setting_bzrdir)

    def get_format_string(self):
        """See RepositoryFormat.get_format_string()."""
        # This will need to be updated (at least replacing 1.13 with the target
        # bzr release) once we merge brisbane-core into bzr.dev, I've used
        # 'merge-bbc-dev4-to-bzr.dev' into comments at relevant places to make
        # them easily greppable.  -- vila 2009016
        return "Bazaar development format 5 (needs bzr.dev from before 1.13)\n"

    def get_format_description(self):
        """See RepositoryFormat.get_format_description()."""
        return ("Development repository format, currently the same as"
                " 1.9 with B+Trees and chk support.\n")

    def check_conversion_target(self, target_format):
        pass


class RepositoryFormatPackDevelopment5Subtree(RepositoryFormatPack):
    # merge-bbc-dev4-to-bzr.dev
    """A subtrees development repository.

    This format should be retained until the second release after bzr 1.13.

    1.9-subtree[as it might have been] with CHKMap based inventories.
    """

    repository_class = CHKInventoryRepository
    _commit_builder_class = PackRootCommitBuilder
    rich_root_data = True
    supports_tree_reference = True
    _serializer = chk_serializer.chk_serializer_subtree_parent_id
    supports_external_lookups = True
    # What index classes to use
    index_builder_class = BTreeBuilder
    index_class = BTreeGraphIndex
    supports_chks = True
    _commit_inv_deltas = True

    def _get_matching_bzrdir(self):
        return bzrdir.format_registry.make_bzrdir(
            'development5-subtree')

    def _ignore_setting_bzrdir(self, format):
        pass

    _matchingbzrdir = property(_get_matching_bzrdir, _ignore_setting_bzrdir)

    def check_conversion_target(self, target_format):
        if not target_format.rich_root_data:
            raise errors.BadConversionTarget(
                'Does not support rich root data.', target_format)
        if not getattr(target_format, 'supports_tree_reference', False):
            raise errors.BadConversionTarget(
                'Does not support nested trees', target_format)

    def get_format_string(self):
        """See RepositoryFormat.get_format_string()."""
        # merge-bbc-dev4-to-bzr.dev
        return ("Bazaar development format 5 with subtree support"
                " (needs bzr.dev from before 1.13)\n")

    def get_format_description(self):
        """See RepositoryFormat.get_format_description()."""
        return ("Development repository format, currently the same as"
                " 1.9-subtree with B+Tree and chk support.\n")


class RepositoryFormatPackDevelopment5Hash16(RepositoryFormatPack):
    """A no-subtrees development repository.

    This format should be retained until the second release after bzr 1.13.

    This is pack-1.9 with CHKMap based inventories with 16-way hash tries.
    """

    repository_class = CHKInventoryRepository
    _commit_builder_class = PackCommitBuilder
    _serializer = chk_serializer.chk_serializer_16_parent_id
    supports_external_lookups = True
    # What index classes to use
    index_builder_class = BTreeBuilder
    index_class = BTreeGraphIndex
    supports_chks = True
    _commit_inv_deltas = True

    def _get_matching_bzrdir(self):
        return bzrdir.format_registry.make_bzrdir('development5-hash16')

    def _ignore_setting_bzrdir(self, format):
        pass

    _matchingbzrdir = property(_get_matching_bzrdir, _ignore_setting_bzrdir)

    def get_format_string(self):
        """See RepositoryFormat.get_format_string()."""
        return ("Bazaar development format 5 hash 16"
                " (needs bzr.dev from before 1.13)\n")

    def get_format_description(self):
        """See RepositoryFormat.get_format_description()."""
        return ("Development repository format, currently the same as"
                " 1.9 with B+Trees and chk support and 16-way hash tries\n")

    def check_conversion_target(self, target_format):
        pass


class RepositoryFormatPackDevelopment5Hash255(RepositoryFormatPack):
    """A no-subtrees development repository.

    This format should be retained until the second release after bzr 1.13.

    This is pack-1.9 with CHKMap based inventories with 255-way hash tries.
    """

    repository_class = CHKInventoryRepository
    _commit_builder_class = PackCommitBuilder
    _serializer = chk_serializer.chk_serializer_255_parent_id
    supports_external_lookups = True
    # What index classes to use
    index_builder_class = BTreeBuilder
    index_class = BTreeGraphIndex
    supports_chks = True
    _commit_inv_deltas = True

    def _get_matching_bzrdir(self):
        return bzrdir.format_registry.make_bzrdir('development5-hash255')

    def _ignore_setting_bzrdir(self, format):
        pass

    _matchingbzrdir = property(_get_matching_bzrdir, _ignore_setting_bzrdir)

    def get_format_string(self):
        """See RepositoryFormat.get_format_string()."""
        return ("Bazaar development format 5 hash 255"
                " (needs bzr.dev from before 1.13)\n")

    def get_format_description(self):
        """See RepositoryFormat.get_format_description()."""
        return ("Development repository format, currently the same as"
                " 1.9 with B+Trees and chk support and 255-way hash tries\n")

    def check_conversion_target(self, target_format):
        pass<|MERGE_RESOLUTION|>--- conflicted
+++ resolved
@@ -2185,32 +2185,19 @@
             # location in each index of the revision text so we can perform
             # linear IO.
             for index, key, value, refs in revision_nodes:
-<<<<<<< HEAD
-                pos, length = value[1:].split(' ')
-                index_positions.append((index, int(pos), key[0],
-                    tuple(parent[0] for parent in refs[0])))
-                pb.update("Reading revision index", 0, 0)
-            index_positions.sort()
-            batch_count = len(index_positions) / 1000 + 1
-            pb.update("Checking cached revision graph", 0, batch_count)
-            for offset in xrange(batch_count):
-                pb.update("Checking cached revision graph", offset)
-                to_query = index_positions[offset * 1000:(offset + 1) * 1000]
-=======
                 node = (index, key, value, refs)
                 index_memo = self.revisions._index._node_to_position(node)
                 assert index_memo[0] == index
                 index_positions.append((index_memo, key[0],
                                        tuple(parent[0] for parent in refs[0])))
-                pb.update("Reading revision index.", 0, 0)
+                pb.update("Reading revision index", 0, 0)
             index_positions.sort()
             batch_size = 1000
-            pb.update("Checking cached revision graph.", 0,
+            pb.update("Checking cached revision graph", 0,
                       len(index_positions))
             for offset in xrange(0, len(index_positions), 1000):
-                pb.update("Checking cached revision graph.", offset)
+                pb.update("Checking cached revision graph", offset)
                 to_query = index_positions[offset:offset + batch_size]
->>>>>>> a479e936
                 if not to_query:
                     break
                 rev_ids = [item[1] for item in to_query]
