# Copyright (C) 2005, 2006, 2007 Canonical Ltd
#
# This program is free software; you can redistribute it and/or modify
# it under the terms of the GNU General Public License as published by
# the Free Software Foundation; either version 2 of the License, or
# (at your option) any later version.
#
# This program is distributed in the hope that it will be useful,
# but WITHOUT ANY WARRANTY; without even the implied warranty of
# MERCHANTABILITY or FITNESS FOR A PARTICULAR PURPOSE.  See the
# GNU General Public License for more details.
#
# You should have received a copy of the GNU General Public License
# along with this program; if not, write to the Free Software
# Foundation, Inc., 59 Temple Place, Suite 330, Boston, MA  02111-1307  USA

from bzrlib.lazy_import import lazy_import
lazy_import(globals(), """
from itertools import izip
import math
import time

from bzrlib import (
        debug,
<<<<<<< HEAD
        osutils,
=======
        graph,
>>>>>>> 3510b1b4
        pack,
        ui,
        )
from bzrlib.index import (
    CombinedGraphIndex,
    InMemoryGraphIndex,
    GraphIndex,
    GraphIndexBuilder,
    GraphIndexPrefixAdapter,
    )
from bzrlib.knit import KnitGraphIndex, _PackAccess, _KnitData
from bzrlib.pack import ContainerWriter
from bzrlib.store import revision
from bzrlib import tsort
""")
from bzrlib import (
    bzrdir,
    deprecated_graph,
    errors,
    knit,
    lockable_files,
    lockdir,
    osutils,
    symbol_versioning,
    transactions,
    xml5,
    xml6,
    xml7,
    )

from bzrlib.decorators import needs_read_lock, needs_write_lock
from bzrlib.repofmt.knitrepo import KnitRepository
from bzrlib.repository import (
    CommitBuilder,
    MetaDirRepository,
    MetaDirRepositoryFormat,
    RootCommitBuilder,
    )
import bzrlib.revision as _mod_revision
from bzrlib.store.revision.knit import KnitRevisionStore
from bzrlib.store.versioned import VersionedFileStore
from bzrlib.trace import mutter, note, warning


class PackCommitBuilder(CommitBuilder):
    """A subclass of CommitBuilder to add texts with pack semantics.
    
    Specifically this uses one knit object rather than one knit object per
    added text, reducing memory and object pressure.
    """

    def __init__(self, repository, parents, config, timestamp=None,
                 timezone=None, committer=None, revprops=None,
                 revision_id=None):
        CommitBuilder.__init__(self, repository, parents, config,
            timestamp=timestamp, timezone=timezone, committer=committer,
            revprops=revprops, revision_id=revision_id)
        self._file_graph = graph.Graph(
            repository._pack_collection.text_index.combined_index)

    def _add_text_to_weave(self, file_id, new_lines, parents, nostore_sha):
        return self.repository._pack_collection._add_text_to_weave(file_id,
            self._new_revision_id, new_lines, parents, nostore_sha,
            self.random_revid)

    def _heads(self, file_id, revision_ids):
        keys = [(file_id, revision_id) for revision_id in revision_ids]
        return set([key[1] for key in self._file_graph.heads(keys)])


class PackRootCommitBuilder(RootCommitBuilder):
    """A subclass of RootCommitBuilder to add texts with pack semantics.
    
    Specifically this uses one knit object rather than one knit object per
    added text, reducing memory and object pressure.
    """

    def __init__(self, repository, parents, config, timestamp=None,
                 timezone=None, committer=None, revprops=None,
                 revision_id=None):
        CommitBuilder.__init__(self, repository, parents, config,
            timestamp=timestamp, timezone=timezone, committer=committer,
            revprops=revprops, revision_id=revision_id)
        self._file_graph = graph.Graph(
            repository._pack_collection.text_index.combined_index)

    def _add_text_to_weave(self, file_id, new_lines, parents, nostore_sha):
        return self.repository._pack_collection._add_text_to_weave(file_id,
            self._new_revision_id, new_lines, parents, nostore_sha,
            self.random_revid)

    def _heads(self, file_id, revision_ids):
        keys = [(file_id, revision_id) for revision_id in revision_ids]
        return set([key[1] for key in self._file_graph.heads(keys)])


class Pack(object):
    """An in memory proxy for a pack and its indices.

    This is a base class that is not directly used, instead the classes
    ExistingPack and NewPack are used.
    """

    def __init__(self, revision_index, inventory_index, text_index,
        signature_index):
        """Create a pack instance.

        :param revision_index: A GraphIndex for determining what revisions are
            present in the Pack and accessing the locations of their texts.
        :param inventory_index: A GraphIndex for determining what inventories are
            present in the Pack and accessing the locations of their
            texts/deltas.
        :param text_index: A GraphIndex for determining what file texts
            are present in the pack and accessing the locations of their
            texts/deltas (via (fileid, revisionid) tuples).
        :param revision_index: A GraphIndex for determining what signatures are
            present in the Pack and accessing the locations of their texts.
        """
        self.revision_index = revision_index
        self.inventory_index = inventory_index
        self.text_index = text_index
        self.signature_index = signature_index

    def access_tuple(self):
        """Return a tuple (transport, name) for the pack content."""
        return self.pack_transport, self.file_name()

    def file_name(self):
        """Get the file name for the pack on disk."""
        return self.name + '.pack'

    def get_revision_count(self):
        return self.revision_index.key_count()

    def inventory_index_name(self, name):
        """The inv index is the name + .iix."""
        return self.index_name('inventory', name)

    def revision_index_name(self, name):
        """The revision index is the name + .rix."""
        return self.index_name('revision', name)

    def signature_index_name(self, name):
        """The signature index is the name + .six."""
        return self.index_name('signature', name)

    def text_index_name(self, name):
        """The text index is the name + .tix."""
        return self.index_name('text', name)

    def _external_compression_parents_of_texts(self):
        keys = set()
        refs = set()
        for node in self.text_index.iter_all_entries():
            keys.add(node[1])
            refs.update(node[3][1])
        return refs - keys


class ExistingPack(Pack):
    """An in memory proxy for an existing .pack and its disk indices."""

    def __init__(self, pack_transport, name, revision_index, inventory_index,
        text_index, signature_index):
        """Create an ExistingPack object.

        :param pack_transport: The transport where the pack file resides.
        :param name: The name of the pack on disk in the pack_transport.
        """
        Pack.__init__(self, revision_index, inventory_index, text_index,
            signature_index)
        self.name = name
        self.pack_transport = pack_transport
        assert None not in (revision_index, inventory_index, text_index,
            signature_index, name, pack_transport)

    def __eq__(self, other):
        return self.__dict__ == other.__dict__

    def __ne__(self, other):
        return not self.__eq__(other)

    def __repr__(self):
        return "<bzrlib.repofmt.pack_repo.Pack object at 0x%x, %s, %s" % (
            id(self), self.transport, self.name)


class NewPack(Pack):
    """An in memory proxy for a pack which is being created."""

    # A map of index 'type' to the file extension and position in the
    # index_sizes array.
    index_definitions = {
        'revision': ('.rix', 0),
        'inventory': ('.iix', 1),
        'text': ('.tix', 2),
        'signature': ('.six', 3),
        }

    def __init__(self, upload_transport, index_transport, pack_transport,
        upload_suffix='', file_mode=None):
        """Create a NewPack instance.

        :param upload_transport: A writable transport for the pack to be
            incrementally uploaded to.
        :param index_transport: A writable transport for the pack's indices to
            be written to when the pack is finished.
        :param pack_transport: A writable transport for the pack to be renamed
            to when the upload is complete. This *must* be the same as
            upload_transport.clone('../packs').
        :param upload_suffix: An optional suffix to be given to any temporary
            files created during the pack creation. e.g '.autopack'
        :param file_mode: An optional file mode to create the new files with.
        """
        # The relative locations of the packs are constrained, but all are
        # passed in because the caller has them, so as to avoid object churn.
        Pack.__init__(self,
            # Revisions: parents list, no text compression.
            InMemoryGraphIndex(reference_lists=1),
            # Inventory: We want to map compression only, but currently the
            # knit code hasn't been updated enough to understand that, so we
            # have a regular 2-list index giving parents and compression
            # source.
            InMemoryGraphIndex(reference_lists=2),
            # Texts: compression and per file graph, for all fileids - so two
            # reference lists and two elements in the key tuple.
            InMemoryGraphIndex(reference_lists=2, key_elements=2),
            # Signatures: Just blobs to store, no compression, no parents
            # listing.
            InMemoryGraphIndex(reference_lists=0),
            )
        # where should the new pack be opened
        self.upload_transport = upload_transport
        # where are indices written out to
        self.index_transport = index_transport
        # where is the pack renamed to when it is finished?
        self.pack_transport = pack_transport
        # What file mode to upload the pack and indices with.
        self._file_mode = file_mode
        # tracks the content written to the .pack file.
        self._hash = osutils.md5()
        # a four-tuple with the length in bytes of the indices, once the pack
        # is finalised. (rev, inv, text, sigs)
        self.index_sizes = None
        # How much data to cache when writing packs. Note that this is not
        # synchronised with reads, because it's not in the transport layer, so
        # is not safe unless the client knows it won't be reading from the pack
        # under creation.
        self._cache_limit = 0
        # the temporary pack file name.
        self.random_name = osutils.rand_chars(20) + upload_suffix
        # when was this pack started ?
        self.start_time = time.time()
        # open an output stream for the data added to the pack.
        self.write_stream = self.upload_transport.open_write_stream(
            self.random_name, mode=self._file_mode)
        if 'pack' in debug.debug_flags:
            mutter('%s: create_pack: pack stream open: %s%s t+%6.3fs',
                time.ctime(), self.upload_transport.base, self.random_name,
                time.time() - self.start_time)
        # A list of byte sequences to be written to the new pack, and the 
        # aggregate size of them.  Stored as a list rather than separate 
        # variables so that the _write_data closure below can update them.
        self._buffer = [[], 0]
        # create a callable for adding data 
        #
        # robertc says- this is a closure rather than a method on the object
        # so that the variables are locals, and faster than accessing object
        # members.
        def _write_data(bytes, flush=False, _buffer=self._buffer,
            _write=self.write_stream.write, _update=self._hash.update):
            _buffer[0].append(bytes)
            _buffer[1] += len(bytes)
            # buffer cap
            if _buffer[1] > self._cache_limit or flush:
                bytes = ''.join(_buffer[0])
                _write(bytes)
                _update(bytes)
                _buffer[:] = [[], 0]
        # expose this on self, for the occasion when clients want to add data.
        self._write_data = _write_data
        # a pack writer object to serialise pack records.
        self._writer = pack.ContainerWriter(self._write_data)
        self._writer.begin()
        # what state is the pack in? (open, finished, aborted)
        self._state = 'open'

    def abort(self):
        """Cancel creating this pack."""
        self._state = 'aborted'
        self.write_stream.close()
        # Remove the temporary pack file.
        self.upload_transport.delete(self.random_name)
        # The indices have no state on disk.

    def access_tuple(self):
        """Return a tuple (transport, name) for the pack content."""
        assert self._state in ('open', 'finished')
        if self._state == 'finished':
            return Pack.access_tuple(self)
        else:
            return self.upload_transport, self.random_name

    def data_inserted(self):
        """True if data has been added to this pack."""
        return bool(self.get_revision_count() or
            self.inventory_index.key_count() or
            self.text_index.key_count() or
            self.signature_index.key_count())

    def finish(self):
        """Finish the new pack.

        This:
         - finalises the content
         - assigns a name (the md5 of the content, currently)
         - writes out the associated indices
         - renames the pack into place.
         - stores the index size tuple for the pack in the index_sizes
           attribute.
        """
        self._writer.end()
        if self._buffer[1]:
            self._write_data('', flush=True)
        self.name = self._hash.hexdigest()
        # write indices
        # XXX: It'd be better to write them all to temporary names, then
        # rename them all into place, so that the window when only some are
        # visible is smaller.  On the other hand none will be seen until
        # they're in the names list.
        self.index_sizes = [None, None, None, None]
        self._write_index('revision', self.revision_index, 'revision')
        self._write_index('inventory', self.inventory_index, 'inventory')
        self._write_index('text', self.text_index, 'file texts')
        self._write_index('signature', self.signature_index,
            'revision signatures')
        self.write_stream.close()
        # Note that this will clobber an existing pack with the same name,
        # without checking for hash collisions. While this is undesirable this
        # is something that can be rectified in a subsequent release. One way
        # to rectify it may be to leave the pack at the original name, writing
        # its pack-names entry as something like 'HASH: index-sizes
        # temporary-name'. Allocate that and check for collisions, if it is
        # collision free then rename it into place. If clients know this scheme
        # they can handle missing-file errors by:
        #  - try for HASH.pack
        #  - try for temporary-name
        #  - refresh the pack-list to see if the pack is now absent
        self.upload_transport.rename(self.random_name,
                '../packs/' + self.name + '.pack')
        self._state = 'finished'
        if 'pack' in debug.debug_flags:
            # XXX: size might be interesting?
            mutter('%s: create_pack: pack renamed into place: %s%s->%s%s t+%6.3fs',
                time.ctime(), self.upload_transport.base, self.random_name,
                self.pack_transport, self.name,
                time.time() - self.start_time)

    def flush(self):
        """Flush any current data."""
        if self._buffer[1]:
            bytes = ''.join(self._buffer[0])
            self.write_stream.write(bytes)
            self._hash.update(bytes)
            self._buffer[:] = [[], 0]

    def index_name(self, index_type, name):
        """Get the disk name of an index type for pack name 'name'."""
        return name + NewPack.index_definitions[index_type][0]

    def index_offset(self, index_type):
        """Get the position in a index_size array for a given index type."""
        return NewPack.index_definitions[index_type][1]

    def _replace_index_with_readonly(self, index_type):
        setattr(self, index_type + '_index',
            GraphIndex(self.index_transport,
                self.index_name(index_type, self.name),
                self.index_sizes[self.index_offset(index_type)]))

    def set_write_cache_size(self, size):
        self._cache_limit = size

    def _write_index(self, index_type, index, label):
        """Write out an index.

        :param index_type: The type of index to write - e.g. 'revision'.
        :param index: The index object to serialise.
        :param label: What label to give the index e.g. 'revision'.
        """
        index_name = self.index_name(index_type, self.name)
        self.index_sizes[self.index_offset(index_type)] = \
            self.index_transport.put_file(index_name, index.finish(),
            mode=self._file_mode)
        if 'pack' in debug.debug_flags:
            # XXX: size might be interesting?
            mutter('%s: create_pack: wrote %s index: %s%s t+%6.3fs',
                time.ctime(), label, self.upload_transport.base,
                self.random_name, time.time() - self.start_time)
        # Replace the writable index on this object with a readonly, 
        # presently unloaded index. We should alter
        # the index layer to make its finish() error if add_node is
        # subsequently used. RBC
        self._replace_index_with_readonly(index_type)


class AggregateIndex(object):
    """An aggregated index for the RepositoryPackCollection.

    AggregateIndex is reponsible for managing the PackAccess object,
    Index-To-Pack mapping, and all indices list for a specific type of index
    such as 'revision index'.

    A CombinedIndex provides an index on a single key space built up
    from several on-disk indices.  The AggregateIndex builds on this 
    to provide a knit access layer, and allows having up to one writable
    index within the collection.
    """
    # XXX: Probably 'can be written to' could/should be separated from 'acts
    # like a knit index' -- mbp 20071024

    def __init__(self):
        """Create an AggregateIndex."""
        self.index_to_pack = {}
        self.combined_index = CombinedGraphIndex([])
        self.knit_access = _PackAccess(self.index_to_pack)

    def replace_indices(self, index_to_pack, indices):
        """Replace the current mappings with fresh ones.

        This should probably not be used eventually, rather incremental add and
        removal of indices. It has been added during refactoring of existing
        code.

        :param index_to_pack: A mapping from index objects to
            (transport, name) tuples for the pack file data.
        :param indices: A list of indices.
        """
        # refresh the revision pack map dict without replacing the instance.
        self.index_to_pack.clear()
        self.index_to_pack.update(index_to_pack)
        # XXX: API break - clearly a 'replace' method would be good?
        self.combined_index._indices[:] = indices
        # the current add nodes callback for the current writable index if
        # there is one.
        self.add_callback = None

    def add_index(self, index, pack):
        """Add index to the aggregate, which is an index for Pack pack.

        Future searches on the aggregate index will seach this new index
        before all previously inserted indices.
        
        :param index: An Index for the pack.
        :param pack: A Pack instance.
        """
        # expose it to the index map
        self.index_to_pack[index] = pack.access_tuple()
        # put it at the front of the linear index list
        self.combined_index.insert_index(0, index)

    def add_writable_index(self, index, pack):
        """Add an index which is able to have data added to it.

        There can be at most one writable index at any time.  Any
        modifications made to the knit are put into this index.
        
        :param index: An index from the pack parameter.
        :param pack: A Pack instance.
        """
        assert self.add_callback is None, \
            "%s already has a writable index through %s" % \
            (self, self.add_callback)
        # allow writing: queue writes to a new index
        self.add_index(index, pack)
        # Updates the index to packs mapping as a side effect,
        self.knit_access.set_writer(pack._writer, index, pack.access_tuple())
        self.add_callback = index.add_nodes

    def clear(self):
        """Reset all the aggregate data to nothing."""
        self.knit_access.set_writer(None, None, (None, None))
        self.index_to_pack.clear()
        del self.combined_index._indices[:]
        self.add_callback = None

    def remove_index(self, index, pack):
        """Remove index from the indices used to answer queries.
        
        :param index: An index from the pack parameter.
        :param pack: A Pack instance.
        """
        del self.index_to_pack[index]
        self.combined_index._indices.remove(index)
        if (self.add_callback is not None and
            getattr(index, 'add_nodes', None) == self.add_callback):
            self.add_callback = None
            self.knit_access.set_writer(None, None, (None, None))


class Packer(object):
    """Create a pack from packs."""

    def __init__(self, pack_collection, packs, suffix, revision_ids=None):
        """Create a Packer.

        :param pack_collection: A RepositoryPackCollection object where the
            new pack is being written to.
        :param packs: The packs to combine.
        :param suffix: The suffix to use on the temporary files for the pack.
        :param revision_ids: Revision ids to limit the pack to.
        """
        self.packs = packs
        self.suffix = suffix
        self.revision_ids = revision_ids
        # The pack object we are creating.
        self.new_pack = None
        self._pack_collection = pack_collection
        # The index layer keys for the revisions being copied. None for 'all
        # objects'.
        self._revision_keys = None
        # What text keys to copy. None for 'all texts'. This is set by
        # _copy_inventory_texts
        self._text_filter = None
        self._extra_init()

    def _extra_init(self):
        """A template hook to allow extending the constructor trivially."""

    def pack(self, pb=None):
        """Create a new pack by reading data from other packs.

        This does little more than a bulk copy of data. One key difference
        is that data with the same item key across multiple packs is elided
        from the output. The new pack is written into the current pack store
        along with its indices, and the name added to the pack names. The 
        source packs are not altered and are not required to be in the current
        pack collection.

        :param pb: An optional progress bar to use. A nested bar is created if
            this is None.
        :return: A Pack object, or None if nothing was copied.
        """
        # open a pack - using the same name as the last temporary file
        # - which has already been flushed, so its safe.
        # XXX: - duplicate code warning with start_write_group; fix before
        #      considering 'done'.
        if self._pack_collection._new_pack is not None:
            raise errors.BzrError('call to create_pack_from_packs while '
                'another pack is being written.')
        if self.revision_ids is not None:
            if len(self.revision_ids) == 0:
                # silly fetch request.
                return None
            else:
                self.revision_ids = frozenset(self.revision_ids)
        if pb is None:
            self.pb = ui.ui_factory.nested_progress_bar()
        else:
            self.pb = pb
        try:
            return self._create_pack_from_packs()
        finally:
            if pb is None:
                self.pb.finished()

    def open_pack(self):
        """Open a pack for the pack we are creating."""
        return NewPack(self._pack_collection._upload_transport,
            self._pack_collection._index_transport,
            self._pack_collection._pack_transport, upload_suffix=self.suffix,
            file_mode=self._pack_collection.repo.control_files._file_mode)

    def _copy_revision_texts(self):
        """Copy revision data to the new pack."""
        # select revisions
        if self.revision_ids:
            revision_keys = [(revision_id,) for revision_id in self.revision_ids]
        else:
            revision_keys = None
        # select revision keys
        revision_index_map = self._pack_collection._packs_list_to_pack_map_and_index_list(
            self.packs, 'revision_index')[0]
        revision_nodes = self._pack_collection._index_contents(revision_index_map, revision_keys)
        # copy revision keys and adjust values
        self.pb.update("Copying revision texts", 1)
        total_items, readv_group_iter = self._revision_node_readv(revision_nodes)
        list(self._copy_nodes_graph(revision_index_map, self.new_pack._writer,
            self.new_pack.revision_index, readv_group_iter, total_items))
        if 'pack' in debug.debug_flags:
            mutter('%s: create_pack: revisions copied: %s%s %d items t+%6.3fs',
                time.ctime(), self._pack_collection._upload_transport.base,
                self.new_pack.random_name,
                self.new_pack.revision_index.key_count(),
                time.time() - self.new_pack.start_time)
        self._revision_keys = revision_keys

    def _copy_inventory_texts(self):
        """Copy the inventory texts to the new pack.

        self._revision_keys is used to determine what inventories to copy.

        Sets self._text_filter appropriately.
        """
        # select inventory keys
        inv_keys = self._revision_keys # currently the same keyspace, and note that
        # querying for keys here could introduce a bug where an inventory item
        # is missed, so do not change it to query separately without cross
        # checking like the text key check below.
        inventory_index_map = self._pack_collection._packs_list_to_pack_map_and_index_list(
            self.packs, 'inventory_index')[0]
        inv_nodes = self._pack_collection._index_contents(inventory_index_map, inv_keys)
        # copy inventory keys and adjust values
        # XXX: Should be a helper function to allow different inv representation
        # at this point.
        self.pb.update("Copying inventory texts", 2)
        total_items, readv_group_iter = self._least_readv_node_readv(inv_nodes)
        inv_lines = self._copy_nodes_graph(inventory_index_map,
            self.new_pack._writer, self.new_pack.inventory_index,
            readv_group_iter, total_items, output_lines=True)
        if self.revision_ids:
            self._process_inventory_lines(inv_lines)
        else:
            # eat the iterator to cause it to execute.
            list(inv_lines)
            self._text_filter = None
        if 'pack' in debug.debug_flags:
            mutter('%s: create_pack: inventories copied: %s%s %d items t+%6.3fs',
                time.ctime(), self._pack_collection._upload_transport.base,
                self.new_pack.random_name,
                self.new_pack.inventory_index.key_count(),
                time.time() - new_pack.start_time)

    def _copy_text_texts(self):
        # select text keys
        text_index_map, text_nodes = self._get_text_nodes()
        if self._text_filter is not None:
            # We could return the keys copied as part of the return value from
            # _copy_nodes_graph but this doesn't work all that well with the
            # need to get line output too, so we check separately, and as we're
            # going to buffer everything anyway, we check beforehand, which
            # saves reading knit data over the wire when we know there are
            # mising records.
            text_nodes = set(text_nodes)
            present_text_keys = set(_node[1] for _node in text_nodes)
            missing_text_keys = set(self._text_filter) - present_text_keys
            if missing_text_keys:
                # TODO: raise a specific error that can handle many missing
                # keys.
                a_missing_key = missing_text_keys.pop()
                raise errors.RevisionNotPresent(a_missing_key[1],
                    a_missing_key[0])
        # copy text keys and adjust values
        self.pb.update("Copying content texts", 3)
        total_items, readv_group_iter = self._least_readv_node_readv(text_nodes)
        list(self._copy_nodes_graph(text_index_map, self.new_pack._writer,
            self.new_pack.text_index, readv_group_iter, total_items))
        self._log_copied_texts()

    def _check_references(self):
        """Make sure our external refereneces are present."""
        external_refs = self.new_pack._external_compression_parents_of_texts()
        if external_refs:
            index = self._pack_collection.text_index.combined_index
            found_items = list(index.iter_entries(external_refs))
            if len(found_items) != len(external_refs):
                found_keys = set(k for idx, k, refs, value in found_items)
                missing_items = external_refs - found_keys
                missing_file_id, missing_revision_id = missing_items.pop()
                raise errors.RevisionNotPresent(missing_revision_id,
                                                missing_file_id)

    def _create_pack_from_packs(self):
        self.pb.update("Opening pack", 0, 5)
        self.new_pack = self.open_pack()
        new_pack = self.new_pack
        # buffer data - we won't be reading-back during the pack creation and
        # this makes a significant difference on sftp pushes.
        new_pack.set_write_cache_size(1024*1024)
        if 'pack' in debug.debug_flags:
            plain_pack_list = ['%s%s' % (a_pack.pack_transport.base, a_pack.name)
                for a_pack in self.packs]
            if self.revision_ids is not None:
                rev_count = len(self.revision_ids)
            else:
                rev_count = 'all'
            mutter('%s: create_pack: creating pack from source packs: '
                '%s%s %s revisions wanted %s t=0',
                time.ctime(), self._pack_collection._upload_transport.base, new_pack.random_name,
                plain_pack_list, rev_count)
        self._copy_revision_texts()
        self._copy_inventory_texts()
        self._copy_text_texts()
        # select signature keys
        signature_filter = self._revision_keys # same keyspace
        signature_index_map = self._pack_collection._packs_list_to_pack_map_and_index_list(
            self.packs, 'signature_index')[0]
        signature_nodes = self._pack_collection._index_contents(signature_index_map,
            signature_filter)
        # copy signature keys and adjust values
        self.pb.update("Copying signature texts", 4)
        self._copy_nodes(signature_nodes, signature_index_map, new_pack._writer,
            new_pack.signature_index)
        if 'pack' in debug.debug_flags:
            mutter('%s: create_pack: revision signatures copied: %s%s %d items t+%6.3fs',
                time.ctime(), self._pack_collection._upload_transport.base, new_pack.random_name,
                new_pack.signature_index.key_count(),
                time.time() - new_pack.start_time)
        self._check_references()
        if not self._use_pack(new_pack):
            new_pack.abort()
            return None
        self.pb.update("Finishing pack", 5)
        new_pack.finish()
        self._pack_collection.allocate(new_pack)
        return new_pack

    def _copy_nodes(self, nodes, index_map, writer, write_index):
        """Copy knit nodes between packs with no graph references."""
        pb = ui.ui_factory.nested_progress_bar()
        try:
            return self._do_copy_nodes(nodes, index_map, writer,
                write_index, pb)
        finally:
            pb.finished()

    def _do_copy_nodes(self, nodes, index_map, writer, write_index, pb):
        # for record verification
        knit_data = _KnitData(None)
        # plan a readv on each source pack:
        # group by pack
        nodes = sorted(nodes)
        # how to map this into knit.py - or knit.py into this?
        # we don't want the typical knit logic, we want grouping by pack
        # at this point - perhaps a helper library for the following code 
        # duplication points?
        request_groups = {}
        for index, key, value in nodes:
            if index not in request_groups:
                request_groups[index] = []
            request_groups[index].append((key, value))
        record_index = 0
        pb.update("Copied record", record_index, len(nodes))
        for index, items in request_groups.iteritems():
            pack_readv_requests = []
            for key, value in items:
                # ---- KnitGraphIndex.get_position
                bits = value[1:].split(' ')
                offset, length = int(bits[0]), int(bits[1])
                pack_readv_requests.append((offset, length, (key, value[0])))
            # linear scan up the pack
            pack_readv_requests.sort()
            # copy the data
            transport, path = index_map[index]
            reader = pack.make_readv_reader(transport, path,
                [offset[0:2] for offset in pack_readv_requests])
            for (names, read_func), (_1, _2, (key, eol_flag)) in \
                izip(reader.iter_records(), pack_readv_requests):
                raw_data = read_func(None)
                # check the header only
                df, _ = knit_data._parse_record_header(key[-1], raw_data)
                df.close()
                pos, size = writer.add_bytes_record(raw_data, names)
                write_index.add_node(key, eol_flag + "%d %d" % (pos, size))
                pb.update("Copied record", record_index)
                record_index += 1

    def _copy_nodes_graph(self, index_map, writer, write_index,
        readv_group_iter, total_items, output_lines=False):
        """Copy knit nodes between packs.

        :param output_lines: Return lines present in the copied data as
            an iterator of line,version_id.
        """
        pb = ui.ui_factory.nested_progress_bar()
        try:
            for result in self._do_copy_nodes_graph(index_map, writer,
                write_index, output_lines, pb, readv_group_iter, total_items):
                yield result
        except Exception:
            # Python 2.4 does not permit try:finally: in a generator.
            pb.finished()
            raise
        else:
            pb.finished()

    def _do_copy_nodes_graph(self, index_map, writer, write_index,
        output_lines, pb, readv_group_iter, total_items):
        # for record verification
        knit_data = _KnitData(None)
        # for line extraction when requested (inventories only)
        if output_lines:
            factory = knit.KnitPlainFactory()
        record_index = 0
        pb.update("Copied record", record_index, total_items)
        for index, readv_vector, node_vector in readv_group_iter:
            # copy the data
            transport, path = index_map[index]
            reader = pack.make_readv_reader(transport, path, readv_vector)
            for (names, read_func), (key, eol_flag, references) in \
                izip(reader.iter_records(), node_vector):
                raw_data = read_func(None)
                version_id = key[-1]
                if output_lines:
                    # read the entire thing
                    content, _ = knit_data._parse_record(version_id, raw_data)
                    if len(references[-1]) == 0:
                        line_iterator = factory.get_fulltext_content(content)
                    else:
                        line_iterator = factory.get_linedelta_content(content)
                    for line in line_iterator:
                        yield line, version_id
                else:
                    # check the header only
                    df, _ = knit_data._parse_record_header(version_id, raw_data)
                    df.close()
                pos, size = writer.add_bytes_record(raw_data, names)
                write_index.add_node(key, eol_flag + "%d %d" % (pos, size), references)
                pb.update("Copied record", record_index)
                record_index += 1

    def _get_text_nodes(self):
        text_index_map = self._pack_collection._packs_list_to_pack_map_and_index_list(
            self.packs, 'text_index')[0]
        return text_index_map, self._pack_collection._index_contents(text_index_map,
            self._text_filter)

    def _least_readv_node_readv(self, nodes):
        """Generate request groups for nodes using the least readv's.
        
        :param nodes: An iterable of graph index nodes.
        :return: Total node count and an iterator of the data needed to perform
            readvs to obtain the data for nodes. Each item yielded by the
            iterator is a tuple with:
            index, readv_vector, node_vector. readv_vector is a list ready to
            hand to the transport readv method, and node_vector is a list of
            (key, eol_flag, references) for the the node retrieved by the
            matching readv_vector.
        """
        # group by pack so we do one readv per pack
        nodes = sorted(nodes)
        total = len(nodes)
        request_groups = {}
        for index, key, value, references in nodes:
            if index not in request_groups:
                request_groups[index] = []
            request_groups[index].append((key, value, references))
        result = []
        for index, items in request_groups.iteritems():
            pack_readv_requests = []
            for key, value, references in items:
                # ---- KnitGraphIndex.get_position
                bits = value[1:].split(' ')
                offset, length = int(bits[0]), int(bits[1])
                pack_readv_requests.append(
                    ((offset, length), (key, value[0], references)))
            # linear scan up the pack to maximum range combining.
            pack_readv_requests.sort()
            # split out the readv and the node data.
            pack_readv = [readv for readv, node in pack_readv_requests]
            node_vector = [node for readv, node in pack_readv_requests]
            result.append((index, pack_readv, node_vector))
        return total, result

    def _log_copied_texts(self):
        if 'pack' in debug.debug_flags:
            mutter('%s: create_pack: file texts copied: %s%s %d items t+%6.3fs',
                time.ctime(), self._pack_collection._upload_transport.base,
                self.new_pack.random_name,
                self.new_pack.text_index.key_count(),
                time.time() - self.new_pack.start_time)

    def _process_inventory_lines(self, inv_lines):
        """Use up the inv_lines generator and setup a text key filter."""
        repo = self._pack_collection.repo
        fileid_revisions = repo._find_file_ids_from_xml_inventory_lines(
            inv_lines, self.revision_ids)
        text_filter = []
        for fileid, file_revids in fileid_revisions.iteritems():
            text_filter.extend([(fileid, file_revid) for file_revid in file_revids])
        self._text_filter = text_filter

    def _revision_node_readv(self, revision_nodes):
        """Return the total revisions and the readv's to issue.

        :param revision_nodes: The revision index contents for the packs being
            incorporated into the new pack.
        :return: As per _least_readv_node_readv.
        """
        return self._least_readv_node_readv(revision_nodes)

    def _use_pack(self, new_pack):
        """Return True if new_pack should be used.

        :param new_pack: The pack that has just been created.
        :return: True if the pack should be used.
        """
        return new_pack.data_inserted()


class OptimisingPacker(Packer):
    """A packer which spends more time to create better disk layouts."""

    def _revision_node_readv(self, revision_nodes):
        """Return the total revisions and the readv's to issue.

        This sort places revisions in topological order with the ancestors
        after the children.

        :param revision_nodes: The revision index contents for the packs being
            incorporated into the new pack.
        :return: As per _least_readv_node_readv.
        """
        # build an ancestors dict
        ancestors = {}
        by_key = {}
        for index, key, value, references in revision_nodes:
            ancestors[key] = references[0]
            by_key[key] = (index, value, references)
        order = tsort.topo_sort(ancestors)
        total = len(order)
        # Single IO is pathological, but it will work as a starting point.
        requests = []
        for key in reversed(order):
            index, value, references = by_key[key]
            # ---- KnitGraphIndex.get_position
            bits = value[1:].split(' ')
            offset, length = int(bits[0]), int(bits[1])
            requests.append(
                (index, [(offset, length)], [(key, value[0], references)]))
        # TODO: combine requests in the same index that are in ascending order.
        return total, requests


class ReconcilePacker(Packer):
    """A packer which regenerates indices etc as it copies.
    
    This is used by ``bzr reconcile`` to cause parent text pointers to be
    regenerated.
    """

    def _extra_init(self):
        self._data_changed = False

    def _process_inventory_lines(self, inv_lines):
        """Generate a text key reference map rather for reconciling with."""
        repo = self._pack_collection.repo
        refs = repo._find_text_key_references_from_xml_inventory_lines(
            inv_lines)
        self._text_refs = refs
        # during reconcile we:
        #  - convert unreferenced texts to full texts
        #  - correct texts which reference a text not copied to be full texts
        #  - copy all others as-is but with corrected parents.
        #  - so at this point we don't know enough to decide what becomes a full
        #    text.
        self._text_filter = None

    def _copy_text_texts(self):
        """generate what texts we should have and then copy."""
        self.pb.update("Copying content texts", 3)
        # we have three major tasks here:
        # 1) generate the ideal index
        repo = self._pack_collection.repo
        ancestors = dict([(key[0], tuple(ref[0] for ref in refs[0])) for
            _1, key, _2, refs in 
            self.new_pack.revision_index.iter_all_entries()])
        ideal_index = repo._generate_text_key_index(self._text_refs, ancestors)
        # 2) generate a text_nodes list that contains all the deltas that can
        #    be used as-is, with corrected parents.
        ok_nodes = []
        bad_texts = []
        discarded_nodes = []
        NULL_REVISION = _mod_revision.NULL_REVISION
        text_index_map, text_nodes = self._get_text_nodes()
        for node in text_nodes:
            # 0 - index
            # 1 - key 
            # 2 - value
            # 3 - refs
            try:
                ideal_parents = tuple(ideal_index[node[1]])
            except KeyError:
                discarded_nodes.append(node)
                self._data_changed = True
            else:
                if ideal_parents == (NULL_REVISION,):
                    ideal_parents = ()
                if ideal_parents == node[3][0]:
                    # no change needed.
                    ok_nodes.append(node)
                elif ideal_parents[0:1] == node[3][0][0:1]:
                    # the left most parent is the same, or there are no parents
                    # today. Either way, we can preserve the representation as
                    # long as we change the refs to be inserted.
                    self._data_changed = True
                    ok_nodes.append((node[0], node[1], node[2],
                        (ideal_parents, node[3][1])))
                    self._data_changed = True
                else:
                    # Reinsert this text completely
                    bad_texts.append((node[1], ideal_parents))
                    self._data_changed = True
        # we're finished with some data.
        del ideal_index
        del text_nodes
        # 3) bulk copy the ok data
        total_items, readv_group_iter = self._least_readv_node_readv(ok_nodes)
        list(self._copy_nodes_graph(text_index_map, self.new_pack._writer,
            self.new_pack.text_index, readv_group_iter, total_items))
        # 4) adhoc copy all the other texts.
        # We have to topologically insert all texts otherwise we can fail to
        # reconcile when parts of a single delta chain are preserved intact,
        # and other parts are not. E.g. Discarded->d1->d2->d3. d1 will be
        # reinserted, and if d3 has incorrect parents it will also be
        # reinserted. If we insert d3 first, d2 is present (as it was bulk
        # copied), so we will try to delta, but d2 is not currently able to be
        # extracted because it's basis d1 is not present. Topologically sorting
        # addresses this. The following generates a sort for all the texts that
        # are being inserted without having to reference the entire text key
        # space (we only topo sort the revisions, which is smaller).
        topo_order = tsort.topo_sort(ancestors)
        rev_order = dict(zip(topo_order, range(len(topo_order))))
        bad_texts.sort(key=lambda key:rev_order[key[0][1]])
        transaction = repo.get_transaction()
        file_id_index = GraphIndexPrefixAdapter(
            self.new_pack.text_index,
            ('blank', ), 1,
            add_nodes_callback=self.new_pack.text_index.add_nodes)
        knit_index = KnitGraphIndex(file_id_index,
            add_callback=file_id_index.add_nodes,
            deltas=True, parents=True)
        output_knit = knit.KnitVersionedFile('reconcile-texts',
            self._pack_collection.transport,
            None,
            index=knit_index,
            access_method=_PackAccess(
                {self.new_pack.text_index:self.new_pack.access_tuple()},
                (self.new_pack._writer, self.new_pack.text_index)),
            factory=knit.KnitPlainFactory())
        for key, parent_keys in bad_texts:
            # We refer to the new pack to delta data being output.
            # A possible improvement would be to catch errors on short reads
            # and only flush then.
            self.new_pack.flush()
            parents = []
            for parent_key in parent_keys:
                if parent_key[0] != key[0]:
                    # Graph parents must match the fileid
                    raise errors.BzrError('Mismatched key parent %r:%r' %
                        (key, parent_keys))
                parents.append(parent_key[1])
            source_weave = repo.weave_store.get_weave(key[0], transaction)
            text_lines = source_weave.get_lines(key[1])
            # adapt the 'knit' to the current file_id.
            file_id_index = GraphIndexPrefixAdapter(
                self.new_pack.text_index,
                (key[0], ), 1,
                add_nodes_callback=self.new_pack.text_index.add_nodes)
            knit_index._graph_index = file_id_index
            knit_index._add_callback = file_id_index.add_nodes
            output_knit.add_lines_with_ghosts(
                key[1], parents, text_lines, random_id=True, check_content=False)
        # 5) check that nothing inserted has a reference outside the keyspace.
        missing_text_keys = self.new_pack._external_compression_parents_of_texts()
        if missing_text_keys:
            raise errors.BzrError('Reference to missing compression parents %r'
                % (refs - keys,))
        self._log_copied_texts()

    def _use_pack(self, new_pack):
        """Override _use_pack to check for reconcile having changed content."""
        # XXX: we might be better checking this at the copy time.
        original_inventory_keys = set()
        inv_index = self._pack_collection.inventory_index.combined_index
        for entry in inv_index.iter_all_entries():
            original_inventory_keys.add(entry[1])
        new_inventory_keys = set()
        for entry in new_pack.inventory_index.iter_all_entries():
            new_inventory_keys.add(entry[1])
        if new_inventory_keys != original_inventory_keys:
            self._data_changed = True
        return new_pack.data_inserted() and self._data_changed


class RepositoryPackCollection(object):
    """Management of packs within a repository."""

    def __init__(self, repo, transport, index_transport, upload_transport,
                 pack_transport):
        """Create a new RepositoryPackCollection.

        :param transport: Addresses the repository base directory 
            (typically .bzr/repository/).
        :param index_transport: Addresses the directory containing indices.
        :param upload_transport: Addresses the directory into which packs are written
            while they're being created.
        :param pack_transport: Addresses the directory of existing complete packs.
        """
        self.repo = repo
        self.transport = transport
        self._index_transport = index_transport
        self._upload_transport = upload_transport
        self._pack_transport = pack_transport
        self._suffix_offsets = {'.rix': 0, '.iix': 1, '.tix': 2, '.six': 3}
        self.packs = []
        # name:Pack mapping
        self._packs_by_name = {}
        # the previous pack-names content
        self._packs_at_load = None
        # when a pack is being created by this object, the state of that pack.
        self._new_pack = None
        # aggregated revision index data
        self.revision_index = AggregateIndex()
        self.inventory_index = AggregateIndex()
        self.text_index = AggregateIndex()
        self.signature_index = AggregateIndex()

    def add_pack_to_memory(self, pack):
        """Make a Pack object available to the repository to satisfy queries.
        
        :param pack: A Pack object.
        """
        assert pack.name not in self._packs_by_name
        self.packs.append(pack)
        self._packs_by_name[pack.name] = pack
        self.revision_index.add_index(pack.revision_index, pack)
        self.inventory_index.add_index(pack.inventory_index, pack)
        self.text_index.add_index(pack.text_index, pack)
        self.signature_index.add_index(pack.signature_index, pack)
        
    def _add_text_to_weave(self, file_id, revision_id, new_lines, parents,
        nostore_sha, random_revid):
        file_id_index = GraphIndexPrefixAdapter(
            self.text_index.combined_index,
            (file_id, ), 1,
            add_nodes_callback=self.text_index.add_callback)
        self.repo._text_knit._index._graph_index = file_id_index
        self.repo._text_knit._index._add_callback = file_id_index.add_nodes
        return self.repo._text_knit.add_lines_with_ghosts(
            revision_id, parents, new_lines, nostore_sha=nostore_sha,
            random_id=random_revid, check_content=False)[0:2]

    def all_packs(self):
        """Return a list of all the Pack objects this repository has.

        Note that an in-progress pack being created is not returned.

        :return: A list of Pack objects for all the packs in the repository.
        """
        result = []
        for name in self.names():
            result.append(self.get_pack_by_name(name))
        return result

    def autopack(self):
        """Pack the pack collection incrementally.
        
        This will not attempt global reorganisation or recompression,
        rather it will just ensure that the total number of packs does
        not grow without bound. It uses the _max_pack_count method to
        determine if autopacking is needed, and the pack_distribution
        method to determine the number of revisions in each pack.

        If autopacking takes place then the packs name collection will have
        been flushed to disk - packing requires updating the name collection
        in synchronisation with certain steps. Otherwise the names collection
        is not flushed.

        :return: True if packing took place.
        """
        # XXX: Should not be needed when the management of indices is sane.
        total_revisions = self.revision_index.combined_index.key_count()
        total_packs = len(self._names)
        if self._max_pack_count(total_revisions) >= total_packs:
            return False
        # XXX: the following may want to be a class, to pack with a given
        # policy.
        mutter('Auto-packing repository %s, which has %d pack files, '
            'containing %d revisions into %d packs.', self, total_packs,
            total_revisions, self._max_pack_count(total_revisions))
        # determine which packs need changing
        pack_distribution = self.pack_distribution(total_revisions)
        existing_packs = []
        for pack in self.all_packs():
            revision_count = pack.get_revision_count()
            if revision_count == 0:
                # revision less packs are not generated by normal operation,
                # only by operations like sign-my-commits, and thus will not
                # tend to grow rapdily or without bound like commit containing
                # packs do - leave them alone as packing them really should
                # group their data with the relevant commit, and that may
                # involve rewriting ancient history - which autopack tries to
                # avoid. Alternatively we could not group the data but treat
                # each of these as having a single revision, and thus add 
                # one revision for each to the total revision count, to get
                # a matching distribution.
                continue
            existing_packs.append((revision_count, pack))
        pack_operations = self.plan_autopack_combinations(
            existing_packs, pack_distribution)
        self._execute_pack_operations(pack_operations)
        return True

    def _execute_pack_operations(self, pack_operations, _packer_class=Packer):
        """Execute a series of pack operations.

        :param pack_operations: A list of [revision_count, packs_to_combine].
        :param _packer_class: The class of packer to use (default: Packer).
        :return: None.
        """
        for revision_count, packs in pack_operations:
            # we may have no-ops from the setup logic
            if len(packs) == 0:
                continue
            _packer_class(self, packs, '.autopack').pack()
            for pack in packs:
                self._remove_pack_from_memory(pack)
        # record the newly available packs and stop advertising the old
        # packs
        self._save_pack_names(clear_obsolete_packs=True)
        # Move the old packs out of the way now they are no longer referenced.
        for revision_count, packs in pack_operations:
            self._obsolete_packs(packs)

    def lock_names(self):
        """Acquire the mutex around the pack-names index.
        
        This cannot be used in the middle of a read-only transaction on the
        repository.
        """
        self.repo.control_files.lock_write()

    def pack(self):
        """Pack the pack collection totally."""
        self.ensure_loaded()
        total_packs = len(self._names)
        if total_packs < 2:
            # This is arguably wrong because we might not be optimal, but for
            # now lets leave it in. (e.g. reconcile -> one pack. But not
            # optimal.
            return
        total_revisions = self.revision_index.combined_index.key_count()
        # XXX: the following may want to be a class, to pack with a given
        # policy.
        mutter('Packing repository %s, which has %d pack files, '
            'containing %d revisions into 1 packs.', self, total_packs,
            total_revisions)
        # determine which packs need changing
        pack_distribution = [1]
        pack_operations = [[0, []]]
        for pack in self.all_packs():
            pack_operations[-1][0] += pack.get_revision_count()
            pack_operations[-1][1].append(pack)
        self._execute_pack_operations(pack_operations, OptimisingPacker)

    def plan_autopack_combinations(self, existing_packs, pack_distribution):
        """Plan a pack operation.

        :param existing_packs: The packs to pack. (A list of (revcount, Pack)
            tuples).
        :param pack_distribution: A list with the number of revisions desired
            in each pack.
        """
        if len(existing_packs) <= len(pack_distribution):
            return []
        existing_packs.sort(reverse=True)
        pack_operations = [[0, []]]
        # plan out what packs to keep, and what to reorganise
        while len(existing_packs):
            # take the largest pack, and if its less than the head of the
            # distribution chart we will include its contents in the new pack for
            # that position. If its larger, we remove its size from the
            # distribution chart
            next_pack_rev_count, next_pack = existing_packs.pop(0)
            if next_pack_rev_count >= pack_distribution[0]:
                # this is already packed 'better' than this, so we can
                # not waste time packing it.
                while next_pack_rev_count > 0:
                    next_pack_rev_count -= pack_distribution[0]
                    if next_pack_rev_count >= 0:
                        # more to go
                        del pack_distribution[0]
                    else:
                        # didn't use that entire bucket up
                        pack_distribution[0] = -next_pack_rev_count
            else:
                # add the revisions we're going to add to the next output pack
                pack_operations[-1][0] += next_pack_rev_count
                # allocate this pack to the next pack sub operation
                pack_operations[-1][1].append(next_pack)
                if pack_operations[-1][0] >= pack_distribution[0]:
                    # this pack is used up, shift left.
                    del pack_distribution[0]
                    pack_operations.append([0, []])
        
        return pack_operations

    def ensure_loaded(self):
        # NB: if you see an assertion error here, its probably access against
        # an unlocked repo. Naughty.
        if not self.repo.is_locked():
            raise errors.ObjectNotLocked(self.repo)
        if self._names is None:
            self._names = {}
            self._packs_at_load = set()
            for index, key, value in self._iter_disk_pack_index():
                name = key[0]
                self._names[name] = self._parse_index_sizes(value)
                self._packs_at_load.add((key, value))
        # populate all the metadata.
        self.all_packs()

    def _parse_index_sizes(self, value):
        """Parse a string of index sizes."""
        return tuple([int(digits) for digits in value.split(' ')])

    def get_pack_by_name(self, name):
        """Get a Pack object by name.

        :param name: The name of the pack - e.g. '123456'
        :return: A Pack object.
        """
        try:
            return self._packs_by_name[name]
        except KeyError:
            rev_index = self._make_index(name, '.rix')
            inv_index = self._make_index(name, '.iix')
            txt_index = self._make_index(name, '.tix')
            sig_index = self._make_index(name, '.six')
            result = ExistingPack(self._pack_transport, name, rev_index,
                inv_index, txt_index, sig_index)
            self.add_pack_to_memory(result)
            return result

    def allocate(self, a_new_pack):
        """Allocate name in the list of packs.

        :param a_new_pack: A NewPack instance to be added to the collection of
            packs for this repository.
        """
        self.ensure_loaded()
        if a_new_pack.name in self._names:
            raise errors.BzrError(
                'Pack %r already exists in %s' % (a_new_pack.name, self))
        self._names[a_new_pack.name] = tuple(a_new_pack.index_sizes)
        self.add_pack_to_memory(a_new_pack)

    def _iter_disk_pack_index(self):
        """Iterate over the contents of the pack-names index.
        
        This is used when loading the list from disk, and before writing to
        detect updates from others during our write operation.
        :return: An iterator of the index contents.
        """
        return GraphIndex(self.transport, 'pack-names', None
                ).iter_all_entries()

    def _make_index(self, name, suffix):
        size_offset = self._suffix_offsets[suffix]
        index_name = name + suffix
        index_size = self._names[name][size_offset]
        return GraphIndex(
            self._index_transport, index_name, index_size)

    def _max_pack_count(self, total_revisions):
        """Return the maximum number of packs to use for total revisions.
        
        :param total_revisions: The total number of revisions in the
            repository.
        """
        if not total_revisions:
            return 1
        digits = str(total_revisions)
        result = 0
        for digit in digits:
            result += int(digit)
        return result

    def names(self):
        """Provide an order to the underlying names."""
        return sorted(self._names.keys())

    def _obsolete_packs(self, packs):
        """Move a number of packs which have been obsoleted out of the way.

        Each pack and its associated indices are moved out of the way.

        Note: for correctness this function should only be called after a new
        pack names index has been written without these pack names, and with
        the names of packs that contain the data previously available via these
        packs.

        :param packs: The packs to obsolete.
        :param return: None.
        """
        for pack in packs:
            pack.pack_transport.rename(pack.file_name(),
                '../obsolete_packs/' + pack.file_name())
            # TODO: Probably needs to know all possible indices for this pack
            # - or maybe list the directory and move all indices matching this
            # name whether we recognize it or not?
            for suffix in ('.iix', '.six', '.tix', '.rix'):
                self._index_transport.rename(pack.name + suffix,
                    '../obsolete_packs/' + pack.name + suffix)

    def pack_distribution(self, total_revisions):
        """Generate a list of the number of revisions to put in each pack.

        :param total_revisions: The total number of revisions in the
            repository.
        """
        if total_revisions == 0:
            return [0]
        digits = reversed(str(total_revisions))
        result = []
        for exponent, count in enumerate(digits):
            size = 10 ** exponent
            for pos in range(int(count)):
                result.append(size)
        return list(reversed(result))

    def _pack_tuple(self, name):
        """Return a tuple with the transport and file name for a pack name."""
        return self._pack_transport, name + '.pack'

    def _remove_pack_from_memory(self, pack):
        """Remove pack from the packs accessed by this repository.
        
        Only affects memory state, until self._save_pack_names() is invoked.
        """
        self._names.pop(pack.name)
        self._packs_by_name.pop(pack.name)
        self._remove_pack_indices(pack)

    def _remove_pack_indices(self, pack):
        """Remove the indices for pack from the aggregated indices."""
        self.revision_index.remove_index(pack.revision_index, pack)
        self.inventory_index.remove_index(pack.inventory_index, pack)
        self.text_index.remove_index(pack.text_index, pack)
        self.signature_index.remove_index(pack.signature_index, pack)

    def reset(self):
        """Clear all cached data."""
        # cached revision data
        self.repo._revision_knit = None
        self.revision_index.clear()
        # cached signature data
        self.repo._signature_knit = None
        self.signature_index.clear()
        # cached file text data
        self.text_index.clear()
        self.repo._text_knit = None
        # cached inventory data
        self.inventory_index.clear()
        # remove the open pack
        self._new_pack = None
        # information about packs.
        self._names = None
        self.packs = []
        self._packs_by_name = {}
        self._packs_at_load = None

    def _make_index_map(self, index_suffix):
        """Return information on existing indices.

        :param suffix: Index suffix added to pack name.

        :returns: (pack_map, indices) where indices is a list of GraphIndex 
        objects, and pack_map is a mapping from those objects to the 
        pack tuple they describe.
        """
        # TODO: stop using this; it creates new indices unnecessarily.
        self.ensure_loaded()
        suffix_map = {'.rix': 'revision_index',
            '.six': 'signature_index',
            '.iix': 'inventory_index',
            '.tix': 'text_index',
        }
        return self._packs_list_to_pack_map_and_index_list(self.all_packs(),
            suffix_map[index_suffix])

    def _packs_list_to_pack_map_and_index_list(self, packs, index_attribute):
        """Convert a list of packs to an index pack map and index list.

        :param packs: The packs list to process.
        :param index_attribute: The attribute that the desired index is found
            on.
        :return: A tuple (map, list) where map contains the dict from
            index:pack_tuple, and lsit contains the indices in the same order
            as the packs list.
        """
        indices = []
        pack_map = {}
        for pack in packs:
            index = getattr(pack, index_attribute)
            indices.append(index)
            pack_map[index] = (pack.pack_transport, pack.file_name())
        return pack_map, indices

    def _index_contents(self, pack_map, key_filter=None):
        """Get an iterable of the index contents from a pack_map.

        :param pack_map: A map from indices to pack details.
        :param key_filter: An optional filter to limit the
            keys returned.
        """
        indices = [index for index in pack_map.iterkeys()]
        all_index = CombinedGraphIndex(indices)
        if key_filter is None:
            return all_index.iter_all_entries()
        else:
            return all_index.iter_entries(key_filter)

    def _unlock_names(self):
        """Release the mutex around the pack-names index."""
        self.repo.control_files.unlock()

    def _save_pack_names(self, clear_obsolete_packs=False):
        """Save the list of packs.

        This will take out the mutex around the pack names list for the
        duration of the method call. If concurrent updates have been made, a
        three-way merge between the current list and the current in memory list
        is performed.

        :param clear_obsolete_packs: If True, clear out the contents of the
            obsolete_packs directory.
        """
        self.lock_names()
        try:
            builder = GraphIndexBuilder()
            # load the disk nodes across
            disk_nodes = set()
            for index, key, value in self._iter_disk_pack_index():
                disk_nodes.add((key, value))
            # do a two-way diff against our original content
            current_nodes = set()
            for name, sizes in self._names.iteritems():
                current_nodes.add(
                    ((name, ), ' '.join(str(size) for size in sizes)))
            deleted_nodes = self._packs_at_load - current_nodes
            new_nodes = current_nodes - self._packs_at_load
            disk_nodes.difference_update(deleted_nodes)
            disk_nodes.update(new_nodes)
            # TODO: handle same-name, index-size-changes here - 
            # e.g. use the value from disk, not ours, *unless* we're the one
            # changing it.
            for key, value in disk_nodes:
                builder.add_node(key, value)
            self.transport.put_file('pack-names', builder.finish(),
                mode=self.repo.control_files._file_mode)
            # move the baseline forward
            self._packs_at_load = disk_nodes
            # now clear out the obsolete packs directory
            if clear_obsolete_packs:
                self.transport.clone('obsolete_packs').delete_multi(
                    self.transport.list_dir('obsolete_packs'))
        finally:
            self._unlock_names()
        # synchronise the memory packs list with what we just wrote:
        new_names = dict(disk_nodes)
        # drop no longer present nodes
        for pack in self.all_packs():
            if (pack.name,) not in new_names:
                self._remove_pack_from_memory(pack)
        # add new nodes/refresh existing ones
        for key, value in disk_nodes:
            name = key[0]
            sizes = self._parse_index_sizes(value)
            if name in self._names:
                # existing
                if sizes != self._names[name]:
                    # the pack for name has had its indices replaced - rare but
                    # important to handle. XXX: probably can never happen today
                    # because the three-way merge code above does not handle it
                    # - you may end up adding the same key twice to the new
                    # disk index because the set values are the same, unless
                    # the only index shows up as deleted by the set difference
                    # - which it may. Until there is a specific test for this,
                    # assume its broken. RBC 20071017.
                    self._remove_pack_from_memory(self.get_pack_by_name(name))
                    self._names[name] = sizes
                    self.get_pack_by_name(name)
            else:
                # new
                self._names[name] = sizes
                self.get_pack_by_name(name)

    def _start_write_group(self):
        # Do not permit preparation for writing if we're not in a 'write lock'.
        if not self.repo.is_write_locked():
            raise errors.NotWriteLocked(self)
        self._new_pack = NewPack(self._upload_transport, self._index_transport,
            self._pack_transport, upload_suffix='.pack',
            file_mode=self.repo.control_files._file_mode)
        # allow writing: queue writes to a new index
        self.revision_index.add_writable_index(self._new_pack.revision_index,
            self._new_pack)
        self.inventory_index.add_writable_index(self._new_pack.inventory_index,
            self._new_pack)
        self.text_index.add_writable_index(self._new_pack.text_index,
            self._new_pack)
        self.signature_index.add_writable_index(self._new_pack.signature_index,
            self._new_pack)

        # reused revision and signature knits may need updating
        #
        # "Hysterical raisins. client code in bzrlib grabs those knits outside
        # of write groups and then mutates it inside the write group."
        if self.repo._revision_knit is not None:
            self.repo._revision_knit._index._add_callback = \
                self.revision_index.add_callback
        if self.repo._signature_knit is not None:
            self.repo._signature_knit._index._add_callback = \
                self.signature_index.add_callback
        # create a reused knit object for text addition in commit.
        self.repo._text_knit = self.repo.weave_store.get_weave_or_empty(
            'all-texts', None)

    def _abort_write_group(self):
        # FIXME: just drop the transient index.
        # forget what names there are
        self._new_pack.abort()
        self._remove_pack_indices(self._new_pack)
        self._new_pack = None
        self.repo._text_knit = None

    def _commit_write_group(self):
        self._remove_pack_indices(self._new_pack)
        if self._new_pack.data_inserted():
            # get all the data to disk and read to use
            self._new_pack.finish()
            self.allocate(self._new_pack)
            self._new_pack = None
            if not self.autopack():
                # when autopack takes no steps, the names list is still
                # unsaved.
                self._save_pack_names()
        else:
            self._new_pack.abort()
            self._new_pack = None
        self.repo._text_knit = None


class KnitPackRevisionStore(KnitRevisionStore):
    """An object to adapt access from RevisionStore's to use KnitPacks.

    This class works by replacing the original RevisionStore.
    We need to do this because the KnitPackRevisionStore is less
    isolated in its layering - it uses services from the repo.
    """

    def __init__(self, repo, transport, revisionstore):
        """Create a KnitPackRevisionStore on repo with revisionstore.

        This will store its state in the Repository, use the
        indices to provide a KnitGraphIndex,
        and at the end of transactions write new indices.
        """
        KnitRevisionStore.__init__(self, revisionstore.versioned_file_store)
        self.repo = repo
        self._serializer = revisionstore._serializer
        self.transport = transport

    def get_revision_file(self, transaction):
        """Get the revision versioned file object."""
        if getattr(self.repo, '_revision_knit', None) is not None:
            return self.repo._revision_knit
        self.repo._pack_collection.ensure_loaded()
        add_callback = self.repo._pack_collection.revision_index.add_callback
        # setup knit specific objects
        knit_index = KnitGraphIndex(
            self.repo._pack_collection.revision_index.combined_index,
            add_callback=add_callback)
        self.repo._revision_knit = knit.KnitVersionedFile(
            'revisions', self.transport.clone('..'),
            self.repo.control_files._file_mode,
            create=False, access_mode=self.repo._access_mode(),
            index=knit_index, delta=False, factory=knit.KnitPlainFactory(),
            access_method=self.repo._pack_collection.revision_index.knit_access)
        return self.repo._revision_knit

    def get_signature_file(self, transaction):
        """Get the signature versioned file object."""
        if getattr(self.repo, '_signature_knit', None) is not None:
            return self.repo._signature_knit
        self.repo._pack_collection.ensure_loaded()
        add_callback = self.repo._pack_collection.signature_index.add_callback
        # setup knit specific objects
        knit_index = KnitGraphIndex(
            self.repo._pack_collection.signature_index.combined_index,
            add_callback=add_callback, parents=False)
        self.repo._signature_knit = knit.KnitVersionedFile(
            'signatures', self.transport.clone('..'),
            self.repo.control_files._file_mode,
            create=False, access_mode=self.repo._access_mode(),
            index=knit_index, delta=False, factory=knit.KnitPlainFactory(),
            access_method=self.repo._pack_collection.signature_index.knit_access)
        return self.repo._signature_knit


class KnitPackTextStore(VersionedFileStore):
    """Presents a TextStore abstraction on top of packs.

    This class works by replacing the original VersionedFileStore.
    We need to do this because the KnitPackRevisionStore is less
    isolated in its layering - it uses services from the repo and shares them
    with all the data written in a single write group.
    """

    def __init__(self, repo, transport, weavestore):
        """Create a KnitPackTextStore on repo with weavestore.

        This will store its state in the Repository, use the
        indices FileNames to provide a KnitGraphIndex,
        and at the end of transactions write new indices.
        """
        # don't call base class constructor - it's not suitable.
        # no transient data stored in the transaction
        # cache.
        self._precious = False
        self.repo = repo
        self.transport = transport
        self.weavestore = weavestore
        # XXX for check() which isn't updated yet
        self._transport = weavestore._transport

    def get_weave_or_empty(self, file_id, transaction):
        """Get a 'Knit' backed by the .tix indices.

        The transaction parameter is ignored.
        """
        self.repo._pack_collection.ensure_loaded()
        add_callback = self.repo._pack_collection.text_index.add_callback
        # setup knit specific objects
        file_id_index = GraphIndexPrefixAdapter(
            self.repo._pack_collection.text_index.combined_index,
            (file_id, ), 1, add_nodes_callback=add_callback)
        knit_index = KnitGraphIndex(file_id_index,
            add_callback=file_id_index.add_nodes,
            deltas=True, parents=True)
        return knit.KnitVersionedFile('text:' + file_id,
            self.transport.clone('..'),
            None,
            index=knit_index,
            access_method=self.repo._pack_collection.text_index.knit_access,
            factory=knit.KnitPlainFactory())

    get_weave = get_weave_or_empty

    def __iter__(self):
        """Generate a list of the fileids inserted, for use by check."""
        self.repo._pack_collection.ensure_loaded()
        ids = set()
        for index, key, value, refs in \
            self.repo._pack_collection.text_index.combined_index.iter_all_entries():
            ids.add(key[0])
        return iter(ids)


class InventoryKnitThunk(object):
    """An object to manage thunking get_inventory_weave to pack based knits."""

    def __init__(self, repo, transport):
        """Create an InventoryKnitThunk for repo at transport.

        This will store its state in the Repository, use the
        indices FileNames to provide a KnitGraphIndex,
        and at the end of transactions write a new index..
        """
        self.repo = repo
        self.transport = transport

    def get_weave(self):
        """Get a 'Knit' that contains inventory data."""
        self.repo._pack_collection.ensure_loaded()
        add_callback = self.repo._pack_collection.inventory_index.add_callback
        # setup knit specific objects
        knit_index = KnitGraphIndex(
            self.repo._pack_collection.inventory_index.combined_index,
            add_callback=add_callback, deltas=True, parents=True)
        return knit.KnitVersionedFile(
            'inventory', self.transport.clone('..'),
            self.repo.control_files._file_mode,
            create=False, access_mode=self.repo._access_mode(),
            index=knit_index, delta=True, factory=knit.KnitPlainFactory(),
            access_method=self.repo._pack_collection.inventory_index.knit_access)


class KnitPackRepository(KnitRepository):
    """Experimental graph-knit using repository."""

    def __init__(self, _format, a_bzrdir, control_files, _revision_store,
        control_store, text_store, _commit_builder_class, _serializer):
        KnitRepository.__init__(self, _format, a_bzrdir, control_files,
            _revision_store, control_store, text_store, _commit_builder_class,
            _serializer)
        index_transport = control_files._transport.clone('indices')
        self._pack_collection = RepositoryPackCollection(self, control_files._transport,
            index_transport,
            control_files._transport.clone('upload'),
            control_files._transport.clone('packs'))
        self._revision_store = KnitPackRevisionStore(self, index_transport, self._revision_store)
        self.weave_store = KnitPackTextStore(self, index_transport, self.weave_store)
        self._inv_thunk = InventoryKnitThunk(self, index_transport)
        # True when the repository object is 'write locked' (as opposed to the
        # physical lock only taken out around changes to the pack-names list.) 
        # Another way to represent this would be a decorator around the control
        # files object that presents logical locks as physical ones - if this
        # gets ugly consider that alternative design. RBC 20071011
        self._write_lock_count = 0
        self._transaction = None
        # for tests
        self._reconcile_does_inventory_gc = True
        self._reconcile_fixes_text_parents = True
        self._reconcile_backsup_inventory = False

    def _abort_write_group(self):
        self._pack_collection._abort_write_group()

    def _access_mode(self):
        """Return 'w' or 'r' for depending on whether a write lock is active.
        
        This method is a helper for the Knit-thunking support objects.
        """
        if self.is_write_locked():
            return 'w'
        return 'r'

    def _find_inconsistent_revision_parents(self):
        """Find revisions with incorrectly cached parents.

        :returns: an iterator yielding tuples of (revison-id, parents-in-index,
            parents-in-revision).
        """
        if not self.is_locked():
            raise errors.ObjectNotLocked(self)
        pb = ui.ui_factory.nested_progress_bar()
        result = []
        try:
            revision_nodes = self._pack_collection.revision_index \
                .combined_index.iter_all_entries()
            index_positions = []
            # Get the cached index values for all revisions, and also the location
            # in each index of the revision text so we can perform linear IO.
            for index, key, value, refs in revision_nodes:
                pos, length = value[1:].split(' ')
                index_positions.append((index, int(pos), key[0],
                    tuple(parent[0] for parent in refs[0])))
                pb.update("Reading revision index.", 0, 0)
            index_positions.sort()
            batch_count = len(index_positions) / 1000 + 1
            pb.update("Checking cached revision graph.", 0, batch_count)
            for offset in xrange(batch_count):
                pb.update("Checking cached revision graph.", offset)
                to_query = index_positions[offset * 1000:(offset + 1) * 1000]
                if not to_query:
                    break
                rev_ids = [item[2] for item in to_query]
                revs = self.get_revisions(rev_ids)
                for revision, item in zip(revs, to_query):
                    index_parents = item[3]
                    rev_parents = tuple(revision.parent_ids)
                    if index_parents != rev_parents:
                        result.append((revision.revision_id, index_parents, rev_parents))
        finally:
            pb.finished()
        return result

    @symbol_versioning.deprecated_method(symbol_versioning.one_one)
    def get_parents(self, revision_ids):
        """See graph._StackedParentsProvider.get_parents."""
        parent_map = self.get_parent_map(revision_ids)
        return [parent_map.get(r, None) for r in revision_ids]

    def get_parent_map(self, keys):
        """See graph._StackedParentsProvider.get_parent_map

        This implementation accesses the combined revision index to provide
        answers.
        """
        self._pack_collection.ensure_loaded()
        index = self._pack_collection.revision_index.combined_index
        keys = set(keys)
        if _mod_revision.NULL_REVISION in keys:
            keys.discard(_mod_revision.NULL_REVISION)
            found_parents = {_mod_revision.NULL_REVISION:()}
        else:
            found_parents = {}
        search_keys = set((revision_id,) for revision_id in keys)
        for index, key, value, refs in index.iter_entries(search_keys):
            parents = refs[0]
            if not parents:
                parents = (_mod_revision.NULL_REVISION,)
            else:
                parents = tuple(parent[0] for parent in parents)
            found_parents[key[0]] = parents
        return found_parents

    def _make_parents_provider(self):
        return graph.CachingParentsProvider(self)

    def _refresh_data(self):
        if self._write_lock_count == 1 or (
            self.control_files._lock_count == 1 and
            self.control_files._lock_mode == 'r'):
            # forget what names there are
            self._pack_collection.reset()
            # XXX: Better to do an in-memory merge when acquiring a new lock -
            # factor out code from _save_pack_names.
            self._pack_collection.ensure_loaded()

    def _start_write_group(self):
        self._pack_collection._start_write_group()

    def _commit_write_group(self):
        return self._pack_collection._commit_write_group()

    def get_inventory_weave(self):
        return self._inv_thunk.get_weave()

    def get_transaction(self):
        if self._write_lock_count:
            return self._transaction
        else:
            return self.control_files.get_transaction()

    def is_locked(self):
        return self._write_lock_count or self.control_files.is_locked()

    def is_write_locked(self):
        return self._write_lock_count

    def lock_write(self, token=None):
        if not self._write_lock_count and self.is_locked():
            raise errors.ReadOnlyError(self)
        self._write_lock_count += 1
        if self._write_lock_count == 1:
            from bzrlib import transactions
            self._transaction = transactions.WriteTransaction()
        self._refresh_data()

    def lock_read(self):
        if self._write_lock_count:
            self._write_lock_count += 1
        else:
            self.control_files.lock_read()
        self._refresh_data()

    def leave_lock_in_place(self):
        # not supported - raise an error
        raise NotImplementedError(self.leave_lock_in_place)

    def dont_leave_lock_in_place(self):
        # not supported - raise an error
        raise NotImplementedError(self.dont_leave_lock_in_place)

    @needs_write_lock
    def pack(self):
        """Compress the data within the repository.

        This will pack all the data to a single pack. In future it may
        recompress deltas or do other such expensive operations.
        """
        self._pack_collection.pack()

    @needs_write_lock
    def reconcile(self, other=None, thorough=False):
        """Reconcile this repository."""
        from bzrlib.reconcile import PackReconciler
        reconciler = PackReconciler(self, thorough=thorough)
        reconciler.reconcile()
        return reconciler

    def unlock(self):
        if self._write_lock_count == 1 and self._write_group is not None:
            self.abort_write_group()
            self._transaction = None
            self._write_lock_count = 0
            raise errors.BzrError(
                'Must end write group before releasing write lock on %s'
                % self)
        if self._write_lock_count:
            self._write_lock_count -= 1
            if not self._write_lock_count:
                transaction = self._transaction
                self._transaction = None
                transaction.finish()
        else:
            self.control_files.unlock()


class RepositoryFormatPack(MetaDirRepositoryFormat):
    """Format logic for pack structured repositories.

    This repository format has:
     - a list of packs in pack-names
     - packs in packs/NAME.pack
     - indices in indices/NAME.{iix,six,tix,rix}
     - knit deltas in the packs, knit indices mapped to the indices.
     - thunk objects to support the knits programming API.
     - a format marker of its own
     - an optional 'shared-storage' flag
     - an optional 'no-working-trees' flag
     - a LockDir lock
    """

    # Set this attribute in derived classes to control the repository class
    # created by open and initialize.
    repository_class = None
    # Set this attribute in derived classes to control the
    # _commit_builder_class that the repository objects will have passed to
    # their constructor.
    _commit_builder_class = None
    # Set this attribute in derived clases to control the _serializer that the
    # repository objects will have passed to their constructor.
    _serializer = None

    def _get_control_store(self, repo_transport, control_files):
        """Return the control store for this repository."""
        return VersionedFileStore(
            repo_transport,
            prefixed=False,
            file_mode=control_files._file_mode,
            versionedfile_class=knit.KnitVersionedFile,
            versionedfile_kwargs={'factory': knit.KnitPlainFactory()},
            )

    def _get_revision_store(self, repo_transport, control_files):
        """See RepositoryFormat._get_revision_store()."""
        versioned_file_store = VersionedFileStore(
            repo_transport,
            file_mode=control_files._file_mode,
            prefixed=False,
            precious=True,
            versionedfile_class=knit.KnitVersionedFile,
            versionedfile_kwargs={'delta': False,
                                  'factory': knit.KnitPlainFactory(),
                                 },
            escaped=True,
            )
        return KnitRevisionStore(versioned_file_store)

    def _get_text_store(self, transport, control_files):
        """See RepositoryFormat._get_text_store()."""
        return self._get_versioned_file_store('knits',
                                  transport,
                                  control_files,
                                  versionedfile_class=knit.KnitVersionedFile,
                                  versionedfile_kwargs={
                                      'create_parent_dir': True,
                                      'delay_create': True,
                                      'dir_mode': control_files._dir_mode,
                                  },
                                  escaped=True)

    def initialize(self, a_bzrdir, shared=False):
        """Create a pack based repository.

        :param a_bzrdir: bzrdir to contain the new repository; must already
            be initialized.
        :param shared: If true the repository will be initialized as a shared
                       repository.
        """
        mutter('creating repository in %s.', a_bzrdir.transport.base)
        dirs = ['indices', 'obsolete_packs', 'packs', 'upload']
        builder = GraphIndexBuilder()
        files = [('pack-names', builder.finish())]
        utf8_files = [('format', self.get_format_string())]
        
        self._upload_blank_content(a_bzrdir, dirs, files, utf8_files, shared)
        return self.open(a_bzrdir=a_bzrdir, _found=True)

    def open(self, a_bzrdir, _found=False, _override_transport=None):
        """See RepositoryFormat.open().
        
        :param _override_transport: INTERNAL USE ONLY. Allows opening the
                                    repository at a slightly different url
                                    than normal. I.e. during 'upgrade'.
        """
        if not _found:
            format = RepositoryFormat.find_format(a_bzrdir)
            assert format.__class__ ==  self.__class__
        if _override_transport is not None:
            repo_transport = _override_transport
        else:
            repo_transport = a_bzrdir.get_repository_transport(None)
        control_files = lockable_files.LockableFiles(repo_transport,
                                'lock', lockdir.LockDir)
        text_store = self._get_text_store(repo_transport, control_files)
        control_store = self._get_control_store(repo_transport, control_files)
        _revision_store = self._get_revision_store(repo_transport, control_files)
        return self.repository_class(_format=self,
                              a_bzrdir=a_bzrdir,
                              control_files=control_files,
                              _revision_store=_revision_store,
                              control_store=control_store,
                              text_store=text_store,
                              _commit_builder_class=self._commit_builder_class,
                              _serializer=self._serializer)


class RepositoryFormatKnitPack1(RepositoryFormatPack):
    """A no-subtrees parameterized Pack repository.

    This format was introduced in 0.92.
    """

    repository_class = KnitPackRepository
    _commit_builder_class = PackCommitBuilder
    _serializer = xml5.serializer_v5

    def _get_matching_bzrdir(self):
        return bzrdir.format_registry.make_bzrdir('pack-0.92')

    def _ignore_setting_bzrdir(self, format):
        pass

    _matchingbzrdir = property(_get_matching_bzrdir, _ignore_setting_bzrdir)

    def get_format_string(self):
        """See RepositoryFormat.get_format_string()."""
        return "Bazaar pack repository format 1 (needs bzr 0.92)\n"

    def get_format_description(self):
        """See RepositoryFormat.get_format_description()."""
        return "Packs containing knits without subtree support"

    def check_conversion_target(self, target_format):
        pass


class RepositoryFormatKnitPack3(RepositoryFormatPack):
    """A subtrees parameterized Pack repository.

    This repository format uses the xml7 serializer to get:
     - support for recording full info about the tree root
     - support for recording tree-references

    This format was introduced in 0.92.
    """

    repository_class = KnitPackRepository
    _commit_builder_class = PackRootCommitBuilder
    rich_root_data = True
    supports_tree_reference = True
    _serializer = xml7.serializer_v7

    def _get_matching_bzrdir(self):
        return bzrdir.format_registry.make_bzrdir(
            'pack-0.92-subtree')

    def _ignore_setting_bzrdir(self, format):
        pass

    _matchingbzrdir = property(_get_matching_bzrdir, _ignore_setting_bzrdir)

    def check_conversion_target(self, target_format):
        if not target_format.rich_root_data:
            raise errors.BadConversionTarget(
                'Does not support rich root data.', target_format)
        if not getattr(target_format, 'supports_tree_reference', False):
            raise errors.BadConversionTarget(
                'Does not support nested trees', target_format)
            
    def get_format_string(self):
        """See RepositoryFormat.get_format_string()."""
        return "Bazaar pack repository format 1 with subtree support (needs bzr 0.92)\n"

    def get_format_description(self):
        """See RepositoryFormat.get_format_description()."""
        return "Packs containing knits with subtree support\n"


class RepositoryFormatKnitPack4(RepositoryFormatPack):
    """A rich-root, no subtrees parameterized Pack repository.

    This repository format uses the xml6 serializer to get:
     - support for recording full info about the tree root

    This format was introduced in 1.0.
    """

    repository_class = KnitPackRepository
    _commit_builder_class = PackRootCommitBuilder
    rich_root_data = True
    supports_tree_reference = False
    _serializer = xml6.serializer_v6

    def _get_matching_bzrdir(self):
        return bzrdir.format_registry.make_bzrdir(
            'rich-root-pack')

    def _ignore_setting_bzrdir(self, format):
        pass

    _matchingbzrdir = property(_get_matching_bzrdir, _ignore_setting_bzrdir)

    def check_conversion_target(self, target_format):
        if not target_format.rich_root_data:
            raise errors.BadConversionTarget(
                'Does not support rich root data.', target_format)

    def get_format_string(self):
        """See RepositoryFormat.get_format_string()."""
        return ("Bazaar pack repository format 1 with rich root"
                " (needs bzr 1.0)\n")

    def get_format_description(self):
        """See RepositoryFormat.get_format_description()."""
        return "Packs containing knits with rich root support\n"<|MERGE_RESOLUTION|>--- conflicted
+++ resolved
@@ -22,11 +22,8 @@
 
 from bzrlib import (
         debug,
-<<<<<<< HEAD
         osutils,
-=======
         graph,
->>>>>>> 3510b1b4
         pack,
         ui,
         )
