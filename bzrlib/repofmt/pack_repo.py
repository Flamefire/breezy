# Copyright (C) 2005, 2006, 2007, 2008 Canonical Ltd
#
# This program is free software; you can redistribute it and/or modify
# it under the terms of the GNU General Public License as published by
# the Free Software Foundation; either version 2 of the License, or
# (at your option) any later version.
#
# This program is distributed in the hope that it will be useful,
# but WITHOUT ANY WARRANTY; without even the implied warranty of
# MERCHANTABILITY or FITNESS FOR A PARTICULAR PURPOSE.  See the
# GNU General Public License for more details.
#
# You should have received a copy of the GNU General Public License
# along with this program; if not, write to the Free Software
# Foundation, Inc., 59 Temple Place, Suite 330, Boston, MA  02111-1307  USA

import sys

from bzrlib.lazy_import import lazy_import
lazy_import(globals(), """
from itertools import izip
import time

from bzrlib import (
    debug,
    graph,
    osutils,
    pack,
    transactions,
    ui,
    xml5,
    xml6,
    xml7,
    )
from bzrlib.index import (
    CombinedGraphIndex,
    GraphIndex,
    GraphIndexBuilder,
    GraphIndexPrefixAdapter,
    InMemoryGraphIndex,
    )
from bzrlib.knit import (
    KnitPlainFactory,
    KnitVersionedFiles,
    _KnitGraphIndex,
    _DirectPackAccess,
    )
from bzrlib import tsort
""")
from bzrlib import (
    bzrdir,
    errors,
    lockable_files,
    lockdir,
    symbol_versioning,
    )

from bzrlib.decorators import needs_write_lock
from bzrlib.btree_index import (
    BTreeGraphIndex,
    BTreeBuilder,
    )
from bzrlib.index import (
    GraphIndex,
    InMemoryGraphIndex,
    )
from bzrlib.repofmt.knitrepo import KnitRepository
from bzrlib.repository import (
    CommitBuilder,
    MetaDirRepositoryFormat,
    RepositoryFormat,
    RootCommitBuilder,
    )
import bzrlib.revision as _mod_revision
from bzrlib.trace import (
    mutter,
    warning,
    )


class PackCommitBuilder(CommitBuilder):
    """A subclass of CommitBuilder to add texts with pack semantics.
    
    Specifically this uses one knit object rather than one knit object per
    added text, reducing memory and object pressure.
    """

    def __init__(self, repository, parents, config, timestamp=None,
                 timezone=None, committer=None, revprops=None,
                 revision_id=None):
        CommitBuilder.__init__(self, repository, parents, config,
            timestamp=timestamp, timezone=timezone, committer=committer,
            revprops=revprops, revision_id=revision_id)
        self._file_graph = graph.Graph(
            repository._pack_collection.text_index.combined_index)

    def _heads(self, file_id, revision_ids):
        keys = [(file_id, revision_id) for revision_id in revision_ids]
        return set([key[1] for key in self._file_graph.heads(keys)])


class PackRootCommitBuilder(RootCommitBuilder):
    """A subclass of RootCommitBuilder to add texts with pack semantics.
    
    Specifically this uses one knit object rather than one knit object per
    added text, reducing memory and object pressure.
    """

    def __init__(self, repository, parents, config, timestamp=None,
                 timezone=None, committer=None, revprops=None,
                 revision_id=None):
        CommitBuilder.__init__(self, repository, parents, config,
            timestamp=timestamp, timezone=timezone, committer=committer,
            revprops=revprops, revision_id=revision_id)
        self._file_graph = graph.Graph(
            repository._pack_collection.text_index.combined_index)

    def _heads(self, file_id, revision_ids):
        keys = [(file_id, revision_id) for revision_id in revision_ids]
        return set([key[1] for key in self._file_graph.heads(keys)])


class Pack(object):
    """An in memory proxy for a pack and its indices.

    This is a base class that is not directly used, instead the classes
    ExistingPack and NewPack are used.
    """

    def __init__(self, revision_index, inventory_index, text_index,
        signature_index):
        """Create a pack instance.

        :param revision_index: A GraphIndex for determining what revisions are
            present in the Pack and accessing the locations of their texts.
        :param inventory_index: A GraphIndex for determining what inventories are
            present in the Pack and accessing the locations of their
            texts/deltas.
        :param text_index: A GraphIndex for determining what file texts
            are present in the pack and accessing the locations of their
            texts/deltas (via (fileid, revisionid) tuples).
        :param signature_index: A GraphIndex for determining what signatures are
            present in the Pack and accessing the locations of their texts.
        """
        self.revision_index = revision_index
        self.inventory_index = inventory_index
        self.text_index = text_index
        self.signature_index = signature_index

    def access_tuple(self):
        """Return a tuple (transport, name) for the pack content."""
        return self.pack_transport, self.file_name()

    def file_name(self):
        """Get the file name for the pack on disk."""
        return self.name + '.pack'

    def get_revision_count(self):
        return self.revision_index.key_count()

    def inventory_index_name(self, name):
        """The inv index is the name + .iix."""
        return self.index_name('inventory', name)

    def revision_index_name(self, name):
        """The revision index is the name + .rix."""
        return self.index_name('revision', name)

    def signature_index_name(self, name):
        """The signature index is the name + .six."""
        return self.index_name('signature', name)

    def text_index_name(self, name):
        """The text index is the name + .tix."""
        return self.index_name('text', name)


class ExistingPack(Pack):
    """An in memory proxy for an existing .pack and its disk indices."""

    def __init__(self, pack_transport, name, revision_index, inventory_index,
        text_index, signature_index):
        """Create an ExistingPack object.

        :param pack_transport: The transport where the pack file resides.
        :param name: The name of the pack on disk in the pack_transport.
        """
        Pack.__init__(self, revision_index, inventory_index, text_index,
            signature_index)
        self.name = name
        self.pack_transport = pack_transport
        if None in (revision_index, inventory_index, text_index,
                signature_index, name, pack_transport):
            raise AssertionError()

    def __eq__(self, other):
        return self.__dict__ == other.__dict__

    def __ne__(self, other):
        return not self.__eq__(other)

    def __repr__(self):
        return "<bzrlib.repofmt.pack_repo.Pack object at 0x%x, %s, %s" % (
            id(self), self.pack_transport, self.name)


class NewPack(Pack):
    """An in memory proxy for a pack which is being created."""

    # A map of index 'type' to the file extension and position in the
    # index_sizes array.
    index_definitions = {
        'revision': ('.rix', 0),
        'inventory': ('.iix', 1),
        'text': ('.tix', 2),
        'signature': ('.six', 3),
        }

    def __init__(self, pack_collection, upload_suffix='', file_mode=None):
        """Create a NewPack instance.

        :param pack_collection: A PackCollection into which this is being inserted.
        :param upload_suffix: An optional suffix to be given to any temporary
            files created during the pack creation. e.g '.autopack'
        :param file_mode: Unix permissions for newly created file.
        """
        # The relative locations of the packs are constrained, but all are
        # passed in because the caller has them, so as to avoid object churn.
        index_builder_class = pack_collection._index_builder_class
        Pack.__init__(self,
            # Revisions: parents list, no text compression.
            index_builder_class(reference_lists=1),
            # Inventory: We want to map compression only, but currently the
            # knit code hasn't been updated enough to understand that, so we
            # have a regular 2-list index giving parents and compression
            # source.
            index_builder_class(reference_lists=2),
            # Texts: compression and per file graph, for all fileids - so two
            # reference lists and two elements in the key tuple.
            index_builder_class(reference_lists=2, key_elements=2),
            # Signatures: Just blobs to store, no compression, no parents
            # listing.
            index_builder_class(reference_lists=0),
            )
        self._pack_collection = pack_collection
        # When we make readonly indices, we need this.
        self.index_class = pack_collection._index_class
        # where should the new pack be opened
        self.upload_transport = pack_collection._upload_transport
        # where are indices written out to
        self.index_transport = pack_collection._index_transport
        # where is the pack renamed to when it is finished?
        self.pack_transport = pack_collection._pack_transport
        # What file mode to upload the pack and indices with.
        self._file_mode = file_mode
        # tracks the content written to the .pack file.
        self._hash = osutils.md5()
        # a four-tuple with the length in bytes of the indices, once the pack
        # is finalised. (rev, inv, text, sigs)
        self.index_sizes = None
        # How much data to cache when writing packs. Note that this is not
        # synchronised with reads, because it's not in the transport layer, so
        # is not safe unless the client knows it won't be reading from the pack
        # under creation.
        self._cache_limit = 0
        # the temporary pack file name.
        self.random_name = osutils.rand_chars(20) + upload_suffix
        # when was this pack started ?
        self.start_time = time.time()
        # open an output stream for the data added to the pack.
        self.write_stream = self.upload_transport.open_write_stream(
            self.random_name, mode=self._file_mode)
        if 'pack' in debug.debug_flags:
            mutter('%s: create_pack: pack stream open: %s%s t+%6.3fs',
                time.ctime(), self.upload_transport.base, self.random_name,
                time.time() - self.start_time)
        # A list of byte sequences to be written to the new pack, and the 
        # aggregate size of them.  Stored as a list rather than separate 
        # variables so that the _write_data closure below can update them.
        self._buffer = [[], 0]
        # create a callable for adding data 
        #
        # robertc says- this is a closure rather than a method on the object
        # so that the variables are locals, and faster than accessing object
        # members.
        def _write_data(bytes, flush=False, _buffer=self._buffer,
            _write=self.write_stream.write, _update=self._hash.update):
            _buffer[0].append(bytes)
            _buffer[1] += len(bytes)
            # buffer cap
            if _buffer[1] > self._cache_limit or flush:
                bytes = ''.join(_buffer[0])
                _write(bytes)
                _update(bytes)
                _buffer[:] = [[], 0]
        # expose this on self, for the occasion when clients want to add data.
        self._write_data = _write_data
        # a pack writer object to serialise pack records.
        self._writer = pack.ContainerWriter(self._write_data)
        self._writer.begin()
        # what state is the pack in? (open, finished, aborted)
        self._state = 'open'

    def abort(self):
        """Cancel creating this pack."""
        self._state = 'aborted'
        self.write_stream.close()
        # Remove the temporary pack file.
        self.upload_transport.delete(self.random_name)
        # The indices have no state on disk.

    def access_tuple(self):
        """Return a tuple (transport, name) for the pack content."""
        if self._state == 'finished':
            return Pack.access_tuple(self)
        elif self._state == 'open':
            return self.upload_transport, self.random_name
        else:
            raise AssertionError(self._state)

    def _check_references(self):
        """Make sure our external references are present.
        
        Packs are allowed to have deltas whose base is not in the pack, but it
        must be present somewhere in this collection.  It is not allowed to
        have deltas based on a fallback repository. 
        (See <https://bugs.launchpad.net/bzr/+bug/288751>)
        """
        missing_items = {}
        for (index_name, external_refs, index) in [
            ('texts',
                self.text_index._external_references(),
                self._pack_collection.text_index.combined_index),
            ('inventories',
                self.inventory_index._external_references(),
                self._pack_collection.inventory_index.combined_index),
            ]:
            missing = external_refs.difference(
                k for (idx, k, v, r) in 
                index.iter_entries(external_refs))
            if missing:
                missing_items[index_name] = sorted(list(missing))
        if missing_items:
            from pprint import pformat
            raise errors.BzrCheckError(
                "Newly created pack file %r has delta references to "
                "items not in its repository:\n%s"
                % (self, pformat(missing_items)))

    def data_inserted(self):
        """True if data has been added to this pack."""
        return bool(self.get_revision_count() or
            self.inventory_index.key_count() or
            self.text_index.key_count() or
            self.signature_index.key_count())

    def finish(self):
        """Finish the new pack.

        This:
         - finalises the content
         - assigns a name (the md5 of the content, currently)
         - writes out the associated indices
         - renames the pack into place.
         - stores the index size tuple for the pack in the index_sizes
           attribute.
        """
        self._writer.end()
        if self._buffer[1]:
            self._write_data('', flush=True)
        self.name = self._hash.hexdigest()
        self._check_references()
        # write indices
        # XXX: It'd be better to write them all to temporary names, then
        # rename them all into place, so that the window when only some are
        # visible is smaller.  On the other hand none will be seen until
        # they're in the names list.
        self.index_sizes = [None, None, None, None]
        self._write_index('revision', self.revision_index, 'revision')
        self._write_index('inventory', self.inventory_index, 'inventory')
        self._write_index('text', self.text_index, 'file texts')
        self._write_index('signature', self.signature_index,
            'revision signatures')
        self.write_stream.close()
        # Note that this will clobber an existing pack with the same name,
        # without checking for hash collisions. While this is undesirable this
        # is something that can be rectified in a subsequent release. One way
        # to rectify it may be to leave the pack at the original name, writing
        # its pack-names entry as something like 'HASH: index-sizes
        # temporary-name'. Allocate that and check for collisions, if it is
        # collision free then rename it into place. If clients know this scheme
        # they can handle missing-file errors by:
        #  - try for HASH.pack
        #  - try for temporary-name
        #  - refresh the pack-list to see if the pack is now absent
        self.upload_transport.rename(self.random_name,
                '../packs/' + self.name + '.pack')
        self._state = 'finished'
        if 'pack' in debug.debug_flags:
            # XXX: size might be interesting?
            mutter('%s: create_pack: pack renamed into place: %s%s->%s%s t+%6.3fs',
                time.ctime(), self.upload_transport.base, self.random_name,
                self.pack_transport, self.name,
                time.time() - self.start_time)

    def flush(self):
        """Flush any current data."""
        if self._buffer[1]:
            bytes = ''.join(self._buffer[0])
            self.write_stream.write(bytes)
            self._hash.update(bytes)
            self._buffer[:] = [[], 0]

    def index_name(self, index_type, name):
        """Get the disk name of an index type for pack name 'name'."""
        return name + NewPack.index_definitions[index_type][0]

    def index_offset(self, index_type):
        """Get the position in a index_size array for a given index type."""
        return NewPack.index_definitions[index_type][1]

    def _replace_index_with_readonly(self, index_type):
        setattr(self, index_type + '_index',
            self.index_class(self.index_transport,
                self.index_name(index_type, self.name),
                self.index_sizes[self.index_offset(index_type)]))

    def set_write_cache_size(self, size):
        self._cache_limit = size

    def _write_index(self, index_type, index, label):
        """Write out an index.

        :param index_type: The type of index to write - e.g. 'revision'.
        :param index: The index object to serialise.
        :param label: What label to give the index e.g. 'revision'.
        """
        index_name = self.index_name(index_type, self.name)
        self.index_sizes[self.index_offset(index_type)] = \
            self.index_transport.put_file(index_name, index.finish(),
            mode=self._file_mode)
        if 'pack' in debug.debug_flags:
            # XXX: size might be interesting?
            mutter('%s: create_pack: wrote %s index: %s%s t+%6.3fs',
                time.ctime(), label, self.upload_transport.base,
                self.random_name, time.time() - self.start_time)
        # Replace the writable index on this object with a readonly, 
        # presently unloaded index. We should alter
        # the index layer to make its finish() error if add_node is
        # subsequently used. RBC
        self._replace_index_with_readonly(index_type)


class AggregateIndex(object):
    """An aggregated index for the RepositoryPackCollection.

    AggregateIndex is reponsible for managing the PackAccess object,
    Index-To-Pack mapping, and all indices list for a specific type of index
    such as 'revision index'.

    A CombinedIndex provides an index on a single key space built up
    from several on-disk indices.  The AggregateIndex builds on this 
    to provide a knit access layer, and allows having up to one writable
    index within the collection.
    """
    # XXX: Probably 'can be written to' could/should be separated from 'acts
    # like a knit index' -- mbp 20071024

    def __init__(self, reload_func=None):
        """Create an AggregateIndex.

        :param reload_func: A function to call if we find we are missing an
            index. Should have the form reload_func() => True if the list of
            active pack files has changed.
        """
        self._reload_func = reload_func
        self.index_to_pack = {}
        self.combined_index = CombinedGraphIndex([], reload_func=reload_func)
        self.data_access = _DirectPackAccess(self.index_to_pack,
                                             reload_func=reload_func)
        self.add_callback = None

    def replace_indices(self, index_to_pack, indices):
        """Replace the current mappings with fresh ones.

        This should probably not be used eventually, rather incremental add and
        removal of indices. It has been added during refactoring of existing
        code.

        :param index_to_pack: A mapping from index objects to
            (transport, name) tuples for the pack file data.
        :param indices: A list of indices.
        """
        # refresh the revision pack map dict without replacing the instance.
        self.index_to_pack.clear()
        self.index_to_pack.update(index_to_pack)
        # XXX: API break - clearly a 'replace' method would be good?
        self.combined_index._indices[:] = indices
        # the current add nodes callback for the current writable index if
        # there is one.
        self.add_callback = None

    def add_index(self, index, pack):
        """Add index to the aggregate, which is an index for Pack pack.

        Future searches on the aggregate index will seach this new index
        before all previously inserted indices.
        
        :param index: An Index for the pack.
        :param pack: A Pack instance.
        """
        # expose it to the index map
        self.index_to_pack[index] = pack.access_tuple()
        # put it at the front of the linear index list
        self.combined_index.insert_index(0, index)

    def add_writable_index(self, index, pack):
        """Add an index which is able to have data added to it.

        There can be at most one writable index at any time.  Any
        modifications made to the knit are put into this index.
        
        :param index: An index from the pack parameter.
        :param pack: A Pack instance.
        """
        if self.add_callback is not None:
            raise AssertionError(
                "%s already has a writable index through %s" % \
                (self, self.add_callback))
        # allow writing: queue writes to a new index
        self.add_index(index, pack)
        # Updates the index to packs mapping as a side effect,
        self.data_access.set_writer(pack._writer, index, pack.access_tuple())
        self.add_callback = index.add_nodes

    def clear(self):
        """Reset all the aggregate data to nothing."""
        self.data_access.set_writer(None, None, (None, None))
        self.index_to_pack.clear()
        del self.combined_index._indices[:]
        self.add_callback = None

    def remove_index(self, index, pack):
        """Remove index from the indices used to answer queries.
        
        :param index: An index from the pack parameter.
        :param pack: A Pack instance.
        """
        del self.index_to_pack[index]
        self.combined_index._indices.remove(index)
        if (self.add_callback is not None and
            getattr(index, 'add_nodes', None) == self.add_callback):
            self.add_callback = None
            self.data_access.set_writer(None, None, (None, None))


class Packer(object):
    """Create a pack from packs."""

    def __init__(self, pack_collection, packs, suffix, revision_ids=None,
                 reload_func=None):
        """Create a Packer.

        :param pack_collection: A RepositoryPackCollection object where the
            new pack is being written to.
        :param packs: The packs to combine.
        :param suffix: The suffix to use on the temporary files for the pack.
        :param revision_ids: Revision ids to limit the pack to.
        :param reload_func: A function to call if a pack file/index goes
            missing. The side effect of calling this function should be to
            update self.packs. See also AggregateIndex
        """
        self.packs = packs
        self.suffix = suffix
        self.revision_ids = revision_ids
        # The pack object we are creating.
        self.new_pack = None
        self._pack_collection = pack_collection
        self._reload_func = reload_func
        # The index layer keys for the revisions being copied. None for 'all
        # objects'.
        self._revision_keys = None
        # What text keys to copy. None for 'all texts'. This is set by
        # _copy_inventory_texts
        self._text_filter = None
        self._extra_init()

    def _extra_init(self):
        """A template hook to allow extending the constructor trivially."""

    def _pack_map_and_index_list(self, index_attribute):
        """Convert a list of packs to an index pack map and index list.

        :param index_attribute: The attribute that the desired index is found
            on.
        :return: A tuple (map, list) where map contains the dict from
            index:pack_tuple, and list contains the indices in the preferred
            access order.
        """
        indices = []
        pack_map = {}
        for pack_obj in self.packs:
            index = getattr(pack_obj, index_attribute)
            indices.append(index)
            pack_map[index] = pack_obj
        return pack_map, indices

    def _index_contents(self, indices, key_filter=None):
        """Get an iterable of the index contents from a pack_map.

        :param indices: The list of indices to query
        :param key_filter: An optional filter to limit the keys returned.
        """
        all_index = CombinedGraphIndex(indices)
        if key_filter is None:
            return all_index.iter_all_entries()
        else:
            return all_index.iter_entries(key_filter)

    def pack(self, pb=None):
        """Create a new pack by reading data from other packs.

        This does little more than a bulk copy of data. One key difference
        is that data with the same item key across multiple packs is elided
        from the output. The new pack is written into the current pack store
        along with its indices, and the name added to the pack names. The 
        source packs are not altered and are not required to be in the current
        pack collection.

        :param pb: An optional progress bar to use. A nested bar is created if
            this is None.
        :return: A Pack object, or None if nothing was copied.
        """
        # open a pack - using the same name as the last temporary file
        # - which has already been flushed, so its safe.
        # XXX: - duplicate code warning with start_write_group; fix before
        #      considering 'done'.
        if self._pack_collection._new_pack is not None:
            raise errors.BzrError('call to %s.pack() while another pack is'
                                  ' being written.'
                                  % (self.__class__.__name__,))
        if self.revision_ids is not None:
            if len(self.revision_ids) == 0:
                # silly fetch request.
                return None
            else:
                self.revision_ids = frozenset(self.revision_ids)
                self.revision_keys = frozenset((revid,) for revid in
                    self.revision_ids)
        if pb is None:
            self.pb = ui.ui_factory.nested_progress_bar()
        else:
            self.pb = pb
        try:
            return self._create_pack_from_packs()
        finally:
            if pb is None:
                self.pb.finished()

    def open_pack(self):
        """Open a pack for the pack we are creating."""
        return NewPack(self._pack_collection, upload_suffix=self.suffix,
                file_mode=self._pack_collection.repo.bzrdir._get_file_mode())

    def _update_pack_order(self, entries, index_to_pack_map):
        """Determine how we want our packs to be ordered.

        This changes the sort order of the self.packs list so that packs unused
        by 'entries' will be at the end of the list, so that future requests
        can avoid probing them.  Used packs will be at the front of the
        self.packs list, in the order of their first use in 'entries'.

        :param entries: A list of (index, ...) tuples
        :param index_to_pack_map: A mapping from index objects to pack objects.
        """
        packs = []
        seen_indexes = set()
        for entry in entries:
            index = entry[0]
            if index not in seen_indexes:
                packs.append(index_to_pack_map[index])
                seen_indexes.add(index)
        if len(packs) == len(self.packs):
            if 'pack' in debug.debug_flags:
                mutter('Not changing pack list, all packs used.')
            return
        seen_packs = set(packs)
        for pack in self.packs:
            if pack not in seen_packs:
                packs.append(pack)
                seen_packs.add(pack)
        if 'pack' in debug.debug_flags:
            old_names = [p.access_tuple()[1] for p in self.packs]
            new_names = [p.access_tuple()[1] for p in packs]
            mutter('Reordering packs\nfrom: %s\n  to: %s',
                   old_names, new_names)
        self.packs = packs

    def _copy_revision_texts(self):
        """Copy revision data to the new pack."""
        # select revisions
        if self.revision_ids:
            revision_keys = [(revision_id,) for revision_id in self.revision_ids]
        else:
            revision_keys = None
<<<<<<< HEAD
        completed_keys = []
        while True:
            try:
                # select revision keys
                revision_index_map = self._pack_collection._packs_list_to_pack_map_and_index_list(
                    self.packs, 'revision_index')[0]
                revision_nodes = self._pack_collection._index_contents(
                                    revision_index_map, revision_keys)
                # copy revision keys and adjust values
                self.pb.update("Copying revision texts", 1)
                total_items, readv_group_iter = self._revision_node_readv(revision_nodes)
                list(self._copy_nodes_graph(revision_index_map, self.new_pack._writer,
                    self.new_pack.revision_index, readv_group_iter,
                    total_items, completed_keys=completed_keys))
                break
            except errors.NoSuchFile:
                if self._reload_func is None:
                    raise
                # A pack file went missing, try reloading in case it was just
                # someone else repacking the repo.
                if not self._reload_func():
                    raise

=======
        # select revision keys
        revision_index_map, revision_indices = self._pack_map_and_index_list(
            'revision_index')
        revision_nodes = self._index_contents(revision_indices, revision_keys)
        revision_nodes = list(revision_nodes)
        self._update_pack_order(revision_nodes, revision_index_map)
        # copy revision keys and adjust values
        self.pb.update("Copying revision texts", 1)
        total_items, readv_group_iter = self._revision_node_readv(revision_nodes)
        list(self._copy_nodes_graph(revision_index_map, self.new_pack._writer,
            self.new_pack.revision_index, readv_group_iter, total_items))
>>>>>>> f312976f
        if 'pack' in debug.debug_flags:
            mutter('%s: create_pack: revisions copied: %s%s %d items t+%6.3fs',
                time.ctime(), self._pack_collection._upload_transport.base,
                self.new_pack.random_name,
                self.new_pack.revision_index.key_count(),
                time.time() - self.new_pack.start_time)
        self._revision_keys = revision_keys

    def _copy_inventory_texts(self):
        """Copy the inventory texts to the new pack.

        self._revision_keys is used to determine what inventories to copy.

        Sets self._text_filter appropriately.
        """
        # select inventory keys
        inv_keys = self._revision_keys # currently the same keyspace, and note that
        # querying for keys here could introduce a bug where an inventory item
        # is missed, so do not change it to query separately without cross
        # checking like the text key check below.
        inventory_index_map, inventory_indices = self._pack_map_and_index_list(
            'inventory_index')
        inv_nodes = self._index_contents(inventory_indices, inv_keys)
        # copy inventory keys and adjust values
        # XXX: Should be a helper function to allow different inv representation
        # at this point.
        self.pb.update("Copying inventory texts", 2)
        total_items, readv_group_iter = self._least_readv_node_readv(inv_nodes)
        # Only grab the output lines if we will be processing them
        output_lines = bool(self.revision_ids)
        inv_lines = self._copy_nodes_graph(inventory_index_map,
            self.new_pack._writer, self.new_pack.inventory_index,
            readv_group_iter, total_items, output_lines=output_lines)
        if self.revision_ids:
            self._process_inventory_lines(inv_lines)
        else:
            # eat the iterator to cause it to execute.
            list(inv_lines)
            self._text_filter = None
        if 'pack' in debug.debug_flags:
            mutter('%s: create_pack: inventories copied: %s%s %d items t+%6.3fs',
                time.ctime(), self._pack_collection._upload_transport.base,
                self.new_pack.random_name,
                self.new_pack.inventory_index.key_count(),
                time.time() - self.new_pack.start_time)

    def _copy_text_texts(self):
        # select text keys
        text_index_map, text_nodes = self._get_text_nodes()
        if self._text_filter is not None:
            # We could return the keys copied as part of the return value from
            # _copy_nodes_graph but this doesn't work all that well with the
            # need to get line output too, so we check separately, and as we're
            # going to buffer everything anyway, we check beforehand, which
            # saves reading knit data over the wire when we know there are
            # mising records.
            text_nodes = set(text_nodes)
            present_text_keys = set(_node[1] for _node in text_nodes)
            missing_text_keys = set(self._text_filter) - present_text_keys
            if missing_text_keys:
                # TODO: raise a specific error that can handle many missing
                # keys.
                a_missing_key = missing_text_keys.pop()
                raise errors.RevisionNotPresent(a_missing_key[1],
                    a_missing_key[0])
        # copy text keys and adjust values
        self.pb.update("Copying content texts", 3)
        total_items, readv_group_iter = self._least_readv_node_readv(text_nodes)
        list(self._copy_nodes_graph(text_index_map, self.new_pack._writer,
            self.new_pack.text_index, readv_group_iter, total_items))
        self._log_copied_texts()

    def _create_pack_from_packs(self):
        self.pb.update("Opening pack", 0, 5)
        self.new_pack = self.open_pack()
        new_pack = self.new_pack
        # buffer data - we won't be reading-back during the pack creation and
        # this makes a significant difference on sftp pushes.
        new_pack.set_write_cache_size(1024*1024)
        if 'pack' in debug.debug_flags:
            plain_pack_list = ['%s%s' % (a_pack.pack_transport.base, a_pack.name)
                for a_pack in self.packs]
            if self.revision_ids is not None:
                rev_count = len(self.revision_ids)
            else:
                rev_count = 'all'
            mutter('%s: create_pack: creating pack from source packs: '
                '%s%s %s revisions wanted %s t=0',
                time.ctime(), self._pack_collection._upload_transport.base, new_pack.random_name,
                plain_pack_list, rev_count)
        self._copy_revision_texts()
        self._copy_inventory_texts()
        self._copy_text_texts()
        # select signature keys
        signature_filter = self._revision_keys # same keyspace
        signature_index_map, signature_indices = self._pack_map_and_index_list(
            'signature_index')
        signature_nodes = self._index_contents(signature_indices,
            signature_filter)
        # copy signature keys and adjust values
        self.pb.update("Copying signature texts", 4)
        self._copy_nodes(signature_nodes, signature_index_map, new_pack._writer,
            new_pack.signature_index)
        if 'pack' in debug.debug_flags:
            mutter('%s: create_pack: revision signatures copied: %s%s %d items t+%6.3fs',
                time.ctime(), self._pack_collection._upload_transport.base, new_pack.random_name,
                new_pack.signature_index.key_count(),
                time.time() - new_pack.start_time)
        new_pack._check_references()
        if not self._use_pack(new_pack):
            new_pack.abort()
            return None
        self.pb.update("Finishing pack", 5)
        new_pack.finish()
        self._pack_collection.allocate(new_pack)
        return new_pack

    def _copy_nodes(self, nodes, index_map, writer, write_index):
        """Copy knit nodes between packs with no graph references."""
        pb = ui.ui_factory.nested_progress_bar()
        try:
            return self._do_copy_nodes(nodes, index_map, writer,
                write_index, pb)
        finally:
            pb.finished()

    def _do_copy_nodes(self, nodes, index_map, writer, write_index, pb):
        # for record verification
        knit = KnitVersionedFiles(None, None)
        # plan a readv on each source pack:
        # group by pack
        nodes = sorted(nodes)
        # how to map this into knit.py - or knit.py into this?
        # we don't want the typical knit logic, we want grouping by pack
        # at this point - perhaps a helper library for the following code 
        # duplication points?
        request_groups = {}
        for index, key, value in nodes:
            if index not in request_groups:
                request_groups[index] = []
            request_groups[index].append((key, value))
        record_index = 0
        pb.update("Copied record", record_index, len(nodes))
        for index, items in request_groups.iteritems():
            pack_readv_requests = []
            for key, value in items:
                # ---- KnitGraphIndex.get_position
                bits = value[1:].split(' ')
                offset, length = int(bits[0]), int(bits[1])
                pack_readv_requests.append((offset, length, (key, value[0])))
            # linear scan up the pack
            pack_readv_requests.sort()
            # copy the data
            pack_obj = index_map[index]
            transport, path = pack_obj.access_tuple()
            reader = pack.make_readv_reader(transport, path,
                [offset[0:2] for offset in pack_readv_requests])
            for (names, read_func), (_1, _2, (key, eol_flag)) in \
                izip(reader.iter_records(), pack_readv_requests):
                raw_data = read_func(None)
                # check the header only
                df, _ = knit._parse_record_header(key, raw_data)
                df.close()
                pos, size = writer.add_bytes_record(raw_data, names)
                write_index.add_node(key, eol_flag + "%d %d" % (pos, size))
                pb.update("Copied record", record_index)
                record_index += 1

    def _copy_nodes_graph(self, index_map, writer, write_index,
        readv_group_iter, total_items, output_lines=False, completed_keys=None):
        """Copy knit nodes between packs.

        :param output_lines: Return lines present in the copied data as
            an iterator of line,version_id.
        :param completed_keys: If set to a list, we will fill it with the keys
            that have been successfully written to the target repository. This
            is used in case there is a fault and we need to restart.
        """
        pb = ui.ui_factory.nested_progress_bar()
        try:
            for result in self._do_copy_nodes_graph(index_map, writer,
                write_index, output_lines, pb, readv_group_iter, total_items,
                completed_keys=completed_keys):
                yield result
        except Exception:
            # Python 2.4 does not permit try:finally: in a generator.
            pb.finished()
            raise
        else:
            pb.finished()

    def _do_copy_nodes_graph(self, index_map, writer, write_index,
        output_lines, pb, readv_group_iter, total_items, completed_keys=None):
        # for record verification
        knit = KnitVersionedFiles(None, None)
        # for line extraction when requested (inventories only)
        if output_lines:
            factory = KnitPlainFactory()
        record_index = 0
        pb.update("Copied record", record_index, total_items)
        if completed_keys is None:
            completed_keys_append = None
        else:
            completed_keys_append = completed_keys.append
        for index, readv_vector, node_vector in readv_group_iter:
            # copy the data
            pack_obj = index_map[index]
            transport, path = pack_obj.access_tuple()
            reader = pack.make_readv_reader(transport, path, readv_vector)
            for (names, read_func), (key, eol_flag, references) in \
                izip(reader.iter_records(), node_vector):
                raw_data = read_func(None)
                if output_lines:
                    # read the entire thing
                    content, _ = knit._parse_record(key[-1], raw_data)
                    if len(references[-1]) == 0:
                        line_iterator = factory.get_fulltext_content(content)
                    else:
                        line_iterator = factory.get_linedelta_content(content)
                    for line in line_iterator:
                        yield line, key
                else:
                    # check the header only
                    df, _ = knit._parse_record_header(key, raw_data)
                    df.close()
                pos, size = writer.add_bytes_record(raw_data, names)
                write_index.add_node(key, eol_flag + "%d %d" % (pos, size), references)
                if completed_keys_append is not None:
                    completed_keys_append(key)
                pb.update("Copied record", record_index)
                record_index += 1

    def _get_text_nodes(self):
        text_index_map, text_indices = self._pack_map_and_index_list(
            'text_index')
        return text_index_map, self._index_contents(text_indices,
            self._text_filter)

    def _least_readv_node_readv(self, nodes):
        """Generate request groups for nodes using the least readv's.
        
        :param nodes: An iterable of graph index nodes.
        :return: Total node count and an iterator of the data needed to perform
            readvs to obtain the data for nodes. Each item yielded by the
            iterator is a tuple with:
            index, readv_vector, node_vector. readv_vector is a list ready to
            hand to the transport readv method, and node_vector is a list of
            (key, eol_flag, references) for the the node retrieved by the
            matching readv_vector.
        """
        # group by pack so we do one readv per pack
        nodes = sorted(nodes)
        total = len(nodes)
        request_groups = {}
        for index, key, value, references in nodes:
            if index not in request_groups:
                request_groups[index] = []
            request_groups[index].append((key, value, references))
        result = []
        for index, items in request_groups.iteritems():
            pack_readv_requests = []
            for key, value, references in items:
                # ---- KnitGraphIndex.get_position
                bits = value[1:].split(' ')
                offset, length = int(bits[0]), int(bits[1])
                pack_readv_requests.append(
                    ((offset, length), (key, value[0], references)))
            # linear scan up the pack to maximum range combining.
            pack_readv_requests.sort()
            # split out the readv and the node data.
            pack_readv = [readv for readv, node in pack_readv_requests]
            node_vector = [node for readv, node in pack_readv_requests]
            result.append((index, pack_readv, node_vector))
        return total, result

    def _log_copied_texts(self):
        if 'pack' in debug.debug_flags:
            mutter('%s: create_pack: file texts copied: %s%s %d items t+%6.3fs',
                time.ctime(), self._pack_collection._upload_transport.base,
                self.new_pack.random_name,
                self.new_pack.text_index.key_count(),
                time.time() - self.new_pack.start_time)

    def _process_inventory_lines(self, inv_lines):
        """Use up the inv_lines generator and setup a text key filter."""
        repo = self._pack_collection.repo
        fileid_revisions = repo._find_file_ids_from_xml_inventory_lines(
            inv_lines, self.revision_keys)
        text_filter = []
        for fileid, file_revids in fileid_revisions.iteritems():
            text_filter.extend([(fileid, file_revid) for file_revid in file_revids])
        self._text_filter = text_filter

    def _revision_node_readv(self, revision_nodes):
        """Return the total revisions and the readv's to issue.

        :param revision_nodes: The revision index contents for the packs being
            incorporated into the new pack.
        :return: As per _least_readv_node_readv.
        """
        return self._least_readv_node_readv(revision_nodes)

    def _use_pack(self, new_pack):
        """Return True if new_pack should be used.

        :param new_pack: The pack that has just been created.
        :return: True if the pack should be used.
        """
        return new_pack.data_inserted()


class OptimisingPacker(Packer):
    """A packer which spends more time to create better disk layouts."""

    def _revision_node_readv(self, revision_nodes):
        """Return the total revisions and the readv's to issue.

        This sort places revisions in topological order with the ancestors
        after the children.

        :param revision_nodes: The revision index contents for the packs being
            incorporated into the new pack.
        :return: As per _least_readv_node_readv.
        """
        # build an ancestors dict
        ancestors = {}
        by_key = {}
        for index, key, value, references in revision_nodes:
            ancestors[key] = references[0]
            by_key[key] = (index, value, references)
        order = tsort.topo_sort(ancestors)
        total = len(order)
        # Single IO is pathological, but it will work as a starting point.
        requests = []
        for key in reversed(order):
            index, value, references = by_key[key]
            # ---- KnitGraphIndex.get_position
            bits = value[1:].split(' ')
            offset, length = int(bits[0]), int(bits[1])
            requests.append(
                (index, [(offset, length)], [(key, value[0], references)]))
        # TODO: combine requests in the same index that are in ascending order.
        return total, requests

    def open_pack(self):
        """Open a pack for the pack we are creating."""
        new_pack = super(OptimisingPacker, self).open_pack()
        # Turn on the optimization flags for all the index builders.
        new_pack.revision_index.set_optimize(for_size=True)
        new_pack.inventory_index.set_optimize(for_size=True)
        new_pack.text_index.set_optimize(for_size=True)
        new_pack.signature_index.set_optimize(for_size=True)
        return new_pack


class ReconcilePacker(Packer):
    """A packer which regenerates indices etc as it copies.
    
    This is used by ``bzr reconcile`` to cause parent text pointers to be
    regenerated.
    """

    def _extra_init(self):
        self._data_changed = False

    def _process_inventory_lines(self, inv_lines):
        """Generate a text key reference map rather for reconciling with."""
        repo = self._pack_collection.repo
        refs = repo._find_text_key_references_from_xml_inventory_lines(
            inv_lines)
        self._text_refs = refs
        # during reconcile we:
        #  - convert unreferenced texts to full texts
        #  - correct texts which reference a text not copied to be full texts
        #  - copy all others as-is but with corrected parents.
        #  - so at this point we don't know enough to decide what becomes a full
        #    text.
        self._text_filter = None

    def _copy_text_texts(self):
        """generate what texts we should have and then copy."""
        self.pb.update("Copying content texts", 3)
        # we have three major tasks here:
        # 1) generate the ideal index
        repo = self._pack_collection.repo
        ancestors = dict([(key[0], tuple(ref[0] for ref in refs[0])) for
            _1, key, _2, refs in 
            self.new_pack.revision_index.iter_all_entries()])
        ideal_index = repo._generate_text_key_index(self._text_refs, ancestors)
        # 2) generate a text_nodes list that contains all the deltas that can
        #    be used as-is, with corrected parents.
        ok_nodes = []
        bad_texts = []
        discarded_nodes = []
        NULL_REVISION = _mod_revision.NULL_REVISION
        text_index_map, text_nodes = self._get_text_nodes()
        for node in text_nodes:
            # 0 - index
            # 1 - key 
            # 2 - value
            # 3 - refs
            try:
                ideal_parents = tuple(ideal_index[node[1]])
            except KeyError:
                discarded_nodes.append(node)
                self._data_changed = True
            else:
                if ideal_parents == (NULL_REVISION,):
                    ideal_parents = ()
                if ideal_parents == node[3][0]:
                    # no change needed.
                    ok_nodes.append(node)
                elif ideal_parents[0:1] == node[3][0][0:1]:
                    # the left most parent is the same, or there are no parents
                    # today. Either way, we can preserve the representation as
                    # long as we change the refs to be inserted.
                    self._data_changed = True
                    ok_nodes.append((node[0], node[1], node[2],
                        (ideal_parents, node[3][1])))
                    self._data_changed = True
                else:
                    # Reinsert this text completely
                    bad_texts.append((node[1], ideal_parents))
                    self._data_changed = True
        # we're finished with some data.
        del ideal_index
        del text_nodes
        # 3) bulk copy the ok data
        total_items, readv_group_iter = self._least_readv_node_readv(ok_nodes)
        list(self._copy_nodes_graph(text_index_map, self.new_pack._writer,
            self.new_pack.text_index, readv_group_iter, total_items))
        # 4) adhoc copy all the other texts.
        # We have to topologically insert all texts otherwise we can fail to
        # reconcile when parts of a single delta chain are preserved intact,
        # and other parts are not. E.g. Discarded->d1->d2->d3. d1 will be
        # reinserted, and if d3 has incorrect parents it will also be
        # reinserted. If we insert d3 first, d2 is present (as it was bulk
        # copied), so we will try to delta, but d2 is not currently able to be
        # extracted because it's basis d1 is not present. Topologically sorting
        # addresses this. The following generates a sort for all the texts that
        # are being inserted without having to reference the entire text key
        # space (we only topo sort the revisions, which is smaller).
        topo_order = tsort.topo_sort(ancestors)
        rev_order = dict(zip(topo_order, range(len(topo_order))))
        bad_texts.sort(key=lambda key:rev_order[key[0][1]])
        transaction = repo.get_transaction()
        file_id_index = GraphIndexPrefixAdapter(
            self.new_pack.text_index,
            ('blank', ), 1,
            add_nodes_callback=self.new_pack.text_index.add_nodes)
        data_access = _DirectPackAccess(
                {self.new_pack.text_index:self.new_pack.access_tuple()})
        data_access.set_writer(self.new_pack._writer, self.new_pack.text_index,
            self.new_pack.access_tuple())
        output_texts = KnitVersionedFiles(
            _KnitGraphIndex(self.new_pack.text_index,
                add_callback=self.new_pack.text_index.add_nodes,
                deltas=True, parents=True, is_locked=repo.is_locked),
            data_access=data_access, max_delta_chain=200)
        for key, parent_keys in bad_texts:
            # We refer to the new pack to delta data being output.
            # A possible improvement would be to catch errors on short reads
            # and only flush then.
            self.new_pack.flush()
            parents = []
            for parent_key in parent_keys:
                if parent_key[0] != key[0]:
                    # Graph parents must match the fileid
                    raise errors.BzrError('Mismatched key parent %r:%r' %
                        (key, parent_keys))
                parents.append(parent_key[1])
            text_lines = osutils.split_lines(repo.texts.get_record_stream(
                [key], 'unordered', True).next().get_bytes_as('fulltext'))
            output_texts.add_lines(key, parent_keys, text_lines,
                random_id=True, check_content=False)
        # 5) check that nothing inserted has a reference outside the keyspace.
        missing_text_keys = self.new_pack.text_index._external_references()
        if missing_text_keys:
            raise errors.BzrCheckError('Reference to missing compression parents %r'
                % (missing_text_keys,))
        self._log_copied_texts()

    def _use_pack(self, new_pack):
        """Override _use_pack to check for reconcile having changed content."""
        # XXX: we might be better checking this at the copy time.
        original_inventory_keys = set()
        inv_index = self._pack_collection.inventory_index.combined_index
        for entry in inv_index.iter_all_entries():
            original_inventory_keys.add(entry[1])
        new_inventory_keys = set()
        for entry in new_pack.inventory_index.iter_all_entries():
            new_inventory_keys.add(entry[1])
        if new_inventory_keys != original_inventory_keys:
            self._data_changed = True
        return new_pack.data_inserted() and self._data_changed


class RepositoryPackCollection(object):
    """Management of packs within a repository.
    
    :ivar _names: map of {pack_name: (index_size,)}
    """

    def __init__(self, repo, transport, index_transport, upload_transport,
                 pack_transport, index_builder_class, index_class):
        """Create a new RepositoryPackCollection.

        :param transport: Addresses the repository base directory 
            (typically .bzr/repository/).
        :param index_transport: Addresses the directory containing indices.
        :param upload_transport: Addresses the directory into which packs are written
            while they're being created.
        :param pack_transport: Addresses the directory of existing complete packs.
        :param index_builder_class: The index builder class to use.
        :param index_class: The index class to use.
        """
        self.repo = repo
        self.transport = transport
        self._index_transport = index_transport
        self._upload_transport = upload_transport
        self._pack_transport = pack_transport
        self._index_builder_class = index_builder_class
        self._index_class = index_class
        self._suffix_offsets = {'.rix': 0, '.iix': 1, '.tix': 2, '.six': 3}
        self.packs = []
        # name:Pack mapping
        self._packs_by_name = {}
        # the previous pack-names content
        self._packs_at_load = None
        # when a pack is being created by this object, the state of that pack.
        self._new_pack = None
        # aggregated revision index data
        self.revision_index = AggregateIndex(self.reload_pack_names)
        self.inventory_index = AggregateIndex(self.reload_pack_names)
        self.text_index = AggregateIndex(self.reload_pack_names)
        self.signature_index = AggregateIndex(self.reload_pack_names)

    def add_pack_to_memory(self, pack):
        """Make a Pack object available to the repository to satisfy queries.
        
        :param pack: A Pack object.
        """
        if pack.name in self._packs_by_name:
            raise AssertionError()
        self.packs.append(pack)
        self._packs_by_name[pack.name] = pack
        self.revision_index.add_index(pack.revision_index, pack)
        self.inventory_index.add_index(pack.inventory_index, pack)
        self.text_index.add_index(pack.text_index, pack)
        self.signature_index.add_index(pack.signature_index, pack)
        
    def all_packs(self):
        """Return a list of all the Pack objects this repository has.

        Note that an in-progress pack being created is not returned.

        :return: A list of Pack objects for all the packs in the repository.
        """
        result = []
        for name in self.names():
            result.append(self.get_pack_by_name(name))
        return result

    def autopack(self):
        """Pack the pack collection incrementally.
        
        This will not attempt global reorganisation or recompression,
        rather it will just ensure that the total number of packs does
        not grow without bound. It uses the _max_pack_count method to
        determine if autopacking is needed, and the pack_distribution
        method to determine the number of revisions in each pack.

        If autopacking takes place then the packs name collection will have
        been flushed to disk - packing requires updating the name collection
        in synchronisation with certain steps. Otherwise the names collection
        is not flushed.

        :return: True if packing took place.
        """
        while True:
            try:
                return self._do_autopack()
            except errors.RetryAutopack, e:
                # If we get a RetryAutopack exception, we should abort the
                # current action, and retry.
                pass

    def _do_autopack(self):
        # XXX: Should not be needed when the management of indices is sane.
        total_revisions = self.revision_index.combined_index.key_count()
        total_packs = len(self._names)
        if self._max_pack_count(total_revisions) >= total_packs:
            return False
        # XXX: the following may want to be a class, to pack with a given
        # policy.
        # determine which packs need changing
        pack_distribution = self.pack_distribution(total_revisions)
        existing_packs = []
        for pack in self.all_packs():
            revision_count = pack.get_revision_count()
            if revision_count == 0:
                # revision less packs are not generated by normal operation,
                # only by operations like sign-my-commits, and thus will not
                # tend to grow rapdily or without bound like commit containing
                # packs do - leave them alone as packing them really should
                # group their data with the relevant commit, and that may
                # involve rewriting ancient history - which autopack tries to
                # avoid. Alternatively we could not group the data but treat
                # each of these as having a single revision, and thus add 
                # one revision for each to the total revision count, to get
                # a matching distribution.
                continue
            existing_packs.append((revision_count, pack))
        pack_operations = self.plan_autopack_combinations(
            existing_packs, pack_distribution)
<<<<<<< HEAD
        self._execute_pack_operations(pack_operations,
                                      reload_func=self._restart_autopack)
=======
        num_new_packs = len(pack_operations)
        num_old_packs = sum([len(po[1]) for po in pack_operations])
        num_revs_affected = sum([po[0] for po in pack_operations])
        mutter('Auto-packing repository %s, which has %d pack files, '
            'containing %d revisions. Packing %d files into %d affecting %d'
            ' revisions', self, total_packs, total_revisions, num_old_packs,
            num_new_packs, num_revs_affected)
        self._execute_pack_operations(pack_operations)
>>>>>>> f312976f
        return True

    def _execute_pack_operations(self, pack_operations, _packer_class=Packer,
                                 reload_func=None):
        """Execute a series of pack operations.

        :param pack_operations: A list of [revision_count, packs_to_combine].
        :param _packer_class: The class of packer to use (default: Packer).
        :return: None.
        """
        for revision_count, packs in pack_operations:
            # we may have no-ops from the setup logic
            if len(packs) == 0:
                continue
            packer = _packer_class(self, packs, '.autopack',
                                   reload_func=reload_func)
            try:
                packer.pack()
            except errors.RetryWithNewPacks:
                # An exception is propagating out of this context, make sure
                # this packer has cleaned up. Packer() doesn't set its new_pack
                # state into the RepositoryPackCollection object, so we only
                # have access to it directly here.
                if packer.new_pack is not None:
                    packer.new_pack.abort()
                raise
            for pack in packs:
                self._remove_pack_from_memory(pack)
        # record the newly available packs and stop advertising the old
        # packs
        self._save_pack_names(clear_obsolete_packs=True)
        # Move the old packs out of the way now they are no longer referenced.
        for revision_count, packs in pack_operations:
            self._obsolete_packs(packs)

    def lock_names(self):
        """Acquire the mutex around the pack-names index.
        
        This cannot be used in the middle of a read-only transaction on the
        repository.
        """
        self.repo.control_files.lock_write()

    def pack(self):
        """Pack the pack collection totally."""
        self.ensure_loaded()
        total_packs = len(self._names)
        if total_packs < 2:
            # This is arguably wrong because we might not be optimal, but for
            # now lets leave it in. (e.g. reconcile -> one pack. But not
            # optimal.
            return
        total_revisions = self.revision_index.combined_index.key_count()
        # XXX: the following may want to be a class, to pack with a given
        # policy.
        mutter('Packing repository %s, which has %d pack files, '
            'containing %d revisions into 1 packs.', self, total_packs,
            total_revisions)
        # determine which packs need changing
        pack_distribution = [1]
        pack_operations = [[0, []]]
        for pack in self.all_packs():
            pack_operations[-1][0] += pack.get_revision_count()
            pack_operations[-1][1].append(pack)
        self._execute_pack_operations(pack_operations, OptimisingPacker)

    def plan_autopack_combinations(self, existing_packs, pack_distribution):
        """Plan a pack operation.

        :param existing_packs: The packs to pack. (A list of (revcount, Pack)
            tuples).
        :param pack_distribution: A list with the number of revisions desired
            in each pack.
        """
        if len(existing_packs) <= len(pack_distribution):
            return []
        existing_packs.sort(reverse=True)
        pack_operations = [[0, []]]
        # plan out what packs to keep, and what to reorganise
        while len(existing_packs):
            # take the largest pack, and if its less than the head of the
            # distribution chart we will include its contents in the new pack
            # for that position. If its larger, we remove its size from the
            # distribution chart
            next_pack_rev_count, next_pack = existing_packs.pop(0)
            if next_pack_rev_count >= pack_distribution[0]:
                # this is already packed 'better' than this, so we can
                # not waste time packing it.
                while next_pack_rev_count > 0:
                    next_pack_rev_count -= pack_distribution[0]
                    if next_pack_rev_count >= 0:
                        # more to go
                        del pack_distribution[0]
                    else:
                        # didn't use that entire bucket up
                        pack_distribution[0] = -next_pack_rev_count
            else:
                # add the revisions we're going to add to the next output pack
                pack_operations[-1][0] += next_pack_rev_count
                # allocate this pack to the next pack sub operation
                pack_operations[-1][1].append(next_pack)
                if pack_operations[-1][0] >= pack_distribution[0]:
                    # this pack is used up, shift left.
                    del pack_distribution[0]
                    pack_operations.append([0, []])
        # Now that we know which pack files we want to move, shove them all
        # into a single pack file.
        final_rev_count = 0
        final_pack_list = []
        for num_revs, pack_files in pack_operations:
            final_rev_count += num_revs
            final_pack_list.extend(pack_files)
        if len(final_pack_list) == 1:
            raise AssertionError('We somehow generated an autopack with a'
                ' single pack file being moved.')
            return []
        return [[final_rev_count, final_pack_list]]

    def ensure_loaded(self):
        # NB: if you see an assertion error here, its probably access against
        # an unlocked repo. Naughty.
        if not self.repo.is_locked():
            raise errors.ObjectNotLocked(self.repo)
        if self._names is None:
            self._names = {}
            self._packs_at_load = set()
            for index, key, value in self._iter_disk_pack_index():
                name = key[0]
                self._names[name] = self._parse_index_sizes(value)
                self._packs_at_load.add((key, value))
        # populate all the metadata.
        self.all_packs()

    def _parse_index_sizes(self, value):
        """Parse a string of index sizes."""
        return tuple([int(digits) for digits in value.split(' ')])

    def get_pack_by_name(self, name):
        """Get a Pack object by name.

        :param name: The name of the pack - e.g. '123456'
        :return: A Pack object.
        """
        try:
            return self._packs_by_name[name]
        except KeyError:
            rev_index = self._make_index(name, '.rix')
            inv_index = self._make_index(name, '.iix')
            txt_index = self._make_index(name, '.tix')
            sig_index = self._make_index(name, '.six')
            result = ExistingPack(self._pack_transport, name, rev_index,
                inv_index, txt_index, sig_index)
            self.add_pack_to_memory(result)
            return result

    def allocate(self, a_new_pack):
        """Allocate name in the list of packs.

        :param a_new_pack: A NewPack instance to be added to the collection of
            packs for this repository.
        """
        self.ensure_loaded()
        if a_new_pack.name in self._names:
            raise errors.BzrError(
                'Pack %r already exists in %s' % (a_new_pack.name, self))
        self._names[a_new_pack.name] = tuple(a_new_pack.index_sizes)
        self.add_pack_to_memory(a_new_pack)

    def _iter_disk_pack_index(self):
        """Iterate over the contents of the pack-names index.
        
        This is used when loading the list from disk, and before writing to
        detect updates from others during our write operation.
        :return: An iterator of the index contents.
        """
        return self._index_class(self.transport, 'pack-names', None
                ).iter_all_entries()

    def _make_index(self, name, suffix):
        size_offset = self._suffix_offsets[suffix]
        index_name = name + suffix
        index_size = self._names[name][size_offset]
        return self._index_class(
            self._index_transport, index_name, index_size)

    def _max_pack_count(self, total_revisions):
        """Return the maximum number of packs to use for total revisions.
        
        :param total_revisions: The total number of revisions in the
            repository.
        """
        if not total_revisions:
            return 1
        digits = str(total_revisions)
        result = 0
        for digit in digits:
            result += int(digit)
        return result

    def names(self):
        """Provide an order to the underlying names."""
        return sorted(self._names.keys())

    def _obsolete_packs(self, packs):
        """Move a number of packs which have been obsoleted out of the way.

        Each pack and its associated indices are moved out of the way.

        Note: for correctness this function should only be called after a new
        pack names index has been written without these pack names, and with
        the names of packs that contain the data previously available via these
        packs.

        :param packs: The packs to obsolete.
        :param return: None.
        """
        for pack in packs:
            pack.pack_transport.rename(pack.file_name(),
                '../obsolete_packs/' + pack.file_name())
            # TODO: Probably needs to know all possible indices for this pack
            # - or maybe list the directory and move all indices matching this
            # name whether we recognize it or not?
            for suffix in ('.iix', '.six', '.tix', '.rix'):
                self._index_transport.rename(pack.name + suffix,
                    '../obsolete_packs/' + pack.name + suffix)

    def pack_distribution(self, total_revisions):
        """Generate a list of the number of revisions to put in each pack.

        :param total_revisions: The total number of revisions in the
            repository.
        """
        if total_revisions == 0:
            return [0]
        digits = reversed(str(total_revisions))
        result = []
        for exponent, count in enumerate(digits):
            size = 10 ** exponent
            for pos in range(int(count)):
                result.append(size)
        return list(reversed(result))

    def _pack_tuple(self, name):
        """Return a tuple with the transport and file name for a pack name."""
        return self._pack_transport, name + '.pack'

    def _remove_pack_from_memory(self, pack):
        """Remove pack from the packs accessed by this repository.
        
        Only affects memory state, until self._save_pack_names() is invoked.
        """
        self._names.pop(pack.name)
        self._packs_by_name.pop(pack.name)
        self._remove_pack_indices(pack)
        self.packs.remove(pack)

    def _remove_pack_indices(self, pack):
        """Remove the indices for pack from the aggregated indices."""
        self.revision_index.remove_index(pack.revision_index, pack)
        self.inventory_index.remove_index(pack.inventory_index, pack)
        self.text_index.remove_index(pack.text_index, pack)
        self.signature_index.remove_index(pack.signature_index, pack)

    def reset(self):
        """Clear all cached data."""
        # cached revision data
        self.repo._revision_knit = None
        self.revision_index.clear()
        # cached signature data
        self.repo._signature_knit = None
        self.signature_index.clear()
        # cached file text data
        self.text_index.clear()
        self.repo._text_knit = None
        # cached inventory data
        self.inventory_index.clear()
        # remove the open pack
        self._new_pack = None
        # information about packs.
        self._names = None
        self.packs = []
        self._packs_by_name = {}
        self._packs_at_load = None

    def _unlock_names(self):
        """Release the mutex around the pack-names index."""
        self.repo.control_files.unlock()

    def _diff_pack_names(self):
        """Read the pack names from disk, and compare it to the one in memory.

        :return: (disk_nodes, deleted_nodes, new_nodes)
            disk_nodes    The final set of nodes that should be referenced
            deleted_nodes Nodes which have been removed from when we started
            new_nodes     Nodes that are newly introduced
        """
        # load the disk nodes across
        disk_nodes = set()
        for index, key, value in self._iter_disk_pack_index():
            disk_nodes.add((key, value))

        # do a two-way diff against our original content
        current_nodes = set()
        for name, sizes in self._names.iteritems():
            current_nodes.add(
                ((name, ), ' '.join(str(size) for size in sizes)))

        # Packs no longer present in the repository, which were present when we
        # locked the repository
        deleted_nodes = self._packs_at_load - current_nodes
        # Packs which this process is adding
        new_nodes = current_nodes - self._packs_at_load

        # Update the disk_nodes set to include the ones we are adding, and
        # remove the ones which were removed by someone else
        disk_nodes.difference_update(deleted_nodes)
        disk_nodes.update(new_nodes)

        return disk_nodes, deleted_nodes, new_nodes

    def _syncronize_pack_names_from_disk_nodes(self, disk_nodes):
        """Given the correct set of pack files, update our saved info.

        :return: (removed, added, modified)
            removed     pack names removed from self._names
            added       pack names added to self._names
            modified    pack names that had changed value
        """
        removed = []
        added = []
        modified = []
        ## self._packs_at_load = disk_nodes
        new_names = dict(disk_nodes)
        # drop no longer present nodes
        for pack in self.all_packs():
            if (pack.name,) not in new_names:
                removed.append(pack.name)
                self._remove_pack_from_memory(pack)
        # add new nodes/refresh existing ones
        for key, value in disk_nodes:
            name = key[0]
            sizes = self._parse_index_sizes(value)
            if name in self._names:
                # existing
                if sizes != self._names[name]:
                    # the pack for name has had its indices replaced - rare but
                    # important to handle. XXX: probably can never happen today
                    # because the three-way merge code above does not handle it
                    # - you may end up adding the same key twice to the new
                    # disk index because the set values are the same, unless
                    # the only index shows up as deleted by the set difference
                    # - which it may. Until there is a specific test for this,
                    # assume its broken. RBC 20071017.
                    self._remove_pack_from_memory(self.get_pack_by_name(name))
                    self._names[name] = sizes
                    self.get_pack_by_name(name)
                    modified.append(name)
            else:
                # new
                self._names[name] = sizes
                self.get_pack_by_name(name)
                added.append(name)
        return removed, added, modified

    def _save_pack_names(self, clear_obsolete_packs=False):
        """Save the list of packs.

        This will take out the mutex around the pack names list for the
        duration of the method call. If concurrent updates have been made, a
        three-way merge between the current list and the current in memory list
        is performed.

        :param clear_obsolete_packs: If True, clear out the contents of the
            obsolete_packs directory.
        """
        self.lock_names()
        try:
            builder = self._index_builder_class()
            disk_nodes, deleted_nodes, new_nodes = self._diff_pack_names()
            # TODO: handle same-name, index-size-changes here - 
            # e.g. use the value from disk, not ours, *unless* we're the one
            # changing it.
            for key, value in disk_nodes:
                builder.add_node(key, value)
            self.transport.put_file('pack-names', builder.finish(),
                mode=self.repo.bzrdir._get_file_mode())
            # move the baseline forward
            self._packs_at_load = disk_nodes
            if clear_obsolete_packs:
                self._clear_obsolete_packs()
        finally:
            self._unlock_names()
        # synchronise the memory packs list with what we just wrote:
        self._syncronize_pack_names_from_disk_nodes(disk_nodes)

    def reload_pack_names(self):
        """Sync our pack listing with what is present in the repository.

        This should be called when we find out that something we thought was
        present is now missing. This happens when another process re-packs the
        repository, etc.
        """
        # This is functionally similar to _save_pack_names, but we don't write
        # out the new value.
        disk_nodes, _, _ = self._diff_pack_names()
        self._packs_at_load = disk_nodes
        (removed, added,
         modified) = self._syncronize_pack_names_from_disk_nodes(disk_nodes)
        if removed or added or modified:
            return True
        return False

    def _restart_autopack(self):
        """Reload the pack names list, and restart the autopack code."""
        if not self.reload_pack_names():
            # Re-raise the original exception, because something went missing
            # and a restart didn't find it
            raise
        raise errors.RetryAutopack(False, sys.exc_info())

    def _clear_obsolete_packs(self):
        """Delete everything from the obsolete-packs directory.
        """
        obsolete_pack_transport = self.transport.clone('obsolete_packs')
        for filename in obsolete_pack_transport.list_dir('.'):
            try:
                obsolete_pack_transport.delete(filename)
            except (errors.PathError, errors.TransportError), e:
                warning("couldn't delete obsolete pack, skipping it:\n%s" % (e,))

    def _start_write_group(self):
        # Do not permit preparation for writing if we're not in a 'write lock'.
        if not self.repo.is_write_locked():
            raise errors.NotWriteLocked(self)
        self._new_pack = NewPack(self, upload_suffix='.pack',
            file_mode=self.repo.bzrdir._get_file_mode())
        # allow writing: queue writes to a new index
        self.revision_index.add_writable_index(self._new_pack.revision_index,
            self._new_pack)
        self.inventory_index.add_writable_index(self._new_pack.inventory_index,
            self._new_pack)
        self.text_index.add_writable_index(self._new_pack.text_index,
            self._new_pack)
        self.signature_index.add_writable_index(self._new_pack.signature_index,
            self._new_pack)

        self.repo.inventories._index._add_callback = self.inventory_index.add_callback
        self.repo.revisions._index._add_callback = self.revision_index.add_callback
        self.repo.signatures._index._add_callback = self.signature_index.add_callback
        self.repo.texts._index._add_callback = self.text_index.add_callback

    def _abort_write_group(self):
        # FIXME: just drop the transient index.
        # forget what names there are
        if self._new_pack is not None:
            try:
                self._new_pack.abort()
            finally:
                # XXX: If we aborted while in the middle of finishing the write
                # group, _remove_pack_indices can fail because the indexes are
                # already gone.  If they're not there we shouldn't fail in this
                # case.  -- mbp 20081113
                self._remove_pack_indices(self._new_pack)
                self._new_pack = None
        self.repo._text_knit = None

    def _commit_write_group(self):
        self._remove_pack_indices(self._new_pack)
        if self._new_pack.data_inserted():
            # get all the data to disk and read to use
            self._new_pack.finish()
            self.allocate(self._new_pack)
            self._new_pack = None
            if not self.autopack():
                # when autopack takes no steps, the names list is still
                # unsaved.
                self._save_pack_names()
        else:
            self._new_pack.abort()
            self._new_pack = None
        self.repo._text_knit = None


class KnitPackRepository(KnitRepository):
    """Repository with knit objects stored inside pack containers.
    
    The layering for a KnitPackRepository is:

    Graph        |  HPSS    | Repository public layer |
    ===================================================
    Tuple based apis below, string based, and key based apis above
    ---------------------------------------------------
    KnitVersionedFiles
      Provides .texts, .revisions etc
      This adapts the N-tuple keys to physical knit records which only have a
      single string identifier (for historical reasons), which in older formats
      was always the revision_id, and in the mapped code for packs is always
      the last element of key tuples.
    ---------------------------------------------------
    GraphIndex
      A separate GraphIndex is used for each of the
      texts/inventories/revisions/signatures contained within each individual
      pack file. The GraphIndex layer works in N-tuples and is unaware of any
      semantic value.
    ===================================================
    
    """

    def __init__(self, _format, a_bzrdir, control_files, _commit_builder_class,
        _serializer):
        KnitRepository.__init__(self, _format, a_bzrdir, control_files,
            _commit_builder_class, _serializer)
        index_transport = self._transport.clone('indices')
        self._pack_collection = RepositoryPackCollection(self, self._transport,
            index_transport,
            self._transport.clone('upload'),
            self._transport.clone('packs'),
            _format.index_builder_class,
            _format.index_class)
        self.inventories = KnitVersionedFiles(
            _KnitGraphIndex(self._pack_collection.inventory_index.combined_index,
                add_callback=self._pack_collection.inventory_index.add_callback,
                deltas=True, parents=True, is_locked=self.is_locked),
            data_access=self._pack_collection.inventory_index.data_access,
            max_delta_chain=200)
        self.revisions = KnitVersionedFiles(
            _KnitGraphIndex(self._pack_collection.revision_index.combined_index,
                add_callback=self._pack_collection.revision_index.add_callback,
                deltas=False, parents=True, is_locked=self.is_locked),
            data_access=self._pack_collection.revision_index.data_access,
            max_delta_chain=0)
        self.signatures = KnitVersionedFiles(
            _KnitGraphIndex(self._pack_collection.signature_index.combined_index,
                add_callback=self._pack_collection.signature_index.add_callback,
                deltas=False, parents=False, is_locked=self.is_locked),
            data_access=self._pack_collection.signature_index.data_access,
            max_delta_chain=0)
        self.texts = KnitVersionedFiles(
            _KnitGraphIndex(self._pack_collection.text_index.combined_index,
                add_callback=self._pack_collection.text_index.add_callback,
                deltas=True, parents=True, is_locked=self.is_locked),
            data_access=self._pack_collection.text_index.data_access,
            max_delta_chain=200)
        # True when the repository object is 'write locked' (as opposed to the
        # physical lock only taken out around changes to the pack-names list.) 
        # Another way to represent this would be a decorator around the control
        # files object that presents logical locks as physical ones - if this
        # gets ugly consider that alternative design. RBC 20071011
        self._write_lock_count = 0
        self._transaction = None
        # for tests
        self._reconcile_does_inventory_gc = True
        self._reconcile_fixes_text_parents = True
        self._reconcile_backsup_inventory = False
        self._fetch_order = 'unordered'

    def _warn_if_deprecated(self):
        # This class isn't deprecated, but one sub-format is
        if isinstance(self._format, RepositoryFormatKnitPack5RichRootBroken):
            from bzrlib import repository
            if repository._deprecation_warning_done:
                return
            repository._deprecation_warning_done = True
            warning("Format %s for %s is deprecated - please use"
                    " 'bzr upgrade --1.6.1-rich-root'"
                    % (self._format, self.bzrdir.transport.base))

    def _abort_write_group(self):
        self._pack_collection._abort_write_group()

    def _find_inconsistent_revision_parents(self):
        """Find revisions with incorrectly cached parents.

        :returns: an iterator yielding tuples of (revison-id, parents-in-index,
            parents-in-revision).
        """
        if not self.is_locked():
            raise errors.ObjectNotLocked(self)
        pb = ui.ui_factory.nested_progress_bar()
        result = []
        try:
            revision_nodes = self._pack_collection.revision_index \
                .combined_index.iter_all_entries()
            index_positions = []
            # Get the cached index values for all revisions, and also the location
            # in each index of the revision text so we can perform linear IO.
            for index, key, value, refs in revision_nodes:
                pos, length = value[1:].split(' ')
                index_positions.append((index, int(pos), key[0],
                    tuple(parent[0] for parent in refs[0])))
                pb.update("Reading revision index.", 0, 0)
            index_positions.sort()
            batch_count = len(index_positions) / 1000 + 1
            pb.update("Checking cached revision graph.", 0, batch_count)
            for offset in xrange(batch_count):
                pb.update("Checking cached revision graph.", offset)
                to_query = index_positions[offset * 1000:(offset + 1) * 1000]
                if not to_query:
                    break
                rev_ids = [item[2] for item in to_query]
                revs = self.get_revisions(rev_ids)
                for revision, item in zip(revs, to_query):
                    index_parents = item[3]
                    rev_parents = tuple(revision.parent_ids)
                    if index_parents != rev_parents:
                        result.append((revision.revision_id, index_parents, rev_parents))
        finally:
            pb.finished()
        return result

    @symbol_versioning.deprecated_method(symbol_versioning.one_one)
    def get_parents(self, revision_ids):
        """See graph._StackedParentsProvider.get_parents."""
        parent_map = self.get_parent_map(revision_ids)
        return [parent_map.get(r, None) for r in revision_ids]

    def _make_parents_provider(self):
        return graph.CachingParentsProvider(self)

    def _refresh_data(self):
        if self._write_lock_count == 1 or (
            self.control_files._lock_count == 1 and
            self.control_files._lock_mode == 'r'):
            # forget what names there are
            self._pack_collection.reset()
            # XXX: Better to do an in-memory merge when acquiring a new lock -
            # factor out code from _save_pack_names.
            self._pack_collection.ensure_loaded()

    def _start_write_group(self):
        self._pack_collection._start_write_group()

    def _commit_write_group(self):
        return self._pack_collection._commit_write_group()

    def get_transaction(self):
        if self._write_lock_count:
            return self._transaction
        else:
            return self.control_files.get_transaction()

    def is_locked(self):
        return self._write_lock_count or self.control_files.is_locked()

    def is_write_locked(self):
        return self._write_lock_count

    def lock_write(self, token=None):
        if not self._write_lock_count and self.is_locked():
            raise errors.ReadOnlyError(self)
        self._write_lock_count += 1
        if self._write_lock_count == 1:
            self._transaction = transactions.WriteTransaction()
            for repo in self._fallback_repositories:
                # Writes don't affect fallback repos
                repo.lock_read()
        self._refresh_data()

    def lock_read(self):
        if self._write_lock_count:
            self._write_lock_count += 1
        else:
            self.control_files.lock_read()
            for repo in self._fallback_repositories:
                # Writes don't affect fallback repos
                repo.lock_read()
        self._refresh_data()

    def leave_lock_in_place(self):
        # not supported - raise an error
        raise NotImplementedError(self.leave_lock_in_place)

    def dont_leave_lock_in_place(self):
        # not supported - raise an error
        raise NotImplementedError(self.dont_leave_lock_in_place)

    @needs_write_lock
    def pack(self):
        """Compress the data within the repository.

        This will pack all the data to a single pack. In future it may
        recompress deltas or do other such expensive operations.
        """
        self._pack_collection.pack()

    @needs_write_lock
    def reconcile(self, other=None, thorough=False):
        """Reconcile this repository."""
        from bzrlib.reconcile import PackReconciler
        reconciler = PackReconciler(self, thorough=thorough)
        reconciler.reconcile()
        return reconciler

    def unlock(self):
        if self._write_lock_count == 1 and self._write_group is not None:
            self.abort_write_group()
            self._transaction = None
            self._write_lock_count = 0
            raise errors.BzrError(
                'Must end write group before releasing write lock on %s'
                % self)
        if self._write_lock_count:
            self._write_lock_count -= 1
            if not self._write_lock_count:
                transaction = self._transaction
                self._transaction = None
                transaction.finish()
                for repo in self._fallback_repositories:
                    repo.unlock()
        else:
            self.control_files.unlock()
            for repo in self._fallback_repositories:
                repo.unlock()


class RepositoryFormatPack(MetaDirRepositoryFormat):
    """Format logic for pack structured repositories.

    This repository format has:
     - a list of packs in pack-names
     - packs in packs/NAME.pack
     - indices in indices/NAME.{iix,six,tix,rix}
     - knit deltas in the packs, knit indices mapped to the indices.
     - thunk objects to support the knits programming API.
     - a format marker of its own
     - an optional 'shared-storage' flag
     - an optional 'no-working-trees' flag
     - a LockDir lock
    """

    # Set this attribute in derived classes to control the repository class
    # created by open and initialize.
    repository_class = None
    # Set this attribute in derived classes to control the
    # _commit_builder_class that the repository objects will have passed to
    # their constructor.
    _commit_builder_class = None
    # Set this attribute in derived clases to control the _serializer that the
    # repository objects will have passed to their constructor.
    _serializer = None
    # External references are not supported in pack repositories yet.
    supports_external_lookups = False
    # What index classes to use
    index_builder_class = None
    index_class = None

    def initialize(self, a_bzrdir, shared=False):
        """Create a pack based repository.

        :param a_bzrdir: bzrdir to contain the new repository; must already
            be initialized.
        :param shared: If true the repository will be initialized as a shared
                       repository.
        """
        mutter('creating repository in %s.', a_bzrdir.transport.base)
        dirs = ['indices', 'obsolete_packs', 'packs', 'upload']
        builder = self.index_builder_class()
        files = [('pack-names', builder.finish())]
        utf8_files = [('format', self.get_format_string())]
        
        self._upload_blank_content(a_bzrdir, dirs, files, utf8_files, shared)
        return self.open(a_bzrdir=a_bzrdir, _found=True)

    def open(self, a_bzrdir, _found=False, _override_transport=None):
        """See RepositoryFormat.open().
        
        :param _override_transport: INTERNAL USE ONLY. Allows opening the
                                    repository at a slightly different url
                                    than normal. I.e. during 'upgrade'.
        """
        if not _found:
            format = RepositoryFormat.find_format(a_bzrdir)
        if _override_transport is not None:
            repo_transport = _override_transport
        else:
            repo_transport = a_bzrdir.get_repository_transport(None)
        control_files = lockable_files.LockableFiles(repo_transport,
                                'lock', lockdir.LockDir)
        return self.repository_class(_format=self,
                              a_bzrdir=a_bzrdir,
                              control_files=control_files,
                              _commit_builder_class=self._commit_builder_class,
                              _serializer=self._serializer)


class RepositoryFormatKnitPack1(RepositoryFormatPack):
    """A no-subtrees parameterized Pack repository.

    This format was introduced in 0.92.
    """

    repository_class = KnitPackRepository
    _commit_builder_class = PackCommitBuilder
    @property
    def _serializer(self):
        return xml5.serializer_v5
    # What index classes to use
    index_builder_class = InMemoryGraphIndex
    index_class = GraphIndex

    def _get_matching_bzrdir(self):
        return bzrdir.format_registry.make_bzrdir('pack-0.92')

    def _ignore_setting_bzrdir(self, format):
        pass

    _matchingbzrdir = property(_get_matching_bzrdir, _ignore_setting_bzrdir)

    def get_format_string(self):
        """See RepositoryFormat.get_format_string()."""
        return "Bazaar pack repository format 1 (needs bzr 0.92)\n"

    def get_format_description(self):
        """See RepositoryFormat.get_format_description()."""
        return "Packs containing knits without subtree support"

    def check_conversion_target(self, target_format):
        pass


class RepositoryFormatKnitPack3(RepositoryFormatPack):
    """A subtrees parameterized Pack repository.

    This repository format uses the xml7 serializer to get:
     - support for recording full info about the tree root
     - support for recording tree-references

    This format was introduced in 0.92.
    """

    repository_class = KnitPackRepository
    _commit_builder_class = PackRootCommitBuilder
    rich_root_data = True
    supports_tree_reference = True
    @property
    def _serializer(self):
        return xml7.serializer_v7
    # What index classes to use
    index_builder_class = InMemoryGraphIndex
    index_class = GraphIndex

    def _get_matching_bzrdir(self):
        return bzrdir.format_registry.make_bzrdir(
            'pack-0.92-subtree')

    def _ignore_setting_bzrdir(self, format):
        pass

    _matchingbzrdir = property(_get_matching_bzrdir, _ignore_setting_bzrdir)

    def check_conversion_target(self, target_format):
        if not target_format.rich_root_data:
            raise errors.BadConversionTarget(
                'Does not support rich root data.', target_format)
        if not getattr(target_format, 'supports_tree_reference', False):
            raise errors.BadConversionTarget(
                'Does not support nested trees', target_format)
            
    def get_format_string(self):
        """See RepositoryFormat.get_format_string()."""
        return "Bazaar pack repository format 1 with subtree support (needs bzr 0.92)\n"

    def get_format_description(self):
        """See RepositoryFormat.get_format_description()."""
        return "Packs containing knits with subtree support\n"


class RepositoryFormatKnitPack4(RepositoryFormatPack):
    """A rich-root, no subtrees parameterized Pack repository.

    This repository format uses the xml6 serializer to get:
     - support for recording full info about the tree root

    This format was introduced in 1.0.
    """

    repository_class = KnitPackRepository
    _commit_builder_class = PackRootCommitBuilder
    rich_root_data = True
    supports_tree_reference = False
    @property
    def _serializer(self):
        return xml6.serializer_v6
    # What index classes to use
    index_builder_class = InMemoryGraphIndex
    index_class = GraphIndex

    def _get_matching_bzrdir(self):
        return bzrdir.format_registry.make_bzrdir(
            'rich-root-pack')

    def _ignore_setting_bzrdir(self, format):
        pass

    _matchingbzrdir = property(_get_matching_bzrdir, _ignore_setting_bzrdir)

    def check_conversion_target(self, target_format):
        if not target_format.rich_root_data:
            raise errors.BadConversionTarget(
                'Does not support rich root data.', target_format)

    def get_format_string(self):
        """See RepositoryFormat.get_format_string()."""
        return ("Bazaar pack repository format 1 with rich root"
                " (needs bzr 1.0)\n")

    def get_format_description(self):
        """See RepositoryFormat.get_format_description()."""
        return "Packs containing knits with rich root support\n"


class RepositoryFormatKnitPack5(RepositoryFormatPack):
    """Repository that supports external references to allow stacking.

    New in release 1.6.

    Supports external lookups, which results in non-truncated ghosts after
    reconcile compared to pack-0.92 formats.
    """

    repository_class = KnitPackRepository
    _commit_builder_class = PackCommitBuilder
    supports_external_lookups = True
    # What index classes to use
    index_builder_class = InMemoryGraphIndex
    index_class = GraphIndex

    @property
    def _serializer(self):
        return xml5.serializer_v5

    def _get_matching_bzrdir(self):
        return bzrdir.format_registry.make_bzrdir('1.6')

    def _ignore_setting_bzrdir(self, format):
        pass

    _matchingbzrdir = property(_get_matching_bzrdir, _ignore_setting_bzrdir)

    def get_format_string(self):
        """See RepositoryFormat.get_format_string()."""
        return "Bazaar RepositoryFormatKnitPack5 (bzr 1.6)\n"

    def get_format_description(self):
        """See RepositoryFormat.get_format_description()."""
        return "Packs 5 (adds stacking support, requires bzr 1.6)"

    def check_conversion_target(self, target_format):
        pass


class RepositoryFormatKnitPack5RichRoot(RepositoryFormatPack):
    """A repository with rich roots and stacking.

    New in release 1.6.1.

    Supports stacking on other repositories, allowing data to be accessed
    without being stored locally.
    """

    repository_class = KnitPackRepository
    _commit_builder_class = PackRootCommitBuilder
    rich_root_data = True
    supports_tree_reference = False # no subtrees
    supports_external_lookups = True
    # What index classes to use
    index_builder_class = InMemoryGraphIndex
    index_class = GraphIndex

    @property
    def _serializer(self):
        return xml6.serializer_v6

    def _get_matching_bzrdir(self):
        return bzrdir.format_registry.make_bzrdir(
            '1.6.1-rich-root')

    def _ignore_setting_bzrdir(self, format):
        pass

    _matchingbzrdir = property(_get_matching_bzrdir, _ignore_setting_bzrdir)

    def check_conversion_target(self, target_format):
        if not target_format.rich_root_data:
            raise errors.BadConversionTarget(
                'Does not support rich root data.', target_format)

    def get_format_string(self):
        """See RepositoryFormat.get_format_string()."""
        return "Bazaar RepositoryFormatKnitPack5RichRoot (bzr 1.6.1)\n"

    def get_format_description(self):
        return "Packs 5 rich-root (adds stacking support, requires bzr 1.6.1)"


class RepositoryFormatKnitPack5RichRootBroken(RepositoryFormatPack):
    """A repository with rich roots and external references.

    New in release 1.6.

    Supports external lookups, which results in non-truncated ghosts after
    reconcile compared to pack-0.92 formats.

    This format was deprecated because the serializer it uses accidentally
    supported subtrees, when the format was not intended to. This meant that
    someone could accidentally fetch from an incorrect repository.
    """

    repository_class = KnitPackRepository
    _commit_builder_class = PackRootCommitBuilder
    rich_root_data = True
    supports_tree_reference = False # no subtrees

    supports_external_lookups = True
    # What index classes to use
    index_builder_class = InMemoryGraphIndex
    index_class = GraphIndex

    @property
    def _serializer(self):
        return xml7.serializer_v7

    def _get_matching_bzrdir(self):
        matching = bzrdir.format_registry.make_bzrdir(
            '1.6.1-rich-root')
        matching.repository_format = self
        return matching

    def _ignore_setting_bzrdir(self, format):
        pass

    _matchingbzrdir = property(_get_matching_bzrdir, _ignore_setting_bzrdir)

    def check_conversion_target(self, target_format):
        if not target_format.rich_root_data:
            raise errors.BadConversionTarget(
                'Does not support rich root data.', target_format)

    def get_format_string(self):
        """See RepositoryFormat.get_format_string()."""
        return "Bazaar RepositoryFormatKnitPack5RichRoot (bzr 1.6)\n"

    def get_format_description(self):
        return ("Packs 5 rich-root (adds stacking support, requires bzr 1.6)"
                " (deprecated)")


class RepositoryFormatKnitPack6(RepositoryFormatPack):
    """A repository with stacking and btree indexes,
    without rich roots or subtrees.

    This is equivalent to pack-1.6 with B+Tree indices.
    """

    repository_class = KnitPackRepository
    _commit_builder_class = PackCommitBuilder
    supports_external_lookups = True
    # What index classes to use
    index_builder_class = BTreeBuilder
    index_class = BTreeGraphIndex

    @property
    def _serializer(self):
        return xml5.serializer_v5

    def _get_matching_bzrdir(self):
        return bzrdir.format_registry.make_bzrdir('1.9')

    def _ignore_setting_bzrdir(self, format):
        pass

    _matchingbzrdir = property(_get_matching_bzrdir, _ignore_setting_bzrdir)

    def get_format_string(self):
        """See RepositoryFormat.get_format_string()."""
        return "Bazaar RepositoryFormatKnitPack6 (bzr 1.9)\n"

    def get_format_description(self):
        """See RepositoryFormat.get_format_description()."""
        return "Packs 6 (uses btree indexes, requires bzr 1.9)"

    def check_conversion_target(self, target_format):
        pass


class RepositoryFormatKnitPack6RichRoot(RepositoryFormatPack):
    """A repository with rich roots, no subtrees, stacking and btree indexes.

    1.6-rich-root with B+Tree indices.
    """

    repository_class = KnitPackRepository
    _commit_builder_class = PackRootCommitBuilder
    rich_root_data = True
    supports_tree_reference = False # no subtrees
    supports_external_lookups = True
    # What index classes to use
    index_builder_class = BTreeBuilder
    index_class = BTreeGraphIndex

    @property
    def _serializer(self):
        return xml6.serializer_v6

    def _get_matching_bzrdir(self):
        return bzrdir.format_registry.make_bzrdir(
            '1.9-rich-root')

    def _ignore_setting_bzrdir(self, format):
        pass

    _matchingbzrdir = property(_get_matching_bzrdir, _ignore_setting_bzrdir)

    def check_conversion_target(self, target_format):
        if not target_format.rich_root_data:
            raise errors.BadConversionTarget(
                'Does not support rich root data.', target_format)

    def get_format_string(self):
        """See RepositoryFormat.get_format_string()."""
        return "Bazaar RepositoryFormatKnitPack6RichRoot (bzr 1.9)\n"

    def get_format_description(self):
        return "Packs 6 rich-root (uses btree indexes, requires bzr 1.9)"


class RepositoryFormatPackDevelopment2(RepositoryFormatPack):
    """A no-subtrees development repository.

    This format should be retained until the second release after bzr 1.7.

    This is pack-1.6.1 with B+Tree indices.
    """

    repository_class = KnitPackRepository
    _commit_builder_class = PackCommitBuilder
    supports_external_lookups = True
    # What index classes to use
    index_builder_class = BTreeBuilder
    index_class = BTreeGraphIndex

    @property
    def _serializer(self):
        return xml5.serializer_v5

    def _get_matching_bzrdir(self):
        return bzrdir.format_registry.make_bzrdir('development2')

    def _ignore_setting_bzrdir(self, format):
        pass

    _matchingbzrdir = property(_get_matching_bzrdir, _ignore_setting_bzrdir)

    def get_format_string(self):
        """See RepositoryFormat.get_format_string()."""
        return "Bazaar development format 2 (needs bzr.dev from before 1.8)\n"

    def get_format_description(self):
        """See RepositoryFormat.get_format_description()."""
        return ("Development repository format, currently the same as "
            "1.6.1 with B+Trees.\n")

    def check_conversion_target(self, target_format):
        pass


class RepositoryFormatPackDevelopment2Subtree(RepositoryFormatPack):
    """A subtrees development repository.

    This format should be retained until the second release after bzr 1.7.

    1.6.1-subtree[as it might have been] with B+Tree indices.
    """

    repository_class = KnitPackRepository
    _commit_builder_class = PackRootCommitBuilder
    rich_root_data = True
    supports_tree_reference = True
    supports_external_lookups = True
    # What index classes to use
    index_builder_class = BTreeBuilder
    index_class = BTreeGraphIndex

    @property
    def _serializer(self):
        return xml7.serializer_v7

    def _get_matching_bzrdir(self):
        return bzrdir.format_registry.make_bzrdir(
            'development2-subtree')

    def _ignore_setting_bzrdir(self, format):
        pass

    _matchingbzrdir = property(_get_matching_bzrdir, _ignore_setting_bzrdir)

    def check_conversion_target(self, target_format):
        if not target_format.rich_root_data:
            raise errors.BadConversionTarget(
                'Does not support rich root data.', target_format)
        if not getattr(target_format, 'supports_tree_reference', False):
            raise errors.BadConversionTarget(
                'Does not support nested trees', target_format)
            
    def get_format_string(self):
        """See RepositoryFormat.get_format_string()."""
        return ("Bazaar development format 2 with subtree support "
            "(needs bzr.dev from before 1.8)\n")

    def get_format_description(self):
        """See RepositoryFormat.get_format_description()."""
        return ("Development repository format, currently the same as "
            "1.6.1-subtree with B+Tree indices.\n")<|MERGE_RESOLUTION|>--- conflicted
+++ resolved
@@ -703,31 +703,6 @@
             revision_keys = [(revision_id,) for revision_id in self.revision_ids]
         else:
             revision_keys = None
-<<<<<<< HEAD
-        completed_keys = []
-        while True:
-            try:
-                # select revision keys
-                revision_index_map = self._pack_collection._packs_list_to_pack_map_and_index_list(
-                    self.packs, 'revision_index')[0]
-                revision_nodes = self._pack_collection._index_contents(
-                                    revision_index_map, revision_keys)
-                # copy revision keys and adjust values
-                self.pb.update("Copying revision texts", 1)
-                total_items, readv_group_iter = self._revision_node_readv(revision_nodes)
-                list(self._copy_nodes_graph(revision_index_map, self.new_pack._writer,
-                    self.new_pack.revision_index, readv_group_iter,
-                    total_items, completed_keys=completed_keys))
-                break
-            except errors.NoSuchFile:
-                if self._reload_func is None:
-                    raise
-                # A pack file went missing, try reloading in case it was just
-                # someone else repacking the repo.
-                if not self._reload_func():
-                    raise
-
-=======
         # select revision keys
         revision_index_map, revision_indices = self._pack_map_and_index_list(
             'revision_index')
@@ -739,7 +714,6 @@
         total_items, readv_group_iter = self._revision_node_readv(revision_nodes)
         list(self._copy_nodes_graph(revision_index_map, self.new_pack._writer,
             self.new_pack.revision_index, readv_group_iter, total_items))
->>>>>>> f312976f
         if 'pack' in debug.debug_flags:
             mutter('%s: create_pack: revisions copied: %s%s %d items t+%6.3fs',
                 time.ctime(), self._pack_collection._upload_transport.base,
@@ -1355,10 +1329,6 @@
             existing_packs.append((revision_count, pack))
         pack_operations = self.plan_autopack_combinations(
             existing_packs, pack_distribution)
-<<<<<<< HEAD
-        self._execute_pack_operations(pack_operations,
-                                      reload_func=self._restart_autopack)
-=======
         num_new_packs = len(pack_operations)
         num_old_packs = sum([len(po[1]) for po in pack_operations])
         num_revs_affected = sum([po[0] for po in pack_operations])
@@ -1366,8 +1336,8 @@
             'containing %d revisions. Packing %d files into %d affecting %d'
             ' revisions', self, total_packs, total_revisions, num_old_packs,
             num_new_packs, num_revs_affected)
-        self._execute_pack_operations(pack_operations)
->>>>>>> f312976f
+        self._execute_pack_operations(pack_operations,
+                                      reload_func=self._restart_autopack)
         return True
 
     def _execute_pack_operations(self, pack_operations, _packer_class=Packer,
