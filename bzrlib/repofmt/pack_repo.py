--- conflicted
+++ resolved
@@ -226,39 +226,21 @@
         'signature': ('.six', 3),
         }
 
-<<<<<<< HEAD
-    def __init__(self, upload_transport, index_transport, pack_transport,
-        upload_suffix='', file_mode=None, index_builder_class=None,
-        index_class=None, use_chk_index=False):
-=======
     def __init__(self, pack_collection, upload_suffix='', file_mode=None):
->>>>>>> d05864fc
         """Create a NewPack instance.
 
         :param pack_collection: A PackCollection into which this is being inserted.
         :param upload_suffix: An optional suffix to be given to any temporary
             files created during the pack creation. e.g '.autopack'
-<<<<<<< HEAD
-        :param file_mode: An optional file mode to create the new files with.
-        :param index_builder_class: Required keyword parameter - the class of
-            index builder to use.
-        :param index_class: Required keyword parameter - the class of index
-            object to use.
-        :param use_chk_index: If True create a CHK index.
+        :param file_mode: Unix permissions for newly created file.
         """
         # The relative locations of the packs are constrained, but all are
         # passed in because the caller has them, so as to avoid object churn.
-        if use_chk_index:
+        if pack_collection.chk_index is not None:
             chk_index = index_builder_class(reference_lists=0)
         else:
             chk_index = None
-=======
-        :param file_mode: Unix permissions for newly created file.
-        """
-        # The relative locations of the packs are constrained, but all are
-        # passed in because the caller has them, so as to avoid object churn.
         index_builder_class = pack_collection._index_builder_class
->>>>>>> d05864fc
         Pack.__init__(self,
             # Revisions: parents list, no text compression.
             index_builder_class(reference_lists=1),
@@ -692,15 +674,6 @@
 
     def open_pack(self):
         """Open a pack for the pack we are creating."""
-<<<<<<< HEAD
-        return NewPack(self._pack_collection._upload_transport,
-            self._pack_collection._index_transport,
-            self._pack_collection._pack_transport, upload_suffix=self.suffix,
-            file_mode=self._pack_collection.repo.bzrdir._get_file_mode(),
-            index_builder_class=self._pack_collection._index_builder_class,
-            index_class=self._pack_collection._index_class,
-            use_chk_index=self._pack_collection.chk_index is not None)
-=======
         return NewPack(self._pack_collection, upload_suffix=self.suffix,
                 file_mode=self._pack_collection.repo.bzrdir._get_file_mode())
 
@@ -737,7 +710,6 @@
             mutter('Reordering packs\nfrom: %s\n  to: %s',
                    old_names, new_names)
         self.packs = packs
->>>>>>> d05864fc
 
     def _copy_revision_texts(self):
         """Copy revision data to the new pack."""
@@ -865,7 +837,6 @@
                 time.ctime(), self._pack_collection._upload_transport.base, new_pack.random_name,
                 new_pack.signature_index.key_count(),
                 time.time() - new_pack.start_time)
-<<<<<<< HEAD
         # copy chk contents
         # NB XXX: how to check CHK references are present? perhaps by yielding
         # the items? How should that interact with stacked repos?
@@ -877,10 +848,7 @@
                     new_pack.random_name,
                     new_pack.chk_index.key_count(),
                     time.time() - new_pack.start_time)
-        self._check_references()
-=======
         new_pack._check_references()
->>>>>>> d05864fc
         if not self._use_pack(new_pack):
             new_pack.abort()
             return None
@@ -1383,13 +1351,10 @@
             return False
         # XXX: the following may want to be a class, to pack with a given
         # policy.
-<<<<<<< HEAD
         mutter('Auto-packing repository %s, which has %d pack files, '
             'containing %d revisions into no more than %d packs.', self,
             total_packs, total_revisions,
             self._max_pack_count(total_revisions))
-=======
->>>>>>> d05864fc
         # determine which packs need changing
         pack_distribution = self.pack_distribution(total_revisions)
         existing_packs = []
@@ -1845,17 +1810,8 @@
         # Do not permit preparation for writing if we're not in a 'write lock'.
         if not self.repo.is_write_locked():
             raise errors.NotWriteLocked(self)
-<<<<<<< HEAD
-        self._new_pack = NewPack(self._upload_transport, self._index_transport,
-            self._pack_transport, upload_suffix='.pack',
-            file_mode=self.repo.bzrdir._get_file_mode(),
-            index_builder_class=self._index_builder_class,
-            index_class=self._index_class,
-            use_chk_index=self.chk_index is not None)
-=======
         self._new_pack = NewPack(self, upload_suffix='.pack',
             file_mode=self.repo.bzrdir._get_file_mode())
->>>>>>> d05864fc
         # allow writing: queue writes to a new index
         self.revision_index.add_writable_index(self._new_pack.revision_index,
             self._new_pack)
