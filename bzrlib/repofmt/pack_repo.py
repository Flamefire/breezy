# Copyright (C) 2005, 2006, 2007, 2008 Canonical Ltd
#
# This program is free software; you can redistribute it and/or modify
# it under the terms of the GNU General Public License as published by
# the Free Software Foundation; either version 2 of the License, or
# (at your option) any later version.
#
# This program is distributed in the hope that it will be useful,
# but WITHOUT ANY WARRANTY; without even the implied warranty of
# MERCHANTABILITY or FITNESS FOR A PARTICULAR PURPOSE.  See the
# GNU General Public License for more details.
#
# You should have received a copy of the GNU General Public License
# along with this program; if not, write to the Free Software
# Foundation, Inc., 51 Franklin Street, Fifth Floor, Boston, MA 02110-1301 USA

import re
import sys

from bzrlib.lazy_import import lazy_import
lazy_import(globals(), """
from itertools import izip
import time

from bzrlib import (
    chk_map,
    debug,
    graph,
    osutils,
    pack,
    transactions,
    ui,
    xml5,
    xml6,
    xml7,
    )
from bzrlib.index import (
    CombinedGraphIndex,
    GraphIndex,
    GraphIndexBuilder,
    GraphIndexPrefixAdapter,
    InMemoryGraphIndex,
    )
from bzrlib.inventory import CHKInventory
from bzrlib.knit import (
    KnitPlainFactory,
    KnitVersionedFiles,
    _KnitGraphIndex,
    _DirectPackAccess,
    )
from bzrlib import tsort
""")
from bzrlib import (
    bzrdir,
    chk_serializer,
    errors,
    lockable_files,
    lockdir,
    revision as _mod_revision,
    symbol_versioning,
    )

from bzrlib.decorators import needs_write_lock
from bzrlib.btree_index import (
    BTreeGraphIndex,
    BTreeBuilder,
    )
from bzrlib.index import (
    GraphIndex,
    InMemoryGraphIndex,
    )
from bzrlib.repofmt.knitrepo import KnitRepository
from bzrlib.repository import (
    CommitBuilder,
    MetaDirRepositoryFormat,
    RepositoryFormat,
    RootCommitBuilder,
    )
import bzrlib.revision as _mod_revision
from bzrlib.trace import (
    mutter,
    warning,
    )


class PackCommitBuilder(CommitBuilder):
    """A subclass of CommitBuilder to add texts with pack semantics.

    Specifically this uses one knit object rather than one knit object per
    added text, reducing memory and object pressure.
    """

    def __init__(self, repository, parents, config, timestamp=None,
                 timezone=None, committer=None, revprops=None,
                 revision_id=None):
        CommitBuilder.__init__(self, repository, parents, config,
            timestamp=timestamp, timezone=timezone, committer=committer,
            revprops=revprops, revision_id=revision_id)
        self._file_graph = graph.Graph(
            repository._pack_collection.text_index.combined_index)

    def _heads(self, file_id, revision_ids):
        keys = [(file_id, revision_id) for revision_id in revision_ids]
        return set([key[1] for key in self._file_graph.heads(keys)])


class PackRootCommitBuilder(RootCommitBuilder):
    """A subclass of RootCommitBuilder to add texts with pack semantics.

    Specifically this uses one knit object rather than one knit object per
    added text, reducing memory and object pressure.
    """

    def __init__(self, repository, parents, config, timestamp=None,
                 timezone=None, committer=None, revprops=None,
                 revision_id=None):
        CommitBuilder.__init__(self, repository, parents, config,
            timestamp=timestamp, timezone=timezone, committer=committer,
            revprops=revprops, revision_id=revision_id)
        self._file_graph = graph.Graph(
            repository._pack_collection.text_index.combined_index)

    def _heads(self, file_id, revision_ids):
        keys = [(file_id, revision_id) for revision_id in revision_ids]
        return set([key[1] for key in self._file_graph.heads(keys)])


class Pack(object):
    """An in memory proxy for a pack and its indices.

    This is a base class that is not directly used, instead the classes
    ExistingPack and NewPack are used.
    """

    # A map of index 'type' to the file extension and position in the
    # index_sizes array.
    index_definitions = {
        'chk': ('.cix', 4),
        'revision': ('.rix', 0),
        'inventory': ('.iix', 1),
        'text': ('.tix', 2),
        'signature': ('.six', 3),
        }

    def __init__(self, revision_index, inventory_index, text_index,
        signature_index, chk_index=None):
        """Create a pack instance.

        :param revision_index: A GraphIndex for determining what revisions are
            present in the Pack and accessing the locations of their texts.
        :param inventory_index: A GraphIndex for determining what inventories are
            present in the Pack and accessing the locations of their
            texts/deltas.
        :param text_index: A GraphIndex for determining what file texts
            are present in the pack and accessing the locations of their
            texts/deltas (via (fileid, revisionid) tuples).
        :param signature_index: A GraphIndex for determining what signatures are
            present in the Pack and accessing the locations of their texts.
        :param chk_index: A GraphIndex for accessing content by CHK, if the
            pack has one.
        """
        self.revision_index = revision_index
        self.inventory_index = inventory_index
        self.text_index = text_index
        self.signature_index = signature_index
        self.chk_index = chk_index

    def access_tuple(self):
        """Return a tuple (transport, name) for the pack content."""
        return self.pack_transport, self.file_name()

    def _check_references(self):
        """Make sure our external references are present.

        Packs are allowed to have deltas whose base is not in the pack, but it
        must be present somewhere in this collection.  It is not allowed to
        have deltas based on a fallback repository.
        (See <https://bugs.launchpad.net/bzr/+bug/288751>)
        """
        missing_items = {}
        for (index_name, external_refs, index) in [
            ('texts',
                self._get_external_refs(self.text_index),
                self._pack_collection.text_index.combined_index),
            ('inventories',
                self._get_external_refs(self.inventory_index),
                self._pack_collection.inventory_index.combined_index),
            ]:
            missing = external_refs.difference(
                k for (idx, k, v, r) in
                index.iter_entries(external_refs))
            if missing:
                missing_items[index_name] = sorted(list(missing))
        if missing_items:
            from pprint import pformat
            raise errors.BzrCheckError(
                "Newly created pack file %r has delta references to "
                "items not in its repository:\n%s"
                % (self, pformat(missing_items)))

    def file_name(self):
        """Get the file name for the pack on disk."""
        return self.name + '.pack'

    def get_revision_count(self):
        return self.revision_index.key_count()

    def index_name(self, index_type, name):
        """Get the disk name of an index type for pack name 'name'."""
        return name + Pack.index_definitions[index_type][0]

    def index_offset(self, index_type):
        """Get the position in a index_size array for a given index type."""
        return Pack.index_definitions[index_type][1]

    def inventory_index_name(self, name):
        """The inv index is the name + .iix."""
        return self.index_name('inventory', name)

    def revision_index_name(self, name):
        """The revision index is the name + .rix."""
        return self.index_name('revision', name)

    def signature_index_name(self, name):
        """The signature index is the name + .six."""
        return self.index_name('signature', name)

    def text_index_name(self, name):
        """The text index is the name + .tix."""
        return self.index_name('text', name)

    def _replace_index_with_readonly(self, index_type):
        setattr(self, index_type + '_index',
            self.index_class(self.index_transport,
                self.index_name(index_type, self.name),
                self.index_sizes[self.index_offset(index_type)]))


class ExistingPack(Pack):
    """An in memory proxy for an existing .pack and its disk indices."""

    def __init__(self, pack_transport, name, revision_index, inventory_index,
        text_index, signature_index, chk_index=None):
        """Create an ExistingPack object.

        :param pack_transport: The transport where the pack file resides.
        :param name: The name of the pack on disk in the pack_transport.
        """
        Pack.__init__(self, revision_index, inventory_index, text_index,
            signature_index, chk_index)
        self.name = name
        self.pack_transport = pack_transport
        if None in (revision_index, inventory_index, text_index,
                signature_index, name, pack_transport):
            raise AssertionError()

    def __eq__(self, other):
        return self.__dict__ == other.__dict__

    def __ne__(self, other):
        return not self.__eq__(other)

    def __repr__(self):
        return "<%s.%s object at 0x%x, %s, %s" % (
            self.__class__.__module__, self.__class__.__name__, id(self),
            self.pack_transport, self.name)


class ResumedPack(ExistingPack):

    def __init__(self, name, revision_index, inventory_index, text_index,
        signature_index, upload_transport, pack_transport, index_transport,
        pack_collection):
        """Create a ResumedPack object."""
        ExistingPack.__init__(self, pack_transport, name, revision_index,
            inventory_index, text_index, signature_index)
        self.upload_transport = upload_transport
        self.index_transport = index_transport
        self.index_sizes = [None, None, None, None]
        indices = [
            ('revision', revision_index),
            ('inventory', inventory_index),
            ('text', text_index),
            ('signature', signature_index),
            ]
        for index_type, index in indices:
            offset = self.index_offset(index_type)
            self.index_sizes[offset] = index._size
        self.index_class = pack_collection._index_class
        self._pack_collection = pack_collection
        self._state = 'resumed'
        # XXX: perhaps check that the .pack file exists?

    def access_tuple(self):
        if self._state == 'finished':
            return Pack.access_tuple(self)
        elif self._state == 'resumed':
            return self.upload_transport, self.file_name()
        else:
            raise AssertionError(self._state)

    def abort(self):
        self.upload_transport.delete(self.file_name())
        indices = [self.revision_index, self.inventory_index, self.text_index,
            self.signature_index]
        for index in indices:
            index._transport.delete(index._name)

    def finish(self):
        self._check_references()
        new_name = '../packs/' + self.file_name()
        self.upload_transport.rename(self.file_name(), new_name)
        for index_type in ['revision', 'inventory', 'text', 'signature']:
            old_name = self.index_name(index_type, self.name)
            new_name = '../indices/' + old_name
            self.upload_transport.rename(old_name, new_name)
            self._replace_index_with_readonly(index_type)
        self._state = 'finished'

    def _get_external_refs(self, index):
        return index.external_references(1)


class NewPack(Pack):
    """An in memory proxy for a pack which is being created."""

    def __init__(self, pack_collection, upload_suffix='', file_mode=None):
        """Create a NewPack instance.

        :param pack_collection: A PackCollection into which this is being inserted.
        :param upload_suffix: An optional suffix to be given to any temporary
            files created during the pack creation. e.g '.autopack'
        :param file_mode: Unix permissions for newly created file.
        """
        # The relative locations of the packs are constrained, but all are
        # passed in because the caller has them, so as to avoid object churn.
        index_builder_class = pack_collection._index_builder_class
        if pack_collection.chk_index is not None:
            chk_index = index_builder_class(reference_lists=0)
        else:
            chk_index = None
        Pack.__init__(self,
            # Revisions: parents list, no text compression.
            index_builder_class(reference_lists=1),
            # Inventory: We want to map compression only, but currently the
            # knit code hasn't been updated enough to understand that, so we
            # have a regular 2-list index giving parents and compression
            # source.
            index_builder_class(reference_lists=2),
            # Texts: compression and per file graph, for all fileids - so two
            # reference lists and two elements in the key tuple.
            index_builder_class(reference_lists=2, key_elements=2),
            # Signatures: Just blobs to store, no compression, no parents
            # listing.
            index_builder_class(reference_lists=0),
            # CHK based storage - just blobs, no compression or parents.
            chk_index=chk_index
            )
        self._pack_collection = pack_collection
        # When we make readonly indices, we need this.
        self.index_class = pack_collection._index_class
        # where should the new pack be opened
        self.upload_transport = pack_collection._upload_transport
        # where are indices written out to
        self.index_transport = pack_collection._index_transport
        # where is the pack renamed to when it is finished?
        self.pack_transport = pack_collection._pack_transport
        # What file mode to upload the pack and indices with.
        self._file_mode = file_mode
        # tracks the content written to the .pack file.
        self._hash = osutils.md5()
        # a tuple with the length in bytes of the indices, once the pack
        # is finalised. (rev, inv, text, sigs, chk_if_in_use)
        self.index_sizes = None
        # How much data to cache when writing packs. Note that this is not
        # synchronised with reads, because it's not in the transport layer, so
        # is not safe unless the client knows it won't be reading from the pack
        # under creation.
        self._cache_limit = 0
        # the temporary pack file name.
        self.random_name = osutils.rand_chars(20) + upload_suffix
        # when was this pack started ?
        self.start_time = time.time()
        # open an output stream for the data added to the pack.
        self.write_stream = self.upload_transport.open_write_stream(
            self.random_name, mode=self._file_mode)
        if 'pack' in debug.debug_flags:
            mutter('%s: create_pack: pack stream open: %s%s t+%6.3fs',
                time.ctime(), self.upload_transport.base, self.random_name,
                time.time() - self.start_time)
        # A list of byte sequences to be written to the new pack, and the
        # aggregate size of them.  Stored as a list rather than separate
        # variables so that the _write_data closure below can update them.
        self._buffer = [[], 0]
        # create a callable for adding data
        #
        # robertc says- this is a closure rather than a method on the object
        # so that the variables are locals, and faster than accessing object
        # members.
        def _write_data(bytes, flush=False, _buffer=self._buffer,
            _write=self.write_stream.write, _update=self._hash.update):
            _buffer[0].append(bytes)
            _buffer[1] += len(bytes)
            # buffer cap
            if _buffer[1] > self._cache_limit or flush:
                bytes = ''.join(_buffer[0])
                _write(bytes)
                _update(bytes)
                _buffer[:] = [[], 0]
        # expose this on self, for the occasion when clients want to add data.
        self._write_data = _write_data
        # a pack writer object to serialise pack records.
        self._writer = pack.ContainerWriter(self._write_data)
        self._writer.begin()
        # what state is the pack in? (open, finished, aborted)
        self._state = 'open'

    def abort(self):
        """Cancel creating this pack."""
        self._state = 'aborted'
        self.write_stream.close()
        # Remove the temporary pack file.
        self.upload_transport.delete(self.random_name)
        # The indices have no state on disk.

    def access_tuple(self):
        """Return a tuple (transport, name) for the pack content."""
        if self._state == 'finished':
            return Pack.access_tuple(self)
        elif self._state == 'open':
            return self.upload_transport, self.random_name
        else:
            raise AssertionError(self._state)

    def data_inserted(self):
        """True if data has been added to this pack."""
        return bool(self.get_revision_count() or
            self.inventory_index.key_count() or
            self.text_index.key_count() or
            self.signature_index.key_count() or
            (self.chk_index is not None and self.chk_index.key_count()))

    def finish(self, suspend=False):
        """Finish the new pack.

        This:
         - finalises the content
         - assigns a name (the md5 of the content, currently)
         - writes out the associated indices
         - renames the pack into place.
         - stores the index size tuple for the pack in the index_sizes
           attribute.
        """
        self._writer.end()
        if self._buffer[1]:
            self._write_data('', flush=True)
        self.name = self._hash.hexdigest()
        if not suspend:
            self._check_references()
        # write indices
        # XXX: It'd be better to write them all to temporary names, then
        # rename them all into place, so that the window when only some are
        # visible is smaller.  On the other hand none will be seen until
        # they're in the names list.
        self.index_sizes = [None, None, None, None]
        self._write_index('revision', self.revision_index, 'revision', suspend)
        self._write_index('inventory', self.inventory_index, 'inventory',
            suspend)
        self._write_index('text', self.text_index, 'file texts', suspend)
        self._write_index('signature', self.signature_index,
            'revision signatures', suspend)
        if self.chk_index is not None:
            self.index_sizes.append(None)
            self._write_index('chk', self.chk_index,
                'content hash bytes', suspend)
        self.write_stream.close()
        # Note that this will clobber an existing pack with the same name,
        # without checking for hash collisions. While this is undesirable this
        # is something that can be rectified in a subsequent release. One way
        # to rectify it may be to leave the pack at the original name, writing
        # its pack-names entry as something like 'HASH: index-sizes
        # temporary-name'. Allocate that and check for collisions, if it is
        # collision free then rename it into place. If clients know this scheme
        # they can handle missing-file errors by:
        #  - try for HASH.pack
        #  - try for temporary-name
        #  - refresh the pack-list to see if the pack is now absent
        new_name = self.name + '.pack'
        if not suspend:
            new_name = '../packs/' + new_name
        self.upload_transport.rename(self.random_name, new_name)
        self._state = 'finished'
        if 'pack' in debug.debug_flags:
            # XXX: size might be interesting?
            mutter('%s: create_pack: pack finished: %s%s->%s t+%6.3fs',
                time.ctime(), self.upload_transport.base, self.random_name,
                new_name, time.time() - self.start_time)

    def flush(self):
        """Flush any current data."""
        if self._buffer[1]:
            bytes = ''.join(self._buffer[0])
            self.write_stream.write(bytes)
            self._hash.update(bytes)
            self._buffer[:] = [[], 0]

    def _get_external_refs(self, index):
        return index._external_references()

    def set_write_cache_size(self, size):
        self._cache_limit = size

    def _write_index(self, index_type, index, label, suspend=False):
        """Write out an index.

        :param index_type: The type of index to write - e.g. 'revision'.
        :param index: The index object to serialise.
        :param label: What label to give the index e.g. 'revision'.
        """
        index_name = self.index_name(index_type, self.name)
        if suspend:
            transport = self.upload_transport
        else:
            transport = self.index_transport
        self.index_sizes[self.index_offset(index_type)] = transport.put_file(
            index_name, index.finish(), mode=self._file_mode)
        if 'pack' in debug.debug_flags:
            # XXX: size might be interesting?
            mutter('%s: create_pack: wrote %s index: %s%s t+%6.3fs',
                time.ctime(), label, self.upload_transport.base,
                self.random_name, time.time() - self.start_time)
        # Replace the writable index on this object with a readonly,
        # presently unloaded index. We should alter
        # the index layer to make its finish() error if add_node is
        # subsequently used. RBC
        self._replace_index_with_readonly(index_type)


class AggregateIndex(object):
    """An aggregated index for the RepositoryPackCollection.

    AggregateIndex is reponsible for managing the PackAccess object,
    Index-To-Pack mapping, and all indices list for a specific type of index
    such as 'revision index'.

    A CombinedIndex provides an index on a single key space built up
    from several on-disk indices.  The AggregateIndex builds on this
    to provide a knit access layer, and allows having up to one writable
    index within the collection.
    """
    # XXX: Probably 'can be written to' could/should be separated from 'acts
    # like a knit index' -- mbp 20071024

    def __init__(self, reload_func=None, flush_func=None):
        """Create an AggregateIndex.

        :param reload_func: A function to call if we find we are missing an
            index. Should have the form reload_func() => True if the list of
            active pack files has changed.
        """
        self._reload_func = reload_func
        self.index_to_pack = {}
        self.combined_index = CombinedGraphIndex([], reload_func=reload_func)
        self.data_access = _DirectPackAccess(self.index_to_pack,
                                             reload_func=reload_func,
                                             flush_func=flush_func)
        self.add_callback = None

    def replace_indices(self, index_to_pack, indices):
        """Replace the current mappings with fresh ones.

        This should probably not be used eventually, rather incremental add and
        removal of indices. It has been added during refactoring of existing
        code.

        :param index_to_pack: A mapping from index objects to
            (transport, name) tuples for the pack file data.
        :param indices: A list of indices.
        """
        # refresh the revision pack map dict without replacing the instance.
        self.index_to_pack.clear()
        self.index_to_pack.update(index_to_pack)
        # XXX: API break - clearly a 'replace' method would be good?
        self.combined_index._indices[:] = indices
        # the current add nodes callback for the current writable index if
        # there is one.
        self.add_callback = None

    def add_index(self, index, pack):
        """Add index to the aggregate, which is an index for Pack pack.

        Future searches on the aggregate index will seach this new index
        before all previously inserted indices.

        :param index: An Index for the pack.
        :param pack: A Pack instance.
        """
        # expose it to the index map
        self.index_to_pack[index] = pack.access_tuple()
        # put it at the front of the linear index list
        self.combined_index.insert_index(0, index)

    def add_writable_index(self, index, pack):
        """Add an index which is able to have data added to it.

        There can be at most one writable index at any time.  Any
        modifications made to the knit are put into this index.

        :param index: An index from the pack parameter.
        :param pack: A Pack instance.
        """
        if self.add_callback is not None:
            raise AssertionError(
                "%s already has a writable index through %s" % \
                (self, self.add_callback))
        # allow writing: queue writes to a new index
        self.add_index(index, pack)
        # Updates the index to packs mapping as a side effect,
        self.data_access.set_writer(pack._writer, index, pack.access_tuple())
        self.add_callback = index.add_nodes

    def clear(self):
        """Reset all the aggregate data to nothing."""
        self.data_access.set_writer(None, None, (None, None))
        self.index_to_pack.clear()
        del self.combined_index._indices[:]
        self.add_callback = None

    def remove_index(self, index, pack):
        """Remove index from the indices used to answer queries.

        :param index: An index from the pack parameter.
        :param pack: A Pack instance.
        """
        del self.index_to_pack[index]
        self.combined_index._indices.remove(index)
        if (self.add_callback is not None and
            getattr(index, 'add_nodes', None) == self.add_callback):
            self.add_callback = None
            self.data_access.set_writer(None, None, (None, None))


class Packer(object):
    """Create a pack from packs."""

    def __init__(self, pack_collection, packs, suffix, revision_ids=None,
                 reload_func=None):
        """Create a Packer.

        :param pack_collection: A RepositoryPackCollection object where the
            new pack is being written to.
        :param packs: The packs to combine.
        :param suffix: The suffix to use on the temporary files for the pack.
        :param revision_ids: Revision ids to limit the pack to.
        :param reload_func: A function to call if a pack file/index goes
            missing. The side effect of calling this function should be to
            update self.packs. See also AggregateIndex
        """
        self.packs = packs
        self.suffix = suffix
        self.revision_ids = revision_ids
        # The pack object we are creating.
        self.new_pack = None
        self._pack_collection = pack_collection
        self._reload_func = reload_func
        # The index layer keys for the revisions being copied. None for 'all
        # objects'.
        self._revision_keys = None
        # What text keys to copy. None for 'all texts'. This is set by
        # _copy_inventory_texts
        self._text_filter = None
        self._extra_init()

    def _extra_init(self):
        """A template hook to allow extending the constructor trivially."""

    def _pack_map_and_index_list(self, index_attribute):
        """Convert a list of packs to an index pack map and index list.

        :param index_attribute: The attribute that the desired index is found
            on.
        :return: A tuple (map, list) where map contains the dict from
            index:pack_tuple, and list contains the indices in the preferred
            access order.
        """
        indices = []
        pack_map = {}
        for pack_obj in self.packs:
            index = getattr(pack_obj, index_attribute)
            indices.append(index)
            pack_map[index] = pack_obj
        return pack_map, indices

    def _index_contents(self, indices, key_filter=None):
        """Get an iterable of the index contents from a pack_map.

        :param indices: The list of indices to query
        :param key_filter: An optional filter to limit the keys returned.
        """
        all_index = CombinedGraphIndex(indices)
        if key_filter is None:
            return all_index.iter_all_entries()
        else:
            return all_index.iter_entries(key_filter)

    def pack(self, pb=None):
        """Create a new pack by reading data from other packs.

        This does little more than a bulk copy of data. One key difference
        is that data with the same item key across multiple packs is elided
        from the output. The new pack is written into the current pack store
        along with its indices, and the name added to the pack names. The
        source packs are not altered and are not required to be in the current
        pack collection.

        :param pb: An optional progress bar to use. A nested bar is created if
            this is None.
        :return: A Pack object, or None if nothing was copied.
        """
        # open a pack - using the same name as the last temporary file
        # - which has already been flushed, so its safe.
        # XXX: - duplicate code warning with start_write_group; fix before
        #      considering 'done'.
        if self._pack_collection._new_pack is not None:
            raise errors.BzrError('call to %s.pack() while another pack is'
                                  ' being written.'
                                  % (self.__class__.__name__,))
        if self.revision_ids is not None:
            if len(self.revision_ids) == 0:
                # silly fetch request.
                return None
            else:
                self.revision_ids = frozenset(self.revision_ids)
                self.revision_keys = frozenset((revid,) for revid in
                    self.revision_ids)
        if pb is None:
            self.pb = ui.ui_factory.nested_progress_bar()
        else:
            self.pb = pb
        try:
            return self._create_pack_from_packs()
        finally:
            if pb is None:
                self.pb.finished()

    def open_pack(self):
        """Open a pack for the pack we are creating."""
        new_pack = self._pack_collection.pack_factory(self._pack_collection,
                upload_suffix=self.suffix,
                file_mode=self._pack_collection.repo.bzrdir._get_file_mode())
        # We know that we will process all nodes in order, and don't need to
        # query, so don't combine any indices spilled to disk until we are done
        new_pack.revision_index.set_optimize(combine_backing_indices=False)
        new_pack.inventory_index.set_optimize(combine_backing_indices=False)
        new_pack.text_index.set_optimize(combine_backing_indices=False)
        new_pack.signature_index.set_optimize(combine_backing_indices=False)
        return new_pack

    def _update_pack_order(self, entries, index_to_pack_map):
        """Determine how we want our packs to be ordered.

        This changes the sort order of the self.packs list so that packs unused
        by 'entries' will be at the end of the list, so that future requests
        can avoid probing them.  Used packs will be at the front of the
        self.packs list, in the order of their first use in 'entries'.

        :param entries: A list of (index, ...) tuples
        :param index_to_pack_map: A mapping from index objects to pack objects.
        """
        packs = []
        seen_indexes = set()
        for entry in entries:
            index = entry[0]
            if index not in seen_indexes:
                packs.append(index_to_pack_map[index])
                seen_indexes.add(index)
        if len(packs) == len(self.packs):
            if 'pack' in debug.debug_flags:
                mutter('Not changing pack list, all packs used.')
            return
        seen_packs = set(packs)
        for pack in self.packs:
            if pack not in seen_packs:
                packs.append(pack)
                seen_packs.add(pack)
        if 'pack' in debug.debug_flags:
            old_names = [p.access_tuple()[1] for p in self.packs]
            new_names = [p.access_tuple()[1] for p in packs]
            mutter('Reordering packs\nfrom: %s\n  to: %s',
                   old_names, new_names)
        self.packs = packs

    def _copy_revision_texts(self):
        """Copy revision data to the new pack."""
        # select revisions
        if self.revision_ids:
            revision_keys = [(revision_id,) for revision_id in self.revision_ids]
        else:
            revision_keys = None
        # select revision keys
        revision_index_map, revision_indices = self._pack_map_and_index_list(
            'revision_index')
        revision_nodes = self._index_contents(revision_indices, revision_keys)
        revision_nodes = list(revision_nodes)
        self._update_pack_order(revision_nodes, revision_index_map)
        # copy revision keys and adjust values
        self.pb.update("Copying revision texts", 1)
        total_items, readv_group_iter = self._revision_node_readv(revision_nodes)
        list(self._copy_nodes_graph(revision_index_map, self.new_pack._writer,
            self.new_pack.revision_index, readv_group_iter, total_items))
        if 'pack' in debug.debug_flags:
            mutter('%s: create_pack: revisions copied: %s%s %d items t+%6.3fs',
                time.ctime(), self._pack_collection._upload_transport.base,
                self.new_pack.random_name,
                self.new_pack.revision_index.key_count(),
                time.time() - self.new_pack.start_time)
        self._revision_keys = revision_keys

    def _copy_inventory_texts(self):
        """Copy the inventory texts to the new pack.

        self._revision_keys is used to determine what inventories to copy.

        Sets self._text_filter appropriately.
        """
        # select inventory keys
        inv_keys = self._revision_keys # currently the same keyspace, and note that
        # querying for keys here could introduce a bug where an inventory item
        # is missed, so do not change it to query separately without cross
        # checking like the text key check below.
        inventory_index_map, inventory_indices = self._pack_map_and_index_list(
            'inventory_index')
        inv_nodes = self._index_contents(inventory_indices, inv_keys)
        # copy inventory keys and adjust values
        # XXX: Should be a helper function to allow different inv representation
        # at this point.
        self.pb.update("Copying inventory texts", 2)
        total_items, readv_group_iter = self._least_readv_node_readv(inv_nodes)
        # Only grab the output lines if we will be processing them
        output_lines = bool(self.revision_ids)
        inv_lines = self._copy_nodes_graph(inventory_index_map,
            self.new_pack._writer, self.new_pack.inventory_index,
            readv_group_iter, total_items, output_lines=output_lines)
        if self.revision_ids:
            self._process_inventory_lines(inv_lines)
        else:
            # eat the iterator to cause it to execute.
            list(inv_lines)
            self._text_filter = None
        if 'pack' in debug.debug_flags:
            mutter('%s: create_pack: inventories copied: %s%s %d items t+%6.3fs',
                time.ctime(), self._pack_collection._upload_transport.base,
                self.new_pack.random_name,
                self.new_pack.inventory_index.key_count(),
                time.time() - self.new_pack.start_time)

    def _copy_text_texts(self):
        # select text keys
        text_index_map, text_nodes = self._get_text_nodes()
        if self._text_filter is not None:
            # We could return the keys copied as part of the return value from
            # _copy_nodes_graph but this doesn't work all that well with the
            # need to get line output too, so we check separately, and as we're
            # going to buffer everything anyway, we check beforehand, which
            # saves reading knit data over the wire when we know there are
            # mising records.
            text_nodes = set(text_nodes)
            present_text_keys = set(_node[1] for _node in text_nodes)
            missing_text_keys = set(self._text_filter) - present_text_keys
            if missing_text_keys:
                # TODO: raise a specific error that can handle many missing
                # keys.
                mutter("missing keys during fetch: %r", missing_text_keys)
                a_missing_key = missing_text_keys.pop()
                raise errors.RevisionNotPresent(a_missing_key[1],
                    a_missing_key[0])
        # copy text keys and adjust values
        self.pb.update("Copying content texts", 3)
        total_items, readv_group_iter = self._least_readv_node_readv(text_nodes)
        list(self._copy_nodes_graph(text_index_map, self.new_pack._writer,
            self.new_pack.text_index, readv_group_iter, total_items))
        self._log_copied_texts()

    def _create_pack_from_packs(self):
        self.pb.update("Opening pack", 0, 5)
        self.new_pack = self.open_pack()
        new_pack = self.new_pack
        # buffer data - we won't be reading-back during the pack creation and
        # this makes a significant difference on sftp pushes.
        new_pack.set_write_cache_size(1024*1024)
        if 'pack' in debug.debug_flags:
            plain_pack_list = ['%s%s' % (a_pack.pack_transport.base, a_pack.name)
                for a_pack in self.packs]
            if self.revision_ids is not None:
                rev_count = len(self.revision_ids)
            else:
                rev_count = 'all'
            mutter('%s: create_pack: creating pack from source packs: '
                '%s%s %s revisions wanted %s t=0',
                time.ctime(), self._pack_collection._upload_transport.base, new_pack.random_name,
                plain_pack_list, rev_count)
        self._copy_revision_texts()
        self._copy_inventory_texts()
        self._copy_text_texts()
        # select signature keys
        signature_filter = self._revision_keys # same keyspace
        signature_index_map, signature_indices = self._pack_map_and_index_list(
            'signature_index')
        signature_nodes = self._index_contents(signature_indices,
            signature_filter)
        # copy signature keys and adjust values
        self.pb.update("Copying signature texts", 4)
        self._copy_nodes(signature_nodes, signature_index_map, new_pack._writer,
            new_pack.signature_index)
        if 'pack' in debug.debug_flags:
            mutter('%s: create_pack: revision signatures copied: %s%s %d items t+%6.3fs',
                time.ctime(), self._pack_collection._upload_transport.base, new_pack.random_name,
                new_pack.signature_index.key_count(),
                time.time() - new_pack.start_time)
        # copy chk contents
        # NB XXX: how to check CHK references are present? perhaps by yielding
        # the items? How should that interact with stacked repos?
        if new_pack.chk_index is not None:
            self._copy_chks()
            if 'pack' in debug.debug_flags:
                mutter('%s: create_pack: chk content copied: %s%s %d items t+%6.3fs',
                    time.ctime(), self._pack_collection._upload_transport.base,
                    new_pack.random_name,
                    new_pack.chk_index.key_count(),
                    time.time() - new_pack.start_time)
        new_pack._check_references()
        if not self._use_pack(new_pack):
            new_pack.abort()
            return None
        self.pb.update("Finishing pack", 5)
        new_pack.finish()
        self._pack_collection.allocate(new_pack)
        return new_pack

    def _copy_chks(self, refs=None):
        # XXX: Todo, recursive follow-pointers facility when fetching some
        # revisions only.
        chk_index_map, chk_indices = self._pack_map_and_index_list(
            'chk_index')
        chk_nodes = self._index_contents(chk_indices, refs)
        new_refs = set()
        # TODO: This isn't strictly tasteful as we are accessing some private
        #       variables (_serializer). Perhaps a better way would be to have
        #       Repository._deserialise_chk_node()
        search_key_func = chk_map.search_key_registry.get(
            self._pack_collection.repo._serializer.search_key_name)
        def accumlate_refs(lines):
            # XXX: move to a generic location
            # Yay mismatch:
            bytes = ''.join(lines)
            node = chk_map._deserialise(bytes, ("unknown",), search_key_func)
            new_refs.update(node.refs())
        self._copy_nodes(chk_nodes, chk_index_map, self.new_pack._writer,
            self.new_pack.chk_index, output_lines=accumlate_refs)
        return new_refs

    def _copy_nodes(self, nodes, index_map, writer, write_index,
        output_lines=None):
        """Copy knit nodes between packs with no graph references.

        :param output_lines: Output full texts of copied items.
        """
        pb = ui.ui_factory.nested_progress_bar()
        try:
            return self._do_copy_nodes(nodes, index_map, writer,
                write_index, pb, output_lines=output_lines)
        finally:
            pb.finished()

    def _do_copy_nodes(self, nodes, index_map, writer, write_index, pb,
        output_lines=None):
        # for record verification
        knit = KnitVersionedFiles(None, None)
        # plan a readv on each source pack:
        # group by pack
        nodes = sorted(nodes)
        # how to map this into knit.py - or knit.py into this?
        # we don't want the typical knit logic, we want grouping by pack
        # at this point - perhaps a helper library for the following code
        # duplication points?
        request_groups = {}
        for index, key, value in nodes:
            if index not in request_groups:
                request_groups[index] = []
            request_groups[index].append((key, value))
        record_index = 0
        pb.update("Copied record", record_index, len(nodes))
        for index, items in request_groups.iteritems():
            pack_readv_requests = []
            for key, value in items:
                # ---- KnitGraphIndex.get_position
                bits = value[1:].split(' ')
                offset, length = int(bits[0]), int(bits[1])
                pack_readv_requests.append((offset, length, (key, value[0])))
            # linear scan up the pack
            pack_readv_requests.sort()
            # copy the data
            pack_obj = index_map[index]
            transport, path = pack_obj.access_tuple()
            try:
                reader = pack.make_readv_reader(transport, path,
                    [offset[0:2] for offset in pack_readv_requests])
            except errors.NoSuchFile:
                if self._reload_func is not None:
                    self._reload_func()
                raise
            for (names, read_func), (_1, _2, (key, eol_flag)) in \
                izip(reader.iter_records(), pack_readv_requests):
                raw_data = read_func(None)
                # check the header only
                if output_lines is not None:
                    output_lines(knit._parse_record(key[-1], raw_data)[0])
                else:
                    df, _ = knit._parse_record_header(key, raw_data)
                    df.close()
                pos, size = writer.add_bytes_record(raw_data, names)
                write_index.add_node(key, eol_flag + "%d %d" % (pos, size))
                pb.update("Copied record", record_index)
                record_index += 1

    def _copy_nodes_graph(self, index_map, writer, write_index,
        readv_group_iter, total_items, output_lines=False):
        """Copy knit nodes between packs.

        :param output_lines: Return lines present in the copied data as
            an iterator of line,version_id.
        """
        pb = ui.ui_factory.nested_progress_bar()
        try:
            for result in self._do_copy_nodes_graph(index_map, writer,
                write_index, output_lines, pb, readv_group_iter, total_items):
                yield result
        except Exception:
            # Python 2.4 does not permit try:finally: in a generator.
            pb.finished()
            raise
        else:
            pb.finished()

    def _do_copy_nodes_graph(self, index_map, writer, write_index,
        output_lines, pb, readv_group_iter, total_items):
        # for record verification
        knit = KnitVersionedFiles(None, None)
        # for line extraction when requested (inventories only)
        if output_lines:
            factory = KnitPlainFactory()
        record_index = 0
        pb.update("Copied record", record_index, total_items)
        for index, readv_vector, node_vector in readv_group_iter:
            # copy the data
            pack_obj = index_map[index]
            transport, path = pack_obj.access_tuple()
            try:
                reader = pack.make_readv_reader(transport, path, readv_vector)
            except errors.NoSuchFile:
                if self._reload_func is not None:
                    self._reload_func()
                raise
            for (names, read_func), (key, eol_flag, references) in \
                izip(reader.iter_records(), node_vector):
                raw_data = read_func(None)
                if output_lines:
                    # read the entire thing
                    content, _ = knit._parse_record(key[-1], raw_data)
                    if len(references[-1]) == 0:
                        line_iterator = factory.get_fulltext_content(content)
                    else:
                        line_iterator = factory.get_linedelta_content(content)
                    for line in line_iterator:
                        yield line, key
                else:
                    # check the header only
                    df, _ = knit._parse_record_header(key, raw_data)
                    df.close()
                pos, size = writer.add_bytes_record(raw_data, names)
                write_index.add_node(key, eol_flag + "%d %d" % (pos, size), references)
                pb.update("Copied record", record_index)
                record_index += 1

    def _get_text_nodes(self):
        text_index_map, text_indices = self._pack_map_and_index_list(
            'text_index')
        return text_index_map, self._index_contents(text_indices,
            self._text_filter)

    def _least_readv_node_readv(self, nodes):
        """Generate request groups for nodes using the least readv's.

        :param nodes: An iterable of graph index nodes.
        :return: Total node count and an iterator of the data needed to perform
            readvs to obtain the data for nodes. Each item yielded by the
            iterator is a tuple with:
            index, readv_vector, node_vector. readv_vector is a list ready to
            hand to the transport readv method, and node_vector is a list of
            (key, eol_flag, references) for the the node retrieved by the
            matching readv_vector.
        """
        # group by pack so we do one readv per pack
        nodes = sorted(nodes)
        total = len(nodes)
        request_groups = {}
        for index, key, value, references in nodes:
            if index not in request_groups:
                request_groups[index] = []
            request_groups[index].append((key, value, references))
        result = []
        for index, items in request_groups.iteritems():
            pack_readv_requests = []
            for key, value, references in items:
                # ---- KnitGraphIndex.get_position
                bits = value[1:].split(' ')
                offset, length = int(bits[0]), int(bits[1])
                pack_readv_requests.append(
                    ((offset, length), (key, value[0], references)))
            # linear scan up the pack to maximum range combining.
            pack_readv_requests.sort()
            # split out the readv and the node data.
            pack_readv = [readv for readv, node in pack_readv_requests]
            node_vector = [node for readv, node in pack_readv_requests]
            result.append((index, pack_readv, node_vector))
        return total, result

    def _log_copied_texts(self):
        if 'pack' in debug.debug_flags:
            mutter('%s: create_pack: file texts copied: %s%s %d items t+%6.3fs',
                time.ctime(), self._pack_collection._upload_transport.base,
                self.new_pack.random_name,
                self.new_pack.text_index.key_count(),
                time.time() - self.new_pack.start_time)

    def _process_inventory_lines(self, inv_lines):
        """Use up the inv_lines generator and setup a text key filter."""
        repo = self._pack_collection.repo
        fileid_revisions = repo._find_file_ids_from_xml_inventory_lines(
            inv_lines, self.revision_keys)
        text_filter = []
        for fileid, file_revids in fileid_revisions.iteritems():
            text_filter.extend([(fileid, file_revid) for file_revid in file_revids])
        self._text_filter = text_filter

    def _revision_node_readv(self, revision_nodes):
        """Return the total revisions and the readv's to issue.

        :param revision_nodes: The revision index contents for the packs being
            incorporated into the new pack.
        :return: As per _least_readv_node_readv.
        """
        return self._least_readv_node_readv(revision_nodes)

    def _use_pack(self, new_pack):
        """Return True if new_pack should be used.

        :param new_pack: The pack that has just been created.
        :return: True if the pack should be used.
        """
        return new_pack.data_inserted()


class OptimisingPacker(Packer):
    """A packer which spends more time to create better disk layouts."""

    def _revision_node_readv(self, revision_nodes):
        """Return the total revisions and the readv's to issue.

        This sort places revisions in topological order with the ancestors
        after the children.

        :param revision_nodes: The revision index contents for the packs being
            incorporated into the new pack.
        :return: As per _least_readv_node_readv.
        """
        # build an ancestors dict
        ancestors = {}
        by_key = {}
        for index, key, value, references in revision_nodes:
            ancestors[key] = references[0]
            by_key[key] = (index, value, references)
        order = tsort.topo_sort(ancestors)
        total = len(order)
        # Single IO is pathological, but it will work as a starting point.
        requests = []
        for key in reversed(order):
            index, value, references = by_key[key]
            # ---- KnitGraphIndex.get_position
            bits = value[1:].split(' ')
            offset, length = int(bits[0]), int(bits[1])
            requests.append(
                (index, [(offset, length)], [(key, value[0], references)]))
        # TODO: combine requests in the same index that are in ascending order.
        return total, requests

    def open_pack(self):
        """Open a pack for the pack we are creating."""
        new_pack = super(OptimisingPacker, self).open_pack()
        # Turn on the optimization flags for all the index builders.
        new_pack.revision_index.set_optimize(for_size=True)
        new_pack.inventory_index.set_optimize(for_size=True)
        new_pack.text_index.set_optimize(for_size=True)
        new_pack.signature_index.set_optimize(for_size=True)
        return new_pack


class ReconcilePacker(Packer):
    """A packer which regenerates indices etc as it copies.

    This is used by ``bzr reconcile`` to cause parent text pointers to be
    regenerated.
    """

    def _extra_init(self):
        self._data_changed = False

    def _process_inventory_lines(self, inv_lines):
        """Generate a text key reference map rather for reconciling with."""
        repo = self._pack_collection.repo
        refs = repo._find_text_key_references_from_xml_inventory_lines(
            inv_lines)
        self._text_refs = refs
        # during reconcile we:
        #  - convert unreferenced texts to full texts
        #  - correct texts which reference a text not copied to be full texts
        #  - copy all others as-is but with corrected parents.
        #  - so at this point we don't know enough to decide what becomes a full
        #    text.
        self._text_filter = None

    def _copy_text_texts(self):
        """generate what texts we should have and then copy."""
        self.pb.update("Copying content texts", 3)
        # we have three major tasks here:
        # 1) generate the ideal index
        repo = self._pack_collection.repo
        ancestors = dict([(key[0], tuple(ref[0] for ref in refs[0])) for
            _1, key, _2, refs in
            self.new_pack.revision_index.iter_all_entries()])
        ideal_index = repo._generate_text_key_index(self._text_refs, ancestors)
        # 2) generate a text_nodes list that contains all the deltas that can
        #    be used as-is, with corrected parents.
        ok_nodes = []
        bad_texts = []
        discarded_nodes = []
        NULL_REVISION = _mod_revision.NULL_REVISION
        text_index_map, text_nodes = self._get_text_nodes()
        for node in text_nodes:
            # 0 - index
            # 1 - key
            # 2 - value
            # 3 - refs
            try:
                ideal_parents = tuple(ideal_index[node[1]])
            except KeyError:
                discarded_nodes.append(node)
                self._data_changed = True
            else:
                if ideal_parents == (NULL_REVISION,):
                    ideal_parents = ()
                if ideal_parents == node[3][0]:
                    # no change needed.
                    ok_nodes.append(node)
                elif ideal_parents[0:1] == node[3][0][0:1]:
                    # the left most parent is the same, or there are no parents
                    # today. Either way, we can preserve the representation as
                    # long as we change the refs to be inserted.
                    self._data_changed = True
                    ok_nodes.append((node[0], node[1], node[2],
                        (ideal_parents, node[3][1])))
                    self._data_changed = True
                else:
                    # Reinsert this text completely
                    bad_texts.append((node[1], ideal_parents))
                    self._data_changed = True
        # we're finished with some data.
        del ideal_index
        del text_nodes
        # 3) bulk copy the ok data
        total_items, readv_group_iter = self._least_readv_node_readv(ok_nodes)
        list(self._copy_nodes_graph(text_index_map, self.new_pack._writer,
            self.new_pack.text_index, readv_group_iter, total_items))
        # 4) adhoc copy all the other texts.
        # We have to topologically insert all texts otherwise we can fail to
        # reconcile when parts of a single delta chain are preserved intact,
        # and other parts are not. E.g. Discarded->d1->d2->d3. d1 will be
        # reinserted, and if d3 has incorrect parents it will also be
        # reinserted. If we insert d3 first, d2 is present (as it was bulk
        # copied), so we will try to delta, but d2 is not currently able to be
        # extracted because it's basis d1 is not present. Topologically sorting
        # addresses this. The following generates a sort for all the texts that
        # are being inserted without having to reference the entire text key
        # space (we only topo sort the revisions, which is smaller).
        topo_order = tsort.topo_sort(ancestors)
        rev_order = dict(zip(topo_order, range(len(topo_order))))
        bad_texts.sort(key=lambda key:rev_order[key[0][1]])
        transaction = repo.get_transaction()
        file_id_index = GraphIndexPrefixAdapter(
            self.new_pack.text_index,
            ('blank', ), 1,
            add_nodes_callback=self.new_pack.text_index.add_nodes)
        data_access = _DirectPackAccess(
                {self.new_pack.text_index:self.new_pack.access_tuple()})
        data_access.set_writer(self.new_pack._writer, self.new_pack.text_index,
            self.new_pack.access_tuple())
        output_texts = KnitVersionedFiles(
            _KnitGraphIndex(self.new_pack.text_index,
                add_callback=self.new_pack.text_index.add_nodes,
                deltas=True, parents=True, is_locked=repo.is_locked),
            data_access=data_access, max_delta_chain=200)
        for key, parent_keys in bad_texts:
            # We refer to the new pack to delta data being output.
            # A possible improvement would be to catch errors on short reads
            # and only flush then.
            self.new_pack.flush()
            parents = []
            for parent_key in parent_keys:
                if parent_key[0] != key[0]:
                    # Graph parents must match the fileid
                    raise errors.BzrError('Mismatched key parent %r:%r' %
                        (key, parent_keys))
                parents.append(parent_key[1])
            text_lines = osutils.split_lines(repo.texts.get_record_stream(
                [key], 'unordered', True).next().get_bytes_as('fulltext'))
            output_texts.add_lines(key, parent_keys, text_lines,
                random_id=True, check_content=False)
        # 5) check that nothing inserted has a reference outside the keyspace.
        missing_text_keys = self.new_pack.text_index._external_references()
        if missing_text_keys:
            raise errors.BzrCheckError('Reference to missing compression parents %r'
                % (missing_text_keys,))
        self._log_copied_texts()

    def _use_pack(self, new_pack):
        """Override _use_pack to check for reconcile having changed content."""
        # XXX: we might be better checking this at the copy time.
        original_inventory_keys = set()
        inv_index = self._pack_collection.inventory_index.combined_index
        for entry in inv_index.iter_all_entries():
            original_inventory_keys.add(entry[1])
        new_inventory_keys = set()
        for entry in new_pack.inventory_index.iter_all_entries():
            new_inventory_keys.add(entry[1])
        if new_inventory_keys != original_inventory_keys:
            self._data_changed = True
        return new_pack.data_inserted() and self._data_changed


class RepositoryPackCollection(object):
    """Management of packs within a repository.

    :ivar _names: map of {pack_name: (index_size,)}
    """

    pack_factory = NewPack

    def __init__(self, repo, transport, index_transport, upload_transport,
                 pack_transport, index_builder_class, index_class,
                 use_chk_index):
        """Create a new RepositoryPackCollection.

        :param transport: Addresses the repository base directory
            (typically .bzr/repository/).
        :param index_transport: Addresses the directory containing indices.
        :param upload_transport: Addresses the directory into which packs are written
            while they're being created.
        :param pack_transport: Addresses the directory of existing complete packs.
        :param index_builder_class: The index builder class to use.
        :param index_class: The index class to use.
        :param use_chk_index: Whether to setup and manage a CHK index.
        """
        # XXX: This should call self.reset()
        self.repo = repo
        self.transport = transport
        self._index_transport = index_transport
        self._upload_transport = upload_transport
        self._pack_transport = pack_transport
        self._index_builder_class = index_builder_class
        self._index_class = index_class
        self._suffix_offsets = {'.rix': 0, '.iix': 1, '.tix': 2, '.six': 3,
            '.cix': 4}
        self.packs = []
        # name:Pack mapping
        self._names = None
        self._packs_by_name = {}
        # the previous pack-names content
        self._packs_at_load = None
        # when a pack is being created by this object, the state of that pack.
        self._new_pack = None
        # aggregated revision index data
        flush = self._flush_new_pack
        self.revision_index = AggregateIndex(self.reload_pack_names, flush)
        self.inventory_index = AggregateIndex(self.reload_pack_names, flush)
        self.text_index = AggregateIndex(self.reload_pack_names, flush)
        self.signature_index = AggregateIndex(self.reload_pack_names, flush)
        if use_chk_index:
            self.chk_index = AggregateIndex(self.reload_pack_names, flush)
        else:
            # used to determine if we're using a chk_index elsewhere.
            self.chk_index = None
        # resumed packs
        self._resumed_packs = []

    def add_pack_to_memory(self, pack):
        """Make a Pack object available to the repository to satisfy queries.

        :param pack: A Pack object.
        """
        if pack.name in self._packs_by_name:
            raise AssertionError(
                'pack %s already in _packs_by_name' % (pack.name,))
        self.packs.append(pack)
        self._packs_by_name[pack.name] = pack
        self.revision_index.add_index(pack.revision_index, pack)
        self.inventory_index.add_index(pack.inventory_index, pack)
        self.text_index.add_index(pack.text_index, pack)
        self.signature_index.add_index(pack.signature_index, pack)
        if self.chk_index is not None:
            self.chk_index.add_index(pack.chk_index, pack)

    def all_packs(self):
        """Return a list of all the Pack objects this repository has.

        Note that an in-progress pack being created is not returned.

        :return: A list of Pack objects for all the packs in the repository.
        """
        result = []
        for name in self.names():
            result.append(self.get_pack_by_name(name))
        return result

    def autopack(self):
        """Pack the pack collection incrementally.

        This will not attempt global reorganisation or recompression,
        rather it will just ensure that the total number of packs does
        not grow without bound. It uses the _max_pack_count method to
        determine if autopacking is needed, and the pack_distribution
        method to determine the number of revisions in each pack.

        If autopacking takes place then the packs name collection will have
        been flushed to disk - packing requires updating the name collection
        in synchronisation with certain steps. Otherwise the names collection
        is not flushed.

        :return: True if packing took place.
        """
        while True:
            try:
                return self._do_autopack()
            except errors.RetryAutopack, e:
                # If we get a RetryAutopack exception, we should abort the
                # current action, and retry.
                pass

    def _do_autopack(self):
        # XXX: Should not be needed when the management of indices is sane.
        total_revisions = self.revision_index.combined_index.key_count()
        total_packs = len(self._names)
        if self._max_pack_count(total_revisions) >= total_packs:
            return False
        # determine which packs need changing
        pack_distribution = self.pack_distribution(total_revisions)
        existing_packs = []
        for pack in self.all_packs():
            revision_count = pack.get_revision_count()
            if revision_count == 0:
                # revision less packs are not generated by normal operation,
                # only by operations like sign-my-commits, and thus will not
                # tend to grow rapdily or without bound like commit containing
                # packs do - leave them alone as packing them really should
                # group their data with the relevant commit, and that may
                # involve rewriting ancient history - which autopack tries to
                # avoid. Alternatively we could not group the data but treat
                # each of these as having a single revision, and thus add
                # one revision for each to the total revision count, to get
                # a matching distribution.
                continue
            existing_packs.append((revision_count, pack))
        pack_operations = self.plan_autopack_combinations(
            existing_packs, pack_distribution)
        num_new_packs = len(pack_operations)
        num_old_packs = sum([len(po[1]) for po in pack_operations])
        num_revs_affected = sum([po[0] for po in pack_operations])
        mutter('Auto-packing repository %s, which has %d pack files, '
            'containing %d revisions. Packing %d files into %d affecting %d'
            ' revisions', self, total_packs, total_revisions, num_old_packs,
            num_new_packs, num_revs_affected)
        self._execute_pack_operations(pack_operations,
                                      reload_func=self._restart_autopack)
        mutter('Auto-packing repository %s completed', self)
        return True

    def _execute_pack_operations(self, pack_operations, _packer_class=Packer,
                                 reload_func=None):
        """Execute a series of pack operations.

        :param pack_operations: A list of [revision_count, packs_to_combine].
        :param _packer_class: The class of packer to use (default: Packer).
        :return: None.
        """
        for revision_count, packs in pack_operations:
            # we may have no-ops from the setup logic
            if len(packs) == 0:
                continue
            packer = _packer_class(self, packs, '.autopack',
                                   reload_func=reload_func)
            try:
                packer.pack()
            except errors.RetryWithNewPacks:
                # An exception is propagating out of this context, make sure
                # this packer has cleaned up. Packer() doesn't set its new_pack
                # state into the RepositoryPackCollection object, so we only
                # have access to it directly here.
                if packer.new_pack is not None:
                    packer.new_pack.abort()
                raise
            for pack in packs:
                self._remove_pack_from_memory(pack)
        # record the newly available packs and stop advertising the old
        # packs
        self._save_pack_names(clear_obsolete_packs=True)
        # Move the old packs out of the way now they are no longer referenced.
        for revision_count, packs in pack_operations:
            self._obsolete_packs(packs)

    def _flush_new_pack(self):
        if self._new_pack is not None:
            self._new_pack.flush()

    def lock_names(self):
        """Acquire the mutex around the pack-names index.

        This cannot be used in the middle of a read-only transaction on the
        repository.
        """
        self.repo.control_files.lock_write()

    def _already_packed(self):
        """Is the collection already packed?"""
        return len(self._names) < 2

    def pack(self):
        """Pack the pack collection totally."""
        self.ensure_loaded()
        total_packs = len(self._names)
        if self._already_packed():
            # This is arguably wrong because we might not be optimal, but for
            # now lets leave it in. (e.g. reconcile -> one pack. But not
            # optimal.
            return
        total_revisions = self.revision_index.combined_index.key_count()
        # XXX: the following may want to be a class, to pack with a given
        # policy.
        mutter('Packing repository %s, which has %d pack files, '
            'containing %d revisions into 1 packs.', self, total_packs,
            total_revisions)
        # determine which packs need changing
        pack_distribution = [1]
        pack_operations = [[0, []]]
        for pack in self.all_packs():
            pack_operations[-1][0] += pack.get_revision_count()
            pack_operations[-1][1].append(pack)
        self._execute_pack_operations(pack_operations, OptimisingPacker)

    def plan_autopack_combinations(self, existing_packs, pack_distribution):
        """Plan a pack operation.

        :param existing_packs: The packs to pack. (A list of (revcount, Pack)
            tuples).
        :param pack_distribution: A list with the number of revisions desired
            in each pack.
        """
        if len(existing_packs) <= len(pack_distribution):
            return []
        existing_packs.sort(reverse=True)
        pack_operations = [[0, []]]
        # plan out what packs to keep, and what to reorganise
        while len(existing_packs):
            # take the largest pack, and if its less than the head of the
            # distribution chart we will include its contents in the new pack
            # for that position. If its larger, we remove its size from the
            # distribution chart
            next_pack_rev_count, next_pack = existing_packs.pop(0)
            if next_pack_rev_count >= pack_distribution[0]:
                # this is already packed 'better' than this, so we can
                # not waste time packing it.
                while next_pack_rev_count > 0:
                    next_pack_rev_count -= pack_distribution[0]
                    if next_pack_rev_count >= 0:
                        # more to go
                        del pack_distribution[0]
                    else:
                        # didn't use that entire bucket up
                        pack_distribution[0] = -next_pack_rev_count
            else:
                # add the revisions we're going to add to the next output pack
                pack_operations[-1][0] += next_pack_rev_count
                # allocate this pack to the next pack sub operation
                pack_operations[-1][1].append(next_pack)
                if pack_operations[-1][0] >= pack_distribution[0]:
                    # this pack is used up, shift left.
                    del pack_distribution[0]
                    pack_operations.append([0, []])
        # Now that we know which pack files we want to move, shove them all
        # into a single pack file.
        final_rev_count = 0
        final_pack_list = []
        for num_revs, pack_files in pack_operations:
            final_rev_count += num_revs
            final_pack_list.extend(pack_files)
        if len(final_pack_list) == 1:
            raise AssertionError('We somehow generated an autopack with a'
                ' single pack file being moved.')
            return []
        return [[final_rev_count, final_pack_list]]

    def ensure_loaded(self):
        """Ensure we have read names from disk.

        :return: True if the disk names had not been previously read.
        """
        # NB: if you see an assertion error here, its probably access against
        # an unlocked repo. Naughty.
        if not self.repo.is_locked():
            raise errors.ObjectNotLocked(self.repo)
        if self._names is None:
            self._names = {}
            self._packs_at_load = set()
            for index, key, value in self._iter_disk_pack_index():
                name = key[0]
                self._names[name] = self._parse_index_sizes(value)
                self._packs_at_load.add((key, value))
            result = True
        else:
            result = False
        # populate all the metadata.
        self.all_packs()
        return result

    def _parse_index_sizes(self, value):
        """Parse a string of index sizes."""
        return tuple([int(digits) for digits in value.split(' ')])

    def get_pack_by_name(self, name):
        """Get a Pack object by name.

        :param name: The name of the pack - e.g. '123456'
        :return: A Pack object.
        """
        try:
            return self._packs_by_name[name]
        except KeyError:
            rev_index = self._make_index(name, '.rix')
            inv_index = self._make_index(name, '.iix')
            txt_index = self._make_index(name, '.tix')
            sig_index = self._make_index(name, '.six')
            if self.chk_index is not None:
                chk_index = self._make_index(name, '.cix')
            else:
                chk_index = None
            result = ExistingPack(self._pack_transport, name, rev_index,
                inv_index, txt_index, sig_index, chk_index)
            self.add_pack_to_memory(result)
            return result

    def _resume_pack(self, name):
        """Get a suspended Pack object by name.

        :param name: The name of the pack - e.g. '123456'
        :return: A Pack object.
        """
        if not re.match('[a-f0-9]{32}', name):
            # Tokens should be md5sums of the suspended pack file, i.e. 32 hex
            # digits.
            raise errors.UnresumableWriteGroup(
                self.repo, [name], 'Malformed write group token')
        try:
            rev_index = self._make_index(name, '.rix', resume=True)
            inv_index = self._make_index(name, '.iix', resume=True)
            txt_index = self._make_index(name, '.tix', resume=True)
            sig_index = self._make_index(name, '.six', resume=True)
            result = ResumedPack(name, rev_index, inv_index, txt_index,
                sig_index, self._upload_transport, self._pack_transport,
                self._index_transport, self)
        except errors.NoSuchFile, e:
            raise errors.UnresumableWriteGroup(self.repo, [name], str(e))
        self.add_pack_to_memory(result)
        self._resumed_packs.append(result)
        return result

    def allocate(self, a_new_pack):
        """Allocate name in the list of packs.

        :param a_new_pack: A NewPack instance to be added to the collection of
            packs for this repository.
        """
        self.ensure_loaded()
        if a_new_pack.name in self._names:
            raise errors.BzrError(
                'Pack %r already exists in %s' % (a_new_pack.name, self))
        self._names[a_new_pack.name] = tuple(a_new_pack.index_sizes)
        self.add_pack_to_memory(a_new_pack)

    def _iter_disk_pack_index(self):
        """Iterate over the contents of the pack-names index.

        This is used when loading the list from disk, and before writing to
        detect updates from others during our write operation.
        :return: An iterator of the index contents.
        """
        return self._index_class(self.transport, 'pack-names', None
                ).iter_all_entries()

    def _make_index(self, name, suffix, resume=False):
        size_offset = self._suffix_offsets[suffix]
        index_name = name + suffix
        if resume:
            transport = self._upload_transport
            index_size = transport.stat(index_name).st_size
        else:
            transport = self._index_transport
            index_size = self._names[name][size_offset]
        return self._index_class(transport, index_name, index_size)

    def _max_pack_count(self, total_revisions):
        """Return the maximum number of packs to use for total revisions.

        :param total_revisions: The total number of revisions in the
            repository.
        """
        if not total_revisions:
            return 1
        digits = str(total_revisions)
        result = 0
        for digit in digits:
            result += int(digit)
        return result

    def names(self):
        """Provide an order to the underlying names."""
        return sorted(self._names.keys())

    def _obsolete_packs(self, packs):
        """Move a number of packs which have been obsoleted out of the way.

        Each pack and its associated indices are moved out of the way.

        Note: for correctness this function should only be called after a new
        pack names index has been written without these pack names, and with
        the names of packs that contain the data previously available via these
        packs.

        :param packs: The packs to obsolete.
        :param return: None.
        """
        for pack in packs:
            pack.pack_transport.rename(pack.file_name(),
                '../obsolete_packs/' + pack.file_name())
            # TODO: Probably needs to know all possible indices for this pack
            # - or maybe list the directory and move all indices matching this
            # name whether we recognize it or not?
            suffixes = ['.iix', '.six', '.tix', '.rix']
            if self.chk_index is not None:
                suffixes.append('.cix')
            for suffix in suffixes:
                self._index_transport.rename(pack.name + suffix,
                    '../obsolete_packs/' + pack.name + suffix)

    def pack_distribution(self, total_revisions):
        """Generate a list of the number of revisions to put in each pack.

        :param total_revisions: The total number of revisions in the
            repository.
        """
        if total_revisions == 0:
            return [0]
        digits = reversed(str(total_revisions))
        result = []
        for exponent, count in enumerate(digits):
            size = 10 ** exponent
            for pos in range(int(count)):
                result.append(size)
        return list(reversed(result))

    def _pack_tuple(self, name):
        """Return a tuple with the transport and file name for a pack name."""
        return self._pack_transport, name + '.pack'

    def _remove_pack_from_memory(self, pack):
        """Remove pack from the packs accessed by this repository.

        Only affects memory state, until self._save_pack_names() is invoked.
        """
        self._names.pop(pack.name)
        self._packs_by_name.pop(pack.name)
        self._remove_pack_indices(pack)
        self.packs.remove(pack)

    def _remove_pack_indices(self, pack):
        """Remove the indices for pack from the aggregated indices."""
        self.revision_index.remove_index(pack.revision_index, pack)
        self.inventory_index.remove_index(pack.inventory_index, pack)
        self.text_index.remove_index(pack.text_index, pack)
        self.signature_index.remove_index(pack.signature_index, pack)
        if self.chk_index is not None:
            self.chk_index.remove_index(pack.chk_index, pack)

    def reset(self):
        """Clear all cached data."""
        # cached revision data
        self.repo._revision_knit = None
        self.revision_index.clear()
        # cached signature data
        self.repo._signature_knit = None
        self.signature_index.clear()
        # cached file text data
        self.text_index.clear()
        self.repo._text_knit = None
        # cached inventory data
        self.inventory_index.clear()
        # cached chk data
        if self.chk_index is not None:
            self.chk_index.clear()
        # remove the open pack
        self._new_pack = None
        # information about packs.
        self._names = None
        self.packs = []
        self._packs_by_name = {}
        self._packs_at_load = None

    def _unlock_names(self):
        """Release the mutex around the pack-names index."""
        self.repo.control_files.unlock()

    def _diff_pack_names(self):
        """Read the pack names from disk, and compare it to the one in memory.

        :return: (disk_nodes, deleted_nodes, new_nodes)
            disk_nodes    The final set of nodes that should be referenced
            deleted_nodes Nodes which have been removed from when we started
            new_nodes     Nodes that are newly introduced
        """
        # load the disk nodes across
        disk_nodes = set()
        for index, key, value in self._iter_disk_pack_index():
            disk_nodes.add((key, value))

        # do a two-way diff against our original content
        current_nodes = set()
        for name, sizes in self._names.iteritems():
            current_nodes.add(
                ((name, ), ' '.join(str(size) for size in sizes)))

        # Packs no longer present in the repository, which were present when we
        # locked the repository
        deleted_nodes = self._packs_at_load - current_nodes
        # Packs which this process is adding
        new_nodes = current_nodes - self._packs_at_load

        # Update the disk_nodes set to include the ones we are adding, and
        # remove the ones which were removed by someone else
        disk_nodes.difference_update(deleted_nodes)
        disk_nodes.update(new_nodes)

        return disk_nodes, deleted_nodes, new_nodes

    def _syncronize_pack_names_from_disk_nodes(self, disk_nodes):
        """Given the correct set of pack files, update our saved info.

        :return: (removed, added, modified)
            removed     pack names removed from self._names
            added       pack names added to self._names
            modified    pack names that had changed value
        """
        removed = []
        added = []
        modified = []
        ## self._packs_at_load = disk_nodes
        new_names = dict(disk_nodes)
        # drop no longer present nodes
        for pack in self.all_packs():
            if (pack.name,) not in new_names:
                removed.append(pack.name)
                self._remove_pack_from_memory(pack)
        # add new nodes/refresh existing ones
        for key, value in disk_nodes:
            name = key[0]
            sizes = self._parse_index_sizes(value)
            if name in self._names:
                # existing
                if sizes != self._names[name]:
                    # the pack for name has had its indices replaced - rare but
                    # important to handle. XXX: probably can never happen today
                    # because the three-way merge code above does not handle it
                    # - you may end up adding the same key twice to the new
                    # disk index because the set values are the same, unless
                    # the only index shows up as deleted by the set difference
                    # - which it may. Until there is a specific test for this,
                    # assume its broken. RBC 20071017.
                    self._remove_pack_from_memory(self.get_pack_by_name(name))
                    self._names[name] = sizes
                    self.get_pack_by_name(name)
                    modified.append(name)
            else:
                # new
                self._names[name] = sizes
                self.get_pack_by_name(name)
                added.append(name)
        return removed, added, modified

    def _save_pack_names(self, clear_obsolete_packs=False):
        """Save the list of packs.

        This will take out the mutex around the pack names list for the
        duration of the method call. If concurrent updates have been made, a
        three-way merge between the current list and the current in memory list
        is performed.

        :param clear_obsolete_packs: If True, clear out the contents of the
            obsolete_packs directory.
        """
        self.lock_names()
        try:
            builder = self._index_builder_class()
            disk_nodes, deleted_nodes, new_nodes = self._diff_pack_names()
            # TODO: handle same-name, index-size-changes here -
            # e.g. use the value from disk, not ours, *unless* we're the one
            # changing it.
            for key, value in disk_nodes:
                builder.add_node(key, value)
            self.transport.put_file('pack-names', builder.finish(),
                mode=self.repo.bzrdir._get_file_mode())
            # move the baseline forward
            self._packs_at_load = disk_nodes
            if clear_obsolete_packs:
                self._clear_obsolete_packs()
        finally:
            self._unlock_names()
        # synchronise the memory packs list with what we just wrote:
        self._syncronize_pack_names_from_disk_nodes(disk_nodes)

    def reload_pack_names(self):
        """Sync our pack listing with what is present in the repository.

        This should be called when we find out that something we thought was
        present is now missing. This happens when another process re-packs the
        repository, etc.

        :return: True if the in-memory list of packs has been altered at all.
        """
        # The ensure_loaded call is to handle the case where the first call
        # made involving the collection was to reload_pack_names, where we 
        # don't have a view of disk contents. Its a bit of a bandaid, and
        # causes two reads of pack-names, but its a rare corner case not struck
        # with regular push/pull etc.
        first_read = self.ensure_loaded()
        if first_read:
            return True
        # out the new value.
        disk_nodes, _, _ = self._diff_pack_names()
        self._packs_at_load = disk_nodes
        (removed, added,
         modified) = self._syncronize_pack_names_from_disk_nodes(disk_nodes)
        if removed or added or modified:
            return True
        return False

    def _restart_autopack(self):
        """Reload the pack names list, and restart the autopack code."""
        if not self.reload_pack_names():
            # Re-raise the original exception, because something went missing
            # and a restart didn't find it
            raise
        raise errors.RetryAutopack(self.repo, False, sys.exc_info())

    def _clear_obsolete_packs(self):
        """Delete everything from the obsolete-packs directory.
        """
        obsolete_pack_transport = self.transport.clone('obsolete_packs')
        for filename in obsolete_pack_transport.list_dir('.'):
            try:
                obsolete_pack_transport.delete(filename)
            except (errors.PathError, errors.TransportError), e:
                warning("couldn't delete obsolete pack, skipping it:\n%s" % (e,))

    def _start_write_group(self):
        # Do not permit preparation for writing if we're not in a 'write lock'.
        if not self.repo.is_write_locked():
            raise errors.NotWriteLocked(self)
        self._new_pack = self.pack_factory(self, upload_suffix='.pack',
            file_mode=self.repo.bzrdir._get_file_mode())
        # allow writing: queue writes to a new index
        self.revision_index.add_writable_index(self._new_pack.revision_index,
            self._new_pack)
        self.inventory_index.add_writable_index(self._new_pack.inventory_index,
            self._new_pack)
        self.text_index.add_writable_index(self._new_pack.text_index,
            self._new_pack)
        self.signature_index.add_writable_index(self._new_pack.signature_index,
            self._new_pack)
        if self.chk_index is not None:
            self.chk_index.add_writable_index(self._new_pack.chk_index,
                self._new_pack)
            self.repo.chk_bytes._index._add_callback = self.chk_index.add_callback

        self.repo.inventories._index._add_callback = self.inventory_index.add_callback
        self.repo.revisions._index._add_callback = self.revision_index.add_callback
        self.repo.signatures._index._add_callback = self.signature_index.add_callback
        self.repo.texts._index._add_callback = self.text_index.add_callback

    def _abort_write_group(self):
        # FIXME: just drop the transient index.
        # forget what names there are
        if self._new_pack is not None:
            try:
                self._new_pack.abort()
            finally:
                # XXX: If we aborted while in the middle of finishing the write
                # group, _remove_pack_indices can fail because the indexes are
                # already gone.  If they're not there we shouldn't fail in this
                # case.  -- mbp 20081113
                self._remove_pack_indices(self._new_pack)
                self._new_pack = None
        for resumed_pack in self._resumed_packs:
            try:
                resumed_pack.abort()
            finally:
                # See comment in previous finally block.
                try:
                    self._remove_pack_indices(resumed_pack)
                except KeyError:
                    pass
        del self._resumed_packs[:]
        self.repo._text_knit = None

    def _remove_resumed_pack_indices(self):
        for resumed_pack in self._resumed_packs:
            self._remove_pack_indices(resumed_pack)
        del self._resumed_packs[:]

    def _commit_write_group(self):
        all_missing = set()
        for prefix, versioned_file in (
                ('revisions', self.repo.revisions),
                ('inventories', self.repo.inventories),
                ('texts', self.repo.texts),
                ('signatures', self.repo.signatures),
                ):
            missing = versioned_file.get_missing_compression_parent_keys()
            all_missing.update([(prefix,) + key for key in missing])
        if all_missing:
            raise errors.BzrCheckError(
                "Repository %s has missing compression parent(s) %r "
                 % (self.repo, sorted(all_missing)))
        self._remove_pack_indices(self._new_pack)
        should_autopack = False
        if self._new_pack.data_inserted():
            # get all the data to disk and read to use
            self._new_pack.finish()
            self.allocate(self._new_pack)
            self._new_pack = None
            should_autopack = True
        else:
            self._new_pack.abort()
            self._new_pack = None
        for resumed_pack in self._resumed_packs:
            # XXX: this is a pretty ugly way to turn the resumed pack into a
            # properly committed pack.
            self._names[resumed_pack.name] = None
            self._remove_pack_from_memory(resumed_pack)
            resumed_pack.finish()
            self.allocate(resumed_pack)
            should_autopack = True
        del self._resumed_packs[:]
        if should_autopack:
            if not self.autopack():
                # when autopack takes no steps, the names list is still
                # unsaved.
                self._save_pack_names()
        self.repo._text_knit = None

    def _suspend_write_group(self):
        tokens = [pack.name for pack in self._resumed_packs]
        self._remove_pack_indices(self._new_pack)
        if self._new_pack.data_inserted():
            # get all the data to disk and read to use
            self._new_pack.finish(suspend=True)
            tokens.append(self._new_pack.name)
            self._new_pack = None
        else:
            self._new_pack.abort()
            self._new_pack = None
        self._remove_resumed_pack_indices()
        self.repo._text_knit = None
        return tokens

    def _resume_write_group(self, tokens):
        for token in tokens:
            self._resume_pack(token)


class KnitPackRepository(KnitRepository):
    """Repository with knit objects stored inside pack containers.

    The layering for a KnitPackRepository is:

    Graph        |  HPSS    | Repository public layer |
    ===================================================
    Tuple based apis below, string based, and key based apis above
    ---------------------------------------------------
    KnitVersionedFiles
      Provides .texts, .revisions etc
      This adapts the N-tuple keys to physical knit records which only have a
      single string identifier (for historical reasons), which in older formats
      was always the revision_id, and in the mapped code for packs is always
      the last element of key tuples.
    ---------------------------------------------------
    GraphIndex
      A separate GraphIndex is used for each of the
      texts/inventories/revisions/signatures contained within each individual
      pack file. The GraphIndex layer works in N-tuples and is unaware of any
      semantic value.
    ===================================================

    """

    def __init__(self, _format, a_bzrdir, control_files, _commit_builder_class,
        _serializer):
        KnitRepository.__init__(self, _format, a_bzrdir, control_files,
            _commit_builder_class, _serializer)
        index_transport = self._transport.clone('indices')
        self._pack_collection = RepositoryPackCollection(self, self._transport,
            index_transport,
            self._transport.clone('upload'),
            self._transport.clone('packs'),
            _format.index_builder_class,
            _format.index_class,
            use_chk_index=self._format.supports_chks,
            )
        self.inventories = KnitVersionedFiles(
            _KnitGraphIndex(self._pack_collection.inventory_index.combined_index,
                add_callback=self._pack_collection.inventory_index.add_callback,
                deltas=True, parents=True, is_locked=self.is_locked),
            data_access=self._pack_collection.inventory_index.data_access,
            max_delta_chain=200)
        self.revisions = KnitVersionedFiles(
            _KnitGraphIndex(self._pack_collection.revision_index.combined_index,
                add_callback=self._pack_collection.revision_index.add_callback,
                deltas=False, parents=True, is_locked=self.is_locked),
            data_access=self._pack_collection.revision_index.data_access,
            max_delta_chain=0)
        self.signatures = KnitVersionedFiles(
            _KnitGraphIndex(self._pack_collection.signature_index.combined_index,
                add_callback=self._pack_collection.signature_index.add_callback,
                deltas=False, parents=False, is_locked=self.is_locked),
            data_access=self._pack_collection.signature_index.data_access,
            max_delta_chain=0)
        self.texts = KnitVersionedFiles(
            _KnitGraphIndex(self._pack_collection.text_index.combined_index,
                add_callback=self._pack_collection.text_index.add_callback,
                deltas=True, parents=True, is_locked=self.is_locked),
            data_access=self._pack_collection.text_index.data_access,
            max_delta_chain=200)
        if _format.supports_chks:
            # No graph, no compression:- references from chks are between
            # different objects not temporal versions of the same; and without
            # some sort of temporal structure knit compression will just fail.
            self.chk_bytes = KnitVersionedFiles(
                _KnitGraphIndex(self._pack_collection.chk_index.combined_index,
                    add_callback=self._pack_collection.chk_index.add_callback,
                    deltas=False, parents=False, is_locked=self.is_locked),
                data_access=self._pack_collection.chk_index.data_access,
                max_delta_chain=0)
        else:
            self.chk_bytes = None
        # True when the repository object is 'write locked' (as opposed to the
        # physical lock only taken out around changes to the pack-names list.)
        # Another way to represent this would be a decorator around the control
        # files object that presents logical locks as physical ones - if this
        # gets ugly consider that alternative design. RBC 20071011
        self._write_lock_count = 0
        self._transaction = None
        # for tests
        self._reconcile_does_inventory_gc = True
        self._reconcile_fixes_text_parents = True
        self._reconcile_backsup_inventory = False

    def _warn_if_deprecated(self):
        # This class isn't deprecated, but one sub-format is
        if isinstance(self._format, RepositoryFormatKnitPack5RichRootBroken):
            from bzrlib import repository
            if repository._deprecation_warning_done:
                return
            repository._deprecation_warning_done = True
            warning("Format %s for %s is deprecated - please use"
                    " 'bzr upgrade --1.6.1-rich-root'"
                    % (self._format, self.bzrdir.transport.base))

    def _abort_write_group(self):
        self._pack_collection._abort_write_group()

    def _find_inconsistent_revision_parents(self):
        """Find revisions with incorrectly cached parents.

        :returns: an iterator yielding tuples of (revison-id, parents-in-index,
            parents-in-revision).
        """
        if not self.is_locked():
            raise errors.ObjectNotLocked(self)
        pb = ui.ui_factory.nested_progress_bar()
        result = []
        try:
            revision_nodes = self._pack_collection.revision_index \
                .combined_index.iter_all_entries()
            index_positions = []
            # Get the cached index values for all revisions, and also the
            # location in each index of the revision text so we can perform
            # linear IO.
            for index, key, value, refs in revision_nodes:
                node = (index, key, value, refs)
                index_memo = self.revisions._index._node_to_position(node)
                assert index_memo[0] == index
                index_positions.append((index_memo, key[0],
                                       tuple(parent[0] for parent in refs[0])))
                pb.update("Reading revision index", 0, 0)
            index_positions.sort()
            batch_size = 1000
            pb.update("Checking cached revision graph", 0,
                      len(index_positions))
            for offset in xrange(0, len(index_positions), 1000):
                pb.update("Checking cached revision graph", offset)
                to_query = index_positions[offset:offset + batch_size]
                if not to_query:
                    break
                rev_ids = [item[1] for item in to_query]
                revs = self.get_revisions(rev_ids)
                for revision, item in zip(revs, to_query):
                    index_parents = item[2]
                    rev_parents = tuple(revision.parent_ids)
                    if index_parents != rev_parents:
                        result.append((revision.revision_id, index_parents,
                                       rev_parents))
        finally:
            pb.finished()
        return result

    def _make_parents_provider(self):
        return graph.CachingParentsProvider(self)

    def _refresh_data(self):
        if not self.is_locked():
            return
        self._pack_collection.reload_pack_names()

    def _start_write_group(self):
        self._pack_collection._start_write_group()

    def _commit_write_group(self):
        return self._pack_collection._commit_write_group()

    def suspend_write_group(self):
        # XXX check self._write_group is self.get_transaction()?
        tokens = self._pack_collection._suspend_write_group()
        self._write_group = None
        return tokens

    def _resume_write_group(self, tokens):
        self._start_write_group()
        self._pack_collection._resume_write_group(tokens)

    def get_transaction(self):
        if self._write_lock_count:
            return self._transaction
        else:
            return self.control_files.get_transaction()

    def is_locked(self):
        return self._write_lock_count or self.control_files.is_locked()

    def is_write_locked(self):
        return self._write_lock_count

    def lock_write(self, token=None):
        locked = self.is_locked()
        if not self._write_lock_count and locked:
            raise errors.ReadOnlyError(self)
        self._write_lock_count += 1
        if self._write_lock_count == 1:
            self._transaction = transactions.WriteTransaction()
            for repo in self._fallback_repositories:
                # Writes don't affect fallback repos
                repo.lock_read()
        if not locked:
            self._refresh_data()

    def lock_read(self):
        locked = self.is_locked()
        if self._write_lock_count:
            self._write_lock_count += 1
        else:
            self.control_files.lock_read()
            for repo in self._fallback_repositories:
                # Writes don't affect fallback repos
                repo.lock_read()
        if not locked:
            self._refresh_data()

    def leave_lock_in_place(self):
        # not supported - raise an error
        raise NotImplementedError(self.leave_lock_in_place)

    def dont_leave_lock_in_place(self):
        # not supported - raise an error
        raise NotImplementedError(self.dont_leave_lock_in_place)

    @needs_write_lock
    def pack(self):
        """Compress the data within the repository.

        This will pack all the data to a single pack. In future it may
        recompress deltas or do other such expensive operations.
        """
        self._pack_collection.pack()

    @needs_write_lock
    def reconcile(self, other=None, thorough=False):
        """Reconcile this repository."""
        from bzrlib.reconcile import PackReconciler
        reconciler = PackReconciler(self, thorough=thorough)
        reconciler.reconcile()
        return reconciler

    def _reconcile_pack(self, collection, packs, extension, revs, pb):
        packer = ReconcilePacker(collection, packs, extension, revs)
        return packer.pack(pb)

    def unlock(self):
        if self._write_lock_count == 1 and self._write_group is not None:
            self.abort_write_group()
            self._transaction = None
            self._write_lock_count = 0
            raise errors.BzrError(
                'Must end write group before releasing write lock on %s'
                % self)
        if self._write_lock_count:
            self._write_lock_count -= 1
            if not self._write_lock_count:
                transaction = self._transaction
                self._transaction = None
                transaction.finish()
                for repo in self._fallback_repositories:
                    repo.unlock()
        else:
            self.control_files.unlock()
            for repo in self._fallback_repositories:
                repo.unlock()


class CHKInventoryRepository(KnitPackRepository):
    """subclass of KnitPackRepository that uses CHK based inventories."""

    def _add_inventory_checked(self, revision_id, inv, parents):
        """Add inv to the repository after checking the inputs.

        This function can be overridden to allow different inventory styles.

        :seealso: add_inventory, for the contract.
        """
        # make inventory
        serializer = self._format._serializer
        result = CHKInventory.from_inventory(self.chk_bytes, inv,
            maximum_size=serializer.maximum_size,
            search_key_name=serializer.search_key_name)
        inv_lines = result.to_lines()
        return self._inventory_add_lines(revision_id, parents,
            inv_lines, check_content=False)

    def add_inventory_by_delta(self, basis_revision_id, delta, new_revision_id,
                               parents, basis_inv=None, propagate_caches=False):
        """Add a new inventory expressed as a delta against another revision.

        :param basis_revision_id: The inventory id the delta was created
            against.
        :param delta: The inventory delta (see Inventory.apply_delta for
            details).
        :param new_revision_id: The revision id that the inventory is being
            added for.
        :param parents: The revision ids of the parents that revision_id is
            known to have and are in the repository already. These are supplied
            for repositories that depend on the inventory graph for revision
            graph access, as well as for those that pun ancestry with delta
            compression.
        :param basis_inv: The basis inventory if it is already known,
            otherwise None.
        :param propagate_caches: If True, the caches for this inventory are
          copied to and updated for the result if possible.

        :returns: (validator, new_inv)
            The validator(which is a sha1 digest, though what is sha'd is
            repository format specific) of the serialized inventory, and the
            resulting inventory.
        """
        if basis_revision_id == _mod_revision.NULL_REVISION:
            return KnitPackRepository.add_inventory_by_delta(self,
                basis_revision_id, delta, new_revision_id, parents)
        if not self.is_in_write_group():
            raise AssertionError("%r not in write group" % (self,))
        _mod_revision.check_not_reserved_id(new_revision_id)
        basis_tree = self.revision_tree(basis_revision_id)
        basis_tree.lock_read()
        try:
            if basis_inv is None:
                basis_inv = basis_tree.inventory
            result = basis_inv.create_by_apply_delta(delta, new_revision_id,
                propagate_caches=propagate_caches)
            inv_lines = result.to_lines()
            return self._inventory_add_lines(new_revision_id, parents,
                inv_lines, check_content=False), result
        finally:
            basis_tree.unlock()

    def _iter_inventories(self, revision_ids):
        """Iterate over many inventory objects."""
        keys = [(revision_id,) for revision_id in revision_ids]
        stream = self.inventories.get_record_stream(keys, 'unordered', True)
        texts = {}
        for record in stream:
            if record.storage_kind != 'absent':
                texts[record.key] = record.get_bytes_as('fulltext')
            else:
                raise errors.NoSuchRevision(self, record.key)
        for key in keys:
            yield CHKInventory.deserialise(self.chk_bytes, texts[key], key)

    def _iter_inventory_xmls(self, revision_ids):
        # Without a native 'xml' inventory, this method doesn't make sense, so
        # make it raise to trap naughty direct users.
        raise NotImplementedError(self._iter_inventory_xmls)

    def _find_revision_outside_set(self, revision_ids):
        revision_set = frozenset(revision_ids)
        for revid in revision_ids:
            parent_ids = self.get_parent_map([revid]).get(revid, ())
            for parent in parent_ids:
                if parent in revision_set:
                    # Parent is not outside the set
                    continue
                if parent not in self.get_parent_map([parent]):
                    # Parent is a ghost
                    continue
                return parent
        return _mod_revision.NULL_REVISION

    def _find_file_keys_to_fetch(self, revision_ids, pb):
        rich_root = self.supports_rich_root()
        revision_outside_set = self._find_revision_outside_set(revision_ids)
        if revision_outside_set == _mod_revision.NULL_REVISION:
            uninteresting_root_keys = set()
        else:
            uninteresting_inv = self.get_inventory(revision_outside_set)
            uninteresting_root_keys = set([uninteresting_inv.id_to_entry.key()])
        interesting_root_keys = set()
        for idx, inv in enumerate(self.iter_inventories(revision_ids)):
            interesting_root_keys.add(inv.id_to_entry.key())
        revision_ids = frozenset(revision_ids)
        file_id_revisions = {}
<<<<<<< HEAD
=======
        bytes_to_info = CHKInventory._bytes_to_utf8name_key
>>>>>>> b206ee53
        for records, items in chk_map.iter_interesting_nodes(self.chk_bytes,
                    interesting_root_keys, uninteresting_root_keys,
                    pb=pb):
            # This is cheating a bit to use the last grabbed 'inv', but it
            # works
            for name, bytes in items:
<<<<<<< HEAD
                # TODO: We should use something cheaper than _bytes_to_entry,
                #       which has to .decode() the entry name, etc.
                #       We only care about a couple of the fields in the bytes.
                entry = inv._bytes_to_entry(bytes)
                if entry.name == '' and not rich_root:
                    continue
                if entry.revision in revision_ids:
                    # Would we rather build this up into file_id => revision
                    # maps?
                    s = file_id_revisions.setdefault(entry.file_id, set())
                    s.add(entry.revision)
=======
                (name_utf8, file_id, revision_id) = bytes_to_info(bytes)
                if not rich_root and name_utf8 == '':
                    continue
                if revision_id in revision_ids:
                    # Would we rather build this up into file_id => revision
                    # maps?
                    try:
                        file_id_revisions[file_id].add(revision_id)
                    except KeyError:
                        file_id_revisions[file_id] = set([revision_id])
>>>>>>> b206ee53
        for file_id, revisions in file_id_revisions.iteritems():
            yield ('file', file_id, revisions)

    def fileids_altered_by_revision_ids(self, revision_ids, _inv_weave=None):
        """Find the file ids and versions affected by revisions.

        :param revisions: an iterable containing revision ids.
        :param _inv_weave: The inventory weave from this repository or None.
            If None, the inventory weave will be opened automatically.
        :return: a dictionary mapping altered file-ids to an iterable of
            revision_ids. Each altered file-ids has the exact revision_ids that
            altered it listed explicitly.
        """
        rich_roots = self.supports_rich_root()
        result = {}
        pb = ui.ui_factory.nested_progress_bar()
        try:
            total = len(revision_ids)
            for pos, inv in enumerate(self.iter_inventories(revision_ids)):
                pb.update("Finding text references", pos, total)
                for entry in inv.iter_just_entries():
                    if entry.revision != inv.revision_id:
                        continue
                    if not rich_roots and entry.file_id == inv.root_id:
                        continue
                    alterations = result.setdefault(entry.file_id, set([]))
                    alterations.add(entry.revision)
            return result
        finally:
            pb.finished()

    def find_text_key_references(self):
        """Find the text key references within the repository.

        :return: A dictionary mapping text keys ((fileid, revision_id) tuples)
            to whether they were referred to by the inventory of the
            revision_id that they contain. The inventory texts from all present
            revision ids are assessed to generate this report.
        """
        # XXX: Slow version but correct: rewrite as a series of delta
        # examinations/direct tree traversal. Note that that will require care
        # as a common node is reachable both from the inventory that added it,
        # and others afterwards.
        revision_keys = self.revisions.keys()
        result = {}
        rich_roots = self.supports_rich_root()
        pb = ui.ui_factory.nested_progress_bar()
        try:
            all_revs = self.all_revision_ids()
            total = len(all_revs)
            for pos, inv in enumerate(self.iter_inventories(all_revs)):
                pb.update("Finding text references", pos, total)
                for _, entry in inv.iter_entries():
                    if not rich_roots and entry.file_id == inv.root_id:
                        continue
                    key = (entry.file_id, entry.revision)
                    result.setdefault(key, False)
                    if entry.revision == inv.revision_id:
                        result[key] = True
            return result
        finally:
            pb.finished()

    def _reconcile_pack(self, collection, packs, extension, revs, pb):
        packer = CHKReconcilePacker(collection, packs, extension, revs)
        return packer.pack(pb)


class CHKReconcilePacker(ReconcilePacker):
    """Subclass of ReconcilePacker for handling chk inventories."""

    def _process_inventory_lines(self, inv_lines):
        """Generate a text key reference map rather for reconciling with."""
        repo = self._pack_collection.repo
        # XXX: This double-reads the inventories; but it works.
        refs = repo.find_text_key_references()
        self._text_refs = refs
        # during reconcile we:
        #  - convert unreferenced texts to full texts
        #  - correct texts which reference a text not copied to be full texts
        #  - copy all others as-is but with corrected parents.
        #  - so at this point we don't know enough to decide what becomes a full
        #    text.
        self._text_filter = None
        # Copy the selected inventory roots, extracting the CHK references
        # needed.
        pending_refs = set()
        for line, revid in inv_lines:
            if line.startswith('id_to_entry: '):
                pending_refs.add((line[13:],))
        while pending_refs:
            pending_refs = self._copy_chks(pending_refs)


class RepositoryFormatPack(MetaDirRepositoryFormat):
    """Format logic for pack structured repositories.

    This repository format has:
     - a list of packs in pack-names
     - packs in packs/NAME.pack
     - indices in indices/NAME.{iix,six,tix,rix}
     - knit deltas in the packs, knit indices mapped to the indices.
     - thunk objects to support the knits programming API.
     - a format marker of its own
     - an optional 'shared-storage' flag
     - an optional 'no-working-trees' flag
     - a LockDir lock
    """

    # Set this attribute in derived classes to control the repository class
    # created by open and initialize.
    repository_class = None
    # Set this attribute in derived classes to control the
    # _commit_builder_class that the repository objects will have passed to
    # their constructor.
    _commit_builder_class = None
    # Set this attribute in derived clases to control the _serializer that the
    # repository objects will have passed to their constructor.
    _serializer = None
    # Packs are not confused by ghosts.
    supports_ghosts = True
    # External references are not supported in pack repositories yet.
    supports_external_lookups = False
    # Most pack formats do not use chk lookups.
    supports_chks = False
    # What index classes to use
    index_builder_class = None
    index_class = None
    _fetch_uses_deltas = True
    fast_deltas = False

    def initialize(self, a_bzrdir, shared=False):
        """Create a pack based repository.

        :param a_bzrdir: bzrdir to contain the new repository; must already
            be initialized.
        :param shared: If true the repository will be initialized as a shared
                       repository.
        """
        mutter('creating repository in %s.', a_bzrdir.transport.base)
        dirs = ['indices', 'obsolete_packs', 'packs', 'upload']
        builder = self.index_builder_class()
        files = [('pack-names', builder.finish())]
        utf8_files = [('format', self.get_format_string())]

        self._upload_blank_content(a_bzrdir, dirs, files, utf8_files, shared)
        return self.open(a_bzrdir=a_bzrdir, _found=True)

    def open(self, a_bzrdir, _found=False, _override_transport=None):
        """See RepositoryFormat.open().

        :param _override_transport: INTERNAL USE ONLY. Allows opening the
                                    repository at a slightly different url
                                    than normal. I.e. during 'upgrade'.
        """
        if not _found:
            format = RepositoryFormat.find_format(a_bzrdir)
        if _override_transport is not None:
            repo_transport = _override_transport
        else:
            repo_transport = a_bzrdir.get_repository_transport(None)
        control_files = lockable_files.LockableFiles(repo_transport,
                                'lock', lockdir.LockDir)
        return self.repository_class(_format=self,
                              a_bzrdir=a_bzrdir,
                              control_files=control_files,
                              _commit_builder_class=self._commit_builder_class,
                              _serializer=self._serializer)


class RepositoryFormatKnitPack1(RepositoryFormatPack):
    """A no-subtrees parameterized Pack repository.

    This format was introduced in 0.92.
    """

    repository_class = KnitPackRepository
    _commit_builder_class = PackCommitBuilder
    @property
    def _serializer(self):
        return xml5.serializer_v5
    # What index classes to use
    index_builder_class = InMemoryGraphIndex
    index_class = GraphIndex

    def _get_matching_bzrdir(self):
        return bzrdir.format_registry.make_bzrdir('pack-0.92')

    def _ignore_setting_bzrdir(self, format):
        pass

    _matchingbzrdir = property(_get_matching_bzrdir, _ignore_setting_bzrdir)

    def get_format_string(self):
        """See RepositoryFormat.get_format_string()."""
        return "Bazaar pack repository format 1 (needs bzr 0.92)\n"

    def get_format_description(self):
        """See RepositoryFormat.get_format_description()."""
        return "Packs containing knits without subtree support"

    def check_conversion_target(self, target_format):
        pass


class RepositoryFormatKnitPack3(RepositoryFormatPack):
    """A subtrees parameterized Pack repository.

    This repository format uses the xml7 serializer to get:
     - support for recording full info about the tree root
     - support for recording tree-references

    This format was introduced in 0.92.
    """

    repository_class = KnitPackRepository
    _commit_builder_class = PackRootCommitBuilder
    rich_root_data = True
    supports_tree_reference = True
    @property
    def _serializer(self):
        return xml7.serializer_v7
    # What index classes to use
    index_builder_class = InMemoryGraphIndex
    index_class = GraphIndex

    def _get_matching_bzrdir(self):
        return bzrdir.format_registry.make_bzrdir(
            'pack-0.92-subtree')

    def _ignore_setting_bzrdir(self, format):
        pass

    _matchingbzrdir = property(_get_matching_bzrdir, _ignore_setting_bzrdir)

    def check_conversion_target(self, target_format):
        if not target_format.rich_root_data:
            raise errors.BadConversionTarget(
                'Does not support rich root data.', target_format)
        if not getattr(target_format, 'supports_tree_reference', False):
            raise errors.BadConversionTarget(
                'Does not support nested trees', target_format)

    def get_format_string(self):
        """See RepositoryFormat.get_format_string()."""
        return "Bazaar pack repository format 1 with subtree support (needs bzr 0.92)\n"

    def get_format_description(self):
        """See RepositoryFormat.get_format_description()."""
        return "Packs containing knits with subtree support\n"


class RepositoryFormatKnitPack4(RepositoryFormatPack):
    """A rich-root, no subtrees parameterized Pack repository.

    This repository format uses the xml6 serializer to get:
     - support for recording full info about the tree root

    This format was introduced in 1.0.
    """

    repository_class = KnitPackRepository
    _commit_builder_class = PackRootCommitBuilder
    rich_root_data = True
    supports_tree_reference = False
    @property
    def _serializer(self):
        return xml6.serializer_v6
    # What index classes to use
    index_builder_class = InMemoryGraphIndex
    index_class = GraphIndex

    def _get_matching_bzrdir(self):
        return bzrdir.format_registry.make_bzrdir(
            'rich-root-pack')

    def _ignore_setting_bzrdir(self, format):
        pass

    _matchingbzrdir = property(_get_matching_bzrdir, _ignore_setting_bzrdir)

    def check_conversion_target(self, target_format):
        if not target_format.rich_root_data:
            raise errors.BadConversionTarget(
                'Does not support rich root data.', target_format)

    def get_format_string(self):
        """See RepositoryFormat.get_format_string()."""
        return ("Bazaar pack repository format 1 with rich root"
                " (needs bzr 1.0)\n")

    def get_format_description(self):
        """See RepositoryFormat.get_format_description()."""
        return "Packs containing knits with rich root support\n"


class RepositoryFormatKnitPack5(RepositoryFormatPack):
    """Repository that supports external references to allow stacking.

    New in release 1.6.

    Supports external lookups, which results in non-truncated ghosts after
    reconcile compared to pack-0.92 formats.
    """

    repository_class = KnitPackRepository
    _commit_builder_class = PackCommitBuilder
    supports_external_lookups = True
    # What index classes to use
    index_builder_class = InMemoryGraphIndex
    index_class = GraphIndex

    @property
    def _serializer(self):
        return xml5.serializer_v5

    def _get_matching_bzrdir(self):
        return bzrdir.format_registry.make_bzrdir('1.6')

    def _ignore_setting_bzrdir(self, format):
        pass

    _matchingbzrdir = property(_get_matching_bzrdir, _ignore_setting_bzrdir)

    def get_format_string(self):
        """See RepositoryFormat.get_format_string()."""
        return "Bazaar RepositoryFormatKnitPack5 (bzr 1.6)\n"

    def get_format_description(self):
        """See RepositoryFormat.get_format_description()."""
        return "Packs 5 (adds stacking support, requires bzr 1.6)"

    def check_conversion_target(self, target_format):
        pass


class RepositoryFormatKnitPack5RichRoot(RepositoryFormatPack):
    """A repository with rich roots and stacking.

    New in release 1.6.1.

    Supports stacking on other repositories, allowing data to be accessed
    without being stored locally.
    """

    repository_class = KnitPackRepository
    _commit_builder_class = PackRootCommitBuilder
    rich_root_data = True
    supports_tree_reference = False # no subtrees
    supports_external_lookups = True
    # What index classes to use
    index_builder_class = InMemoryGraphIndex
    index_class = GraphIndex

    @property
    def _serializer(self):
        return xml6.serializer_v6

    def _get_matching_bzrdir(self):
        return bzrdir.format_registry.make_bzrdir(
            '1.6.1-rich-root')

    def _ignore_setting_bzrdir(self, format):
        pass

    _matchingbzrdir = property(_get_matching_bzrdir, _ignore_setting_bzrdir)

    def check_conversion_target(self, target_format):
        if not target_format.rich_root_data:
            raise errors.BadConversionTarget(
                'Does not support rich root data.', target_format)

    def get_format_string(self):
        """See RepositoryFormat.get_format_string()."""
        return "Bazaar RepositoryFormatKnitPack5RichRoot (bzr 1.6.1)\n"

    def get_format_description(self):
        return "Packs 5 rich-root (adds stacking support, requires bzr 1.6.1)"


class RepositoryFormatKnitPack5RichRootBroken(RepositoryFormatPack):
    """A repository with rich roots and external references.

    New in release 1.6.

    Supports external lookups, which results in non-truncated ghosts after
    reconcile compared to pack-0.92 formats.

    This format was deprecated because the serializer it uses accidentally
    supported subtrees, when the format was not intended to. This meant that
    someone could accidentally fetch from an incorrect repository.
    """

    repository_class = KnitPackRepository
    _commit_builder_class = PackRootCommitBuilder
    rich_root_data = True
    supports_tree_reference = False # no subtrees

    supports_external_lookups = True
    # What index classes to use
    index_builder_class = InMemoryGraphIndex
    index_class = GraphIndex

    @property
    def _serializer(self):
        return xml7.serializer_v7

    def _get_matching_bzrdir(self):
        matching = bzrdir.format_registry.make_bzrdir(
            '1.6.1-rich-root')
        matching.repository_format = self
        return matching

    def _ignore_setting_bzrdir(self, format):
        pass

    _matchingbzrdir = property(_get_matching_bzrdir, _ignore_setting_bzrdir)

    def check_conversion_target(self, target_format):
        if not target_format.rich_root_data:
            raise errors.BadConversionTarget(
                'Does not support rich root data.', target_format)

    def get_format_string(self):
        """See RepositoryFormat.get_format_string()."""
        return "Bazaar RepositoryFormatKnitPack5RichRoot (bzr 1.6)\n"

    def get_format_description(self):
        return ("Packs 5 rich-root (adds stacking support, requires bzr 1.6)"
                " (deprecated)")


class RepositoryFormatKnitPack6(RepositoryFormatPack):
    """A repository with stacking and btree indexes,
    without rich roots or subtrees.

    This is equivalent to pack-1.6 with B+Tree indices.
    """

    repository_class = KnitPackRepository
    _commit_builder_class = PackCommitBuilder
    supports_external_lookups = True
    # What index classes to use
    index_builder_class = BTreeBuilder
    index_class = BTreeGraphIndex

    @property
    def _serializer(self):
        return xml5.serializer_v5

    def _get_matching_bzrdir(self):
        return bzrdir.format_registry.make_bzrdir('1.9')

    def _ignore_setting_bzrdir(self, format):
        pass

    _matchingbzrdir = property(_get_matching_bzrdir, _ignore_setting_bzrdir)

    def get_format_string(self):
        """See RepositoryFormat.get_format_string()."""
        return "Bazaar RepositoryFormatKnitPack6 (bzr 1.9)\n"

    def get_format_description(self):
        """See RepositoryFormat.get_format_description()."""
        return "Packs 6 (uses btree indexes, requires bzr 1.9)"

    def check_conversion_target(self, target_format):
        pass


class RepositoryFormatKnitPack6RichRoot(RepositoryFormatPack):
    """A repository with rich roots, no subtrees, stacking and btree indexes.

    1.6-rich-root with B+Tree indices.
    """

    repository_class = KnitPackRepository
    _commit_builder_class = PackRootCommitBuilder
    rich_root_data = True
    supports_tree_reference = False # no subtrees
    supports_external_lookups = True
    # What index classes to use
    index_builder_class = BTreeBuilder
    index_class = BTreeGraphIndex

    @property
    def _serializer(self):
        return xml6.serializer_v6

    def _get_matching_bzrdir(self):
        return bzrdir.format_registry.make_bzrdir(
            '1.9-rich-root')

    def _ignore_setting_bzrdir(self, format):
        pass

    _matchingbzrdir = property(_get_matching_bzrdir, _ignore_setting_bzrdir)

    def check_conversion_target(self, target_format):
        if not target_format.rich_root_data:
            raise errors.BadConversionTarget(
                'Does not support rich root data.', target_format)

    def get_format_string(self):
        """See RepositoryFormat.get_format_string()."""
        return "Bazaar RepositoryFormatKnitPack6RichRoot (bzr 1.9)\n"

    def get_format_description(self):
        return "Packs 6 rich-root (uses btree indexes, requires bzr 1.9)"


class RepositoryFormatPackDevelopment2(RepositoryFormatPack):
    """A no-subtrees development repository.

    This format should be retained until the second release after bzr 1.7.

    This is pack-1.6.1 with B+Tree indices.
    """

    repository_class = KnitPackRepository
    _commit_builder_class = PackCommitBuilder
    supports_external_lookups = True
    # What index classes to use
    index_builder_class = BTreeBuilder
    index_class = BTreeGraphIndex
    # Set to true to get the fast-commit code path tested until a really fast
    # format lands in trunk. Not actually fast in this format.
    fast_deltas = True

    @property
    def _serializer(self):
        return xml5.serializer_v5

    def _get_matching_bzrdir(self):
        return bzrdir.format_registry.make_bzrdir('development2')

    def _ignore_setting_bzrdir(self, format):
        pass

    _matchingbzrdir = property(_get_matching_bzrdir, _ignore_setting_bzrdir)

    def get_format_string(self):
        """See RepositoryFormat.get_format_string()."""
        return "Bazaar development format 2 (needs bzr.dev from before 1.8)\n"

    def get_format_description(self):
        """See RepositoryFormat.get_format_description()."""
        return ("Development repository format, currently the same as "
            "1.6.1 with B+Trees.\n")

    def check_conversion_target(self, target_format):
        pass


class RepositoryFormatPackDevelopment2Subtree(RepositoryFormatPack):
    """A subtrees development repository.

    This format should be retained until the second release after bzr 1.7.

    1.6.1-subtree[as it might have been] with B+Tree indices.
    """

    repository_class = KnitPackRepository
    _commit_builder_class = PackRootCommitBuilder
    rich_root_data = True
    supports_tree_reference = True
    supports_external_lookups = True
    # What index classes to use
    index_builder_class = BTreeBuilder
    index_class = BTreeGraphIndex

    @property
    def _serializer(self):
        return xml7.serializer_v7

    def _get_matching_bzrdir(self):
        return bzrdir.format_registry.make_bzrdir(
            'development2-subtree')

    def _ignore_setting_bzrdir(self, format):
        pass

    _matchingbzrdir = property(_get_matching_bzrdir, _ignore_setting_bzrdir)

    def check_conversion_target(self, target_format):
        if not target_format.rich_root_data:
            raise errors.BadConversionTarget(
                'Does not support rich root data.', target_format)
        if not getattr(target_format, 'supports_tree_reference', False):
            raise errors.BadConversionTarget(
                'Does not support nested trees', target_format)

    def get_format_string(self):
        """See RepositoryFormat.get_format_string()."""
        return ("Bazaar development format 2 with subtree support "
            "(needs bzr.dev from before 1.8)\n")

    def get_format_description(self):
        """See RepositoryFormat.get_format_description()."""
        return ("Development repository format, currently the same as "
            "1.6.1-subtree with B+Tree indices.\n")


class RepositoryFormatPackDevelopment5(RepositoryFormatPack):
    """A no-subtrees development repository.

    This format should be retained until the second release after bzr 1.13.

    This is pack-1.9 with CHKMap based inventories.
    """

    repository_class = CHKInventoryRepository
    _commit_builder_class = PackCommitBuilder
    _serializer = chk_serializer.chk_serializer_parent_id
    supports_external_lookups = True
    # What index classes to use
    index_builder_class = BTreeBuilder
    index_class = BTreeGraphIndex
    supports_chks = True
    _commit_inv_deltas = True

    def _get_matching_bzrdir(self):
        return bzrdir.format_registry.make_bzrdir('development5')

    def _ignore_setting_bzrdir(self, format):
        pass

    _matchingbzrdir = property(_get_matching_bzrdir, _ignore_setting_bzrdir)

    def get_format_string(self):
        """See RepositoryFormat.get_format_string()."""
        # This will need to be updated (at least replacing 1.13 with the target
        # bzr release) once we merge brisbane-core into bzr.dev, I've used
        # 'merge-bbc-dev4-to-bzr.dev' into comments at relevant places to make
        # them easily greppable.  -- vila 2009016
        return "Bazaar development format 5 (needs bzr.dev from before 1.13)\n"

    def get_format_description(self):
        """See RepositoryFormat.get_format_description()."""
        return ("Development repository format, currently the same as"
                " 1.9 with B+Trees and chk support.\n")

    def check_conversion_target(self, target_format):
        pass


class RepositoryFormatPackDevelopment5Subtree(RepositoryFormatPack):
    # merge-bbc-dev4-to-bzr.dev
    """A subtrees development repository.

    This format should be retained until the second release after bzr 1.13.

    1.9-subtree[as it might have been] with CHKMap based inventories.
    """

    repository_class = CHKInventoryRepository
    _commit_builder_class = PackRootCommitBuilder
    rich_root_data = True
    supports_tree_reference = True
    _serializer = chk_serializer.chk_serializer_subtree_parent_id
    supports_external_lookups = True
    # What index classes to use
    index_builder_class = BTreeBuilder
    index_class = BTreeGraphIndex
    supports_chks = True
    _commit_inv_deltas = True

    def _get_matching_bzrdir(self):
        return bzrdir.format_registry.make_bzrdir(
            'development5-subtree')

    def _ignore_setting_bzrdir(self, format):
        pass

    _matchingbzrdir = property(_get_matching_bzrdir, _ignore_setting_bzrdir)

    def check_conversion_target(self, target_format):
        if not target_format.rich_root_data:
            raise errors.BadConversionTarget(
                'Does not support rich root data.', target_format)
        if not getattr(target_format, 'supports_tree_reference', False):
            raise errors.BadConversionTarget(
                'Does not support nested trees', target_format)

    def get_format_string(self):
        """See RepositoryFormat.get_format_string()."""
        # merge-bbc-dev4-to-bzr.dev
        return ("Bazaar development format 5 with subtree support"
                " (needs bzr.dev from before 1.13)\n")

    def get_format_description(self):
        """See RepositoryFormat.get_format_description()."""
        return ("Development repository format, currently the same as"
                " 1.9-subtree with B+Tree and chk support.\n")


class RepositoryFormatPackDevelopment5Hash16(RepositoryFormatPack):
    """A no-subtrees development repository.

    This format should be retained until the second release after bzr 1.13.

    This is pack-1.9 with CHKMap based inventories with 16-way hash tries.
    """

    repository_class = CHKInventoryRepository
    _commit_builder_class = PackCommitBuilder
    _serializer = chk_serializer.chk_serializer_16_parent_id
    supports_external_lookups = True
    # What index classes to use
    index_builder_class = BTreeBuilder
    index_class = BTreeGraphIndex
    supports_chks = True
    _commit_inv_deltas = True

    def _get_matching_bzrdir(self):
        return bzrdir.format_registry.make_bzrdir('development5-hash16')

    def _ignore_setting_bzrdir(self, format):
        pass

    _matchingbzrdir = property(_get_matching_bzrdir, _ignore_setting_bzrdir)

    def get_format_string(self):
        """See RepositoryFormat.get_format_string()."""
        return ("Bazaar development format 5 hash 16"
                " (needs bzr.dev from before 1.13)\n")

    def get_format_description(self):
        """See RepositoryFormat.get_format_description()."""
        return ("Development repository format, currently the same as"
                " 1.9 with B+Trees and chk support and 16-way hash tries\n")

    def check_conversion_target(self, target_format):
        pass


class RepositoryFormatPackDevelopment5Hash255(RepositoryFormatPack):
    """A no-subtrees development repository.

    This format should be retained until the second release after bzr 1.13.

    This is pack-1.9 with CHKMap based inventories with 255-way hash tries.
    """

    repository_class = CHKInventoryRepository
    _commit_builder_class = PackCommitBuilder
    _serializer = chk_serializer.chk_serializer_255_parent_id
    supports_external_lookups = True
    # What index classes to use
    index_builder_class = BTreeBuilder
    index_class = BTreeGraphIndex
    supports_chks = True
    _commit_inv_deltas = True

    def _get_matching_bzrdir(self):
        return bzrdir.format_registry.make_bzrdir('development5-hash255')

    def _ignore_setting_bzrdir(self, format):
        pass

    _matchingbzrdir = property(_get_matching_bzrdir, _ignore_setting_bzrdir)

    def get_format_string(self):
        """See RepositoryFormat.get_format_string()."""
        return ("Bazaar development format 5 hash 255"
                " (needs bzr.dev from before 1.13)\n")

    def get_format_description(self):
        """See RepositoryFormat.get_format_description()."""
        return ("Development repository format, currently the same as"
                " 1.9 with B+Trees and chk support and 255-way hash tries\n")

    def check_conversion_target(self, target_format):
        pass<|MERGE_RESOLUTION|>--- conflicted
+++ resolved
@@ -2468,29 +2468,13 @@
             interesting_root_keys.add(inv.id_to_entry.key())
         revision_ids = frozenset(revision_ids)
         file_id_revisions = {}
-<<<<<<< HEAD
-=======
         bytes_to_info = CHKInventory._bytes_to_utf8name_key
->>>>>>> b206ee53
         for records, items in chk_map.iter_interesting_nodes(self.chk_bytes,
                     interesting_root_keys, uninteresting_root_keys,
                     pb=pb):
             # This is cheating a bit to use the last grabbed 'inv', but it
             # works
             for name, bytes in items:
-<<<<<<< HEAD
-                # TODO: We should use something cheaper than _bytes_to_entry,
-                #       which has to .decode() the entry name, etc.
-                #       We only care about a couple of the fields in the bytes.
-                entry = inv._bytes_to_entry(bytes)
-                if entry.name == '' and not rich_root:
-                    continue
-                if entry.revision in revision_ids:
-                    # Would we rather build this up into file_id => revision
-                    # maps?
-                    s = file_id_revisions.setdefault(entry.file_id, set())
-                    s.add(entry.revision)
-=======
                 (name_utf8, file_id, revision_id) = bytes_to_info(bytes)
                 if not rich_root and name_utf8 == '':
                     continue
@@ -2501,7 +2485,6 @@
                         file_id_revisions[file_id].add(revision_id)
                     except KeyError:
                         file_id_revisions[file_id] = set([revision_id])
->>>>>>> b206ee53
         for file_id, revisions in file_id_revisions.iteritems():
             yield ('file', file_id, revisions)
 
