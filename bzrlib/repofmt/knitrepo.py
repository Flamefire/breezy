# Copyright (C) 2005, 2006, 2007 Canonical Ltd
#
# This program is free software; you can redistribute it and/or modify
# it under the terms of the GNU General Public License as published by
# the Free Software Foundation; either version 2 of the License, or
# (at your option) any later version.
#
# This program is distributed in the hope that it will be useful,
# but WITHOUT ANY WARRANTY; without even the implied warranty of
# MERCHANTABILITY or FITNESS FOR A PARTICULAR PURPOSE.  See the
# GNU General Public License for more details.
#
# You should have received a copy of the GNU General Public License
# along with this program; if not, write to the Free Software
# Foundation, Inc., 59 Temple Place, Suite 330, Boston, MA  02111-1307  USA

from bzrlib.lazy_import import lazy_import
lazy_import(globals(), """
from bzrlib import (
    debug,
    )
from bzrlib.store import revision
from bzrlib.store.revision.knit import KnitRevisionStore
""")
from bzrlib import (
    bzrdir,
    deprecated_graph,
    errors,
    knit,
    lockable_files,
    lockdir,
    osutils,
    transactions,
    xml5,
    xml7,
    )

from bzrlib.decorators import needs_read_lock, needs_write_lock
from bzrlib.repository import (
    MetaDirRepository,
    MetaDirRepositoryFormat,
    RepositoryFormat,
    RootCommitBuilder,
    )
import bzrlib.revision as _mod_revision
from bzrlib.store.versioned import VersionedFileStore
from bzrlib.trace import mutter, mutter_callsite
from bzrlib.util import bencode


class _KnitParentsProvider(object):

    def __init__(self, knit):
        self._knit = knit

    def __repr__(self):
        return 'KnitParentsProvider(%r)' % self._knit

    def get_parents(self, revision_ids):
        parents_list = []
        for revision_id in revision_ids:
            if revision_id == _mod_revision.NULL_REVISION:
                parents = []
            else:
                try:
                    parents = self._knit.get_parents_with_ghosts(revision_id)
                except errors.RevisionNotPresent:
                    parents = None
                else:
                    if len(parents) == 0:
                        parents = [_mod_revision.NULL_REVISION]
            parents_list.append(parents)
        return parents_list


class KnitRepository(MetaDirRepository):
    """Knit format repository."""

    _serializer = xml5.serializer_v5

    def _warn_if_deprecated(self):
        # This class isn't deprecated
        pass

    def _inventory_add_lines(self, inv_vf, revid, parents, lines, check_content):
        return inv_vf.add_lines_with_ghosts(revid, parents, lines,
            check_content=check_content)[0]

    @needs_read_lock
    def _all_revision_ids(self):
        """See Repository.all_revision_ids()."""
        # Knits get the revision graph from the index of the revision knit, so
        # it's always possible even if they're on an unlistable transport.
        return self._revision_store.all_revision_ids(self.get_transaction())

    def fileid_involved_between_revs(self, from_revid, to_revid):
        """Find file_id(s) which are involved in the changes between revisions.

        This determines the set of revisions which are involved, and then
        finds all file ids affected by those revisions.
        """
        from_revid = osutils.safe_revision_id(from_revid)
        to_revid = osutils.safe_revision_id(to_revid)
        vf = self._get_revision_vf()
        from_set = set(vf.get_ancestry(from_revid))
        to_set = set(vf.get_ancestry(to_revid))
        changed = to_set.difference(from_set)
        return self._fileid_involved_by_set(changed)

    def fileid_involved(self, last_revid=None):
        """Find all file_ids modified in the ancestry of last_revid.

        :param last_revid: If None, last_revision() will be used.
        """
        if not last_revid:
            changed = set(self.all_revision_ids())
        else:
            changed = set(self.get_ancestry(last_revid))
        if None in changed:
            changed.remove(None)
        return self._fileid_involved_by_set(changed)

    @needs_read_lock
    def get_ancestry(self, revision_id, topo_sorted=True):
        """Return a list of revision-ids integrated by a revision.
        
        This is topologically sorted, unless 'topo_sorted' is specified as
        False.
        """
        if _mod_revision.is_null(revision_id):
            return [None]
        revision_id = osutils.safe_revision_id(revision_id)
        vf = self._get_revision_vf()
        try:
            return [None] + vf.get_ancestry(revision_id, topo_sorted)
        except errors.RevisionNotPresent:
            raise errors.NoSuchRevision(self, revision_id)

    @needs_read_lock
<<<<<<< HEAD
    def get_data_stream(self, revision_ids):
        """See Repository.get_data_stream."""
        item_keys = self.item_keys_introduced_by(revision_ids)
        for knit_kind, file_id, versions in item_keys:
            name = (knit_kind,)
            if knit_kind == 'file':
                name = ('file', file_id)
                knit = self.weave_store.get_weave_or_empty(
                    file_id, self.get_transaction())
            elif knit_kind == 'inventory':
                knit = self.get_inventory_weave()
            elif knit_kind == 'revisions':
                knit = self._revision_store.get_revision_file(
                    self.get_transaction())
            elif knit_kind == 'signatures':
                knit = self._revision_store.get_signature_file(
                    self.get_transaction())
            else:
                raise AssertionError('Unknown knit kind %r' % (knit_kind,))
            yield name, _get_stream_as_bytes(knit, versions)

    @needs_read_lock
    def get_revision(self, revision_id):
        """Return the Revision object for a named revision"""
        revision_id = osutils.safe_revision_id(revision_id)
        return self.get_revision_reconcile(revision_id)

    @needs_read_lock
=======
>>>>>>> 086dd4b9
    def get_revision_graph(self, revision_id=None):
        """Return a dictionary containing the revision graph.

        :param revision_id: The revision_id to get a graph from. If None, then
        the entire revision graph is returned. This is a deprecated mode of
        operation and will be removed in the future.
        :return: a dictionary of revision_id->revision_parents_list.
        """
        if 'evil' in debug.debug_flags:
            mutter_callsite(3,
                "get_revision_graph scales with size of history.")
        # special case NULL_REVISION
        if revision_id == _mod_revision.NULL_REVISION:
            return {}
        revision_id = osutils.safe_revision_id(revision_id)
        a_weave = self._get_revision_vf()
        if revision_id is None:
            return a_weave.get_graph()
        if revision_id not in a_weave:
            raise errors.NoSuchRevision(self, revision_id)
        else:
            # add what can be reached from revision_id
            return a_weave.get_graph([revision_id])

    @needs_read_lock
    def get_revision_graph_with_ghosts(self, revision_ids=None):
        """Return a graph of the revisions with ghosts marked as applicable.

        :param revision_ids: an iterable of revisions to graph or None for all.
        :return: a Graph object with the graph reachable from revision_ids.
        """
        if 'evil' in debug.debug_flags:
            mutter_callsite(3,
                "get_revision_graph_with_ghosts scales with size of history.")
        result = deprecated_graph.Graph()
        vf = self._get_revision_vf()
        versions = set(vf.versions())
        if not revision_ids:
            pending = set(self.all_revision_ids())
            required = set([])
        else:
            pending = set(osutils.safe_revision_id(r) for r in revision_ids)
            # special case NULL_REVISION
            if _mod_revision.NULL_REVISION in pending:
                pending.remove(_mod_revision.NULL_REVISION)
            required = set(pending)
        done = set([])
        while len(pending):
            revision_id = pending.pop()
            if not revision_id in versions:
                if revision_id in required:
                    raise errors.NoSuchRevision(self, revision_id)
                # a ghost
                result.add_ghost(revision_id)
                # mark it as done so we don't try for it again.
                done.add(revision_id)
                continue
            parent_ids = vf.get_parents_with_ghosts(revision_id)
            for parent_id in parent_ids:
                # is this queued or done ?
                if (parent_id not in pending and
                    parent_id not in done):
                    # no, queue it.
                    pending.add(parent_id)
            result.add_node(revision_id, parent_ids)
            done.add(revision_id)
        return result

    def _get_revision_vf(self):
        """:return: a versioned file containing the revisions."""
        vf = self._revision_store.get_revision_file(self.get_transaction())
        return vf

    def _get_history_vf(self):
        """Get a versionedfile whose history graph reflects all revisions.

        For knit repositories, this is the revision knit.
        """
        return self._get_revision_vf()

    @needs_write_lock
    def reconcile(self, other=None, thorough=False):
        """Reconcile this repository."""
        from bzrlib.reconcile import KnitReconciler
        reconciler = KnitReconciler(self, thorough=thorough)
        reconciler.reconcile()
        return reconciler
    
    def revision_parents(self, revision_id):
        revision_id = osutils.safe_revision_id(revision_id)
        return self._get_revision_vf().get_parents(revision_id)

    def _make_parents_provider(self):
        return _KnitParentsProvider(self._get_revision_vf())


class KnitRepository3(KnitRepository):

    # knit3 repositories need a RootCommitBuilder
    _commit_builder_class = RootCommitBuilder

    def __init__(self, _format, a_bzrdir, control_files, _revision_store,
                 control_store, text_store):
        KnitRepository.__init__(self, _format, a_bzrdir, control_files,
                              _revision_store, control_store, text_store)
        self._serializer = xml7.serializer_v7

    def deserialise_inventory(self, revision_id, xml):
        """Transform the xml into an inventory object. 

        :param revision_id: The expected revision id of the inventory.
        :param xml: A serialised inventory.
        """
        result = self._serializer.read_inventory_from_string(xml)
        assert result.root.revision is not None
        return result

    def serialise_inventory(self, inv):
        """Transform the inventory object into XML text.

        :param revision_id: The expected revision id of the inventory.
        :param xml: A serialised inventory.
        """
        assert inv.revision_id is not None
        assert inv.root.revision is not None
        return KnitRepository.serialise_inventory(self, inv)


class RepositoryFormatKnit(MetaDirRepositoryFormat):
    """Bzr repository knit format (generalized). 

    This repository format has:
     - knits for file texts and inventory
     - hash subdirectory based stores.
     - knits for revisions and signatures
     - TextStores for revisions and signatures.
     - a format marker of its own
     - an optional 'shared-storage' flag
     - an optional 'no-working-trees' flag
     - a LockDir lock
    """

    # Set this attribute in derived classes to control the repository class
    # created by open and initialize.
    repository_class = None

    def _get_control_store(self, repo_transport, control_files):
        """Return the control store for this repository."""
        return VersionedFileStore(
            repo_transport,
            prefixed=False,
            file_mode=control_files._file_mode,
            versionedfile_class=knit.KnitVersionedFile,
            versionedfile_kwargs={'factory':knit.KnitPlainFactory()},
            )

    def _get_revision_store(self, repo_transport, control_files):
        """See RepositoryFormat._get_revision_store()."""
        versioned_file_store = VersionedFileStore(
            repo_transport,
            file_mode=control_files._file_mode,
            prefixed=False,
            precious=True,
            versionedfile_class=knit.KnitVersionedFile,
            versionedfile_kwargs={'delta':False,
                                  'factory':knit.KnitPlainFactory(),
                                 },
            escaped=True,
            )
        return KnitRevisionStore(versioned_file_store)

    def _get_text_store(self, transport, control_files):
        """See RepositoryFormat._get_text_store()."""
        return self._get_versioned_file_store('knits',
                                  transport,
                                  control_files,
                                  versionedfile_class=knit.KnitVersionedFile,
                                  versionedfile_kwargs={
                                      'create_parent_dir':True,
                                      'delay_create':True,
                                      'dir_mode':control_files._dir_mode,
                                  },
                                  escaped=True)

    def initialize(self, a_bzrdir, shared=False):
        """Create a knit format 1 repository.

        :param a_bzrdir: bzrdir to contain the new repository; must already
            be initialized.
        :param shared: If true the repository will be initialized as a shared
                       repository.
        """
        mutter('creating repository in %s.', a_bzrdir.transport.base)
        dirs = ['knits']
        files = []
        utf8_files = [('format', self.get_format_string())]
        
        self._upload_blank_content(a_bzrdir, dirs, files, utf8_files, shared)
        repo_transport = a_bzrdir.get_repository_transport(None)
        control_files = lockable_files.LockableFiles(repo_transport,
                                'lock', lockdir.LockDir)
        control_store = self._get_control_store(repo_transport, control_files)
        transaction = transactions.WriteTransaction()
        # trigger a write of the inventory store.
        control_store.get_weave_or_empty('inventory', transaction)
        _revision_store = self._get_revision_store(repo_transport, control_files)
        # the revision id here is irrelevant: it will not be stored, and cannot
        # already exist.
        _revision_store.has_revision_id('A', transaction)
        _revision_store.get_signature_file(transaction)
        return self.open(a_bzrdir=a_bzrdir, _found=True)

    def open(self, a_bzrdir, _found=False, _override_transport=None):
        """See RepositoryFormat.open().
        
        :param _override_transport: INTERNAL USE ONLY. Allows opening the
                                    repository at a slightly different url
                                    than normal. I.e. during 'upgrade'.
        """
        if not _found:
            format = RepositoryFormat.find_format(a_bzrdir)
            assert format.__class__ ==  self.__class__
        if _override_transport is not None:
            repo_transport = _override_transport
        else:
            repo_transport = a_bzrdir.get_repository_transport(None)
        control_files = lockable_files.LockableFiles(repo_transport,
                                'lock', lockdir.LockDir)
        text_store = self._get_text_store(repo_transport, control_files)
        control_store = self._get_control_store(repo_transport, control_files)
        _revision_store = self._get_revision_store(repo_transport, control_files)
        return self.repository_class(_format=self,
                              a_bzrdir=a_bzrdir,
                              control_files=control_files,
                              _revision_store=_revision_store,
                              control_store=control_store,
                              text_store=text_store)


class RepositoryFormatKnit1(RepositoryFormatKnit):
    """Bzr repository knit format 1.

    This repository format has:
     - knits for file texts and inventory
     - hash subdirectory based stores.
     - knits for revisions and signatures
     - TextStores for revisions and signatures.
     - a format marker of its own
     - an optional 'shared-storage' flag
     - an optional 'no-working-trees' flag
     - a LockDir lock

    This format was introduced in bzr 0.8.
    """

    repository_class = KnitRepository

    def __ne__(self, other):
        return self.__class__ is not other.__class__

    def get_format_string(self):
        """See RepositoryFormat.get_format_string()."""
        return "Bazaar-NG Knit Repository Format 1"

    def get_format_description(self):
        """See RepositoryFormat.get_format_description()."""
        return "Knit repository format 1"

    def check_conversion_target(self, target_format):
        pass


class RepositoryFormatKnit3(RepositoryFormatKnit):
    """Bzr repository knit format 2.

    This repository format has:
     - knits for file texts and inventory
     - hash subdirectory based stores.
     - knits for revisions and signatures
     - TextStores for revisions and signatures.
     - a format marker of its own
     - an optional 'shared-storage' flag
     - an optional 'no-working-trees' flag
     - a LockDir lock
     - support for recording full info about the tree root
     - support for recording tree-references
    """

    repository_class = KnitRepository3
    rich_root_data = True
    supports_tree_reference = True

    def _get_matching_bzrdir(self):
        return bzrdir.format_registry.make_bzrdir('dirstate-with-subtree')

    def _ignore_setting_bzrdir(self, format):
        pass

    _matchingbzrdir = property(_get_matching_bzrdir, _ignore_setting_bzrdir)

    def check_conversion_target(self, target_format):
        if not target_format.rich_root_data:
            raise errors.BadConversionTarget(
                'Does not support rich root data.', target_format)
        if not getattr(target_format, 'supports_tree_reference', False):
            raise errors.BadConversionTarget(
                'Does not support nested trees', target_format)
            
    def get_format_string(self):
        """See RepositoryFormat.get_format_string()."""
        return "Bazaar Knit Repository Format 3 (bzr 0.15)\n"

    def get_format_description(self):
        """See RepositoryFormat.get_format_description()."""
        return "Knit repository format 3"


def _get_stream_as_bytes(knit, required_versions):
    """Generate a serialised data stream.

    The format is a bencoding of a list.  The first element of the list is a
    string of the format signature, then each subsequent element is a list
    corresponding to a record.  Those lists contain:

      * a version id
      * a list of options
      * a list of parents
      * the bytes

    :returns: a bencoded list.
    """
    knit_stream = knit.get_data_stream(required_versions)
    format_signature, data_list, callable = knit_stream
    data = []
    data.append(format_signature)
    for version, options, length, parents in data_list:
        data.append([version, options, parents, callable(length)])
    return bencode.bencode(data)<|MERGE_RESOLUTION|>--- conflicted
+++ resolved
@@ -137,7 +137,6 @@
             raise errors.NoSuchRevision(self, revision_id)
 
     @needs_read_lock
-<<<<<<< HEAD
     def get_data_stream(self, revision_ids):
         """See Repository.get_data_stream."""
         item_keys = self.item_keys_introduced_by(revision_ids)
@@ -166,8 +165,6 @@
         return self.get_revision_reconcile(revision_id)
 
     @needs_read_lock
-=======
->>>>>>> 086dd4b9
     def get_revision_graph(self, revision_id=None):
         """Return a dictionary containing the revision graph.
 
