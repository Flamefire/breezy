--- conflicted
+++ resolved
@@ -77,15 +77,10 @@
 class KnitRepository(MetaDirRepository):
     """Knit format repository."""
 
-<<<<<<< HEAD
-    # make an manually, or incorrectly initialised KnitRepository object
-    # invalid
-=======
     # These attributes are inherited from the Repository base class. Setting
     # them to None ensures that if the constructor is changed to not initialize
     # them, or a subclass fails to call the constructor, that an error will
     # occur rather than the system working but generating incorrect data.
->>>>>>> 2d3b8fb7
     _commit_builder_class = None
     _serializer = None
 
@@ -269,11 +264,7 @@
     _commit_builder_class = None
     # Set this attribute in derived clases to control the _serializer that the
     # repository objects will have passed to their constructor.
-<<<<<<< HEAD
-    _serializer = None
-=======
     _serializer = xml5.serializer_v5
->>>>>>> 2d3b8fb7
 
     def _get_control_store(self, repo_transport, control_files):
         """Return the control store for this repository."""
