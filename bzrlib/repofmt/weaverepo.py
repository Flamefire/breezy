--- conflicted
+++ resolved
@@ -259,7 +259,6 @@
         self.start_write_group()
         return result
 
-<<<<<<< HEAD
     @needs_read_lock
     def get_revision(self, revision_id):
         """Return the Revision object for a named revision"""
@@ -313,12 +312,11 @@
                     if revision_id not in result:
                         pending.add(revision_id)
             return result
-=======
+
     def revision_graph_can_have_wrong_parents(self):
         # XXX: This is an old format that we don't support full checking on, so
         # just claim that checking for this inconsistency is not required.
         return False
->>>>>>> 524713da
 
 
 class PreSplitOutRepositoryFormat(RepositoryFormat):
