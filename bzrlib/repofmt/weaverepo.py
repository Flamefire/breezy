# Copyright (C) 2005, 2006, 2007 Canonical Ltd
#
# This program is free software; you can redistribute it and/or modify
# it under the terms of the GNU General Public License as published by
# the Free Software Foundation; either version 2 of the License, or
# (at your option) any later version.
#
# This program is distributed in the hope that it will be useful,
# but WITHOUT ANY WARRANTY; without even the implied warranty of
# MERCHANTABILITY or FITNESS FOR A PARTICULAR PURPOSE.  See the
# GNU General Public License for more details.
#
# You should have received a copy of the GNU General Public License
# along with this program; if not, write to the Free Software
# Foundation, Inc., 59 Temple Place, Suite 330, Boston, MA  02111-1307  USA

"""Deprecated weave-based repository formats.

Weave based formats scaled linearly with history size and could not represent
ghosts.
"""

from StringIO import StringIO

from bzrlib import (
    bzrdir,
    debug,
    errors,
    lockable_files,
    lockdir,
    osutils,
    revision as _mod_revision,
    weave,
    weavefile,
    xml5,
    )
from bzrlib.decorators import needs_read_lock, needs_write_lock
from bzrlib.repository import (
    CommitBuilder,
    MetaDirVersionedFileRepository,
    MetaDirRepositoryFormat,
    Repository,
    RepositoryFormat,
    )
from bzrlib.store.text import TextStore
from bzrlib.symbol_versioning import deprecated_method, one_four
from bzrlib.trace import mutter


class AllInOneRepository(Repository):
    """Legacy support - the repository behaviour for all-in-one branches."""

    _serializer = xml5.serializer_v5

    def __init__(self, _format, a_bzrdir, _revision_store, control_store, text_store):
        dir_mode = a_bzrdir._get_dir_mode()
        file_mode = a_bzrdir._get_file_mode()

        def get_store(name, compressed=True, prefixed=False):
            # FIXME: This approach of assuming stores are all entirely compressed
            # or entirely uncompressed is tidy, but breaks upgrade from 
            # some existing branches where there's a mixture; we probably 
            # still want the option to look for both.
            relpath = a_bzrdir._control_files._escape(name)
            store = TextStore(a_bzrdir.transport.clone(relpath),
                              prefixed=prefixed, compressed=compressed,
                              dir_mode=dir_mode,
                              file_mode=file_mode)
            return store

        # not broken out yet because the controlweaves|inventory_store
        # and text_store | weave_store bits are still different.
        if isinstance(_format, RepositoryFormat4):
            # cannot remove these - there is still no consistent api 
            # which allows access to this old info.
            self.inventory_store = get_store('inventory-store')
            text_store = get_store('text-store')
        super(AllInOneRepository, self).__init__(_format,
            a_bzrdir, a_bzrdir._control_files, _revision_store, control_store, text_store)
        if control_store is not None:
            control_store.get_scope = self.get_transaction
        text_store.get_scope = self.get_transaction

    @needs_read_lock
    def _all_possible_ids(self):
        """Return all the possible revisions that we could find."""
        if 'evil' in debug.debug_flags:
            mutter_callsite(3, "_all_possible_ids scales with size of history.")
        return self.get_inventory_weave().versions()

    @needs_read_lock
    def _all_revision_ids(self):
        """Returns a list of all the revision ids in the repository. 

        These are in as much topological order as the underlying store can 
        present: for weaves ghosts may lead to a lack of correctness until
        the reweave updates the parents list.
        """
        if self._revision_store.text_store.listable():
            return self._revision_store.all_revision_ids(self.get_transaction())
        result = self._all_possible_ids()
        # TODO: jam 20070210 Ensure that _all_possible_ids returns non-unicode
        #       ids. (It should, since _revision_store's API should change to
        #       return utf8 revision_ids)
        return self._eliminate_revisions_not_present(result)

    def _check_revision_parents(self, revision, inventory):
        """Private to Repository and Fetch.
        
        This checks the parentage of revision in an inventory weave for 
        consistency and is only applicable to inventory-weave-for-ancestry
        using repository formats & fetchers.
        """
        weave_parents = inventory.get_parent_map(
            [revision.revision_id])[revision.revision_id]
        parent_map = inventory.get_parent_map(revision.parent_ids)
        for parent_id in revision.parent_ids:
            if parent_id in parent_map:
                # this parent must not be a ghost.
                if not parent_id in weave_parents:
                    # but it is a ghost
                    raise errors.CorruptRepository(self)

    def get_commit_builder(self, branch, parents, config, timestamp=None,
                           timezone=None, committer=None, revprops=None,
                           revision_id=None):
        self._check_ascii_revisionid(revision_id, self.get_commit_builder)
        result = WeaveCommitBuilder(self, parents, config, timestamp, timezone,
                              committer, revprops, revision_id)
        self.start_write_group()
        return result

    @needs_read_lock
    def get_revisions(self, revision_ids):
        revs = self._get_revisions(revision_ids)
        # weave corruption can lead to absent revision markers that should be
        # present.
        # the following test is reasonably cheap (it needs a single weave read)
        # and the weave is cached in read transactions. In write transactions
        # it is not cached but typically we only read a small number of
        # revisions. For knits when they are introduced we will probably want
        # to ensure that caching write transactions are in use.
        inv = self.get_inventory_weave()
        for rev in revs:
            self._check_revision_parents(rev, inv)
        return revs

    @deprecated_method(one_four)
    @needs_read_lock
    def get_revision_graph(self, revision_id=None):
        """Return a dictionary containing the revision graph.
        
        :param revision_id: The revision_id to get a graph from. If None, then
        the entire revision graph is returned. This is a deprecated mode of
        operation and will be removed in the future.
        :return: a dictionary of revision_id->revision_parents_list.
        """
        if 'evil' in debug.debug_flags:
            mutter_callsite(2,
                "get_revision_graph scales with size of history.")
        # special case NULL_REVISION
        if revision_id == _mod_revision.NULL_REVISION:
            return {}
        a_weave = self.get_inventory_weave()
        all_revisions = self._eliminate_revisions_not_present(
                                a_weave.versions())
        entire_graph = a_weave.get_parent_map(all_revisions)
        if revision_id is None:
            return entire_graph
        elif revision_id not in entire_graph:
            raise errors.NoSuchRevision(self, revision_id)
        else:
            # add what can be reached from revision_id
            result = {}
            pending = set([revision_id])
            while len(pending) > 0:
                node = pending.pop()
                result[node] = entire_graph[node]
                for revision_id in result[node]:
                    if revision_id not in result:
                        pending.add(revision_id)
            return result

    def has_revisions(self, revision_ids):
        """See Repository.has_revisions()."""
        result = set()
        transaction = self.get_transaction()
        for revision_id in revision_ids:
            if self._revision_store.has_revision_id(revision_id, transaction):
                result.add(revision_id)
        return result

    @needs_read_lock
    def is_shared(self):
        """AllInOne repositories cannot be shared."""
        return False

    @needs_write_lock
    def set_make_working_trees(self, new_value):
        """Set the policy flag for making working trees when creating branches.

        This only applies to branches that use this repository.

        The default is 'True'.
        :param new_value: True to restore the default, False to disable making
                          working trees.
        """
        raise errors.RepositoryUpgradeRequired(self.bzrdir.root_transport.base)

    def make_working_trees(self):
        """Returns the policy for making working trees on new branches."""
        return True

    def revision_graph_can_have_wrong_parents(self):
        # XXX: This is an old format that we don't support full checking on, so
        # just claim that checking for this inconsistency is not required.
        return False


class WeaveMetaDirRepository(MetaDirVersionedFileRepository):
    """A subclass of MetaDirRepository to set weave specific policy."""

    _serializer = xml5.serializer_v5

    @needs_read_lock
    def _all_possible_ids(self):
        """Return all the possible revisions that we could find."""
        if 'evil' in debug.debug_flags:
            mutter_callsite(3, "_all_possible_ids scales with size of history.")
        return self.get_inventory_weave().versions()

    @needs_read_lock
    def _all_revision_ids(self):
        """Returns a list of all the revision ids in the repository. 

        These are in as much topological order as the underlying store can 
        present: for weaves ghosts may lead to a lack of correctness until
        the reweave updates the parents list.
        """
        if self._revision_store.text_store.listable():
            return self._revision_store.all_revision_ids(self.get_transaction())
        result = self._all_possible_ids()
        # TODO: jam 20070210 Ensure that _all_possible_ids returns non-unicode
        #       ids. (It should, since _revision_store's API should change to
        #       return utf8 revision_ids)
        return self._eliminate_revisions_not_present(result)

    def _check_revision_parents(self, revision, inventory):
        """Private to Repository and Fetch.
        
        This checks the parentage of revision in an inventory weave for 
        consistency and is only applicable to inventory-weave-for-ancestry
        using repository formats & fetchers.
        """
        weave_parents = inventory.get_parent_map(
            [revision.revision_id])[revision.revision_id]
        parent_map = inventory.get_parent_map(revision.parent_ids)
        for parent_id in revision.parent_ids:
            if parent_id in parent_map:
                # this parent must not be a ghost.
                if not parent_id in weave_parents:
                    # but it is a ghost
                    raise errors.CorruptRepository(self)

    def get_commit_builder(self, branch, parents, config, timestamp=None,
                           timezone=None, committer=None, revprops=None,
                           revision_id=None):
        self._check_ascii_revisionid(revision_id, self.get_commit_builder)
        result = WeaveCommitBuilder(self, parents, config, timestamp, timezone,
                              committer, revprops, revision_id)
        self.start_write_group()
        return result

    @needs_read_lock
    def get_revision(self, revision_id):
        """Return the Revision object for a named revision"""
        # TODO: jam 20070210 get_revision_reconcile should do this for us
        r = self.get_revision_reconcile(revision_id)
        # weave corruption can lead to absent revision markers that should be
        # present.
        # the following test is reasonably cheap (it needs a single weave read)
        # and the weave is cached in read transactions. In write transactions
        # it is not cached but typically we only read a small number of
        # revisions. For knits when they are introduced we will probably want
        # to ensure that caching write transactions are in use.
        inv = self.get_inventory_weave()
        self._check_revision_parents(r, inv)
        return r

    @deprecated_method(one_four)
    @needs_read_lock
    def get_revision_graph(self, revision_id=None):
        """Return a dictionary containing the revision graph.
        
        :param revision_id: The revision_id to get a graph from. If None, then
        the entire revision graph is returned. This is a deprecated mode of
        operation and will be removed in the future.
        :return: a dictionary of revision_id->revision_parents_list.
        """
        if 'evil' in debug.debug_flags:
            mutter_callsite(3,
                "get_revision_graph scales with size of history.")
        # special case NULL_REVISION
        if revision_id == _mod_revision.NULL_REVISION:
            return {}
        a_weave = self.get_inventory_weave()
        all_revisions = self._eliminate_revisions_not_present(
                                a_weave.versions())
        entire_graph = a_weave.get_parent_map(all_revisions)
        if revision_id is None:
            return entire_graph
        elif revision_id not in entire_graph:
            raise errors.NoSuchRevision(self, revision_id)
        else:
            # add what can be reached from revision_id
            result = {}
            pending = set([revision_id])
            while len(pending) > 0:
                node = pending.pop()
                result[node] = entire_graph[node]
                for revision_id in result[node]:
                    if revision_id not in result:
                        pending.add(revision_id)
            return result

    def has_revisions(self, revision_ids):
        """See Repository.has_revisions()."""
        result = set()
        transaction = self.get_transaction()
        for revision_id in revision_ids:
            if self._revision_store.has_revision_id(revision_id, transaction):
                result.add(revision_id)
        return result

    def revision_graph_can_have_wrong_parents(self):
        # XXX: This is an old format that we don't support full checking on, so
        # just claim that checking for this inconsistency is not required.
        return False


class PreSplitOutRepositoryFormat(RepositoryFormat):
    """Base class for the pre split out repository formats."""

    rich_root_data = False
    supports_tree_reference = False
    supports_ghosts = False
    supports_external_lookups = False

    def initialize(self, a_bzrdir, shared=False, _internal=False):
        """Create a weave repository."""
        if shared:
            raise errors.IncompatibleFormat(self, a_bzrdir._format)

        if not _internal:
            # always initialized when the bzrdir is.
            return self.open(a_bzrdir, _found=True)
        
        # Create an empty weave
        sio = StringIO()
        weavefile.write_weave_v5(weave.Weave(), sio)
        empty_weave = sio.getvalue()

        mutter('creating repository in %s.', a_bzrdir.transport.base)
        
        # FIXME: RBC 20060125 don't peek under the covers
        # NB: no need to escape relative paths that are url safe.
        control_files = lockable_files.LockableFiles(a_bzrdir.transport,
            'branch-lock', lockable_files.TransportLock)
        control_files.create_lock()
        control_files.lock_write()
<<<<<<< HEAD
        transport = a_bzrdir.transport
=======
        a_bzrdir.transport.mkdir_multi(dirs,
            mode=a_bzrdir._get_dir_mode())
>>>>>>> 8773adb3
        try:
            transport.mkdir_multi(['revision-store', 'weaves'],
                mode=control_files._dir_mode)
            transport.put_bytes_non_atomic('inventory.weave', empty_weave)
        finally:
            control_files.unlock()
        return self.open(a_bzrdir, _found=True)

    def _get_control_store(self, repo_transport, control_files):
        """Return the control store for this repository."""
        return self._get_versioned_file_store('',
                                              repo_transport,
                                              control_files,
                                              prefixed=False)

    def _get_text_store(self, transport, control_files):
        """Get a store for file texts for this format."""
        raise NotImplementedError(self._get_text_store)

    def open(self, a_bzrdir, _found=False):
        """See RepositoryFormat.open()."""
        if not _found:
            # we are being called directly and must probe.
            raise NotImplementedError

        repo_transport = a_bzrdir.get_repository_transport(None)
        control_files = a_bzrdir._control_files
        text_store = self._get_text_store(repo_transport, control_files)
        control_store = self._get_control_store(repo_transport, control_files)
        _revision_store = self._get_revision_store(repo_transport, control_files)
        return AllInOneRepository(_format=self,
                                  a_bzrdir=a_bzrdir,
                                  _revision_store=_revision_store,
                                  control_store=control_store,
                                  text_store=text_store)

    def check_conversion_target(self, target_format):
        pass


class RepositoryFormat4(PreSplitOutRepositoryFormat):
    """Bzr repository format 4.

    This repository format has:
     - flat stores
     - TextStores for texts, inventories,revisions.

    This format is deprecated: it indexes texts using a text id which is
    removed in format 5; initialization and write support for this format
    has been removed.
    """

    _matchingbzrdir = bzrdir.BzrDirFormat4()

    def __init__(self):
        super(RepositoryFormat4, self).__init__()

    def get_format_description(self):
        """See RepositoryFormat.get_format_description()."""
        return "Repository format 4"

    def initialize(self, url, shared=False, _internal=False):
        """Format 4 branches cannot be created."""
        raise errors.UninitializableFormat(self)

    def is_supported(self):
        """Format 4 is not supported.

        It is not supported because the model changed from 4 to 5 and the
        conversion logic is expensive - so doing it on the fly was not 
        feasible.
        """
        return False

    def _get_control_store(self, repo_transport, control_files):
        """Format 4 repositories have no formal control store at this point.
        
        This will cause any control-file-needing apis to fail - this is desired.
        """
        return None
    
    def _get_revision_store(self, repo_transport, control_files):
        """See RepositoryFormat._get_revision_store()."""
        from bzrlib.xml4 import serializer_v4
        return self._get_text_rev_store(repo_transport,
                                        control_files,
                                        'revision-store',
                                        serializer=serializer_v4)

    def _get_text_store(self, transport, control_files):
        """See RepositoryFormat._get_text_store()."""


class RepositoryFormat5(PreSplitOutRepositoryFormat):
    """Bzr control format 5.

    This repository format has:
     - weaves for file texts and inventory
     - flat stores
     - TextStores for revisions and signatures.
    """

    _versionedfile_class = weave.WeaveFile
    _matchingbzrdir = bzrdir.BzrDirFormat5()

    def __init__(self):
        super(RepositoryFormat5, self).__init__()

    def get_format_description(self):
        """See RepositoryFormat.get_format_description()."""
        return "Weave repository format 5"

    def _get_revision_store(self, repo_transport, control_files):
        """See RepositoryFormat._get_revision_store()."""
        """Return the revision store object for this a_bzrdir."""
        return self._get_text_rev_store(repo_transport,
                                        control_files,
                                        'revision-store',
                                        compressed=False)

    def _get_text_store(self, transport, control_files):
        """See RepositoryFormat._get_text_store()."""
        return self._get_versioned_file_store('weaves', transport, control_files, prefixed=False)


class RepositoryFormat6(PreSplitOutRepositoryFormat):
    """Bzr control format 6.

    This repository format has:
     - weaves for file texts and inventory
     - hash subdirectory based stores.
     - TextStores for revisions and signatures.
    """

    _versionedfile_class = weave.WeaveFile
    _matchingbzrdir = bzrdir.BzrDirFormat6()

    def __init__(self):
        super(RepositoryFormat6, self).__init__()

    def get_format_description(self):
        """See RepositoryFormat.get_format_description()."""
        return "Weave repository format 6"

    def _get_revision_store(self, repo_transport, control_files):
        """See RepositoryFormat._get_revision_store()."""
        return self._get_text_rev_store(repo_transport,
                                        control_files,
                                        'revision-store',
                                        compressed=False,
                                        prefixed=True)

    def _get_text_store(self, transport, control_files):
        """See RepositoryFormat._get_text_store()."""
        return self._get_versioned_file_store('weaves', transport, control_files)

class RepositoryFormat7(MetaDirRepositoryFormat):
    """Bzr repository 7.

    This repository format has:
     - weaves for file texts and inventory
     - hash subdirectory based stores.
     - TextStores for revisions and signatures.
     - a format marker of its own
     - an optional 'shared-storage' flag
     - an optional 'no-working-trees' flag
    """

    _versionedfile_class = weave.WeaveFile
    supports_ghosts = False

    def _get_control_store(self, repo_transport, control_files):
        """Return the control store for this repository."""
        return self._get_versioned_file_store('',
                                              repo_transport,
                                              control_files,
                                              prefixed=False)

    def get_format_string(self):
        """See RepositoryFormat.get_format_string()."""
        return "Bazaar-NG Repository format 7"

    def get_format_description(self):
        """See RepositoryFormat.get_format_description()."""
        return "Weave repository format 7"

    def check_conversion_target(self, target_format):
        pass

    def _get_revision_store(self, repo_transport, control_files):
        """See RepositoryFormat._get_revision_store()."""
        return self._get_text_rev_store(repo_transport,
                                        control_files,
                                        'revision-store',
                                        compressed=False,
                                        prefixed=True,
                                        )

    def _get_text_store(self, transport, control_files):
        """See RepositoryFormat._get_text_store()."""
        return self._get_versioned_file_store('weaves',
                                              transport,
                                              control_files)

    def initialize(self, a_bzrdir, shared=False):
        """Create a weave repository.

        :param shared: If true the repository will be initialized as a shared
                       repository.
        """
        # Create an empty weave
        sio = StringIO()
        weavefile.write_weave_v5(weave.Weave(), sio)
        empty_weave = sio.getvalue()

        mutter('creating repository in %s.', a_bzrdir.transport.base)
        dirs = ['revision-store', 'weaves']
        files = [('inventory.weave', StringIO(empty_weave)), 
                 ]
        utf8_files = [('format', self.get_format_string())]
 
        self._upload_blank_content(a_bzrdir, dirs, files, utf8_files, shared)
        return self.open(a_bzrdir=a_bzrdir, _found=True)

    def open(self, a_bzrdir, _found=False, _override_transport=None):
        """See RepositoryFormat.open().
        
        :param _override_transport: INTERNAL USE ONLY. Allows opening the
                                    repository at a slightly different url
                                    than normal. I.e. during 'upgrade'.
        """
        if not _found:
            format = RepositoryFormat.find_format(a_bzrdir)
        if _override_transport is not None:
            repo_transport = _override_transport
        else:
            repo_transport = a_bzrdir.get_repository_transport(None)
        control_files = lockable_files.LockableFiles(repo_transport,
                                'lock', lockdir.LockDir)
        text_store = self._get_text_store(repo_transport, control_files)
        control_store = self._get_control_store(repo_transport, control_files)
        _revision_store = self._get_revision_store(repo_transport, control_files)
        return WeaveMetaDirRepository(_format=self,
            a_bzrdir=a_bzrdir,
            control_files=control_files,
            _revision_store=_revision_store,
            control_store=control_store,
            text_store=text_store)


class WeaveCommitBuilder(CommitBuilder):
    """A builder for weave based repos that don't support ghosts."""

    def _add_text_to_weave(self, file_id, new_lines, parents, nostore_sha):
        versionedfile = self.repository.weave_store.get_weave_or_empty(
            file_id, self.repository.get_transaction())
        result = versionedfile.add_lines(
            self._new_revision_id, parents, new_lines,
            nostore_sha=nostore_sha)[0:2]
        return result


_legacy_formats = [RepositoryFormat4(),
                   RepositoryFormat5(),
                   RepositoryFormat6()]<|MERGE_RESOLUTION|>--- conflicted
+++ resolved
@@ -368,16 +368,12 @@
             'branch-lock', lockable_files.TransportLock)
         control_files.create_lock()
         control_files.lock_write()
-<<<<<<< HEAD
         transport = a_bzrdir.transport
-=======
-        a_bzrdir.transport.mkdir_multi(dirs,
-            mode=a_bzrdir._get_dir_mode())
->>>>>>> 8773adb3
         try:
             transport.mkdir_multi(['revision-store', 'weaves'],
-                mode=control_files._dir_mode)
-            transport.put_bytes_non_atomic('inventory.weave', empty_weave)
+                mode=a_bzrdir._get_dir_mode())
+            transport.put_bytes_non_atomic('inventory.weave', empty_weave,
+                mode=a_bzrdir._get_file_mode())
         finally:
             control_files.unlock()
         return self.open(a_bzrdir, _found=True)
