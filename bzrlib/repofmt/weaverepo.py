--- conflicted
+++ resolved
@@ -299,12 +299,8 @@
         try:
             transport.mkdir_multi(['revision-store', 'weaves'],
                 mode=a_bzrdir._get_dir_mode())
-<<<<<<< HEAD
-            transport.put_bytes_non_atomic('inventory.weave', empty_weave)
-=======
             transport.put_bytes_non_atomic('inventory.weave', empty_weave,
                 mode=a_bzrdir._get_file_mode())
->>>>>>> 37a9ddf0
         finally:
             control_files.unlock()
         return self.open(a_bzrdir, _found=True)
