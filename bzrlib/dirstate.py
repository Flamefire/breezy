# Copyright (C) 2006-2011 Canonical Ltd
#
# This program is free software; you can redistribute it and/or modify
# it under the terms of the GNU General Public License as published by
# the Free Software Foundation; either version 2 of the License, or
# (at your option) any later version.
#
# This program is distributed in the hope that it will be useful,
# but WITHOUT ANY WARRANTY; without even the implied warranty of
# MERCHANTABILITY or FITNESS FOR A PARTICULAR PURPOSE.  See the
# GNU General Public License for more details.
#
# You should have received a copy of the GNU General Public License
# along with this program; if not, write to the Free Software
# Foundation, Inc., 51 Franklin Street, Fifth Floor, Boston, MA 02110-1301 USA

"""DirState objects record the state of a directory and its bzr metadata.

Pseudo EBNF grammar for the state file. Fields are separated by NULLs, and
lines by NL. The field delimiters are ommitted in the grammar, line delimiters
are not - this is done for clarity of reading. All string data is in utf8.

MINIKIND = "f" | "d" | "l" | "a" | "r" | "t";
NL = "\n";
NULL = "\0";
WHOLE_NUMBER = {digit}, digit;
BOOLEAN = "y" | "n";
REVISION_ID = a non-empty utf8 string;

dirstate format = header line, full checksum, row count, parent details,
 ghost_details, entries;
header line = "#bazaar dirstate flat format 3", NL;
full checksum = "crc32: ", ["-"], WHOLE_NUMBER, NL;
row count = "num_entries: ", WHOLE_NUMBER, NL;
parent_details = WHOLE NUMBER, {REVISION_ID}* NL;
ghost_details = WHOLE NUMBER, {REVISION_ID}*, NL;
entries = {entry};
entry = entry_key, current_entry_details, {parent_entry_details};
entry_key = dirname,  basename, fileid;
current_entry_details = common_entry_details, working_entry_details;
parent_entry_details = common_entry_details, history_entry_details;
common_entry_details = MINIKIND, fingerprint, size, executable
working_entry_details = packed_stat
history_entry_details = REVISION_ID;
executable = BOOLEAN;
size = WHOLE_NUMBER;
fingerprint = a nonempty utf8 sequence with meaning defined by minikind.

Given this definition, the following is useful to know:
entry (aka row) - all the data for a given key.
entry[0]: The key (dirname, basename, fileid)
entry[0][0]: dirname
entry[0][1]: basename
entry[0][2]: fileid
entry[1]: The tree(s) data for this path and id combination.
entry[1][0]: The current tree
entry[1][1]: The second tree

For an entry for a tree, we have (using tree 0 - current tree) to demonstrate:
entry[1][0][0]: minikind
entry[1][0][1]: fingerprint
entry[1][0][2]: size
entry[1][0][3]: executable
entry[1][0][4]: packed_stat
OR (for non tree-0)
entry[1][1][4]: revision_id

There may be multiple rows at the root, one per id present in the root, so the
in memory root row is now:
self._dirblocks[0] -> ('', [entry ...]),
and the entries in there are
entries[0][0]: ''
entries[0][1]: ''
entries[0][2]: file_id
entries[1][0]: The tree data for the current tree for this fileid at /
etc.

Kinds:
'r' is a relocated entry: This path is not present in this tree with this id,
    but the id can be found at another location. The fingerprint is used to
    point to the target location.
'a' is an absent entry: In that tree the id is not present at this path.
'd' is a directory entry: This path in this tree is a directory with the
    current file id. There is no fingerprint for directories.
'f' is a file entry: As for directory, but it's a file. The fingerprint is the
    sha1 value of the file's canonical form, i.e. after any read filters have
    been applied to the convenience form stored in the working tree.
'l' is a symlink entry: As for directory, but a symlink. The fingerprint is the
    link target.
't' is a reference to a nested subtree; the fingerprint is the referenced
    revision.

Ordering:

The entries on disk and in memory are ordered according to the following keys:

    directory, as a list of components
    filename
    file-id

--- Format 1 had the following different definition: ---
rows = dirname, NULL, basename, NULL, MINIKIND, NULL, fileid_utf8, NULL,
    WHOLE NUMBER (* size *), NULL, packed stat, NULL, sha1|symlink target,
    {PARENT ROW}
PARENT ROW = NULL, revision_utf8, NULL, MINIKIND, NULL, dirname, NULL,
    basename, NULL, WHOLE NUMBER (* size *), NULL, "y" | "n", NULL,
    SHA1

PARENT ROW's are emitted for every parent that is not in the ghosts details
line. That is, if the parents are foo, bar, baz, and the ghosts are bar, then
each row will have a PARENT ROW for foo and baz, but not for bar.


In any tree, a kind of 'moved' indicates that the fingerprint field
(which we treat as opaque data specific to the 'kind' anyway) has the
details for the id of this row in that tree.

I'm strongly tempted to add a id->path index as well, but I think that
where we need id->path mapping; we also usually read the whole file, so
I'm going to skip that for the moment, as we have the ability to locate
via bisect any path in any tree, and if we lookup things by path, we can
accumulate an id->path mapping as we go, which will tend to match what we
looked for.

I plan to implement this asap, so please speak up now to alter/tweak the
design - and once we stabilise on this, I'll update the wiki page for
it.

The rationale for all this is that we want fast operations for the
common case (diff/status/commit/merge on all files) and extremely fast
operations for the less common but still occurs a lot status/diff/commit
on specific files). Operations on specific files involve a scan for all
the children of a path, *in every involved tree*, which the current
format did not accommodate.
----

Design priorities:
 1) Fast end to end use for bzr's top 5 uses cases. (commmit/diff/status/merge/???)
 2) fall back current object model as needed.
 3) scale usably to the largest trees known today - say 50K entries. (mozilla
    is an example of this)


Locking:
 Eventually reuse dirstate objects across locks IFF the dirstate file has not
 been modified, but will require that we flush/ignore cached stat-hit data
 because we won't want to restat all files on disk just because a lock was
 acquired, yet we cannot trust the data after the previous lock was released.

Memory representation:
 vector of all directories, and vector of the childen ?
   i.e.
     root_entrie = (direntry for root, [parent_direntries_for_root]),
     dirblocks = [
     ('', ['data for achild', 'data for bchild', 'data for cchild'])
     ('dir', ['achild', 'cchild', 'echild'])
     ]
    - single bisect to find N subtrees from a path spec
    - in-order for serialisation - this is 'dirblock' grouping.
    - insertion of a file '/a' affects only the '/' child-vector, that is, to
      insert 10K elements from scratch does not generates O(N^2) memoves of a
      single vector, rather each individual, which tends to be limited to a
      manageable number. Will scale badly on trees with 10K entries in a
      single directory. compare with Inventory.InventoryDirectory which has
      a dictionary for the children. No bisect capability, can only probe for
      exact matches, or grab all elements and sort.
    - What's the risk of error here? Once we have the base format being processed
      we should have a net win regardless of optimality. So we are going to
      go with what seems reasonable.
open questions:

Maybe we should do a test profile of the core structure - 10K simulated
searches/lookups/etc?

Objects for each row?
The lifetime of Dirstate objects is current per lock, but see above for
possible extensions. The lifetime of a row from a dirstate is expected to be
very short in the optimistic case: which we are optimising for. For instance,
subtree status will determine from analysis of the disk data what rows need to
be examined at all, and will be able to determine from a single row whether
that file has altered or not, so we are aiming to process tens of thousands of
entries each second within the dirstate context, before exposing anything to
the larger codebase. This suggests we want the time for a single file
comparison to be < 0.1 milliseconds. That would give us 10000 paths per second
processed, and to scale to 100 thousand we'll another order of magnitude to do
that. Now, as the lifetime for all unchanged entries is the time to parse, stat
the file on disk, and then immediately discard, the overhead of object creation
becomes a significant cost.

Figures: Creating a tuple from 3 elements was profiled at 0.0625
microseconds, whereas creating a object which is subclassed from tuple was
0.500 microseconds, and creating an object with 3 elements and slots was 3
microseconds long. 0.1 milliseconds is 100 microseconds, and ideally we'll get
down to 10 microseconds for the total processing - having 33% of that be object
creation is a huge overhead. There is a potential cost in using tuples within
each row which is that the conditional code to do comparisons may be slower
than method invocation, but method invocation is known to be slow due to stack
frame creation, so avoiding methods in these tight inner loops in unfortunately
desirable. We can consider a pyrex version of this with objects in future if
desired.

"""

import bisect
import binascii
import errno
import operator
import os
from stat import S_IEXEC
import stat
import struct
import sys
import time
import zlib

from bzrlib import (
    cache_utf8,
    debug,
    errors,
    inventory,
    lock,
    osutils,
    static_tuple,
    trace,
    )


# This is the Windows equivalent of ENOTDIR
# It is defined in pywin32.winerror, but we don't want a strong dependency for
# just an error code.
ERROR_PATH_NOT_FOUND = 3
ERROR_DIRECTORY = 267


if not getattr(struct, '_compile', None):
    # Cannot pre-compile the dirstate pack_stat
    def pack_stat(st, _encode=binascii.b2a_base64, _pack=struct.pack):
        """Convert stat values into a packed representation."""
        return _encode(_pack('>LLLLLL', st.st_size, int(st.st_mtime),
            int(st.st_ctime), st.st_dev, st.st_ino & 0xFFFFFFFF,
            st.st_mode))[:-1]
else:
    # compile the struct compiler we need, so as to only do it once
    from _struct import Struct
    _compiled_pack = Struct('>LLLLLL').pack
    def pack_stat(st, _encode=binascii.b2a_base64, _pack=_compiled_pack):
        """Convert stat values into a packed representation."""
        # jam 20060614 it isn't really worth removing more entries if we
        # are going to leave it in packed form.
        # With only st_mtime and st_mode filesize is 5.5M and read time is 275ms
        # With all entries, filesize is 5.9M and read time is maybe 280ms
        # well within the noise margin

        # base64 encoding always adds a final newline, so strip it off
        # The current version
        return _encode(_pack(st.st_size, int(st.st_mtime), int(st.st_ctime),
            st.st_dev, st.st_ino & 0xFFFFFFFF, st.st_mode))[:-1]
        # This is 0.060s / 1.520s faster by not encoding as much information
        # return _encode(_pack('>LL', int(st.st_mtime), st.st_mode))[:-1]
        # This is not strictly faster than _encode(_pack())[:-1]
        # return '%X.%X.%X.%X.%X.%X' % (
        #      st.st_size, int(st.st_mtime), int(st.st_ctime),
        #      st.st_dev, st.st_ino, st.st_mode)
        # Similar to the _encode(_pack('>LL'))
        # return '%X.%X' % (int(st.st_mtime), st.st_mode)


def _unpack_stat(packed_stat):
    """Turn a packed_stat back into the stat fields.

    This is meant as a debugging tool, should not be used in real code.
    """
    (st_size, st_mtime, st_ctime, st_dev, st_ino,
     st_mode) = struct.unpack('>LLLLLL', binascii.a2b_base64(packed_stat))
    return dict(st_size=st_size, st_mtime=st_mtime, st_ctime=st_ctime,
                st_dev=st_dev, st_ino=st_ino, st_mode=st_mode)


class SHA1Provider(object):
    """An interface for getting sha1s of a file."""

    def sha1(self, abspath):
        """Return the sha1 of a file given its absolute path.

        :param abspath:  May be a filesystem encoded absolute path
             or a unicode path.
        """
        raise NotImplementedError(self.sha1)

    def stat_and_sha1(self, abspath):
        """Return the stat and sha1 of a file given its absolute path.
        
        :param abspath:  May be a filesystem encoded absolute path
             or a unicode path.

        Note: the stat should be the stat of the physical file
        while the sha may be the sha of its canonical content.
        """
        raise NotImplementedError(self.stat_and_sha1)


class DefaultSHA1Provider(SHA1Provider):
    """A SHA1Provider that reads directly from the filesystem."""

    def sha1(self, abspath):
        """Return the sha1 of a file given its absolute path."""
        return osutils.sha_file_by_name(abspath)

    def stat_and_sha1(self, abspath):
        """Return the stat and sha1 of a file given its absolute path."""
        file_obj = file(abspath, 'rb')
        try:
            statvalue = os.fstat(file_obj.fileno())
            sha1 = osutils.sha_file(file_obj)
        finally:
            file_obj.close()
        return statvalue, sha1


class DirState(object):
    """Record directory and metadata state for fast access.

    A dirstate is a specialised data structure for managing local working
    tree state information. Its not yet well defined whether it is platform
    specific, and if it is how we detect/parameterize that.

    Dirstates use the usual lock_write, lock_read and unlock mechanisms.
    Unlike most bzr disk formats, DirStates must be locked for reading, using
    lock_read.  (This is an os file lock internally.)  This is necessary
    because the file can be rewritten in place.

    DirStates must be explicitly written with save() to commit changes; just
    unlocking them does not write the changes to disk.
    """

    _kind_to_minikind = {
            'absent': 'a',
            'file': 'f',
            'directory': 'd',
            'relocated': 'r',
            'symlink': 'l',
            'tree-reference': 't',
        }
    _minikind_to_kind = {
            'a': 'absent',
            'f': 'file',
            'd': 'directory',
            'l':'symlink',
            'r': 'relocated',
            't': 'tree-reference',
        }
    _stat_to_minikind = {
        stat.S_IFDIR:'d',
        stat.S_IFREG:'f',
        stat.S_IFLNK:'l',
    }
    _to_yesno = {True:'y', False: 'n'} # TODO profile the performance gain
     # of using int conversion rather than a dict here. AND BLAME ANDREW IF
     # it is faster.

    # TODO: jam 20070221 Figure out what to do if we have a record that exceeds
    #       the BISECT_PAGE_SIZE. For now, we just have to make it large enough
    #       that we are sure a single record will always fit.
    BISECT_PAGE_SIZE = 4096

    NOT_IN_MEMORY = 0
    IN_MEMORY_UNMODIFIED = 1
    IN_MEMORY_MODIFIED = 2

    # A pack_stat (the x's) that is just noise and will never match the output
    # of base64 encode.
    NULLSTAT = 'x' * 32
    NULL_PARENT_DETAILS = ('a', '', 0, False, '')

    HEADER_FORMAT_2 = '#bazaar dirstate flat format 2\n'
    HEADER_FORMAT_3 = '#bazaar dirstate flat format 3\n'

    def __init__(self, path, sha1_provider, worth_saving_limit=0):
        """Create a  DirState object.

        :param path: The path at which the dirstate file on disk should live.
        :param sha1_provider: an object meeting the SHA1Provider interface.
        :param worth_saving_limit: when the exact number of hash changed
            entries is known, only bother saving the dirstate if more than
            this count of entries have changed. -1 means never save.
        """
        # _header_state and _dirblock_state represent the current state
        # of the dirstate metadata and the per-row data respectiely.
        # NOT_IN_MEMORY indicates that no data is in memory
        # IN_MEMORY_UNMODIFIED indicates that what we have in memory
        #   is the same as is on disk
        # IN_MEMORY_MODIFIED indicates that we have a modified version
        #   of what is on disk.
        # In future we will add more granularity, for instance _dirblock_state
        # will probably support partially-in-memory as a separate variable,
        # allowing for partially-in-memory unmodified and partially-in-memory
        # modified states.
        self._header_state = DirState.NOT_IN_MEMORY
        self._dirblock_state = DirState.NOT_IN_MEMORY
        # If true, an error has been detected while updating the dirstate, and
        # for safety we're not going to commit to disk.
        self._changes_aborted = False
        self._dirblocks = []
        self._ghosts = []
        self._parents = []
        self._state_file = None
        self._filename = path
        self._lock_token = None
        self._lock_state = None
        self._id_index = None
        # a map from packed_stat to sha's.
        self._packed_stat_index = None
        self._end_of_header = None
        self._cutoff_time = None
        self._split_path_cache = {}
        self._bisect_page_size = DirState.BISECT_PAGE_SIZE
        self._sha1_provider = sha1_provider
        if 'hashcache' in debug.debug_flags:
            self._sha1_file = self._sha1_file_and_mutter
        else:
            self._sha1_file = self._sha1_provider.sha1
        # These two attributes provide a simple cache for lookups into the
        # dirstate in-memory vectors. By probing respectively for the last
        # block, and for the next entry, we save nearly 2 bisections per path
        # during commit.
        self._last_block_index = None
        self._last_entry_index = None
        # The set of known hash changes
        self._known_hash_changes = set()
        # How many hash changed entries can we have without saving
        self._worth_saving_limit = worth_saving_limit
        # If True, consider the worth saving limit when deciding whether to
        # save the dirstate or not. If False, ignore it. If None, it can be
        # set True but isn't True yet.
        self._use_smart_saving = None

    def __repr__(self):
        return "%s(%r)" % \
            (self.__class__.__name__, self._filename)

    def _mark_modified(self, hash_changed_entries=None, header_too=False):
        """Mark this dirstate as modified.

        :param hash_changed_entries: if non-None, mark just these entries as
          having their hash modified.
        :param header_too: mark the header modified as well, not just the
          dirblocks.
        """
        #trace.mutter_callsite(3, "modified hash entries: %s", hash_changed_entries)
        if hash_changed_entries:
            self._known_hash_changes.update([e[0] for e in hash_changed_entries])
            # We only enable smart saving is it hasn't already been disabled
            if self._use_smart_saving is None:
                self._use_smart_saving = True
        else:
            # We don't know exactly what changed so disable smart saving
            self._use_smart_saving = False
        self._dirblock_state = DirState.IN_MEMORY_MODIFIED
        if header_too:
            self._header_state = DirState.IN_MEMORY_MODIFIED

    def _mark_unmodified(self):
        """Mark this dirstate as unmodified."""
        self._header_state = DirState.IN_MEMORY_UNMODIFIED
        self._dirblock_state = DirState.IN_MEMORY_UNMODIFIED
        self._use_smart_saving = None
        self._known_hash_changes = set()

    def add(self, path, file_id, kind, stat, fingerprint):
        """Add a path to be tracked.

        :param path: The path within the dirstate - '' is the root, 'foo' is the
            path foo within the root, 'foo/bar' is the path bar within foo
            within the root.
        :param file_id: The file id of the path being added.
        :param kind: The kind of the path, as a string like 'file',
            'directory', etc.
        :param stat: The output of os.lstat for the path.
        :param fingerprint: The sha value of the file's canonical form (i.e.
            after any read filters have been applied),
            or the target of a symlink,
            or the referenced revision id for tree-references,
            or '' for directories.
        """
        # adding a file:
        # find the block its in.
        # find the location in the block.
        # check its not there
        # add it.
        #------- copied from inventory.ensure_normalized_name - keep synced.
        # --- normalized_filename wants a unicode basename only, so get one.
        dirname, basename = osutils.split(path)
        # we dont import normalized_filename directly because we want to be
        # able to change the implementation at runtime for tests.
        norm_name, can_access = osutils.normalized_filename(basename)
        if norm_name != basename:
            if can_access:
                basename = norm_name
            else:
                raise errors.InvalidNormalization(path)
        # you should never have files called . or ..; just add the directory
        # in the parent, or according to the special treatment for the root
        if basename == '.' or basename == '..':
            raise errors.InvalidEntryName(path)
        # now that we've normalised, we need the correct utf8 path and
        # dirname and basename elements. This single encode and split should be
        # faster than three separate encodes.
        utf8path = (dirname + '/' + basename).strip('/').encode('utf8')
        dirname, basename = osutils.split(utf8path)
        # uses __class__ for speed; the check is needed for safety
        if file_id.__class__ is not str:
            raise AssertionError(
                "must be a utf8 file_id not %s" % (type(file_id), ))
        # Make sure the file_id does not exist in this tree
        rename_from = None
        file_id_entry = self._get_entry(0, fileid_utf8=file_id, include_deleted=True)
        if file_id_entry != (None, None):
            if file_id_entry[1][0][0] == 'a':
                if file_id_entry[0] != (dirname, basename, file_id):
                    # set the old name's current operation to rename
                    self.update_minimal(file_id_entry[0],
                        'r',
                        path_utf8='',
                        packed_stat='',
                        fingerprint=utf8path
                    )
                    rename_from = file_id_entry[0][0:2]
            else:
                path = osutils.pathjoin(file_id_entry[0][0], file_id_entry[0][1])
                kind = DirState._minikind_to_kind[file_id_entry[1][0][0]]
                info = '%s:%s' % (kind, path)
                raise errors.DuplicateFileId(file_id, info)
        first_key = (dirname, basename, '')
        block_index, present = self._find_block_index_from_key(first_key)
        if present:
            # check the path is not in the tree
            block = self._dirblocks[block_index][1]
            entry_index, _ = self._find_entry_index(first_key, block)
            while (entry_index < len(block) and
                block[entry_index][0][0:2] == first_key[0:2]):
                if block[entry_index][1][0][0] not in 'ar':
                    # this path is in the dirstate in the current tree.
                    raise Exception, "adding already added path!"
                entry_index += 1
        else:
            # The block where we want to put the file is not present. But it
            # might be because the directory was empty, or not loaded yet. Look
            # for a parent entry, if not found, raise NotVersionedError
            parent_dir, parent_base = osutils.split(dirname)
            parent_block_idx, parent_entry_idx, _, parent_present = \
                self._get_block_entry_index(parent_dir, parent_base, 0)
            if not parent_present:
                raise errors.NotVersionedError(path, str(self))
            self._ensure_block(parent_block_idx, parent_entry_idx, dirname)
        block = self._dirblocks[block_index][1]
        entry_key = (dirname, basename, file_id)
        if stat is None:
            size = 0
            packed_stat = DirState.NULLSTAT
        else:
            size = stat.st_size
            packed_stat = pack_stat(stat)
        parent_info = self._empty_parent_info()
        minikind = DirState._kind_to_minikind[kind]
        if rename_from is not None:
            if rename_from[0]:
                old_path_utf8 = '%s/%s' % rename_from
            else:
                old_path_utf8 = rename_from[1]
            parent_info[0] = ('r', old_path_utf8, 0, False, '')
        if kind == 'file':
            entry_data = entry_key, [
                (minikind, fingerprint, size, False, packed_stat),
                ] + parent_info
        elif kind == 'directory':
            entry_data = entry_key, [
                (minikind, '', 0, False, packed_stat),
                ] + parent_info
        elif kind == 'symlink':
            entry_data = entry_key, [
                (minikind, fingerprint, size, False, packed_stat),
                ] + parent_info
        elif kind == 'tree-reference':
            entry_data = entry_key, [
                (minikind, fingerprint, 0, False, packed_stat),
                ] + parent_info
        else:
            raise errors.BzrError('unknown kind %r' % kind)
        entry_index, present = self._find_entry_index(entry_key, block)
        if not present:
            block.insert(entry_index, entry_data)
        else:
            if block[entry_index][1][0][0] != 'a':
                raise AssertionError(" %r(%r) already added" % (basename, file_id))
            block[entry_index][1][0] = entry_data[1][0]

        if kind == 'directory':
           # insert a new dirblock
           self._ensure_block(block_index, entry_index, utf8path)
        self._mark_modified()
        if self._id_index:
            self._add_to_id_index(self._id_index, entry_key)

    def _bisect(self, paths):
        """Bisect through the disk structure for specific rows.

        :param paths: A list of paths to find
        :return: A dict mapping path => entries for found entries. Missing
                 entries will not be in the map.
                 The list is not sorted, and entries will be populated
                 based on when they were read.
        """
        self._requires_lock()
        # We need the file pointer to be right after the initial header block
        self._read_header_if_needed()
        # If _dirblock_state was in memory, we should just return info from
        # there, this function is only meant to handle when we want to read
        # part of the disk.
        if self._dirblock_state != DirState.NOT_IN_MEMORY:
            raise AssertionError("bad dirblock state %r" % self._dirblock_state)

        # The disk representation is generally info + '\0\n\0' at the end. But
        # for bisecting, it is easier to treat this as '\0' + info + '\0\n'
        # Because it means we can sync on the '\n'
        state_file = self._state_file
        file_size = os.fstat(state_file.fileno()).st_size
        # We end up with 2 extra fields, we should have a trailing '\n' to
        # ensure that we read the whole record, and we should have a precursur
        # '' which ensures that we start after the previous '\n'
        entry_field_count = self._fields_per_entry() + 1

        low = self._end_of_header
        high = file_size - 1 # Ignore the final '\0'
        # Map from (dir, name) => entry
        found = {}

        # Avoid infinite seeking
        max_count = 30*len(paths)
        count = 0
        # pending is a list of places to look.
        # each entry is a tuple of low, high, dir_names
        #   low -> the first byte offset to read (inclusive)
        #   high -> the last byte offset (inclusive)
        #   dir_names -> The list of (dir, name) pairs that should be found in
        #                the [low, high] range
        pending = [(low, high, paths)]

        page_size = self._bisect_page_size

        fields_to_entry = self._get_fields_to_entry()

        while pending:
            low, high, cur_files = pending.pop()

            if not cur_files or low >= high:
                # Nothing to find
                continue

            count += 1
            if count > max_count:
                raise errors.BzrError('Too many seeks, most likely a bug.')

            mid = max(low, (low+high-page_size)/2)

            state_file.seek(mid)
            # limit the read size, so we don't end up reading data that we have
            # already read.
            read_size = min(page_size, (high-mid)+1)
            block = state_file.read(read_size)

            start = mid
            entries = block.split('\n')

            if len(entries) < 2:
                # We didn't find a '\n', so we cannot have found any records.
                # So put this range back and try again. But we know we have to
                # increase the page size, because a single read did not contain
                # a record break (so records must be larger than page_size)
                page_size *= 2
                pending.append((low, high, cur_files))
                continue

            # Check the first and last entries, in case they are partial, or if
            # we don't care about the rest of this page
            first_entry_num = 0
            first_fields = entries[0].split('\0')
            if len(first_fields) < entry_field_count:
                # We didn't get the complete first entry
                # so move start, and grab the next, which
                # should be a full entry
                start += len(entries[0])+1
                first_fields = entries[1].split('\0')
                first_entry_num = 1

            if len(first_fields) <= 2:
                # We didn't even get a filename here... what do we do?
                # Try a large page size and repeat this query
                page_size *= 2
                pending.append((low, high, cur_files))
                continue
            else:
                # Find what entries we are looking for, which occur before and
                # after this first record.
                after = start
                if first_fields[1]:
                    first_path = first_fields[1] + '/' + first_fields[2]
                else:
                    first_path = first_fields[2]
                first_loc = _bisect_path_left(cur_files, first_path)

                # These exist before the current location
                pre = cur_files[:first_loc]
                # These occur after the current location, which may be in the
                # data we read, or might be after the last entry
                post = cur_files[first_loc:]

            if post and len(first_fields) >= entry_field_count:
                # We have files after the first entry

                # Parse the last entry
                last_entry_num = len(entries)-1
                last_fields = entries[last_entry_num].split('\0')
                if len(last_fields) < entry_field_count:
                    # The very last hunk was not complete,
                    # read the previous hunk
                    after = mid + len(block) - len(entries[-1])
                    last_entry_num -= 1
                    last_fields = entries[last_entry_num].split('\0')
                else:
                    after = mid + len(block)

                if last_fields[1]:
                    last_path = last_fields[1] + '/' + last_fields[2]
                else:
                    last_path = last_fields[2]
                last_loc = _bisect_path_right(post, last_path)

                middle_files = post[:last_loc]
                post = post[last_loc:]

                if middle_files:
                    # We have files that should occur in this block
                    # (>= first, <= last)
                    # Either we will find them here, or we can mark them as
                    # missing.

                    if middle_files[0] == first_path:
                        # We might need to go before this location
                        pre.append(first_path)
                    if middle_files[-1] == last_path:
                        post.insert(0, last_path)

                    # Find out what paths we have
                    paths = {first_path:[first_fields]}
                    # last_path might == first_path so we need to be
                    # careful if we should append rather than overwrite
                    if last_entry_num != first_entry_num:
                        paths.setdefault(last_path, []).append(last_fields)
                    for num in xrange(first_entry_num+1, last_entry_num):
                        # TODO: jam 20070223 We are already splitting here, so
                        #       shouldn't we just split the whole thing rather
                        #       than doing the split again in add_one_record?
                        fields = entries[num].split('\0')
                        if fields[1]:
                            path = fields[1] + '/' + fields[2]
                        else:
                            path = fields[2]
                        paths.setdefault(path, []).append(fields)

                    for path in middle_files:
                        for fields in paths.get(path, []):
                            # offset by 1 because of the opening '\0'
                            # consider changing fields_to_entry to avoid the
                            # extra list slice
                            entry = fields_to_entry(fields[1:])
                            found.setdefault(path, []).append(entry)

            # Now we have split up everything into pre, middle, and post, and
            # we have handled everything that fell in 'middle'.
            # We add 'post' first, so that we prefer to seek towards the
            # beginning, so that we will tend to go as early as we need, and
            # then only seek forward after that.
            if post:
                pending.append((after, high, post))
            if pre:
                pending.append((low, start-1, pre))

        # Consider that we may want to return the directory entries in sorted
        # order. For now, we just return them in whatever order we found them,
        # and leave it up to the caller if they care if it is ordered or not.
        return found

    def _bisect_dirblocks(self, dir_list):
        """Bisect through the disk structure to find entries in given dirs.

        _bisect_dirblocks is meant to find the contents of directories, which
        differs from _bisect, which only finds individual entries.

        :param dir_list: A sorted list of directory names ['', 'dir', 'foo'].
        :return: A map from dir => entries_for_dir
        """
        # TODO: jam 20070223 A lot of the bisecting logic could be shared
        #       between this and _bisect. It would require parameterizing the
        #       inner loop with a function, though. We should evaluate the
        #       performance difference.
        self._requires_lock()
        # We need the file pointer to be right after the initial header block
        self._read_header_if_needed()
        # If _dirblock_state was in memory, we should just return info from
        # there, this function is only meant to handle when we want to read
        # part of the disk.
        if self._dirblock_state != DirState.NOT_IN_MEMORY:
            raise AssertionError("bad dirblock state %r" % self._dirblock_state)
        # The disk representation is generally info + '\0\n\0' at the end. But
        # for bisecting, it is easier to treat this as '\0' + info + '\0\n'
        # Because it means we can sync on the '\n'
        state_file = self._state_file
        file_size = os.fstat(state_file.fileno()).st_size
        # We end up with 2 extra fields, we should have a trailing '\n' to
        # ensure that we read the whole record, and we should have a precursur
        # '' which ensures that we start after the previous '\n'
        entry_field_count = self._fields_per_entry() + 1

        low = self._end_of_header
        high = file_size - 1 # Ignore the final '\0'
        # Map from dir => entry
        found = {}

        # Avoid infinite seeking
        max_count = 30*len(dir_list)
        count = 0
        # pending is a list of places to look.
        # each entry is a tuple of low, high, dir_names
        #   low -> the first byte offset to read (inclusive)
        #   high -> the last byte offset (inclusive)
        #   dirs -> The list of directories that should be found in
        #                the [low, high] range
        pending = [(low, high, dir_list)]

        page_size = self._bisect_page_size

        fields_to_entry = self._get_fields_to_entry()

        while pending:
            low, high, cur_dirs = pending.pop()

            if not cur_dirs or low >= high:
                # Nothing to find
                continue

            count += 1
            if count > max_count:
                raise errors.BzrError('Too many seeks, most likely a bug.')

            mid = max(low, (low+high-page_size)/2)

            state_file.seek(mid)
            # limit the read size, so we don't end up reading data that we have
            # already read.
            read_size = min(page_size, (high-mid)+1)
            block = state_file.read(read_size)

            start = mid
            entries = block.split('\n')

            if len(entries) < 2:
                # We didn't find a '\n', so we cannot have found any records.
                # So put this range back and try again. But we know we have to
                # increase the page size, because a single read did not contain
                # a record break (so records must be larger than page_size)
                page_size *= 2
                pending.append((low, high, cur_dirs))
                continue

            # Check the first and last entries, in case they are partial, or if
            # we don't care about the rest of this page
            first_entry_num = 0
            first_fields = entries[0].split('\0')
            if len(first_fields) < entry_field_count:
                # We didn't get the complete first entry
                # so move start, and grab the next, which
                # should be a full entry
                start += len(entries[0])+1
                first_fields = entries[1].split('\0')
                first_entry_num = 1

            if len(first_fields) <= 1:
                # We didn't even get a dirname here... what do we do?
                # Try a large page size and repeat this query
                page_size *= 2
                pending.append((low, high, cur_dirs))
                continue
            else:
                # Find what entries we are looking for, which occur before and
                # after this first record.
                after = start
                first_dir = first_fields[1]
                first_loc = bisect.bisect_left(cur_dirs, first_dir)

                # These exist before the current location
                pre = cur_dirs[:first_loc]
                # These occur after the current location, which may be in the
                # data we read, or might be after the last entry
                post = cur_dirs[first_loc:]

            if post and len(first_fields) >= entry_field_count:
                # We have records to look at after the first entry

                # Parse the last entry
                last_entry_num = len(entries)-1
                last_fields = entries[last_entry_num].split('\0')
                if len(last_fields) < entry_field_count:
                    # The very last hunk was not complete,
                    # read the previous hunk
                    after = mid + len(block) - len(entries[-1])
                    last_entry_num -= 1
                    last_fields = entries[last_entry_num].split('\0')
                else:
                    after = mid + len(block)

                last_dir = last_fields[1]
                last_loc = bisect.bisect_right(post, last_dir)

                middle_files = post[:last_loc]
                post = post[last_loc:]

                if middle_files:
                    # We have files that should occur in this block
                    # (>= first, <= last)
                    # Either we will find them here, or we can mark them as
                    # missing.

                    if middle_files[0] == first_dir:
                        # We might need to go before this location
                        pre.append(first_dir)
                    if middle_files[-1] == last_dir:
                        post.insert(0, last_dir)

                    # Find out what paths we have
                    paths = {first_dir:[first_fields]}
                    # last_dir might == first_dir so we need to be
                    # careful if we should append rather than overwrite
                    if last_entry_num != first_entry_num:
                        paths.setdefault(last_dir, []).append(last_fields)
                    for num in xrange(first_entry_num+1, last_entry_num):
                        # TODO: jam 20070223 We are already splitting here, so
                        #       shouldn't we just split the whole thing rather
                        #       than doing the split again in add_one_record?
                        fields = entries[num].split('\0')
                        paths.setdefault(fields[1], []).append(fields)

                    for cur_dir in middle_files:
                        for fields in paths.get(cur_dir, []):
                            # offset by 1 because of the opening '\0'
                            # consider changing fields_to_entry to avoid the
                            # extra list slice
                            entry = fields_to_entry(fields[1:])
                            found.setdefault(cur_dir, []).append(entry)

            # Now we have split up everything into pre, middle, and post, and
            # we have handled everything that fell in 'middle'.
            # We add 'post' first, so that we prefer to seek towards the
            # beginning, so that we will tend to go as early as we need, and
            # then only seek forward after that.
            if post:
                pending.append((after, high, post))
            if pre:
                pending.append((low, start-1, pre))

        return found

    def _bisect_recursive(self, paths):
        """Bisect for entries for all paths and their children.

        This will use bisect to find all records for the supplied paths. It
        will then continue to bisect for any records which are marked as
        directories. (and renames?)

        :param paths: A sorted list of (dir, name) pairs
             eg: [('', 'a'), ('', 'f'), ('a/b', 'c')]
        :return: A dictionary mapping (dir, name, file_id) => [tree_info]
        """
        # Map from (dir, name, file_id) => [tree_info]
        found = {}

        found_dir_names = set()

        # Directories that have been read
        processed_dirs = set()
        # Get the ball rolling with the first bisect for all entries.
        newly_found = self._bisect(paths)

        while newly_found:
            # Directories that need to be read
            pending_dirs = set()
            paths_to_search = set()
            for entry_list in newly_found.itervalues():
                for dir_name_id, trees_info in entry_list:
                    found[dir_name_id] = trees_info
                    found_dir_names.add(dir_name_id[:2])
                    is_dir = False
                    for tree_info in trees_info:
                        minikind = tree_info[0]
                        if minikind == 'd':
                            if is_dir:
                                # We already processed this one as a directory,
                                # we don't need to do the extra work again.
                                continue
                            subdir, name, file_id = dir_name_id
                            path = osutils.pathjoin(subdir, name)
                            is_dir = True
                            if path not in processed_dirs:
                                pending_dirs.add(path)
                        elif minikind == 'r':
                            # Rename, we need to directly search the target
                            # which is contained in the fingerprint column
                            dir_name = osutils.split(tree_info[1])
                            if dir_name[0] in pending_dirs:
                                # This entry will be found in the dir search
                                continue
                            if dir_name not in found_dir_names:
                                paths_to_search.add(tree_info[1])
            # Now we have a list of paths to look for directly, and
            # directory blocks that need to be read.
            # newly_found is mixing the keys between (dir, name) and path
            # entries, but that is okay, because we only really care about the
            # targets.
            newly_found = self._bisect(sorted(paths_to_search))
            newly_found.update(self._bisect_dirblocks(sorted(pending_dirs)))
            processed_dirs.update(pending_dirs)
        return found

    def _discard_merge_parents(self):
        """Discard any parents trees beyond the first.

        Note that if this fails the dirstate is corrupted.

        After this function returns the dirstate contains 2 trees, neither of
        which are ghosted.
        """
        self._read_header_if_needed()
        parents = self.get_parent_ids()
        if len(parents) < 1:
            return
        # only require all dirblocks if we are doing a full-pass removal.
        self._read_dirblocks_if_needed()
        dead_patterns = set([('a', 'r'), ('a', 'a'), ('r', 'r'), ('r', 'a')])
        def iter_entries_removable():
            for block in self._dirblocks:
                deleted_positions = []
                for pos, entry in enumerate(block[1]):
                    yield entry
                    if (entry[1][0][0], entry[1][1][0]) in dead_patterns:
                        deleted_positions.append(pos)
                if deleted_positions:
                    if len(deleted_positions) == len(block[1]):
                        del block[1][:]
                    else:
                        for pos in reversed(deleted_positions):
                            del block[1][pos]
        # if the first parent is a ghost:
        if parents[0] in self.get_ghosts():
            empty_parent = [DirState.NULL_PARENT_DETAILS]
            for entry in iter_entries_removable():
                entry[1][1:] = empty_parent
        else:
            for entry in iter_entries_removable():
                del entry[1][2:]

        self._ghosts = []
        self._parents = [parents[0]]
        self._mark_modified(header_too=True)

    def _empty_parent_info(self):
        return [DirState.NULL_PARENT_DETAILS] * (len(self._parents) -
                                                    len(self._ghosts))

    def _ensure_block(self, parent_block_index, parent_row_index, dirname):
        """Ensure a block for dirname exists.

        This function exists to let callers which know that there is a
        directory dirname ensure that the block for it exists. This block can
        fail to exist because of demand loading, or because a directory had no
        children. In either case it is not an error. It is however an error to
        call this if there is no parent entry for the directory, and thus the
        function requires the coordinates of such an entry to be provided.

        The root row is special cased and can be indicated with a parent block
        and row index of -1

        :param parent_block_index: The index of the block in which dirname's row
            exists.
        :param parent_row_index: The index in the parent block where the row
            exists.
        :param dirname: The utf8 dirname to ensure there is a block for.
        :return: The index for the block.
        """
        if dirname == '' and parent_row_index == 0 and parent_block_index == 0:
            # This is the signature of the root row, and the
            # contents-of-root row is always index 1
            return 1
        # the basename of the directory must be the end of its full name.
        if not (parent_block_index == -1 and
            parent_block_index == -1 and dirname == ''):
            if not dirname.endswith(
                    self._dirblocks[parent_block_index][1][parent_row_index][0][1]):
                raise AssertionError("bad dirname %r" % dirname)
        block_index, present = self._find_block_index_from_key((dirname, '', ''))
        if not present:
            ## In future, when doing partial parsing, this should load and
            # populate the entire block.
            self._dirblocks.insert(block_index, (dirname, []))
        return block_index

    def _entries_to_current_state(self, new_entries):
        """Load new_entries into self.dirblocks.

        Process new_entries into the current state object, making them the active
        state.  The entries are grouped together by directory to form dirblocks.

        :param new_entries: A sorted list of entries. This function does not sort
            to prevent unneeded overhead when callers have a sorted list already.
        :return: Nothing.
        """
        if new_entries[0][0][0:2] != ('', ''):
            raise AssertionError(
                "Missing root row %r" % (new_entries[0][0],))
        # The two blocks here are deliberate: the root block and the
        # contents-of-root block.
        self._dirblocks = [('', []), ('', [])]
        current_block = self._dirblocks[0][1]
        current_dirname = ''
        root_key = ('', '')
        append_entry = current_block.append
        for entry in new_entries:
            if entry[0][0] != current_dirname:
                # new block - different dirname
                current_block = []
                current_dirname = entry[0][0]
                self._dirblocks.append((current_dirname, current_block))
                append_entry = current_block.append
            # append the entry to the current block
            append_entry(entry)
        self._split_root_dirblock_into_contents()

    def _split_root_dirblock_into_contents(self):
        """Split the root dirblocks into root and contents-of-root.

        After parsing by path, we end up with root entries and contents-of-root
        entries in the same block. This loop splits them out again.
        """
        # The above loop leaves the "root block" entries mixed with the
        # "contents-of-root block". But we don't want an if check on
        # all entries, so instead we just fix it up here.
        if self._dirblocks[1] != ('', []):
            raise ValueError("bad dirblock start %r" % (self._dirblocks[1],))
        root_block = []
        contents_of_root_block = []
        for entry in self._dirblocks[0][1]:
            if not entry[0][1]: # This is a root entry
                root_block.append(entry)
            else:
                contents_of_root_block.append(entry)
        self._dirblocks[0] = ('', root_block)
        self._dirblocks[1] = ('', contents_of_root_block)

    def _entries_for_path(self, path):
        """Return a list with all the entries that match path for all ids."""
        dirname, basename = os.path.split(path)
        key = (dirname, basename, '')
        block_index, present = self._find_block_index_from_key(key)
        if not present:
            # the block which should contain path is absent.
            return []
        result = []
        block = self._dirblocks[block_index][1]
        entry_index, _ = self._find_entry_index(key, block)
        # we may need to look at multiple entries at this path: walk while the specific_files match.
        while (entry_index < len(block) and
            block[entry_index][0][0:2] == key[0:2]):
            result.append(block[entry_index])
            entry_index += 1
        return result

    def _entry_to_line(self, entry):
        """Serialize entry to a NULL delimited line ready for _get_output_lines.

        :param entry: An entry_tuple as defined in the module docstring.
        """
        entire_entry = list(entry[0])
        for tree_number, tree_data in enumerate(entry[1]):
            # (minikind, fingerprint, size, executable, tree_specific_string)
            entire_entry.extend(tree_data)
            # 3 for the key, 5 for the fields per tree.
            tree_offset = 3 + tree_number * 5
            # minikind
            entire_entry[tree_offset + 0] = tree_data[0]
            # size
            entire_entry[tree_offset + 2] = str(tree_data[2])
            # executable
            entire_entry[tree_offset + 3] = DirState._to_yesno[tree_data[3]]
        return '\0'.join(entire_entry)

    def _fields_per_entry(self):
        """How many null separated fields should be in each entry row.

        Each line now has an extra '\n' field which is not used
        so we just skip over it
        entry size:
            3 fields for the key
            + number of fields per tree_data (5) * tree count
            + newline
         """
        tree_count = 1 + self._num_present_parents()
        return 3 + 5 * tree_count + 1

    def _find_block(self, key, add_if_missing=False):
        """Return the block that key should be present in.

        :param key: A dirstate entry key.
        :return: The block tuple.
        """
        block_index, present = self._find_block_index_from_key(key)
        if not present:
            if not add_if_missing:
                # check to see if key is versioned itself - we might want to
                # add it anyway, because dirs with no entries dont get a
                # dirblock at parse time.
                # This is an uncommon branch to take: most dirs have children,
                # and most code works with versioned paths.
                parent_base, parent_name = osutils.split(key[0])
                if not self._get_block_entry_index(parent_base, parent_name, 0)[3]:
                    # some parent path has not been added - its an error to add
                    # this child
                    raise errors.NotVersionedError(key[0:2], str(self))
            self._dirblocks.insert(block_index, (key[0], []))
        return self._dirblocks[block_index]

    def _find_block_index_from_key(self, key):
        """Find the dirblock index for a key.

        :return: The block index, True if the block for the key is present.
        """
        if key[0:2] == ('', ''):
            return 0, True
        try:
            if (self._last_block_index is not None and
                self._dirblocks[self._last_block_index][0] == key[0]):
                return self._last_block_index, True
        except IndexError:
            pass
        block_index = bisect_dirblock(self._dirblocks, key[0], 1,
                                      cache=self._split_path_cache)
        # _right returns one-past-where-key is so we have to subtract
        # one to use it. we use _right here because there are two
        # '' blocks - the root, and the contents of root
        # we always have a minimum of 2 in self._dirblocks: root and
        # root-contents, and for '', we get 2 back, so this is
        # simple and correct:
        present = (block_index < len(self._dirblocks) and
            self._dirblocks[block_index][0] == key[0])
        self._last_block_index = block_index
        # Reset the entry index cache to the beginning of the block.
        self._last_entry_index = -1
        return block_index, present

    def _find_entry_index(self, key, block):
        """Find the entry index for a key in a block.

        :return: The entry index, True if the entry for the key is present.
        """
        len_block = len(block)
        try:
            if self._last_entry_index is not None:
                # mini-bisect here.
                entry_index = self._last_entry_index + 1
                # A hit is when the key is after the last slot, and before or
                # equal to the next slot.
                if ((entry_index > 0 and block[entry_index - 1][0] < key) and
                    key <= block[entry_index][0]):
                    self._last_entry_index = entry_index
                    present = (block[entry_index][0] == key)
                    return entry_index, present
        except IndexError:
            pass
        entry_index = bisect.bisect_left(block, (key, []))
        present = (entry_index < len_block and
            block[entry_index][0] == key)
        self._last_entry_index = entry_index
        return entry_index, present

    @staticmethod
    def from_tree(tree, dir_state_filename, sha1_provider=None):
        """Create a dirstate from a bzr Tree.

        :param tree: The tree which should provide parent information and
            inventory ids.
        :param sha1_provider: an object meeting the SHA1Provider interface.
            If None, a DefaultSHA1Provider is used.
        :return: a DirState object which is currently locked for writing.
            (it was locked by DirState.initialize)
        """
        result = DirState.initialize(dir_state_filename,
            sha1_provider=sha1_provider)
        try:
            tree.lock_read()
            try:
                parent_ids = tree.get_parent_ids()
                num_parents = len(parent_ids)
                parent_trees = []
                for parent_id in parent_ids:
                    parent_tree = tree.branch.repository.revision_tree(parent_id)
                    parent_trees.append((parent_id, parent_tree))
                    parent_tree.lock_read()
                result.set_parent_trees(parent_trees, [])
                result.set_state_from_inventory(tree.inventory)
            finally:
                for revid, parent_tree in parent_trees:
                    parent_tree.unlock()
                tree.unlock()
        except:
            # The caller won't have a chance to unlock this, so make sure we
            # cleanup ourselves
            result.unlock()
            raise
        return result

    def update_by_delta(self, delta):
        """Apply an inventory delta to the dirstate for tree 0

        This is the workhorse for apply_inventory_delta in dirstate based
        trees.

        :param delta: An inventory delta.  See Inventory.apply_delta for
            details.
        """
        self._read_dirblocks_if_needed()
        encode = cache_utf8.encode
        insertions = {}
        removals = {}
        # Accumulate parent references (path_utf8, id), to check for parentless
        # items or items placed under files/links/tree-references. We get
        # references from every item in the delta that is not a deletion and
        # is not itself the root.
        parents = set()
        # Added ids must not be in the dirstate already. This set holds those
        # ids.
        new_ids = set()
        # This loop transforms the delta to single atomic operations that can
        # be executed and validated.
        for old_path, new_path, file_id, inv_entry in sorted(
            inventory._check_delta_unique_old_paths(
            inventory._check_delta_unique_new_paths(
            inventory._check_delta_ids_match_entry(
            inventory._check_delta_ids_are_valid(
            inventory._check_delta_new_path_entry_both_or_None(delta))))),
            reverse=True):
            if (file_id in insertions) or (file_id in removals):
                raise errors.InconsistentDelta(old_path or new_path, file_id,
                    "repeated file_id")
            if old_path is not None:
                old_path = old_path.encode('utf-8')
                removals[file_id] = old_path
            else:
                new_ids.add(file_id)
            if new_path is not None:
                if inv_entry is None:
                    raise errors.InconsistentDelta(new_path, file_id,
                        "new_path with no entry")
                new_path = new_path.encode('utf-8')
                dirname_utf8, basename = osutils.split(new_path)
                if basename:
                    parents.add((dirname_utf8, inv_entry.parent_id))
                key = (dirname_utf8, basename, file_id)
                minikind = DirState._kind_to_minikind[inv_entry.kind]
                if minikind == 't':
                    fingerprint = inv_entry.reference_revision or ''
                else:
                    fingerprint = ''
                insertions[file_id] = (key, minikind, inv_entry.executable,
                                       fingerprint, new_path)
            # Transform moves into delete+add pairs
            if None not in (old_path, new_path):
                for child in self._iter_child_entries(0, old_path):
                    if child[0][2] in insertions or child[0][2] in removals:
                        continue
                    child_dirname = child[0][0]
                    child_basename = child[0][1]
                    minikind = child[1][0][0]
                    fingerprint = child[1][0][4]
                    executable = child[1][0][3]
                    old_child_path = osutils.pathjoin(child_dirname,
                                                      child_basename)
                    removals[child[0][2]] = old_child_path
                    child_suffix = child_dirname[len(old_path):]
                    new_child_dirname = (new_path + child_suffix)
                    key = (new_child_dirname, child_basename, child[0][2])
                    new_child_path = osutils.pathjoin(new_child_dirname,
                                                      child_basename)
                    insertions[child[0][2]] = (key, minikind, executable,
                                               fingerprint, new_child_path)
        self._check_delta_ids_absent(new_ids, delta, 0)
        try:
            self._apply_removals(removals.iteritems())
            self._apply_insertions(insertions.values())
            # Validate parents
            self._after_delta_check_parents(parents, 0)
        except errors.BzrError, e:
            self._changes_aborted = True
            if 'integrity error' not in str(e):
                raise
            # _get_entry raises BzrError when a request is inconsistent; we
            # want such errors to be shown as InconsistentDelta - and that 
            # fits the behaviour we trigger.
            raise errors.InconsistentDeltaDelta(delta, "error from _get_entry.")

    def _apply_removals(self, removals):
        for file_id, path in sorted(removals, reverse=True,
            key=operator.itemgetter(1)):
            dirname, basename = osutils.split(path)
            block_i, entry_i, d_present, f_present = \
                self._get_block_entry_index(dirname, basename, 0)
            try:
                entry = self._dirblocks[block_i][1][entry_i]
            except IndexError:
                self._changes_aborted = True
                raise errors.InconsistentDelta(path, file_id,
                    "Wrong path for old path.")
            if not f_present or entry[1][0][0] in 'ar':
                self._changes_aborted = True
                raise errors.InconsistentDelta(path, file_id,
                    "Wrong path for old path.")
            if file_id != entry[0][2]:
                self._changes_aborted = True
                raise errors.InconsistentDelta(path, file_id,
                    "Attempt to remove path has wrong id - found %r."
                    % entry[0][2])
            self._make_absent(entry)
            # See if we have a malformed delta: deleting a directory must not
            # leave crud behind. This increases the number of bisects needed
            # substantially, but deletion or renames of large numbers of paths
            # is rare enough it shouldn't be an issue (famous last words?) RBC
            # 20080730.
            block_i, entry_i, d_present, f_present = \
                self._get_block_entry_index(path, '', 0)
            if d_present:
                # The dir block is still present in the dirstate; this could
                # be due to it being in a parent tree, or a corrupt delta.
                for child_entry in self._dirblocks[block_i][1]:
                    if child_entry[1][0][0] not in ('r', 'a'):
                        self._changes_aborted = True
                        raise errors.InconsistentDelta(path, entry[0][2],
                            "The file id was deleted but its children were "
                            "not deleted.")

    def _apply_insertions(self, adds):
        try:
            for key, minikind, executable, fingerprint, path_utf8 in sorted(adds):
                self.update_minimal(key, minikind, executable, fingerprint,
                                    path_utf8=path_utf8)
        except errors.NotVersionedError:
            self._changes_aborted = True
            raise errors.InconsistentDelta(path_utf8.decode('utf8'), key[2],
                "Missing parent")

    def update_basis_by_delta(self, delta, new_revid):
        """Update the parents of this tree after a commit.

        This gives the tree one parent, with revision id new_revid. The
        inventory delta is applied to the current basis tree to generate the
        inventory for the parent new_revid, and all other parent trees are
        discarded.

        Note that an exception during the operation of this method will leave
        the dirstate in a corrupt state where it should not be saved.

        Finally, we expect all changes to be synchronising the basis tree with
        the working tree.

        :param new_revid: The new revision id for the trees parent.
        :param delta: An inventory delta (see apply_inventory_delta) describing
            the changes from the current left most parent revision to new_revid.
        """
        self._read_dirblocks_if_needed()
        self._discard_merge_parents()
        if self._ghosts != []:
            raise NotImplementedError(self.update_basis_by_delta)
        if len(self._parents) == 0:
            # setup a blank tree, the most simple way.
            empty_parent = DirState.NULL_PARENT_DETAILS
            for entry in self._iter_entries():
                entry[1].append(empty_parent)
            self._parents.append(new_revid)

        self._parents[0] = new_revid

        delta = sorted(delta, reverse=True)
        adds = []
        changes = []
        deletes = []
        # The paths this function accepts are unicode and must be encoded as we
        # go.
        encode = cache_utf8.encode
        inv_to_entry = self._inv_entry_to_details
        # delta is now (deletes, changes), (adds) in reverse lexographical
        # order.
        # deletes in reverse lexographic order are safe to process in situ.
        # renames are not, as a rename from any path could go to a path
        # lexographically lower, so we transform renames into delete, add pairs,
        # expanding them recursively as needed.
        # At the same time, to reduce interface friction we convert the input
        # inventory entries to dirstate.
        root_only = ('', '')
        # Accumulate parent references (path_utf8, id), to check for parentless
        # items or items placed under files/links/tree-references. We get
        # references from every item in the delta that is not a deletion and
        # is not itself the root.
        parents = set()
        # Added ids must not be in the dirstate already. This set holds those
        # ids.
        new_ids = set()
        for old_path, new_path, file_id, inv_entry in delta:
            if inv_entry is not None and file_id != inv_entry.file_id:
                raise errors.InconsistentDelta(new_path, file_id,
                    "mismatched entry file_id %r" % inv_entry)
            if new_path is not None:
                if inv_entry is None:
                    raise errors.InconsistentDelta(new_path, file_id,
                        "new_path with no entry")
                new_path_utf8 = encode(new_path)
                # note the parent for validation
                dirname_utf8, basename_utf8 = osutils.split(new_path_utf8)
                if basename_utf8:
                    parents.add((dirname_utf8, inv_entry.parent_id))
            if old_path is None:
                adds.append((None, encode(new_path), file_id,
                    inv_to_entry(inv_entry), True))
                new_ids.add(file_id)
            elif new_path is None:
                deletes.append((encode(old_path), None, file_id, None, True))
            elif (old_path, new_path) != root_only:
                # Renames:
                # Because renames must preserve their children we must have
                # processed all relocations and removes before hand. The sort
                # order ensures we've examined the child paths, but we also
                # have to execute the removals, or the split to an add/delete
                # pair will result in the deleted item being reinserted, or
                # renamed items being reinserted twice - and possibly at the
                # wrong place. Splitting into a delete/add pair also simplifies
                # the handling of entries with ('f', ...), ('r' ...) because
                # the target of the 'r' is old_path here, and we add that to
                # deletes, meaning that the add handler does not need to check
                # for 'r' items on every pass.
                self._update_basis_apply_deletes(deletes)
                deletes = []
                # Split into an add/delete pair recursively.
                adds.append((None, new_path_utf8, file_id,
                    inv_to_entry(inv_entry), False))
                # Expunge deletes that we've seen so that deleted/renamed
                # children of a rename directory are handled correctly.
                new_deletes = reversed(list(self._iter_child_entries(1,
                    encode(old_path))))
                # Remove the current contents of the tree at orig_path, and
                # reinsert at the correct new path.
                for entry in new_deletes:
                    if entry[0][0]:
                        source_path = entry[0][0] + '/' + entry[0][1]
                    else:
                        source_path = entry[0][1]
                    if new_path_utf8:
                        target_path = new_path_utf8 + source_path[len(old_path):]
                    else:
                        if old_path == '':
                            raise AssertionError("cannot rename directory to"
                                " itself")
                        target_path = source_path[len(old_path) + 1:]
                    adds.append((None, target_path, entry[0][2], entry[1][1], False))
                    deletes.append(
                        (source_path, target_path, entry[0][2], None, False))
                deletes.append(
                    (encode(old_path), new_path, file_id, None, False))
            else:
                # changes to just the root should not require remove/insertion
                # of everything.
                changes.append((encode(old_path), encode(new_path), file_id,
                    inv_to_entry(inv_entry)))
        self._check_delta_ids_absent(new_ids, delta, 1)
        try:
            # Finish expunging deletes/first half of renames.
            self._update_basis_apply_deletes(deletes)
            # Reinstate second half of renames and new paths.
            self._update_basis_apply_adds(adds)
            # Apply in-situ changes.
            self._update_basis_apply_changes(changes)
            # Validate parents
            self._after_delta_check_parents(parents, 1)
        except errors.BzrError, e:
            self._changes_aborted = True
            if 'integrity error' not in str(e):
                raise
            # _get_entry raises BzrError when a request is inconsistent; we
            # want such errors to be shown as InconsistentDelta - and that 
            # fits the behaviour we trigger. Partof this is driven by dirstate
            # only supporting deltas that turn the basis into a closer fit to
            # the active tree.
            raise errors.InconsistentDeltaDelta(delta, "error from _get_entry.")

        self._mark_modified(header_too=True)
        self._id_index = None
        return

    def _check_delta_ids_absent(self, new_ids, delta, tree_index):
        """Check that none of the file_ids in new_ids are present in a tree."""
        if not new_ids:
            return
        id_index = self._get_id_index()
        for file_id in new_ids:
            for key in id_index.get(file_id, ()):
                block_i, entry_i, d_present, f_present = \
                    self._get_block_entry_index(key[0], key[1], tree_index)
                if not f_present:
                    # In a different tree
                    continue
                entry = self._dirblocks[block_i][1][entry_i]
                if entry[0][2] != file_id:
                    # Different file_id, so not what we want.
                    continue
                # NB: No changes made before this helper is called, so no need
                # to set the _changes_aborted flag.
                raise errors.InconsistentDelta(
                    ("%s/%s" % key[0:2]).decode('utf8'), file_id,
                    "This file_id is new in the delta but already present in "
                    "the target")

    def _update_basis_apply_adds(self, adds):
        """Apply a sequence of adds to tree 1 during update_basis_by_delta.

        They may be adds, or renames that have been split into add/delete
        pairs.

        :param adds: A sequence of adds. Each add is a tuple:
            (None, new_path_utf8, file_id, (entry_details), real_add). real_add
            is False when the add is the second half of a remove-and-reinsert
            pair created to handle renames and deletes.
        """
        # Adds are accumulated partly from renames, so can be in any input
        # order - sort it.
        adds.sort()
        # adds is now in lexographic order, which places all parents before
        # their children, so we can process it linearly.
        absent = 'ar'
        for old_path, new_path, file_id, new_details, real_add in adds:
            # the entry for this file_id must be in tree 0.
            entry = self._get_entry(0, file_id, new_path)
            if entry[0] is None or entry[0][2] != file_id:
                self._changes_aborted = True
                raise errors.InconsistentDelta(new_path, file_id,
                    'working tree does not contain new entry')
            if real_add and entry[1][1][0] not in absent:
                self._changes_aborted = True
                raise errors.InconsistentDelta(new_path, file_id,
                    'The entry was considered to be a genuinely new record,'
                    ' but there was already an old record for it.')
            # We don't need to update the target of an 'r' because the handling
            # of renames turns all 'r' situations into a delete at the original
            # location.
            entry[1][1] = new_details

    def _update_basis_apply_changes(self, changes):
        """Apply a sequence of changes to tree 1 during update_basis_by_delta.

        :param adds: A sequence of changes. Each change is a tuple:
            (path_utf8, path_utf8, file_id, (entry_details))
        """
        absent = 'ar'
        for old_path, new_path, file_id, new_details in changes:
            # the entry for this file_id must be in tree 0.
            entry = self._get_entry(0, file_id, new_path)
            if entry[0] is None or entry[0][2] != file_id:
                self._changes_aborted = True
                raise errors.InconsistentDelta(new_path, file_id,
                    'working tree does not contain new entry')
            if (entry[1][0][0] in absent or
                entry[1][1][0] in absent):
                self._changes_aborted = True
                raise errors.InconsistentDelta(new_path, file_id,
                    'changed considered absent')
            entry[1][1] = new_details

    def _update_basis_apply_deletes(self, deletes):
        """Apply a sequence of deletes to tree 1 during update_basis_by_delta.

        They may be deletes, or renames that have been split into add/delete
        pairs.

        :param deletes: A sequence of deletes. Each delete is a tuple:
            (old_path_utf8, new_path_utf8, file_id, None, real_delete).
            real_delete is True when the desired outcome is an actual deletion
            rather than the rename handling logic temporarily deleting a path
            during the replacement of a parent.
        """
        null = DirState.NULL_PARENT_DETAILS
        for old_path, new_path, file_id, _, real_delete in deletes:
            if real_delete != (new_path is None):
                self._changes_aborted = True
                raise AssertionError("bad delete delta")
            # the entry for this file_id must be in tree 1.
            dirname, basename = osutils.split(old_path)
            block_index, entry_index, dir_present, file_present = \
                self._get_block_entry_index(dirname, basename, 1)
            if not file_present:
                self._changes_aborted = True
                raise errors.InconsistentDelta(old_path, file_id,
                    'basis tree does not contain removed entry')
            entry = self._dirblocks[block_index][1][entry_index]
            if entry[0][2] != file_id:
                self._changes_aborted = True
                raise errors.InconsistentDelta(old_path, file_id,
                    'mismatched file_id in tree 1')
            if real_delete:
                if entry[1][0][0] != 'a':
                    self._changes_aborted = True
                    raise errors.InconsistentDelta(old_path, file_id,
                            'This was marked as a real delete, but the WT state'
                            ' claims that it still exists and is versioned.')
                del self._dirblocks[block_index][1][entry_index]
            else:
                if entry[1][0][0] == 'a':
                    self._changes_aborted = True
                    raise errors.InconsistentDelta(old_path, file_id,
                        'The entry was considered a rename, but the source path'
                        ' is marked as absent.')
                    # For whatever reason, we were asked to rename an entry
                    # that was originally marked as deleted. This could be
                    # because we are renaming the parent directory, and the WT
                    # current state has the file marked as deleted.
                elif entry[1][0][0] == 'r':
                    # implement the rename
                    del self._dirblocks[block_index][1][entry_index]
                else:
                    # it is being resurrected here, so blank it out temporarily.
                    self._dirblocks[block_index][1][entry_index][1][1] = null

    def _after_delta_check_parents(self, parents, index):
        """Check that parents required by the delta are all intact.
        
        :param parents: An iterable of (path_utf8, file_id) tuples which are
            required to be present in tree 'index' at path_utf8 with id file_id
            and be a directory.
        :param index: The column in the dirstate to check for parents in.
        """
        for dirname_utf8, file_id in parents:
            # Get the entry - the ensures that file_id, dirname_utf8 exists and
            # has the right file id.
            entry = self._get_entry(index, file_id, dirname_utf8)
            if entry[1] is None:
                self._changes_aborted = True
                raise errors.InconsistentDelta(dirname_utf8.decode('utf8'),
                    file_id, "This parent is not present.")
            # Parents of things must be directories
            if entry[1][index][0] != 'd':
                self._changes_aborted = True
                raise errors.InconsistentDelta(dirname_utf8.decode('utf8'),
                    file_id, "This parent is not a directory.")

    def _observed_sha1(self, entry, sha1, stat_value,
        _stat_to_minikind=_stat_to_minikind, _pack_stat=pack_stat):
        """Note the sha1 of a file.

        :param entry: The entry the sha1 is for.
        :param sha1: The observed sha1.
        :param stat_value: The os.lstat for the file.
        """
        try:
            minikind = _stat_to_minikind[stat_value.st_mode & 0170000]
        except KeyError:
            # Unhandled kind
            return None
        packed_stat = _pack_stat(stat_value)
        if minikind == 'f':
            if self._cutoff_time is None:
                self._sha_cutoff_time()
            if (stat_value.st_mtime < self._cutoff_time
                and stat_value.st_ctime < self._cutoff_time):
<<<<<<< HEAD
                entry[1][0] = ('f', sha1, stat_value.st_size, entry[1][0][3],
                               packed_stat)
                self._dirblock_state = DirState.IN_MEMORY_MODIFIED
=======
                entry[1][0] = ('f', sha1, entry[1][0][2], entry[1][0][3],
                    packed_stat)
                self._mark_modified()
>>>>>>> 0ec932fb

    def _sha_cutoff_time(self):
        """Return cutoff time.

        Files modified more recently than this time are at risk of being
        undetectably modified and so can't be cached.
        """
        # Cache the cutoff time as long as we hold a lock.
        # time.time() isn't super expensive (approx 3.38us), but
        # when you call it 50,000 times it adds up.
        # For comparison, os.lstat() costs 7.2us if it is hot.
        self._cutoff_time = int(time.time()) - 3
        return self._cutoff_time

    def _lstat(self, abspath, entry):
        """Return the os.lstat value for this path."""
        return os.lstat(abspath)

    def _sha1_file_and_mutter(self, abspath):
        # when -Dhashcache is turned on, this is monkey-patched in to log
        # file reads
        trace.mutter("dirstate sha1 " + abspath)
        return self._sha1_provider.sha1(abspath)

    def _is_executable(self, mode, old_executable):
        """Is this file executable?"""
        return bool(S_IEXEC & mode)

    def _is_executable_win32(self, mode, old_executable):
        """On win32 the executable bit is stored in the dirstate."""
        return old_executable

    if sys.platform == 'win32':
        _is_executable = _is_executable_win32

    def _read_link(self, abspath, old_link):
        """Read the target of a symlink"""
        # TODO: jam 200700301 On Win32, this could just return the value
        #       already in memory. However, this really needs to be done at a
        #       higher level, because there either won't be anything on disk,
        #       or the thing on disk will be a file.
        fs_encoding = osutils._fs_enc
        if isinstance(abspath, unicode):
            # abspath is defined as the path to pass to lstat. readlink is
            # buggy in python < 2.6 (it doesn't encode unicode path into FS
            # encoding), so we need to encode ourselves knowing that unicode
            # paths are produced by UnicodeDirReader on purpose.
            abspath = abspath.encode(fs_encoding)
        target = os.readlink(abspath)
        if fs_encoding not in ('UTF-8', 'US-ASCII', 'ANSI_X3.4-1968'):
            # Change encoding if needed
            target = target.decode(fs_encoding).encode('UTF-8')
        return target

    def get_ghosts(self):
        """Return a list of the parent tree revision ids that are ghosts."""
        self._read_header_if_needed()
        return self._ghosts

    def get_lines(self):
        """Serialise the entire dirstate to a sequence of lines."""
        if (self._header_state == DirState.IN_MEMORY_UNMODIFIED and
            self._dirblock_state == DirState.IN_MEMORY_UNMODIFIED):
            # read what's on disk.
            self._state_file.seek(0)
            return self._state_file.readlines()
        lines = []
        lines.append(self._get_parents_line(self.get_parent_ids()))
        lines.append(self._get_ghosts_line(self._ghosts))
        lines.extend(self._get_entry_lines())
        return self._get_output_lines(lines)

    def _get_ghosts_line(self, ghost_ids):
        """Create a line for the state file for ghost information."""
        return '\0'.join([str(len(ghost_ids))] + ghost_ids)

    def _get_parents_line(self, parent_ids):
        """Create a line for the state file for parents information."""
        return '\0'.join([str(len(parent_ids))] + parent_ids)

    def _get_entry_lines(self):
        """Create lines for entries."""
        return map(self._entry_to_line, self._iter_entries())

    def _get_fields_to_entry(self):
        """Get a function which converts entry fields into a entry record.

        This handles size and executable, as well as parent records.

        :return: A function which takes a list of fields, and returns an
            appropriate record for storing in memory.
        """
        # This is intentionally unrolled for performance
        num_present_parents = self._num_present_parents()
        if num_present_parents == 0:
            def fields_to_entry_0_parents(fields, _int=int):
                path_name_file_id_key = (fields[0], fields[1], fields[2])
                return (path_name_file_id_key, [
                    ( # Current tree
                        fields[3],                # minikind
                        fields[4],                # fingerprint
                        _int(fields[5]),          # size
                        fields[6] == 'y',         # executable
                        fields[7],                # packed_stat or revision_id
                    )])
            return fields_to_entry_0_parents
        elif num_present_parents == 1:
            def fields_to_entry_1_parent(fields, _int=int):
                path_name_file_id_key = (fields[0], fields[1], fields[2])
                return (path_name_file_id_key, [
                    ( # Current tree
                        fields[3],                # minikind
                        fields[4],                # fingerprint
                        _int(fields[5]),          # size
                        fields[6] == 'y',         # executable
                        fields[7],                # packed_stat or revision_id
                    ),
                    ( # Parent 1
                        fields[8],                # minikind
                        fields[9],                # fingerprint
                        _int(fields[10]),         # size
                        fields[11] == 'y',        # executable
                        fields[12],               # packed_stat or revision_id
                    ),
                    ])
            return fields_to_entry_1_parent
        elif num_present_parents == 2:
            def fields_to_entry_2_parents(fields, _int=int):
                path_name_file_id_key = (fields[0], fields[1], fields[2])
                return (path_name_file_id_key, [
                    ( # Current tree
                        fields[3],                # minikind
                        fields[4],                # fingerprint
                        _int(fields[5]),          # size
                        fields[6] == 'y',         # executable
                        fields[7],                # packed_stat or revision_id
                    ),
                    ( # Parent 1
                        fields[8],                # minikind
                        fields[9],                # fingerprint
                        _int(fields[10]),         # size
                        fields[11] == 'y',        # executable
                        fields[12],               # packed_stat or revision_id
                    ),
                    ( # Parent 2
                        fields[13],               # minikind
                        fields[14],               # fingerprint
                        _int(fields[15]),         # size
                        fields[16] == 'y',        # executable
                        fields[17],               # packed_stat or revision_id
                    ),
                    ])
            return fields_to_entry_2_parents
        else:
            def fields_to_entry_n_parents(fields, _int=int):
                path_name_file_id_key = (fields[0], fields[1], fields[2])
                trees = [(fields[cur],                # minikind
                          fields[cur+1],              # fingerprint
                          _int(fields[cur+2]),        # size
                          fields[cur+3] == 'y',       # executable
                          fields[cur+4],              # stat or revision_id
                         ) for cur in xrange(3, len(fields)-1, 5)]
                return path_name_file_id_key, trees
            return fields_to_entry_n_parents

    def get_parent_ids(self):
        """Return a list of the parent tree ids for the directory state."""
        self._read_header_if_needed()
        return list(self._parents)

    def _get_block_entry_index(self, dirname, basename, tree_index):
        """Get the coordinates for a path in the state structure.

        :param dirname: The utf8 dirname to lookup.
        :param basename: The utf8 basename to lookup.
        :param tree_index: The index of the tree for which this lookup should
            be attempted.
        :return: A tuple describing where the path is located, or should be
            inserted. The tuple contains four fields: the block index, the row
            index, the directory is present (boolean), the entire path is
            present (boolean).  There is no guarantee that either
            coordinate is currently reachable unless the found field for it is
            True. For instance, a directory not present in the searched tree
            may be returned with a value one greater than the current highest
            block offset. The directory present field will always be True when
            the path present field is True. The directory present field does
            NOT indicate that the directory is present in the searched tree,
            rather it indicates that there are at least some files in some
            tree present there.
        """
        self._read_dirblocks_if_needed()
        key = dirname, basename, ''
        block_index, present = self._find_block_index_from_key(key)
        if not present:
            # no such directory - return the dir index and 0 for the row.
            return block_index, 0, False, False
        block = self._dirblocks[block_index][1] # access the entries only
        entry_index, present = self._find_entry_index(key, block)
        # linear search through entries at this path to find the one
        # requested.
        while entry_index < len(block) and block[entry_index][0][1] == basename:
            if block[entry_index][1][tree_index][0] not in 'ar':
                # neither absent or relocated
                return block_index, entry_index, True, True
            entry_index += 1
        return block_index, entry_index, True, False

    def _get_entry(self, tree_index, fileid_utf8=None, path_utf8=None, include_deleted=False):
        """Get the dirstate entry for path in tree tree_index.

        If either file_id or path is supplied, it is used as the key to lookup.
        If both are supplied, the fastest lookup is used, and an error is
        raised if they do not both point at the same row.

        :param tree_index: The index of the tree we wish to locate this path
            in. If the path is present in that tree, the entry containing its
            details is returned, otherwise (None, None) is returned
            0 is the working tree, higher indexes are successive parent
            trees.
        :param fileid_utf8: A utf8 file_id to look up.
        :param path_utf8: An utf8 path to be looked up.
        :param include_deleted: If True, and performing a lookup via
            fileid_utf8 rather than path_utf8, return an entry for deleted
            (absent) paths.
        :return: The dirstate entry tuple for path, or (None, None)
        """
        self._read_dirblocks_if_needed()
        if path_utf8 is not None:
            if type(path_utf8) is not str:
                raise errors.BzrError('path_utf8 is not a str: %s %r'
                    % (type(path_utf8), path_utf8))
            # path lookups are faster
            dirname, basename = osutils.split(path_utf8)
            block_index, entry_index, dir_present, file_present = \
                self._get_block_entry_index(dirname, basename, tree_index)
            if not file_present:
                return None, None
            entry = self._dirblocks[block_index][1][entry_index]
            if not (entry[0][2] and entry[1][tree_index][0] not in ('a', 'r')):
                raise AssertionError('unversioned entry?')
            if fileid_utf8:
                if entry[0][2] != fileid_utf8:
                    self._changes_aborted = True
                    raise errors.BzrError('integrity error ? : mismatching'
                                          ' tree_index, file_id and path')
            return entry
        else:
            possible_keys = self._get_id_index().get(fileid_utf8, ())
            if not possible_keys:
                return None, None
            for key in possible_keys:
                block_index, present = \
                    self._find_block_index_from_key(key)
                # strange, probably indicates an out of date
                # id index - for now, allow this.
                if not present:
                    continue
                # WARNING: DO not change this code to use _get_block_entry_index
                # as that function is not suitable: it does not use the key
                # to lookup, and thus the wrong coordinates are returned.
                block = self._dirblocks[block_index][1]
                entry_index, present = self._find_entry_index(key, block)
                if present:
                    entry = self._dirblocks[block_index][1][entry_index]
                    # TODO: We might want to assert that entry[0][2] ==
                    #       fileid_utf8.
                    if entry[1][tree_index][0] in 'fdlt':
                        # this is the result we are looking for: the
                        # real home of this file_id in this tree.
                        return entry
                    if entry[1][tree_index][0] == 'a':
                        # there is no home for this entry in this tree
                        if include_deleted:
                            return entry
                        return None, None
                    if entry[1][tree_index][0] != 'r':
                        raise AssertionError(
                            "entry %r has invalid minikind %r for tree %r" \
                            % (entry,
                               entry[1][tree_index][0],
                               tree_index))
                    real_path = entry[1][tree_index][1]
                    return self._get_entry(tree_index, fileid_utf8=fileid_utf8,
                        path_utf8=real_path)
            return None, None

    @classmethod
    def initialize(cls, path, sha1_provider=None):
        """Create a new dirstate on path.

        The new dirstate will be an empty tree - that is it has no parents,
        and only a root node - which has id ROOT_ID.

        :param path: The name of the file for the dirstate.
        :param sha1_provider: an object meeting the SHA1Provider interface.
            If None, a DefaultSHA1Provider is used.
        :return: A write-locked DirState object.
        """
        # This constructs a new DirState object on a path, sets the _state_file
        # to a new empty file for that path. It then calls _set_data() with our
        # stock empty dirstate information - a root with ROOT_ID, no children,
        # and no parents. Finally it calls save() to ensure that this data will
        # persist.
        if sha1_provider is None:
            sha1_provider = DefaultSHA1Provider()
        result = cls(path, sha1_provider)
        # root dir and root dir contents with no children.
        empty_tree_dirblocks = [('', []), ('', [])]
        # a new root directory, with a NULLSTAT.
        empty_tree_dirblocks[0][1].append(
            (('', '', inventory.ROOT_ID), [
                ('d', '', 0, False, DirState.NULLSTAT),
            ]))
        result.lock_write()
        try:
            result._set_data([], empty_tree_dirblocks)
            result.save()
        except:
            result.unlock()
            raise
        return result

    @staticmethod
    def _inv_entry_to_details(inv_entry):
        """Convert an inventory entry (from a revision tree) to state details.

        :param inv_entry: An inventory entry whose sha1 and link targets can be
            relied upon, and which has a revision set.
        :return: A details tuple - the details for a single tree at a path +
            id.
        """
        kind = inv_entry.kind
        minikind = DirState._kind_to_minikind[kind]
        tree_data = inv_entry.revision
        if kind == 'directory':
            fingerprint = ''
            size = 0
            executable = False
        elif kind == 'symlink':
            if inv_entry.symlink_target is None:
                fingerprint = ''
            else:
                fingerprint = inv_entry.symlink_target.encode('utf8')
            size = 0
            executable = False
        elif kind == 'file':
            fingerprint = inv_entry.text_sha1 or ''
            size = inv_entry.text_size or 0
            executable = inv_entry.executable
        elif kind == 'tree-reference':
            fingerprint = inv_entry.reference_revision or ''
            size = 0
            executable = False
        else:
            raise Exception("can't pack %s" % inv_entry)
        return (minikind, fingerprint, size, executable, tree_data)

    def _iter_child_entries(self, tree_index, path_utf8):
        """Iterate over all the entries that are children of path_utf.

        This only returns entries that are present (not in 'a', 'r') in
        tree_index. tree_index data is not refreshed, so if tree 0 is used,
        results may differ from that obtained if paths were statted to
        determine what ones were directories.

        Asking for the children of a non-directory will return an empty
        iterator.
        """
        pending_dirs = []
        next_pending_dirs = [path_utf8]
        absent = 'ar'
        while next_pending_dirs:
            pending_dirs = next_pending_dirs
            next_pending_dirs = []
            for path in pending_dirs:
                block_index, present = self._find_block_index_from_key(
                    (path, '', ''))
                if block_index == 0:
                    block_index = 1
                    if len(self._dirblocks) == 1:
                        # asked for the children of the root with no other
                        # contents.
                        return
                if not present:
                    # children of a non-directory asked for.
                    continue
                block = self._dirblocks[block_index]
                for entry in block[1]:
                    kind = entry[1][tree_index][0]
                    if kind not in absent:
                        yield entry
                    if kind == 'd':
                        if entry[0][0]:
                            path = entry[0][0] + '/' + entry[0][1]
                        else:
                            path = entry[0][1]
                        next_pending_dirs.append(path)

    def _iter_entries(self):
        """Iterate over all the entries in the dirstate.

        Each yelt item is an entry in the standard format described in the
        docstring of bzrlib.dirstate.
        """
        self._read_dirblocks_if_needed()
        for directory in self._dirblocks:
            for entry in directory[1]:
                yield entry

    def _get_id_index(self):
        """Get an id index of self._dirblocks.
        
        This maps from file_id => [(directory, name, file_id)] entries where
        that file_id appears in one of the trees.
        """
        if self._id_index is None:
            id_index = {}
            for key, tree_details in self._iter_entries():
                self._add_to_id_index(id_index, key)
            self._id_index = id_index
        return self._id_index

    def _add_to_id_index(self, id_index, entry_key):
        """Add this entry to the _id_index mapping."""
        # This code used to use a set for every entry in the id_index. However,
        # it is *rare* to have more than one entry. So a set is a large
        # overkill. And even when we do, we won't ever have more than the
        # number of parent trees. Which is still a small number (rarely >2). As
        # such, we use a simple tuple, and do our own uniqueness checks. While
        # the 'in' check is O(N) since N is nicely bounded it shouldn't ever
        # cause quadratic failure.
        # TODO: This should use StaticTuple
        file_id = entry_key[2]
        entry_key = static_tuple.StaticTuple.from_sequence(entry_key)
        if file_id not in id_index:
            id_index[file_id] = static_tuple.StaticTuple(entry_key,)
        else:
            entry_keys = id_index[file_id]
            if entry_key not in entry_keys:
                id_index[file_id] = entry_keys + (entry_key,)

    def _remove_from_id_index(self, id_index, entry_key):
        """Remove this entry from the _id_index mapping.

        It is an programming error to call this when the entry_key is not
        already present.
        """
        file_id = entry_key[2]
        entry_keys = list(id_index[file_id])
        entry_keys.remove(entry_key)
        id_index[file_id] = static_tuple.StaticTuple.from_sequence(entry_keys)

    def _get_output_lines(self, lines):
        """Format lines for final output.

        :param lines: A sequence of lines containing the parents list and the
            path lines.
        """
        output_lines = [DirState.HEADER_FORMAT_3]
        lines.append('') # a final newline
        inventory_text = '\0\n\0'.join(lines)
        output_lines.append('crc32: %s\n' % (zlib.crc32(inventory_text),))
        # -3, 1 for num parents, 1 for ghosts, 1 for final newline
        num_entries = len(lines)-3
        output_lines.append('num_entries: %s\n' % (num_entries,))
        output_lines.append(inventory_text)
        return output_lines

    def _make_deleted_row(self, fileid_utf8, parents):
        """Return a deleted row for fileid_utf8."""
        return ('/', 'RECYCLED.BIN', 'file', fileid_utf8, 0, DirState.NULLSTAT,
            ''), parents

    def _num_present_parents(self):
        """The number of parent entries in each record row."""
        return len(self._parents) - len(self._ghosts)

    @staticmethod
    def on_file(path, sha1_provider=None, worth_saving_limit=0):
        """Construct a DirState on the file at path "path".

        :param path: The path at which the dirstate file on disk should live.
        :param sha1_provider: an object meeting the SHA1Provider interface.
            If None, a DefaultSHA1Provider is used.
        :param worth_saving_limit: when the exact number of hash changed
            entries is known, only bother saving the dirstate if more than
            this count of entries have changed. -1 means never save.
        :return: An unlocked DirState object, associated with the given path.
        """
        if sha1_provider is None:
            sha1_provider = DefaultSHA1Provider()
        result = DirState(path, sha1_provider,
            worth_saving_limit=worth_saving_limit)
        return result

    def _read_dirblocks_if_needed(self):
        """Read in all the dirblocks from the file if they are not in memory.

        This populates self._dirblocks, and sets self._dirblock_state to
        IN_MEMORY_UNMODIFIED. It is not currently ready for incremental block
        loading.
        """
        self._read_header_if_needed()
        if self._dirblock_state == DirState.NOT_IN_MEMORY:
            _read_dirblocks(self)

    def _read_header(self):
        """This reads in the metadata header, and the parent ids.

        After reading in, the file should be positioned at the null
        just before the start of the first record in the file.

        :return: (expected crc checksum, number of entries, parent list)
        """
        self._read_prelude()
        parent_line = self._state_file.readline()
        info = parent_line.split('\0')
        num_parents = int(info[0])
        self._parents = info[1:-1]
        ghost_line = self._state_file.readline()
        info = ghost_line.split('\0')
        num_ghosts = int(info[1])
        self._ghosts = info[2:-1]
        self._header_state = DirState.IN_MEMORY_UNMODIFIED
        self._end_of_header = self._state_file.tell()

    def _read_header_if_needed(self):
        """Read the header of the dirstate file if needed."""
        # inline this as it will be called a lot
        if not self._lock_token:
            raise errors.ObjectNotLocked(self)
        if self._header_state == DirState.NOT_IN_MEMORY:
            self._read_header()

    def _read_prelude(self):
        """Read in the prelude header of the dirstate file.

        This only reads in the stuff that is not connected to the crc
        checksum. The position will be correct to read in the rest of
        the file and check the checksum after this point.
        The next entry in the file should be the number of parents,
        and their ids. Followed by a newline.
        """
        header = self._state_file.readline()
        if header != DirState.HEADER_FORMAT_3:
            raise errors.BzrError(
                'invalid header line: %r' % (header,))
        crc_line = self._state_file.readline()
        if not crc_line.startswith('crc32: '):
            raise errors.BzrError('missing crc32 checksum: %r' % crc_line)
        self.crc_expected = int(crc_line[len('crc32: '):-1])
        num_entries_line = self._state_file.readline()
        if not num_entries_line.startswith('num_entries: '):
            raise errors.BzrError('missing num_entries line')
        self._num_entries = int(num_entries_line[len('num_entries: '):-1])

    def sha1_from_stat(self, path, stat_result, _pack_stat=pack_stat):
        """Find a sha1 given a stat lookup."""
        return self._get_packed_stat_index().get(_pack_stat(stat_result), None)

    def _get_packed_stat_index(self):
        """Get a packed_stat index of self._dirblocks."""
        if self._packed_stat_index is None:
            index = {}
            for key, tree_details in self._iter_entries():
                if tree_details[0][0] == 'f':
                    index[tree_details[0][4]] = tree_details[0][1]
            self._packed_stat_index = index
        return self._packed_stat_index

    def save(self):
        """Save any pending changes created during this session.

        We reuse the existing file, because that prevents race conditions with
        file creation, and use oslocks on it to prevent concurrent modification
        and reads - because dirstate's incremental data aggregation is not
        compatible with reading a modified file, and replacing a file in use by
        another process is impossible on Windows.

        A dirstate in read only mode should be smart enough though to validate
        that the file has not changed, and otherwise discard its cache and
        start over, to allow for fine grained read lock duration, so 'status'
        wont block 'commit' - for example.
        """
        if self._changes_aborted:
            # Should this be a warning? For now, I'm expecting that places that
            # mark it inconsistent will warn, making a warning here redundant.
            trace.mutter('Not saving DirState because '
                    '_changes_aborted is set.')
            return
        if self._worth_saving():
            grabbed_write_lock = False
            if self._lock_state != 'w':
                grabbed_write_lock, new_lock = self._lock_token.temporary_write_lock()
                # Switch over to the new lock, as the old one may be closed.
                # TODO: jam 20070315 We should validate the disk file has
                #       not changed contents. Since temporary_write_lock may
                #       not be an atomic operation.
                self._lock_token = new_lock
                self._state_file = new_lock.f
                if not grabbed_write_lock:
                    # We couldn't grab a write lock, so we switch back to a read one
                    return
            try:
                lines = self.get_lines()
                self._state_file.seek(0)
                self._state_file.writelines(lines)
                self._state_file.truncate()
                self._state_file.flush()
                self._mark_unmodified()
            finally:
                if grabbed_write_lock:
                    self._lock_token = self._lock_token.restore_read_lock()
                    self._state_file = self._lock_token.f
                    # TODO: jam 20070315 We should validate the disk file has
                    #       not changed contents. Since restore_read_lock may
                    #       not be an atomic operation.

    def _worth_saving(self):
        """Is it worth saving the dirstate or not?"""
        if self._header_state == DirState.IN_MEMORY_MODIFIED:
            return True
        if (self._dirblock_state == DirState.IN_MEMORY_MODIFIED and
            self._worth_saving_limit != -1):
            # If we're using smart saving and only a small number of
            # entries have changed their hash, don't bother saving. John has
            # suggested using a heuristic here based on the size of the
            # changed files and/or tree. For now, we go with a configurable
            # number of changes, keeping the calculation time
            # as low overhead as possible. (This also keeps all existing
            # tests passing as the default is 0, i.e. always save.)
            if self._use_smart_saving:
                return len(self._known_hash_changes) > self._worth_saving_limit
            else:
                return True
        return False

    def _set_data(self, parent_ids, dirblocks):
        """Set the full dirstate data in memory.

        This is an internal function used to completely replace the objects
        in memory state. It puts the dirstate into state 'full-dirty'.

        :param parent_ids: A list of parent tree revision ids.
        :param dirblocks: A list containing one tuple for each directory in the
            tree. Each tuple contains the directory path and a list of entries
            found in that directory.
        """
        # our memory copy is now authoritative.
        self._dirblocks = dirblocks
        self._mark_modified(header_too=True)
        self._parents = list(parent_ids)
        self._id_index = None
        self._packed_stat_index = None

    def set_path_id(self, path, new_id):
        """Change the id of path to new_id in the current working tree.

        :param path: The path inside the tree to set - '' is the root, 'foo'
            is the path foo in the root.
        :param new_id: The new id to assign to the path. This must be a utf8
            file id (not unicode, and not None).
        """
        self._read_dirblocks_if_needed()
        if len(path):
            # TODO: logic not written
            raise NotImplementedError(self.set_path_id)
        # TODO: check new id is unique
        entry = self._get_entry(0, path_utf8=path)
        if entry[0][2] == new_id:
            # Nothing to change.
            return
        # mark the old path absent, and insert a new root path
        self._make_absent(entry)
        self.update_minimal(('', '', new_id), 'd',
            path_utf8='', packed_stat=entry[1][0][4])
<<<<<<< HEAD
        self._dirblock_state = DirState.IN_MEMORY_MODIFIED
=======
        self._mark_modified()
        if self._id_index is not None:
            self._id_index.setdefault(new_id, set()).add(entry[0])
>>>>>>> 0ec932fb

    def set_parent_trees(self, trees, ghosts):
        """Set the parent trees for the dirstate.

        :param trees: A list of revision_id, tree tuples. tree must be provided
            even if the revision_id refers to a ghost: supply an empty tree in
            this case.
        :param ghosts: A list of the revision_ids that are ghosts at the time
            of setting.
        """
        # TODO: generate a list of parent indexes to preserve to save
        # processing specific parent trees. In the common case one tree will
        # be preserved - the left most parent.
        # TODO: if the parent tree is a dirstate, we might want to walk them
        # all by path in parallel for 'optimal' common-case performance.
        # generate new root row.
        self._read_dirblocks_if_needed()
        # TODO future sketch: Examine the existing parents to generate a change
        # map and then walk the new parent trees only, mapping them into the
        # dirstate. Walk the dirstate at the same time to remove unreferenced
        # entries.
        # for now:
        # sketch: loop over all entries in the dirstate, cherry picking
        # entries from the parent trees, if they are not ghost trees.
        # after we finish walking the dirstate, all entries not in the dirstate
        # are deletes, so we want to append them to the end as per the design
        # discussions. So do a set difference on ids with the parents to
        # get deletes, and add them to the end.
        # During the update process we need to answer the following questions:
        # - find other keys containing a fileid in order to create cross-path
        #   links. We dont't trivially use the inventory from other trees
        #   because this leads to either double touching, or to accessing
        #   missing keys,
        # - find other keys containing a path
        # We accumulate each entry via this dictionary, including the root
        by_path = {}
        id_index = {}
        # we could do parallel iterators, but because file id data may be
        # scattered throughout, we dont save on index overhead: we have to look
        # at everything anyway. We can probably save cycles by reusing parent
        # data and doing an incremental update when adding an additional
        # parent, but for now the common cases are adding a new parent (merge),
        # and replacing completely (commit), and commit is more common: so
        # optimise merge later.

        # ---- start generation of full tree mapping data
        # what trees should we use?
        parent_trees = [tree for rev_id, tree in trees if rev_id not in ghosts]
        # how many trees do we end up with
        parent_count = len(parent_trees)

        # one: the current tree
        for entry in self._iter_entries():
            # skip entries not in the current tree
            if entry[1][0][0] in 'ar': # absent, relocated
                continue
            by_path[entry[0]] = [entry[1][0]] + \
                [DirState.NULL_PARENT_DETAILS] * parent_count
            # TODO: Possibly inline this, since we know it isn't present yet
            #       id_index[entry[0][2]] = (entry[0],)
            self._add_to_id_index(id_index, entry[0])

        # now the parent trees:
        for tree_index, tree in enumerate(parent_trees):
            # the index is off by one, adjust it.
            tree_index = tree_index + 1
            # when we add new locations for a fileid we need these ranges for
            # any fileid in this tree as we set the by_path[id] to:
            # already_processed_tree_details + new_details + new_location_suffix
            # the suffix is from tree_index+1:parent_count+1.
            new_location_suffix = [DirState.NULL_PARENT_DETAILS] * (parent_count - tree_index)
            # now stitch in all the entries from this tree
            for path, entry in tree.inventory.iter_entries_by_dir():
                # here we process each trees details for each item in the tree.
                # we first update any existing entries for the id at other paths,
                # then we either create or update the entry for the id at the
                # right path, and finally we add (if needed) a mapping from
                # file_id to this path. We do it in this order to allow us to
                # avoid checking all known paths for the id when generating a
                # new entry at this path: by adding the id->path mapping last,
                # all the mappings are valid and have correct relocation
                # records where needed.
                file_id = entry.file_id
                path_utf8 = path.encode('utf8')
                dirname, basename = osutils.split(path_utf8)
                new_entry_key = (dirname, basename, file_id)
                # tree index consistency: All other paths for this id in this tree
                # index must point to the correct path.
                for entry_key in id_index.get(file_id, ()):
                    # TODO:PROFILING: It might be faster to just update
                    # rather than checking if we need to, and then overwrite
                    # the one we are located at.
                    if entry_key != new_entry_key:
                        # this file id is at a different path in one of the
                        # other trees, so put absent pointers there
                        # This is the vertical axis in the matrix, all pointing
                        # to the real path.
                        by_path[entry_key][tree_index] = ('r', path_utf8, 0, False, '')
                # by path consistency: Insert into an existing path record (trivial), or
                # add a new one with relocation pointers for the other tree indexes.
                entry_keys = id_index.get(file_id, ())
                if new_entry_key in entry_keys:
                    # there is already an entry where this data belongs, just insert it.
                    by_path[new_entry_key][tree_index] = \
                        self._inv_entry_to_details(entry)
                else:
                    # add relocated entries to the horizontal axis - this row
                    # mapping from path,id. We need to look up the correct path
                    # for the indexes from 0 to tree_index -1
                    new_details = []
                    for lookup_index in xrange(tree_index):
                        # boundary case: this is the first occurence of file_id
                        # so there are no id_indexes, possibly take this out of
                        # the loop?
                        if not len(entry_keys):
                            new_details.append(DirState.NULL_PARENT_DETAILS)
                        else:
                            # grab any one entry, use it to find the right path.
                            # TODO: optimise this to reduce memory use in highly
                            # fragmented situations by reusing the relocation
                            # records.
                            a_key = iter(entry_keys).next()
                            if by_path[a_key][lookup_index][0] in ('r', 'a'):
                                # its a pointer or missing statement, use it as is.
                                new_details.append(by_path[a_key][lookup_index])
                            else:
                                # we have the right key, make a pointer to it.
                                real_path = ('/'.join(a_key[0:2])).strip('/')
                                new_details.append(('r', real_path, 0, False, ''))
                    new_details.append(self._inv_entry_to_details(entry))
                    new_details.extend(new_location_suffix)
                    by_path[new_entry_key] = new_details
                    self._add_to_id_index(id_index, new_entry_key)
        # --- end generation of full tree mappings

        # sort and output all the entries
        new_entries = self._sort_entries(by_path.items())
        self._entries_to_current_state(new_entries)
        self._parents = [rev_id for rev_id, tree in trees]
        self._ghosts = list(ghosts)
        self._mark_modified(header_too=True)
        self._id_index = id_index

    def _sort_entries(self, entry_list):
        """Given a list of entries, sort them into the right order.

        This is done when constructing a new dirstate from trees - normally we
        try to keep everything in sorted blocks all the time, but sometimes
        it's easier to sort after the fact.
        """
        def _key(entry):
            # sort by: directory parts, file name, file id
            return entry[0][0].split('/'), entry[0][1], entry[0][2]
        return sorted(entry_list, key=_key)

    def set_state_from_inventory(self, new_inv):
        """Set new_inv as the current state.

        This API is called by tree transform, and will usually occur with
        existing parent trees.

        :param new_inv: The inventory object to set current state from.
        """
        if 'evil' in debug.debug_flags:
            trace.mutter_callsite(1,
                "set_state_from_inventory called; please mutate the tree instead")
        tracing = 'dirstate' in debug.debug_flags
        if tracing:
            trace.mutter("set_state_from_inventory trace:")
        self._read_dirblocks_if_needed()
        # sketch:
        # Two iterators: current data and new data, both in dirblock order.
        # We zip them together, which tells about entries that are new in the
        # inventory, or removed in the inventory, or present in both and
        # possibly changed.
        #
        # You might think we could just synthesize a new dirstate directly
        # since we're processing it in the right order.  However, we need to
        # also consider there may be any number of parent trees and relocation
        # pointers, and we don't want to duplicate that here.
        new_iterator = new_inv.iter_entries_by_dir()
        # we will be modifying the dirstate, so we need a stable iterator. In
        # future we might write one, for now we just clone the state into a
        # list using a copy so that we see every original item and don't have
        # to adjust the position when items are inserted or deleted in the
        # underlying dirstate.
        old_iterator = iter(list(self._iter_entries()))
        # both must have roots so this is safe:
        current_new = new_iterator.next()
        current_old = old_iterator.next()
        def advance(iterator):
            try:
                return iterator.next()
            except StopIteration:
                return None
        while current_new or current_old:
            # skip entries in old that are not really there
            if current_old and current_old[1][0][0] in 'ar':
                # relocated or absent
                current_old = advance(old_iterator)
                continue
            if current_new:
                # convert new into dirblock style
                new_path_utf8 = current_new[0].encode('utf8')
                new_dirname, new_basename = osutils.split(new_path_utf8)
                new_id = current_new[1].file_id
                new_entry_key = (new_dirname, new_basename, new_id)
                current_new_minikind = \
                    DirState._kind_to_minikind[current_new[1].kind]
                if current_new_minikind == 't':
                    fingerprint = current_new[1].reference_revision or ''
                else:
                    # We normally only insert or remove records, or update
                    # them when it has significantly changed.  Then we want to
                    # erase its fingerprint.  Unaffected records should
                    # normally not be updated at all.
                    fingerprint = ''
            else:
                # for safety disable variables
                new_path_utf8 = new_dirname = new_basename = new_id = \
                    new_entry_key = None
            # 5 cases, we dont have a value that is strictly greater than everything, so
            # we make both end conditions explicit
            if not current_old:
                # old is finished: insert current_new into the state.
                if tracing:
                    trace.mutter("Appending from new '%s'.",
                        new_path_utf8.decode('utf8'))
                self.update_minimal(new_entry_key, current_new_minikind,
                    executable=current_new[1].executable,
                    path_utf8=new_path_utf8, fingerprint=fingerprint,
                    fullscan=True)
                current_new = advance(new_iterator)
            elif not current_new:
                # new is finished
                if tracing:
                    trace.mutter("Truncating from old '%s/%s'.",
                        current_old[0][0].decode('utf8'),
                        current_old[0][1].decode('utf8'))
                self._make_absent(current_old)
                current_old = advance(old_iterator)
            elif new_entry_key == current_old[0]:
                # same -  common case
                # We're looking at the same path and id in both the dirstate
                # and inventory, so just need to update the fields in the
                # dirstate from the one in the inventory.
                # TODO: update the record if anything significant has changed.
                # the minimal required trigger is if the execute bit or cached
                # kind has changed.
                if (current_old[1][0][3] != current_new[1].executable or
                    current_old[1][0][0] != current_new_minikind):
                    if tracing:
                        trace.mutter("Updating in-place change '%s'.",
                            new_path_utf8.decode('utf8'))
                    self.update_minimal(current_old[0], current_new_minikind,
                        executable=current_new[1].executable,
                        path_utf8=new_path_utf8, fingerprint=fingerprint,
                        fullscan=True)
                # both sides are dealt with, move on
                current_old = advance(old_iterator)
                current_new = advance(new_iterator)
            elif (cmp_by_dirs(new_dirname, current_old[0][0]) < 0
                  or (new_dirname == current_old[0][0]
                      and new_entry_key[1:] < current_old[0][1:])):
                # new comes before:
                # add a entry for this and advance new
                if tracing:
                    trace.mutter("Inserting from new '%s'.",
                        new_path_utf8.decode('utf8'))
                self.update_minimal(new_entry_key, current_new_minikind,
                    executable=current_new[1].executable,
                    path_utf8=new_path_utf8, fingerprint=fingerprint,
                    fullscan=True)
                current_new = advance(new_iterator)
            else:
                # we've advanced past the place where the old key would be,
                # without seeing it in the new list.  so it must be gone.
                if tracing:
                    trace.mutter("Deleting from old '%s/%s'.",
                        current_old[0][0].decode('utf8'),
                        current_old[0][1].decode('utf8'))
                self._make_absent(current_old)
                current_old = advance(old_iterator)
        self._mark_modified()
        self._id_index = None
        self._packed_stat_index = None
        if tracing:
            trace.mutter("set_state_from_inventory complete.")

    def set_state_from_scratch(self, working_inv, parent_trees, parent_ghosts):
        """Wipe the currently stored state and set it to something new.

        This is a hard-reset for the data we are working with.
        """
        # Technically, we really want a write lock, but until we write, we
        # don't really need it.
        self._requires_lock()
        # root dir and root dir contents with no children. We have to have a
        # root for set_state_from_inventory to work correctly.
        empty_root = (('', '', inventory.ROOT_ID),
                      [('d', '', 0, False, DirState.NULLSTAT)])
        empty_tree_dirblocks = [('', [empty_root]), ('', [])]
        self._set_data([], empty_tree_dirblocks)
        self.set_state_from_inventory(working_inv)
        self.set_parent_trees(parent_trees, parent_ghosts)

    def _make_absent(self, current_old):
        """Mark current_old - an entry - as absent for tree 0.

        :return: True if this was the last details entry for the entry key:
            that is, if the underlying block has had the entry removed, thus
            shrinking in length.
        """
        # build up paths that this id will be left at after the change is made,
        # so we can update their cross references in tree 0
        all_remaining_keys = set()
        # Dont check the working tree, because it's going.
        for details in current_old[1][1:]:
            if details[0] not in 'ar': # absent, relocated
                all_remaining_keys.add(current_old[0])
            elif details[0] == 'r': # relocated
                # record the key for the real path.
                all_remaining_keys.add(tuple(osutils.split(details[1])) + (current_old[0][2],))
            # absent rows are not present at any path.
        last_reference = current_old[0] not in all_remaining_keys
        if last_reference:
            # the current row consists entire of the current item (being marked
            # absent), and relocated or absent entries for the other trees:
            # Remove it, its meaningless.
            block = self._find_block(current_old[0])
            entry_index, present = self._find_entry_index(current_old[0], block[1])
            if not present:
                raise AssertionError('could not find entry for %s' % (current_old,))
            block[1].pop(entry_index)
            # if we have an id_index in use, remove this key from it for this id.
            if self._id_index is not None:
                self._remove_from_id_index(self._id_index, current_old[0])
        # update all remaining keys for this id to record it as absent. The
        # existing details may either be the record we are marking as deleted
        # (if there were other trees with the id present at this path), or may
        # be relocations.
        for update_key in all_remaining_keys:
            update_block_index, present = \
                self._find_block_index_from_key(update_key)
            if not present:
                raise AssertionError('could not find block for %s' % (update_key,))
            update_entry_index, present = \
                self._find_entry_index(update_key, self._dirblocks[update_block_index][1])
            if not present:
                raise AssertionError('could not find entry for %s' % (update_key,))
            update_tree_details = self._dirblocks[update_block_index][1][update_entry_index][1]
            # it must not be absent at the moment
            if update_tree_details[0][0] == 'a': # absent
                raise AssertionError('bad row %r' % (update_tree_details,))
            update_tree_details[0] = DirState.NULL_PARENT_DETAILS
        self._mark_modified()
        return last_reference

    def update_minimal(self, key, minikind, executable=False, fingerprint='',
        packed_stat=None, size=0, path_utf8=None, fullscan=False):
        """Update an entry to the state in tree 0.

        This will either create a new entry at 'key' or update an existing one.
        It also makes sure that any other records which might mention this are
        updated as well.

        :param key: (dir, name, file_id) for the new entry
        :param minikind: The type for the entry ('f' == 'file', 'd' ==
                'directory'), etc.
        :param executable: Should the executable bit be set?
        :param fingerprint: Simple fingerprint for new entry: canonical-form
            sha1 for files, referenced revision id for subtrees, etc.
        :param packed_stat: Packed stat value for new entry.
        :param size: Size information for new entry
        :param path_utf8: key[0] + '/' + key[1], just passed in to avoid doing
                extra computation.
        :param fullscan: If True then a complete scan of the dirstate is being
            done and checking for duplicate rows should not be done. This
            should only be set by set_state_from_inventory and similar methods.

        If packed_stat and fingerprint are not given, they're invalidated in
        the entry.
        """
        block = self._find_block(key)[1]
        if packed_stat is None:
            packed_stat = DirState.NULLSTAT
        # XXX: Some callers pass '' as the packed_stat, and it seems to be
        # sometimes present in the dirstate - this seems oddly inconsistent.
        # mbp 20071008
        entry_index, present = self._find_entry_index(key, block)
        new_details = (minikind, fingerprint, size, executable, packed_stat)
        id_index = self._get_id_index()
        if not present:
            # New record. Check there isn't a entry at this path already.
            if not fullscan:
                low_index, _ = self._find_entry_index(key[0:2] + ('',), block)
                while low_index < len(block):
                    entry = block[low_index]
                    if entry[0][0:2] == key[0:2]:
                        if entry[1][0][0] not in 'ar':
                            # This entry has the same path (but a different id) as
                            # the new entry we're adding, and is present in ths
                            # tree.
                            raise errors.InconsistentDelta(
                                ("%s/%s" % key[0:2]).decode('utf8'), key[2],
                                "Attempt to add item at path already occupied by "
                                "id %r" % entry[0][2])
                        low_index += 1
                    else:
                        break
            # new entry, synthesis cross reference here,
            existing_keys = id_index.get(key[2], ())
            if not existing_keys:
                # not currently in the state, simplest case
                new_entry = key, [new_details] + self._empty_parent_info()
            else:
                # present at one or more existing other paths.
                # grab one of them and use it to generate parent
                # relocation/absent entries.
                new_entry = key, [new_details]
                # existing_keys can be changed as we iterate.
                for other_key in tuple(existing_keys):
                    # change the record at other to be a pointer to this new
                    # record. The loop looks similar to the change to
                    # relocations when updating an existing record but its not:
                    # the test for existing kinds is different: this can be
                    # factored out to a helper though.
                    other_block_index, present = self._find_block_index_from_key(
                        other_key)
                    if not present:
                        raise AssertionError('could not find block for %s' % (
                            other_key,))
                    other_block = self._dirblocks[other_block_index][1]
                    other_entry_index, present = self._find_entry_index(
                        other_key, other_block)
                    if not present:
                        raise AssertionError(
                            'update_minimal: could not find other entry for %s'
                            % (other_key,))
                    if path_utf8 is None:
                        raise AssertionError('no path')
                    # Turn this other location into a reference to the new
                    # location. This also updates the aliased iterator
                    # (current_old in set_state_from_inventory) so that the old
                    # entry, if not already examined, is skipped over by that
                    # loop.
                    other_entry = other_block[other_entry_index]
                    other_entry[1][0] = ('r', path_utf8, 0, False, '')
                    if self._maybe_remove_row(other_block, other_entry_index,
                                              id_index):
                        # If the row holding this was removed, we need to
                        # recompute where this entry goes
                        entry_index, _ = self._find_entry_index(key, block)

                # This loop:
                # adds a tuple to the new details for each column
                #  - either by copying an existing relocation pointer inside that column
                #  - or by creating a new pointer to the right row inside that column
                num_present_parents = self._num_present_parents()
                if num_present_parents:
                    # TODO: This re-evaluates the existing_keys set, do we need
                    #       to do that ourselves?
                    other_key = list(existing_keys)[0]
                for lookup_index in xrange(1, num_present_parents + 1):
                    # grab any one entry, use it to find the right path.
                    # TODO: optimise this to reduce memory use in highly
                    # fragmented situations by reusing the relocation
                    # records.
                    update_block_index, present = \
                        self._find_block_index_from_key(other_key)
                    if not present:
                        raise AssertionError('could not find block for %s' % (other_key,))
                    update_entry_index, present = \
                        self._find_entry_index(other_key, self._dirblocks[update_block_index][1])
                    if not present:
                        raise AssertionError('update_minimal: could not find entry for %s' % (other_key,))
                    update_details = self._dirblocks[update_block_index][1][update_entry_index][1][lookup_index]
                    if update_details[0] in 'ar': # relocated, absent
                        # its a pointer or absent in lookup_index's tree, use
                        # it as is.
                        new_entry[1].append(update_details)
                    else:
                        # we have the right key, make a pointer to it.
                        pointer_path = osutils.pathjoin(*other_key[0:2])
                        new_entry[1].append(('r', pointer_path, 0, False, ''))
            block.insert(entry_index, new_entry)
            self._add_to_id_index(id_index, key)
        else:
            # Does the new state matter?
            block[entry_index][1][0] = new_details
            # parents cannot be affected by what we do.
            # other occurences of this id can be found
            # from the id index.
            # ---
            # tree index consistency: All other paths for this id in this tree
            # index must point to the correct path. We have to loop here because
            # we may have passed entries in the state with this file id already
            # that were absent - where parent entries are - and they need to be
            # converted to relocated.
            if path_utf8 is None:
                raise AssertionError('no path')
            existing_keys = id_index.get(key[2], ())
            if key not in existing_keys:
                raise AssertionError('We found the entry in the blocks, but'
                    ' the key is not in the id_index.'
                    ' key: %s, existing_keys: %s' % (key, existing_keys))
            for entry_key in existing_keys:
                # TODO:PROFILING: It might be faster to just update
                # rather than checking if we need to, and then overwrite
                # the one we are located at.
                if entry_key != key:
                    # this file id is at a different path in one of the
                    # other trees, so put absent pointers there
                    # This is the vertical axis in the matrix, all pointing
                    # to the real path.
                    block_index, present = self._find_block_index_from_key(entry_key)
                    if not present:
                        raise AssertionError('not present: %r', entry_key)
                    entry_index, present = self._find_entry_index(entry_key, self._dirblocks[block_index][1])
                    if not present:
                        raise AssertionError('not present: %r', entry_key)
                    self._dirblocks[block_index][1][entry_index][1][0] = \
                        ('r', path_utf8, 0, False, '')
        # add a containing dirblock if needed.
        if new_details[0] == 'd':
            subdir_key = (osutils.pathjoin(*key[0:2]), '', '')
            block_index, present = self._find_block_index_from_key(subdir_key)
            if not present:
                self._dirblocks.insert(block_index, (subdir_key[0], []))

        self._mark_modified()

    def _maybe_remove_row(self, block, index, id_index):
        """Remove index if it is absent or relocated across the row.
        
        id_index is updated accordingly.
        :return: True if we removed the row, False otherwise
        """
        present_in_row = False
        entry = block[index]
        for column in entry[1]:
            if column[0] not in 'ar':
                present_in_row = True
                break
        if not present_in_row:
            block.pop(index)
            self._remove_from_id_index(id_index, entry[0])
            return True
        return False

    def _validate(self):
        """Check that invariants on the dirblock are correct.

        This can be useful in debugging; it shouldn't be necessary in
        normal code.

        This must be called with a lock held.
        """
        # NOTE: This must always raise AssertionError not just assert,
        # otherwise it may not behave properly under python -O
        #
        # TODO: All entries must have some content that's not 'a' or 'r',
        # otherwise it could just be removed.
        #
        # TODO: All relocations must point directly to a real entry.
        #
        # TODO: No repeated keys.
        #
        # -- mbp 20070325
        from pprint import pformat
        self._read_dirblocks_if_needed()
        if len(self._dirblocks) > 0:
            if not self._dirblocks[0][0] == '':
                raise AssertionError(
                    "dirblocks don't start with root block:\n" + \
                    pformat(self._dirblocks))
        if len(self._dirblocks) > 1:
            if not self._dirblocks[1][0] == '':
                raise AssertionError(
                    "dirblocks missing root directory:\n" + \
                    pformat(self._dirblocks))
        # the dirblocks are sorted by their path components, name, and dir id
        dir_names = [d[0].split('/')
                for d in self._dirblocks[1:]]
        if dir_names != sorted(dir_names):
            raise AssertionError(
                "dir names are not in sorted order:\n" + \
                pformat(self._dirblocks) + \
                "\nkeys:\n" +
                pformat(dir_names))
        for dirblock in self._dirblocks:
            # within each dirblock, the entries are sorted by filename and
            # then by id.
            for entry in dirblock[1]:
                if dirblock[0] != entry[0][0]:
                    raise AssertionError(
                        "entry key for %r"
                        "doesn't match directory name in\n%r" %
                        (entry, pformat(dirblock)))
            if dirblock[1] != sorted(dirblock[1]):
                raise AssertionError(
                    "dirblock for %r is not sorted:\n%s" % \
                    (dirblock[0], pformat(dirblock)))

        def check_valid_parent():
            """Check that the current entry has a valid parent.

            This makes sure that the parent has a record,
            and that the parent isn't marked as "absent" in the
            current tree. (It is invalid to have a non-absent file in an absent
            directory.)
            """
            if entry[0][0:2] == ('', ''):
                # There should be no parent for the root row
                return
            parent_entry = self._get_entry(tree_index, path_utf8=entry[0][0])
            if parent_entry == (None, None):
                raise AssertionError(
                    "no parent entry for: %s in tree %s"
                    % (this_path, tree_index))
            if parent_entry[1][tree_index][0] != 'd':
                raise AssertionError(
                    "Parent entry for %s is not marked as a valid"
                    " directory. %s" % (this_path, parent_entry,))

        # For each file id, for each tree: either
        # the file id is not present at all; all rows with that id in the
        # key have it marked as 'absent'
        # OR the file id is present under exactly one name; any other entries
        # that mention that id point to the correct name.
        #
        # We check this with a dict per tree pointing either to the present
        # name, or None if absent.
        tree_count = self._num_present_parents() + 1
        id_path_maps = [dict() for i in range(tree_count)]
        # Make sure that all renamed entries point to the correct location.
        for entry in self._iter_entries():
            file_id = entry[0][2]
            this_path = osutils.pathjoin(entry[0][0], entry[0][1])
            if len(entry[1]) != tree_count:
                raise AssertionError(
                "wrong number of entry details for row\n%s" \
                ",\nexpected %d" % \
                (pformat(entry), tree_count))
            absent_positions = 0
            for tree_index, tree_state in enumerate(entry[1]):
                this_tree_map = id_path_maps[tree_index]
                minikind = tree_state[0]
                if minikind in 'ar':
                    absent_positions += 1
                # have we seen this id before in this column?
                if file_id in this_tree_map:
                    previous_path, previous_loc = this_tree_map[file_id]
                    # any later mention of this file must be consistent with
                    # what was said before
                    if minikind == 'a':
                        if previous_path is not None:
                            raise AssertionError(
                            "file %s is absent in row %r but also present " \
                            "at %r"% \
                            (file_id, entry, previous_path))
                    elif minikind == 'r':
                        target_location = tree_state[1]
                        if previous_path != target_location:
                            raise AssertionError(
                            "file %s relocation in row %r but also at %r" \
                            % (file_id, entry, previous_path))
                    else:
                        # a file, directory, etc - may have been previously
                        # pointed to by a relocation, which must point here
                        if previous_path != this_path:
                            raise AssertionError(
                                "entry %r inconsistent with previous path %r "
                                "seen at %r" %
                                (entry, previous_path, previous_loc))
                        check_valid_parent()
                else:
                    if minikind == 'a':
                        # absent; should not occur anywhere else
                        this_tree_map[file_id] = None, this_path
                    elif minikind == 'r':
                        # relocation, must occur at expected location
                        this_tree_map[file_id] = tree_state[1], this_path
                    else:
                        this_tree_map[file_id] = this_path, this_path
                        check_valid_parent()
            if absent_positions == tree_count:
                raise AssertionError(
                    "entry %r has no data for any tree." % (entry,))
        if self._id_index is not None:
            for file_id, entry_keys in self._id_index.iteritems():
                for entry_key in entry_keys:
                    if entry_key[2] != file_id:
                        raise AssertionError(
                            'file_id %r did not match entry key %s'
                            % (file_id, entry_key))
                if len(entry_keys) != len(set(entry_keys)):
                    raise AssertionError(
                        'id_index contained non-unique data for %s'
                        % (entry_keys,))

    def _wipe_state(self):
        """Forget all state information about the dirstate."""
        self._header_state = DirState.NOT_IN_MEMORY
        self._dirblock_state = DirState.NOT_IN_MEMORY
        self._changes_aborted = False
        self._parents = []
        self._ghosts = []
        self._dirblocks = []
        self._id_index = None
        self._packed_stat_index = None
        self._end_of_header = None
        self._cutoff_time = None
        self._split_path_cache = {}

    def lock_read(self):
        """Acquire a read lock on the dirstate."""
        if self._lock_token is not None:
            raise errors.LockContention(self._lock_token)
        # TODO: jam 20070301 Rather than wiping completely, if the blocks are
        #       already in memory, we could read just the header and check for
        #       any modification. If not modified, we can just leave things
        #       alone
        self._lock_token = lock.ReadLock(self._filename)
        self._lock_state = 'r'
        self._state_file = self._lock_token.f
        self._wipe_state()

    def lock_write(self):
        """Acquire a write lock on the dirstate."""
        if self._lock_token is not None:
            raise errors.LockContention(self._lock_token)
        # TODO: jam 20070301 Rather than wiping completely, if the blocks are
        #       already in memory, we could read just the header and check for
        #       any modification. If not modified, we can just leave things
        #       alone
        self._lock_token = lock.WriteLock(self._filename)
        self._lock_state = 'w'
        self._state_file = self._lock_token.f
        self._wipe_state()

    def unlock(self):
        """Drop any locks held on the dirstate."""
        if self._lock_token is None:
            raise errors.LockNotHeld(self)
        # TODO: jam 20070301 Rather than wiping completely, if the blocks are
        #       already in memory, we could read just the header and check for
        #       any modification. If not modified, we can just leave things
        #       alone
        self._state_file = None
        self._lock_state = None
        self._lock_token.unlock()
        self._lock_token = None
        self._split_path_cache = {}

    def _requires_lock(self):
        """Check that a lock is currently held by someone on the dirstate."""
        if not self._lock_token:
            raise errors.ObjectNotLocked(self)


def py_update_entry(state, entry, abspath, stat_value,
                 _stat_to_minikind=DirState._stat_to_minikind,
                 _pack_stat=pack_stat):
    """Update the entry based on what is actually on disk.

    This function only calculates the sha if it needs to - if the entry is
    uncachable, or clearly different to the first parent's entry, no sha
    is calculated, and None is returned.

    :param state: The dirstate this entry is in.
    :param entry: This is the dirblock entry for the file in question.
    :param abspath: The path on disk for this file.
    :param stat_value: The stat value done on the path.
    :return: None, or The sha1 hexdigest of the file (40 bytes) or link
        target of a symlink.
    """
    try:
        minikind = _stat_to_minikind[stat_value.st_mode & 0170000]
    except KeyError:
        # Unhandled kind
        return None
    packed_stat = _pack_stat(stat_value)
    (saved_minikind, saved_link_or_sha1, saved_file_size,
     saved_executable, saved_packed_stat) = entry[1][0]

    if minikind == 'd' and saved_minikind == 't':
        minikind = 't'
    if (minikind == saved_minikind
        and packed_stat == saved_packed_stat):
        # The stat hasn't changed since we saved, so we can re-use the
        # saved sha hash.
        if minikind == 'd':
            return None

        # size should also be in packed_stat
        if saved_file_size == stat_value.st_size:
            return saved_link_or_sha1

    # If we have gotten this far, that means that we need to actually
    # process this entry.
    link_or_sha1 = None
    if minikind == 'f':
        executable = state._is_executable(stat_value.st_mode,
                                         saved_executable)
        if state._cutoff_time is None:
            state._sha_cutoff_time()
        if (stat_value.st_mtime < state._cutoff_time
            and stat_value.st_ctime < state._cutoff_time
            and len(entry[1]) > 1
            and entry[1][1][0] != 'a'):
            # Could check for size changes for further optimised
            # avoidance of sha1's. However the most prominent case of
            # over-shaing is during initial add, which this catches.
            # Besides, if content filtering happens, size and sha
            # are calculated at the same time, so checking just the size
            # gains nothing w.r.t. performance.
            link_or_sha1 = state._sha1_file(abspath)
            entry[1][0] = ('f', link_or_sha1, stat_value.st_size,
                           executable, packed_stat)
        else:
            entry[1][0] = ('f', '', stat_value.st_size,
                           executable, DirState.NULLSTAT)
    elif minikind == 'd':
        link_or_sha1 = None
        entry[1][0] = ('d', '', 0, False, packed_stat)
        if saved_minikind != 'd':
            # This changed from something into a directory. Make sure we
            # have a directory block for it. This doesn't happen very
            # often, so this doesn't have to be super fast.
            block_index, entry_index, dir_present, file_present = \
                state._get_block_entry_index(entry[0][0], entry[0][1], 0)
            state._ensure_block(block_index, entry_index,
                               osutils.pathjoin(entry[0][0], entry[0][1]))
    elif minikind == 'l':
        link_or_sha1 = state._read_link(abspath, saved_link_or_sha1)
        if state._cutoff_time is None:
            state._sha_cutoff_time()
        if (stat_value.st_mtime < state._cutoff_time
            and stat_value.st_ctime < state._cutoff_time):
            entry[1][0] = ('l', link_or_sha1, stat_value.st_size,
                           False, packed_stat)
        else:
            entry[1][0] = ('l', '', stat_value.st_size,
                           False, DirState.NULLSTAT)
    state._mark_modified([entry])
    return link_or_sha1


class ProcessEntryPython(object):

    __slots__ = ["old_dirname_to_file_id", "new_dirname_to_file_id",
        "last_source_parent", "last_target_parent", "include_unchanged",
        "partial", "use_filesystem_for_exec", "utf8_decode",
        "searched_specific_files", "search_specific_files",
        "searched_exact_paths", "search_specific_file_parents", "seen_ids",
        "state", "source_index", "target_index", "want_unversioned", "tree"]

    def __init__(self, include_unchanged, use_filesystem_for_exec,
        search_specific_files, state, source_index, target_index,
        want_unversioned, tree):
        self.old_dirname_to_file_id = {}
        self.new_dirname_to_file_id = {}
        # Are we doing a partial iter_changes?
        self.partial = search_specific_files != set([''])
        # Using a list so that we can access the values and change them in
        # nested scope. Each one is [path, file_id, entry]
        self.last_source_parent = [None, None]
        self.last_target_parent = [None, None]
        self.include_unchanged = include_unchanged
        self.use_filesystem_for_exec = use_filesystem_for_exec
        self.utf8_decode = cache_utf8._utf8_decode
        # for all search_indexs in each path at or under each element of
        # search_specific_files, if the detail is relocated: add the id, and
        # add the relocated path as one to search if its not searched already.
        # If the detail is not relocated, add the id.
        self.searched_specific_files = set()
        # When we search exact paths without expanding downwards, we record
        # that here.
        self.searched_exact_paths = set()
        self.search_specific_files = search_specific_files
        # The parents up to the root of the paths we are searching.
        # After all normal paths are returned, these specific items are returned.
        self.search_specific_file_parents = set()
        # The ids we've sent out in the delta.
        self.seen_ids = set()
        self.state = state
        self.source_index = source_index
        self.target_index = target_index
        if target_index != 0:
            # A lot of code in here depends on target_index == 0
            raise errors.BzrError('unsupported target index')
        self.want_unversioned = want_unversioned
        self.tree = tree

    def _process_entry(self, entry, path_info, pathjoin=osutils.pathjoin):
        """Compare an entry and real disk to generate delta information.

        :param path_info: top_relpath, basename, kind, lstat, abspath for
            the path of entry. If None, then the path is considered absent in 
            the target (Perhaps we should pass in a concrete entry for this ?)
            Basename is returned as a utf8 string because we expect this
            tuple will be ignored, and don't want to take the time to
            decode.
        :return: (iter_changes_result, changed). If the entry has not been
            handled then changed is None. Otherwise it is False if no content
            or metadata changes have occurred, and True if any content or
            metadata change has occurred. If self.include_unchanged is True then
            if changed is not None, iter_changes_result will always be a result
            tuple. Otherwise, iter_changes_result is None unless changed is
            True.
        """
        if self.source_index is None:
            source_details = DirState.NULL_PARENT_DETAILS
        else:
            source_details = entry[1][self.source_index]
        target_details = entry[1][self.target_index]
        target_minikind = target_details[0]
        if path_info is not None and target_minikind in 'fdlt':
            if not (self.target_index == 0):
                raise AssertionError()
            link_or_sha1 = update_entry(self.state, entry,
                abspath=path_info[4], stat_value=path_info[3])
            # The entry may have been modified by update_entry
            target_details = entry[1][self.target_index]
            target_minikind = target_details[0]
        else:
            link_or_sha1 = None
        file_id = entry[0][2]
        source_minikind = source_details[0]
        if source_minikind in 'fdltr' and target_minikind in 'fdlt':
            # claimed content in both: diff
            #   r    | fdlt   |      | add source to search, add id path move and perform
            #        |        |      | diff check on source-target
            #   r    | fdlt   |  a   | dangling file that was present in the basis.
            #        |        |      | ???
            if source_minikind in 'r':
                # add the source to the search path to find any children it
                # has.  TODO ? : only add if it is a container ?
                if not osutils.is_inside_any(self.searched_specific_files,
                                             source_details[1]):
                    self.search_specific_files.add(source_details[1])
                # generate the old path; this is needed for stating later
                # as well.
                old_path = source_details[1]
                old_dirname, old_basename = os.path.split(old_path)
                path = pathjoin(entry[0][0], entry[0][1])
                old_entry = self.state._get_entry(self.source_index,
                                             path_utf8=old_path)
                # update the source details variable to be the real
                # location.
                if old_entry == (None, None):
                    raise errors.CorruptDirstate(self.state._filename,
                        "entry '%s/%s' is considered renamed from %r"
                        " but source does not exist\n"
                        "entry: %s" % (entry[0][0], entry[0][1], old_path, entry))
                source_details = old_entry[1][self.source_index]
                source_minikind = source_details[0]
            else:
                old_dirname = entry[0][0]
                old_basename = entry[0][1]
                old_path = path = None
            if path_info is None:
                # the file is missing on disk, show as removed.
                content_change = True
                target_kind = None
                target_exec = False
            else:
                # source and target are both versioned and disk file is present.
                target_kind = path_info[2]
                if target_kind == 'directory':
                    if path is None:
                        old_path = path = pathjoin(old_dirname, old_basename)
                    self.new_dirname_to_file_id[path] = file_id
                    if source_minikind != 'd':
                        content_change = True
                    else:
                        # directories have no fingerprint
                        content_change = False
                    target_exec = False
                elif target_kind == 'file':
                    if source_minikind != 'f':
                        content_change = True
                    else:
                        # Check the sha. We can't just rely on the size as
                        # content filtering may mean differ sizes actually
                        # map to the same content
                        if link_or_sha1 is None:
                            # Stat cache miss:
                            statvalue, link_or_sha1 = \
                                self.state._sha1_provider.stat_and_sha1(
                                path_info[4])
                            self.state._observed_sha1(entry, link_or_sha1,
                                statvalue)
                        content_change = (link_or_sha1 != source_details[1])
                    # Target details is updated at update_entry time
                    if self.use_filesystem_for_exec:
                        # We don't need S_ISREG here, because we are sure
                        # we are dealing with a file.
                        target_exec = bool(stat.S_IEXEC & path_info[3].st_mode)
                    else:
                        target_exec = target_details[3]
                elif target_kind == 'symlink':
                    if source_minikind != 'l':
                        content_change = True
                    else:
                        content_change = (link_or_sha1 != source_details[1])
                    target_exec = False
                elif target_kind == 'tree-reference':
                    if source_minikind != 't':
                        content_change = True
                    else:
                        content_change = False
                    target_exec = False
                else:
                    if path is None:
                        path = pathjoin(old_dirname, old_basename)
                    raise errors.BadFileKindError(path, path_info[2])
            if source_minikind == 'd':
                if path is None:
                    old_path = path = pathjoin(old_dirname, old_basename)
                self.old_dirname_to_file_id[old_path] = file_id
            # parent id is the entry for the path in the target tree
            if old_basename and old_dirname == self.last_source_parent[0]:
                source_parent_id = self.last_source_parent[1]
            else:
                try:
                    source_parent_id = self.old_dirname_to_file_id[old_dirname]
                except KeyError:
                    source_parent_entry = self.state._get_entry(self.source_index,
                                                           path_utf8=old_dirname)
                    source_parent_id = source_parent_entry[0][2]
                if source_parent_id == entry[0][2]:
                    # This is the root, so the parent is None
                    source_parent_id = None
                else:
                    self.last_source_parent[0] = old_dirname
                    self.last_source_parent[1] = source_parent_id
            new_dirname = entry[0][0]
            if entry[0][1] and new_dirname == self.last_target_parent[0]:
                target_parent_id = self.last_target_parent[1]
            else:
                try:
                    target_parent_id = self.new_dirname_to_file_id[new_dirname]
                except KeyError:
                    # TODO: We don't always need to do the lookup, because the
                    #       parent entry will be the same as the source entry.
                    target_parent_entry = self.state._get_entry(self.target_index,
                                                           path_utf8=new_dirname)
                    if target_parent_entry == (None, None):
                        raise AssertionError(
                            "Could not find target parent in wt: %s\nparent of: %s"
                            % (new_dirname, entry))
                    target_parent_id = target_parent_entry[0][2]
                if target_parent_id == entry[0][2]:
                    # This is the root, so the parent is None
                    target_parent_id = None
                else:
                    self.last_target_parent[0] = new_dirname
                    self.last_target_parent[1] = target_parent_id

            source_exec = source_details[3]
            changed = (content_change
                or source_parent_id != target_parent_id
                or old_basename != entry[0][1]
                or source_exec != target_exec
                )
            if not changed and not self.include_unchanged:
                return None, False
            else:
                if old_path is None:
                    old_path = path = pathjoin(old_dirname, old_basename)
                    old_path_u = self.utf8_decode(old_path)[0]
                    path_u = old_path_u
                else:
                    old_path_u = self.utf8_decode(old_path)[0]
                    if old_path == path:
                        path_u = old_path_u
                    else:
                        path_u = self.utf8_decode(path)[0]
                source_kind = DirState._minikind_to_kind[source_minikind]
                return (entry[0][2],
                       (old_path_u, path_u),
                       content_change,
                       (True, True),
                       (source_parent_id, target_parent_id),
                       (self.utf8_decode(old_basename)[0], self.utf8_decode(entry[0][1])[0]),
                       (source_kind, target_kind),
                       (source_exec, target_exec)), changed
        elif source_minikind in 'a' and target_minikind in 'fdlt':
            # looks like a new file
            path = pathjoin(entry[0][0], entry[0][1])
            # parent id is the entry for the path in the target tree
            # TODO: these are the same for an entire directory: cache em.
            parent_id = self.state._get_entry(self.target_index,
                                         path_utf8=entry[0][0])[0][2]
            if parent_id == entry[0][2]:
                parent_id = None
            if path_info is not None:
                # Present on disk:
                if self.use_filesystem_for_exec:
                    # We need S_ISREG here, because we aren't sure if this
                    # is a file or not.
                    target_exec = bool(
                        stat.S_ISREG(path_info[3].st_mode)
                        and stat.S_IEXEC & path_info[3].st_mode)
                else:
                    target_exec = target_details[3]
                return (entry[0][2],
                       (None, self.utf8_decode(path)[0]),
                       True,
                       (False, True),
                       (None, parent_id),
                       (None, self.utf8_decode(entry[0][1])[0]),
                       (None, path_info[2]),
                       (None, target_exec)), True
            else:
                # Its a missing file, report it as such.
                return (entry[0][2],
                       (None, self.utf8_decode(path)[0]),
                       False,
                       (False, True),
                       (None, parent_id),
                       (None, self.utf8_decode(entry[0][1])[0]),
                       (None, None),
                       (None, False)), True
        elif source_minikind in 'fdlt' and target_minikind in 'a':
            # unversioned, possibly, or possibly not deleted: we dont care.
            # if its still on disk, *and* theres no other entry at this
            # path [we dont know this in this routine at the moment -
            # perhaps we should change this - then it would be an unknown.
            old_path = pathjoin(entry[0][0], entry[0][1])
            # parent id is the entry for the path in the target tree
            parent_id = self.state._get_entry(self.source_index, path_utf8=entry[0][0])[0][2]
            if parent_id == entry[0][2]:
                parent_id = None
            return (entry[0][2],
                   (self.utf8_decode(old_path)[0], None),
                   True,
                   (True, False),
                   (parent_id, None),
                   (self.utf8_decode(entry[0][1])[0], None),
                   (DirState._minikind_to_kind[source_minikind], None),
                   (source_details[3], None)), True
        elif source_minikind in 'fdlt' and target_minikind in 'r':
            # a rename; could be a true rename, or a rename inherited from
            # a renamed parent. TODO: handle this efficiently. Its not
            # common case to rename dirs though, so a correct but slow
            # implementation will do.
            if not osutils.is_inside_any(self.searched_specific_files, target_details[1]):
                self.search_specific_files.add(target_details[1])
        elif source_minikind in 'ra' and target_minikind in 'ra':
            # neither of the selected trees contain this file,
            # so skip over it. This is not currently directly tested, but
            # is indirectly via test_too_much.TestCommands.test_conflicts.
            pass
        else:
            raise AssertionError("don't know how to compare "
                "source_minikind=%r, target_minikind=%r"
                % (source_minikind, target_minikind))
            ## import pdb;pdb.set_trace()
        return None, None

    def __iter__(self):
        return self

    def _gather_result_for_consistency(self, result):
        """Check a result we will yield to make sure we are consistent later.
        
        This gathers result's parents into a set to output later.

        :param result: A result tuple.
        """
        if not self.partial or not result[0]:
            return
        self.seen_ids.add(result[0])
        new_path = result[1][1]
        if new_path:
            # Not the root and not a delete: queue up the parents of the path.
            self.search_specific_file_parents.update(
                osutils.parent_directories(new_path.encode('utf8')))
            # Add the root directory which parent_directories does not
            # provide.
            self.search_specific_file_parents.add('')

    def iter_changes(self):
        """Iterate over the changes."""
        utf8_decode = cache_utf8._utf8_decode
        _cmp_by_dirs = cmp_by_dirs
        _process_entry = self._process_entry
        search_specific_files = self.search_specific_files
        searched_specific_files = self.searched_specific_files
        splitpath = osutils.splitpath
        # sketch:
        # compare source_index and target_index at or under each element of search_specific_files.
        # follow the following comparison table. Note that we only want to do diff operations when
        # the target is fdl because thats when the walkdirs logic will have exposed the pathinfo
        # for the target.
        # cases:
        #
        # Source | Target | disk | action
        #   r    | fdlt   |      | add source to search, add id path move and perform
        #        |        |      | diff check on source-target
        #   r    | fdlt   |  a   | dangling file that was present in the basis.
        #        |        |      | ???
        #   r    |  a     |      | add source to search
        #   r    |  a     |  a   |
        #   r    |  r     |      | this path is present in a non-examined tree, skip.
        #   r    |  r     |  a   | this path is present in a non-examined tree, skip.
        #   a    | fdlt   |      | add new id
        #   a    | fdlt   |  a   | dangling locally added file, skip
        #   a    |  a     |      | not present in either tree, skip
        #   a    |  a     |  a   | not present in any tree, skip
        #   a    |  r     |      | not present in either tree at this path, skip as it
        #        |        |      | may not be selected by the users list of paths.
        #   a    |  r     |  a   | not present in either tree at this path, skip as it
        #        |        |      | may not be selected by the users list of paths.
        #  fdlt  | fdlt   |      | content in both: diff them
        #  fdlt  | fdlt   |  a   | deleted locally, but not unversioned - show as deleted ?
        #  fdlt  |  a     |      | unversioned: output deleted id for now
        #  fdlt  |  a     |  a   | unversioned and deleted: output deleted id
        #  fdlt  |  r     |      | relocated in this tree, so add target to search.
        #        |        |      | Dont diff, we will see an r,fd; pair when we reach
        #        |        |      | this id at the other path.
        #  fdlt  |  r     |  a   | relocated in this tree, so add target to search.
        #        |        |      | Dont diff, we will see an r,fd; pair when we reach
        #        |        |      | this id at the other path.

        # TODO: jam 20070516 - Avoid the _get_entry lookup overhead by
        #       keeping a cache of directories that we have seen.

        while search_specific_files:
            # TODO: the pending list should be lexically sorted?  the
            # interface doesn't require it.
            current_root = search_specific_files.pop()
            current_root_unicode = current_root.decode('utf8')
            searched_specific_files.add(current_root)
            # process the entries for this containing directory: the rest will be
            # found by their parents recursively.
            root_entries = self.state._entries_for_path(current_root)
            root_abspath = self.tree.abspath(current_root_unicode)
            try:
                root_stat = os.lstat(root_abspath)
            except OSError, e:
                if e.errno == errno.ENOENT:
                    # the path does not exist: let _process_entry know that.
                    root_dir_info = None
                else:
                    # some other random error: hand it up.
                    raise
            else:
                root_dir_info = ('', current_root,
                    osutils.file_kind_from_stat_mode(root_stat.st_mode), root_stat,
                    root_abspath)
                if root_dir_info[2] == 'directory':
                    if self.tree._directory_is_tree_reference(
                        current_root.decode('utf8')):
                        root_dir_info = root_dir_info[:2] + \
                            ('tree-reference',) + root_dir_info[3:]

            if not root_entries and not root_dir_info:
                # this specified path is not present at all, skip it.
                continue
            path_handled = False
            for entry in root_entries:
                result, changed = _process_entry(entry, root_dir_info)
                if changed is not None:
                    path_handled = True
                    if changed:
                        self._gather_result_for_consistency(result)
                    if changed or self.include_unchanged:
                        yield result
            if self.want_unversioned and not path_handled and root_dir_info:
                new_executable = bool(
                    stat.S_ISREG(root_dir_info[3].st_mode)
                    and stat.S_IEXEC & root_dir_info[3].st_mode)
                yield (None,
                       (None, current_root_unicode),
                       True,
                       (False, False),
                       (None, None),
                       (None, splitpath(current_root_unicode)[-1]),
                       (None, root_dir_info[2]),
                       (None, new_executable)
                      )
            initial_key = (current_root, '', '')
            block_index, _ = self.state._find_block_index_from_key(initial_key)
            if block_index == 0:
                # we have processed the total root already, but because the
                # initial key matched it we should skip it here.
                block_index +=1
            if root_dir_info and root_dir_info[2] == 'tree-reference':
                current_dir_info = None
            else:
                dir_iterator = osutils._walkdirs_utf8(root_abspath, prefix=current_root)
                try:
                    current_dir_info = dir_iterator.next()
                except OSError, e:
                    # on win32, python2.4 has e.errno == ERROR_DIRECTORY, but
                    # python 2.5 has e.errno == EINVAL,
                    #            and e.winerror == ERROR_DIRECTORY
                    e_winerror = getattr(e, 'winerror', None)
                    win_errors = (ERROR_DIRECTORY, ERROR_PATH_NOT_FOUND)
                    # there may be directories in the inventory even though
                    # this path is not a file on disk: so mark it as end of
                    # iterator
                    if e.errno in (errno.ENOENT, errno.ENOTDIR, errno.EINVAL):
                        current_dir_info = None
                    elif (sys.platform == 'win32'
                          and (e.errno in win_errors
                               or e_winerror in win_errors)):
                        current_dir_info = None
                    else:
                        raise
                else:
                    if current_dir_info[0][0] == '':
                        # remove .bzr from iteration
                        bzr_index = bisect.bisect_left(current_dir_info[1], ('.bzr',))
                        if current_dir_info[1][bzr_index][0] != '.bzr':
                            raise AssertionError()
                        del current_dir_info[1][bzr_index]
            # walk until both the directory listing and the versioned metadata
            # are exhausted.
            if (block_index < len(self.state._dirblocks) and
                osutils.is_inside(current_root, self.state._dirblocks[block_index][0])):
                current_block = self.state._dirblocks[block_index]
            else:
                current_block = None
            while (current_dir_info is not None or
                   current_block is not None):
                if (current_dir_info and current_block
                    and current_dir_info[0][0] != current_block[0]):
                    if _cmp_by_dirs(current_dir_info[0][0], current_block[0]) < 0:
                        # filesystem data refers to paths not covered by the dirblock.
                        # this has two possibilities:
                        # A) it is versioned but empty, so there is no block for it
                        # B) it is not versioned.

                        # if (A) then we need to recurse into it to check for
                        # new unknown files or directories.
                        # if (B) then we should ignore it, because we don't
                        # recurse into unknown directories.
                        path_index = 0
                        while path_index < len(current_dir_info[1]):
                                current_path_info = current_dir_info[1][path_index]
                                if self.want_unversioned:
                                    if current_path_info[2] == 'directory':
                                        if self.tree._directory_is_tree_reference(
                                            current_path_info[0].decode('utf8')):
                                            current_path_info = current_path_info[:2] + \
                                                ('tree-reference',) + current_path_info[3:]
                                    new_executable = bool(
                                        stat.S_ISREG(current_path_info[3].st_mode)
                                        and stat.S_IEXEC & current_path_info[3].st_mode)
                                    yield (None,
                                        (None, utf8_decode(current_path_info[0])[0]),
                                        True,
                                        (False, False),
                                        (None, None),
                                        (None, utf8_decode(current_path_info[1])[0]),
                                        (None, current_path_info[2]),
                                        (None, new_executable))
                                # dont descend into this unversioned path if it is
                                # a dir
                                if current_path_info[2] in ('directory',
                                                            'tree-reference'):
                                    del current_dir_info[1][path_index]
                                    path_index -= 1
                                path_index += 1

                        # This dir info has been handled, go to the next
                        try:
                            current_dir_info = dir_iterator.next()
                        except StopIteration:
                            current_dir_info = None
                    else:
                        # We have a dirblock entry for this location, but there
                        # is no filesystem path for this. This is most likely
                        # because a directory was removed from the disk.
                        # We don't have to report the missing directory,
                        # because that should have already been handled, but we
                        # need to handle all of the files that are contained
                        # within.
                        for current_entry in current_block[1]:
                            # entry referring to file not present on disk.
                            # advance the entry only, after processing.
                            result, changed = _process_entry(current_entry, None)
                            if changed is not None:
                                if changed:
                                    self._gather_result_for_consistency(result)
                                if changed or self.include_unchanged:
                                    yield result
                        block_index +=1
                        if (block_index < len(self.state._dirblocks) and
                            osutils.is_inside(current_root,
                                              self.state._dirblocks[block_index][0])):
                            current_block = self.state._dirblocks[block_index]
                        else:
                            current_block = None
                    continue
                entry_index = 0
                if current_block and entry_index < len(current_block[1]):
                    current_entry = current_block[1][entry_index]
                else:
                    current_entry = None
                advance_entry = True
                path_index = 0
                if current_dir_info and path_index < len(current_dir_info[1]):
                    current_path_info = current_dir_info[1][path_index]
                    if current_path_info[2] == 'directory':
                        if self.tree._directory_is_tree_reference(
                            current_path_info[0].decode('utf8')):
                            current_path_info = current_path_info[:2] + \
                                ('tree-reference',) + current_path_info[3:]
                else:
                    current_path_info = None
                advance_path = True
                path_handled = False
                while (current_entry is not None or
                    current_path_info is not None):
                    if current_entry is None:
                        # the check for path_handled when the path is advanced
                        # will yield this path if needed.
                        pass
                    elif current_path_info is None:
                        # no path is fine: the per entry code will handle it.
                        result, changed = _process_entry(current_entry, current_path_info)
                        if changed is not None:
                            if changed:
                                self._gather_result_for_consistency(result)
                            if changed or self.include_unchanged:
                                yield result
                    elif (current_entry[0][1] != current_path_info[1]
                          or current_entry[1][self.target_index][0] in 'ar'):
                        # The current path on disk doesn't match the dirblock
                        # record. Either the dirblock is marked as absent, or
                        # the file on disk is not present at all in the
                        # dirblock. Either way, report about the dirblock
                        # entry, and let other code handle the filesystem one.

                        # Compare the basename for these files to determine
                        # which comes first
                        if current_path_info[1] < current_entry[0][1]:
                            # extra file on disk: pass for now, but only
                            # increment the path, not the entry
                            advance_entry = False
                        else:
                            # entry referring to file not present on disk.
                            # advance the entry only, after processing.
                            result, changed = _process_entry(current_entry, None)
                            if changed is not None:
                                if changed:
                                    self._gather_result_for_consistency(result)
                                if changed or self.include_unchanged:
                                    yield result
                            advance_path = False
                    else:
                        result, changed = _process_entry(current_entry, current_path_info)
                        if changed is not None:
                            path_handled = True
                            if changed:
                                self._gather_result_for_consistency(result)
                            if changed or self.include_unchanged:
                                yield result
                    if advance_entry and current_entry is not None:
                        entry_index += 1
                        if entry_index < len(current_block[1]):
                            current_entry = current_block[1][entry_index]
                        else:
                            current_entry = None
                    else:
                        advance_entry = True # reset the advance flaga
                    if advance_path and current_path_info is not None:
                        if not path_handled:
                            # unversioned in all regards
                            if self.want_unversioned:
                                new_executable = bool(
                                    stat.S_ISREG(current_path_info[3].st_mode)
                                    and stat.S_IEXEC & current_path_info[3].st_mode)
                                try:
                                    relpath_unicode = utf8_decode(current_path_info[0])[0]
                                except UnicodeDecodeError:
                                    raise errors.BadFilenameEncoding(
                                        current_path_info[0], osutils._fs_enc)
                                yield (None,
                                    (None, relpath_unicode),
                                    True,
                                    (False, False),
                                    (None, None),
                                    (None, utf8_decode(current_path_info[1])[0]),
                                    (None, current_path_info[2]),
                                    (None, new_executable))
                            # dont descend into this unversioned path if it is
                            # a dir
                            if current_path_info[2] in ('directory'):
                                del current_dir_info[1][path_index]
                                path_index -= 1
                        # dont descend the disk iterator into any tree
                        # paths.
                        if current_path_info[2] == 'tree-reference':
                            del current_dir_info[1][path_index]
                            path_index -= 1
                        path_index += 1
                        if path_index < len(current_dir_info[1]):
                            current_path_info = current_dir_info[1][path_index]
                            if current_path_info[2] == 'directory':
                                if self.tree._directory_is_tree_reference(
                                    current_path_info[0].decode('utf8')):
                                    current_path_info = current_path_info[:2] + \
                                        ('tree-reference',) + current_path_info[3:]
                        else:
                            current_path_info = None
                        path_handled = False
                    else:
                        advance_path = True # reset the advance flagg.
                if current_block is not None:
                    block_index += 1
                    if (block_index < len(self.state._dirblocks) and
                        osutils.is_inside(current_root, self.state._dirblocks[block_index][0])):
                        current_block = self.state._dirblocks[block_index]
                    else:
                        current_block = None
                if current_dir_info is not None:
                    try:
                        current_dir_info = dir_iterator.next()
                    except StopIteration:
                        current_dir_info = None
        for result in self._iter_specific_file_parents():
            yield result

    def _iter_specific_file_parents(self):
        """Iter over the specific file parents."""
        while self.search_specific_file_parents:
            # Process the parent directories for the paths we were iterating.
            # Even in extremely large trees this should be modest, so currently
            # no attempt is made to optimise.
            path_utf8 = self.search_specific_file_parents.pop()
            if osutils.is_inside_any(self.searched_specific_files, path_utf8):
                # We've examined this path.
                continue
            if path_utf8 in self.searched_exact_paths:
                # We've examined this path.
                continue
            path_entries = self.state._entries_for_path(path_utf8)
            # We need either one or two entries. If the path in
            # self.target_index has moved (so the entry in source_index is in
            # 'ar') then we need to also look for the entry for this path in
            # self.source_index, to output the appropriate delete-or-rename.
            selected_entries = []
            found_item = False
            for candidate_entry in path_entries:
                # Find entries present in target at this path:
                if candidate_entry[1][self.target_index][0] not in 'ar':
                    found_item = True
                    selected_entries.append(candidate_entry)
                # Find entries present in source at this path:
                elif (self.source_index is not None and
                    candidate_entry[1][self.source_index][0] not in 'ar'):
                    found_item = True
                    if candidate_entry[1][self.target_index][0] == 'a':
                        # Deleted, emit it here.
                        selected_entries.append(candidate_entry)
                    else:
                        # renamed, emit it when we process the directory it
                        # ended up at.
                        self.search_specific_file_parents.add(
                            candidate_entry[1][self.target_index][1])
            if not found_item:
                raise AssertionError(
                    "Missing entry for specific path parent %r, %r" % (
                    path_utf8, path_entries))
            path_info = self._path_info(path_utf8, path_utf8.decode('utf8'))
            for entry in selected_entries:
                if entry[0][2] in self.seen_ids:
                    continue
                result, changed = self._process_entry(entry, path_info)
                if changed is None:
                    raise AssertionError(
                        "Got entry<->path mismatch for specific path "
                        "%r entry %r path_info %r " % (
                        path_utf8, entry, path_info))
                # Only include changes - we're outside the users requested
                # expansion.
                if changed:
                    self._gather_result_for_consistency(result)
                    if (result[6][0] == 'directory' and
                        result[6][1] != 'directory'):
                        # This stopped being a directory, the old children have
                        # to be included.
                        if entry[1][self.source_index][0] == 'r':
                            # renamed, take the source path
                            entry_path_utf8 = entry[1][self.source_index][1]
                        else:
                            entry_path_utf8 = path_utf8
                        initial_key = (entry_path_utf8, '', '')
                        block_index, _ = self.state._find_block_index_from_key(
                            initial_key)
                        if block_index == 0:
                            # The children of the root are in block index 1.
                            block_index +=1
                        current_block = None
                        if block_index < len(self.state._dirblocks):
                            current_block = self.state._dirblocks[block_index]
                            if not osutils.is_inside(
                                entry_path_utf8, current_block[0]):
                                # No entries for this directory at all.
                                current_block = None
                        if current_block is not None:
                            for entry in current_block[1]:
                                if entry[1][self.source_index][0] in 'ar':
                                    # Not in the source tree, so doesn't have to be
                                    # included.
                                    continue
                                # Path of the entry itself.

                                self.search_specific_file_parents.add(
                                    osutils.pathjoin(*entry[0][:2]))
                if changed or self.include_unchanged:
                    yield result
            self.searched_exact_paths.add(path_utf8)

    def _path_info(self, utf8_path, unicode_path):
        """Generate path_info for unicode_path.

        :return: None if unicode_path does not exist, or a path_info tuple.
        """
        abspath = self.tree.abspath(unicode_path)
        try:
            stat = os.lstat(abspath)
        except OSError, e:
            if e.errno == errno.ENOENT:
                # the path does not exist.
                return None
            else:
                raise
        utf8_basename = utf8_path.rsplit('/', 1)[-1]
        dir_info = (utf8_path, utf8_basename,
            osutils.file_kind_from_stat_mode(stat.st_mode), stat,
            abspath)
        if dir_info[2] == 'directory':
            if self.tree._directory_is_tree_reference(
                unicode_path):
                self.root_dir_info = self.root_dir_info[:2] + \
                    ('tree-reference',) + self.root_dir_info[3:]
        return dir_info


# Try to load the compiled form if possible
try:
    from bzrlib._dirstate_helpers_pyx import (
        _read_dirblocks,
        bisect_dirblock,
        _bisect_path_left,
        _bisect_path_right,
        cmp_by_dirs,
        ProcessEntryC as _process_entry,
        update_entry as update_entry,
        )
except ImportError, e:
    osutils.failed_to_load_extension(e)
    from bzrlib._dirstate_helpers_py import (
        _read_dirblocks,
        bisect_dirblock,
        _bisect_path_left,
        _bisect_path_right,
        cmp_by_dirs,
        )
    # FIXME: It would be nice to be able to track moved lines so that the
    # corresponding python code can be moved to the _dirstate_helpers_py
    # module. I don't want to break the history for this important piece of
    # code so I left the code here -- vila 20090622
    update_entry = py_update_entry
    _process_entry = ProcessEntryPython<|MERGE_RESOLUTION|>--- conflicted
+++ resolved
@@ -1782,15 +1782,9 @@
                 self._sha_cutoff_time()
             if (stat_value.st_mtime < self._cutoff_time
                 and stat_value.st_ctime < self._cutoff_time):
-<<<<<<< HEAD
                 entry[1][0] = ('f', sha1, stat_value.st_size, entry[1][0][3],
                                packed_stat)
-                self._dirblock_state = DirState.IN_MEMORY_MODIFIED
-=======
-                entry[1][0] = ('f', sha1, entry[1][0][2], entry[1][0][3],
-                    packed_stat)
                 self._mark_modified()
->>>>>>> 0ec932fb
 
     def _sha_cutoff_time(self):
         """Return cutoff time.
@@ -2467,13 +2461,9 @@
         self._make_absent(entry)
         self.update_minimal(('', '', new_id), 'd',
             path_utf8='', packed_stat=entry[1][0][4])
-<<<<<<< HEAD
-        self._dirblock_state = DirState.IN_MEMORY_MODIFIED
-=======
         self._mark_modified()
         if self._id_index is not None:
             self._id_index.setdefault(new_id, set()).add(entry[0])
->>>>>>> 0ec932fb
 
     def set_parent_trees(self, trees, ghosts):
         """Set the parent trees for the dirstate.
