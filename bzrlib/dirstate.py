# Copyright (C) 2006, 2007 Canonical Ltd
#
# This program is free software; you can redistribute it and/or modify
# it under the terms of the GNU General Public License as published by
# the Free Software Foundation; either version 2 of the License, or
# (at your option) any later version.
#
# This program is distributed in the hope that it will be useful,
# but WITHOUT ANY WARRANTY; without even the implied warranty of
# MERCHANTABILITY or FITNESS FOR A PARTICULAR PURPOSE.  See the
# GNU General Public License for more details.
#
# You should have received a copy of the GNU General Public License
# along with this program; if not, write to the Free Software
# Foundation, Inc., 59 Temple Place, Suite 330, Boston, MA  02111-1307  USA

"""DirState objects record the state of a directory and its bzr metadata.

Pseudo EBNF grammar for the state file. Fields are separated by NULLs, and
lines by NL. The field delimiters are ommitted in the grammar, line delimiters
are not - this is done for clarity of reading. All string data is in utf8.

MINIKIND = "f" | "d" | "l" | "a" | "r";
NL = "\n";
NULL = "\0";
WHOLE_NUMBER = {digit}, digit;
BOOLEAN = "y" | "n";
REVISION_ID = a non-empty utf8 string;

dirstate format = header line, full checksum, row count, parent details,
 ghost_details, entries;
header line = "#bazaar dirstate flat format 2", NL;
full checksum = "adler32: ", ["-"], WHOLE_NUMBER, NL;
row count = "num_entries: ", digit, NL;
parent_details = WHOLE NUMBER, {REVISION_ID}* NL;
ghost_details = WHOLE NUMBER, {REVISION_ID}*, NL;
entries = {entry};
entry = entry_key, current_entry_details, {parent_entry_details};
entry_key = dirname,  basename, fileid;
current_entry_details = common_entry_details, working_entry_details;
parent_entry_details = common_entry_details, history_entry_details;
common_entry_details = MINIKIND, fingerprint, size, executable
working_entry_details = packed_stat
history_entry_details = REVISION_ID;
executable = BOOLEAN;
size = WHOLE_NUMBER;
fingerprint = a nonempty utf8 sequence with meaning defined by minikind.

Given this definition, the following is useful to know:
entry (aka row) - all the data for a given key.
entry[0]: The key (dirname, basename, fileid)
entry[0][0]: dirname
entry[0][1]: basename
entry[0][2]: fileid
entry[1]: The tree(s) data for this path and id combination.
entry[1][0]: The current tree
entry[1][1]: The second tree

For an entry for a tree, we have (using tree 0 - current tree) to demonstrate:
entry[1][0][0]: minikind
entry[1][0][1]: fingerprint
entry[1][0][2]: size
entry[1][0][3]: executable
entry[1][0][4]: packed_stat
OR (for non tree-0)
entry[1][1][4]: revision_id

There may be multiple rows at the root, one per id present in the root, so the
in memory root row is now:
self._dirblocks[0] -> ('', [entry ...]),
and the entries in there are
entries[0][0]: ''
entries[0][1]: ''
entries[0][2]: file_id
entries[1][0]: The tree data for the current tree for this fileid at /
etc.

Kinds:
'r' is a relocated entry: This path is not present in this tree with this id,
    but the id can be found at another location. The fingerprint is used to
    point to the target location.
'a' is an absent entry: In that tree the id is not present at this path.
'd' is a directory entry: This path in this tree is a directory with the
    current file id. There is no fingerprint for directories.
'f' is a file entry: As for directory, but its a file. The fingerprint is a
    sha1 value.
'l' is a symlink entry: As for directory, but a symlink. The fingerprint is the
    link target.


--- Format 1 had the following different definition: ---
rows = dirname, NULL, basename, NULL, MINIKIND, NULL, fileid_utf8, NULL,
    WHOLE NUMBER (* size *), NULL, packed stat, NULL, sha1|symlink target, 
    {PARENT ROW}
PARENT ROW = NULL, revision_utf8, NULL, MINIKIND, NULL, dirname, NULL,
    basename, NULL, WHOLE NUMBER (* size *), NULL, "y" | "n", NULL,
    SHA1

PARENT ROW's are emitted for every parent that is not in the ghosts details
line. That is, if the parents are foo, bar, baz, and the ghosts are bar, then
each row will have a PARENT ROW for foo and baz, but not for bar.


In any tree, a kind of 'moved' indicates that the fingerprint field
(which we treat as opaque data specific to the 'kind' anyway) has the
details for the id of this row in that tree.

I'm strongly tempted to add a id->path index as well, but I think that
where we need id->path mapping; we also usually read the whole file, so
I'm going to skip that for the moment, as we have the ability to locate
via bisect any path in any tree, and if we lookup things by path, we can
accumulate a id->path mapping as we go, which will tend to match what we
looked for.

I plan to implement this asap, so please speak up now to alter/tweak the
design - and once we stabilise on this, I'll update the wiki page for
it.

The rationale for all this is that we want fast operations for the
common case (diff/status/commit/merge on all files) and extremely fast
operations for the less common but still occurs a lot status/diff/commit
on specific files). Operations on specific files involve a scan for all
the children of a path, *in every involved tree*, which the current
format did not accommodate. 
----

Design priorities:
 1) Fast end to end use for bzr's top 5 uses cases. (commmit/diff/status/merge/???)
 2) fall back current object model as needed.
 3) scale usably to the largest trees known today - say 50K entries. (mozilla
    is an example of this)


Locking:
 Eventually reuse dirstate objects across locks IFF the dirstate file has not
 been modified, but will require that we flush/ignore cached stat-hit data
 because we wont want to restat all files on disk just because a lock was
 acquired, yet we cannot trust the data after the previous lock was released.

Memory representation:
 vector of all directories, and vector of the childen ?
   i.e. 
     root_entrie = (direntry for root, [parent_direntries_for_root]), 
     dirblocks = [
     ('', ['data for achild', 'data for bchild', 'data for cchild'])
     ('dir', ['achild', 'cchild', 'echild'])
     ]
    - single bisect to find N subtrees from a path spec
    - in-order for serialisation - this is 'dirblock' grouping.
    - insertion of a file '/a' affects only the '/' child-vector, that is, to
      insert 10K elements from scratch does not generates O(N^2) memoves of a
      single vector, rather each individual, which tends to be limited to a 
      manageable number. Will scale badly on trees with 10K entries in a 
      single directory. compare with Inventory.InventoryDirectory which has
      a dictionary for the children. No bisect capability, can only probe for
      exact matches, or grab all elements and sorta.
    - Whats the risk of error here? Once we have the base format being processed
      we should have a net win regardless of optimality. So we are going to 
      go with what seems reasonably.
open questions:

maybe we should do a test profile of these core structure - 10K simulated searches/lookups/etc?

Objects for each row?
The lifetime of Dirstate objects is current per lock, but see above for
possible extensions. The lifetime of a row from a dirstate is expected to be
very short in the optimistic case: which we are optimising for. For instance,
subtree status will determine from analysis of the disk data what rows need to
be examined at all, and will be able to determine from a single row whether
that file has altered or not, so we are aiming to process tens of thousands of
entries each second within the dirstate context, before exposing anything to
the larger codebase. This suggests we want the time for a single file
comparison to be < 0.1 milliseconds. That would give us 10000 paths per second
processed, and to scale to 100 thousand we'll another order of magnitude to do
that. Now, as the lifetime for all unchanged entries is the time to parse, stat
the file on disk, and then immediately discard, the overhead of object creation
becomes a significant cost.

Figures: Creating a tuple from from 3 elements was profiled at 0.0625
microseconds, whereas creating a object which is subclassed from tuple was
0.500 microseconds, and creating an object with 3 elements and slots was 3
microseconds long. 0.1 milliseconds is 100 microseconds, and ideally we'll get
down to 10 microseconds for the total processing - having 33% of that be object
creation is a huge overhead. There is a potential cost in using tuples within
each row which is that the conditional code to do comparisons may be slower
than method invocation, but method invocation is known to be slow due to stack
frame creation, so avoiding methods in these tight inner loops in unfortunately
desirable. We can consider a pyrex version of this with objects in future if
desired.

"""


import base64
import bisect
import cStringIO
import os
import sha
import struct
import zlib

from bzrlib import (
    errors,
    lock,
    trace,
    )
import bzrlib.inventory
from bzrlib import osutils
from bzrlib.osutils import (
    pathjoin,
    sha_file,
    sha_string,
    walkdirs,
    )


class _Bisector(object):
    """This just keeps track of information as we are bisecting."""


    def bisect(self):
        """Start finding the requested files."""
        # We need the file pointer to be right after the initial header block
        self._state._read_header_if_needed()
        # If _dirblock_state was in memory, we should just return info from
        # there, this function is only meant to handle when we want to read
        # part of the disk.
        assert self._state._dirblock_state == DirState.NOT_IN_MEMORY

        # The disk representation is generally info + '\0\n\0' at the end. But
        # for bisecting, it is easier to treat this as '\0' + info + '\0\n'
        # Because it means we can sync on the '\n'
        state_file = self._state._state_file
        file_size = os.fstat(state_file).st_size
        #  3 fields for the key
        #  + number of fields per tree_data (5) * tree count
        #  + newline
        entry_size = self._fields_per_row()

        low = self._state._end_of_header
        high = file_size - 1 # Ignore the final '\0'
        found = {}

        # Avoid infinite seeking
        max_count = 30*len(self._path_name_list)
        count = 0
        pending = [(low, high, self._path_name_list)]

        page_size = self._page_size

        if num_present_parents == 0:
            def split_one(info):
                return (info[1:8],)
        elif num_present_parents == 1:
            def split_one(info):
                return (info[1:8], [info[8:15]])
        elif num_present_parents == 2:
            def split_one(info):
                return (info[1:8], [info[8:15], info[16:22]])
        else:
            def split_one(info):
                return (info[1:8], [info[cur:cur+7]
                                    for cur in xrange(8, len(info)-1, 7)])
        def add_one_record(num):
            info = entries[num].split('\0')
            record = split_one(info)
            found[record[0][:2]] = record

        while pending:
            low, high, cur_files = pending.pop()

            if not cur_files:
                # No files to look for
                continue

            if low >= high:
                # Did not find cur_files, these will be returned as None
                # However, other logic should probably prevent this from ever
                # happening.
                continue

            count += 1
            if count > max_count:
                raise errors.BzrError('Too many seeks, most likely a bug.')

            mid = max(low, (low+high-page_size)/2)

            state_file.seek(mid)
            block = state_file.read(page_size)
            entries = block.split('\n')

            start = mid
            after = mid + len(block)

            # Check the first and last entries, in case they are partial, or if
            # we don't care about the rest of this page
            first_entry_num = 0
            first_info = entries[0].split('\0')
            if len(first_info) < entry_size:
                # We didn't get the complete first entry
                # so move start, and grab the next, which
                # should be a full entry
                start += len(entries[0])+1
                first_info = entries[1].split('\0')
                first_entry_num = 1

            # Find what entries we are looking for, which occur before and
            # after this first record.
            first_info_dir_and_name = tuple(first_info[1:3])
            first_loc = bisect.bisect_left(cur_files, first_info_dir_and_name)

            # These exist before the current location
            pre = cur_files[:first_loc]
            # These occur after the current location, which may be in the data
            # we read, or might be after the last entry
            middle_files = cur_files[first_loc:]
            # These are only after the last entry
            post = []

            if middle_files:
                # We have something to look for

                # Parse the last entry
                last_entry_num = len(entries)-1
                last_info = entries[last_entry_num].split('\0')
                if len(last_info) < entry_size:
                    # The very last hunk was not complete,
                    # read the previous hunk
                    # TODO: jam 20070217 There may be an edge case if there are
                    #       not enough entries that were read.
                    after -= len(entries[-1])
                    last_entry_num -= 1
                    last_info = entries[last_entry_num].split('\0')

                last_info_dir_and_name = tuple(last_info[1:3])
                last_loc = bisect.bisect_right(middle_files, last_info_dir_and_name)

                post = middle_files[last_loc:]
                middle_files = middle_files[:last_loc]

                if middle_files:
                    # We have files that should occur in this block
                    # (>= first, <= last)
                    # Either we will find them here, or we can mark them as
                    # missing.

                    # Find out what paths we have
                    paths = dict((tuple(entries[num].split('\0', 3)[1:3]), num)
                                 for num in xrange(len(middle_files)))

                    for fname in middle_files:
                        num = paths.get(fname, None)
                        if num is not None:
                            add_one_record(num)

            # Now we have split up everything into pre, middle, and post, and
            # we have handled everything that fell in 'middle'.
            # We add 'post' first, so that we prefer to seek towards the
            # beginning, so that we will tend to go as early as we need, and
            # then only seek forward after that.
            if post:
                pending.append((after, high, post))
            if pre:
                pending.append((low, start-1, pre))

        return [found.get(path_key, None) for path_key in self._path_name_list]


class DirState(object):
    """Record directory and metadata state for fast access.

    A dirstate is a specialised data structure for managing local working
    tree state information. Its not yet well defined whether it is platform
    specific, and if it is how we detect/parameterise that.
    """

    _kind_to_minikind = {'absent':'a', 'file':'f', 'directory':'d', 'relocated':'r', 'symlink':'l'}
    _minikind_to_kind = {'a':'absent', 'f':'file', 'd':'directory', 'l':'symlink', 'r':'relocated'}
    _to_yesno = {True:'y', False: 'n'} # TODO profile the performance gain
     # of using int conversion rather than a dict here. AND BLAME ANDREW IF
     # it is faster.

    # TODO: jam 20070221 Make sure we handle when there are duplicated records
    #       (like when we remove + add the same path, or we have a rename)
    # TODO: jam 20070221 Figure out what to do if we have a record that exceeds
    #       the BISECT_PAGE_SIZE.
    BISECT_PAGE_SIZE = 4096

    NOT_IN_MEMORY = 0
    IN_MEMORY_UNMODIFIED = 1
    IN_MEMORY_MODIFIED = 2

    # A pack_stat (the x's) that is just noise and will never match the output
    # of base64 encode.
    NULLSTAT = 'x' * 32
    NULL_PARENT_DETAILS = ('a', '', 0, False, '')

    def __init__(self, path):
        """Create a  DirState object.

        Attributes of note:

        :attr _root_entrie: The root row of the directory/file information,
            - contains the path to / - '', ''
            - kind of 'directory',
            - the file id of the root in utf8
            - size of 0
            - a packed state
            - and no sha information.
        :param path: The path at which the dirstate file on disk should live.
        """
        # _header_state and _dirblock_state represent the current state
        # of the dirstate metadata and the per-row data respectiely.
        # NOT_IN_MEMORY indicates that no data is in memory
        # IN_MEMORY_UNMODIFIED indicates that what we have in memory
        #   is the same as is on disk
        # IN_MEMORY_MODIFIED indicates that we have a modified version
        #   of what is on disk. 
        # In future we will add more granularity, for instance _dirblock_state
        # will probably support partially-in-memory as a separate variable,
        # allowing for partially-in-memory unmodified and partially-in-memory
        # modified states.
        self._header_state = DirState.NOT_IN_MEMORY
        self._dirblock_state = DirState.NOT_IN_MEMORY
        self._dirblocks = []
        self._ghosts = []
        self._parents = []
<<<<<<< HEAD
        self._state_file = None
        self._filename = path
        self._lock_token = None
=======
        self._root_entries = None
        self._state_file = None
        self._end_of_header = None
>>>>>>> 0a98bb61

    def add(self, path, file_id, kind, stat, link_or_sha1):
        """Add a path to be tracked.

        :param path: The path within the dirstate - '' is the root, 'foo' is the
            path foo within the root, 'foo/bar' is the path bar within foo 
            within the root.
        :param file_id: The file id of the path being added.
        :param kind: The kind of the path.
        :param stat: The output of os.lstate for the path.
        :param link_or_sha1: The sha value of the file, or the target of a
            symlink. '' for directories.
        """
        # adding a file:
        # find the block its in. 
        # find the location in the block.
        # check its not there
        # add it.
        #------- copied from bzrlib.inventory.make_entry
        # --- normalized_filename wants a unicode basename only, so get one.
        dirname, basename = os.path.split(path)
        # we dont import normalized_filename directly because we want to be
        # able to change the implementation at runtime for tests.
        norm_name, can_access = osutils.normalized_filename(basename)
        if norm_name != basename:
            if can_access:
                basename = norm_name
            else:
                raise errors.InvalidNormalization(path)
        # now that we've normalised, we need the correct utf8 path and 
        # dirname and basename elements. This single encode and split should be
        # faster than three separate encodes.
        utf8path = (dirname + '/' + basename).strip('/').encode('utf8')
        dirname, basename = os.path.split(utf8path)
        assert file_id.__class__ == str, \
            "must be a utf8 file_id not %s" % (type(file_id))
        entry_key = (dirname, basename, file_id)
        self._read_dirblocks_if_needed()
        block_index, present = self._find_block_index_from_key(entry_key)
        if not present:
            # TODO: This test is not complete - an empty directory, or a
            # directory for a parent tree will fool it.
            # some parent path has not been added - its an error to add this
            # child
            raise errors.NotVersionedError(path, str(self))
        block = self._dirblocks[block_index][1]
        if stat is None:
            size = 0
            packed_stat = DirState.NULLSTAT
        else:
            size = stat.st_size
            packed_stat = pack_stat(stat)
        parent_info = self._empty_parent_info()
        minikind = DirState._kind_to_minikind[kind]
        if kind == 'file':
            entry_data = entry_key, [
                (minikind, link_or_sha1, size, False, packed_stat),
                ] + parent_info
        elif kind == 'directory':
            entry_data = entry_key, [
                (minikind, '', 0, False, packed_stat),
                ] + parent_info
        elif kind == 'symlink':
            entry_data = entry_key, [
                (minikind, link_or_sha1, size, False, packed_stat),
                ] + parent_info
        else:
            raise errors.BzrError('unknown kind %r' % kind)
        entry_index, present = self._find_entry_index(entry_key, block)
        assert not present, "basename %r already added" % basename
        block.insert(entry_index, entry_data)

        if kind == 'directory':
           # insert a new dirblock
           self._ensure_block(block_index, entry_index, utf8path)
        self._dirblock_state = DirState.IN_MEMORY_MODIFIED

    def _empty_parent_info(self):
        return [DirState.NULL_PARENT_DETAILS] * (len(self._parents) -
                                                    len(self._ghosts))

    def _ensure_block(self, parent_block_index, parent_row_index, dirname):
        """Enssure a block for dirname exists.
        
        This function exists to let callers which know that there is a
        directory dirname ensure that the block for it exists. This block can
        fail to exist because of demand loading, or because a directory had no
        children. In either case it is not an error. It is however an error to
        call this if there is no parent entry for the directory, and thus the
        function requires the coordinates of such an entry to be provided.

        The root row is special cased and can be indicated with a parent block
        and row index of -1

        :param parent_block_index: The index of the block in which dirname's row
            exists.
        :param parent_row_index: The index in the parent block where the row
            exists.
        :param dirname: The utf8 dirname to ensure there is a block for.
        :return: The index for the block.
        """
        assert dirname != ''
        # the basename of the directory must be the end of its full name.
        if not (parent_block_index == -1 and
            parent_block_index == -1 and dirname == ''):
            assert dirname.endswith(
                self._dirblocks[parent_block_index][1][parent_row_index][0][1])
        block_index, present = self._find_block_index_from_key((dirname, '', ''))
        if not present:
            ## In future, when doing partial parsing, this should load and 
            # populate the entire block.
            self._dirblocks.insert(block_index, (dirname, []))
        return block_index

    def _entries_to_current_state(self, new_entries):
        """Load new_entries into self.dirblocks.

        Process new_entries into the current state object, making them the active
        state.

        :param new_entries: A sorted list of entries. This function does not sort
            to prevent unneeded overhead when callers have a sorted list already.
        :return: Nothing.
        """
        assert new_entries[0][0][0:2] == ('', ''), \
            "Missing root row %r" % new_entries[0][0]
        # The two blocks here are deliberate: the root block and the 
        # contents-of-root block.
        self._dirblocks = [('', []), ('', [])]
        current_block = self._dirblocks[0][1]
        current_dirname = ''
        root_key = ('', '')
        append_entry = current_block.append
        for entry in new_entries:
            if entry[0][0] != current_dirname:
                # new block - different dirname
                current_block = []
                current_dirname = entry[0][0]
                self._dirblocks.append((current_dirname, current_block))
                append_entry = current_block.append
            # append the entry to the current block
            append_entry(entry)
        self._split_root_dirblock_into_contents()

    def _split_root_dirblock_into_contents(self):
        """Split the root dirblocks into root and contents-of-root.

        After parsing by path, we end up with root entries and contents-of-root
        entries in the same block. This loop splits them out again.
        """
        # The above loop leaves the "root block" entries mixed with the
        # "contents-of-root block". But we don't want an if check on
        # all entries, so instead we just fix it up here.
        assert self._dirblocks[1] == ('', [])
        root_block = []
        contents_of_root_block = []
        for entry in self._dirblocks[0][1]:
            if not entry[0][1]: # This is a root entry
                root_block.append(entry)
            else:
                contents_of_root_block.append(entry)
        self._dirblocks[0] = ('', root_block)
        self._dirblocks[1] = ('', contents_of_root_block)

    def _entry_to_line(self, entry):
        """Serialize entry to a NULL delimited line ready for _get_output_lines.
        
        :param entry: An entry_tuple as defined in the module docstring.
        """
        entire_entry = list(entry[0])
        for tree_number, tree_data in enumerate(entry[1]):
            # (minikind, fingerprint, size, executable, tree_specific_string)
            entire_entry.extend(tree_data)
            # 3 for the key, 5 for the fields per tree.
            tree_offset = 3 + tree_number * 5
            # minikind
            entire_entry[tree_offset + 0] = tree_data[0]
            # size
            entire_entry[tree_offset + 2] = str(tree_data[2])
            # executable
            entire_entry[tree_offset + 3] = DirState._to_yesno[tree_data[3]]
        return '\0'.join(entire_entry)

    def _fields_per_row(self):
        """How many null separated fields should be in each entry row.

        Each line now has an extra '\n' field which is not used
        so we just skip over it
        entry size:
            3 fields for the key
            + number of fields per tree_data (5) * tree count
            + newline
         """
        tree_count = 1 + self._num_present_parents()
        return 3 + 5 * tree_count + 1

    def _find_block(self, key, add_if_missing=False):
        """Return the block that key should be present in.

        :param key: A dirstate entry key.
        :return: The block tuple.
        """
        block_index, present = self._find_block_index_from_key(key)
        if not present:
            if not add_if_missing:
                # check to see if key is versioned itself - we might want to
                # add it anyway, because dirs with no entries dont get a
                # dirblock at parse time.
                # This is an uncommon branch to take: most dirs have children,
                # and most code works with versioned paths.
                parent_base, parent_name = os.path.split(key[0])
                if not self._get_block_entry_index(parent_base, parent_name, 0)[3]:
                    # some parent path has not been added - its an error to add
                    # this child
                    raise errors.NotVersionedError(key[0:2], str(self))
            self._dirblocks.insert(block_index, (key[0], []))
        return self._dirblocks[block_index]

    def _find_block_index_from_key(self, key):
        """Find the dirblock index for a key.

        :return: The block index, True if the block for the key is present.
        """
        if key[0:2] == ('', ''):
            return 0, True
        block_index = bisect.bisect_left(self._dirblocks, (key[0], []), 1)
        # _right returns one-past-where-key is so we have to subtract
        # one to use it. we use _right here because there are two
        # '' blocks - the root, and the contents of root
        # we always have a minimum of 2 in self._dirblocks: root and
        # root-contents, and for '', we get 2 back, so this is 
        # simple and correct:
        present = (block_index < len(self._dirblocks) and
            self._dirblocks[block_index][0] == key[0])
        return block_index, present

    def _find_entry_index(self, key, block):
        """Find the entry index for a key in a block.

        :return: The entry index, True if the entry for the key is present.
        """
        entry_index = bisect.bisect_left(block, (key, []))
        present = (entry_index < len(block) and
            block[entry_index][0] == key)
        return entry_index, present

    @staticmethod
    def from_tree(tree, dir_state_filename):
        """Create a dirstate from a bzr Tree.

        :param tree: The tree which should provide parent information and
            inventory ids.
        :return: a DirState object which is currently locked for writing.
            (it was locked by DirState.initialize)
        """
        result = DirState.initialize(dir_state_filename)
        try:
            tree.lock_read()
            try:
                parent_ids = tree.get_parent_ids()
                num_parents = len(parent_ids)
                parent_trees = []
                for parent_id in parent_ids:
                    parent_tree = tree.branch.repository.revision_tree(parent_id)
                    parent_trees.append((parent_id, parent_tree))
                    parent_tree.lock_read()
                result.set_parent_trees(parent_trees, [])
                result.set_state_from_inventory(tree.inventory)
            finally:
                for revid, parent_tree in parent_trees:
                    parent_tree.unlock()
                tree.unlock()
        except:
            # The caller won't have a chance to unlock this, so make sure we
            # cleanup ourselves
            result.unlock()
            raise
        return result

    def get_ghosts(self):
        """Return a list of the parent tree revision ids that are ghosts."""
        self._read_header_if_needed()
        return self._ghosts

    def get_lines(self):
        """Serialise the entire dirstate to a sequence of lines."""
        if (self._header_state == DirState.IN_MEMORY_UNMODIFIED and
            self._dirblock_state == DirState.IN_MEMORY_UNMODIFIED):
            # read whats on disk.
            self._state_file.seek(0)
            return self._state_file.readlines()
        lines = []
        lines.append(self._get_parents_line(self.get_parent_ids()))
        lines.append(self._get_ghosts_line(self._ghosts))
        # append the root line which is special cased
        lines.extend(map(self._entry_to_line, self._iter_entries()))
        return self._get_output_lines(lines)

    def _get_ghosts_line(self, ghost_ids):
        """Create a line for the state file for ghost information."""
        return '\0'.join([str(len(ghost_ids))] + ghost_ids)

    def _get_parents_line(self, parent_ids):
        """Create a line for the state file for parents information."""
        return '\0'.join([str(len(parent_ids))] + parent_ids)

    def _get_fields_to_entry(self):
        """Get a function which converts entry fields into a entry record.

        This handles size and executable, as well as parent records.

        :return: A function which takes a list of fields, and returns an
            appropriate record for storing in memory.
        """
        # This is intentionally unrolled for performance
        num_present_parents = self._num_present_parents()
        if num_present_parents == 0:
            def fields_to_entry_0_parents(fields, _int=int):
                path_name_file_id_key = (fields[0], fields[1], fields[2])
                return (path_name_file_id_key, [
                    ( # Current tree
                        fields[3],                # minikind
                        fields[4],                # fingerprint
                        _int(fields[5]),          # size
                        fields[6] == 'y',         # executable
                        fields[7],                # packed_stat or revision_id
                    )])
            return fields_to_entry_0_parents
        elif num_present_parents == 1:
            def fields_to_entry_1_parent(fields, _int=int):
                path_name_file_id_key = (fields[0], fields[1], fields[2])
                return (path_name_file_id_key, [
                    ( # Current tree
                        fields[3],                # minikind
                        fields[4],                # fingerprint
                        _int(fields[5]),          # size
                        fields[6] == 'y',         # executable
                        fields[7],                # packed_stat or revision_id
                    ),
                    ( # Parent 1
                        fields[8],                # minikind
                        fields[9],                # fingerprint
                        _int(fields[10]),         # size
                        fields[11] == 'y',        # executable
                        fields[12],               # packed_stat or revision_id
                    ),
                    ])
            return fields_to_entry_1_parent
        elif num_present_parents == 2:
            def fields_to_entry_2_parents(fields, _int=int):
                path_name_file_id_key = (fields[0], fields[1], fields[2])
                return (path_name_file_id_key, [
                    ( # Current tree
                        fields[3],                # minikind
                        fields[4],                # fingerprint
                        _int(fields[5]),          # size
                        fields[6] == 'y',         # executable
                        fields[7],                # packed_stat or revision_id
                    ),
                    ( # Parent 1
                        fields[8],                # minikind
                        fields[9],                # fingerprint
                        _int(fields[10]),         # size
                        fields[11] == 'y',        # executable
                        fields[12],               # packed_stat or revision_id
                    ),
                    ( # Parent 2
                        fields[13],               # minikind
                        fields[14],               # fingerprint
                        _int(fields[15]),         # size
                        fields[16] == 'y',        # executable
                        fields[17],               # packed_stat or revision_id
                    ),
                    ])
            return fields_to_entry_2_parents
        else:
            def fields_to_entry_n_parents(fields, _int=int):
                path_name_file_id_key = (fields[0], fields[1], fields[2])
                trees = [(fields[cur],                # minikind
                          fields[cur+1],              # fingerprint
                          _int(fields[cur+2]),        # size
                          fields[cur+3] == 'y',       # executable
                          fields[cur+4],              # stat or revision_id
                         ) for cur in xrange(3, len(fields)-1, 5)]
                return path_name_file_id_key, trees
            return fields_to_entry_n_parents

    def get_parent_ids(self):
        """Return a list of the parent tree ids for the directory state."""
        self._read_header_if_needed()
        return list(self._parents)

    def _get_block_entry_index(self, dirname, basename, tree_index):
        """Get the coordinates for a path in the state structure.

        :param dirname: The utf8 dirname to lookup.
        :param basename: The utf8 basename to lookup.
        :param tree_index: The index of the tree for which this lookup should
            be attempted.
        :return: A tuple describing where the path is located, or should be
            inserted. The tuple contains four fields: the block index, the row
            index, anda two booleans are True when the directory is present, and
            when the entire path is present.  There is no guarantee that either
            coordinate is currently reachable unless the found field for it is
            True. For instance, a directory not present in the searched tree
            may be returned with a value one greater than the current highest
            block offset. The directory present field will always be True when
            the path present field is True. The directory present field does
            NOT indicate that the directory is present in the searched tree,
            rather it indicates that there are at least some files in some
            tree present there.
        """
        self._read_dirblocks_if_needed()
        key = dirname, basename, ''
        block_index, present = self._find_block_index_from_key(key)
        if not present:
            # no such directory - return the dir index and 0 for the row.
            return block_index, 0, False, False
        block = self._dirblocks[block_index][1] # access the entries only
        entry_index, present = self._find_entry_index(key, block)
        # linear search through present entries at this path to find the one
        # requested.
        while entry_index < len(block) and block[entry_index][0][1] == basename:
            if block[entry_index][1][tree_index][0] not in \
                       ('a', 'r'): # absent, relocated
                return block_index, entry_index, True, True
            entry_index += 1
        return block_index, entry_index, True, False

    def _get_entry(self, tree_index, fileid_utf8=None, path_utf8=None):
        """Get the dirstate entry for path in tree tree_index

        If either file_id or path is supplied, it is used as the key to lookup.
        If both are supplied, the fastest lookup is used, and an error is
        raised if they do not both point at the same row.
        
        :param tree_index: The index of the tree we wish to locate this path
            in. If the path is present in that tree, the entry containing its
            details is returned, otherwise (None, None) is returned
        :param fileid_utf8: A utf8 file_id to look up.
        :param path_utf8: An utf8 path to be looked up.
        :return: The dirstate entry tuple for path, or (None, None)
        """
        self._read_dirblocks_if_needed()
        if path_utf8 is not None:
            assert path_utf8.__class__ == str, 'path_utf8 is not a str: %s %s' % (type(path_utf8), path_utf8)
            # path lookups are faster
            dirname, basename = os.path.split(path_utf8)
            block_index, entry_index, dir_present, file_present = \
                self._get_block_entry_index(dirname, basename, tree_index)
            if not file_present:
                return None, None
            entry = self._dirblocks[block_index][1][entry_index]
            assert entry[0][2] and entry[1][tree_index][0] not in ('a', 'r'), 'unversioned entry?!?!'
            if fileid_utf8:
                if entry[0][2] != fileid_utf8:
                    raise BzrError('integrity error ? : mismatching tree_index, file_id and path')
            return entry
        else:
            for entry in self._iter_entries():
                if entry[0][2] == fileid_utf8:
                    if entry[1][tree_index][0] == 'r': # relocated
                        # look up the real location directly by path
                        return self._get_entry(tree_index,
                            fileid_utf8=fileid_utf8,
                            path_utf8=entry[1][tree_index][1])
                    if entry[1][tree_index][0] == 'a': # absent
                        # not in the tree at all.
                        return None, None
                    return entry
            return None, None

    @staticmethod
    def initialize(path):
        """Create a new dirstate on path.

        The new dirstate will be an empty tree - that is it has no parents,
        and only a root node - which has id ROOT_ID.

        The object will be write locked when returned to the caller,
        unless there was an exception in the writing, in which case it
        will be unlocked.

        :param path: The name of the file for the dirstate.
        :return: A DirState object.
        """
        # This constructs a new DirState object on a path, sets the _state_file
        # to a new empty file for that path. It then calls _set_data() with our
        # stock empty dirstate information - a root with ROOT_ID, no children,
        # and no parents. Finally it calls save() to ensure that this data will
        # persist.
        result = DirState(path)
        # root dir and root dir contents with no children.
        empty_tree_dirblocks = [('', []), ('', [])]
        # a new root directory, with a NULLSTAT.
        empty_tree_dirblocks[0][1].append(
            (('', '', bzrlib.inventory.ROOT_ID), [
                ('d', '', 0, False, DirState.NULLSTAT),
            ]))
        result.lock_write()
        try:
            result._set_data([], empty_tree_dirblocks)
            result.save()
        except:
            result.unlock()
            raise
        return result

    def _inv_entry_to_details(self, inv_entry):
        """Convert an inventory entry (from a revision tree) to state details.

        :param inv_entry: An inventory entry whose sha1 and link targets can be
            relied upon, and which has a revision set.
        :return: A details tuple - the details for a single tree at a path +
            id.
        """
        kind = inv_entry.kind
        minikind = DirState._kind_to_minikind[kind]
        tree_data = inv_entry.revision
        assert len(tree_data) > 0, 'empty revision for the inv_entry.'
        if kind == 'directory':
            fingerprint = ''
            size = 0
            executable = False
        elif kind == 'symlink':
            fingerprint = inv_entry.symlink_target or ''
            size = 0
            executable = False
        elif kind == 'file':
            fingerprint = inv_entry.text_sha1 or ''
            size = inv_entry.text_size or 0
            executable = inv_entry.executable
        else:
            raise Exception
        return (minikind, fingerprint, size, executable, tree_data)

    def _iter_entries(self):
        """Iterate over all the entries in the dirstate.

        Each yelt item is an entry in the standard format described in the
        docstring of bzrlib.dirstate.
        """
        self._read_dirblocks_if_needed()
        for directory in self._dirblocks:
            for entry in directory[1]:
                yield entry

    def _get_id_index(self):
        """Get an id index of self._dirblocks."""
        id_index = {}
        for key, tree_details in self._iter_entries():
            id_index.setdefault(key[2], set()).add(key)
        return id_index

    def _get_output_lines(self, lines):
        """format lines for final output.

        :param lines: A sequece of lines containing the parents list and the
            path lines.
        """
        output_lines = ['#bazaar dirstate flat format 2\n']
        lines.append('') # a final newline
        inventory_text = '\0\n\0'.join(lines)
        output_lines.append('adler32: %s\n' % (zlib.adler32(inventory_text),))
        # -3, 1 for num parents, 1 for ghosts, 1 for final newline
        num_entries = len(lines)-3
        output_lines.append('num_entries: %s\n' % (num_entries,))
        output_lines.append(inventory_text)
        return output_lines

    def _make_deleted_row(self, fileid_utf8, parents):
        """Return a deleted for for fileid_utf8."""
        return ('/', 'RECYCLED.BIN', 'file', fileid_utf8, 0, DirState.NULLSTAT,
            ''), parents

    def _num_present_parents(self):
        """The number of parent entries in each record row."""
        return len(self._parents) - len(self._ghosts)

    @staticmethod
    def on_file(path):
        """Construct a DirState on the file at path path.

        :return: An unlocked DirState object, associated with the given path.
        """
        result = DirState(path)
        return result

    def _read_dirblocks_if_needed(self):
        """Read in all the dirblocks from the file if they are not in memory.
        
        This populates self._dirblocks, and sets self._dirblock_state to
        IN_MEMORY_UNMODIFIED. It is not currently ready for incremental block
        loading.
        """
        self._read_header_if_needed()
        if self._dirblock_state == DirState.NOT_IN_MEMORY:
            # the _state_file pointer will be positioned at the start of the 
            # dirblocks.
            text = self._state_file.read()
            # TODO: check the adler checksums. adler_measured = zlib.adler32(text)

            fields = text.split('\0')
            # Remove the last blank entry
            trailing = fields.pop()
            assert trailing == ''
            # consider turning fields into a tuple.

            # skip the first field which is the trailing null from the header.
            cur = 1
            # Each line now has an extra '\n' field which is not used
            # so we just skip over it
            # entry size:
            #  3 fields for the key
            #  + number of fields per tree_data (5) * tree count
            #  + newline
            num_present_parents = self._num_present_parents()
            tree_count = 1 + num_present_parents
            entry_size = self._fields_per_row()
            expected_field_count = entry_size * self._num_entries
            if len(fields) - cur > expected_field_count:
                fields = fields[:expected_field_count + cur]
                trace.mutter('Unexpectedly long dirstate field count!')
                print "XXX: incorrectly truncated dirstate file bug triggered."
            field_count = len(fields)
            # this checks our adjustment, and also catches file too short.
            assert field_count - cur == expected_field_count, \
                'field count incorrect %s != %s, entry_size=%s, '\
                'num_entries=%s fields=%r' % (
                    field_count - cur, expected_field_count, entry_size,
                    self._num_entries, fields)

            if num_present_parents == 1:
                # Bind external functions to local names
                _int = int
                # We access all fields in order, so we can just iterate over
                # them. Grab an straight iterator over the fields. (We use an
                # iterator because we don't want to do a lot of additions, nor
                # do we want to do a lot of slicing)
                next = iter(fields).next
                # Move the iterator to the current position
                for x in xrange(cur):
                    next()
                # The two blocks here are deliberate: the root block and the
                # contents-of-root block.
                self._dirblocks = [('', []), ('', [])]
                current_block = self._dirblocks[0][1]
                current_dirname = ''
                append_entry = current_block.append
                for count in xrange(self._num_entries):
                    dirname = next()
                    name = next()
                    file_id = next()
                    if dirname != current_dirname:
                        # new block - different dirname
                        current_block = []
                        current_dirname = dirname
                        self._dirblocks.append((current_dirname, current_block))
                        append_entry = current_block.append
                    # we know current_dirname == dirname, so re-use it to avoid
                    # creating new strings
                    entry = ((current_dirname, name, file_id),
                             [(# Current Tree
                                 next(),                # minikind
                                 next(),                # fingerprint
                                 _int(next()),          # size
                                 next() == 'y',         # executable
                                 next(),                # packed_stat or revision_id
                             ),
                             ( # Parent 1
                                 next(),                # minikind
                                 next(),                # fingerprint
                                 _int(next()),          # size
                                 next() == 'y',         # executable
                                 next(),                # packed_stat or revision_id
                             ),
                             ])
                    trailing = next()
                    assert trailing == '\n'
                    # append the entry to the current block
                    append_entry(entry)
                self._split_root_dirblock_into_contents()
            else:
                fields_to_entry = self._get_fields_to_entry()
                entries = [fields_to_entry(fields[pos:pos+entry_size])
                           for pos in xrange(cur, field_count, entry_size)]
                self._entries_to_current_state(entries)
            self._dirblock_state = DirState.IN_MEMORY_UNMODIFIED

    def _read_header(self):
        """This reads in the metadata header, and the parent ids.

        After reading in, the file should be positioned at the null
        just before the start of the first record in the file.

        :return: (expected adler checksum, number of entries, parent list)
        """
        self._read_prelude()
        parent_line = self._state_file.readline()
        info = parent_line.split('\0')
        num_parents = int(info[0])
        assert num_parents == len(info)-2, 'incorrect parent info line'
        self._parents = info[1:-1]

        ghost_line = self._state_file.readline()
        info = ghost_line.split('\0')
        num_ghosts = int(info[1])
        assert num_ghosts == len(info)-3, 'incorrect ghost info line'
        self._ghosts = info[2:-1]
        self._header_state = DirState.IN_MEMORY_UNMODIFIED
        #self._end_of_header = os.fstat(self._state_file.fileno()).st_size
        self._end_of_header = self._state_file.tell()

    def _read_header_if_needed(self):
        """Read the header of the dirstate file if needed."""
        # inline this as it will be called a lot
        if not self._lock_token:
            raise errors.ObjectNotLocked(self)
        if self._header_state == DirState.NOT_IN_MEMORY:
            self._read_header()

    def _read_prelude(self):
        """Read in the prelude header of the dirstate file

        This only reads in the stuff that is not connected to the adler
        checksum. The position will be correct to read in the rest of
        the file and check the checksum after this point.
        The next entry in the file should be the number of parents,
        and their ids. Followed by a newline.
        """
        header = self._state_file.readline()
        assert header == '#bazaar dirstate flat format 2\n', \
            'invalid header line: %r' % (header,)
        adler_line = self._state_file.readline()
        assert adler_line.startswith('adler32: '), 'missing adler32 checksum'
        self.adler_expected = int(adler_line[len('adler32: '):-1])
        num_entries_line = self._state_file.readline()
        assert num_entries_line.startswith('num_entries: '), 'missing num_entries line'
        self._num_entries = int(num_entries_line[len('num_entries: '):-1])
    
    def save(self):
        """Save any pending changes created during this session.
        
        We reuse the existing file, because that prevents race conditions with
        file creation, and we expect to be using oslocks on it in the near 
        future to prevent concurrent modification and reads - because dirstates
        incremental data aggretation is not compatible with reading a modified
        file, and replacing a file in use by another process is impossible on 
        windows.

        A dirstate in read only mode should be smart enough though to validate
        that the file has not changed, and otherwise discard its cache and
        start over, to allow for fine grained read lock duration, so 'status'
        wont block 'commit' - for example.
        """
        if (self._header_state == DirState.IN_MEMORY_MODIFIED or
            self._dirblock_state == DirState.IN_MEMORY_MODIFIED):
            self._state_file.seek(0)
            self._state_file.writelines(self.get_lines())
            self._state_file.truncate()
            self._state_file.flush()
            self._header_state = DirState.IN_MEMORY_UNMODIFIED
            self._dirblock_state = DirState.IN_MEMORY_UNMODIFIED

    def _set_data(self, parent_ids, dirblocks):
        """Set the full dirstate data in memory.

        This is an internal function used to completely replace the objects
        in memory state. It puts the dirstate into state 'full-dirty'.

        :param parent_ids: A list of parent tree revision ids.
        :param dirblocks: A list containing one tuple for each directory in the
            tree. Each tuple contains the directory path and a list of entries 
            found in that directory.
        """
        # our memory copy is now authoritative.
        self._dirblocks = dirblocks
        self._header_state = DirState.IN_MEMORY_MODIFIED
        self._dirblock_state = DirState.IN_MEMORY_MODIFIED
        self._parents = list(parent_ids)

    def set_path_id(self, path, new_id):
        """Change the id of path to new_id in the current working tree.

        :param path: The path inside the tree to set - '' is the root, 'foo'
            is the path foo in the root.
        :param new_id: The new id to assign to the path. This must be a utf8
            file id (not unicode, and not None).
        """
        # TODO: start warning here.
        assert new_id.__class__ == str
        self._read_dirblocks_if_needed()
        if len(path):
            import pdb;pdb.set_trace()
            # logic not written
            raise NotImplementedError(self.set_path_id)
        # TODO: check new id is unique
        entry = self._get_entry(0, path_utf8=path)
        # mark the old path absent, and insert a new root path
        present_parents = len(entry[1]) - 1
        self._make_absent(entry)
        id_index = self._get_id_index()
        self.update_minimal(('', '', new_id), 'directory', present_parents,
            path_utf8='', id_index=id_index, packed_stat=entry[1][0][4])
        self._dirblock_state = DirState.IN_MEMORY_MODIFIED

    def set_parent_trees(self, trees, ghosts):
        """Set the parent trees for the dirstate.

        :param trees: A list of revision_id, tree tuples. tree must be provided
            even if the revision_id refers to a ghost: supply an empty tree in 
            this case.
        :param ghosts: A list of the revision_ids that are ghosts at the time
            of setting.
        """ 
        # TODO: generate a list of parent indexes to preserve to save 
        # processing specific parent trees. In the common case one tree will
        # be preserved - the left most parent.
        # TODO: if the parent tree is a dirstate, we might want to walk them
        # all by path in parallel for 'optimal' common-case performance.
        # generate new root row.
        self._read_dirblocks_if_needed()
        # TODO future sketch: Examine the existing parents to generate a change
        # map and then walk the new parent trees only, mapping them into the
        # dirstate. Walk the dirstate at the same time to remove unreferenced
        # entries.
        # for now: 
        # sketch: loop over all entries in the dirstate, cherry picking 
        # entries from the parent trees, if they are not ghost trees.
        # after we finish walking the dirstate, all entries not in the dirstate
        # are deletes, so we want to append them to the end as per the design
        # discussions. So do a set difference on ids with the parents to
        # get deletes, and add them to the end.
        # During the update process we need to answer the following questions:
        # - find other keys containing a fileid in order to create cross-path
        #   links. We dont't trivially use the inventory from other trees
        #   because this leads to either double touching, or to accessing
        #   missing keys,
        # - find other keys containing a path 
        # We accumulate each entry via this dictionary, including the root 
        by_path = {}
        id_index = {}
        # we could do parallel iterators, but because file id data may be
        # scattered throughout, we dont save on index overhead: we have to look
        # at everything anyway. We can probably save cycles by reusing parent
        # data and doing an incremental update when adding an additional
        # parent, but for now the common cases are adding a new parent (merge),
        # and replacing completely (commit), and commit is more common: so
        # optimise merge later.
        
        # ---- start generation of full tree mapping data
        # what trees should we use?
        parent_trees = [tree for rev_id, tree in trees if rev_id not in ghosts]
        # how many trees do we end up with 
        parent_count = len(parent_trees)

        # one: the current tree
        for entry in self._iter_entries():
            # skip entries not in the current tree
            if entry[1][0][0] in ('a', 'r'): # absent, relocated
                continue
            by_path[entry[0]] = [entry[1][0]] + \
                [DirState.NULL_PARENT_DETAILS] * parent_count
            id_index[entry[0][2]] = set([entry[0]])
        
        # now the parent trees:
        for tree_index, tree in enumerate(parent_trees):
            # the index is off by one, adjust it.
            tree_index = tree_index + 1
            # when we add new locations for a fileid we need these ranges for
            # any fileid in this tree as we set the by_path[id] to:
            # already_processed_tree_details + new_details + new_location_suffix
            # the suffix is from tree_index+1:parent_count+1.
            new_location_suffix = [DirState.NULL_PARENT_DETAILS] * (parent_count - tree_index)
            # now stitch in all the entries from this tree
            for path, entry in tree.inventory.iter_entries_by_dir():
                # here we process each trees details for each item in the tree.
                # we first update any existing entries for the id at other paths,
                # then we either create or update the entry for the id at the
                # right path, and finally we add (if needed) a mapping from
                # file_id to this path. We do it in this order to allow us to
                # avoid checking all known paths for the id when generating a
                # new entry at this path: by adding the id->path mapping last,
                # all the mappings are valid and have correct relocation
                # records where needed. 
                file_id = entry.file_id
                path_utf8 = path.encode('utf8')
                dirname, basename = os.path.split(path_utf8)
                new_entry_key = (dirname, basename, file_id)
                # tree index consistency: All other paths for this id in this tree
                # index must point to the correct path.
                for entry_key in id_index.setdefault(file_id, set()):
                    # TODO:PROFILING: It might be faster to just update
                    # rather than checking if we need to, and then overwrite
                    # the one we are located at.
                    if entry_key != new_entry_key:
                        # this file id is at a different path in one of the
                        # other trees, so put absent pointers there
                        # This is the vertical axis in the matrix, all pointing
                        # tot he real path.
                        by_path[entry_key][tree_index] = ('r', path_utf8, 0, False, '')
                # by path consistency: Insert into an existing path record (trivial), or 
                # add a new one with relocation pointers for the other tree indexes.
                if new_entry_key in id_index[file_id]:
                    # there is already an entry where this data belongs, just insert it.
                    by_path[new_entry_key][tree_index] = \
                        self._inv_entry_to_details(entry)
                else:
                    # add relocated entries to the horizontal axis - this row
                    # mapping from path,id. We need to look up the correct path
                    # for the indexes from 0 to tree_index -1
                    new_details = []
                    for lookup_index in xrange(tree_index):
                        # boundary case: this is the first occurence of file_id
                        # so there are no id_indexs, possibly take this out of
                        # the loop?
                        if not len(id_index[file_id]):
                            new_details.append(DirState.NULL_PARENT_DETAILS)
                        else:
                            # grab any one entry, use it to find the right path.
                            # TODO: optimise this to reduce memory use in highly 
                            # fragmented situations by reusing the relocation
                            # records.
                            a_key = iter(id_index[file_id]).next()
                            if by_path[a_key][lookup_index][0] in ('r', 'a'):
                                # its a pointer or missing statement, use it as is.
                                new_details.append(by_path[a_key][lookup_index])
                            else:
                                # we have the right key, make a pointer to it.
                                real_path = ('/'.join(a_key[0:2])).strip('/')
                                new_details.append(('r', real_path, 0, False, ''))
                    new_details.append(self._inv_entry_to_details(entry))
                    new_details.extend(new_location_suffix)
                    by_path[new_entry_key] = new_details
                    id_index[file_id].add(new_entry_key)
        # --- end generation of full tree mappings

        # sort and output all the entries
        new_entries = sorted(by_path.items())
        self._entries_to_current_state(new_entries)
        self._parents = [rev_id for rev_id, tree in trees]
        self._ghosts = list(ghosts)
        self._header_state = DirState.IN_MEMORY_MODIFIED
        self._dirblock_state = DirState.IN_MEMORY_MODIFIED

    def set_state_from_inventory(self, new_inv):
        """Set new_inv as the current state. 

        This API is called by tree transform, and will usually occur with
        existing parent trees.

        :param new_inv: The inventory object to set current state from.
        """
        self._read_dirblocks_if_needed()
        # sketch:
        #  generate a byid index of the dirstate
        id_index = self._get_id_index()

        num_present_parents = len(self._parents) - len(self._ghosts)
        # incremental algorithm:
        # two iterators: current data and new data, both in dirblock order. 
        new_iterator = new_inv.iter_entries_by_dir()
        # we will be modifying the dirstate, so we need a stable iterator. In
        # future we might write one, for now we just clone the state into a
        # list - which is a shallow copy, so each 
        old_iterator = iter(list(self._iter_entries()))
        # both must have roots so this is safe:
        current_new = new_iterator.next()
        current_old = old_iterator.next()
        def advance(iterator):
            try:
                return iterator.next()
            except StopIteration:
                return None
        while current_new or current_old:
            # skip entries in old that are not really there
            if current_old and current_old[1][0][0] in ('r', 'a'):
                # relocated or absent
                current_old = advance(old_iterator)
                continue
            if current_new:
                # convert new into dirblock style
                new_path_utf8 = current_new[0].encode('utf8')
                new_dirname, new_basename = os.path.split(new_path_utf8)
                new_id = current_new[1].file_id
                new_entry_key = (new_dirname, new_basename, new_id)
            else:
                # for safety disable variables
                new_path_utf8 = new_dirname = new_basename = new_id = new_entry_key = None
            # 5 cases, we dont have a value that is strictly greater than everything, so
            # we make both end conditions explicit
            if not current_old:
                # old is finished: insert current_new into the state.
                self.update_minimal(new_entry_key, current_new[1].kind,
                    num_present_parents, executable=current_new[1].executable,
                    id_index=id_index, path_utf8=new_path_utf8)
                current_new = advance(new_iterator)
            elif not current_new:
                # new is finished
                self._make_absent(current_old, id_index)
                current_old = advance(old_iterator)
            elif new_entry_key == current_old[0]:
                # same -  common case
                # TODO: update the record if anything significant has changed.
                # the minimal required trigger is if the execute bit or cached
                # kind has changed.
                kind = DirState._minikind_to_kind[current_old[1][0][0]]
                if (current_old[1][0][3] != current_new[1].executable or
                    kind != current_new[1].kind):
                    self.update_minimal(current_old[0], current_new[1].kind,
                        num_present_parents,
                        executable=current_new[1].executable,
                        id_index=id_index, path_utf8=new_path_utf8)
                # both sides are dealt with, move on
                current_old = advance(old_iterator)
                current_new = advance(new_iterator)
            elif new_entry_key < current_old[0]:
                # new comes before:
                # add a entry for this and advance new
                self.update_minimal(new_entry_key, current_new[1].kind,
                    num_present_parents, executable=current_new[1].executable,
                    id_index=id_index, path_utf8=new_path_utf8)
                current_new = advance(new_iterator)
            else:
                # old comes before:
                self._make_absent(current_old, id_index)
                current_old = advance(old_iterator)
        self._dirblock_state = DirState.IN_MEMORY_MODIFIED

    def _make_absent(self, current_old, id_index=None):
        """Mark current_old - an entry - as absent for tree 0.

        :param id_index: An index from fileid_utf8 to sets of keys, used by
            some functions. If provided it will be updated if needed.
        :return: True if this was the last details entry for they entry key:
            that is, if the underlying block has had the entry removed, thus
            shrinking in legnth.
        """
        # build up paths that this id will be left at after the change is made,
        # so we can update their cross references in tree 0
        all_remaining_keys = set()
        # Dont check the working tree, because its going.
        for details in current_old[1][1:]:
            if details[0] not in ('a', 'r'): # absent, relocated
                all_remaining_keys.add(current_old[0])
            elif details[0] == 'r': # relocated
                # record the key for the real path.
                all_remaining_keys.add(tuple(os.path.split(details[1])) + (current_old[0][2],))
            # absent rows are not present at any path.
        last_reference = current_old[0] not in all_remaining_keys
        if last_reference:
            # the current row consists entire of the current item (being marked
            # absent), and relocated or absent entries for the other trees:
            # Remove it, its meaningless.
            block = self._find_block(current_old[0])
            entry_index, present = self._find_entry_index(current_old[0], block[1])
            assert present
            block[1].pop(entry_index)
            # if we have an id_index in use, remove this key from it for this id.
            if id_index is not None:
                id_index[current_old[0][2]].remove(current_old[0])
        # update all remaining keys for this id to record it as absent. The
        # existing details may either be the record we are making as deleted
        # (if there were other trees with the id present at this path), or may
        # be relocations.
        for update_key in all_remaining_keys:
            update_block_index, present = \
                self._find_block_index_from_key(update_key)
            assert present
            update_entry_index, present = \
                self._find_entry_index(update_key, self._dirblocks[update_block_index][1])
            assert present
            update_tree_details = self._dirblocks[update_block_index][1][update_entry_index][1]
            # it must not be absent at the moment
            assert update_tree_details[0][0] != 'a' # absent
            update_tree_details[0] = DirState.NULL_PARENT_DETAILS
        self._dirblock_state = DirState.IN_MEMORY_MODIFIED
        return last_reference

    def update_minimal(self, key, kind, num_present_parents, executable=False,
        fingerprint='', packed_stat=None, size=0, id_index=None,
        path_utf8=None):
        """Update an entry to the state in tree 0."""
        block = self._find_block(key)[1]
        if packed_stat is None:
            packed_stat = DirState.NULLSTAT
        entry_index, present = self._find_entry_index(key, block)
        minikind = DirState._kind_to_minikind[kind]
        new_details = (minikind, fingerprint, size, executable, packed_stat)
        assert id_index is not None, 'need an id index to do updates for now !'
        if not present:
            # new entry, synthesis cross reference here,
            existing_keys = id_index.setdefault(key[2], set())
            if not existing_keys:
                # not currently in the state, simplest case
                new_entry = key, [new_details] + self._empty_parent_info()
            else:
                # present at one or more existing other paths.
                # grab one of them and use it to generate parent
                # relocation/absent entries.
                new_entry = key, [new_details]
                for other_key in existing_keys:
                    # change the record at other to be a pointer to this new
                    # record. The loop looks similar to the change to
                    # relocations when updating an existing record but its not:
                    # the test for existing kinds is different: this can be
                    # factored out to a helper though.
                    other_block_index, present = self._find_block_index_from_key(other_key)
                    assert present
                    other_entry_index, present = self._find_entry_index(other_key, self._dirblocks[other_block_index][1])
                    assert present
                    assert path_utf8 is not None
                    self._dirblocks[other_block_index][1][other_entry_index][1][0] = \
                        ('r', path_utf8, 0, False, '')

                for lookup_index in xrange(1, num_present_parents + 1):
                    # grab any one entry, use it to find the right path.
                    # TODO: optimise this to reduce memory use in highly 
                    # fragmented situations by reusing the relocation
                    # records.
                    update_block_index, present = \
                        self._find_block_index_from_key(other_key)
                    assert present
                    update_entry_index, present = \
                        self._find_entry_index(other_key, self._dirblocks[update_block_index][1])
                    assert present
                    update_details = self._dirblocks[update_block_index][1][update_entry_index][1][lookup_index]
                    if update_details[0] in ('r', 'a'): # relocated, absent
                        # its a pointer or absent in lookup_index's tree, use
                        # it as is.
                        new_entry[1].append(update_details)
                    else:
                        # we have the right key, make a pointer to it.
                        pointer_path = os.path.join(*other_key[0:2])
                        new_entry[1].append(('r', pointer_path, 0, False, ''))
            block.insert(entry_index, new_entry)
            existing_keys.add(key)
        else:
            # Does the new state matter? 
            block[entry_index][1][0] = new_details
            # parents cannot be affected by what we do.
            # other occurences of this id can be found 
            # from the id index.
            # ---
            # tree index consistency: All other paths for this id in this tree
            # index must point to the correct path. We have to loop here because
            # we may have passed entries in the state with this file id already
            # that were absent - where parent entries are - and they need to be
            # converted to relocated.
            assert path_utf8 is not None
            for entry_key in id_index.setdefault(key[2], set()):
                # TODO:PROFILING: It might be faster to just update
                # rather than checking if we need to, and then overwrite
                # the one we are located at.
                if entry_key != key:
                    # this file id is at a different path in one of the
                    # other trees, so put absent pointers there
                    # This is the vertical axis in the matrix, all pointing
                    # to the real path.
                    block_index, present = self._find_block_index_from_key(entry_key)
                    assert present
                    entry_index, present = self._find_entry_index(entry_key, self._dirblocks[block_index][1])
                    assert present
                    self._dirblocks[block_index][1][entry_index][1][0] = \
                        ('r', path_utf8, 0, False, '')
        # add a containing dirblock if needed.
        if new_details[0] == 'd':
            subdir_key = (os.path.join(*key[0:2]), '', '')
            block_index, present = self._find_block_index_from_key(subdir_key)
            if not present:
                self._dirblocks.insert(block_index, (subdir_key[0], []))

        self._dirblock_state = DirState.IN_MEMORY_MODIFIED


    def _wipe_state(self):
        """Forget all state information about the dirstate."""
        self._header_state = DirState.NOT_IN_MEMORY
        self._dirblock_state = DirState.NOT_IN_MEMORY
        self._parents = []
        self._ghosts = []
        self._dirblocks = []

    def lock_read(self):
        """Acquire a read lock on the dirstate"""
        if self._lock_token is not None:
            raise errors.LockContention(self._lock_token)
        self._lock_token = lock.ReadLock(self._filename)
        self._state_file = self._lock_token.f
        self._wipe_state()

    def lock_write(self):
        """Acquire a write lock on the dirstate"""
        if self._lock_token is not None:
            raise errors.LockContention(self._lock_token)
        self._lock_token = lock.WriteLock(self._filename)
        self._state_file = self._lock_token.f
        self._wipe_state()

    def unlock(self):
        """Drop any locks held on the dirstate"""
        if self._lock_token is None:
            raise errors.LockNotHeld(self)
        self._state_file = None
        self._lock_token.unlock()
        self._lock_token = None

    def _requires_lock(self):
        """Checks that a lock is currently held by someone on the dirstate"""
        if not self._lock_token:
            raise errors.ObjectNotLocked(self)

def pack_stat(st, _encode=base64.encodestring, _pack=struct.pack):
    """Convert stat values into a packed representation."""
    # jam 20060614 it isn't really worth removing more entries if we
    # are going to leave it in packed form.
    # With only st_mtime and st_mode filesize is 5.5M and read time is 275ms
    # With all entries filesize is 5.9M and read time is mabye 280ms
    # well within the noise margin

    # base64.encode always adds a final newline, so strip it off
    return _encode(_pack('>llllll'
        , st.st_size, st.st_mtime, st.st_ctime
        , st.st_dev, st.st_ino, st.st_mode))[:-1]
<|MERGE_RESOLUTION|>--- conflicted
+++ resolved
@@ -218,154 +218,6 @@
     """This just keeps track of information as we are bisecting."""
 
 
-    def bisect(self):
-        """Start finding the requested files."""
-        # We need the file pointer to be right after the initial header block
-        self._state._read_header_if_needed()
-        # If _dirblock_state was in memory, we should just return info from
-        # there, this function is only meant to handle when we want to read
-        # part of the disk.
-        assert self._state._dirblock_state == DirState.NOT_IN_MEMORY
-
-        # The disk representation is generally info + '\0\n\0' at the end. But
-        # for bisecting, it is easier to treat this as '\0' + info + '\0\n'
-        # Because it means we can sync on the '\n'
-        state_file = self._state._state_file
-        file_size = os.fstat(state_file).st_size
-        #  3 fields for the key
-        #  + number of fields per tree_data (5) * tree count
-        #  + newline
-        entry_size = self._fields_per_row()
-
-        low = self._state._end_of_header
-        high = file_size - 1 # Ignore the final '\0'
-        found = {}
-
-        # Avoid infinite seeking
-        max_count = 30*len(self._path_name_list)
-        count = 0
-        pending = [(low, high, self._path_name_list)]
-
-        page_size = self._page_size
-
-        if num_present_parents == 0:
-            def split_one(info):
-                return (info[1:8],)
-        elif num_present_parents == 1:
-            def split_one(info):
-                return (info[1:8], [info[8:15]])
-        elif num_present_parents == 2:
-            def split_one(info):
-                return (info[1:8], [info[8:15], info[16:22]])
-        else:
-            def split_one(info):
-                return (info[1:8], [info[cur:cur+7]
-                                    for cur in xrange(8, len(info)-1, 7)])
-        def add_one_record(num):
-            info = entries[num].split('\0')
-            record = split_one(info)
-            found[record[0][:2]] = record
-
-        while pending:
-            low, high, cur_files = pending.pop()
-
-            if not cur_files:
-                # No files to look for
-                continue
-
-            if low >= high:
-                # Did not find cur_files, these will be returned as None
-                # However, other logic should probably prevent this from ever
-                # happening.
-                continue
-
-            count += 1
-            if count > max_count:
-                raise errors.BzrError('Too many seeks, most likely a bug.')
-
-            mid = max(low, (low+high-page_size)/2)
-
-            state_file.seek(mid)
-            block = state_file.read(page_size)
-            entries = block.split('\n')
-
-            start = mid
-            after = mid + len(block)
-
-            # Check the first and last entries, in case they are partial, or if
-            # we don't care about the rest of this page
-            first_entry_num = 0
-            first_info = entries[0].split('\0')
-            if len(first_info) < entry_size:
-                # We didn't get the complete first entry
-                # so move start, and grab the next, which
-                # should be a full entry
-                start += len(entries[0])+1
-                first_info = entries[1].split('\0')
-                first_entry_num = 1
-
-            # Find what entries we are looking for, which occur before and
-            # after this first record.
-            first_info_dir_and_name = tuple(first_info[1:3])
-            first_loc = bisect.bisect_left(cur_files, first_info_dir_and_name)
-
-            # These exist before the current location
-            pre = cur_files[:first_loc]
-            # These occur after the current location, which may be in the data
-            # we read, or might be after the last entry
-            middle_files = cur_files[first_loc:]
-            # These are only after the last entry
-            post = []
-
-            if middle_files:
-                # We have something to look for
-
-                # Parse the last entry
-                last_entry_num = len(entries)-1
-                last_info = entries[last_entry_num].split('\0')
-                if len(last_info) < entry_size:
-                    # The very last hunk was not complete,
-                    # read the previous hunk
-                    # TODO: jam 20070217 There may be an edge case if there are
-                    #       not enough entries that were read.
-                    after -= len(entries[-1])
-                    last_entry_num -= 1
-                    last_info = entries[last_entry_num].split('\0')
-
-                last_info_dir_and_name = tuple(last_info[1:3])
-                last_loc = bisect.bisect_right(middle_files, last_info_dir_and_name)
-
-                post = middle_files[last_loc:]
-                middle_files = middle_files[:last_loc]
-
-                if middle_files:
-                    # We have files that should occur in this block
-                    # (>= first, <= last)
-                    # Either we will find them here, or we can mark them as
-                    # missing.
-
-                    # Find out what paths we have
-                    paths = dict((tuple(entries[num].split('\0', 3)[1:3]), num)
-                                 for num in xrange(len(middle_files)))
-
-                    for fname in middle_files:
-                        num = paths.get(fname, None)
-                        if num is not None:
-                            add_one_record(num)
-
-            # Now we have split up everything into pre, middle, and post, and
-            # we have handled everything that fell in 'middle'.
-            # We add 'post' first, so that we prefer to seek towards the
-            # beginning, so that we will tend to go as early as we need, and
-            # then only seek forward after that.
-            if post:
-                pending.append((after, high, post))
-            if pre:
-                pending.append((low, start-1, pre))
-
-        return [found.get(path_key, None) for path_key in self._path_name_list]
-
-
 class DirState(object):
     """Record directory and metadata state for fast access.
 
@@ -425,15 +277,11 @@
         self._dirblocks = []
         self._ghosts = []
         self._parents = []
-<<<<<<< HEAD
         self._state_file = None
         self._filename = path
         self._lock_token = None
-=======
-        self._root_entries = None
-        self._state_file = None
         self._end_of_header = None
->>>>>>> 0a98bb61
+        self._bisect_page_size = DirState.BISECT_PAGE_SIZE
 
     def add(self, path, file_id, kind, stat, link_or_sha1):
         """Add a path to be tracked.
@@ -510,6 +358,153 @@
            # insert a new dirblock
            self._ensure_block(block_index, entry_index, utf8path)
         self._dirblock_state = DirState.IN_MEMORY_MODIFIED
+
+    def _bisect(self, dir_name_list):
+        """Bisect through the disk structure for specific rows."""
+        self._requires_lock()
+        # We need the file pointer to be right after the initial header block
+        self._read_header_if_needed()
+        # If _dirblock_state was in memory, we should just return info from
+        # there, this function is only meant to handle when we want to read
+        # part of the disk.
+        assert self._dirblock_state == DirState.NOT_IN_MEMORY
+
+        # The disk representation is generally info + '\0\n\0' at the end. But
+        # for bisecting, it is easier to treat this as '\0' + info + '\0\n'
+        # Because it means we can sync on the '\n'
+        state_file = self._state_file
+        file_size = os.fstat(state_file.fileno()).st_size
+        # Because of the extra \0 we should have one extra field
+        entry_field_count = self._fields_per_row() + 1
+
+        low = self._end_of_header
+        high = file_size - 1 # Ignore the final '\0'
+        # Map from (
+        found = {}
+
+        # Avoid infinite seeking
+        max_count = 30*len(dir_name_list)
+        count = 0
+        pending = [(low, high, dir_name_list)]
+
+        page_size = self.BISECT_PAGE_SIZE
+
+        fields_to_entry = self._get_fields_to_entry()
+        def add_one_record(num):
+            info = entries[num].split('\0')
+            # We have to offset by 1 because we are syncing on the earlier '\n'
+            # rather than the '\0'
+            record = fields_to_entry(info[1:])
+            found[(record[0][0], record[0][1])] = record
+
+        while pending:
+            low, high, cur_files = pending.pop()
+
+            if not cur_files:
+                # No files to look for
+                continue
+
+            if low >= high:
+                # Did not find cur_files, these will be returned as None
+                # However, other logic should probably prevent this from ever
+                # happening.
+                continue
+
+            count += 1
+            if count > max_count:
+                raise errors.BzrError('Too many seeks, most likely a bug.')
+
+            mid = max(low, (low+high-page_size)/2)
+
+            state_file.seek(mid)
+            block = state_file.read(page_size)
+            entries = block.split('\n')
+
+            start = mid
+            after = mid + len(block)
+
+            # Check the first and last entries, in case they are partial, or if
+            # we don't care about the rest of this page
+            first_entry_num = 0
+            first_info = entries[0].split('\0')
+            if len(first_info) < entry_field_count:
+                # We didn't get the complete first entry
+                # so move start, and grab the next, which
+                # should be a full entry
+                start += len(entries[0])+1
+                first_info = entries[1].split('\0')
+                first_entry_num = 1
+
+            # Find what entries we are looking for, which occur before and
+            # after this first record.
+            first_info_dir_and_name = (first_info[1], first_info[2])
+            first_loc = bisect.bisect_left(cur_files, first_info_dir_and_name)
+
+            # These exist before the current location
+            pre = cur_files[:first_loc]
+            # These occur after the current location, which may be in the data
+            # we read, or might be after the last entry
+            middle_files = cur_files[first_loc:]
+            # These are only after the last entry
+            post = []
+
+            if middle_files:
+                # We have something to look for
+
+                # Parse the last entry
+                last_entry_num = len(entries)-1
+                last_info = entries[last_entry_num].split('\0')
+                if len(last_info) < entry_field_count:
+                    # The very last hunk was not complete,
+                    # read the previous hunk
+                    # TODO: jam 20070217 There may be an edge case if there are
+                    #       not enough entries that were read.
+                    after -= len(entries[-1])
+                    last_entry_num -= 1
+                    last_info = entries[last_entry_num].split('\0')
+
+                last_info_dir_and_name = (last_info[1], last_info[2])
+                last_loc = bisect.bisect_right(middle_files,
+                                               last_info_dir_and_name)
+
+                post = middle_files[last_loc:]
+                middle_files = middle_files[:last_loc]
+
+                if middle_files:
+                    # We have files that should occur in this block
+                    # (>= first, <= last)
+                    # Either we will find them here, or we can mark them as
+                    # missing.
+
+                    # Find out what paths we have
+                    # TODO: jam 20070223 There should be faster ways of doing
+                    #       this, but in the short term this should work
+                    #       Also, consider that we already parsed the
+                    #       first_info and last_info, so we don't need to split
+                    #       them again.
+                    paths = dict((tuple(entries[num].split('\0', 3)[1:3]), num)
+                        for num in xrange(first_entry_num+1, last_entry_num))
+                    paths[first_info_dir_and_name] = first_entry_num
+                    paths[last_info_dir_and_name] = last_entry_num
+
+                    for fname in middle_files:
+                        num = paths.get(fname, None)
+                        if num is not None:
+                            add_one_record(num)
+
+            # Now we have split up everything into pre, middle, and post, and
+            # we have handled everything that fell in 'middle'.
+            # We add 'post' first, so that we prefer to seek towards the
+            # beginning, so that we will tend to go as early as we need, and
+            # then only seek forward after that.
+            if post:
+                pending.append((after, high, post))
+            if pre:
+                pending.append((low, start-1, pre))
+
+        return [found.get(path_key, None) for path_key in dir_name_list]
+
+
 
     def _empty_parent_info(self):
         return [DirState.NULL_PARENT_DETAILS] * (len(self._parents) -
@@ -1144,7 +1139,6 @@
         assert num_ghosts == len(info)-3, 'incorrect ghost info line'
         self._ghosts = info[2:-1]
         self._header_state = DirState.IN_MEMORY_UNMODIFIED
-        #self._end_of_header = os.fstat(self._state_file.fileno()).st_size
         self._end_of_header = self._state_file.tell()
 
     def _read_header_if_needed(self):
