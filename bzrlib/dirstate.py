--- conflicted
+++ resolved
@@ -216,7 +216,6 @@
     cache_utf8,
     debug,
     errors,
-    filters,
     inventory,
     lock,
     osutils,
@@ -356,22 +355,11 @@
     HEADER_FORMAT_2 = '#bazaar dirstate flat format 2\n'
     HEADER_FORMAT_3 = '#bazaar dirstate flat format 3\n'
 
-<<<<<<< HEAD
-    def __init__(self, path, content_filter_stack_provider=None):
-        """Create a  DirState object.
-
-        :param path: The path at which the dirstate file on disk should live.
-        :param content_filter_stack_provider: a function that takes a
-            path (relative to the top of the tree) and a file-id as
-            parameters and returns a stack of ContentFilters.
-            If None, no content filtering is performed.
-=======
     def __init__(self, path, sha1_provider):
         """Create a  DirState object.
 
         :param path: The path at which the dirstate file on disk should live.
         :param sha1_provider: an object meeting the SHA1Provider interface.
->>>>>>> 871450de
         """
         # _header_state and _dirblock_state represent the current state
         # of the dirstate metadata and the per-row data respectiely.
@@ -405,21 +393,15 @@
         self._bisect_page_size = DirState.BISECT_PAGE_SIZE
         self._sha1_provider = sha1_provider
         if 'hashcache' in debug.debug_flags:
-            self._size_sha1_file = self._size_sha1_file_and_mutter
+            self._sha1_file = self._sha1_file_and_mutter
         else:
-<<<<<<< HEAD
-            self._size_sha1_file = filters.internal_size_sha_file_byname
-=======
             self._sha1_file = self._sha1_provider.sha1
->>>>>>> 871450de
         # These two attributes provide a simple cache for lookups into the
         # dirstate in-memory vectors. By probing respectively for the last
         # block, and for the next entry, we save nearly 2 bisections per path
         # during commit.
         self._last_block_index = None
         self._last_entry_index = None
-        # Content filtering setup
-        self._filter_provider = content_filter_stack_provider
 
     def __repr__(self):
         return "%s(%r)" % \
@@ -1624,15 +1606,11 @@
         """Return the os.lstat value for this path."""
         return os.lstat(abspath)
 
-    def _size_sha1_file_and_mutter(self, abspath, filter_list):
+    def _sha1_file_and_mutter(self, abspath):
         # when -Dhashcache is turned on, this is monkey-patched in to log
         # file reads
         trace.mutter("dirstate sha1 " + abspath)
-<<<<<<< HEAD
-        return filters.internal_size_sha_file_byname(abspath, filter_list)
-=======
         return self._sha1_provider.sha1(abspath)
->>>>>>> 871450de
 
     def _is_executable(self, mode, old_executable):
         """Is this file executable?"""
@@ -2049,18 +2027,6 @@
         return len(self._parents) - len(self._ghosts)
 
     @staticmethod
-<<<<<<< HEAD
-    def on_file(path, content_filter_stack_provider=None):
-        """Construct a DirState on the file at path path.
-
-        :param content_filter_stack_provider: a function that takes a
-            path (relative to the top of the tree) and a file-id as
-            parameters and returns a stack of ContentFilters.
-            If None, no content filtering is performed.
-        :return: An unlocked DirState object, associated with the given path.
-        """
-        result = DirState(path, content_filter_stack_provider)
-=======
     def on_file(path, sha1_provider=None):
         """Construct a DirState on the file at path path.
 
@@ -2072,7 +2038,6 @@
         if sha1_provider is None:
             sha1_provider = DefaultSHA1Provider()
         result = DirState(path, sha1_provider)
->>>>>>> 871450de
         return result
 
     def _read_dirblocks_if_needed(self):
@@ -2930,21 +2895,6 @@
             and stat_value.st_ctime < state._cutoff_time
             and len(entry[1]) > 1
             and entry[1][1][0] != 'a'):
-<<<<<<< HEAD
-                # Could check for size changes for further optimised
-                # avoidance of sha1's. However the most prominent case of
-                # over-shaing is during initial add, which this catches.
-                # Besides, if content filtering happens, size and sha
-                # need to be checked together - checking just the size
-                # would be wrong.
-            if state._filter_provider is None:
-                filter_list = []
-            else:
-                relpath = osutils.pathjoin(entry[0][0], entry[0][1])
-                file_id = entry[0][2]
-                filter_list = state._filter_provider(relpath, file_id)
-            link_or_sha1 = state._size_sha1_file(abspath, filter_list)[1]
-=======
             # Could check for size changes for further optimised
             # avoidance of sha1's. However the most prominent case of
             # over-shaing is during initial add, which this catches.
@@ -2952,7 +2902,6 @@
             # are calculated at the same time, so checking just the size
             # gains nothing w.r.t. performance.
             link_or_sha1 = state._sha1_file(abspath)
->>>>>>> 871450de
             entry[1][0] = ('f', link_or_sha1, stat_value.st_size,
                            executable, packed_stat)
         else:
