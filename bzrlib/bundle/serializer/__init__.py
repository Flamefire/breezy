# (C) 2005 Canonical Development Ltd
#
# This program is free software; you can redistribute it and/or modify
# it under the terms of the GNU General Public License as published by
# the Free Software Foundation; either version 2 of the License, or
# (at your option) any later version.
#
# This program is distributed in the hope that it will be useful,
# but WITHOUT ANY WARRANTY; without even the implied warranty of
# MERCHANTABILITY or FITNESS FOR A PARTICULAR PURPOSE.  See the
# GNU General Public License for more details.
#
# You should have received a copy of the GNU General Public License
# along with this program; if not, write to the Free Software
# Foundation, Inc., 59 Temple Place, Suite 330, Boston, MA  02111-1307  USA

"""Serializer factory for reading and writing bundles.
"""

import base64
from StringIO import StringIO
import re

import bzrlib.errors as errors
from bzrlib.diff import internal_diff
from bzrlib.revision import NULL_REVISION

# New bundles should try to use this header format
BUNDLE_HEADER = '# Bazaar revision bundle v'
BUNDLE_HEADER_RE = re.compile(
    r'^# Bazaar revision bundle v(?P<version>\d+[\w.]*)(?P<lineending>\r?)\n$')
CHANGESET_OLD_HEADER_RE = re.compile(
    r'^# Bazaar-NG changeset v(?P<version>\d+[\w.]*)(?P<lineending>\r?)\n$')


_serializers = {}


def _get_filename(f):
    return getattr(f, 'name', '<unknown>')


def read_bundle(f):
    """Read in a bundle from a filelike object.

    :param f: A file-like object
    :return: A list of Bundle objects
    """
    version = None
    for line in f:
        m = BUNDLE_HEADER_RE.match(line)
        if m:
            if m.group('lineending') != '':
                raise errors.UnsupportedEOLMarker()
            version = m.group('version')
            break
        elif line.startswith(BUNDLE_HEADER):
            raise errors.MalformedHeader(
                'Extra characters after version number')
        m = CHANGESET_OLD_HEADER_RE.match(line)
        if m:
            version = m.group('version')
            raise errors.BundleNotSupported(version, 
                'old format bundles not supported')

    if version is None:
        raise errors.NotABundle('Did not find an opening header')

    # Now we have a version, to figure out how to read the bundle 
    if version not in _serializers:
        raise errors.BundleNotSupported(version, 
            'version not listed in known versions')

    serializer = _serializers[version](version)

    return serializer.read(f)


def write(source, revision_ids, f, version=None, forced_bases={}):
    """Serialize a list of bundles to a filelike object.

    :param source: A source for revision information
    :param revision_ids: The list of revision ids to serialize
    :param f: The file to output to
    :param version: [optional] target serialization version
    """

    if version not in _serializers:
        raise errors.BundleNotSupported(version, 'unknown bundle format')

    serializer = _serializers[version](version)
    source.lock_read()
    try:
        return serializer.write(source, revision_ids, forced_bases, f)
    finally:
        source.unlock()


def write_bundle(repository, revision_id, base_revision_id, out, format=None):
    """"""
    repository.lock_read()
    try:
        return _write_bundle(repository, revision_id, base_revision_id, out, 
                             format)
    finally:
        repository.unlock()


<<<<<<< HEAD
def _write_bundle(repository, revision_id, base_revision_id, out, format):
=======
def _write_bundle(repository, revision_id, base_revision_id, out):
    """Write a bundle of revisions.

    :param repository: Repository containing revisions to serialize.
    :param revision_id: Head revision_id of the bundle.
    :param base_revision_id: Revision assumed to be present in repositories
         applying the bundle.
    :param out: Output file.
    """
>>>>>>> dd42f539
    if base_revision_id is NULL_REVISION:
        base_revision_id = None
    base_ancestry = set(repository.get_ancestry(base_revision_id))
    revision_ids = [r for r in repository.get_ancestry(revision_id) if r
                    not in base_ancestry]
    revision_ids = list(reversed(revision_ids))
    write(repository, revision_ids, out, format,
          forced_bases = {revision_id:base_revision_id})
    return revision_ids


def format_highres_date(t, offset=0):
    """Format a date, such that it includes higher precision in the
    seconds field.

    :param t:   The local time in fractional seconds since the epoch
    :type t: float
    :param offset:  The timezone offset in integer seconds
    :type offset: int

    Example: format_highres_date(time.time(), -time.timezone)
    this will return a date stamp for right now,
    formatted for the local timezone.

    >>> from bzrlib.osutils import format_date
    >>> format_date(1120153132.350850105, 0)
    'Thu 2005-06-30 17:38:52 +0000'
    >>> format_highres_date(1120153132.350850105, 0)
    'Thu 2005-06-30 17:38:52.350850105 +0000'
    >>> format_date(1120153132.350850105, -5*3600)
    'Thu 2005-06-30 12:38:52 -0500'
    >>> format_highres_date(1120153132.350850105, -5*3600)
    'Thu 2005-06-30 12:38:52.350850105 -0500'
    >>> format_highres_date(1120153132.350850105, 7200)
    'Thu 2005-06-30 19:38:52.350850105 +0200'
    >>> format_highres_date(1152428738.867522, 19800)
    'Sun 2006-07-09 12:35:38.867522001 +0530'
    """
    import time
    assert isinstance(t, float)
    
    # This has to be formatted for "original" date, so that the
    # revision XML entry will be reproduced faithfully.
    if offset is None:
        offset = 0
    tt = time.gmtime(t + offset)

    return (time.strftime("%a %Y-%m-%d %H:%M:%S", tt)
            + ('%.9f' % (t - int(t)))[1:] # Get the high-res seconds, but ignore the 0
            + ' %+03d%02d' % (offset / 3600, (offset / 60) % 60))


def unpack_highres_date(date):
    """This takes the high-resolution date stamp, and
    converts it back into the tuple (timestamp, timezone)
    Where timestamp is in real UTC since epoch seconds, and timezone is an integer
    number of seconds offset.

    :param date: A date formated by format_highres_date
    :type date: string

    >>> import time, random
    >>> unpack_highres_date('Thu 2005-06-30 12:38:52.350850105 -0500')
    (1120153132.3508501, -18000)
    >>> unpack_highres_date('Thu 2005-06-30 17:38:52.350850105 +0000')
    (1120153132.3508501, 0)
    >>> unpack_highres_date('Thu 2005-06-30 19:38:52.350850105 +0200')
    (1120153132.3508501, 7200)
    >>> unpack_highres_date('Sun 2006-07-09 12:35:38.867522001 +0530')
    (1152428738.867522, 19800)
    >>> from bzrlib.osutils import local_time_offset
    >>> t = time.time()
    >>> o = local_time_offset()
    >>> t2, o2 = unpack_highres_date(format_highres_date(t, o))
    >>> t == t2
    True
    >>> o == o2
    True
    >>> t -= 24*3600*365*2 # Start 2 years ago
    >>> o = -12*3600
    >>> for count in xrange(500):
    ...   t += random.random()*24*3600*30
    ...   o = ((o/3600 + 13) % 25 - 12)*3600 # Add 1 wrap around from [-12, 12]
    ...   date = format_highres_date(t, o)
    ...   t2, o2 = unpack_highres_date(date)
    ...   if t != t2 or o != o2:
    ...      print 'Failed on date %r, %s,%s diff:%s' % (date, t, o, t2-t)
    ...      break

    """
    import time, calendar
    # Up until the first period is a datestamp that is generated
    # as normal from time.strftime, so use time.strptime to
    # parse it
    dot_loc = date.find('.')
    if dot_loc == -1:
        raise ValueError(
            'Date string does not contain high-precision seconds: %r' % date)
    base_time = time.strptime(date[:dot_loc], "%a %Y-%m-%d %H:%M:%S")
    fract_seconds, offset = date[dot_loc:].split()
    fract_seconds = float(fract_seconds)

    offset = int(offset)

    hours = int(offset / 100)
    minutes = (offset % 100)
    seconds_offset = (hours * 3600) + (minutes * 60)
    
    # time.mktime returns localtime, but calendar.timegm returns UTC time
    timestamp = calendar.timegm(base_time)
    timestamp -= seconds_offset
    # Add back in the fractional seconds
    timestamp += fract_seconds
    return (timestamp, seconds_offset)


class BundleSerializer(object):
    """The base class for Serializers.

    Common functionality should be included here.
    """
    def __init__(self, version):
        self.version = version

    def read(self, f):
        """Read the rest of the bundles from the supplied file.

        :param f: The file to read from
        :return: A list of bundle trees
        """
        raise NotImplementedError

    def write(self, source, revision_ids, forced_bases, f):
        """Write the bundle to the supplied file.

        :param source: A source for revision information
        :param revision_ids: The list of revision ids to serialize
        :param forced_bases: A dict of revision -> base that overrides default
        :param f: The file to output to
        """
        raise NotImplementedError


def register(version, klass, overwrite=False):
    """Register a BundleSerializer version.

    :param version: The version associated with this format
    :param klass: The class to instantiate, which must take a version argument
    """
    global _serializers
    if overwrite:
        _serializers[version] = klass
        return

    if version not in _serializers:
        _serializers[version] = klass


def register_lazy(version, module, classname, overwrite=False):
    """Register lazy-loaded bundle serializer.

    :param version: The version associated with this reader
    :param module: String indicating what module should be loaded
    :param classname: Name of the class that will be instantiated
    :param overwrite: Should this version override a default
    """
    def _loader(version):
        mod = __import__(module, globals(), locals(), [classname])
        klass = getattr(mod, classname)
        return klass(version)
    register(version, _loader, overwrite=overwrite)


def binary_diff(old_filename, old_lines, new_filename, new_lines, to_file):
    temp = StringIO()
    internal_diff(old_filename, old_lines, new_filename, new_lines, temp,
                  allow_binary=True)
    temp.seek(0)
    base64.encode(temp, to_file)
    to_file.write('\n')

register_lazy('0.8', 'bzrlib.bundle.serializer.v08', 'BundleSerializerV08')
register_lazy('0.9', 'bzrlib.bundle.serializer.v09', 'BundleSerializerV09')
register_lazy(None, 'bzrlib.bundle.serializer.v08', 'BundleSerializerV08')
<|MERGE_RESOLUTION|>--- conflicted
+++ resolved
@@ -106,10 +106,7 @@
         repository.unlock()
 
 
-<<<<<<< HEAD
 def _write_bundle(repository, revision_id, base_revision_id, out, format):
-=======
-def _write_bundle(repository, revision_id, base_revision_id, out):
     """Write a bundle of revisions.
 
     :param repository: Repository containing revisions to serialize.
@@ -118,7 +115,6 @@
          applying the bundle.
     :param out: Output file.
     """
->>>>>>> dd42f539
     if base_revision_id is NULL_REVISION:
         base_revision_id = None
     base_ancestry = set(repository.get_ancestry(base_revision_id))
