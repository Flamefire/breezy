--- conflicted
+++ resolved
@@ -104,29 +104,6 @@
         else:
             raise errors.BzrCommandError('--revision takes 1 or 2 parameters')
 
-<<<<<<< HEAD
-        if revision is None or len(revision) == 1:
-            if base_branch is not None:
-                # XXX: This writes into the target branch, but you should be
-                # able to do this without needing write access; can't
-                # common_ancestor work with graphs in two repositories?
-                target_branch.repository.fetch(base_branch.repository,
-                                               base_branch.last_revision())
-                base_revision = common_ancestor(base_branch.last_revision(),
-                                                target_revision,
-                                                target_branch.repository)
-                if base_revision is None:
-                    base_revision = NULL_REVISION
-
-        if base_revision is None:
-            rev = target_branch.repository.get_revision(target_revision)
-            if rev.parent_ids:
-                base_revision = rev.parent_ids[0]
-            else:
-                base_revision = NULL_REVISION
-
-        if base_branch is not None:
-=======
         if revision is None or len(revision) < 2:
             submit_branch = target_branch.get_submit_branch()
             if base is None:
@@ -154,7 +131,6 @@
                 elif remember:
                     raise errors.BzrCommandError('--remember requires a branch'
                                                  ' to be specified.')
->>>>>>> a39c9aff
             target_branch.repository.fetch(base_branch.repository, 
                                            base_branch.last_revision())
             base_revision = common_ancestor(base_branch.last_revision(),
