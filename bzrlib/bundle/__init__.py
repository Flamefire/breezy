# Copyright (C) 2005, 2006 Canonical Ltd
#
# This program is free software; you can redistribute it and/or modify
# it under the terms of the GNU General Public License as published by
# the Free Software Foundation; either version 2 of the License, or
# (at your option) any later version.
#
# This program is distributed in the hope that it will be useful,
# but WITHOUT ANY WARRANTY; without even the implied warranty of
# MERCHANTABILITY or FITNESS FOR A PARTICULAR PURPOSE.  See the
# GNU General Public License for more details.
#
# You should have received a copy of the GNU General Public License
# along with this program; if not, write to the Free Software
# Foundation, Inc., 59 Temple Place, Suite 330, Boston, MA  02111-1307  USA

from StringIO import StringIO

from bzrlib.lazy_import import lazy_import
lazy_import(globals(), """
from bzrlib import (
    errors,
    urlutils,
    )
from bzrlib.bundle import serializer as _serializer
from bzrlib.transport import (
    do_catching_redirections,
    get_transport,
    )
""")
from bzrlib.trace import note


def read_bundle_from_url(url):
    return read_mergeable_from_url(url, _do_directive=False)

def read_mergeable_from_url(url, _do_directive=True):
    """Read mergable object from a given URL.

    :return: An object supporting get_target_revision.  Raises NotABundle if
        the target is not a mergeable type.
    """
    from bzrlib.merge_directive import MergeDirective
    url = urlutils.normalize_url(url)
    url, filename = urlutils.split(url, exclude_trailing_slash=False)
    if not filename:
        # A path to a directory was passed in
        # definitely not a bundle
        raise errors.NotABundle('A directory cannot be a bundle')

    # All of this must be in the try/except
    # Some transports cannot detect that we are trying to read a
    # directory until we actually issue read() on the handle.
    try:
<<<<<<< HEAD
        t = _get_transport(url)
        f = t.get(filename)
        if _do_directive:
            directive = MergeDirective.from_lines(f.readlines())
            return directive
        else:
            return _serializer.read_bundle(f)
=======
        transport = get_transport(url)

        def get_bundle(transport):
            return transport.get(filename)

        def redirected_transport(transport, exception, redirection_notice):
            note(redirection_notice)
            url, filename = urlutils.split(exception.target,
                                           exclude_trailing_slash=False)
            if not filename:
                raise errors.NotABundle('A directory cannot be a bundle')
            return get_transport(url)

        try:
            f = do_catching_redirections(get_bundle, transport,
                                         redirected_transport)
        except errors.TooManyRedirections:
            raise errors.NotABundle(str(url))

        return _serializer.read_bundle(f)
>>>>>>> 412bacc1
    except (errors.TransportError, errors.PathError), e:
        raise errors.NotABundle(str(e))
    except (IOError,), e:
        # jam 20060707
        # Abstraction leakage, SFTPTransport.get('directory')
        # doesn't always fail at get() time. Sometimes it fails
        # during read. And that raises a generic IOError with
        # just the string 'Failure'
        # StubSFTPServer does fail during get() (because of prefetch) 
        # so it has an opportunity to translate the error.
        raise errors.NotABundle(str(e))
    except errors.NotAMergeDirective:
        f.seek(0)
        return _serializer.read_bundle(f)<|MERGE_RESOLUTION|>--- conflicted
+++ resolved
@@ -52,15 +52,6 @@
     # Some transports cannot detect that we are trying to read a
     # directory until we actually issue read() on the handle.
     try:
-<<<<<<< HEAD
-        t = _get_transport(url)
-        f = t.get(filename)
-        if _do_directive:
-            directive = MergeDirective.from_lines(f.readlines())
-            return directive
-        else:
-            return _serializer.read_bundle(f)
-=======
         transport = get_transport(url)
 
         def get_bundle(transport):
@@ -80,8 +71,11 @@
         except errors.TooManyRedirections:
             raise errors.NotABundle(str(url))
 
-        return _serializer.read_bundle(f)
->>>>>>> 412bacc1
+        if _do_directive:
+            directive = MergeDirective.from_lines(f.readlines())
+            return directive
+        else:
+            return _serializer.read_bundle(f)
     except (errors.TransportError, errors.PathError), e:
         raise errors.NotABundle(str(e))
     except (IOError,), e:
