# Copyright (C) 2005-2010 Canonical Ltd
#
# This program is free software; you can redistribute it and/or modify
# it under the terms of the GNU General Public License as published by
# the Free Software Foundation; either version 2 of the License, or
# (at your option) any later version.
#
# This program is distributed in the hope that it will be useful,
# but WITHOUT ANY WARRANTY; without even the implied warranty of
# MERCHANTABILITY or FITNESS FOR A PARTICULAR PURPOSE.  See the
# GNU General Public License for more details.
#
# You should have received a copy of the GNU General Public License
# along with this program; if not, write to the Free Software
# Foundation, Inc., 51 Franklin Street, Fifth Floor, Boston, MA 02110-1301 USA

"""Read in a bundle stream, and process it into a BundleReader object."""

from __future__ import absolute_import

import base64
from cStringIO import StringIO
import os
import pprint

from bzrlib import (
    osutils,
    timestamp,
    )
from bzrlib.bundle import apply_bundle
from bzrlib.errors import (
    TestamentMismatch,
    BzrError,
    )
from bzrlib.inventory import (
    Inventory,
    InventoryDirectory,
    InventoryFile,
    InventoryLink,
    )
from bzrlib.osutils import sha_string, pathjoin
from bzrlib.revision import Revision, NULL_REVISION
from bzrlib.testament import StrictTestament
from bzrlib.trace import mutter, warning
from bzrlib.tree import Tree
from bzrlib.xml5 import serializer_v5


class RevisionInfo(object):
    """Gets filled out for each revision object that is read.
    """
    def __init__(self, revision_id):
        self.revision_id = revision_id
        self.sha1 = None
        self.committer = None
        self.date = None
        self.timestamp = None
        self.timezone = None
        self.inventory_sha1 = None

        self.parent_ids = None
        self.base_id = None
        self.message = None
        self.properties = None
        self.tree_actions = None

    def __str__(self):
        return pprint.pformat(self.__dict__)

    def as_revision(self):
        rev = Revision(revision_id=self.revision_id,
            committer=self.committer,
            timestamp=float(self.timestamp),
            timezone=int(self.timezone),
            inventory_sha1=self.inventory_sha1,
            message='\n'.join(self.message))

        if self.parent_ids:
            rev.parent_ids.extend(self.parent_ids)

        if self.properties:
            for property in self.properties:
                key_end = property.find(': ')
                if key_end == -1:
                    if not property.endswith(':'):
                        raise ValueError(property)
                    key = str(property[:-1])
                    value = ''
                else:
                    key = str(property[:key_end])
                    value = property[key_end+2:]
                rev.properties[key] = value

        return rev

    @staticmethod
    def from_revision(revision):
        revision_info = RevisionInfo(revision.revision_id)
        date = timestamp.format_highres_date(revision.timestamp,
                                             revision.timezone)
        revision_info.date = date
        revision_info.timezone = revision.timezone
        revision_info.timestamp = revision.timestamp
        revision_info.message = revision.message.split('\n')
        revision_info.properties = [': '.join(p) for p in
                                    revision.properties.iteritems()]
        return revision_info


class BundleInfo(object):
    """This contains the meta information. Stuff that allows you to
    recreate the revision or inventory XML.
    """
    def __init__(self, bundle_format=None):
        self.bundle_format = None
        self.committer = None
        self.date = None
        self.message = None

        # A list of RevisionInfo objects
        self.revisions = []

        # The next entries are created during complete_info() and
        # other post-read functions.

        # A list of real Revision objects
        self.real_revisions = []

        self.timestamp = None
        self.timezone = None

        # Have we checked the repository yet?
        self._validated_revisions_against_repo = False

    def __str__(self):
        return pprint.pformat(self.__dict__)

    def complete_info(self):
        """This makes sure that all information is properly
        split up, based on the assumptions that can be made
        when information is missing.
        """
        from bzrlib.timestamp import unpack_highres_date
        # Put in all of the guessable information.
        if not self.timestamp and self.date:
            self.timestamp, self.timezone = unpack_highres_date(self.date)

        self.real_revisions = []
        for rev in self.revisions:
            if rev.timestamp is None:
                if rev.date is not None:
                    rev.timestamp, rev.timezone = \
                            unpack_highres_date(rev.date)
                else:
                    rev.timestamp = self.timestamp
                    rev.timezone = self.timezone
            if rev.message is None and self.message:
                rev.message = self.message
            if rev.committer is None and self.committer:
                rev.committer = self.committer
            self.real_revisions.append(rev.as_revision())

    def get_base(self, revision):
        revision_info = self.get_revision_info(revision.revision_id)
        if revision_info.base_id is not None:
            return revision_info.base_id
        if len(revision.parent_ids) == 0:
            # There is no base listed, and
            # the lowest revision doesn't have a parent
            # so this is probably against the empty tree
            # and thus base truly is NULL_REVISION
            return NULL_REVISION
        else:
            return revision.parent_ids[-1]

    def _get_target(self):
        """Return the target revision."""
        if len(self.real_revisions) > 0:
            return self.real_revisions[0].revision_id
        elif len(self.revisions) > 0:
            return self.revisions[0].revision_id
        return None

    target = property(_get_target, doc='The target revision id')

    def get_revision(self, revision_id):
        for r in self.real_revisions:
            if r.revision_id == revision_id:
                return r
        raise KeyError(revision_id)

    def get_revision_info(self, revision_id):
        for r in self.revisions:
            if r.revision_id == revision_id:
                return r
        raise KeyError(revision_id)

    def revision_tree(self, repository, revision_id, base=None):
        revision = self.get_revision(revision_id)
        base = self.get_base(revision)
        if base == revision_id:
            raise AssertionError()
        if not self._validated_revisions_against_repo:
            self._validate_references_from_repository(repository)
        revision_info = self.get_revision_info(revision_id)
        inventory_revision_id = revision_id
        bundle_tree = BundleTree(repository.revision_tree(base),
                                  inventory_revision_id)
        self._update_tree(bundle_tree, revision_id)

        inv = bundle_tree.inventory
        self._validate_inventory(inv, revision_id)
        self._validate_revision(bundle_tree, revision_id)

        return bundle_tree

    def _validate_references_from_repository(self, repository):
        """Now that we have a repository which should have some of the
        revisions we care about, go through and validate all of them
        that we can.
        """
        rev_to_sha = {}
        inv_to_sha = {}
        def add_sha(d, revision_id, sha1):
            if revision_id is None:
                if sha1 is not None:
                    raise BzrError('A Null revision should always'
                        'have a null sha1 hash')
                return
            if revision_id in d:
                # This really should have been validated as part
                # of _validate_revisions but lets do it again
                if sha1 != d[revision_id]:
                    raise BzrError('** Revision %r referenced with 2 different'
                            ' sha hashes %s != %s' % (revision_id,
                                sha1, d[revision_id]))
            else:
                d[revision_id] = sha1

        # All of the contained revisions were checked
        # in _validate_revisions
        checked = {}
        for rev_info in self.revisions:
            checked[rev_info.revision_id] = True
            add_sha(rev_to_sha, rev_info.revision_id, rev_info.sha1)

        for (rev, rev_info) in zip(self.real_revisions, self.revisions):
            add_sha(inv_to_sha, rev_info.revision_id, rev_info.inventory_sha1)

        count = 0
        missing = {}
        for revision_id, sha1 in rev_to_sha.iteritems():
            if repository.has_revision(revision_id):
                testament = StrictTestament.from_revision(repository,
                                                          revision_id)
                local_sha1 = self._testament_sha1_from_revision(repository,
                                                                revision_id)
                if sha1 != local_sha1:
                    raise BzrError('sha1 mismatch. For revision id {%s}'
                            'local: %s, bundle: %s' % (revision_id, local_sha1, sha1))
                else:
                    count += 1
            elif revision_id not in checked:
                missing[revision_id] = sha1

        if len(missing) > 0:
            # I don't know if this is an error yet
            warning('Not all revision hashes could be validated.'
                    ' Unable validate %d hashes' % len(missing))
        mutter('Verified %d sha hashes for the bundle.' % count)
        self._validated_revisions_against_repo = True

    def _validate_inventory(self, inv, revision_id):
        """At this point we should have generated the BundleTree,
        so build up an inventory, and make sure the hashes match.
        """
        # Now we should have a complete inventory entry.
        s = serializer_v5.write_inventory_to_string(inv)
        sha1 = sha_string(s)
        # Target revision is the last entry in the real_revisions list
        rev = self.get_revision(revision_id)
        if rev.revision_id != revision_id:
            raise AssertionError()
        if sha1 != rev.inventory_sha1:
            f = open(',,bogus-inv', 'wb')
            try:
                f.write(s)
            finally:
                f.close()
            warning('Inventory sha hash mismatch for revision %s. %s'
                    ' != %s' % (revision_id, sha1, rev.inventory_sha1))

    def _validate_revision(self, tree, revision_id):
        """Make sure all revision entries match their checksum."""

        # This is a mapping from each revision id to its sha hash
        rev_to_sha1 = {}

        rev = self.get_revision(revision_id)
        rev_info = self.get_revision_info(revision_id)
        if not (rev.revision_id == rev_info.revision_id):
            raise AssertionError()
        if not (rev.revision_id == revision_id):
            raise AssertionError()
        sha1 = self._testament_sha1(rev, tree)
        if sha1 != rev_info.sha1:
            raise TestamentMismatch(rev.revision_id, rev_info.sha1, sha1)
        if rev.revision_id in rev_to_sha1:
            raise BzrError('Revision {%s} given twice in the list'
                    % (rev.revision_id))
        rev_to_sha1[rev.revision_id] = sha1

    def _update_tree(self, bundle_tree, revision_id):
        """This fills out a BundleTree based on the information
        that was read in.

        :param bundle_tree: A BundleTree to update with the new information.
        """

        def get_rev_id(last_changed, path, kind):
            if last_changed is not None:
                # last_changed will be a Unicode string because of how it was
                # read. Convert it back to utf8.
                changed_revision_id = osutils.safe_revision_id(last_changed,
                                                               warn=False)
            else:
                changed_revision_id = revision_id
            bundle_tree.note_last_changed(path, changed_revision_id)
            return changed_revision_id

        def extra_info(info, new_path):
            last_changed = None
            encoding = None
            for info_item in info:
                try:
                    name, value = info_item.split(':', 1)
                except ValueError:
                    raise ValueError('Value %r has no colon' % info_item)
                if name == 'last-changed':
                    last_changed = value
                elif name == 'executable':
                    val = (value == 'yes')
                    bundle_tree.note_executable(new_path, val)
                elif name == 'target':
                    bundle_tree.note_target(new_path, value)
                elif name == 'encoding':
                    encoding = value
            return last_changed, encoding

        def do_patch(path, lines, encoding):
            if encoding == 'base64':
                patch = base64.decodestring(''.join(lines))
            elif encoding is None:
                patch =  ''.join(lines)
            else:
                raise ValueError(encoding)
            bundle_tree.note_patch(path, patch)

        def renamed(kind, extra, lines):
            info = extra.split(' // ')
            if len(info) < 2:
                raise BzrError('renamed action lines need both a from and to'
                        ': %r' % extra)
            old_path = info[0]
            if info[1].startswith('=> '):
                new_path = info[1][3:]
            else:
                new_path = info[1]

            bundle_tree.note_rename(old_path, new_path)
            last_modified, encoding = extra_info(info[2:], new_path)
            revision = get_rev_id(last_modified, new_path, kind)
            if lines:
                do_patch(new_path, lines, encoding)

        def removed(kind, extra, lines):
            info = extra.split(' // ')
            if len(info) > 1:
                # TODO: in the future we might allow file ids to be
                # given for removed entries
                raise BzrError('removed action lines should only have the path'
                        ': %r' % extra)
            path = info[0]
            bundle_tree.note_deletion(path)

        def added(kind, extra, lines):
            info = extra.split(' // ')
            if len(info) <= 1:
                raise BzrError('add action lines require the path and file id'
                        ': %r' % extra)
            elif len(info) > 5:
                raise BzrError('add action lines have fewer than 5 entries.'
                        ': %r' % extra)
            path = info[0]
            if not info[1].startswith('file-id:'):
                raise BzrError('The file-id should follow the path for an add'
                        ': %r' % extra)
            # This will be Unicode because of how the stream is read. Turn it
            # back into a utf8 file_id
            file_id = osutils.safe_file_id(info[1][8:], warn=False)

            bundle_tree.note_id(file_id, path, kind)
            # this will be overridden in extra_info if executable is specified.
            bundle_tree.note_executable(path, False)
            last_changed, encoding = extra_info(info[2:], path)
            revision = get_rev_id(last_changed, path, kind)
            if kind == 'directory':
                return
            do_patch(path, lines, encoding)

        def modified(kind, extra, lines):
            info = extra.split(' // ')
            if len(info) < 1:
                raise BzrError('modified action lines have at least'
                        'the path in them: %r' % extra)
            path = info[0]

            last_modified, encoding = extra_info(info[1:], path)
            revision = get_rev_id(last_modified, path, kind)
            if lines:
                do_patch(path, lines, encoding)

        valid_actions = {
            'renamed':renamed,
            'removed':removed,
            'added':added,
            'modified':modified
        }
        for action_line, lines in \
            self.get_revision_info(revision_id).tree_actions:
            first = action_line.find(' ')
            if first == -1:
                raise BzrError('Bogus action line'
                        ' (no opening space): %r' % action_line)
            second = action_line.find(' ', first+1)
            if second == -1:
                raise BzrError('Bogus action line'
                        ' (missing second space): %r' % action_line)
            action = action_line[:first]
            kind = action_line[first+1:second]
            if kind not in ('file', 'directory', 'symlink'):
                raise BzrError('Bogus action line'
                        ' (invalid object kind %r): %r' % (kind, action_line))
            extra = action_line[second+1:]

            if action not in valid_actions:
                raise BzrError('Bogus action line'
                        ' (unrecognized action): %r' % action_line)
            valid_actions[action](kind, extra, lines)

    def install_revisions(self, target_repo, stream_input=True):
        """Install revisions and return the target revision

        :param target_repo: The repository to install into
        :param stream_input: Ignored by this implementation.
        """
        apply_bundle.install_bundle(target_repo, self)
        return self.target

    def get_merge_request(self, target_repo):
        """Provide data for performing a merge

        Returns suggested base, suggested target, and patch verification status
        """
        return None, self.target, 'inapplicable'


class BundleTree(Tree):

    def __init__(self, base_tree, revision_id):
        self.base_tree = base_tree
        self._renamed = {} # Mapping from old_path => new_path
        self._renamed_r = {} # new_path => old_path
        self._new_id = {} # new_path => new_id
        self._new_id_r = {} # new_id => new_path
        self._kinds = {} # new_id => kind
        self._last_changed = {} # new_id => revision_id
        self._executable = {} # new_id => executable value
        self.patches = {}
        self._targets = {} # new path => new symlink target
        self.deleted = []
        self.contents_by_id = True
        self.revision_id = revision_id
        self._inventory = None

    def __str__(self):
        return pprint.pformat(self.__dict__)

    def note_rename(self, old_path, new_path):
        """A file/directory has been renamed from old_path => new_path"""
        if new_path in self._renamed:
            raise AssertionError(new_path)
        if old_path in self._renamed_r:
            raise AssertionError(old_path)
        self._renamed[new_path] = old_path
        self._renamed_r[old_path] = new_path

    def note_id(self, new_id, new_path, kind='file'):
        """Files that don't exist in base need a new id."""
        self._new_id[new_path] = new_id
        self._new_id_r[new_id] = new_path
        self._kinds[new_id] = kind

    def note_last_changed(self, file_id, revision_id):
        if (file_id in self._last_changed
                and self._last_changed[file_id] != revision_id):
            raise BzrError('Mismatched last-changed revision for file_id {%s}'
                    ': %s != %s' % (file_id,
                                    self._last_changed[file_id],
                                    revision_id))
        self._last_changed[file_id] = revision_id

    def note_patch(self, new_path, patch):
        """There is a patch for a given filename."""
        self.patches[new_path] = patch

    def note_target(self, new_path, target):
        """The symlink at the new path has the given target"""
        self._targets[new_path] = target

    def note_deletion(self, old_path):
        """The file at old_path has been deleted."""
        self.deleted.append(old_path)

    def note_executable(self, new_path, executable):
        self._executable[new_path] = executable

    def old_path(self, new_path):
        """Get the old_path (path in the base_tree) for the file at new_path"""
        if new_path[:1] in ('\\', '/'):
            raise ValueError(new_path)
        old_path = self._renamed.get(new_path)
        if old_path is not None:
            return old_path
        dirname,basename = os.path.split(new_path)
        # dirname is not '' doesn't work, because
        # dirname may be a unicode entry, and is
        # requires the objects to be identical
        if dirname != '':
            old_dir = self.old_path(dirname)
            if old_dir is None:
                old_path = None
            else:
                old_path = pathjoin(old_dir, basename)
        else:
            old_path = new_path
        #If the new path wasn't in renamed, the old one shouldn't be in
        #renamed_r
        if old_path in self._renamed_r:
            return None
        return old_path

    def new_path(self, old_path):
        """Get the new_path (path in the target_tree) for the file at old_path
        in the base tree.
        """
        if old_path[:1] in ('\\', '/'):
            raise ValueError(old_path)
        new_path = self._renamed_r.get(old_path)
        if new_path is not None:
            return new_path
        if new_path in self._renamed:
            return None
        dirname,basename = os.path.split(old_path)
        if dirname != '':
            new_dir = self.new_path(dirname)
            if new_dir is None:
                new_path = None
            else:
                new_path = pathjoin(new_dir, basename)
        else:
            new_path = old_path
        #If the old path wasn't in renamed, the new one shouldn't be in
        #renamed_r
        if new_path in self._renamed:
            return None
        return new_path

    def get_root_id(self):
        return self.path2id('')

    def path2id(self, path):
        """Return the id of the file present at path in the target tree."""
        file_id = self._new_id.get(path)
        if file_id is not None:
            return file_id
        old_path = self.old_path(path)
        if old_path is None:
            return None
        if old_path in self.deleted:
            return None
        return self.base_tree.path2id(old_path)

    def id2path(self, file_id):
        """Return the new path in the target tree of the file with id file_id"""
        path = self._new_id_r.get(file_id)
        if path is not None:
            return path
        old_path = self.base_tree.id2path(file_id)
        if old_path is None:
            return None
        if old_path in self.deleted:
            return None
        return self.new_path(old_path)

    def old_contents_id(self, file_id):
        """Return the id in the base_tree for the given file_id.
        Return None if the file did not exist in base.
        """
        if self.contents_by_id:
            if self.base_tree.has_id(file_id):
                return file_id
            else:
                return None
        new_path = self.id2path(file_id)
        return self.base_tree.path2id(new_path)

    def get_file(self, file_id):
        """Return a file-like object containing the new contents of the
        file given by file_id.

        TODO:   It might be nice if this actually generated an entry
                in the text-store, so that the file contents would
                then be cached.
        """
        base_id = self.old_contents_id(file_id)
        if (base_id is not None and
            base_id != self.base_tree.get_root_id()):
            patch_original = self.base_tree.get_file(base_id)
        else:
            patch_original = None
        file_patch = self.patches.get(self.id2path(file_id))
        if file_patch is None:
            if (patch_original is None and
                self.kind(file_id) == 'directory'):
                return StringIO()
            if patch_original is None:
                raise AssertionError("None: %s" % file_id)
            return patch_original

        if file_patch.startswith('\\'):
            raise ValueError(
                'Malformed patch for %s, %r' % (file_id, file_patch))
        return patched_file(file_patch, patch_original)

    def get_symlink_target(self, file_id, path=None):
        if path is None:
            path = self.id2path(file_id)
        try:
            return self._targets[path]
        except KeyError:
            return self.base_tree.get_symlink_target(file_id)

    def kind(self, file_id):
        if file_id in self._kinds:
            return self._kinds[file_id]
        return self.base_tree.kind(file_id)

    def get_file_revision(self, file_id):
        path = self.id2path(file_id)
        if path in self._last_changed:
            return self._last_changed[path]
        else:
            return self.base_tree.get_file_revision(file_id)

    def is_executable(self, file_id):
        path = self.id2path(file_id)
        if path in self._executable:
            return self._executable[path]
        else:
            return self.base_tree.is_executable(file_id)

    def get_last_changed(self, file_id):
        path = self.id2path(file_id)
        if path in self._last_changed:
            return self._last_changed[path]
        return self.base_tree.get_file_revision(file_id)

    def get_size_and_sha1(self, file_id):
        """Return the size and sha1 hash of the given file id.
        If the file was not locally modified, this is extracted
        from the base_tree. Rather than re-reading the file.
        """
        new_path = self.id2path(file_id)
        if new_path is None:
            return None, None
        if new_path not in self.patches:
            # If the entry does not have a patch, then the
            # contents must be the same as in the base_tree
<<<<<<< HEAD
            ie = self.base_tree.root_inventory[file_id]
            if ie.text_size is None:
                return ie.text_size, ie.text_sha1
            return int(ie.text_size), ie.text_sha1
=======
            text_size = self.base_tree.get_file_size(file_id)
            text_sha1 = self.base_tree.get_file_sha1(file_id)
            return text_size, text_sha1
>>>>>>> fac7c142
        fileobj = self.get_file(file_id)
        content = fileobj.read()
        return len(content), sha_string(content)

    def _get_inventory(self):
        """Build up the inventory entry for the BundleTree.

        This need to be called before ever accessing self.inventory
        """
        from os.path import dirname, basename
<<<<<<< HEAD
        base_inv = self.base_tree.root_inventory
=======
>>>>>>> fac7c142
        inv = Inventory(None, self.revision_id)

        def add_entry(file_id):
            path = self.id2path(file_id)
            if path is None:
                return
            if path == '':
                parent_id = None
            else:
                parent_path = dirname(path)
                parent_id = self.path2id(parent_path)

            kind = self.kind(file_id)
            revision_id = self.get_last_changed(file_id)

            name = basename(path)
            if kind == 'directory':
                ie = InventoryDirectory(file_id, name, parent_id)
            elif kind == 'file':
                ie = InventoryFile(file_id, name, parent_id)
                ie.executable = self.is_executable(file_id)
            elif kind == 'symlink':
                ie = InventoryLink(file_id, name, parent_id)
                ie.symlink_target = self.get_symlink_target(file_id, path)
            ie.revision = revision_id

            if kind == 'file':
                ie.text_size, ie.text_sha1 = self.get_size_and_sha1(file_id)
                if ie.text_size is None:
                    raise BzrError(
                        'Got a text_size of None for file_id %r' % file_id)
            inv.add(ie)

        sorted_entries = self.sorted_path_id()
        for path, file_id in sorted_entries:
            add_entry(file_id)

        return inv

    # Have to overload the inherited inventory property
    # because _get_inventory is only called in the parent.
    # Reading the docs, property() objects do not use
    # overloading, they use the function as it was defined
    # at that instant
    inventory = property(_get_inventory)

    root_inventory = property(_get_inventory)

<<<<<<< HEAD
    def __iter__(self):
        for path, entry in self.inventory.iter_entries():
            yield entry.file_id
=======
    def all_file_ids(self):
        return set(
            [entry.file_id for path, entry in self.inventory.iter_entries()])
>>>>>>> fac7c142

    def list_files(self, include_root=False, from_dir=None, recursive=True):
        # The only files returned by this are those from the version
        inv = self.inventory
        if from_dir is None:
            from_dir_id = None
        else:
            from_dir_id = inv.path2id(from_dir)
            if from_dir_id is None:
                # Directory not versioned
                return
        entries = inv.iter_entries(from_dir=from_dir_id, recursive=recursive)
        if inv.root is not None and not include_root and from_dir is None:
            # skip the root for compatability with the current apis.
            entries.next()
        for path, entry in entries:
            yield path, 'V', entry.kind, entry.file_id, entry

    def sorted_path_id(self):
        paths = []
        for result in self._new_id.iteritems():
            paths.append(result)
        for id in self.base_tree.all_file_ids():
            path = self.id2path(id)
            if path is None:
                continue
            paths.append((path, id))
        paths.sort()
        return paths


def patched_file(file_patch, original):
    """Produce a file-like object with the patched version of a text"""
    from bzrlib.patches import iter_patched
    from bzrlib.iterablefile import IterableFile
    if file_patch == "":
        return IterableFile(())
    # string.splitlines(True) also splits on '\r', but the iter_patched code
    # only expects to iterate over '\n' style lines
    return IterableFile(iter_patched(original,
                StringIO(file_patch).readlines()))<|MERGE_RESOLUTION|>--- conflicted
+++ resolved
@@ -687,16 +687,9 @@
         if new_path not in self.patches:
             # If the entry does not have a patch, then the
             # contents must be the same as in the base_tree
-<<<<<<< HEAD
-            ie = self.base_tree.root_inventory[file_id]
-            if ie.text_size is None:
-                return ie.text_size, ie.text_sha1
-            return int(ie.text_size), ie.text_sha1
-=======
             text_size = self.base_tree.get_file_size(file_id)
             text_sha1 = self.base_tree.get_file_sha1(file_id)
             return text_size, text_sha1
->>>>>>> fac7c142
         fileobj = self.get_file(file_id)
         content = fileobj.read()
         return len(content), sha_string(content)
@@ -707,10 +700,6 @@
         This need to be called before ever accessing self.inventory
         """
         from os.path import dirname, basename
-<<<<<<< HEAD
-        base_inv = self.base_tree.root_inventory
-=======
->>>>>>> fac7c142
         inv = Inventory(None, self.revision_id)
 
         def add_entry(file_id):
@@ -759,15 +748,9 @@
 
     root_inventory = property(_get_inventory)
 
-<<<<<<< HEAD
-    def __iter__(self):
-        for path, entry in self.inventory.iter_entries():
-            yield entry.file_id
-=======
     def all_file_ids(self):
         return set(
             [entry.file_id for path, entry in self.inventory.iter_entries()])
->>>>>>> fac7c142
 
     def list_files(self, include_root=False, from_dir=None, recursive=True):
         # The only files returned by this are those from the version
