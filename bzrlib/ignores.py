--- conflicted
+++ resolved
@@ -176,19 +176,13 @@
 
 
 def tree_ignores_add_patterns(tree, name_pattern_list):
-<<<<<<< HEAD
-    """Add a list of ignore patterns to the ignore file in a tree.
-
-    :param tree: Tree to retrieve the ignore list from.
-    :param name_pattern_list: List of ignore patterns.
-    :return: None
-=======
     """Add more ignore patterns to the ignore file in a tree.
     If ignore file does not exist then it will be created.
     The ignore file will be automatically added under version control.
 
     :param tree: Working tree to update the ignore list.
->>>>>>> c6cd2970
+    :param name_pattern_list: List of ignore patterns.
+    :return: None
     """
     # read in the existing ignores set
     ifn = tree.abspath(bzrlib.IGNORE_FILENAME)
