# Copyright (C) 2004, 2005 by Martin Pool
# Copyright (C) 2005 by Canonical Ltd

# This program is free software; you can redistribute it and/or modify
# it under the terms of the GNU General Public License as published by
# the Free Software Foundation; either version 2 of the License, or
# (at your option) any later version.

# This program is distributed in the hope that it will be useful,
# but WITHOUT ANY WARRANTY; without even the implied warranty of
# MERCHANTABILITY or FITNESS FOR A PARTICULAR PURPOSE.  See the
# GNU General Public License for more details.

# You should have received a copy of the GNU General Public License
# along with this program; if not, write to the Free Software
# Foundation, Inc., 59 Temple Place, Suite 330, Boston, MA  02111-1307  USA

# TODO: Check ancestries are correct for every revision: includes
# every committed so far, and in a reasonable order.

# TODO: Also check non-mainline revisions mentioned as parents.

# TODO: Check for extra files in the control directory.

# TODO: Check revision, inventory and entry objects have all 
# required fields.

# TODO: Get every revision in the revision-store even if they're not
# referenced by history and make sure they're all valid.

import bzrlib.ui
from bzrlib.trace import note, warning
from bzrlib.osutils import rename, sha_string, fingerprint_file
from bzrlib.trace import mutter
from bzrlib.errors import BzrCheckError, NoSuchRevision
from bzrlib.inventory import ROOT_ID


class Check(object):
    """Check a branch"""

    def __init__(self, branch):
        self.branch = branch
<<<<<<< HEAD
        self.storage = branch.storage
=======
        self.inventory_weave = branch._get_inventory_weave()
>>>>>>> 9a5d7d99
        self.checked_text_cnt = 0
        self.checked_rev_cnt = 0
        self.ghosts = []
        self.repeated_text_cnt = 0
        self.missing_parent_links = {}
        self.missing_inventory_sha_cnt = 0
        self.missing_revision_cnt = 0
        # maps (file-id, version) -> sha1
        self.checked_texts = {}

    def check(self):
        self.branch.lock_read()
        self.progress = bzrlib.ui.ui_factory.progress_bar()
        try:
            self.history = self.branch.revision_history()
            if not len(self.history):
                # nothing to see here
                return
<<<<<<< HEAD
            last_revision = self.history[-1]
            self.planned_revisions = self.storage.get_ancestry(last_revision)
            self.planned_revisions.remove(None)
            revno = 0
=======
            if not self.branch.revision_store.listable():
                raise BzrCheckError("Branch must be local")
            self.planned_revisions = set(self.branch.revision_store)
            inventoried = set(self.inventory_weave.names())
            awol = self.planned_revisions - inventoried
            if len(awol) > 0:
                raise BzrCheckError('Stored revisions missing from inventory'
                    '{%s}' % ','.join([f for f in awol]))
>>>>>>> 9a5d7d99
    
            for revno, rev_id in enumerate(self.planned_revisions):
                self.progress.update('checking revision', revno+1,
                                     len(self.planned_revisions))
                self.check_one_rev(rev_id)
        finally:
            self.progress.clear()
            self.branch.unlock()

    def report_results(self, verbose):
        note('checked branch %s format %d',
             self.branch.base, 
             self.branch._branch_format)

        note('%6d revisions', self.checked_rev_cnt)
        note('%6d unique file texts', self.checked_text_cnt)
        note('%6d repeated file texts', self.repeated_text_cnt)
        if self.missing_inventory_sha_cnt:
            note('%6d revisions are missing inventory_sha1',
                 self.missing_inventory_sha_cnt)
        if self.missing_revision_cnt:
            note('%6d revisions are mentioned but not present',
                 self.missing_revision_cnt)
        if len(self.ghosts):
            note('%6d ghost revisions', len(self.ghosts))
            if verbose:
                for ghost in self.ghosts:
                    note('      %s', ghost)
        if len(self.missing_parent_links):
            note('%6d revisions missing parents in ancestry', 
                 len(self.missing_parent_links))
            if verbose:
                for link, linkers in self.missing_parent_links.items():
                    note('      %s should be in the ancestry for:', link)
                    for linker in linkers:
                        note('       * %s', linker)

    def check_one_rev(self, rev_id):
        """Check one revision.

        rev_id - the one to check

        last_rev_id - the previous one on the mainline, if any.
        """

        # mutter('    revision {%s}', rev_id)
        branch = self.branch
        try:
            rev_history_position = self.history.index(rev_id)
        except ValueError:
            rev_history_position = None
        last_rev_id = None
        if rev_history_position:
            rev = branch.storage.get_revision(rev_id)
            if rev_history_position > 0:
                last_rev_id = self.history[rev_history_position - 1]
        else:
            rev = branch.storage.get_revision(rev_id)
                
        if rev.revision_id != rev_id:
            raise BzrCheckError('wrong internal revision id in revision {%s}'
                                % rev_id)

        # check the previous history entry is a parent of this entry
        if rev.parent_ids:
            if last_rev_id is not None:
                for parent_id in rev.parent_ids:
                    if parent_id == last_rev_id:
                        break
                else:
                    raise BzrCheckError("previous revision {%s} not listed among "
                                        "parents of {%s}"
                                        % (last_rev_id, rev_id))
            for parent in rev.parent_ids:
                if not parent in self.planned_revisions:
                    missing_links = self.missing_parent_links.get(parent, [])
                    missing_links.append(rev_id)
                    self.missing_parent_links[parent] = missing_links
                    # list based so slow, TODO have a planned_revisions list and set.
                    if self.branch.has_revision(parent):
                        missing_ancestry = self.storage.get_ancestry(parent)
                        for missing in missing_ancestry:
                            if (missing is not None 
                                and missing not in self.planned_revisions):
                                self.planned_revisions.append(missing)
                    else:
                        self.ghosts.append(rev_id)
        elif last_rev_id:
            raise BzrCheckError("revision {%s} has no parents listed "
                                "but preceded by {%s}"
                                % (rev_id, last_rev_id))

        if rev.inventory_sha1:
            inv_sha1 = branch.storage.get_inventory_sha1(rev_id)
            if inv_sha1 != rev.inventory_sha1:
                raise BzrCheckError('Inventory sha1 hash doesn\'t match'
                    ' value in revision {%s}' % rev_id)
        else:
            missing_inventory_sha_cnt += 1
            mutter("no inventory_sha1 on revision {%s}", rev_id)
        self._check_revision_tree(rev_id)
        self.checked_rev_cnt += 1

    def _check_revision_tree(self, rev_id):
        tree = self.branch.storage.revision_tree(rev_id)
        inv = tree.inventory
        seen_ids = {}
        for file_id in inv:
            if file_id in seen_ids:
                raise BzrCheckError('duplicated file_id {%s} '
                                    'in inventory for revision {%s}'
                                    % (file_id, rev_id))
            seen_ids[file_id] = True
        for file_id in inv:
            ie = inv[file_id]
            ie.check(self, rev_id, inv, tree)
        seen_names = {}
        for path, ie in inv.iter_entries():
            if path in seen_names:
                raise BzrCheckError('duplicated path %s '
                                    'in inventory for revision {%s}'
                                    % (path, rev_id))
            seen_names[path] = True


def check(branch, verbose):
    """Run consistency checks on a branch."""
    checker = Check(branch)
    checker.check()
    checker.report_results(verbose)<|MERGE_RESOLUTION|>--- conflicted
+++ resolved
@@ -41,11 +41,8 @@
 
     def __init__(self, branch):
         self.branch = branch
-<<<<<<< HEAD
         self.storage = branch.storage
-=======
         self.inventory_weave = branch._get_inventory_weave()
->>>>>>> 9a5d7d99
         self.checked_text_cnt = 0
         self.checked_rev_cnt = 0
         self.ghosts = []
@@ -64,21 +61,14 @@
             if not len(self.history):
                 # nothing to see here
                 return
-<<<<<<< HEAD
-            last_revision = self.history[-1]
-            self.planned_revisions = self.storage.get_ancestry(last_revision)
-            self.planned_revisions.remove(None)
-            revno = 0
-=======
-            if not self.branch.revision_store.listable():
+            if not self.branch.storage.revision_store.listable():
                 raise BzrCheckError("Branch must be local")
-            self.planned_revisions = set(self.branch.revision_store)
+            self.planned_revisions = set(self.branch.storage.revision_store)
             inventoried = set(self.inventory_weave.names())
             awol = self.planned_revisions - inventoried
             if len(awol) > 0:
                 raise BzrCheckError('Stored revisions missing from inventory'
                     '{%s}' % ','.join([f for f in awol]))
->>>>>>> 9a5d7d99
     
             for revno, rev_id in enumerate(self.planned_revisions):
                 self.progress.update('checking revision', revno+1,
