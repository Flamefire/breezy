# Copyright (C) 2005, 2006, 2007 Canonical Ltd
#
# This program is free software; you can redistribute it and/or modify
# it under the terms of the GNU General Public License as published by
# the Free Software Foundation; either version 2 of the License, or
# (at your option) any later version.
#
# This program is distributed in the hope that it will be useful,
# but WITHOUT ANY WARRANTY; without even the implied warranty of
# MERCHANTABILITY or FITNESS FOR A PARTICULAR PURPOSE.  See the
# GNU General Public License for more details.
#
# You should have received a copy of the GNU General Public License
# along with this program; if not, write to the Free Software
# Foundation, Inc., 59 Temple Place, Suite 330, Boston, MA  02111-1307  USA

"""WorkingTree4 format and implementation.

WorkingTree4 provides the dirstate based working tree logic.

To get a WorkingTree, call bzrdir.open_workingtree() or
WorkingTree.open(dir).
"""

from cStringIO import StringIO
import os
import sys

from bzrlib.lazy_import import lazy_import
lazy_import(globals(), """
from bisect import bisect_left
import collections
from copy import deepcopy
import errno
import itertools
import operator
import stat
from time import time
import warnings

import bzrlib
from bzrlib import (
    bzrdir,
    cache_utf8,
    conflicts as _mod_conflicts,
    delta,
    dirstate,
    errors,
    generate_ids,
    globbing,
    hashcache,
    ignores,
    merge,
    osutils,
    revisiontree,
    textui,
    transform,
    urlutils,
    xml5,
    xml6,
    )
import bzrlib.branch
from bzrlib.transport import get_transport
import bzrlib.ui
""")

from bzrlib import symbol_versioning
from bzrlib.decorators import needs_read_lock, needs_write_lock
from bzrlib.inventory import InventoryEntry, Inventory, ROOT_ID, entry_factory
from bzrlib.lockable_files import LockableFiles, TransportLock
from bzrlib.lockdir import LockDir
import bzrlib.mutabletree
from bzrlib.mutabletree import needs_tree_write_lock
from bzrlib.osutils import (
    isdir,
    normpath,
    pathjoin,
    rand_chars,
    realpath,
    safe_unicode,
    splitpath,
    )
from bzrlib.trace import mutter, note
from bzrlib.transport.local import LocalTransport
from bzrlib.tree import InterTree
from bzrlib.progress import DummyProgress, ProgressPhase
from bzrlib.revision import NULL_REVISION, CURRENT_REVISION
from bzrlib.rio import RioReader, rio_file, Stanza
from bzrlib.symbol_versioning import (deprecated_passed,
        deprecated_method,
        deprecated_function,
        DEPRECATED_PARAMETER,
        )
from bzrlib.tree import Tree
from bzrlib.workingtree import WorkingTree, WorkingTree3, WorkingTreeFormat3


class WorkingTree4(WorkingTree3):
    """This is the Format 4 working tree.

    This differs from WorkingTree3 by:
     - Having a consolidated internal dirstate, stored in a
       randomly-accessible sorted file on disk.
     - Not having a regular inventory attribute.  One can be synthesized 
       on demand but this is expensive and should be avoided.

    This is new in bzr 0.15.
    """

    def __init__(self, basedir,
                 branch,
                 _control_files=None,
                 _format=None,
                 _bzrdir=None):
        """Construct a WorkingTree for basedir.

        If the branch is not supplied, it is opened automatically.
        If the branch is supplied, it must be the branch for this basedir.
        (branch.base is not cross checked, because for remote branches that
        would be meaningless).
        """
        self._format = _format
        self.bzrdir = _bzrdir
        from bzrlib.hashcache import HashCache
        from bzrlib.trace import note, mutter
        assert isinstance(basedir, basestring), \
            "base directory %r is not a string" % basedir
        basedir = safe_unicode(basedir)
        mutter("opening working tree %r", basedir)
        self._branch = branch
        assert isinstance(self.branch, bzrlib.branch.Branch), \
            "branch %r is not a Branch" % self.branch
        self.basedir = realpath(basedir)
        # if branch is at our basedir and is a format 6 or less
        # assume all other formats have their own control files.
        assert isinstance(_control_files, LockableFiles), \
            "_control_files must be a LockableFiles, not %r" % _control_files
        self._control_files = _control_files
        # update the whole cache up front and write to disk if anything changed;
        # in the future we might want to do this more selectively
        # two possible ways offer themselves : in self._unlock, write the cache
        # if needed, or, when the cache sees a change, append it to the hash
        # cache file, and have the parser take the most recent entry for a
        # given path only.
        cache_filename = self.bzrdir.get_workingtree_transport(None).local_abspath('stat-cache')
        hc = self._hashcache = HashCache(basedir, cache_filename, self._control_files._file_mode)
        hc.read()
        # is this scan needed ? it makes things kinda slow.
        #hc.scan()

        if hc.needs_write:
            mutter("write hc")
            hc.write()

        self._dirty = None
        #-------------
        # during a read or write lock these objects are set, and are
        # None the rest of the time.
        self._dirstate = None
        self._inventory = None
        #-------------

    @needs_tree_write_lock
    def _add(self, files, ids, kinds):
        """See MutableTree._add."""
        state = self.current_dirstate()
        for f, file_id, kind in zip(files, ids, kinds):
            f = f.strip('/')
            assert '//' not in f
            assert '..' not in f
            if self.path2id(f):
                # special case tree root handling.
                if f == '' and self.path2id(f) == ROOT_ID:
                    state.set_path_id('', generate_ids.gen_file_id(f))
                continue
            if file_id is None:
                file_id = generate_ids.gen_file_id(f)
            # deliberately add the file with no cached stat or sha1
            # - on the first access it will be gathered, and we can
            # always change this once tests are all passing.
            state.add(f, file_id, kind, None, '')
        self._make_dirty(reset_inventory=True)

    def _make_dirty(self, reset_inventory):
        """Make the tree state dirty.

        :param reset_inventory: True if the cached inventory should be removed
            (presuming there is one).
        """
        self._dirty = True
        if reset_inventory and self._inventory is not None:
            self._inventory = None

    @needs_tree_write_lock
    def add_reference(self, sub_tree):
        # use standard implementation, which calls back to self._add
        # 
        # So we don't store the reference_revision in the working dirstate,
        # it's just recorded at the moment of commit. 
        self._add_reference(sub_tree)

    def break_lock(self):
        """Break a lock if one is present from another instance.

        Uses the ui factory to ask for confirmation if the lock may be from
        an active process.

        This will probe the repository for its lock as well.
        """
        # if the dirstate is locked by an active process, reject the break lock
        # call.
        try:
            if self._dirstate is None:
                clear = True
            else:
                clear = False
            state = self._current_dirstate()
            if state._lock_token is not None:
                # we already have it locked. sheese, cant break our own lock.
                raise errors.LockActive(self.basedir)
            else:
                try:
                    # try for a write lock - need permission to get one anyhow
                    # to break locks.
                    state.lock_write()
                except errors.LockContention:
                    # oslocks fail when a process is still live: fail.
                    # TODO: get the locked lockdir info and give to the user to
                    # assist in debugging.
                    raise errors.LockActive(self.basedir)
                else:
                    state.unlock()
        finally:
            if clear:
                self._dirstate = None
        self._control_files.break_lock()
        self.branch.break_lock()

<<<<<<< HEAD
    def _comparison_data(self, entry, path):
        kind, executable, stat_value = \
            WorkingTree3._comparison_data(self, entry, path)
        # it looks like a plain directory, but it's really a reference
        if kind == 'directory' and entry.kind == 'tree-reference':
            kind = 'tree-reference'
        return kind, executable, stat_value
=======
    @needs_write_lock
    def commit(self, message=None, revprops=None, *args, **kwargs):
        # mark the tree as dirty post commit - commit
        # can change the current versioned list by doing deletes.
        result = WorkingTree3.commit(self, message, revprops, *args, **kwargs)
        self._make_dirty(reset_inventory=True)
        return result
>>>>>>> 9440aeaa

    def current_dirstate(self):
        """Return the current dirstate object. 

        This is not part of the tree interface and only exposed for ease of
        testing.

        :raises errors.NotWriteLocked: when not in a lock. 
        """
        self._must_be_locked()
        return self._current_dirstate()

    def _current_dirstate(self):
        """Internal function that does not check lock status.
        
        This is needed for break_lock which also needs the dirstate.
        """
        if self._dirstate is not None:
            return self._dirstate
        local_path = self.bzrdir.get_workingtree_transport(None
            ).local_abspath('dirstate')
        self._dirstate = dirstate.DirState.on_file(local_path)
        return self._dirstate

    def filter_unversioned_files(self, paths):
        """Filter out paths that are versioned.

        :return: set of paths.
        """
        # TODO: make a generic multi-bisect routine roughly that should list
        # the paths, then process one half at a time recursively, and feed the
        # results of each bisect in further still
        paths = sorted(paths)
        result = set()
        STate = self.current_dirstate()
        # TODO we want a paths_to_dirblocks helper I think
        for path in paths:
            dirname, basename = os.path.split(path.encode('utf8'))
            _, _, _, path_is_versioned = state._get_block_entry_index(
                dirname, basename, 0)
            if not path_is_versioned:
                result.add(path)
        return result

    def flush(self):
        """Write all cached data to disk."""
        if self._control_files._lock_mode != 'w':
            raise errors.NotWriteLocked(self)
        self.current_dirstate().save()
        self._inventory = None
        self._dirty = False

    def _generate_inventory(self):
        """Create and set self.inventory from the dirstate object.
        
        This is relatively expensive: we have to walk the entire dirstate.
        Ideally we would not, and can deprecate this function.
        """
        #: uncomment to trap on inventory requests.
        # import pdb;pdb.set_trace()
        state = self.current_dirstate()
        state._read_dirblocks_if_needed()
        root_key, current_entry = self._get_entry(path='')
        current_id = root_key[2]
        assert current_entry[0][0] == 'd' # directory
        inv = Inventory(root_id=current_id)
        # Turn some things into local variables
        minikind_to_kind = dirstate.DirState._minikind_to_kind
        factory = entry_factory
        utf8_decode = cache_utf8._utf8_decode
        inv_byid = inv._byid
        # we could do this straight out of the dirstate; it might be fast
        # and should be profiled - RBC 20070216
        parent_ies = {'' : inv.root}
        for block in state._dirblocks[1:]: # skip the root
            dirname = block[0]
            try:
                parent_ie = parent_ies[dirname]
            except KeyError:
                # all the paths in this block are not versioned in this tree
                continue
            for key, entry in block[1]:
                minikind, link_or_sha1, size, executable, stat = entry[0]
                if minikind in ('a', 'r'): # absent, relocated
                    # a parent tree only entry
                    continue
                name = key[1]
                name_unicode = utf8_decode(name)[0]
                file_id = key[2]
                kind = minikind_to_kind[minikind]
                inv_entry = factory[kind](file_id, name_unicode,
                                          parent_ie.file_id)
                if kind == 'file':
                    # not strictly needed: working tree
                    #entry.executable = executable
                    #entry.text_size = size
                    #entry.text_sha1 = sha1
                    pass
                elif kind == 'directory':
                    # add this entry to the parent map.
                    parent_ies[(dirname + '/' + name).strip('/')] = inv_entry
                # These checks cost us around 40ms on a 55k entry tree
                assert file_id not in inv_byid, ('file_id %s already in'
                    ' inventory as %s' % (file_id, inv_byid[file_id]))
                assert name_unicode not in parent_ie.children
                inv_byid[file_id] = inv_entry
                parent_ie.children[name_unicode] = inv_entry
        self._inventory = inv

    def _get_entry(self, file_id=None, path=None):
        """Get the dirstate row for file_id or path.

        If either file_id or path is supplied, it is used as the key to lookup.
        If both are supplied, the fastest lookup is used, and an error is
        raised if they do not both point at the same row.
        
        :param file_id: An optional unicode file_id to be looked up.
        :param path: An optional unicode path to be looked up.
        :return: The dirstate row tuple for path/file_id, or (None, None)
        """
        if file_id is None and path is None:
            raise errors.BzrError('must supply file_id or path')
        state = self.current_dirstate()
        if path is not None:
            path = path.encode('utf8')
        return state._get_entry(0, fileid_utf8=file_id, path_utf8=path)

    def get_file_sha1(self, file_id, path=None, stat_value=None):
        # check file id is valid unconditionally.
        key, details = self._get_entry(file_id=file_id, path=path)
        assert key is not None, 'what error should this raise'
        # TODO:
        # if row stat is valid, use cached sha1, else, get a new sha1.
        if path is None:
            path = pathjoin(key[0], key[1]).decode('utf8')
        return self._hashcache.get_sha1(path, stat_value)

    def _get_inventory(self):
        """Get the inventory for the tree. This is only valid within a lock."""
        if self._inventory is not None:
            return self._inventory
        self._must_be_locked()
        self._generate_inventory()
        return self._inventory

    inventory = property(_get_inventory,
                         doc="Inventory of this Tree")

    @needs_read_lock
    def get_parent_ids(self):
        """See Tree.get_parent_ids.
        
        This implementation requests the ids list from the dirstate file.
        """
        return self.current_dirstate().get_parent_ids()

    def get_reference_revision(self, entry, path=None):
        # referenced tree's revision is whatever's currently there
        return self.get_nested_tree(entry, path).last_revision()

    def get_nested_tree(self, entry, path=None):
        if path is None:
            path = self.id2path(entry.file_id)
        return WorkingTree.open(self.abspath(path))

    @needs_read_lock
    def get_root_id(self):
        """Return the id of this trees root"""
        return self._get_entry(path='')[0][2]

    def has_id(self, file_id):
        state = self.current_dirstate()
        file_id = osutils.safe_file_id(file_id)
        row, parents = self._get_entry(file_id=file_id)
        if row is None:
            return False
        return osutils.lexists(pathjoin(
                    self.basedir, row[0].decode('utf8'), row[1].decode('utf8')))

    @needs_read_lock
    def id2path(self, file_id):
        file_id = osutils.safe_file_id(file_id)
        state = self.current_dirstate()
        entry = self._get_entry(file_id=file_id)
        if entry == (None, None):
            return None
        path_utf8 = osutils.pathjoin(entry[0][0], entry[0][1])
        return path_utf8.decode('utf8')

    @needs_read_lock
    def __iter__(self):
        """Iterate through file_ids for this tree.

        file_ids are in a WorkingTree if they are in the working inventory
        and the working file exists.
        """
        result = []
        for key, tree_details in self.current_dirstate()._iter_entries():
            if tree_details[0][0] in ('a', 'r'): # absent, relocated
                # not relevant to the working tree
                continue
            path = pathjoin(self.basedir, key[0].decode('utf8'), key[1].decode('utf8'))
            if osutils.lexists(path):
                result.append(key[2])
        return iter(result)

    @needs_read_lock
    def kind(self, file_id):
        # The kind of a file is whatever it actually is on disk, except that 
        # tree-references need to be reported as such rather than as the
        # directiories
        #
        # TODO: Possibly we should check that the directory still really
        # contains a subtree, at least during commit? mbp 20070227
        kind = WorkingTree3.kind(self, file_id)
        if kind == 'directory':
            # TODO: ask the dirstate not the inventory -- mbp 20060227
            entry = self.inventory[file_id]
            if entry.kind == 'tree-reference':
                kind = 'tree-reference'
        return kind

    @needs_read_lock
    def _last_revision(self):
        """See Mutable.last_revision."""
        parent_ids = self.current_dirstate().get_parent_ids()
        if parent_ids:
            return parent_ids[0]
        else:
            return None

    def lock_read(self):
        super(WorkingTree4, self).lock_read()
        if self._dirstate is None:
            self.current_dirstate()
            self._dirstate.lock_read()

    def lock_tree_write(self):
        super(WorkingTree4, self).lock_tree_write()
        if self._dirstate is None:
            self.current_dirstate()
            self._dirstate.lock_write()

    def lock_write(self):
        super(WorkingTree4, self).lock_write()
        if self._dirstate is None:
            self.current_dirstate()
            self._dirstate.lock_write()

    @needs_tree_write_lock
    def move(self, from_paths, to_dir, after=False):
        """See WorkingTree.move()."""
        result = []
        if not from_paths:
            return result

        state = self.current_dirstate()

        assert not isinstance(from_paths, basestring)
        to_dir_utf8 = to_dir.encode('utf8')
        to_entry_dirname, to_basename = os.path.split(to_dir_utf8)
        id_index = state._get_id_index()
        # check destination directory
        # get the details for it
        to_entry_block_index, to_entry_entry_index, dir_present, entry_present = \
            state._get_block_entry_index(to_entry_dirname, to_basename, 0)
        if not entry_present:
            raise errors.BzrMoveFailedError('', to_dir,
                errors.NotVersionedError(to_dir))
        to_entry = state._dirblocks[to_entry_block_index][1][to_entry_entry_index]
        # get a handle on the block itself.
        to_block_index = state._ensure_block(
            to_entry_block_index, to_entry_entry_index, to_dir_utf8)
        to_block = state._dirblocks[to_block_index]
        to_abs = self.abspath(to_dir)
        if not isdir(to_abs):
            raise errors.BzrMoveFailedError('',to_dir,
                errors.NotADirectory(to_abs))

        if to_entry[1][0][0] != 'd':
            raise errors.BzrMoveFailedError('',to_dir,
                errors.NotADirectory(to_abs))

        if self._inventory is not None:
            update_inventory = True
            inv = self.inventory
            to_dir_ie = inv[to_dir_id]
            to_dir_id = to_entry[0][2]
        else:
            update_inventory = False

        rollbacks = []
        def move_one(old_entry, from_path_utf8, minikind, executable,
                     fingerprint, packed_stat, size,
                     to_block, to_key, to_path_utf8):
            state._make_absent(old_entry)
            from_key = old_entry[0]
            rollbacks.append(
                lambda:state.update_minimal(from_key,
                    minikind,
                    executable=executable,
                    fingerprint=fingerprint,
                    packed_stat=packed_stat,
                    size=size,
                    path_utf8=from_path_utf8))
            state.update_minimal(to_key,
                    minikind,
                    executable=executable,
                    fingerprint=fingerprint,
                    packed_stat=packed_stat,
                    size=size,
                    path_utf8=to_path_utf8)
            added_entry_index, _ = state._find_entry_index(to_key, to_block[1])
            new_entry = to_block[1][added_entry_index]
            rollbacks.append(lambda:state._make_absent(new_entry))

        # create rename entries and tuples
        for from_rel in from_paths:
            # from_rel is 'pathinroot/foo/bar'
            from_rel_utf8 = from_rel.encode('utf8')
            from_dirname, from_tail = osutils.split(from_rel)
            from_dirname, from_tail_utf8 = osutils.split(from_rel_utf8)
            from_entry = self._get_entry(path=from_rel)
            if from_entry == (None, None):
                raise errors.BzrMoveFailedError(from_rel,to_dir,
                    errors.NotVersionedError(path=str(from_rel)))

            from_id = from_entry[0][2]
            to_rel = pathjoin(to_dir, from_tail)
            to_rel_utf8 = pathjoin(to_dir_utf8, from_tail_utf8)
            item_to_entry = self._get_entry(path=to_rel)
            if item_to_entry != (None, None):
                raise errors.BzrMoveFailedError(from_rel, to_rel,
                    "Target is already versioned.")

            if from_rel == to_rel:
                raise errors.BzrMoveFailedError(from_rel, to_rel,
                    "Source and target are identical.")

            from_missing = not self.has_filename(from_rel)
            to_missing = not self.has_filename(to_rel)
            if after:
                move_file = False
            else:
                move_file = True
            if to_missing:
                if not move_file:
                    raise errors.BzrMoveFailedError(from_rel, to_rel,
                        errors.NoSuchFile(path=to_rel,
                        extra="New file has not been created yet"))
                elif from_missing:
                    # neither path exists
                    raise errors.BzrRenameFailedError(from_rel, to_rel,
                        errors.PathsDoNotExist(paths=(from_rel, to_rel)))
            else:
                if from_missing: # implicitly just update our path mapping
                    move_file = False
                elif not after:
                    raise errors.RenameFailedFilesExist(from_rel, to_rel,
                        extra="(Use --after to update the Bazaar id)")

            rollbacks = []
            def rollback_rename():
                """A single rename has failed, roll it back."""
                exc_info = None
                for rollback in reversed(rollbacks):
                    try:
                        rollback()
                    except Exception, e:
                        import pdb;pdb.set_trace()
                        exc_info = sys.exc_info()
                if exc_info:
                    raise exc_info[0], exc_info[1], exc_info[2]

            # perform the disk move first - its the most likely failure point.
            if move_file:
                from_rel_abs = self.abspath(from_rel)
                to_rel_abs = self.abspath(to_rel)
                try:
                    osutils.rename(from_rel_abs, to_rel_abs)
                except OSError, e:
                    raise errors.BzrMoveFailedError(from_rel, to_rel, e[1])
                rollbacks.append(lambda: osutils.rename(to_rel_abs, from_rel_abs))
            try:
                # perform the rename in the inventory next if needed: its easy
                # to rollback
                if update_inventory:
                    # rename the entry
                    from_entry = inv[from_id]
                    current_parent = from_entry.parent_id
                    inv.rename(from_id, to_dir_id, from_tail)
                    rollbacks.append(
                        lambda: inv.rename(from_id, current_parent, from_tail))
                # finally do the rename in the dirstate, which is a little
                # tricky to rollback, but least likely to need it.
                old_block_index, old_entry_index, dir_present, file_present = \
                    state._get_block_entry_index(from_dirname, from_tail_utf8, 0)
                old_block = state._dirblocks[old_block_index][1]
                old_entry = old_block[old_entry_index]
                from_key, old_entry_details = old_entry
                cur_details = old_entry_details[0]
                # remove the old row
                to_key = ((to_block[0],) + from_key[1:3])
                minikind = cur_details[0]
                move_one(old_entry, from_path_utf8=from_rel_utf8,
                         minikind=minikind,
                         executable=cur_details[3],
                         fingerprint=cur_details[1],
                         packed_stat=cur_details[4],
                         size=cur_details[2],
                         to_block=to_block,
                         to_key=to_key,
                         to_path_utf8=to_rel_utf8)

                if minikind == 'd':
                    def update_dirblock(from_dir, to_key, to_dir_utf8):
                        """all entries in this block need updating.

                        TODO: This is pretty ugly, and doesn't support
                        reverting, but it works.
                        """
                        assert from_dir != '', "renaming root not supported"
                        from_key = (from_dir, '')
                        from_block_idx, present = \
                            state._find_block_index_from_key(from_key)
                        if not present:
                            # This is the old record, if it isn't present, then
                            # there is theoretically nothing to update.
                            # (Unless it isn't present because of lazy loading,
                            # but we don't do that yet)
                            return
                        from_block = state._dirblocks[from_block_idx]
                        to_block_index, to_entry_index, _, _ = \
                            state._get_block_entry_index(to_key[0], to_key[1], 0)
                        to_block_index = state._ensure_block(
                            to_block_index, to_entry_index, to_dir_utf8)
                        to_block = state._dirblocks[to_block_index]
                        for entry in from_block[1]:
                            assert entry[0][0] == from_dir
                            cur_details = entry[1][0]
                            to_key = (to_dir_utf8, entry[0][1], entry[0][2])
                            from_path_utf8 = osutils.pathjoin(entry[0][0], entry[0][1])
                            to_path_utf8 = osutils.pathjoin(to_dir_utf8, entry[0][1])
                            minikind = cur_details[0]
                            move_one(entry, from_path_utf8=from_path_utf8,
                                     minikind=minikind,
                                     executable=cur_details[3],
                                     fingerprint=cur_details[1],
                                     packed_stat=cur_details[4],
                                     size=cur_details[2],
                                     to_block=to_block,
                                     to_key=to_key,
                                     to_path_utf8=to_rel_utf8)
                            if minikind == 'd':
                                # We need to move all the children of this
                                # entry
                                update_dirblock(from_path_utf8, to_key,
                                                to_path_utf8)
                    update_dirblock(from_rel_utf8, to_key, to_rel_utf8)
            except:
                rollback_rename()
                raise
            result.append((from_rel, to_rel))
            state._dirblock_state = dirstate.DirState.IN_MEMORY_MODIFIED
            self._make_dirty(reset_inventory=False)

        return result

    def _must_be_locked(self):
        if not self._control_files._lock_count:
            raise errors.ObjectNotLocked(self)

    def _new_tree(self):
        """Initialize the state in this tree to be a new tree."""
        self._dirty = True

    @needs_read_lock
    def path2id(self, path):
        """Return the id for path in this tree."""
        path = path.strip('/')
        entry = self._get_entry(path=path)
        if entry == (None, None):
            return None
        return entry[0][2]

    def paths2ids(self, paths, trees=[], require_versioned=True):
        """See Tree.paths2ids().

        This specialisation fast-paths the case where all the trees are in the
        dirstate.
        """
        if paths is None:
            return None
        parents = self.get_parent_ids()
        for tree in trees:
            if not (isinstance(tree, DirStateRevisionTree) and tree._revision_id in
                parents):
                return super(WorkingTree4, self).paths2ids(paths, trees, require_versioned)
        search_indexes = [0] + [1 + parents.index(tree._revision_id) for tree in trees]
        # -- make all paths utf8 --
        paths_utf8 = set()
        for path in paths:
            paths_utf8.add(path.encode('utf8'))
        paths = paths_utf8
        # -- paths is now a utf8 path set --
        # -- get the state object and prepare it.
        state = self.current_dirstate()
        if False and (state._dirblock_state == dirstate.DirState.NOT_IN_MEMORY
            and '' not in paths):
            paths2ids = self._paths2ids_using_bisect
        else:
            paths2ids = self._paths2ids_in_memory
        return paths2ids(paths, search_indexes,
                         require_versioned=require_versioned)

    def _paths2ids_in_memory(self, paths, search_indexes,
                             require_versioned=True):
        state = self.current_dirstate()
        state._read_dirblocks_if_needed()
        def _entries_for_path(path):
            """Return a list with all the entries that match path for all ids.
            """
            dirname, basename = os.path.split(path)
            key = (dirname, basename, '')
            block_index, present = state._find_block_index_from_key(key)
            if not present:
                # the block which should contain path is absent.
                return []
            result = []
            block = state._dirblocks[block_index][1]
            entry_index, _ = state._find_entry_index(key, block)
            # we may need to look at multiple entries at this path: walk while the paths match.
            while (entry_index < len(block) and
                block[entry_index][0][0:2] == key[0:2]):
                result.append(block[entry_index])
                entry_index += 1
            return result
        if require_versioned:
            # -- check all supplied paths are versioned in a search tree. --
            all_versioned = True
            for path in paths:
                path_entries = _entries_for_path(path)
                if not path_entries:
                    # this specified path is not present at all: error
                    all_versioned = False
                    break
                found_versioned = False
                # for each id at this path
                for entry in path_entries:
                    # for each tree.
                    for index in search_indexes:
                        if entry[1][index][0] != 'a': # absent
                            found_versioned = True
                            # all good: found a versioned cell
                            break
                if not found_versioned:
                    # none of the indexes was not 'absent' at all ids for this
                    # path.
                    all_versioned = False
                    break
            if not all_versioned:
                raise errors.PathsNotVersionedError(paths)
        # -- remove redundancy in supplied paths to prevent over-scanning --
        search_paths = set()
        for path in paths:
            other_paths = paths.difference(set([path]))
            if not osutils.is_inside_any(other_paths, path):
                # this is a top level path, we must check it.
                search_paths.add(path)
        # sketch: 
        # for all search_indexs in each path at or under each element of
        # search_paths, if the detail is relocated: add the id, and add the
        # relocated path as one to search if its not searched already. If the
        # detail is not relocated, add the id.
        searched_paths = set()
        found_ids = set()
        def _process_entry(entry):
            """Look at search_indexes within entry.

            If a specific tree's details are relocated, add the relocation
            target to search_paths if not searched already. If it is absent, do
            nothing. Otherwise add the id to found_ids.
            """
            for index in search_indexes:
                if entry[1][index][0] == 'r': # relocated
                    if not osutils.is_inside_any(searched_paths, entry[1][index][1]):
                        search_paths.add(entry[1][index][1])
                elif entry[1][index][0] != 'a': # absent
                    found_ids.add(entry[0][2])
        while search_paths:
            current_root = search_paths.pop()
            searched_paths.add(current_root)
            # process the entries for this containing directory: the rest will be
            # found by their parents recursively.
            root_entries = _entries_for_path(current_root)
            if not root_entries:
                # this specified path is not present at all, skip it.
                continue
            for entry in root_entries:
                _process_entry(entry)
            initial_key = (current_root, '', '')
            block_index, _ = state._find_block_index_from_key(initial_key)
            while (block_index < len(state._dirblocks) and
                osutils.is_inside(current_root, state._dirblocks[block_index][0])):
                for entry in state._dirblocks[block_index][1]:
                    _process_entry(entry)
                block_index += 1
        return found_ids

    def _paths2ids_using_bisect(self, paths, search_indexes,
                                require_versioned=True):
        state = self.current_dirstate()
        found_ids = set()

        split_paths = sorted(osutils.split(p) for p in paths)
        found = state._bisect_recursive(split_paths)

        if require_versioned:
            found_dir_names = set(dir_name_id[:2] for dir_name_id in found)
            for dir_name in split_paths:
                if dir_name not in found_dir_names:
                    raise errors.PathsNotVersionedError(paths)

        for dir_name_id, trees_info in found.iteritems():
            for index in search_indexes:
                if trees_info[index][0] not in ('r', 'a'):
                    found_ids.add(dir_name_id[2])
        return found_ids

    def read_working_inventory(self):
        """Read the working inventory.
        
        This is a meaningless operation for dirstate, but we obey it anyhow.
        """
        return self.inventory

    @needs_read_lock
    def revision_tree(self, revision_id):
        """See Tree.revision_tree.

        WorkingTree4 supplies revision_trees for any basis tree.
        """
        revision_id = osutils.safe_revision_id(revision_id)
        dirstate = self.current_dirstate()
        parent_ids = dirstate.get_parent_ids()
        if revision_id not in parent_ids:
            raise errors.NoSuchRevisionInTree(self, revision_id)
        if revision_id in dirstate.get_ghosts():
            raise errors.NoSuchRevisionInTree(self, revision_id)
        return DirStateRevisionTree(dirstate, revision_id,
            self.branch.repository)

    @needs_tree_write_lock
    def set_last_revision(self, new_revision):
        """Change the last revision in the working tree."""
        new_revision = osutils.safe_revision_id(new_revision)
        parents = self.get_parent_ids()
        if new_revision in (NULL_REVISION, None):
            assert len(parents) < 2, (
                "setting the last parent to none with a pending merge is "
                "unsupported.")
            self.set_parent_ids([])
        else:
            self.set_parent_ids([new_revision] + parents[1:],
                allow_leftmost_as_ghost=True)

    @needs_tree_write_lock
    def set_parent_ids(self, revision_ids, allow_leftmost_as_ghost=False):
        """Set the parent ids to revision_ids.
        
        See also set_parent_trees. This api will try to retrieve the tree data
        for each element of revision_ids from the trees repository. If you have
        tree data already available, it is more efficient to use
        set_parent_trees rather than set_parent_ids. set_parent_ids is however
        an easier API to use.

        :param revision_ids: The revision_ids to set as the parent ids of this
            working tree. Any of these may be ghosts.
        """
        revision_ids = [osutils.safe_revision_id(r) for r in revision_ids]
        trees = []
        for revision_id in revision_ids:
            try:
                revtree = self.branch.repository.revision_tree(revision_id)
                # TODO: jam 20070213 KnitVersionedFile raises
                #       RevisionNotPresent rather than NoSuchRevision if a
                #       given revision_id is not present. Should Repository be
                #       catching it and re-raising NoSuchRevision?
            except (errors.NoSuchRevision, errors.RevisionNotPresent):
                revtree = None
            trees.append((revision_id, revtree))
        self.set_parent_trees(trees,
            allow_leftmost_as_ghost=allow_leftmost_as_ghost)

    @needs_tree_write_lock
    def set_parent_trees(self, parents_list, allow_leftmost_as_ghost=False):
        """Set the parents of the working tree.

        :param parents_list: A list of (revision_id, tree) tuples.
            If tree is None, then that element is treated as an unreachable
            parent tree - i.e. a ghost.
        """
        dirstate = self.current_dirstate()
        if len(parents_list) > 0:
            if not allow_leftmost_as_ghost and parents_list[0][1] is None:
                raise errors.GhostRevisionUnusableHere(parents_list[0][0])
        real_trees = []
        ghosts = []
        # convert absent trees to the null tree, which we convert back to
        # missing on access.
        for rev_id, tree in parents_list:
            rev_id = osutils.safe_revision_id(rev_id)
            if tree is not None:
                real_trees.append((rev_id, tree))
            else:
                real_trees.append((rev_id,
                    self.branch.repository.revision_tree(None)))
                ghosts.append(rev_id)
        dirstate.set_parent_trees(real_trees, ghosts=ghosts)
        self._make_dirty(reset_inventory=False)

    def _set_root_id(self, file_id):
        """See WorkingTree.set_root_id."""
        state = self.current_dirstate()
        state.set_path_id('', file_id)
        if state._dirblock_state == dirstate.DirState.IN_MEMORY_MODIFIED:
            self._make_dirty(reset_inventory=True)

    def unlock(self):
        """Unlock in format 4 trees needs to write the entire dirstate."""
        if self._control_files._lock_count == 1:
            self._write_hashcache_if_dirty()
            # eventually we should do signature checking during read locks for
            # dirstate updates.
            if self._control_files._lock_mode == 'w':
                if self._dirty:
                    self.flush()
            if self._dirstate is not None:
                self._dirstate.unlock()
            self._dirstate = None
            self._inventory = None
        # reverse order of locking.
        try:
            return self._control_files.unlock()
        finally:
            self.branch.unlock()

    @needs_tree_write_lock
    def unversion(self, file_ids):
        """Remove the file ids in file_ids from the current versioned set.

        When a file_id is unversioned, all of its children are automatically
        unversioned.

        :param file_ids: The file ids to stop versioning.
        :raises: NoSuchId if any fileid is not currently versioned.
        """
        if not file_ids:
            return
        state = self.current_dirstate()
        state._read_dirblocks_if_needed()
        ids_to_unversion = set()
        for file_id in file_ids:
            ids_to_unversion.add(osutils.safe_file_id(file_id))
        paths_to_unversion = set()
        # sketch:
        # check if the root is to be unversioned, if so, assert for now.
        # walk the state marking unversioned things as absent.
        # if there are any un-unversioned ids at the end, raise
        for key, details in state._dirblocks[0][1]:
            if (details[0][0] not in ('a', 'r') and # absent or relocated
                key[2] in ids_to_unversion):
                # I haven't written the code to unversion / yet - it should be
                # supported.
                raise errors.BzrError('Unversioning the / is not currently supported')
        block_index = 0
        while block_index < len(state._dirblocks):
            # process one directory at a time.
            block = state._dirblocks[block_index]
            # first check: is the path one to remove - it or its children
            delete_block = False
            for path in paths_to_unversion:
                if (block[0].startswith(path) and
                    (len(block[0]) == len(path) or
                     block[0][len(path)] == '/')):
                    # this entire block should be deleted - its the block for a
                    # path to unversion; or the child of one
                    delete_block = True
                    break
            # TODO: trim paths_to_unversion as we pass by paths
            if delete_block:
                # this block is to be deleted: process it.
                # TODO: we can special case the no-parents case and
                # just forget the whole block.
                entry_index = 0
                while entry_index < len(block[1]):
                    # Mark this file id as having been removed
                    ids_to_unversion.discard(block[1][entry_index][0][2])
                    if not state._make_absent(block[1][entry_index]):
                        entry_index += 1
                # go to the next block. (At the moment we dont delete empty
                # dirblocks)
                block_index += 1
                continue
            entry_index = 0
            while entry_index < len(block[1]):
                entry = block[1][entry_index]
                if (entry[1][0][0] in ('a', 'r') or # absent, relocated
                    # ^ some parent row.
                    entry[0][2] not in ids_to_unversion):
                    # ^ not an id to unversion
                    entry_index += 1
                    continue
                if entry[1][0][0] == 'd':
                    paths_to_unversion.add(pathjoin(entry[0][0], entry[0][1]))
                if not state._make_absent(entry):
                    entry_index += 1
                # we have unversioned this id
                ids_to_unversion.remove(entry[0][2])
            block_index += 1
        if ids_to_unversion:
            raise errors.NoSuchId(self, iter(ids_to_unversion).next())
        self._make_dirty(reset_inventory=False)
        # have to change the legacy inventory too.
        if self._inventory is not None:
            for file_id in file_ids:
                self._inventory.remove_recursive_id(file_id)

    @needs_tree_write_lock
    def _write_inventory(self, inv):
        """Write inventory as the current inventory."""
        assert not self._dirty, "attempting to write an inventory when the dirstate is dirty will cause data loss"
        self.current_dirstate().set_state_from_inventory(inv)
        self._make_dirty(reset_inventory=False)
        if self._inventory is not None:
            self._inventory = inv
        self.flush()



class WorkingTreeFormat4(WorkingTreeFormat3):
    """The first consolidated dirstate working tree format.

    This format:
        - exists within a metadir controlling .bzr
        - includes an explicit version marker for the workingtree control
          files, separate from the BzrDir format
        - modifies the hash cache format
        - is new in bzr TODO FIXME SETBEFOREMERGE
        - uses a LockDir to guard access to it.
    """

    supports_tree_reference = True

    def get_format_string(self):
        """See WorkingTreeFormat.get_format_string()."""
        return "Bazaar Working Tree format 4\n"

    def get_format_description(self):
        """See WorkingTreeFormat.get_format_description()."""
        return "Working tree format 4"

    def initialize(self, a_bzrdir, revision_id=None):
        """See WorkingTreeFormat.initialize().

        :param revision_id: allows creating a working tree at a different
        revision than the branch is at.

        These trees get an initial random root id.
        """
        revision_id = osutils.safe_revision_id(revision_id)
        if not isinstance(a_bzrdir.transport, LocalTransport):
            raise errors.NotLocalUrl(a_bzrdir.transport.base)
        transport = a_bzrdir.get_workingtree_transport(self)
        control_files = self._open_control_files(a_bzrdir)
        control_files.create_lock()
        control_files.lock_write()
        control_files.put_utf8('format', self.get_format_string())
        branch = a_bzrdir.open_branch()
        if revision_id is None:
            revision_id = branch.last_revision()
        local_path = transport.local_abspath('dirstate')
        # write out new dirstate (must exist when we create the tree)
        state = dirstate.DirState.initialize(local_path)
        state.unlock()
        wt = WorkingTree4(a_bzrdir.root_transport.local_abspath('.'),
                         branch,
                         _format=self,
                         _bzrdir=a_bzrdir,
                         _control_files=control_files)
        wt._new_tree()
        wt.lock_tree_write()
        state._validate()
        try:
            if revision_id in (None, NULL_REVISION):
                wt._set_root_id(generate_ids.gen_root_id())
                wt.flush()
                wt.current_dirstate()._validate()
            else:
                wt.set_last_revision(revision_id)
                wt.flush()
                basis = wt.basis_tree()
                basis.lock_read()
                state = wt.current_dirstate()
                state._validate()
                # if the basis has a root id we have to use that; otherwise we use
                # a new random one
                basis_root_id = basis.get_root_id()
                if basis_root_id is not None:
                    state._validate()
                    wt._set_root_id(basis_root_id)
                    wt.flush()
                transform.build_tree(basis, wt)
                basis.unlock()
        finally:
            control_files.unlock()
            wt.unlock()
        return wt

    def _open(self, a_bzrdir, control_files):
        """Open the tree itself.

        :param a_bzrdir: the dir for the tree.
        :param control_files: the control files for the tree.
        """
        return WorkingTree4(a_bzrdir.root_transport.local_abspath('.'),
                           branch=a_bzrdir.open_branch(),
                           _format=self,
                           _bzrdir=a_bzrdir,
                           _control_files=control_files)

    def __get_matchingbzrdir(self):
        # please test against something that will let us do tree references
        return bzrdir.format_registry.make_bzrdir(
            'experimental-reference-dirstate')

    _matchingbzrdir = property(__get_matchingbzrdir)


class DirStateRevisionTree(Tree):
    """A revision tree pulling the inventory from a dirstate."""

    def __init__(self, dirstate, revision_id, repository):
        self._dirstate = dirstate
        self._revision_id = osutils.safe_revision_id(revision_id)
        self._repository = repository
        self._inventory = None
        self._locked = 0
        self._dirstate_locked = False

    def annotate_iter(self, file_id):
        """See Tree.annotate_iter"""
        w = self._repository.weave_store.get_weave(file_id,
                           self._repository.get_transaction())
        return w.annotate_iter(self.inventory[file_id].revision)

    def _comparison_data(self, entry, path):
        if entry is None:
            return None, False, None
        # trust the entry as RevisionTree does, but this may not be
        # sensible: the entry might not have come from us?
        return entry.kind, entry.executable, None

    def _file_size(self, entry, stat_value):
        return entry.text_size

    def filter_unversioned_files(self, paths):
        """Filter out paths that are not versioned.

        :return: set of paths.
        """
        pred = self.has_filename
        return set((p for p in paths if not pred(p)))

    def get_root_id(self):
        return self.path2id('')

    def _get_parent_index(self):
        """Return the index in the dirstate referenced by this tree."""
        return self._dirstate.get_parent_ids().index(self._revision_id) + 1

    def _get_entry(self, file_id=None, path=None):
        """Get the dirstate row for file_id or path.

        If either file_id or path is supplied, it is used as the key to lookup.
        If both are supplied, the fastest lookup is used, and an error is
        raised if they do not both point at the same row.
        
        :param file_id: An optional unicode file_id to be looked up.
        :param path: An optional unicode path to be looked up.
        :return: The dirstate row tuple for path/file_id, or (None, None)
        """
        if file_id is None and path is None:
            raise errors.BzrError('must supply file_id or path')
        file_id = osutils.safe_file_id(file_id)
        if path is not None:
            path = path.encode('utf8')
        parent_index = self._get_parent_index()
        return self._dirstate._get_entry(parent_index, fileid_utf8=file_id, path_utf8=path)

    def _generate_inventory(self):
        """Create and set self.inventory from the dirstate object.

        (So this is only called the first time the inventory is requested for
        this tree; it then remains in memory.)

        This is relatively expensive: we have to walk the entire dirstate.
        """
        assert self._locked, 'cannot generate inventory of an unlocked '\
            'dirstate revision tree'
        # separate call for profiling - makes it clear where the costs are.
        self._dirstate._read_dirblocks_if_needed()
        assert self._revision_id in self._dirstate.get_parent_ids(), \
            'parent %s has disappeared from %s' % (
            self._revision_id, self._dirstate.get_parent_ids())
        parent_index = self._dirstate.get_parent_ids().index(self._revision_id) + 1
        # This is identical now to the WorkingTree _generate_inventory except
        # for the tree index use.
        root_key, current_entry = self._dirstate._get_entry(parent_index, path_utf8='')
        current_id = root_key[2]
        assert current_entry[parent_index][0] == 'd'
        inv = Inventory(root_id=current_id, revision_id=self._revision_id)
        inv.root.revision = current_entry[parent_index][4]
        # Turn some things into local variables
        minikind_to_kind = dirstate.DirState._minikind_to_kind
        factory = entry_factory
        utf8_decode = cache_utf8._utf8_decode
        inv_byid = inv._byid
        # we could do this straight out of the dirstate; it might be fast
        # and should be profiled - RBC 20070216
        parent_ies = {'' : inv.root}
        for block in self._dirstate._dirblocks[1:]: #skip root
            dirname = block[0]
            try:
                parent_ie = parent_ies[dirname]
            except KeyError:
                # all the paths in this block are not versioned in this tree
                continue
            for key, entry in block[1]:
                minikind, fingerprint, size, executable, revid = entry[parent_index]
                if minikind in ('a', 'r'): # absent, relocated
                    # not this tree
                    continue
                name = key[1]
                name_unicode = utf8_decode(name)[0]
                file_id = key[2]
                kind = minikind_to_kind[minikind]
                inv_entry = factory[kind](file_id, name_unicode,
                                          parent_ie.file_id)
                inv_entry.revision = revid
                if kind == 'file':
                    inv_entry.executable = executable
                    inv_entry.text_size = size
                    inv_entry.text_sha1 = fingerprint
                elif kind == 'directory':
                    parent_ies[(dirname + '/' + name).strip('/')] = inv_entry
                elif kind == 'symlink':
                    inv_entry.executable = False
                    inv_entry.text_size = size
                    inv_entry.symlink_target = utf8_decode(fingerprint)[0]
                elif kind == 'tree-reference':
                    inv_entry.reference_revision = fingerprint
                else:
                    raise AssertionError("cannot convert entry %r into an InventoryEntry"
                            % entry)
                # These checks cost us around 40ms on a 55k entry tree
                assert file_id not in inv_byid
                assert name_unicode not in parent_ie.children
                inv_byid[file_id] = inv_entry
                parent_ie.children[name_unicode] = inv_entry
        self._inventory = inv

    def get_file_mtime(self, file_id, path=None):
        """Return the modification time for this record.

        We return the timestamp of the last-changed revision.
        """
        # Make sure the file exists
        entry = self._get_entry(file_id, path=path)
        if entry == (None, None): # do we raise?
            return None
        parent_index = self._get_parent_index()
        last_changed_revision = entry[1][parent_index][4]
        return self._repository.get_revision(last_changed_revision).timestamp

    def get_file_sha1(self, file_id, path=None, stat_value=None):
        # TODO: if path is present, fast-path on that, as inventory
        # might not be present
        ie = self.inventory[file_id]
        if ie.kind == "file":
            return ie.text_sha1
        return None

    def get_file(self, file_id):
        return StringIO(self.get_file_text(file_id))

    def get_file_lines(self, file_id):
        ie = self.inventory[file_id]
        return self._repository.weave_store.get_weave(file_id,
                self._repository.get_transaction()).get_lines(ie.revision)

    def get_file_size(self, file_id):
        return self.inventory[file_id].text_size

    def get_file_text(self, file_id):
        return ''.join(self.get_file_lines(file_id))

    def get_symlink_target(self, file_id):
        entry = self._get_entry(file_id=file_id)
        parent_index = self._get_parent_index()
        if entry[1][parent_index][0] != 'l':
            return None
        else:
            # At present, none of the tree implementations supports non-ascii
            # symlink targets. So we will just assume that the dirstate path is
            # correct.
            return entry[1][parent_index][1]

    def get_revision_id(self):
        """Return the revision id for this tree."""
        return self._revision_id

    def _get_inventory(self):
        if self._inventory is not None:
            return self._inventory
        self._generate_inventory()
        return self._inventory

    inventory = property(_get_inventory,
                         doc="Inventory of this Tree")

    def get_parent_ids(self):
        """The parents of a tree in the dirstate are not cached."""
        return self._repository.get_revision(self._revision_id).parent_ids

    def has_filename(self, filename):
        return bool(self.path2id(filename))

    def is_executable(self, file_id, path=None):
        ie = self.inventory[file_id]
        if ie.kind != "file":
            return None
        return ie.executable

    @needs_read_lock
    def kind(self, file_id):
        return self.inventory[file_id].kind

    def list_files(self, include_root=False):
        # We use a standard implementation, because DirStateRevisionTree is
        # dealing with one of the parents of the current state
        inv = self._get_inventory()
        entries = inv.iter_entries()
        if self.inventory.root is not None and not include_root:
            entries.next()
        for path, entry in entries:
            yield path, 'V', entry.kind, entry.file_id, entry

    def lock_read(self):
        """Lock the tree for a set of operations."""
        if not self._locked:
            self._repository.lock_read()
            if self._dirstate._lock_token is None:
                self._dirstate.lock_read()
                self._dirstate_locked = True
        self._locked += 1

    @needs_read_lock
    def path2id(self, path):
        """Return the id for path in this tree."""
        # lookup by path: faster than splitting and walking the ivnentory.
        entry = self._get_entry(path=path)
        if entry == (None, None):
            return None
        return entry[0][2]

    def unlock(self):
        """Unlock, freeing any cache memory used during the lock."""
        # outside of a lock, the inventory is suspect: release it.
        self._locked -=1
        if not self._locked:
            self._inventory = None
            self._locked = 0
            if self._dirstate_locked:
                self._dirstate.unlock()
                self._dirstate_locked = False
            self._repository.unlock()

    def walkdirs(self, prefix=""):
        # TODO: jam 20070215 This is the cheap way by cheating and using the
        #       RevisionTree implementation.
        #       This should be cleaned up to use the much faster Dirstate code
        #       This is a little tricky, though, because the dirstate is
        #       indexed by current path, not by parent path.
        #       So for now, we just build up the parent inventory, and extract
        #       it the same way RevisionTree does.
        _directory = 'directory'
        inv = self._get_inventory()
        top_id = inv.path2id(prefix)
        if top_id is None:
            pending = []
        else:
            pending = [(prefix, top_id)]
        while pending:
            dirblock = []
            relpath, file_id = pending.pop()
            # 0 - relpath, 1- file-id
            if relpath:
                relroot = relpath + '/'
            else:
                relroot = ""
            # FIXME: stash the node in pending
            entry = inv[file_id]
            for name, child in entry.sorted_children():
                toppath = relroot + name
                dirblock.append((toppath, name, child.kind, None,
                    child.file_id, child.kind
                    ))
            yield (relpath, entry.file_id), dirblock
            # push the user specified dirs from dirblock
            for dir in reversed(dirblock):
                if dir[2] == _directory:
                    pending.append((dir[0], dir[4]))


class InterDirStateTree(InterTree):
    """Fast path optimiser for changes_from with dirstate trees."""

    def __init__(self, source, target):
        super(InterDirStateTree, self).__init__(source, target)
        if not InterDirStateTree.is_compatible(source, target):
            raise Exception, "invalid source %r and target %r" % (source, target)

    @staticmethod
    def make_source_parent_tree(source, target):
        """Change the source tree into a parent of the target."""
        revid = source.commit('record tree')
        target.branch.repository.fetch(source.branch.repository, revid)
        target.set_parent_ids([revid])
        return target.basis_tree(), target

    _matching_from_tree_format = WorkingTreeFormat4()
    _matching_to_tree_format = WorkingTreeFormat4()
    _test_mutable_trees_to_test_trees = make_source_parent_tree

    def _iter_changes(self, include_unchanged=False,
                      specific_files=None, pb=None, extra_trees=[],
                      require_versioned=True):
        """Return the changes from source to target.

        :return: An iterator that yields tuples. See InterTree._iter_changes
            for details.
        :param specific_files: An optional list of file paths to restrict the
            comparison to. When mapping filenames to ids, all matches in all
            trees (including optional extra_trees) are used, and all children of
            matched directories are included.
        :param include_unchanged: An optional boolean requesting the inclusion of
            unchanged entries in the result.
        :param extra_trees: An optional list of additional trees to use when
            mapping the contents of specific_files (paths) to file_ids.
        :param require_versioned: If True, all files in specific_files must be
            versioned in one of source, target, extra_trees or
            PathsNotVersionedError is raised.
        """
        utf8_decode = cache_utf8._utf8_decode
        _minikind_to_kind = dirstate.DirState._minikind_to_kind
        # NB: show_status depends on being able to pass in non-versioned files
        # and report them as unknown
        # TODO: handle extra trees in the dirstate.
        # TODO: handle comparisons as an empty tree as a different special
        # case? mbp 20070226
        if extra_trees or (self.source._revision_id == NULL_REVISION):
            # we can't fast-path these cases (yet)
            for f in super(InterDirStateTree, self)._iter_changes(
                include_unchanged, specific_files, pb, extra_trees,
                require_versioned):
                yield f
            return
        parent_ids = self.target.get_parent_ids()
        assert (self.source._revision_id in parent_ids), \
                "revision {%s} is not stored in {%s}, but %s " \
                "can only be used for trees stored in the dirstate" \
                % (self.source._revision_id, self.target, self._iter_changes)
        target_index = 0
        if self.source._revision_id == NULL_REVISION:
            source_index = None
            indices = (target_index,)
        else:
            assert (self.source._revision_id in parent_ids), \
                "Failure: source._revision_id: %s not in target.parent_ids(%s)" % (
                self.source._revision_id, parent_ids)
            source_index = 1 + parent_ids.index(self.source._revision_id)
            indices = (source_index,target_index)
        # -- make all specific_files utf8 --
        if specific_files:
            specific_files_utf8 = set()
            for path in specific_files:
                specific_files_utf8.add(path.encode('utf8'))
            specific_files = specific_files_utf8
        else:
            specific_files = set([''])
        # -- specific_files is now a utf8 path set --
        # -- get the state object and prepare it.
        state = self.target.current_dirstate()
        state._read_dirblocks_if_needed()
        def _entries_for_path(path):
            """Return a list with all the entries that match path for all ids.
            """
            dirname, basename = os.path.split(path)
            key = (dirname, basename, '')
            block_index, present = state._find_block_index_from_key(key)
            if not present:
                # the block which should contain path is absent.
                return []
            result = []
            block = state._dirblocks[block_index][1]
            entry_index, _ = state._find_entry_index(key, block)
            # we may need to look at multiple entries at this path: walk while the specific_files match.
            while (entry_index < len(block) and
                block[entry_index][0][0:2] == key[0:2]):
                result.append(block[entry_index])
                entry_index += 1
            return result
        if require_versioned:
            # -- check all supplied paths are versioned in a search tree. --
            all_versioned = True
            for path in specific_files:
                path_entries = _entries_for_path(path)
                if not path_entries:
                    # this specified path is not present at all: error
                    all_versioned = False
                    break
                found_versioned = False
                # for each id at this path
                for entry in path_entries:
                    # for each tree.
                    for index in indices:
                        if entry[1][index][0] != 'a': # absent
                            found_versioned = True
                            # all good: found a versioned cell
                            break
                if not found_versioned:
                    # none of the indexes was not 'absent' at all ids for this
                    # path.
                    all_versioned = False
                    break
            if not all_versioned:
                raise errors.PathsNotVersionedError(specific_files)
        # -- remove redundancy in supplied specific_files to prevent over-scanning --
        search_specific_files = set()
        for path in specific_files:
            other_specific_files = specific_files.difference(set([path]))
            if not osutils.is_inside_any(other_specific_files, path):
                # this is a top level path, we must check it.
                search_specific_files.add(path)
        # sketch: 
        # compare source_index and target_index at or under each element of search_specific_files.
        # follow the following comparison table. Note that we only want to do diff operations when
        # the target is fdl because thats when the walkdirs logic will have exposed the pathinfo 
        # for the target.
        # cases:
        # 
        # Source | Target | disk | action
        #   r    | fdl    |      | add source to search, add id path move and perform
        #        |        |      | diff check on source-target
        #   r    | fdl    |  a   | dangling file that was present in the basis. 
        #        |        |      | ???
        #   r    |  a     |      | add source to search
        #   r    |  a     |  a   | 
        #   r    |  r     |      | this path is present in a non-examined tree, skip.
        #   r    |  r     |  a   | this path is present in a non-examined tree, skip.
        #   a    | fdl    |      | add new id
        #   a    | fdl    |  a   | dangling locally added file, skip
        #   a    |  a     |      | not present in either tree, skip
        #   a    |  a     |  a   | not present in any tree, skip
        #   a    |  r     |      | not present in either tree at this path, skip as it
        #        |        |      | may not be selected by the users list of paths.
        #   a    |  r     |  a   | not present in either tree at this path, skip as it
        #        |        |      | may not be selected by the users list of paths.
        #  fdl   | fdl    |      | content in both: diff them
        #  fdl   | fdl    |  a   | deleted locally, but not unversioned - show as deleted ?
        #  fdl   |  a     |      | unversioned: output deleted id for now
        #  fdl   |  a     |  a   | unversioned and deleted: output deleted id
        #  fdl   |  r     |      | relocated in this tree, so add target to search.
        #        |        |      | Dont diff, we will see an r,fd; pair when we reach
        #        |        |      | this id at the other path.
        #  fdl   |  r     |  a   | relocated in this tree, so add target to search.
        #        |        |      | Dont diff, we will see an r,fd; pair when we reach
        #        |        |      | this id at the other path.

        # for all search_indexs in each path at or under each element of
        # search_specific_files, if the detail is relocated: add the id, and add the
        # relocated path as one to search if its not searched already. If the
        # detail is not relocated, add the id.
        searched_specific_files = set()
        NULL_PARENT_DETAILS = dirstate.DirState.NULL_PARENT_DETAILS
        # Using a list so that we can access the values and change them in
        # nested scope. Each one is [path, file_id, entry]
        last_source_parent = [None, None, None]
        last_target_parent = [None, None, None]

        def _process_entry(entry, path_info):
            """Compare an entry and real disk to generate delta information.

            :param path_info: top_relpath, basename, kind, lstat, abspath for
                the path of entry. If None, then the path is considered absent.
                (Perhaps we should pass in a concrete entry for this ?)
            """
            # TODO: when a parent has been renamed, dont emit path renames for children,
            if source_index is None:
                source_details = NULL_PARENT_DETAILS
            else:
                source_details = entry[1][source_index]
            target_details = entry[1][target_index]
            source_minikind = source_details[0]
            target_minikind = target_details[0]
            if source_minikind in 'fdlr' and target_minikind in 'fdl':
                # claimed content in both: diff
                #   r    | fdl    |      | add source to search, add id path move and perform
                #        |        |      | diff check on source-target
                #   r    | fdl    |  a   | dangling file that was present in the basis.
                #        |        |      | ???
                if source_minikind in 'r':
                    # add the source to the search path to find any children it
                    # has.  TODO ? : only add if it is a container ?
                    if not osutils.is_inside_any(searched_specific_files,
                                                 source_details[1]):
                        search_specific_files.add(source_details[1])
                    # generate the old path; this is needed for stating later
                    # as well.
                    old_path = source_details[1]
                    old_dirname, old_basename = os.path.split(old_path)
                    path = pathjoin(entry[0][0], entry[0][1])
                    old_entry = state._get_entry(source_index,
                                                 path_utf8=old_path)
                    # update the source details variable to be the real
                    # location.
                    source_details = old_entry[1][source_index]
                    source_minikind = source_details[0]
                else:
                    old_dirname = entry[0][0]
                    old_basename = entry[0][1]
                    old_path = path = pathjoin(old_dirname, old_basename)
                if path_info is None:
                    # the file is missing on disk, show as removed.
                    old_path = pathjoin(entry[0][0], entry[0][1])
                    content_change = True
                    target_kind = None
                    target_exec = False
                else:
                    # source and target are both versioned and disk file is present.
                    target_kind = path_info[2]
                    if target_kind == 'directory':
                        if source_minikind != 'd':
                            content_change = True
                        else:
                            # directories have no fingerprint
                            content_change = False
                        target_exec = False
                    elif target_kind == 'file':
                        if source_minikind != 'f':
                            content_change = True
                        else:
                            # has it changed? fast path: size, slow path: sha1.
                            if source_details[2] != path_info[3].st_size:
                                content_change = True
                            else:
                                # maybe the same. Get the hash
                                new_hash = self.target._hashcache.get_sha1(
                                                            path, path_info[3])
                                content_change = (new_hash != source_details[1])
                        target_exec = bool(
                            stat.S_ISREG(path_info[3].st_mode)
                            and stat.S_IEXEC & path_info[3].st_mode)
                    elif target_kind == 'symlink':
                        if source_minikind != 'l':
                            content_change = True
                        else:
                            # TODO: check symlink supported for windows users
                            # and grab from target state here.
                            link_target = os.readlink(path_info[4])
                            content_change = (link_target != source_details[1])
                        target_exec = False
                    else:
                        raise Exception, "unknown kind %s" % path_info[2]
                # parent id is the entry for the path in the target tree
                if old_dirname == last_source_parent[0]:
                    source_parent_id = last_source_parent[1]
                else:
                    source_parent_entry = state._get_entry(source_index,
                                                           path_utf8=old_dirname)
                    source_parent_id = source_parent_entry[0][2]
                    if source_parent_id == entry[0][2]:
                        # This is the root, so the parent is None
                        source_parent_id = None
                    else:
                        last_source_parent[0] = old_dirname
                        last_source_parent[1] = source_parent_id
                        last_source_parent[2] = source_parent_entry

                new_dirname = entry[0][0]
                if new_dirname == last_target_parent[0]:
                    target_parent_id = last_target_parent[1]
                else:
                    # TODO: We don't always need to do the lookup, because the
                    #       parent entry will be the same as the source entry.
                    target_parent_entry = state._get_entry(target_index,
                                                           path_utf8=new_dirname)
                    target_parent_id = target_parent_entry[0][2]
                    if target_parent_id == entry[0][2]:
                        # This is the root, so the parent is None
                        target_parent_id = None
                    else:
                        last_target_parent[0] = new_dirname
                        last_target_parent[1] = target_parent_id
                        last_target_parent[2] = target_parent_entry

                source_exec = source_details[3]
                path_unicode = utf8_decode(path)[0]
                return ((entry[0][2], path_unicode, content_change,
                        (True, True),
                        (source_parent_id, target_parent_id),
                        (old_basename, entry[0][1]),
                        (_minikind_to_kind[source_minikind], target_kind),
                        (source_exec, target_exec)),)
            elif source_minikind in 'a' and target_minikind in 'fdl':
                # looks like a new file
                if path_info is not None:
                    path = pathjoin(entry[0][0], entry[0][1])
                    # parent id is the entry for the path in the target tree
                    # TODO: these are the same for an entire directory: cache em.
                    parent_id = state._get_entry(target_index, path_utf8=entry[0][0])[0][2]
                    if parent_id == entry[0][2]:
                        parent_id = None
                    # basename
                    new_executable = bool(
                        stat.S_ISREG(path_info[3].st_mode)
                        and stat.S_IEXEC & path_info[3].st_mode)
                    path_unicode = utf8_decode(path)[0]
                    return ((entry[0][2], path_unicode, True,
                            (False, True),
                            (None, parent_id),
                            (None, entry[0][1]),
                            (None, path_info[2]),
                            (None, new_executable)),)
                else:
                    # but its not on disk: we deliberately treat this as just
                    # never-present. (Why ?! - RBC 20070224)
                    pass
            elif source_minikind in 'fdl' and target_minikind in 'a':
                # unversioned, possibly, or possibly not deleted: we dont care.
                # if its still on disk, *and* theres no other entry at this
                # path [we dont know this in this routine at the moment -
                # perhaps we should change this - then it would be an unknown.
                old_path = pathjoin(entry[0][0], entry[0][1])
                # parent id is the entry for the path in the target tree
                parent_id = state._get_entry(source_index, path_utf8=entry[0][0])[0][2]
                if parent_id == entry[0][2]:
                    parent_id = None
                old_path_unicode = utf8_decode(old_path)[0]
                return ((entry[0][2], old_path_unicode, True,
                        (True, False),
                        (parent_id, None),
                        (entry[0][1], None),
                        (_minikind_to_kind[source_minikind], None),
                        (source_details[3], None)),)
            elif source_minikind in 'fdl' and target_minikind in 'r':
                # a rename; could be a true rename, or a rename inherited from
                # a renamed parent. TODO: handle this efficiently. Its not
                # common case to rename dirs though, so a correct but slow
                # implementation will do.
                if not osutils.is_inside_any(searched_specific_files, target_details[1]):
                    search_specific_files.add(target_details[1])
            elif source_minikind in 'r' and target_minikind in 'r':
                # neither of the selected trees contain this file,
                # so skip over it. This is not currently directly tested, but
                # is indirectly via test_too_much.TestCommands.test_conflicts.
                pass
            else:
                print "*******", source_minikind, target_minikind
                import pdb;pdb.set_trace()
            return ()
        while search_specific_files:
            # TODO: the pending list should be lexically sorted?
            current_root = search_specific_files.pop()
            searched_specific_files.add(current_root)
            # process the entries for this containing directory: the rest will be
            # found by their parents recursively.
            root_entries = _entries_for_path(current_root)
            root_abspath = self.target.abspath(current_root)
            try:
                root_stat = os.lstat(root_abspath)
            except OSError, e:
                if e.errno == errno.ENOENT:
                    # the path does not exist: let _process_entry know that.
                    root_dir_info = None
                else:
                    # some other random error: hand it up.
                    raise
            else:
                root_dir_info = ('', current_root,
                    osutils.file_kind_from_stat_mode(root_stat.st_mode), root_stat,
                    root_abspath)
            if not root_entries and not root_dir_info:
                # this specified path is not present at all, skip it.
                continue
            for entry in root_entries:
                for result in _process_entry(entry, root_dir_info):
                    # this check should probably be outside the loop: one
                    # 'iterate two trees' api, and then _iter_changes filters
                    # unchanged pairs. - RBC 20070226
                    if (include_unchanged
                        or result[2]                    # content change
                        or result[3][0] != result[3][1] # versioned status
                        or result[4][0] != result[4][1] # parent id
                        or result[5][0] != result[5][1] # name
                        or result[6][0] != result[6][1] # kind
                        or result[7][0] != result[7][1] # executable
                        ):
                        yield result
            dir_iterator = osutils._walkdirs_utf8(root_abspath, prefix=current_root)
            initial_key = (current_root, '', '')
            block_index, _ = state._find_block_index_from_key(initial_key)
            if block_index == 0:
                # we have processed the total root already, but because the
                # initial key matched it we should skip it here.
                block_index +=1
            try:
                current_dir_info = dir_iterator.next()
            except OSError, e:
                if e.errno in (errno.ENOENT, errno.ENOTDIR):
                    # there may be directories in the inventory even though
                    # this path is not a file on disk: so mark it as end of
                    # iterator
                    current_dir_info = None
                else:
                    raise
            else:
                if current_dir_info[0][0] == '':
                    # remove .bzr from iteration
                    bzr_index = bisect_left(current_dir_info[1], ('.bzr',))
                    assert current_dir_info[1][bzr_index][0] == '.bzr'
                    del current_dir_info[1][bzr_index]
            # walk until both the directory listing and the versioned metadata
            # are exhausted. TODO: reevaluate this, perhaps we should stop when
            # the versioned data runs out.
            if (block_index < len(state._dirblocks) and
                osutils.is_inside(current_root, state._dirblocks[block_index][0])):
                current_block = state._dirblocks[block_index]
            else:
                current_block = None
            while (current_dir_info is not None or
                   current_block is not None):
                if (current_dir_info and current_block
                    and current_dir_info[0][0] != current_block[0]):
                    if current_dir_info[0][0] < current_block[0] :
                        # import pdb; pdb.set_trace()
                        # print 'unversioned dir'
                        # filesystem data refers to paths not covered by the dirblock.
                        # this has two possibilities:
                        # A) it is versioned but empty, so there is no block for it
                        # B) it is not versioned.
                        # in either case it was processed by the containing directories walk:
                        # if it is root/foo, when we walked root we emitted it,
                        # or if we ere given root/foo to walk specifically, we
                        # emitted it when checking the walk-root entries
                        # advance the iterator and loop - we dont need to emit it.
                        try:
                            current_dir_info = dir_iterator.next()
                        except StopIteration:
                            current_dir_info = None
                    else:
                        # We have a dirblock entry for this location, but there
                        # is no filesystem path for this. This is most likely
                        # because a directory was removed from the disk.
                        # We don't have to report the missing directory,
                        # because that should have already been handled, but we
                        # need to handle all of the files that are contained
                        # within.
                        for current_entry in current_block[1]:
                            # entry referring to file not present on disk.
                            # advance the entry only, after processing.
                            for result in _process_entry(current_entry, None):
                                # this check should probably be outside the loop: one
                                # 'iterate two trees' api, and then _iter_changes filters
                                # unchanged pairs. - RBC 20070226
                                if (include_unchanged
                                    or result[2]                    # content change
                                    or result[3][0] != result[3][1] # versioned status
                                    or result[4][0] != result[4][1] # parent id
                                    or result[5][0] != result[5][1] # name
                                    or result[6][0] != result[6][1] # kind
                                    or result[7][0] != result[7][1] # executable
                                    ):
                                    yield result
                        block_index +=1
                        if (block_index < len(state._dirblocks) and
                            osutils.is_inside(current_root,
                                              state._dirblocks[block_index][0])):
                            current_block = state._dirblocks[block_index]
                        else:
                            current_block = None
                    continue
                entry_index = 0
                if current_block and entry_index < len(current_block[1]):
                    current_entry = current_block[1][entry_index]
                else:
                    current_entry = None
                advance_entry = True
                path_index = 0
                if current_dir_info and path_index < len(current_dir_info[1]):
                    current_path_info = current_dir_info[1][path_index]
                else:
                    current_path_info = None
                advance_path = True
                while (current_entry is not None or
                    current_path_info is not None):
                    if current_entry is None:
                        # no more entries: yield current_pathinfo as an
                        # unversioned file: its not the same as a path in any
                        # tree in the dirstate.
                        new_executable = bool(
                            stat.S_ISREG(current_path_info[3].st_mode)
                            and stat.S_IEXEC & current_path_info[3].st_mode)
                        pass # unversioned file support not added to the
                        # _iter_changes api yet - breaks status amongst other
                        # things.
#                        yield (None, current_path_info[0], True,
#                               (False, False),
#                               (None, None),
#                               (None, current_path_info[1]),
#                               (None, current_path_info[2]),
#                               (None, new_executable))
                    elif current_path_info is None:
                        # no path is fine: the per entry code will handle it.
                        for result in _process_entry(current_entry, current_path_info):
                            # this check should probably be outside the loop: one
                            # 'iterate two trees' api, and then _iter_changes filters
                            # unchanged pairs. - RBC 20070226
                            if (include_unchanged
                                or result[2]                    # content change
                                or result[3][0] != result[3][1] # versioned status
                                or result[4][0] != result[4][1] # parent id
                                or result[5][0] != result[5][1] # name
                                or result[6][0] != result[6][1] # kind
                                or result[7][0] != result[7][1] # executable
                                ):
                                yield result
                    elif current_entry[0][1] != current_path_info[1]:
                        if current_path_info[1] < current_entry[0][1]:
                            # extra file on disk: pass for now, but only
                            # increment the path, not the entry
                            # import pdb; pdb.set_trace()
                            # print 'unversioned file'
                            advance_entry = False
                        else:
                            # entry referring to file not present on disk.
                            # advance the entry only, after processing.
                            for result in _process_entry(current_entry, None):
                                # this check should probably be outside the loop: one
                                # 'iterate two trees' api, and then _iter_changes filters
                                # unchanged pairs. - RBC 20070226
                                if (include_unchanged
                                    or result[2]                    # content change
                                    or result[3][0] != result[3][1] # versioned status
                                    or result[4][0] != result[4][1] # parent id
                                    or result[5][0] != result[5][1] # name
                                    or result[6][0] != result[6][1] # kind
                                    or result[7][0] != result[7][1] # executable
                                    ):
                                    yield result
                            advance_path = False
                    else:
                        for result in _process_entry(current_entry, current_path_info):
                            # this check should probably be outside the loop: one
                            # 'iterate two trees' api, and then _iter_changes filters
                            # unchanged pairs. - RBC 20070226
                            if (include_unchanged
                                or result[2]                    # content change
                                or result[3][0] != result[3][1] # versioned status
                                or result[4][0] != result[4][1] # parent id
                                or result[5][0] != result[5][1] # name
                                or result[6][0] != result[6][1] # kind
                                or result[7][0] != result[7][1] # executable
                                ):
                                yield result
                    if advance_entry and current_entry is not None:
                        entry_index += 1
                        if entry_index < len(current_block[1]):
                            current_entry = current_block[1][entry_index]
                        else:
                            current_entry = None
                    else:
                        advance_entry = True # reset the advance flaga
                    if advance_path and current_path_info is not None:
                        path_index += 1
                        if path_index < len(current_dir_info[1]):
                            current_path_info = current_dir_info[1][path_index]
                        else:
                            current_path_info = None
                    else:
                        advance_path = True # reset the advance flagg.
                if current_block is not None:
                    block_index += 1
                    if (block_index < len(state._dirblocks) and
                        osutils.is_inside(current_root, state._dirblocks[block_index][0])):
                        current_block = state._dirblocks[block_index]
                    else:
                        current_block = None
                if current_dir_info is not None:
                    try:
                        current_dir_info = dir_iterator.next()
                    except StopIteration:
                        current_dir_info = None


    @staticmethod
    def is_compatible(source, target):
        # the target must be a dirstate working tree
        if not isinstance(target, WorkingTree4):
            return False
        # the source must be a revtreee or dirstate rev tree.
        if not isinstance(source,
            (revisiontree.RevisionTree, DirStateRevisionTree)):
            return False
        # the source revid must be in the target dirstate
        if not (source._revision_id == NULL_REVISION or
            source._revision_id in target.get_parent_ids()):
            # TODO: what about ghosts? it may well need to 
            # check for them explicitly.
            return False
        return True

InterTree.register_optimiser(InterDirStateTree)<|MERGE_RESOLUTION|>--- conflicted
+++ resolved
@@ -236,7 +236,6 @@
         self._control_files.break_lock()
         self.branch.break_lock()
 
-<<<<<<< HEAD
     def _comparison_data(self, entry, path):
         kind, executable, stat_value = \
             WorkingTree3._comparison_data(self, entry, path)
@@ -244,7 +243,7 @@
         if kind == 'directory' and entry.kind == 'tree-reference':
             kind = 'tree-reference'
         return kind, executable, stat_value
-=======
+
     @needs_write_lock
     def commit(self, message=None, revprops=None, *args, **kwargs):
         # mark the tree as dirty post commit - commit
@@ -252,7 +251,6 @@
         result = WorkingTree3.commit(self, message, revprops, *args, **kwargs)
         self._make_dirty(reset_inventory=True)
         return result
->>>>>>> 9440aeaa
 
     def current_dirstate(self):
         """Return the current dirstate object. 
