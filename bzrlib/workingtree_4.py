# Copyright (C) 2005, 2006, 2007 Canonical Ltd
#
# This program is free software; you can redistribute it and/or modify
# it under the terms of the GNU General Public License as published by
# the Free Software Foundation; either version 2 of the License, or
# (at your option) any later version.
#
# This program is distributed in the hope that it will be useful,
# but WITHOUT ANY WARRANTY; without even the implied warranty of
# MERCHANTABILITY or FITNESS FOR A PARTICULAR PURPOSE.  See the
# GNU General Public License for more details.
#
# You should have received a copy of the GNU General Public License
# along with this program; if not, write to the Free Software
# Foundation, Inc., 59 Temple Place, Suite 330, Boston, MA  02111-1307  USA

"""WorkingTree4 format and implementation.

WorkingTree4 provides the dirstate based working tree logic.

To get a WorkingTree, call bzrdir.open_workingtree() or
WorkingTree.open(dir).
"""

from cStringIO import StringIO
import os
import sys

from bzrlib.lazy_import import lazy_import
lazy_import(globals(), """
from bisect import bisect_left
import collections
from copy import deepcopy
import errno
import itertools
import operator
import stat
from time import time
import warnings

import bzrlib
from bzrlib import (
    bzrdir,
    cache_utf8,
    conflicts as _mod_conflicts,
    delta,
    dirstate,
    errors,
    generate_ids,
    globbing,
    hashcache,
    ignores,
    merge,
    osutils,
    revisiontree,
    textui,
    transform,
    urlutils,
    xml5,
    xml6,
    )
import bzrlib.branch
from bzrlib.transport import get_transport
import bzrlib.ui
""")

from bzrlib import symbol_versioning
from bzrlib.decorators import needs_read_lock, needs_write_lock
from bzrlib.inventory import InventoryEntry, Inventory, ROOT_ID, entry_factory
from bzrlib.lockable_files import LockableFiles, TransportLock
from bzrlib.lockdir import LockDir
import bzrlib.mutabletree
from bzrlib.mutabletree import needs_tree_write_lock
from bzrlib.osutils import (
    file_kind,
    isdir,
    normpath,
    pathjoin,
    rand_chars,
    realpath,
    safe_unicode,
    splitpath,
    )
from bzrlib.trace import mutter, note
from bzrlib.transport.local import LocalTransport
from bzrlib.tree import InterTree
from bzrlib.progress import DummyProgress, ProgressPhase
from bzrlib.revision import NULL_REVISION, CURRENT_REVISION
from bzrlib.rio import RioReader, rio_file, Stanza
from bzrlib.symbol_versioning import (deprecated_passed,
        deprecated_method,
        deprecated_function,
        DEPRECATED_PARAMETER,
        )
from bzrlib.tree import Tree
from bzrlib.workingtree import WorkingTree, WorkingTree3, WorkingTreeFormat3


# This is the Windows equivalent of ENOTDIR
# It is defined in pywin32.winerror, but we don't want a strong dependency for
# just an error code.
ERROR_PATH_NOT_FOUND = 3
ERROR_DIRECTORY = 267


class WorkingTree4(WorkingTree3):
    """This is the Format 4 working tree.

    This differs from WorkingTree3 by:
     - Having a consolidated internal dirstate, stored in a
       randomly-accessible sorted file on disk.
     - Not having a regular inventory attribute.  One can be synthesized 
       on demand but this is expensive and should be avoided.

    This is new in bzr 0.15.
    """

    def __init__(self, basedir,
                 branch,
                 _control_files=None,
                 _format=None,
                 _bzrdir=None):
        """Construct a WorkingTree for basedir.

        If the branch is not supplied, it is opened automatically.
        If the branch is supplied, it must be the branch for this basedir.
        (branch.base is not cross checked, because for remote branches that
        would be meaningless).
        """
        self._format = _format
        self.bzrdir = _bzrdir
        from bzrlib.trace import note, mutter
        assert isinstance(basedir, basestring), \
            "base directory %r is not a string" % basedir
        basedir = safe_unicode(basedir)
        mutter("opening working tree %r", basedir)
        self._branch = branch
        assert isinstance(self.branch, bzrlib.branch.Branch), \
            "branch %r is not a Branch" % self.branch
        self.basedir = realpath(basedir)
        # if branch is at our basedir and is a format 6 or less
        # assume all other formats have their own control files.
        assert isinstance(_control_files, LockableFiles), \
            "_control_files must be a LockableFiles, not %r" % _control_files
        self._control_files = _control_files
        self._dirty = None
        #-------------
        # during a read or write lock these objects are set, and are
        # None the rest of the time.
        self._dirstate = None
        self._inventory = None
        #-------------

    @needs_tree_write_lock
    def _add(self, files, ids, kinds):
        """See MutableTree._add."""
        state = self.current_dirstate()
        for f, file_id, kind in zip(files, ids, kinds):
            f = f.strip('/')
            assert '//' not in f
            assert '..' not in f
            if self.path2id(f):
                # special case tree root handling.
                if f == '' and self.path2id(f) == ROOT_ID:
                    state.set_path_id('', generate_ids.gen_file_id(f))
                continue
            if file_id is None:
                file_id = generate_ids.gen_file_id(f)
            # deliberately add the file with no cached stat or sha1
            # - on the first access it will be gathered, and we can
            # always change this once tests are all passing.
            state.add(f, file_id, kind, None, '')
        self._make_dirty(reset_inventory=True)

    def _make_dirty(self, reset_inventory):
        """Make the tree state dirty.

        :param reset_inventory: True if the cached inventory should be removed
            (presuming there is one).
        """
        self._dirty = True
        if reset_inventory and self._inventory is not None:
            self._inventory = None

    @needs_tree_write_lock
    def add_reference(self, sub_tree):
        # use standard implementation, which calls back to self._add
        # 
        # So we don't store the reference_revision in the working dirstate,
        # it's just recorded at the moment of commit. 
        self._add_reference(sub_tree)

    def break_lock(self):
        """Break a lock if one is present from another instance.

        Uses the ui factory to ask for confirmation if the lock may be from
        an active process.

        This will probe the repository for its lock as well.
        """
        # if the dirstate is locked by an active process, reject the break lock
        # call.
        try:
            if self._dirstate is None:
                clear = True
            else:
                clear = False
            state = self._current_dirstate()
            if state._lock_token is not None:
                # we already have it locked. sheese, cant break our own lock.
                raise errors.LockActive(self.basedir)
            else:
                try:
                    # try for a write lock - need permission to get one anyhow
                    # to break locks.
                    state.lock_write()
                except errors.LockContention:
                    # oslocks fail when a process is still live: fail.
                    # TODO: get the locked lockdir info and give to the user to
                    # assist in debugging.
                    raise errors.LockActive(self.basedir)
                else:
                    state.unlock()
        finally:
            if clear:
                self._dirstate = None
        self._control_files.break_lock()
        self.branch.break_lock()

    def _comparison_data(self, entry, path):
        kind, executable, stat_value = \
            WorkingTree3._comparison_data(self, entry, path)
        # it looks like a plain directory, but it's really a reference -- see
        # also kind()
        if (self._repo_supports_tree_reference and
            kind == 'directory' and
            self._directory_is_tree_reference(path)):
            kind = 'tree-reference'
        return kind, executable, stat_value

    @needs_write_lock
    def commit(self, message=None, revprops=None, *args, **kwargs):
        # mark the tree as dirty post commit - commit
        # can change the current versioned list by doing deletes.
        result = WorkingTree3.commit(self, message, revprops, *args, **kwargs)
        self._make_dirty(reset_inventory=True)
        return result

    def current_dirstate(self):
        """Return the current dirstate object.

        This is not part of the tree interface and only exposed for ease of
        testing.

        :raises errors.NotWriteLocked: when not in a lock.
        """
        self._must_be_locked()
        return self._current_dirstate()

    def _current_dirstate(self):
        """Internal function that does not check lock status.

        This is needed for break_lock which also needs the dirstate.
        """
        if self._dirstate is not None:
            return self._dirstate
        local_path = self.bzrdir.get_workingtree_transport(None
            ).local_abspath('dirstate')
        self._dirstate = dirstate.DirState.on_file(local_path)
        return self._dirstate

    def _directory_is_tree_reference(self, relpath):
        # as a special case, if a directory contains control files then 
        # it's a tree reference, except that the root of the tree is not
        return relpath and osutils.isdir(self.abspath(relpath) + u"/.bzr")
        # TODO: We could ask all the control formats whether they
        # recognize this directory, but at the moment there's no cheap api
        # to do that.  Since we probably can only nest bzr checkouts and
        # they always use this name it's ok for now.  -- mbp 20060306
        #
        # FIXME: There is an unhandled case here of a subdirectory
        # containing .bzr but not a branch; that will probably blow up
        # when you try to commit it.  It might happen if there is a
        # checkout in a subdirectory.  This can be avoided by not adding
        # it.  mbp 20070306

    def filter_unversioned_files(self, paths):
        """Filter out paths that are versioned.

        :return: set of paths.
        """
        # TODO: make a generic multi-bisect routine roughly that should list
        # the paths, then process one half at a time recursively, and feed the
        # results of each bisect in further still
        paths = sorted(paths)
        result = set()
        state = self.current_dirstate()
        # TODO we want a paths_to_dirblocks helper I think
        for path in paths:
            dirname, basename = os.path.split(path.encode('utf8'))
            _, _, _, path_is_versioned = state._get_block_entry_index(
                dirname, basename, 0)
            if not path_is_versioned:
                result.add(path)
        return result

    def flush(self):
        """Write all cached data to disk."""
        if self._control_files._lock_mode != 'w':
            raise errors.NotWriteLocked(self)
        self.current_dirstate().save()
        self._inventory = None
        self._dirty = False

    @needs_tree_write_lock
    def _gather_kinds(self, files, kinds):
        """See MutableTree._gather_kinds."""
        for pos, f in enumerate(files):
            if kinds[pos] is None:
                kinds[pos] = self._kind(f)

    def _generate_inventory(self):
        """Create and set self.inventory from the dirstate object.
        
        This is relatively expensive: we have to walk the entire dirstate.
        Ideally we would not, and can deprecate this function.
        """
        #: uncomment to trap on inventory requests.
        # import pdb;pdb.set_trace()
        state = self.current_dirstate()
        state._read_dirblocks_if_needed()
        root_key, current_entry = self._get_entry(path='')
        current_id = root_key[2]
        assert current_entry[0][0] == 'd' # directory
        inv = Inventory(root_id=current_id)
        # Turn some things into local variables
        minikind_to_kind = dirstate.DirState._minikind_to_kind
        factory = entry_factory
        utf8_decode = cache_utf8._utf8_decode
        inv_byid = inv._byid
        # we could do this straight out of the dirstate; it might be fast
        # and should be profiled - RBC 20070216
        parent_ies = {'' : inv.root}
        for block in state._dirblocks[1:]: # skip the root
            dirname = block[0]
            try:
                parent_ie = parent_ies[dirname]
            except KeyError:
                # all the paths in this block are not versioned in this tree
                continue
            for key, entry in block[1]:
                minikind, link_or_sha1, size, executable, stat = entry[0]
                if minikind in ('a', 'r'): # absent, relocated
                    # a parent tree only entry
                    continue
                name = key[1]
                name_unicode = utf8_decode(name)[0]
                file_id = key[2]
                kind = minikind_to_kind[minikind]
                inv_entry = factory[kind](file_id, name_unicode,
                                          parent_ie.file_id)
                if kind == 'file':
                    # This is only needed on win32, where this is the only way
                    # we know the executable bit.
                    inv_entry.executable = executable
                    # not strictly needed: working tree
                    #inv_entry.text_size = size
                    #inv_entry.text_sha1 = sha1
                elif kind == 'directory':
                    # add this entry to the parent map.
                    parent_ies[(dirname + '/' + name).strip('/')] = inv_entry
                elif kind == 'tree-reference':
                    assert self._repo_supports_tree_reference, \
                        "repository of %r " \
                        "doesn't support tree references " \
                        "required by entry %r" \
                        % (self, name)
                    inv_entry.reference_revision = link_or_sha1 or None
                elif kind != 'symlink':
                    raise AssertionError("unknown kind %r" % kind)
                # These checks cost us around 40ms on a 55k entry tree
                assert file_id not in inv_byid, ('file_id %s already in'
                    ' inventory as %s' % (file_id, inv_byid[file_id]))
                assert name_unicode not in parent_ie.children
                inv_byid[file_id] = inv_entry
                parent_ie.children[name_unicode] = inv_entry
        self._inventory = inv

    def _get_entry(self, file_id=None, path=None):
        """Get the dirstate row for file_id or path.

        If either file_id or path is supplied, it is used as the key to lookup.
        If both are supplied, the fastest lookup is used, and an error is
        raised if they do not both point at the same row.
        
        :param file_id: An optional unicode file_id to be looked up.
        :param path: An optional unicode path to be looked up.
        :return: The dirstate row tuple for path/file_id, or (None, None)
        """
        if file_id is None and path is None:
            raise errors.BzrError('must supply file_id or path')
        state = self.current_dirstate()
        if path is not None:
            path = path.encode('utf8')
        return state._get_entry(0, fileid_utf8=file_id, path_utf8=path)

    def get_file_sha1(self, file_id, path=None, stat_value=None):
        # check file id is valid unconditionally.
        entry = self._get_entry(file_id=file_id, path=path)
        assert entry[0] is not None, 'what error should this raise'
        if path is None:
            path = pathjoin(entry[0][0], entry[0][1]).decode('utf8')

        file_abspath = self.abspath(path)
        state = self.current_dirstate()
        if stat_value is None:
            try:
                stat_value = os.lstat(file_abspath)
            except OSError, e:
                if e.errno == errno.ENOENT:
                    return None
                else:
                    raise
        link_or_sha1 = state.update_entry(entry, file_abspath,
                                          stat_value=stat_value)
        if entry[1][0][0] == 'f':
            return link_or_sha1
        return None

    def _get_inventory(self):
        """Get the inventory for the tree. This is only valid within a lock."""
        if self._inventory is not None:
            return self._inventory
        self._must_be_locked()
        self._generate_inventory()
        return self._inventory

    inventory = property(_get_inventory,
                         doc="Inventory of this Tree")

    @needs_read_lock
    def get_parent_ids(self):
        """See Tree.get_parent_ids.
        
        This implementation requests the ids list from the dirstate file.
        """
        return self.current_dirstate().get_parent_ids()

    def get_reference_revision(self, file_id, path=None):
        # referenced tree's revision is whatever's currently there
        return self.get_nested_tree(file_id, path).last_revision()

    def get_nested_tree(self, file_id, path=None):
        if path is None:
            path = self.id2path(file_id)
        # else: check file_id is at path?
        return WorkingTree.open(self.abspath(path))

    @needs_read_lock
    def get_root_id(self):
        """Return the id of this trees root"""
        return self._get_entry(path='')[0][2]

    def has_id(self, file_id):
        state = self.current_dirstate()
        file_id = osutils.safe_file_id(file_id)
        row, parents = self._get_entry(file_id=file_id)
        if row is None:
            return False
        return osutils.lexists(pathjoin(
                    self.basedir, row[0].decode('utf8'), row[1].decode('utf8')))

    @needs_read_lock
    def id2path(self, file_id):
        "Convert a file-id to a path."
        file_id = osutils.safe_file_id(file_id)
        state = self.current_dirstate()
        entry = self._get_entry(file_id=file_id)
        if entry == (None, None):
            raise errors.NoSuchId(tree=self, file_id=file_id)
        path_utf8 = osutils.pathjoin(entry[0][0], entry[0][1])
        return path_utf8.decode('utf8')

    if not osutils.supports_executable():
        def is_executable(self, file_id, path=None):
            """Test if a file is executable or not.

            Note: The caller is expected to take a read-lock before calling this.
            """
            file_id = osutils.safe_file_id(file_id)
            entry = self._get_entry(file_id=file_id, path=path)
            if entry == (None, None):
                return False
            return entry[1][0][3]
    else:
        def is_executable(self, file_id, path=None):
            """Test if a file is executable or not.

            Note: The caller is expected to take a read-lock before calling this.
            """
            if not path:
                file_id = osutils.safe_file_id(file_id)
                path = self.id2path(file_id)
            mode = os.lstat(self.abspath(path)).st_mode
            return bool(stat.S_ISREG(mode) and stat.S_IEXEC & mode)

    @needs_read_lock
    def __iter__(self):
        """Iterate through file_ids for this tree.

        file_ids are in a WorkingTree if they are in the working inventory
        and the working file exists.
        """
        result = []
        for key, tree_details in self.current_dirstate()._iter_entries():
            if tree_details[0][0] in ('a', 'r'): # absent, relocated
                # not relevant to the working tree
                continue
            path = pathjoin(self.basedir, key[0].decode('utf8'), key[1].decode('utf8'))
            if osutils.lexists(path):
                result.append(key[2])
        return iter(result)

    def iter_references(self):
        for key, tree_details in self.current_dirstate()._iter_entries():
            if tree_details[0][0] in ('a', 'r'): # absent, relocated
                # not relevant to the working tree
                continue
            if not key[1]:
                # the root is not a reference.
                continue
            path = pathjoin(self.basedir, key[0].decode('utf8'), key[1].decode('utf8'))
            try:
                if self._kind(path) == 'tree-reference':
                    yield path, key[2]
            except errors.NoSuchFile:
                # path is missing on disk.
                continue

    def kind(self, file_id):
        """Return the kind of a file.

        This is always the actual kind that's on disk, regardless of what it
        was added as.

        Note: The caller is expected to take a read-lock before calling this.
        """
        relpath = self.id2path(file_id)
        assert relpath != None, \
            "path for id {%s} is None!" % file_id
        return self._kind(relpath)

    def _kind(self, relpath):
        abspath = self.abspath(relpath)
        kind = file_kind(abspath)
        if (self._repo_supports_tree_reference and
            kind == 'directory' and
            self._directory_is_tree_reference(relpath)):
            kind = 'tree-reference'
        return kind

    @needs_read_lock
    def _last_revision(self):
        """See Mutable.last_revision."""
        parent_ids = self.current_dirstate().get_parent_ids()
        if parent_ids:
            return parent_ids[0]
        else:
            return None

    def lock_read(self):
        """See Branch.lock_read, and WorkingTree.unlock."""
        self.branch.lock_read()
        try:
            self._control_files.lock_read()
            try:
                state = self.current_dirstate()
                if not state._lock_token:
                    state.lock_read()
                # set our support for tree references from the repository in
                # use.
                self._repo_supports_tree_reference = getattr(
                    self.branch.repository._format, "supports_tree_reference",
                    False)
            except:
                self._control_files.unlock()
                raise
        except:
            self.branch.unlock()
            raise

    def _lock_self_write(self):
        """This should be called after the branch is locked."""
        try:
            self._control_files.lock_write()
            try:
                state = self.current_dirstate()
                if not state._lock_token:
                    state.lock_write()
                # set our support for tree references from the repository in
                # use.
                self._repo_supports_tree_reference = getattr(
                    self.branch.repository._format, "supports_tree_reference",
                    False)
            except:
                self._control_files.unlock()
                raise
        except:
            self.branch.unlock()
            raise

    def lock_tree_write(self):
        """See MutableTree.lock_tree_write, and WorkingTree.unlock."""
        self.branch.lock_read()
        self._lock_self_write()

    def lock_write(self):
        """See MutableTree.lock_write, and WorkingTree.unlock."""
        self.branch.lock_write()
        self._lock_self_write()

    @needs_tree_write_lock
    def move(self, from_paths, to_dir, after=False):
        """See WorkingTree.move()."""
        result = []
        if not from_paths:
            return result

        state = self.current_dirstate()

        assert not isinstance(from_paths, basestring)
        to_dir_utf8 = to_dir.encode('utf8')
        to_entry_dirname, to_basename = os.path.split(to_dir_utf8)
        id_index = state._get_id_index()
        # check destination directory
        # get the details for it
        to_entry_block_index, to_entry_entry_index, dir_present, entry_present = \
            state._get_block_entry_index(to_entry_dirname, to_basename, 0)
        if not entry_present:
            raise errors.BzrMoveFailedError('', to_dir,
                errors.NotVersionedError(to_dir))
        to_entry = state._dirblocks[to_entry_block_index][1][to_entry_entry_index]
        # get a handle on the block itself.
        to_block_index = state._ensure_block(
            to_entry_block_index, to_entry_entry_index, to_dir_utf8)
        to_block = state._dirblocks[to_block_index]
        to_abs = self.abspath(to_dir)
        if not isdir(to_abs):
            raise errors.BzrMoveFailedError('',to_dir,
                errors.NotADirectory(to_abs))

        if to_entry[1][0][0] != 'd':
            raise errors.BzrMoveFailedError('',to_dir,
                errors.NotADirectory(to_abs))

        if self._inventory is not None:
            update_inventory = True
            inv = self.inventory
            to_dir_ie = inv[to_dir_id]
            to_dir_id = to_entry[0][2]
        else:
            update_inventory = False

        rollbacks = []
        def move_one(old_entry, from_path_utf8, minikind, executable,
                     fingerprint, packed_stat, size,
                     to_block, to_key, to_path_utf8):
            state._make_absent(old_entry)
            from_key = old_entry[0]
            rollbacks.append(
                lambda:state.update_minimal(from_key,
                    minikind,
                    executable=executable,
                    fingerprint=fingerprint,
                    packed_stat=packed_stat,
                    size=size,
                    path_utf8=from_path_utf8))
            state.update_minimal(to_key,
                    minikind,
                    executable=executable,
                    fingerprint=fingerprint,
                    packed_stat=packed_stat,
                    size=size,
                    path_utf8=to_path_utf8)
            added_entry_index, _ = state._find_entry_index(to_key, to_block[1])
            new_entry = to_block[1][added_entry_index]
            rollbacks.append(lambda:state._make_absent(new_entry))

        for from_rel in from_paths:
            # from_rel is 'pathinroot/foo/bar'
            from_rel_utf8 = from_rel.encode('utf8')
            from_dirname, from_tail = osutils.split(from_rel)
            from_dirname, from_tail_utf8 = osutils.split(from_rel_utf8)
            from_entry = self._get_entry(path=from_rel)
            if from_entry == (None, None):
                raise errors.BzrMoveFailedError(from_rel,to_dir,
                    errors.NotVersionedError(path=str(from_rel)))

            from_id = from_entry[0][2]
            to_rel = pathjoin(to_dir, from_tail)
            to_rel_utf8 = pathjoin(to_dir_utf8, from_tail_utf8)
            item_to_entry = self._get_entry(path=to_rel)
            if item_to_entry != (None, None):
                raise errors.BzrMoveFailedError(from_rel, to_rel,
                    "Target is already versioned.")

            if from_rel == to_rel:
                raise errors.BzrMoveFailedError(from_rel, to_rel,
                    "Source and target are identical.")

            from_missing = not self.has_filename(from_rel)
            to_missing = not self.has_filename(to_rel)
            if after:
                move_file = False
            else:
                move_file = True
            if to_missing:
                if not move_file:
                    raise errors.BzrMoveFailedError(from_rel, to_rel,
                        errors.NoSuchFile(path=to_rel,
                        extra="New file has not been created yet"))
                elif from_missing:
                    # neither path exists
                    raise errors.BzrRenameFailedError(from_rel, to_rel,
                        errors.PathsDoNotExist(paths=(from_rel, to_rel)))
            else:
                if from_missing: # implicitly just update our path mapping
                    move_file = False
                elif not after:
                    raise errors.RenameFailedFilesExist(from_rel, to_rel,
                        extra="(Use --after to update the Bazaar id)")

            rollbacks = []
            def rollback_rename():
                """A single rename has failed, roll it back."""
                # roll back everything, even if we encounter trouble doing one
                # of them.
                #
                # TODO: at least log the other exceptions rather than just
                # losing them mbp 20070307
                exc_info = None
                for rollback in reversed(rollbacks):
                    try:
                        rollback()
                    except Exception, e:
                        exc_info = sys.exc_info()
                if exc_info:
                    raise exc_info[0], exc_info[1], exc_info[2]

            # perform the disk move first - its the most likely failure point.
            if move_file:
                from_rel_abs = self.abspath(from_rel)
                to_rel_abs = self.abspath(to_rel)
                try:
                    osutils.rename(from_rel_abs, to_rel_abs)
                except OSError, e:
                    raise errors.BzrMoveFailedError(from_rel, to_rel, e[1])
                rollbacks.append(lambda: osutils.rename(to_rel_abs, from_rel_abs))
            try:
                # perform the rename in the inventory next if needed: its easy
                # to rollback
                if update_inventory:
                    # rename the entry
                    from_entry = inv[from_id]
                    current_parent = from_entry.parent_id
                    inv.rename(from_id, to_dir_id, from_tail)
                    rollbacks.append(
                        lambda: inv.rename(from_id, current_parent, from_tail))
                # finally do the rename in the dirstate, which is a little
                # tricky to rollback, but least likely to need it.
                old_block_index, old_entry_index, dir_present, file_present = \
                    state._get_block_entry_index(from_dirname, from_tail_utf8, 0)
                old_block = state._dirblocks[old_block_index][1]
                old_entry = old_block[old_entry_index]
                from_key, old_entry_details = old_entry
                cur_details = old_entry_details[0]
                # remove the old row
                to_key = ((to_block[0],) + from_key[1:3])
                minikind = cur_details[0]
                move_one(old_entry, from_path_utf8=from_rel_utf8,
                         minikind=minikind,
                         executable=cur_details[3],
                         fingerprint=cur_details[1],
                         packed_stat=cur_details[4],
                         size=cur_details[2],
                         to_block=to_block,
                         to_key=to_key,
                         to_path_utf8=to_rel_utf8)

                if minikind == 'd':
                    def update_dirblock(from_dir, to_key, to_dir_utf8):
                        """Recursively update all entries in this dirblock."""
                        assert from_dir != '', "renaming root not supported"
                        from_key = (from_dir, '')
                        from_block_idx, present = \
                            state._find_block_index_from_key(from_key)
                        if not present:
                            # This is the old record, if it isn't present, then
                            # there is theoretically nothing to update.
                            # (Unless it isn't present because of lazy loading,
                            # but we don't do that yet)
                            return
                        from_block = state._dirblocks[from_block_idx]
                        to_block_index, to_entry_index, _, _ = \
                            state._get_block_entry_index(to_key[0], to_key[1], 0)
                        to_block_index = state._ensure_block(
                            to_block_index, to_entry_index, to_dir_utf8)
                        to_block = state._dirblocks[to_block_index]

                        # Grab a copy since move_one may update the list.
                        for entry in from_block[1][:]:
                            assert entry[0][0] == from_dir
                            cur_details = entry[1][0]
                            to_key = (to_dir_utf8, entry[0][1], entry[0][2])
                            from_path_utf8 = osutils.pathjoin(entry[0][0], entry[0][1])
                            to_path_utf8 = osutils.pathjoin(to_dir_utf8, entry[0][1])
                            minikind = cur_details[0]
                            if minikind in 'ar':
                                # Deleted children of a renamed directory
                                # Do not need to be updated.
                                # Children that have been renamed out of this
                                # directory should also not be updated
                                continue
                            move_one(entry, from_path_utf8=from_path_utf8,
                                     minikind=minikind,
                                     executable=cur_details[3],
                                     fingerprint=cur_details[1],
                                     packed_stat=cur_details[4],
                                     size=cur_details[2],
                                     to_block=to_block,
                                     to_key=to_key,
                                     to_path_utf8=to_path_utf8)
                            if minikind == 'd':
                                # We need to move all the children of this
                                # entry
                                update_dirblock(from_path_utf8, to_key,
                                                to_path_utf8)
                    update_dirblock(from_rel_utf8, to_key, to_rel_utf8)
            except:
                rollback_rename()
                raise
            result.append((from_rel, to_rel))
            state._dirblock_state = dirstate.DirState.IN_MEMORY_MODIFIED
            self._make_dirty(reset_inventory=False)

        return result

    def _must_be_locked(self):
        if not self._control_files._lock_count:
            raise errors.ObjectNotLocked(self)

    def _new_tree(self):
        """Initialize the state in this tree to be a new tree."""
        self._dirty = True

    @needs_read_lock
    def path2id(self, path):
        """Return the id for path in this tree."""
        path = path.strip('/')
        entry = self._get_entry(path=path)
        if entry == (None, None):
            return None
        return entry[0][2]

    def paths2ids(self, paths, trees=[], require_versioned=True):
        """See Tree.paths2ids().

        This specialisation fast-paths the case where all the trees are in the
        dirstate.
        """
        if paths is None:
            return None
        parents = self.get_parent_ids()
        for tree in trees:
            if not (isinstance(tree, DirStateRevisionTree) and tree._revision_id in
                parents):
                return super(WorkingTree4, self).paths2ids(paths, trees, require_versioned)
        search_indexes = [0] + [1 + parents.index(tree._revision_id) for tree in trees]
        # -- make all paths utf8 --
        paths_utf8 = set()
        for path in paths:
            paths_utf8.add(path.encode('utf8'))
        paths = paths_utf8
        # -- paths is now a utf8 path set --
        # -- get the state object and prepare it.
        state = self.current_dirstate()
        if False and (state._dirblock_state == dirstate.DirState.NOT_IN_MEMORY
            and '' not in paths):
            paths2ids = self._paths2ids_using_bisect
        else:
            paths2ids = self._paths2ids_in_memory
        return paths2ids(paths, search_indexes,
                         require_versioned=require_versioned)

    def _paths2ids_in_memory(self, paths, search_indexes,
                             require_versioned=True):
        state = self.current_dirstate()
        state._read_dirblocks_if_needed()
        def _entries_for_path(path):
            """Return a list with all the entries that match path for all ids.
            """
            dirname, basename = os.path.split(path)
            key = (dirname, basename, '')
            block_index, present = state._find_block_index_from_key(key)
            if not present:
                # the block which should contain path is absent.
                return []
            result = []
            block = state._dirblocks[block_index][1]
            entry_index, _ = state._find_entry_index(key, block)
            # we may need to look at multiple entries at this path: walk while the paths match.
            while (entry_index < len(block) and
                block[entry_index][0][0:2] == key[0:2]):
                result.append(block[entry_index])
                entry_index += 1
            return result
        if require_versioned:
            # -- check all supplied paths are versioned in a search tree. --
            all_versioned = True
            for path in paths:
                path_entries = _entries_for_path(path)
                if not path_entries:
                    # this specified path is not present at all: error
                    all_versioned = False
                    break
                found_versioned = False
                # for each id at this path
                for entry in path_entries:
                    # for each tree.
                    for index in search_indexes:
                        if entry[1][index][0] != 'a': # absent
                            found_versioned = True
                            # all good: found a versioned cell
                            break
                if not found_versioned:
                    # none of the indexes was not 'absent' at all ids for this
                    # path.
                    all_versioned = False
                    break
            if not all_versioned:
                raise errors.PathsNotVersionedError(paths)
        # -- remove redundancy in supplied paths to prevent over-scanning --
        search_paths = set()
        for path in paths:
            other_paths = paths.difference(set([path]))
            if not osutils.is_inside_any(other_paths, path):
                # this is a top level path, we must check it.
                search_paths.add(path)
        # sketch: 
        # for all search_indexs in each path at or under each element of
        # search_paths, if the detail is relocated: add the id, and add the
        # relocated path as one to search if its not searched already. If the
        # detail is not relocated, add the id.
        searched_paths = set()
        found_ids = set()
        def _process_entry(entry):
            """Look at search_indexes within entry.

            If a specific tree's details are relocated, add the relocation
            target to search_paths if not searched already. If it is absent, do
            nothing. Otherwise add the id to found_ids.
            """
            for index in search_indexes:
                if entry[1][index][0] == 'r': # relocated
                    if not osutils.is_inside_any(searched_paths, entry[1][index][1]):
                        search_paths.add(entry[1][index][1])
                elif entry[1][index][0] != 'a': # absent
                    found_ids.add(entry[0][2])
        while search_paths:
            current_root = search_paths.pop()
            searched_paths.add(current_root)
            # process the entries for this containing directory: the rest will be
            # found by their parents recursively.
            root_entries = _entries_for_path(current_root)
            if not root_entries:
                # this specified path is not present at all, skip it.
                continue
            for entry in root_entries:
                _process_entry(entry)
            initial_key = (current_root, '', '')
            block_index, _ = state._find_block_index_from_key(initial_key)
            while (block_index < len(state._dirblocks) and
                osutils.is_inside(current_root, state._dirblocks[block_index][0])):
                for entry in state._dirblocks[block_index][1]:
                    _process_entry(entry)
                block_index += 1
        return found_ids

    def _paths2ids_using_bisect(self, paths, search_indexes,
                                require_versioned=True):
        state = self.current_dirstate()
        found_ids = set()

        split_paths = sorted(osutils.split(p) for p in paths)
        found = state._bisect_recursive(split_paths)

        if require_versioned:
            found_dir_names = set(dir_name_id[:2] for dir_name_id in found)
            for dir_name in split_paths:
                if dir_name not in found_dir_names:
                    raise errors.PathsNotVersionedError(paths)

        for dir_name_id, trees_info in found.iteritems():
            for index in search_indexes:
                if trees_info[index][0] not in ('r', 'a'):
                    found_ids.add(dir_name_id[2])
        return found_ids

    def read_working_inventory(self):
        """Read the working inventory.
        
        This is a meaningless operation for dirstate, but we obey it anyhow.
        """
        return self.inventory

    @needs_read_lock
    def revision_tree(self, revision_id):
        """See Tree.revision_tree.

        WorkingTree4 supplies revision_trees for any basis tree.
        """
        revision_id = osutils.safe_revision_id(revision_id)
        dirstate = self.current_dirstate()
        parent_ids = dirstate.get_parent_ids()
        if revision_id not in parent_ids:
            raise errors.NoSuchRevisionInTree(self, revision_id)
        if revision_id in dirstate.get_ghosts():
            raise errors.NoSuchRevisionInTree(self, revision_id)
        return DirStateRevisionTree(dirstate, revision_id,
            self.branch.repository)

    @needs_tree_write_lock
    def set_last_revision(self, new_revision):
        """Change the last revision in the working tree."""
        new_revision = osutils.safe_revision_id(new_revision)
        parents = self.get_parent_ids()
        if new_revision in (NULL_REVISION, None):
            assert len(parents) < 2, (
                "setting the last parent to none with a pending merge is "
                "unsupported.")
            self.set_parent_ids([])
        else:
            self.set_parent_ids([new_revision] + parents[1:],
                allow_leftmost_as_ghost=True)

    @needs_tree_write_lock
    def set_parent_ids(self, revision_ids, allow_leftmost_as_ghost=False):
        """Set the parent ids to revision_ids.
        
        See also set_parent_trees. This api will try to retrieve the tree data
        for each element of revision_ids from the trees repository. If you have
        tree data already available, it is more efficient to use
        set_parent_trees rather than set_parent_ids. set_parent_ids is however
        an easier API to use.

        :param revision_ids: The revision_ids to set as the parent ids of this
            working tree. Any of these may be ghosts.
        """
        revision_ids = [osutils.safe_revision_id(r) for r in revision_ids]
        trees = []
        for revision_id in revision_ids:
            try:
                revtree = self.branch.repository.revision_tree(revision_id)
                # TODO: jam 20070213 KnitVersionedFile raises
                #       RevisionNotPresent rather than NoSuchRevision if a
                #       given revision_id is not present. Should Repository be
                #       catching it and re-raising NoSuchRevision?
            except (errors.NoSuchRevision, errors.RevisionNotPresent):
                revtree = None
            trees.append((revision_id, revtree))
        self.set_parent_trees(trees,
            allow_leftmost_as_ghost=allow_leftmost_as_ghost)

    @needs_tree_write_lock
    def set_parent_trees(self, parents_list, allow_leftmost_as_ghost=False):
        """Set the parents of the working tree.

        :param parents_list: A list of (revision_id, tree) tuples.
            If tree is None, then that element is treated as an unreachable
            parent tree - i.e. a ghost.
        """
        dirstate = self.current_dirstate()
        if len(parents_list) > 0:
            if not allow_leftmost_as_ghost and parents_list[0][1] is None:
                raise errors.GhostRevisionUnusableHere(parents_list[0][0])
        real_trees = []
        ghosts = []
        # convert absent trees to the null tree, which we convert back to
        # missing on access.
        for rev_id, tree in parents_list:
            rev_id = osutils.safe_revision_id(rev_id)
            if tree is not None:
                real_trees.append((rev_id, tree))
            else:
                real_trees.append((rev_id,
                    self.branch.repository.revision_tree(None)))
                ghosts.append(rev_id)
        dirstate.set_parent_trees(real_trees, ghosts=ghosts)
        self._make_dirty(reset_inventory=False)

    def _set_root_id(self, file_id):
        """See WorkingTree.set_root_id."""
        state = self.current_dirstate()
        state.set_path_id('', file_id)
        if state._dirblock_state == dirstate.DirState.IN_MEMORY_MODIFIED:
            self._make_dirty(reset_inventory=True)

    @needs_read_lock
    def supports_tree_reference(self):
        return self._repo_supports_tree_reference

    def unlock(self):
        """Unlock in format 4 trees needs to write the entire dirstate."""
        if self._control_files._lock_count == 1:
            # eventually we should do signature checking during read locks for
            # dirstate updates.
            if self._control_files._lock_mode == 'w':
                if self._dirty:
                    self.flush()
            if self._dirstate is not None:
                # This is a no-op if there are no modifications.
                self._dirstate.save()
                self._dirstate.unlock()
            # TODO: jam 20070301 We shouldn't have to wipe the dirstate at this
            #       point. Instead, it could check if the header has been
            #       modified when it is locked, and if not, it can hang on to
            #       the data it has in memory.
            self._dirstate = None
            self._inventory = None
        # reverse order of locking.
        try:
            return self._control_files.unlock()
        finally:
            self.branch.unlock()

    @needs_tree_write_lock
    def unversion(self, file_ids):
        """Remove the file ids in file_ids from the current versioned set.

        When a file_id is unversioned, all of its children are automatically
        unversioned.

        :param file_ids: The file ids to stop versioning.
        :raises: NoSuchId if any fileid is not currently versioned.
        """
        if not file_ids:
            return
        state = self.current_dirstate()
        state._read_dirblocks_if_needed()
        ids_to_unversion = set()
        for file_id in file_ids:
            ids_to_unversion.add(osutils.safe_file_id(file_id))
        paths_to_unversion = set()
        # sketch:
        # check if the root is to be unversioned, if so, assert for now.
        # walk the state marking unversioned things as absent.
        # if there are any un-unversioned ids at the end, raise
        for key, details in state._dirblocks[0][1]:
            if (details[0][0] not in ('a', 'r') and # absent or relocated
                key[2] in ids_to_unversion):
                # I haven't written the code to unversion / yet - it should be
                # supported.
                raise errors.BzrError('Unversioning the / is not currently supported')
        block_index = 0
        while block_index < len(state._dirblocks):
            # process one directory at a time.
            block = state._dirblocks[block_index]
            # first check: is the path one to remove - it or its children
            delete_block = False
            for path in paths_to_unversion:
                if (block[0].startswith(path) and
                    (len(block[0]) == len(path) or
                     block[0][len(path)] == '/')):
                    # this entire block should be deleted - its the block for a
                    # path to unversion; or the child of one
                    delete_block = True
                    break
            # TODO: trim paths_to_unversion as we pass by paths
            if delete_block:
                # this block is to be deleted: process it.
                # TODO: we can special case the no-parents case and
                # just forget the whole block.
                entry_index = 0
                while entry_index < len(block[1]):
                    # Mark this file id as having been removed
                    entry = block[1][entry_index]
                    ids_to_unversion.discard(entry[0][2])
                    if (entry[1][0][0] == 'a'
                        or not state._make_absent(entry)):
                        entry_index += 1
                # go to the next block. (At the moment we dont delete empty
                # dirblocks)
                block_index += 1
                continue
            entry_index = 0
            while entry_index < len(block[1]):
                entry = block[1][entry_index]
                if (entry[1][0][0] in ('a', 'r') or # absent, relocated
                    # ^ some parent row.
                    entry[0][2] not in ids_to_unversion):
                    # ^ not an id to unversion
                    entry_index += 1
                    continue
                if entry[1][0][0] == 'd':
                    paths_to_unversion.add(pathjoin(entry[0][0], entry[0][1]))
                if not state._make_absent(entry):
                    entry_index += 1
                # we have unversioned this id
                ids_to_unversion.remove(entry[0][2])
            block_index += 1
        if ids_to_unversion:
            raise errors.NoSuchId(self, iter(ids_to_unversion).next())
        self._make_dirty(reset_inventory=False)
        # have to change the legacy inventory too.
        if self._inventory is not None:
            for file_id in file_ids:
                self._inventory.remove_recursive_id(file_id)

    @needs_read_lock
    def _validate(self):
        self._dirstate._validate()

    @needs_tree_write_lock
    def _write_inventory(self, inv):
        """Write inventory as the current inventory."""
        assert not self._dirty, "attempting to write an inventory when the dirstate is dirty will cause data loss"
        self.current_dirstate().set_state_from_inventory(inv)
        self._make_dirty(reset_inventory=False)
        if self._inventory is not None:
            self._inventory = inv
        self.flush()


class WorkingTreeFormat4(WorkingTreeFormat3):
    """The first consolidated dirstate working tree format.

    This format:
        - exists within a metadir controlling .bzr
        - includes an explicit version marker for the workingtree control
          files, separate from the BzrDir format
        - modifies the hash cache format
        - is new in bzr 0.15
        - uses a LockDir to guard access to it.
    """

    upgrade_recommended = False

    def get_format_string(self):
        """See WorkingTreeFormat.get_format_string()."""
        return "Bazaar Working Tree Format 4 (bzr 0.15)\n"

    def get_format_description(self):
        """See WorkingTreeFormat.get_format_description()."""
        return "Working tree format 4"

    def initialize(self, a_bzrdir, revision_id=None):
        """See WorkingTreeFormat.initialize().

        :param revision_id: allows creating a working tree at a different
        revision than the branch is at.

        These trees get an initial random root id, if their repository supports
        rich root data, TREE_ROOT otherwise.
        """
        revision_id = osutils.safe_revision_id(revision_id)
        if not isinstance(a_bzrdir.transport, LocalTransport):
            raise errors.NotLocalUrl(a_bzrdir.transport.base)
        transport = a_bzrdir.get_workingtree_transport(self)
        control_files = self._open_control_files(a_bzrdir)
        control_files.create_lock()
        control_files.lock_write()
        control_files.put_utf8('format', self.get_format_string())
        branch = a_bzrdir.open_branch()
        if revision_id is None:
            revision_id = branch.last_revision()
        local_path = transport.local_abspath('dirstate')
        # write out new dirstate (must exist when we create the tree)
        state = dirstate.DirState.initialize(local_path)
        state.unlock()
        del state
        wt = WorkingTree4(a_bzrdir.root_transport.local_abspath('.'),
                         branch,
                         _format=self,
                         _bzrdir=a_bzrdir,
                         _control_files=control_files)
        wt._new_tree()
        wt.lock_tree_write()
        try:
            if revision_id in (None, NULL_REVISION):
                if branch.repository.supports_rich_root():
                    wt._set_root_id(generate_ids.gen_root_id())
                else:
                    wt._set_root_id(ROOT_ID)
                wt.flush()
            wt.set_last_revision(revision_id)
            wt.flush()
            basis = wt.basis_tree()
            basis.lock_read()
            # if the basis has a root id we have to use that; otherwise we use
            # a new random one
            basis_root_id = basis.get_root_id()
            if basis_root_id is not None:
                wt._set_root_id(basis_root_id)
                wt.flush()
            transform.build_tree(basis, wt)
            basis.unlock()
        finally:
            control_files.unlock()
            wt.unlock()
        return wt

    def _open(self, a_bzrdir, control_files):
        """Open the tree itself.

        :param a_bzrdir: the dir for the tree.
        :param control_files: the control files for the tree.
        """
        return WorkingTree4(a_bzrdir.root_transport.local_abspath('.'),
                           branch=a_bzrdir.open_branch(),
                           _format=self,
                           _bzrdir=a_bzrdir,
                           _control_files=control_files)

    def __get_matchingbzrdir(self):
        # please test against something that will let us do tree references
        return bzrdir.format_registry.make_bzrdir(
            'dirstate-with-subtree')

    _matchingbzrdir = property(__get_matchingbzrdir)


class DirStateRevisionTree(Tree):
    """A revision tree pulling the inventory from a dirstate."""

    def __init__(self, dirstate, revision_id, repository):
        self._dirstate = dirstate
        self._revision_id = osutils.safe_revision_id(revision_id)
        self._repository = repository
        self._inventory = None
        self._locked = 0
        self._dirstate_locked = False

    def __repr__(self):
        return "<%s of %s in %s>" % \
            (self.__class__.__name__, self._revision_id, self._dirstate)

    def annotate_iter(self, file_id):
        """See Tree.annotate_iter"""
        w = self._repository.weave_store.get_weave(file_id,
                           self._repository.get_transaction())
        return w.annotate_iter(self.inventory[file_id].revision)

    def _comparison_data(self, entry, path):
        """See Tree._comparison_data."""
        if entry is None:
            return None, False, None
        # trust the entry as RevisionTree does, but this may not be
        # sensible: the entry might not have come from us?
        return entry.kind, entry.executable, None

    def _file_size(self, entry, stat_value):
        return entry.text_size

    def filter_unversioned_files(self, paths):
        """Filter out paths that are not versioned.

        :return: set of paths.
        """
        pred = self.has_filename
        return set((p for p in paths if not pred(p)))

    def get_root_id(self):
        return self.path2id('')

    def _get_parent_index(self):
        """Return the index in the dirstate referenced by this tree."""
        return self._dirstate.get_parent_ids().index(self._revision_id) + 1

    def _get_entry(self, file_id=None, path=None):
        """Get the dirstate row for file_id or path.

        If either file_id or path is supplied, it is used as the key to lookup.
        If both are supplied, the fastest lookup is used, and an error is
        raised if they do not both point at the same row.
        
        :param file_id: An optional unicode file_id to be looked up.
        :param path: An optional unicode path to be looked up.
        :return: The dirstate row tuple for path/file_id, or (None, None)
        """
        if file_id is None and path is None:
            raise errors.BzrError('must supply file_id or path')
        file_id = osutils.safe_file_id(file_id)
        if path is not None:
            path = path.encode('utf8')
        parent_index = self._get_parent_index()
        return self._dirstate._get_entry(parent_index, fileid_utf8=file_id, path_utf8=path)

    def _generate_inventory(self):
        """Create and set self.inventory from the dirstate object.

        (So this is only called the first time the inventory is requested for
        this tree; it then remains in memory until it's out of date.)

        This is relatively expensive: we have to walk the entire dirstate.
        """
        assert self._locked, 'cannot generate inventory of an unlocked '\
            'dirstate revision tree'
        # separate call for profiling - makes it clear where the costs are.
        self._dirstate._read_dirblocks_if_needed()
        assert self._revision_id in self._dirstate.get_parent_ids(), \
            'parent %s has disappeared from %s' % (
            self._revision_id, self._dirstate.get_parent_ids())
        parent_index = self._dirstate.get_parent_ids().index(self._revision_id) + 1
        # This is identical now to the WorkingTree _generate_inventory except
        # for the tree index use.
        root_key, current_entry = self._dirstate._get_entry(parent_index, path_utf8='')
        current_id = root_key[2]
        assert current_entry[parent_index][0] == 'd'
        inv = Inventory(root_id=current_id, revision_id=self._revision_id)
        inv.root.revision = current_entry[parent_index][4]
        # Turn some things into local variables
        minikind_to_kind = dirstate.DirState._minikind_to_kind
        factory = entry_factory
        utf8_decode = cache_utf8._utf8_decode
        inv_byid = inv._byid
        # we could do this straight out of the dirstate; it might be fast
        # and should be profiled - RBC 20070216
        parent_ies = {'' : inv.root}
        for block in self._dirstate._dirblocks[1:]: #skip root
            dirname = block[0]
            try:
                parent_ie = parent_ies[dirname]
            except KeyError:
                # all the paths in this block are not versioned in this tree
                continue
            for key, entry in block[1]:
                minikind, fingerprint, size, executable, revid = entry[parent_index]
                if minikind in ('a', 'r'): # absent, relocated
                    # not this tree
                    continue
                name = key[1]
                name_unicode = utf8_decode(name)[0]
                file_id = key[2]
                kind = minikind_to_kind[minikind]
                inv_entry = factory[kind](file_id, name_unicode,
                                          parent_ie.file_id)
                inv_entry.revision = revid
                if kind == 'file':
                    inv_entry.executable = executable
                    inv_entry.text_size = size
                    inv_entry.text_sha1 = fingerprint
                elif kind == 'directory':
                    parent_ies[(dirname + '/' + name).strip('/')] = inv_entry
                elif kind == 'symlink':
                    inv_entry.executable = False
                    inv_entry.text_size = None
                    inv_entry.symlink_target = utf8_decode(fingerprint)[0]
                elif kind == 'tree-reference':
                    inv_entry.reference_revision = fingerprint or None
                else:
                    raise AssertionError("cannot convert entry %r into an InventoryEntry"
                            % entry)
                # These checks cost us around 40ms on a 55k entry tree
                assert file_id not in inv_byid
                assert name_unicode not in parent_ie.children
                inv_byid[file_id] = inv_entry
                parent_ie.children[name_unicode] = inv_entry
        self._inventory = inv

    def get_file_mtime(self, file_id, path=None):
        """Return the modification time for this record.

        We return the timestamp of the last-changed revision.
        """
        # Make sure the file exists
        entry = self._get_entry(file_id, path=path)
        if entry == (None, None): # do we raise?
            return None
        parent_index = self._get_parent_index()
        last_changed_revision = entry[1][parent_index][4]
        return self._repository.get_revision(last_changed_revision).timestamp

    def get_file_sha1(self, file_id, path=None, stat_value=None):
        entry = self._get_entry(file_id=file_id, path=path)
        parent_index = self._get_parent_index()
        parent_details = entry[1][parent_index]
        if parent_details[0] == 'f':
            return parent_details[1]
        return None

    def get_file(self, file_id):
        return StringIO(self.get_file_text(file_id))

    def get_file_lines(self, file_id):
        ie = self.inventory[file_id]
        return self._repository.weave_store.get_weave(file_id,
                self._repository.get_transaction()).get_lines(ie.revision)

    def get_file_size(self, file_id):
        return self.inventory[file_id].text_size

    def get_file_text(self, file_id):
        return ''.join(self.get_file_lines(file_id))

    def get_reference_revision(self, file_id, path=None):
        return self.inventory[file_id].reference_revision

    def get_symlink_target(self, file_id):
        entry = self._get_entry(file_id=file_id)
        parent_index = self._get_parent_index()
        if entry[1][parent_index][0] != 'l':
            return None
        else:
            # At present, none of the tree implementations supports non-ascii
            # symlink targets. So we will just assume that the dirstate path is
            # correct.
            return entry[1][parent_index][1]

    def get_revision_id(self):
        """Return the revision id for this tree."""
        return self._revision_id

    def _get_inventory(self):
        if self._inventory is not None:
            return self._inventory
        self._must_be_locked()
        self._generate_inventory()
        return self._inventory

    inventory = property(_get_inventory,
                         doc="Inventory of this Tree")

    def get_parent_ids(self):
        """The parents of a tree in the dirstate are not cached."""
        return self._repository.get_revision(self._revision_id).parent_ids

    def has_filename(self, filename):
        return bool(self.path2id(filename))

    def kind(self, file_id):
        return self.inventory[file_id].kind

    def is_executable(self, file_id, path=None):
        ie = self.inventory[file_id]
        if ie.kind != "file":
            return None
        return ie.executable

    def list_files(self, include_root=False):
        # We use a standard implementation, because DirStateRevisionTree is
        # dealing with one of the parents of the current state
        inv = self._get_inventory()
        entries = inv.iter_entries()
        if self.inventory.root is not None and not include_root:
            entries.next()
        for path, entry in entries:
            yield path, 'V', entry.kind, entry.file_id, entry

    def lock_read(self):
        """Lock the tree for a set of operations."""
        if not self._locked:
            self._repository.lock_read()
            if self._dirstate._lock_token is None:
                self._dirstate.lock_read()
                self._dirstate_locked = True
        self._locked += 1

    def _must_be_locked(self):
        if not self._locked:
            raise errors.ObjectNotLocked(self)

    @needs_read_lock
    def path2id(self, path):
        """Return the id for path in this tree."""
        # lookup by path: faster than splitting and walking the ivnentory.
        entry = self._get_entry(path=path)
        if entry == (None, None):
            return None
        return entry[0][2]

    def unlock(self):
        """Unlock, freeing any cache memory used during the lock."""
        # outside of a lock, the inventory is suspect: release it.
        self._locked -=1
        if not self._locked:
            self._inventory = None
            self._locked = 0
            if self._dirstate_locked:
                self._dirstate.unlock()
                self._dirstate_locked = False
            self._repository.unlock()

    def walkdirs(self, prefix=""):
        # TODO: jam 20070215 This is the lazy way by using the RevisionTree
        # implementation based on an inventory.  
        # This should be cleaned up to use the much faster Dirstate code
        # So for now, we just build up the parent inventory, and extract
        # it the same way RevisionTree does.
        _directory = 'directory'
        inv = self._get_inventory()
        top_id = inv.path2id(prefix)
        if top_id is None:
            pending = []
        else:
            pending = [(prefix, top_id)]
        while pending:
            dirblock = []
            relpath, file_id = pending.pop()
            # 0 - relpath, 1- file-id
            if relpath:
                relroot = relpath + '/'
            else:
                relroot = ""
            # FIXME: stash the node in pending
            entry = inv[file_id]
            for name, child in entry.sorted_children():
                toppath = relroot + name
                dirblock.append((toppath, name, child.kind, None,
                    child.file_id, child.kind
                    ))
            yield (relpath, entry.file_id), dirblock
            # push the user specified dirs from dirblock
            for dir in reversed(dirblock):
                if dir[2] == _directory:
                    pending.append((dir[0], dir[4]))


class InterDirStateTree(InterTree):
    """Fast path optimiser for changes_from with dirstate trees.
    
    This is used only when both trees are in the dirstate working file, and 
    the source is any parent within the dirstate, and the destination is 
    the current working tree of the same dirstate.
    """
    # this could be generalized to allow comparisons between any trees in the
    # dirstate, and possibly between trees stored in different dirstates.

    def __init__(self, source, target):
        super(InterDirStateTree, self).__init__(source, target)
        if not InterDirStateTree.is_compatible(source, target):
            raise Exception, "invalid source %r and target %r" % (source, target)

    @staticmethod
    def make_source_parent_tree(source, target):
        """Change the source tree into a parent of the target."""
        revid = source.commit('record tree')
        target.branch.repository.fetch(source.branch.repository, revid)
        target.set_parent_ids([revid])
        return target.basis_tree(), target

    _matching_from_tree_format = WorkingTreeFormat4()
    _matching_to_tree_format = WorkingTreeFormat4()
    _test_mutable_trees_to_test_trees = make_source_parent_tree

    def _iter_changes(self, include_unchanged=False,
                      specific_files=None, pb=None, extra_trees=[],
                      require_versioned=True, want_unversioned=False):
        """Return the changes from source to target.

        :return: An iterator that yields tuples. See InterTree._iter_changes
            for details.
        :param specific_files: An optional list of file paths to restrict the
            comparison to. When mapping filenames to ids, all matches in all
            trees (including optional extra_trees) are used, and all children of
            matched directories are included.
        :param include_unchanged: An optional boolean requesting the inclusion of
            unchanged entries in the result.
        :param extra_trees: An optional list of additional trees to use when
            mapping the contents of specific_files (paths) to file_ids.
        :param require_versioned: If True, all files in specific_files must be
            versioned in one of source, target, extra_trees or
            PathsNotVersionedError is raised.
        :param want_unversioned: Should unversioned files be returned in the
            output. An unversioned file is defined as one with (False, False)
            for the versioned pair.
        """
        utf8_decode = cache_utf8._utf8_decode
        _minikind_to_kind = dirstate.DirState._minikind_to_kind
        cmp_by_dirs = dirstate.cmp_by_dirs
        # NB: show_status depends on being able to pass in non-versioned files
        # and report them as unknown
        # TODO: handle extra trees in the dirstate.
        # TODO: handle comparisons as an empty tree as a different special
        # case? mbp 20070226
        if extra_trees or (self.source._revision_id == NULL_REVISION):
            # we can't fast-path these cases (yet)
            for f in super(InterDirStateTree, self)._iter_changes(
                include_unchanged, specific_files, pb, extra_trees,
                require_versioned, want_unversioned=want_unversioned):
                yield f
            return
        parent_ids = self.target.get_parent_ids()
        assert (self.source._revision_id in parent_ids), \
                "revision {%s} is not stored in {%s}, but %s " \
                "can only be used for trees stored in the dirstate" \
                % (self.source._revision_id, self.target, self._iter_changes)
        target_index = 0
        if self.source._revision_id == NULL_REVISION:
            source_index = None
            indices = (target_index,)
        else:
            assert (self.source._revision_id in parent_ids), \
                "Failure: source._revision_id: %s not in target.parent_ids(%s)" % (
                self.source._revision_id, parent_ids)
            source_index = 1 + parent_ids.index(self.source._revision_id)
            indices = (source_index,target_index)
        # -- make all specific_files utf8 --
        if specific_files:
            specific_files_utf8 = set()
            for path in specific_files:
                specific_files_utf8.add(path.encode('utf8'))
            specific_files = specific_files_utf8
        else:
            specific_files = set([''])
        # -- specific_files is now a utf8 path set --
        # -- get the state object and prepare it.
        state = self.target.current_dirstate()
        state._read_dirblocks_if_needed()
        def _entries_for_path(path):
            """Return a list with all the entries that match path for all ids.
            """
            dirname, basename = os.path.split(path)
            key = (dirname, basename, '')
            block_index, present = state._find_block_index_from_key(key)
            if not present:
                # the block which should contain path is absent.
                return []
            result = []
            block = state._dirblocks[block_index][1]
            entry_index, _ = state._find_entry_index(key, block)
            # we may need to look at multiple entries at this path: walk while the specific_files match.
            while (entry_index < len(block) and
                block[entry_index][0][0:2] == key[0:2]):
                result.append(block[entry_index])
                entry_index += 1
            return result
        if require_versioned:
            # -- check all supplied paths are versioned in a search tree. --
            all_versioned = True
            for path in specific_files:
                path_entries = _entries_for_path(path)
                if not path_entries:
                    # this specified path is not present at all: error
                    all_versioned = False
                    break
                found_versioned = False
                # for each id at this path
                for entry in path_entries:
                    # for each tree.
                    for index in indices:
                        if entry[1][index][0] != 'a': # absent
                            found_versioned = True
                            # all good: found a versioned cell
                            break
                if not found_versioned:
                    # none of the indexes was not 'absent' at all ids for this
                    # path.
                    all_versioned = False
                    break
            if not all_versioned:
                raise errors.PathsNotVersionedError(specific_files)
        # -- remove redundancy in supplied specific_files to prevent over-scanning --
        search_specific_files = set()
        for path in specific_files:
            other_specific_files = specific_files.difference(set([path]))
            if not osutils.is_inside_any(other_specific_files, path):
                # this is a top level path, we must check it.
                search_specific_files.add(path)
        # sketch: 
        # compare source_index and target_index at or under each element of search_specific_files.
        # follow the following comparison table. Note that we only want to do diff operations when
        # the target is fdl because thats when the walkdirs logic will have exposed the pathinfo 
        # for the target.
        # cases:
        # 
        # Source | Target | disk | action
        #   r    | fdlt   |      | add source to search, add id path move and perform
        #        |        |      | diff check on source-target
        #   r    | fdlt   |  a   | dangling file that was present in the basis. 
        #        |        |      | ???
        #   r    |  a     |      | add source to search
        #   r    |  a     |  a   | 
        #   r    |  r     |      | this path is present in a non-examined tree, skip.
        #   r    |  r     |  a   | this path is present in a non-examined tree, skip.
        #   a    | fdlt   |      | add new id
        #   a    | fdlt   |  a   | dangling locally added file, skip
        #   a    |  a     |      | not present in either tree, skip
        #   a    |  a     |  a   | not present in any tree, skip
        #   a    |  r     |      | not present in either tree at this path, skip as it
        #        |        |      | may not be selected by the users list of paths.
        #   a    |  r     |  a   | not present in either tree at this path, skip as it
        #        |        |      | may not be selected by the users list of paths.
        #  fdlt  | fdlt   |      | content in both: diff them
        #  fdlt  | fdlt   |  a   | deleted locally, but not unversioned - show as deleted ?
        #  fdlt  |  a     |      | unversioned: output deleted id for now
        #  fdlt  |  a     |  a   | unversioned and deleted: output deleted id
        #  fdlt  |  r     |      | relocated in this tree, so add target to search.
        #        |        |      | Dont diff, we will see an r,fd; pair when we reach
        #        |        |      | this id at the other path.
        #  fdlt  |  r     |  a   | relocated in this tree, so add target to search.
        #        |        |      | Dont diff, we will see an r,fd; pair when we reach
        #        |        |      | this id at the other path.

        # for all search_indexs in each path at or under each element of
        # search_specific_files, if the detail is relocated: add the id, and add the
        # relocated path as one to search if its not searched already. If the
        # detail is not relocated, add the id.
        searched_specific_files = set()
        NULL_PARENT_DETAILS = dirstate.DirState.NULL_PARENT_DETAILS
        # Using a list so that we can access the values and change them in
        # nested scope. Each one is [path, file_id, entry]
        last_source_parent = [None, None]
        last_target_parent = [None, None]

        use_filesystem_for_exec = (sys.platform != 'win32')

        # Just a sentry, so that _process_entry can say that this
        # record is handled, but isn't interesting to process (unchanged)
        uninteresting = object()


        old_dirname_to_file_id = {}
        new_dirname_to_file_id = {}
        # TODO: jam 20070516 - Avoid the _get_entry lookup overhead by
        #       keeping a cache of directories that we have seen.

        def _process_entry(entry, path_info):
            """Compare an entry and real disk to generate delta information.

            :param path_info: top_relpath, basename, kind, lstat, abspath for
                the path of entry. If None, then the path is considered absent.
                (Perhaps we should pass in a concrete entry for this ?)
                Basename is returned as a utf8 string because we expect this
                tuple will be ignored, and don't want to take the time to
                decode.
            :return: None if these don't match
                     A tuple of information about the change, or
                     the object 'uninteresting' if these match, but are
                     basically identical.
            """
            if source_index is None:
                source_details = NULL_PARENT_DETAILS
            else:
                source_details = entry[1][source_index]
            target_details = entry[1][target_index]
            target_minikind = target_details[0]
            if path_info is not None and target_minikind in 'fdlt':
                assert target_index == 0
                link_or_sha1 = state.update_entry(entry, abspath=path_info[4],
                                                  stat_value=path_info[3])
                # The entry may have been modified by update_entry
                target_details = entry[1][target_index]
                target_minikind = target_details[0]
            else:
                link_or_sha1 = None
            file_id = entry[0][2]
            source_minikind = source_details[0]
            if source_minikind in 'fdltr' and target_minikind in 'fdlt':
                # claimed content in both: diff
                #   r    | fdlt   |      | add source to search, add id path move and perform
                #        |        |      | diff check on source-target
                #   r    | fdlt   |  a   | dangling file that was present in the basis.
                #        |        |      | ???
                if source_minikind in 'r':
                    # add the source to the search path to find any children it
                    # has.  TODO ? : only add if it is a container ?
                    if not osutils.is_inside_any(searched_specific_files,
                                                 source_details[1]):
                        search_specific_files.add(source_details[1])
                    # generate the old path; this is needed for stating later
                    # as well.
                    old_path = source_details[1]
                    old_dirname, old_basename = os.path.split(old_path)
                    path = pathjoin(entry[0][0], entry[0][1])
                    old_entry = state._get_entry(source_index,
                                                 path_utf8=old_path)
                    # update the source details variable to be the real
                    # location.
                    source_details = old_entry[1][source_index]
                    source_minikind = source_details[0]
                else:
                    old_dirname = entry[0][0]
                    old_basename = entry[0][1]
                    old_path = path = None
                if path_info is None:
                    # the file is missing on disk, show as removed.
                    content_change = True
                    target_kind = None
                    target_exec = False
                else:
                    # source and target are both versioned and disk file is present.
                    target_kind = path_info[2]
                    if target_kind == 'directory':
                        if path is None:
                            old_path = path = pathjoin(old_dirname, old_basename)
                        new_dirname_to_file_id[path] = file_id
                        if source_minikind != 'd':
                            content_change = True
                        else:
                            # directories have no fingerprint
                            content_change = False
                        target_exec = False
                    elif target_kind == 'file':
                        if source_minikind != 'f':
                            content_change = True
                        else:
                            # We could check the size, but we already have the
                            # sha1 hash.
                            content_change = (link_or_sha1 != source_details[1])
                        # Target details is updated at update_entry time
                        if use_filesystem_for_exec:
                            # We don't need S_ISREG here, because we are sure
                            # we are dealing with a file.
                            target_exec = bool(stat.S_IEXEC & path_info[3].st_mode)
                        else:
                            target_exec = target_details[3]
                    elif target_kind == 'symlink':
                        if source_minikind != 'l':
                            content_change = True
                        else:
                            content_change = (link_or_sha1 != source_details[1])
                        target_exec = False
                    elif target_kind == 'tree-reference':
                        if source_minikind != 't':
                            content_change = True
                        else:
                            content_change = False
                        target_exec = False
                    else:
                        raise Exception, "unknown kind %s" % path_info[2]
                if source_minikind == 'd':
                    if path is None:
                        old_path = path = pathjoin(old_dirname, old_basename)
                    old_dirname_to_file_id[old_path] = file_id
                # parent id is the entry for the path in the target tree
                if old_dirname == last_source_parent[0]:
                    source_parent_id = last_source_parent[1]
                else:
                    try:
                        source_parent_id = old_dirname_to_file_id[old_dirname]
                    except KeyError:
                        source_parent_entry = state._get_entry(source_index,
                                                               path_utf8=old_dirname)
                        source_parent_id = source_parent_entry[0][2]
                    if source_parent_id == entry[0][2]:
                        # This is the root, so the parent is None
                        source_parent_id = None
                    else:
                        last_source_parent[0] = old_dirname
                        last_source_parent[1] = source_parent_id
                new_dirname = entry[0][0]
                if new_dirname == last_target_parent[0]:
                    target_parent_id = last_target_parent[1]
                else:
                    try:
                        target_parent_id = new_dirname_to_file_id[new_dirname]
                    except KeyError:
                        # TODO: We don't always need to do the lookup, because the
                        #       parent entry will be the same as the source entry.
                        target_parent_entry = state._get_entry(target_index,
                                                               path_utf8=new_dirname)
                        assert target_parent_entry != (None, None), (
                            "Could not find target parent in wt: %s\nparent of: %s"
                            % (new_dirname, entry))
                        target_parent_id = target_parent_entry[0][2]
                    if target_parent_id == entry[0][2]:
                        # This is the root, so the parent is None
                        target_parent_id = None
                    else:
                        last_target_parent[0] = new_dirname
                        last_target_parent[1] = target_parent_id

                source_exec = source_details[3]
                if (include_unchanged
                    or content_change
                    or source_parent_id != target_parent_id
                    or old_basename != entry[0][1]
                    or source_exec != target_exec
                    ):
                    if old_path is None:
                        old_path = path = pathjoin(old_dirname, old_basename)
                        old_path_u = utf8_decode(old_path)[0]
                        path_u = old_path_u
                    else:
                        old_path_u = utf8_decode(old_path)[0]
                        if old_path == path:
                            path_u = old_path_u
                        else:
                            path_u = utf8_decode(path)[0]
                    source_kind = _minikind_to_kind[source_minikind]
                    return (entry[0][2],
                           (old_path_u, path_u),
                           content_change,
                           (True, True),
                           (source_parent_id, target_parent_id),
                           (utf8_decode(old_basename)[0], utf8_decode(entry[0][1])[0]),
                           (source_kind, target_kind),
                           (source_exec, target_exec))
                else:
                    return uninteresting
            elif source_minikind in 'a' and target_minikind in 'fdlt':
                # looks like a new file
                if path_info is not None:
                    path = pathjoin(entry[0][0], entry[0][1])
                    # parent id is the entry for the path in the target tree
                    # TODO: these are the same for an entire directory: cache em.
                    parent_id = state._get_entry(target_index,
                                                 path_utf8=entry[0][0])[0][2]
                    if parent_id == entry[0][2]:
                        parent_id = None
                    if use_filesystem_for_exec:
                        # We need S_ISREG here, because we aren't sure if this
                        # is a file or not.
                        target_exec = bool(
                            stat.S_ISREG(path_info[3].st_mode)
                            and stat.S_IEXEC & path_info[3].st_mode)
                    else:
                        target_exec = target_details[3]
                    return (entry[0][2],
                           (None, utf8_decode(path)[0]),
                           True,
                           (False, True),
                           (None, parent_id),
                           (None, utf8_decode(entry[0][1])[0]),
                           (None, path_info[2]),
                           (None, target_exec))
                else:
                    # but its not on disk: we deliberately treat this as just
                    # never-present. (Why ?! - RBC 20070224)
                    pass
            elif source_minikind in 'fdlt' and target_minikind in 'a':
                # unversioned, possibly, or possibly not deleted: we dont care.
                # if its still on disk, *and* theres no other entry at this
                # path [we dont know this in this routine at the moment -
                # perhaps we should change this - then it would be an unknown.
                old_path = pathjoin(entry[0][0], entry[0][1])
                # parent id is the entry for the path in the target tree
                parent_id = state._get_entry(source_index, path_utf8=entry[0][0])[0][2]
                if parent_id == entry[0][2]:
                    parent_id = None
                return (entry[0][2],
                       (utf8_decode(old_path)[0], None),
                       True,
                       (True, False),
                       (parent_id, None),
                       (utf8_decode(entry[0][1])[0], None),
                       (_minikind_to_kind[source_minikind], None),
                       (source_details[3], None))
            elif source_minikind in 'fdlt' and target_minikind in 'r':
                # a rename; could be a true rename, or a rename inherited from
                # a renamed parent. TODO: handle this efficiently. Its not
                # common case to rename dirs though, so a correct but slow
                # implementation will do.
                if not osutils.is_inside_any(searched_specific_files, target_details[1]):
                    search_specific_files.add(target_details[1])
            elif source_minikind in 'ra' and target_minikind in 'ra':
                # neither of the selected trees contain this file,
                # so skip over it. This is not currently directly tested, but
                # is indirectly via test_too_much.TestCommands.test_conflicts.
                pass
            else:
                raise AssertionError("don't know how to compare "
                    "source_minikind=%r, target_minikind=%r"
                    % (source_minikind, target_minikind))
                ## import pdb;pdb.set_trace()
            return None

        while search_specific_files:
            # TODO: the pending list should be lexically sorted?  the
            # interface doesn't require it.
            current_root = search_specific_files.pop()
            current_root_unicode = current_root.decode('utf8')
            searched_specific_files.add(current_root)
            # process the entries for this containing directory: the rest will be
            # found by their parents recursively.
            root_entries = _entries_for_path(current_root)
            root_abspath = self.target.abspath(current_root_unicode)
            try:
                root_stat = os.lstat(root_abspath)
            except OSError, e:
                if e.errno == errno.ENOENT:
                    # the path does not exist: let _process_entry know that.
                    root_dir_info = None
                else:
                    # some other random error: hand it up.
                    raise
            else:
                root_dir_info = ('', current_root,
                    osutils.file_kind_from_stat_mode(root_stat.st_mode), root_stat,
                    root_abspath)
                if root_dir_info[2] == 'directory':
                    if self.target._directory_is_tree_reference(
                        current_root.decode('utf8')):
                        root_dir_info = root_dir_info[:2] + \
                            ('tree-reference',) + root_dir_info[3:]

            if not root_entries and not root_dir_info:
                # this specified path is not present at all, skip it.
                continue
            path_handled = False
            for entry in root_entries:
                result = _process_entry(entry, root_dir_info)
                if result is not None:
                    path_handled = True
                    if result is not uninteresting:
                        yield result
            if want_unversioned and not path_handled and root_dir_info:
                new_executable = bool(
                    stat.S_ISREG(root_dir_info[3].st_mode)
                    and stat.S_IEXEC & root_dir_info[3].st_mode)
                yield (None,
                       (None, current_root_unicode),
                       True,
                       (False, False),
                       (None, None),
                       (None, splitpath(current_root_unicode)[-1]),
                       (None, root_dir_info[2]),
                       (None, new_executable)
                      )
            initial_key = (current_root, '', '')
            block_index, _ = state._find_block_index_from_key(initial_key)
            if block_index == 0:
                # we have processed the total root already, but because the
                # initial key matched it we should skip it here.
                block_index +=1
            if root_dir_info and root_dir_info[2] == 'tree-reference':
                current_dir_info = None
            else:
                dir_iterator = osutils._walkdirs_utf8(root_abspath, prefix=current_root)
                try:
                    current_dir_info = dir_iterator.next()
                except OSError, e:
                    # on win32, python2.4 has e.errno == ERROR_DIRECTORY, but
                    # python 2.5 has e.errno == EINVAL,
                    #            and e.winerror == ERROR_DIRECTORY
                    e_winerror = getattr(e, 'winerror', None)
                    win_errors = (ERROR_DIRECTORY, ERROR_PATH_NOT_FOUND)
                    # there may be directories in the inventory even though
                    # this path is not a file on disk: so mark it as end of
                    # iterator
                    if e.errno in (errno.ENOENT, errno.ENOTDIR, errno.EINVAL):
                        current_dir_info = None
                    elif (sys.platform == 'win32'
                          and (e.errno in win_errors
                               or e_winerror in win_errors)):
                        current_dir_info = None
                    else:
                        raise
                else:
                    if current_dir_info[0][0] == '':
                        # remove .bzr from iteration
                        bzr_index = bisect_left(current_dir_info[1], ('.bzr',))
                        assert current_dir_info[1][bzr_index][0] == '.bzr'
                        del current_dir_info[1][bzr_index]
            # walk until both the directory listing and the versioned metadata
            # are exhausted. 
            if (block_index < len(state._dirblocks) and
                osutils.is_inside(current_root, state._dirblocks[block_index][0])):
                current_block = state._dirblocks[block_index]
            else:
                current_block = None
            while (current_dir_info is not None or
                   current_block is not None):
                if (current_dir_info and current_block
                    and current_dir_info[0][0] != current_block[0]):
                    if cmp_by_dirs(current_dir_info[0][0], current_block[0]) < 0:
                        # filesystem data refers to paths not covered by the dirblock.
                        # this has two possibilities:
                        # A) it is versioned but empty, so there is no block for it
                        # B) it is not versioned.

                        # if (A) then we need to recurse into it to check for
                        # new unknown files or directories.
                        # if (B) then we should ignore it, because we don't
                        # recurse into unknown directories.
                        path_index = 0
                        while path_index < len(current_dir_info[1]):
                                current_path_info = current_dir_info[1][path_index]
                                if want_unversioned:
                                    if current_path_info[2] == 'directory':
                                        if self.target._directory_is_tree_reference(
                                            current_path_info[0].decode('utf8')):
                                            current_path_info = current_path_info[:2] + \
                                                ('tree-reference',) + current_path_info[3:]
                                    new_executable = bool(
                                        stat.S_ISREG(current_path_info[3].st_mode)
                                        and stat.S_IEXEC & current_path_info[3].st_mode)
                                    yield (None,
                                        (None, utf8_decode(current_path_info[0])[0]),
                                        True,
                                        (False, False),
                                        (None, None),
                                        (None, utf8_decode(current_path_info[1])[0]),
                                        (None, current_path_info[2]),
                                        (None, new_executable))
                                # dont descend into this unversioned path if it is
                                # a dir
                                if current_path_info[2] in ('directory',
                                                            'tree-reference'):
                                    del current_dir_info[1][path_index]
                                    path_index -= 1
                                path_index += 1

                        # This dir info has been handled, go to the next
                        try:
                            current_dir_info = dir_iterator.next()
                        except StopIteration:
                            current_dir_info = None
                    else:
                        # We have a dirblock entry for this location, but there
                        # is no filesystem path for this. This is most likely
                        # because a directory was removed from the disk.
                        # We don't have to report the missing directory,
                        # because that should have already been handled, but we
                        # need to handle all of the files that are contained
                        # within.
                        for current_entry in current_block[1]:
                            # entry referring to file not present on disk.
                            # advance the entry only, after processing.
                            result = _process_entry(current_entry, None)
                            if result is not None:
                                if result is not uninteresting:
                                    yield result
                        block_index +=1
                        if (block_index < len(state._dirblocks) and
                            osutils.is_inside(current_root,
                                              state._dirblocks[block_index][0])):
                            current_block = state._dirblocks[block_index]
                        else:
                            current_block = None
                    continue
                entry_index = 0
                if current_block and entry_index < len(current_block[1]):
                    current_entry = current_block[1][entry_index]
                else:
                    current_entry = None
                advance_entry = True
                path_index = 0
                if current_dir_info and path_index < len(current_dir_info[1]):
                    current_path_info = current_dir_info[1][path_index]
                    if current_path_info[2] == 'directory':
                        if self.target._directory_is_tree_reference(
                            current_path_info[0].decode('utf8')):
                            current_path_info = current_path_info[:2] + \
                                ('tree-reference',) + current_path_info[3:]
                else:
                    current_path_info = None
                advance_path = True
                path_handled = False
                while (current_entry is not None or
                    current_path_info is not None):
                    if current_entry is None:
                        # the check for path_handled when the path is adnvaced
                        # will yield this path if needed.
                        pass
                    elif current_path_info is None:
                        # no path is fine: the per entry code will handle it.
                        result = _process_entry(current_entry, current_path_info)
                        if result is not None:
                            if result is not uninteresting:
                                yield result
                    elif (current_entry[0][1] != current_path_info[1]
                          or current_entry[1][target_index][0] in 'ar'):
                        # The current path on disk doesn't match the dirblock
                        # record. Either the dirblock is marked as absent, or
                        # the file on disk is not present at all in the
                        # dirblock. Either way, report about the dirblock
                        # entry, and let other code handle the filesystem one.
<<<<<<< HEAD
                        if cmp_by_dirs(current_path_info[1], current_entry[0][1]) < 0:
=======

                        # Compare the basename for these files to determine
                        # which comes first
                        if current_path_info[1] < current_entry[0][1]:
>>>>>>> 232a9179
                            # extra file on disk: pass for now, but only
                            # increment the path, not the entry
                            advance_entry = False
                        else:
                            # entry referring to file not present on disk.
                            # advance the entry only, after processing.
                            result = _process_entry(current_entry, None)
                            if result is not None:
                                if result is not uninteresting:
                                    yield result
                            advance_path = False
                    else:
                        result = _process_entry(current_entry, current_path_info)
                        if result is not None:
                            path_handled = True
                            if result is not uninteresting:
                                yield result
                    if advance_entry and current_entry is not None:
                        entry_index += 1
                        if entry_index < len(current_block[1]):
                            current_entry = current_block[1][entry_index]
                        else:
                            current_entry = None
                    else:
                        advance_entry = True # reset the advance flaga
                    if advance_path and current_path_info is not None:
                        if not path_handled:
                            # unversioned in all regards
                            if want_unversioned:
                                new_executable = bool(
                                    stat.S_ISREG(current_path_info[3].st_mode)
                                    and stat.S_IEXEC & current_path_info[3].st_mode)
                                yield (None,
                                    (None, utf8_decode(current_path_info[0])[0]),
                                    True,
                                    (False, False),
                                    (None, None),
                                    (None, utf8_decode(current_path_info[1])[0]),
                                    (None, current_path_info[2]),
                                    (None, new_executable))
                            # dont descend into this unversioned path if it is
                            # a dir
                            if current_path_info[2] in ('directory'):
                                del current_dir_info[1][path_index]
                                path_index -= 1
                        # dont descend the disk iterator into any tree 
                        # paths.
                        if current_path_info[2] == 'tree-reference':
                            del current_dir_info[1][path_index]
                            path_index -= 1
                        path_index += 1
                        if path_index < len(current_dir_info[1]):
                            current_path_info = current_dir_info[1][path_index]
                            if current_path_info[2] == 'directory':
                                if self.target._directory_is_tree_reference(
                                    current_path_info[0].decode('utf8')):
                                    current_path_info = current_path_info[:2] + \
                                        ('tree-reference',) + current_path_info[3:]
                        else:
                            current_path_info = None
                        path_handled = False
                    else:
                        advance_path = True # reset the advance flagg.
                if current_block is not None:
                    block_index += 1
                    if (block_index < len(state._dirblocks) and
                        osutils.is_inside(current_root, state._dirblocks[block_index][0])):
                        current_block = state._dirblocks[block_index]
                    else:
                        current_block = None
                if current_dir_info is not None:
                    try:
                        current_dir_info = dir_iterator.next()
                    except StopIteration:
                        current_dir_info = None


    @staticmethod
    def is_compatible(source, target):
        # the target must be a dirstate working tree
        if not isinstance(target, WorkingTree4):
            return False
        # the source must be a revtreee or dirstate rev tree.
        if not isinstance(source,
            (revisiontree.RevisionTree, DirStateRevisionTree)):
            return False
        # the source revid must be in the target dirstate
        if not (source._revision_id == NULL_REVISION or
            source._revision_id in target.get_parent_ids()):
            # TODO: what about ghosts? it may well need to 
            # check for them explicitly.
            return False
        return True

InterTree.register_optimiser(InterDirStateTree)


class Converter3to4(object):
    """Perform an in-place upgrade of format 3 to format 4 trees."""

    def __init__(self):
        self.target_format = WorkingTreeFormat4()

    def convert(self, tree):
        # lock the control files not the tree, so that we dont get tree
        # on-unlock behaviours, and so that noone else diddles with the 
        # tree during upgrade.
        tree._control_files.lock_write()
        try:
            tree.read_working_inventory()
            self.create_dirstate_data(tree)
            self.update_format(tree)
            self.remove_xml_files(tree)
        finally:
            tree._control_files.unlock()

    def create_dirstate_data(self, tree):
        """Create the dirstate based data for tree."""
        local_path = tree.bzrdir.get_workingtree_transport(None
            ).local_abspath('dirstate')
        state = dirstate.DirState.from_tree(tree, local_path)
        state.save()
        state.unlock()

    def remove_xml_files(self, tree):
        """Remove the oldformat 3 data."""
        transport = tree.bzrdir.get_workingtree_transport(None)
        for path in ['basis-inventory-cache', 'inventory', 'last-revision',
            'pending-merges', 'stat-cache']:
            try:
                transport.delete(path)
            except errors.NoSuchFile:
                # some files are optional - just deal.
                pass

    def update_format(self, tree):
        """Change the format marker."""
        tree._control_files.put_utf8('format',
            self.target_format.get_format_string())<|MERGE_RESOLUTION|>--- conflicted
+++ resolved
@@ -2266,14 +2266,10 @@
                         # the file on disk is not present at all in the
                         # dirblock. Either way, report about the dirblock
                         # entry, and let other code handle the filesystem one.
-<<<<<<< HEAD
-                        if cmp_by_dirs(current_path_info[1], current_entry[0][1]) < 0:
-=======
 
                         # Compare the basename for these files to determine
                         # which comes first
                         if current_path_info[1] < current_entry[0][1]:
->>>>>>> 232a9179
                             # extra file on disk: pass for now, but only
                             # increment the path, not the entry
                             advance_entry = False
