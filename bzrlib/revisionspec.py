--- conflicted
+++ resolved
@@ -22,7 +22,6 @@
 
 from bzrlib import (
     branch as _mod_branch,
-    lazy_regex,
     osutils,
     revision,
     symbol_versioning,
@@ -32,6 +31,7 @@
 
 from bzrlib import (
     errors,
+    lazy_regex,
     registry,
     trace,
     )
@@ -298,12 +298,10 @@
     # each revspec we try.
     wants_revision_history = False
 
-<<<<<<< HEAD
     _revno_regex = lazy_regex.lazy_compile(r'^(?:(\d+(\.\d+)*)|-\d+)(:.*)?$')
-=======
+
     # The revspecs to try
     _possible_revspecs = []
->>>>>>> 3afd6a3b
 
     def _try_spectype(self, rstype, branch):
         rs = rstype(self.spec, _internal=True)
