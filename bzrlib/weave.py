#! /usr/bin/python

# Copyright (C) 2005 Canonical Ltd
#
# This program is free software; you can redistribute it and/or modify
# it under the terms of the GNU General Public License as published by
# the Free Software Foundation; either version 2 of the License, or
# (at your option) any later version.
#
# This program is distributed in the hope that it will be useful,
# but WITHOUT ANY WARRANTY; without even the implied warranty of
# MERCHANTABILITY or FITNESS FOR A PARTICULAR PURPOSE.  See the
# GNU General Public License for more details.
#
# You should have received a copy of the GNU General Public License
# along with this program; if not, write to the Free Software
# Foundation, Inc., 59 Temple Place, Suite 330, Boston, MA  02111-1307  USA

# Author: Martin Pool <mbp@canonical.com>


"""Weave - storage of related text file versions"""


# XXX: If we do weaves this way, will a merge still behave the same
# way if it's done in a different order?  That's a pretty desirable
# property.

# TODO: Nothing here so far assumes the lines are really \n newlines,
# rather than being split up in some other way.  We could accommodate
# binaries, perhaps by naively splitting on \n or perhaps using
# something like a rolling checksum.

# TODO: End marker for each version so we can stop reading?

# TODO: Check that no insertion occurs inside a deletion that was
# active in the version of the insertion.

# TODO: In addition to the SHA-1 check, perhaps have some code that
# checks structural constraints of the weave: ie that insertions are
# properly nested, that there is no text outside of an insertion, that
# insertions or deletions are not repeated, etc.

# TODO: Parallel-extract that passes back each line along with a
# description of which revisions include it.  Nice for checking all
# shas or calculating stats in parallel.

# TODO: Using a single _extract routine and then processing the output
# is probably inefficient.  It's simple enough that we can afford to
# have slight specializations for different ways its used: annotate,
# basis for add, get, etc.

# TODO: Probably the API should work only in names to hide the integer
# indexes from the user.

# TODO: Is there any potential performance win by having an add()
# variant that is passed a pre-cooked version of the single basis
# version?

# TODO: Reweave can possibly be made faster by remembering diffs
# where the basis and destination are unchanged.

# FIXME: Sometimes we will be given a parents list for a revision
# that includes some redundant parents (i.e. already a parent of 
# something in the list.)  We should eliminate them.  This can 
# be done fairly efficiently because the sequence numbers constrain
# the possible relationships.

# FIXME: the conflict markers should be *7* characters

from copy import copy
from cStringIO import StringIO
import os
import time
import warnings

from bzrlib.lazy_import import lazy_import
lazy_import(globals(), """
from bzrlib import tsort
""")
from bzrlib import (
    progress,
    )
from bzrlib.errors import (WeaveError, WeaveFormatError, WeaveParentMismatch,
        RevisionAlreadyPresent,
        RevisionNotPresent,
        UnavailableRepresentation,
        WeaveRevisionAlreadyPresent,
        WeaveRevisionNotPresent,
        )
import bzrlib.errors as errors
<<<<<<< HEAD
from bzrlib.osutils import sha, sha_strings
=======
from bzrlib.osutils import dirname, sha, sha_strings, split_lines
>>>>>>> d786adcd
import bzrlib.patiencediff
from bzrlib.revision import NULL_REVISION
from bzrlib.symbol_versioning import *
from bzrlib.trace import mutter
from bzrlib.versionedfile import (
    AbsentContentFactory,
    adapter_registry,
    ContentFactory,
    VersionedFile,
    )
from bzrlib.weavefile import _read_weave_v5, write_weave_v5


class WeaveContentFactory(ContentFactory):
    """Content factory for streaming from weaves.

    :seealso ContentFactory:
    """

    def __init__(self, version, weave):
        """Create a WeaveContentFactory for version from weave."""
        ContentFactory.__init__(self)
        self.sha1 = weave.get_sha1s([version])[version]
        self.key = (version,)
        parents = weave.get_parent_map([version])[version]
        self.parents = tuple((parent,) for parent in parents)
        self.storage_kind = 'fulltext'
        self._weave = weave

    def get_bytes_as(self, storage_kind):
        if storage_kind == 'fulltext':
            return self._weave.get_text(self.key[-1])
        else:
            raise UnavailableRepresentation(self.key, storage_kind, 'fulltext')


class Weave(VersionedFile):
    """weave - versioned text file storage.
    
    A Weave manages versions of line-based text files, keeping track
    of the originating version for each line.

    To clients the "lines" of the file are represented as a list of strings.
    These strings  will typically have terminal newline characters, but
    this is not required.  In particular files commonly do not have a newline
    at the end of the file.

    Texts can be identified in either of two ways:

    * a nonnegative index number.

    * a version-id string.

    Typically the index number will be valid only inside this weave and
    the version-id is used to reference it in the larger world.

    The weave is represented as a list mixing edit instructions and
    literal text.  Each entry in _weave can be either a string (or
    unicode), or a tuple.  If a string, it means that the given line
    should be output in the currently active revisions.

    If a tuple, it gives a processing instruction saying in which
    revisions the enclosed lines are active.  The tuple has the form
    (instruction, version).

    The instruction can be '{' or '}' for an insertion block, and '['
    and ']' for a deletion block respectively.  The version is the
    integer version index.  There is no replace operator, only deletes
    and inserts.  For '}', the end of an insertion, there is no
    version parameter because it always closes the most recently
    opened insertion.

    Constraints/notes:

    * A later version can delete lines that were introduced by any
      number of ancestor versions; this implies that deletion
      instructions can span insertion blocks without regard to the
      insertion block's nesting.

    * Similarly, deletions need not be properly nested with regard to
      each other, because they might have been generated by
      independent revisions.

    * Insertions are always made by inserting a new bracketed block
      into a single point in the previous weave.  This implies they
      can nest but not overlap, and the nesting must always have later
      insertions on the inside.

    * It doesn't seem very useful to have an active insertion
      inside an inactive insertion, but it might happen.
      
    * Therefore, all instructions are always"considered"; that
      is passed onto and off the stack.  An outer inactive block
      doesn't disable an inner block.

    * Lines are enabled if the most recent enclosing insertion is
      active and none of the enclosing deletions are active.

    * There is no point having a deletion directly inside its own
      insertion; you might as well just not write it.  And there
      should be no way to get an earlier version deleting a later
      version.

    _weave
        Text of the weave; list of control instruction tuples and strings.

    _parents
        List of parents, indexed by version number.
        It is only necessary to store the minimal set of parents for
        each version; the parent's parents are implied.

    _sha1s
        List of hex SHA-1 of each version.

    _names
        List of symbolic names for each version.  Each should be unique.

    _name_map
        For each name, the version number.

    _weave_name
        Descriptive name of this weave; typically the filename if known.
        Set by read_weave.
    """

    __slots__ = ['_weave', '_parents', '_sha1s', '_names', '_name_map',
                 '_weave_name', '_matcher', '_allow_reserved']

    def __init__(self, weave_name=None, access_mode='w', matcher=None,
                 get_scope=None, allow_reserved=False):
        """Create a weave.

        :param get_scope: A callable that returns an opaque object to be used
            for detecting when this weave goes out of scope (should stop
            answering requests or allowing mutation).
        """
        super(Weave, self).__init__()
        self._weave = []
        self._parents = []
        self._sha1s = []
        self._names = []
        self._name_map = {}
        self._weave_name = weave_name
        if matcher is None:
            self._matcher = bzrlib.patiencediff.PatienceSequenceMatcher
        else:
            self._matcher = matcher
        if get_scope is None:
            get_scope = lambda:None
        self._get_scope = get_scope
        self._scope = get_scope()
        self._access_mode = access_mode
        self._allow_reserved = allow_reserved

    def __repr__(self):
        return "Weave(%r)" % self._weave_name

    def _check_write_ok(self):
        """Is the versioned file marked as 'finished' ? Raise if it is."""
        if self._get_scope() != self._scope:
            raise errors.OutSideTransaction()
        if self._access_mode != 'w':
            raise errors.ReadOnlyObjectDirtiedError(self)

    def copy(self):
        """Return a deep copy of self.
        
        The copy can be modified without affecting the original weave."""
        other = Weave()
        other._weave = self._weave[:]
        other._parents = self._parents[:]
        other._sha1s = self._sha1s[:]
        other._names = self._names[:]
        other._name_map = self._name_map.copy()
        other._weave_name = self._weave_name
        return other

    def __eq__(self, other):
        if not isinstance(other, Weave):
            return False
        return self._parents == other._parents \
               and self._weave == other._weave \
               and self._sha1s == other._sha1s 
    
    def __ne__(self, other):
        return not self.__eq__(other)

    def _idx_to_name(self, version):
        return self._names[version]

    def _lookup(self, name):
        """Convert symbolic version name to index."""
        if not self._allow_reserved:
            self.check_not_reserved_id(name)
        try:
            return self._name_map[name]
        except KeyError:
            raise RevisionNotPresent(name, self._weave_name)

    def versions(self):
        """See VersionedFile.versions."""
        return self._names[:]

    def has_version(self, version_id):
        """See VersionedFile.has_version."""
        return (version_id in self._name_map)

    __contains__ = has_version

    def get_record_stream(self, versions, ordering, include_delta_closure):
        """Get a stream of records for versions.

        :param versions: The versions to include. Each version is a tuple
            (version,).
        :param ordering: Either 'unordered' or 'topological'. A topologically
            sorted stream has compression parents strictly before their
            children.
        :param include_delta_closure: If True then the closure across any
            compression parents will be included (in the opaque data).
        :return: An iterator of ContentFactory objects, each of which is only
            valid until the iterator is advanced.
        """
        versions = [version[-1] for version in versions]
        if ordering == 'topological':
            parents = self.get_parent_map(versions)
            new_versions = tsort.topo_sort(parents)
            new_versions.extend(set(versions).difference(set(parents)))
            versions = new_versions
        for version in versions:
            if version in self:
                yield WeaveContentFactory(version, self)
            else:
                yield AbsentContentFactory((version,))

    def get_parent_map(self, version_ids):
        """See VersionedFile.get_parent_map."""
        result = {}
        for version_id in version_ids:
            if version_id == NULL_REVISION:
                parents = ()
            else:
                try:
                    parents = tuple(
                        map(self._idx_to_name,
                            self._parents[self._lookup(version_id)]))
                except RevisionNotPresent:
                    continue
            result[version_id] = parents
        return result

    def get_parents_with_ghosts(self, version_id):
        raise NotImplementedError(self.get_parents_with_ghosts)

    def insert_record_stream(self, stream):
        """Insert a record stream into this versioned file.

        :param stream: A stream of records to insert. 
        :return: None
        :seealso VersionedFile.get_record_stream:
        """
        adapters = {}
        for record in stream:
            # Raise an error when a record is missing.
            if record.storage_kind == 'absent':
                raise RevisionNotPresent([record.key[0]], self)
            # adapt to non-tuple interface
            parents = [parent[0] for parent in record.parents]
            if record.storage_kind == 'fulltext':
                self.add_lines(record.key[0], parents,
                    split_lines(record.get_bytes_as('fulltext')))
            else:
                adapter_key = record.storage_kind, 'fulltext'
                try:
                    adapter = adapters[adapter_key]
                except KeyError:
                    adapter_factory = adapter_registry.get(adapter_key)
                    adapter = adapter_factory(self)
                    adapters[adapter_key] = adapter
                lines = split_lines(adapter.get_bytes(
                    record, record.get_bytes_as(record.storage_kind)))
                try:
                    self.add_lines(record.key[0], parents, lines)
                except RevisionAlreadyPresent:
                    pass

    def _check_repeated_add(self, name, parents, text, sha1):
        """Check that a duplicated add is OK.

        If it is, return the (old) index; otherwise raise an exception.
        """
        idx = self._lookup(name)
        if sorted(self._parents[idx]) != sorted(parents) \
            or sha1 != self._sha1s[idx]:
            raise RevisionAlreadyPresent(name, self._weave_name)
        return idx

    def _add_lines(self, version_id, parents, lines, parent_texts,
       left_matching_blocks, nostore_sha, random_id, check_content):
        """See VersionedFile.add_lines."""
        idx = self._add(version_id, lines, map(self._lookup, parents),
            nostore_sha=nostore_sha)
        return sha_strings(lines), sum(map(len, lines)), idx

    def _add(self, version_id, lines, parents, sha1=None, nostore_sha=None):
        """Add a single text on top of the weave.
  
        Returns the index number of the newly added version.

        version_id
            Symbolic name for this version.
            (Typically the revision-id of the revision that added it.)

        parents
            List or set of direct parent version numbers.
            
        lines
            Sequence of lines to be added in the new version.

        :param nostore_sha: See VersionedFile.add_lines.
        """
        self._check_lines_not_unicode(lines)
        self._check_lines_are_lines(lines)
        if not sha1:
            sha1 = sha_strings(lines)
        if sha1 == nostore_sha:
            raise errors.ExistingContent
        if version_id in self._name_map:
            return self._check_repeated_add(version_id, parents, lines, sha1)

        self._check_versions(parents)
        ## self._check_lines(lines)
        new_version = len(self._parents)

        # if we abort after here the (in-memory) weave will be corrupt because only
        # some fields are updated
        # XXX: FIXME implement a succeed-or-fail of the rest of this routine.
        #      - Robert Collins 20060226
        self._parents.append(parents[:])
        self._sha1s.append(sha1)
        self._names.append(version_id)
        self._name_map[version_id] = new_version

            
        if not parents:
            # special case; adding with no parents revision; can do
            # this more quickly by just appending unconditionally.
            # even more specially, if we're adding an empty text we
            # need do nothing at all.
            if lines:
                self._weave.append(('{', new_version))
                self._weave.extend(lines)
                self._weave.append(('}', None))
            return new_version

        if len(parents) == 1:
            pv = list(parents)[0]
            if sha1 == self._sha1s[pv]:
                # special case: same as the single parent
                return new_version
            

        ancestors = self._inclusions(parents)

        l = self._weave

        # basis a list of (origin, lineno, line)
        basis_lineno = []
        basis_lines = []
        for origin, lineno, line in self._extract(ancestors):
            basis_lineno.append(lineno)
            basis_lines.append(line)

        # another small special case: a merge, producing the same text
        # as auto-merge
        if lines == basis_lines:
            return new_version

        # add a sentinel, because we can also match against the final line
        basis_lineno.append(len(self._weave))

        # XXX: which line of the weave should we really consider
        # matches the end of the file?  the current code says it's the
        # last line of the weave?

        #print 'basis_lines:', basis_lines
        #print 'new_lines:  ', lines

        s = self._matcher(None, basis_lines, lines)

        # offset gives the number of lines that have been inserted
        # into the weave up to the current point; if the original edit instruction
        # says to change line A then we actually change (A+offset)
        offset = 0

        for tag, i1, i2, j1, j2 in s.get_opcodes():
            # i1,i2 are given in offsets within basis_lines; we need to map them
            # back to offsets within the entire weave
            #print 'raw match', tag, i1, i2, j1, j2
            if tag == 'equal':
                continue
            i1 = basis_lineno[i1]
            i2 = basis_lineno[i2]
            # the deletion and insertion are handled separately.
            # first delete the region.
            if i1 != i2:
                self._weave.insert(i1+offset, ('[', new_version))
                self._weave.insert(i2+offset+1, (']', new_version))
                offset += 2

            if j1 != j2:
                # there may have been a deletion spanning up to
                # i2; we want to insert after this region to make sure
                # we don't destroy ourselves
                i = i2 + offset
                self._weave[i:i] = ([('{', new_version)] 
                                    + lines[j1:j2] 
                                    + [('}', None)])
                offset += 2 + (j2 - j1)
        return new_version

    def _inclusions(self, versions):
        """Return set of all ancestors of given version(s)."""
        if not len(versions):
            return []
        i = set(versions)
        for v in xrange(max(versions), 0, -1):
            if v in i:
                # include all its parents
                i.update(self._parents[v])
        return i
        ## except IndexError:
        ##     raise ValueError("version %d not present in weave" % v)

    def get_ancestry(self, version_ids, topo_sorted=True):
        """See VersionedFile.get_ancestry."""
        if isinstance(version_ids, basestring):
            version_ids = [version_ids]
        i = self._inclusions([self._lookup(v) for v in version_ids])
        return [self._idx_to_name(v) for v in i]

    def _check_lines(self, text):
        if not isinstance(text, list):
            raise ValueError("text should be a list, not %s" % type(text))

        for l in text:
            if not isinstance(l, basestring):
                raise ValueError("text line should be a string or unicode, not %s"
                                 % type(l))
        


    def _check_versions(self, indexes):
        """Check everything in the sequence of indexes is valid"""
        for i in indexes:
            try:
                self._parents[i]
            except IndexError:
                raise IndexError("invalid version number %r" % i)

    def _compatible_parents(self, my_parents, other_parents):
        """During join check that other_parents are joinable with my_parents.

        Joinable is defined as 'is a subset of' - supersets may require 
        regeneration of diffs, but subsets do not.
        """
        return len(other_parents.difference(my_parents)) == 0

    def annotate(self, version_id):
        """Return a list of (version-id, line) tuples for version_id.

        The index indicates when the line originated in the weave."""
        incls = [self._lookup(version_id)]
        return [(self._idx_to_name(origin), text) for origin, lineno, text in
            self._extract(incls)]

    def iter_lines_added_or_present_in_versions(self, version_ids=None,
                                                pb=None):
        """See VersionedFile.iter_lines_added_or_present_in_versions()."""
        if version_ids is None:
            version_ids = self.versions()
        version_ids = set(version_ids)
        for lineno, inserted, deletes, line in self._walk_internal(version_ids):
            # if inserted not in version_ids then it was inserted before the
            # versions we care about, but because weaves cannot represent ghosts
            # properly, we do not filter down to that
            # if inserted not in version_ids: continue
            if line[-1] != '\n':
                yield line + '\n', inserted
            else:
                yield line, inserted

    def _walk_internal(self, version_ids=None):
        """Helper method for weave actions."""
        
        istack = []
        dset = set()

        lineno = 0         # line of weave, 0-based

        for l in self._weave:
            if l.__class__ == tuple:
                c, v = l
                isactive = None
                if c == '{':
                    istack.append(self._names[v])
                elif c == '}':
                    istack.pop()
                elif c == '[':
                    dset.add(self._names[v])
                elif c == ']':
                    dset.remove(self._names[v])
                else:
                    raise WeaveFormatError('unexpected instruction %r' % v)
            else:
                yield lineno, istack[-1], frozenset(dset), l
            lineno += 1

        if istack:
            raise WeaveFormatError("unclosed insertion blocks "
                    "at end of weave: %s" % istack)
        if dset:
            raise WeaveFormatError("unclosed deletion blocks at end of weave: %s"
                                   % dset)

    def plan_merge(self, ver_a, ver_b):
        """Return pseudo-annotation indicating how the two versions merge.

        This is computed between versions a and b and their common
        base.

        Weave lines present in none of them are skipped entirely.
        """
        inc_a = set(self.get_ancestry([ver_a]))
        inc_b = set(self.get_ancestry([ver_b]))
        inc_c = inc_a & inc_b

        for lineno, insert, deleteset, line in self._walk_internal([ver_a, ver_b]):
            if deleteset & inc_c:
                # killed in parent; can't be in either a or b
                # not relevant to our work
                yield 'killed-base', line
            elif insert in inc_c:
                # was inserted in base
                killed_a = bool(deleteset & inc_a)
                killed_b = bool(deleteset & inc_b)
                if killed_a and killed_b:
                    yield 'killed-both', line
                elif killed_a:
                    yield 'killed-a', line
                elif killed_b:
                    yield 'killed-b', line
                else:
                    yield 'unchanged', line
            elif insert in inc_a:
                if deleteset & inc_a:
                    yield 'ghost-a', line
                else:
                    # new in A; not in B
                    yield 'new-a', line
            elif insert in inc_b:
                if deleteset & inc_b:
                    yield 'ghost-b', line
                else:
                    yield 'new-b', line
            else:
                # not in either revision
                yield 'irrelevant', line

    def _extract(self, versions):
        """Yield annotation of lines in included set.

        Yields a sequence of tuples (origin, lineno, text), where
        origin is the origin version, lineno the index in the weave,
        and text the text of the line.

        The set typically but not necessarily corresponds to a version.
        """
        for i in versions:
            if not isinstance(i, int):
                raise ValueError(i)
            
        included = self._inclusions(versions)

        istack = []
        iset = set()
        dset = set()

        lineno = 0         # line of weave, 0-based

        isactive = None

        result = []

        WFE = WeaveFormatError

        # wow. 
        #  449       0   4474.6820   2356.5590   bzrlib.weave:556(_extract)
        #  +285282   0   1676.8040   1676.8040   +<isinstance>
        # 1.6 seconds in 'isinstance'.
        # changing the first isinstance:
        #  449       0   2814.2660   1577.1760   bzrlib.weave:556(_extract)
        #  +140414   0    762.8050    762.8050   +<isinstance>
        # note that the inline time actually dropped (less function calls)
        # and total processing time was halved.
        # we're still spending ~1/4 of the method in isinstance though.
        # so lets hard code the acceptable string classes we expect:
        #  449       0   1202.9420    786.2930   bzrlib.weave:556(_extract)
        # +71352     0    377.5560    377.5560   +<method 'append' of 'list' 
        #                                          objects>
        # yay, down to ~1/4 the initial extract time, and our inline time
        # has shrunk again, with isinstance no longer dominating.
        # tweaking the stack inclusion test to use a set gives:
        #  449       0   1122.8030    713.0080   bzrlib.weave:556(_extract)
        # +71352     0    354.9980    354.9980   +<method 'append' of 'list' 
        #                                          objects>
        # - a 5% win, or possibly just noise. However with large istacks that
        # 'in' test could dominate, so I'm leaving this change in place -
        # when its fast enough to consider profiling big datasets we can review.

              
             

        for l in self._weave:
            if l.__class__ == tuple:
                c, v = l
                isactive = None
                if c == '{':
                    istack.append(v)
                    iset.add(v)
                elif c == '}':
                    iset.remove(istack.pop())
                elif c == '[':
                    if v in included:
                        dset.add(v)
                elif c == ']':
                    if v in included:
                        dset.remove(v)
                else:
                    raise AssertionError()
            else:
                if isactive is None:
                    isactive = (not dset) and istack and (istack[-1] in included)
                if isactive:
                    result.append((istack[-1], lineno, l))
            lineno += 1
        if istack:
            raise WeaveFormatError("unclosed insertion blocks "
                    "at end of weave: %s" % istack)
        if dset:
            raise WeaveFormatError("unclosed deletion blocks at end of weave: %s"
                                   % dset)
        return result

    def _maybe_lookup(self, name_or_index):
        """Convert possible symbolic name to index, or pass through indexes.
        
        NOT FOR PUBLIC USE.
        """
        if isinstance(name_or_index, (int, long)):
            return name_or_index
        else:
            return self._lookup(name_or_index)

    def get_lines(self, version_id):
        """See VersionedFile.get_lines()."""
        int_index = self._maybe_lookup(version_id)
        result = [line for (origin, lineno, line) in self._extract([int_index])]
        expected_sha1 = self._sha1s[int_index]
        measured_sha1 = sha_strings(result)
        if measured_sha1 != expected_sha1:
            raise errors.WeaveInvalidChecksum(
                    'file %s, revision %s, expected: %s, measured %s' 
                    % (self._weave_name, version_id,
                       expected_sha1, measured_sha1))
        return result

    def get_sha1s(self, version_ids):
        """See VersionedFile.get_sha1s()."""
        result = {}
        for v in version_ids:
            result[v] = self._sha1s[self._lookup(v)]
        return result

    def num_versions(self):
        """How many versions are in this weave?"""
        l = len(self._parents)
        return l

    __len__ = num_versions

    def check(self, progress_bar=None):
        # TODO evaluate performance hit of using string sets in this routine.
        # TODO: check no circular inclusions
        # TODO: create a nested progress bar
        for version in range(self.num_versions()):
            inclusions = list(self._parents[version])
            if inclusions:
                inclusions.sort()
                if inclusions[-1] >= version:
                    raise WeaveFormatError("invalid included version %d for index %d"
                                           % (inclusions[-1], version))

        # try extracting all versions; parallel extraction is used
        nv = self.num_versions()
        sha1s = {}
        texts = {}
        inclusions = {}
        for i in range(nv):
            # For creating the ancestry, IntSet is much faster (3.7s vs 0.17s)
            # The problem is that set membership is much more expensive
            name = self._idx_to_name(i)
            sha1s[name] = sha()
            texts[name] = []
            new_inc = set([name])
            for p in self._parents[i]:
                new_inc.update(inclusions[self._idx_to_name(p)])

            if set(new_inc) != set(self.get_ancestry(name)):
                raise AssertionError(
                    'failed %s != %s' 
                    % (set(new_inc), set(self.get_ancestry(name))))
            inclusions[name] = new_inc

        nlines = len(self._weave)

        update_text = 'checking weave'
        if self._weave_name:
            short_name = os.path.basename(self._weave_name)
            update_text = 'checking %s' % (short_name,)
            update_text = update_text[:25]

        for lineno, insert, deleteset, line in self._walk_internal():
            if progress_bar:
                progress_bar.update(update_text, lineno, nlines)

            for name, name_inclusions in inclusions.items():
                # The active inclusion must be an ancestor,
                # and no ancestors must have deleted this line,
                # because we don't support resurrection.
                if (insert in name_inclusions) and not (deleteset & name_inclusions):
                    sha1s[name].update(line)

        for i in range(nv):
            version = self._idx_to_name(i)
            hd = sha1s[version].hexdigest()
            expected = self._sha1s[i]
            if hd != expected:
                raise errors.WeaveInvalidChecksum(
                        "mismatched sha1 for version %s: "
                        "got %s, expected %s"
                        % (version, hd, expected))

        # TODO: check insertions are properly nested, that there are
        # no lines outside of insertion blocks, that deletions are
        # properly paired, etc.

    def _imported_parents(self, other, other_idx):
        """Return list of parents in self corresponding to indexes in other."""
        new_parents = []
        for parent_idx in other._parents[other_idx]:
            parent_name = other._names[parent_idx]
            if parent_name not in self._name_map:
                # should not be possible
                raise WeaveError("missing parent {%s} of {%s} in %r" 
                                 % (parent_name, other._name_map[other_idx], self))
            new_parents.append(self._name_map[parent_name])
        return new_parents

    def _check_version_consistent(self, other, other_idx, name):
        """Check if a version in consistent in this and other.

        To be consistent it must have:

         * the same text
         * the same direct parents (by name, not index, and disregarding
           order)
        
        If present & correct return True;
        if not present in self return False; 
        if inconsistent raise error."""
        this_idx = self._name_map.get(name, -1)
        if this_idx != -1:
            if self._sha1s[this_idx] != other._sha1s[other_idx]:
                raise errors.WeaveTextDiffers(name, self, other)
            self_parents = self._parents[this_idx]
            other_parents = other._parents[other_idx]
            n1 = set([self._names[i] for i in self_parents])
            n2 = set([other._names[i] for i in other_parents])
            if not self._compatible_parents(n1, n2):
                raise WeaveParentMismatch("inconsistent parents "
                    "for version {%s}: %s vs %s" % (name, n1, n2))
            else:
                return True         # ok!
        else:
            return False

    def _reweave(self, other, pb, msg):
        """Reweave self with other - internal helper for join().

        :param other: The other weave to merge
        :param pb: An optional progress bar, indicating how far done we are
        :param msg: An optional message for the progress
        """
        new_weave = _reweave(self, other, pb=pb, msg=msg)
        self._copy_weave_content(new_weave)

    def _copy_weave_content(self, otherweave):
        """adsorb the content from otherweave."""
        for attr in self.__slots__:
            if attr != '_weave_name':
                setattr(self, attr, copy(getattr(otherweave, attr)))


class WeaveFile(Weave):
    """A WeaveFile represents a Weave on disk and writes on change."""

    WEAVE_SUFFIX = '.weave'
    
    def __init__(self, name, transport, filemode=None, create=False, access_mode='w', get_scope=None):
        """Create a WeaveFile.
        
        :param create: If not True, only open an existing knit.
        """
        super(WeaveFile, self).__init__(name, access_mode, get_scope=get_scope,
            allow_reserved=False)
        self._transport = transport
        self._filemode = filemode
        try:
            _read_weave_v5(self._transport.get(name + WeaveFile.WEAVE_SUFFIX), self)
        except errors.NoSuchFile:
            if not create:
                raise
            # new file, save it
            self._save()

    def _add_lines(self, version_id, parents, lines, parent_texts,
        left_matching_blocks, nostore_sha, random_id, check_content):
        """Add a version and save the weave."""
        self.check_not_reserved_id(version_id)
        result = super(WeaveFile, self)._add_lines(version_id, parents, lines,
            parent_texts, left_matching_blocks, nostore_sha, random_id,
            check_content)
        self._save()
        return result

    def copy_to(self, name, transport):
        """See VersionedFile.copy_to()."""
        # as we are all in memory always, just serialise to the new place.
        sio = StringIO()
        write_weave_v5(self, sio)
        sio.seek(0)
        transport.put_file(name + WeaveFile.WEAVE_SUFFIX, sio, self._filemode)

    def _save(self):
        """Save the weave."""
        self._check_write_ok()
        sio = StringIO()
        write_weave_v5(self, sio)
        sio.seek(0)
        bytes = sio.getvalue()
        path = self._weave_name + WeaveFile.WEAVE_SUFFIX
        try:
            self._transport.put_bytes(path, bytes, self._filemode)
        except errors.NoSuchFile:
            self._transport.mkdir(dirname(path))
            self._transport.put_bytes(path, bytes, self._filemode)

    @staticmethod
    def get_suffixes():
        """See VersionedFile.get_suffixes()."""
        return [WeaveFile.WEAVE_SUFFIX]

    def insert_record_stream(self, stream):
        super(WeaveFile, self).insert_record_stream(stream)
        self._save()

    @deprecated_method(one_five)
    def join(self, other, pb=None, msg=None, version_ids=None,
             ignore_missing=False):
        """Join other into self and save."""
        super(WeaveFile, self).join(other, pb, msg, version_ids, ignore_missing)
        self._save()


def _reweave(wa, wb, pb=None, msg=None):
    """Combine two weaves and return the result.

    This works even if a revision R has different parents in 
    wa and wb.  In the resulting weave all the parents are given.

    This is done by just building up a new weave, maintaining ordering 
    of the versions in the two inputs.  More efficient approaches
    might be possible but it should only be necessary to do 
    this operation rarely, when a new previously ghost version is 
    inserted.

    :param pb: An optional progress bar, indicating how far done we are
    :param msg: An optional message for the progress
    """
    wr = Weave()
    ia = ib = 0
    queue_a = range(wa.num_versions())
    queue_b = range(wb.num_versions())
    # first determine combined parents of all versions
    # map from version name -> all parent names
    combined_parents = _reweave_parent_graphs(wa, wb)
    mutter("combined parents: %r", combined_parents)
    order = tsort.topo_sort(combined_parents.iteritems())
    mutter("order to reweave: %r", order)

    if pb and not msg:
        msg = 'reweave'

    for idx, name in enumerate(order):
        if pb:
            pb.update(msg, idx, len(order))
        if name in wa._name_map:
            lines = wa.get_lines(name)
            if name in wb._name_map:
                lines_b = wb.get_lines(name)
                if lines != lines_b:
                    mutter('Weaves differ on content. rev_id {%s}', name)
                    mutter('weaves: %s, %s', wa._weave_name, wb._weave_name)
                    import difflib
                    lines = list(difflib.unified_diff(lines, lines_b,
                            wa._weave_name, wb._weave_name))
                    mutter('lines:\n%s', ''.join(lines))
                    raise errors.WeaveTextDiffers(name, wa, wb)
        else:
            lines = wb.get_lines(name)
        wr._add(name, lines, [wr._lookup(i) for i in combined_parents[name]])
    return wr

def _reweave_parent_graphs(wa, wb):
    """Return combined parent ancestry for two weaves.
    
    Returned as a list of (version_name, set(parent_names))"""
    combined = {}
    for weave in [wa, wb]:
        for idx, name in enumerate(weave._names):
            p = combined.setdefault(name, set())
            p.update(map(weave._idx_to_name, weave._parents[idx]))
    return combined


def weave_toc(w):
    """Show the weave's table-of-contents"""
    print '%6s %50s %10s %10s' % ('ver', 'name', 'sha1', 'parents')
    for i in (6, 50, 10, 10):
        print '-' * i,
    print
    for i in range(w.num_versions()):
        sha1 = w._sha1s[i]
        name = w._names[i]
        parent_str = ' '.join(map(str, w._parents[i]))
        print '%6d %-50.50s %10.10s %s' % (i, name, sha1, parent_str)



def weave_stats(weave_file, pb):
    from bzrlib.weavefile import read_weave

    wf = file(weave_file, 'rb')
    w = read_weave(wf)
    # FIXME: doesn't work on pipes
    weave_size = wf.tell()

    total = 0
    vers = len(w)
    for i in range(vers):
        pb.update('checking sizes', i, vers)
        for origin, lineno, line in w._extract([i]):
            total += len(line)

    pb.clear()

    print 'versions          %9d' % vers
    print 'weave file        %9d bytes' % weave_size
    print 'total contents    %9d bytes' % total
    print 'compression ratio %9.2fx' % (float(total) / float(weave_size))
    if vers:
        avg = total/vers
        print 'average size      %9d bytes' % avg
        print 'relative size     %9.2fx' % (float(weave_size) / float(avg))


def usage():
    print """bzr weave tool

Experimental tool for weave algorithm.

usage:
    weave init WEAVEFILE
        Create an empty weave file
    weave get WEAVEFILE VERSION
        Write out specified version.
    weave check WEAVEFILE
        Check consistency of all versions.
    weave toc WEAVEFILE
        Display table of contents.
    weave add WEAVEFILE NAME [BASE...] < NEWTEXT
        Add NEWTEXT, with specified parent versions.
    weave annotate WEAVEFILE VERSION
        Display origin of each line.
    weave merge WEAVEFILE VERSION1 VERSION2 > OUT
        Auto-merge two versions and display conflicts.
    weave diff WEAVEFILE VERSION1 VERSION2 
        Show differences between two versions.

example:

    % weave init foo.weave
    % vi foo.txt
    % weave add foo.weave ver0 < foo.txt
    added version 0

    (create updated version)
    % vi foo.txt
    % weave get foo.weave 0 | diff -u - foo.txt
    % weave add foo.weave ver1 0 < foo.txt
    added version 1

    % weave get foo.weave 0 > foo.txt       (create forked version)
    % vi foo.txt
    % weave add foo.weave ver2 0 < foo.txt
    added version 2

    % weave merge foo.weave 1 2 > foo.txt   (merge them)
    % vi foo.txt                            (resolve conflicts)
    % weave add foo.weave merged 1 2 < foo.txt     (commit merged version)     
    
"""
    


def main(argv):
    import sys
    import os
    try:
        import bzrlib
    except ImportError:
        # in case we're run directly from the subdirectory
        sys.path.append('..')
        import bzrlib
    from bzrlib.weavefile import write_weave, read_weave
    from bzrlib.progress import ProgressBar

    try:
        import psyco
        psyco.full()
    except ImportError:
        pass

    if len(argv) < 2:
        usage()
        return 0

    cmd = argv[1]

    def readit():
        return read_weave(file(argv[2], 'rb'))
    
    if cmd == 'help':
        usage()
    elif cmd == 'add':
        w = readit()
        # at the moment, based on everything in the file
        name = argv[3]
        parents = map(int, argv[4:])
        lines = sys.stdin.readlines()
        ver = w.add(name, parents, lines)
        write_weave(w, file(argv[2], 'wb'))
        print 'added version %r %d' % (name, ver)
    elif cmd == 'init':
        fn = argv[2]
        if os.path.exists(fn):
            raise IOError("file exists")
        w = Weave()
        write_weave(w, file(fn, 'wb'))
    elif cmd == 'get': # get one version
        w = readit()
        sys.stdout.writelines(w.get_iter(int(argv[3])))
        
    elif cmd == 'diff':
        w = readit()
        fn = argv[2]
        v1, v2 = map(int, argv[3:5])
        lines1 = w.get(v1)
        lines2 = w.get(v2)
        diff_gen = bzrlib.patiencediff.unified_diff(lines1, lines2,
                                '%s version %d' % (fn, v1),
                                '%s version %d' % (fn, v2))
        sys.stdout.writelines(diff_gen)
            
    elif cmd == 'annotate':
        w = readit()
        # newline is added to all lines regardless; too hard to get
        # reasonable formatting otherwise
        lasto = None
        for origin, text in w.annotate(int(argv[3])):
            text = text.rstrip('\r\n')
            if origin == lasto:
                print '      | %s' % (text)
            else:
                print '%5d | %s' % (origin, text)
                lasto = origin
                
    elif cmd == 'toc':
        weave_toc(readit())

    elif cmd == 'stats':
        weave_stats(argv[2], ProgressBar())
        
    elif cmd == 'check':
        w = readit()
        pb = ProgressBar()
        w.check(pb)
        pb.clear()
        print '%d versions ok' % w.num_versions()

    elif cmd == 'inclusions':
        w = readit()
        print ' '.join(map(str, w.inclusions([int(argv[3])])))

    elif cmd == 'parents':
        w = readit()
        print ' '.join(map(str, w._parents[int(argv[3])]))

    elif cmd == 'plan-merge':
        # replaced by 'bzr weave-plan-merge'
        w = readit()
        for state, line in w.plan_merge(int(argv[3]), int(argv[4])):
            if line:
                print '%14s | %s' % (state, line),
    elif cmd == 'merge':
        # replaced by 'bzr weave-merge-text'
        w = readit()
        p = w.plan_merge(int(argv[3]), int(argv[4]))
        sys.stdout.writelines(w.weave_merge(p))
    else:
        raise ValueError('unknown command %r' % cmd)
    

if __name__ == '__main__':
    import sys
    sys.exit(main(sys.argv))<|MERGE_RESOLUTION|>--- conflicted
+++ resolved
@@ -89,11 +89,7 @@
         WeaveRevisionNotPresent,
         )
 import bzrlib.errors as errors
-<<<<<<< HEAD
-from bzrlib.osutils import sha, sha_strings
-=======
 from bzrlib.osutils import dirname, sha, sha_strings, split_lines
->>>>>>> d786adcd
 import bzrlib.patiencediff
 from bzrlib.revision import NULL_REVISION
 from bzrlib.symbol_versioning import *
