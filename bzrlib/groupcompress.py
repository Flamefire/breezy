# Copyright (C) 2008, 2009 Canonical Ltd
#
# This program is free software; you can redistribute it and/or modify
# it under the terms of the GNU General Public License as published by
# the Free Software Foundation; either version 2 of the License, or
# (at your option) any later version.
#
# This program is distributed in the hope that it will be useful,
# but WITHOUT ANY WARRANTY; without even the implied warranty of
# MERCHANTABILITY or FITNESS FOR A PARTICULAR PURPOSE.  See the
# GNU General Public License for more details.
#
# You should have received a copy of the GNU General Public License
# along with this program; if not, write to the Free Software
# Foundation, Inc., 59 Temple Place, Suite 330, Boston, MA  02111-1307  USA

"""Core compression logic for compressing streams of related files."""

from itertools import izip
from cStringIO import StringIO
import struct
import time
import zlib
try:
    import pylzma
except ImportError:
    pylzma = None

from bzrlib import (
    annotate,
    debug,
    diff,
    errors,
    graph as _mod_graph,
    osutils,
    pack,
    patiencediff,
    trace,
    )
from bzrlib.graph import Graph
from bzrlib.knit import _DirectPackAccess
from bzrlib.osutils import (
    contains_whitespace,
    sha_string,
    split_lines,
    )
from bzrlib.btree_index import BTreeBuilder
from bzrlib.lru_cache import LRUSizeCache
from bzrlib.tsort import topo_sort
from bzrlib.versionedfile import (
    adapter_registry,
    AbsentContentFactory,
    ChunkedContentFactory,
    FulltextContentFactory,
    VersionedFiles,
    )

_USE_LZMA = False and (pylzma is not None)
_NO_LABELS = True
_FAST = False

def encode_base128_int(val):
    """Convert an integer into a 7-bit lsb encoding."""
    bytes = []
    count = 0
    while val >= 0x80:
        bytes.append(chr((val | 0x80) & 0xFF))
        val >>= 7
    bytes.append(chr(val))
    return ''.join(bytes)


def decode_base128_int(bytes):
    """Decode an integer from a 7-bit lsb encoding."""
    offset = 0
    val = 0
    shift = 0
    bval = ord(bytes[offset])
    while bval >= 0x80:
        val |= (bval & 0x7F) << shift
        shift += 7
        offset += 1
        bval = ord(bytes[offset])
    val |= bval << shift
    offset += 1
    return val, offset


def sort_gc_optimal(parent_map):
    """Sort and group the keys in parent_map into groupcompress order.

    groupcompress is defined (currently) as reverse-topological order, grouped by
    the key prefix.

    :return: A sorted-list of keys
    """
    # groupcompress ordering is approximately reverse topological,
    # properly grouped by file-id.
    per_prefix_map = {}
    for item in parent_map.iteritems():
        key = item[0]
        if isinstance(key, str) or len(key) == 1:
            prefix = ''
        else:
            prefix = key[0]
        try:
            per_prefix_map[prefix].append(item)
        except KeyError:
            per_prefix_map[prefix] = [item]

    present_keys = []
    for prefix in sorted(per_prefix_map):
        present_keys.extend(reversed(topo_sort(per_prefix_map[prefix])))
    return present_keys


class GroupCompressBlockEntry(object):
    """Track the information about a single object inside a GC group.

    This is generally just the dumb data structure.
    """

    def __init__(self, key, type, sha1, start, length):
        self.key = key
        self.type = type # delta, fulltext, external?
        self.sha1 = sha1 # Sha1 of content
        self.start = start # Byte offset to start of data
        self.length = length # Length of content

    def __repr__(self):
        return '%s(%s, %s, %s, %s, %s)' % (
            self.__class__.__name__,
            self.key, self.type, self.sha1, self.start, self.length
            )

    @property
    def end(self):
        return self.start + self.length

# The max zlib window size is 32kB, so if we set 'max_size' output of the
# decompressor to the requested bytes + 32kB, then we should guarantee
# num_bytes coming out.
_ZLIB_DECOMP_WINDOW = 32*1024

class GroupCompressBlock(object):
    """An object which maintains the internal structure of the compressed data.

    This tracks the meta info (start of text, length, type, etc.)
    """

    # Group Compress Block v1 Zlib
    GCB_HEADER = 'gcb1z\n'
    GCB_LZ_HEADER = 'gcb1l\n'

    def __init__(self):
        # map by key? or just order in file?
        self._entries = {}
        self._compressor_name = None
        self._z_header_length = None
        self._header_length = None
        self._z_header = None
        self._z_content = None
        self._z_content_decompressor = None
        self._z_content_length = None
        self._content_length = None
        self._content = None

    def __len__(self):
        return self._content_length + self._header_length

    def _parse_header(self):
        """Parse the header part of the block."""
        assert self._z_header is not None
        if self._z_header == '':
            # Nothing to process
            self._z_header = None
            return
        if self._compressor_name == 'lzma':
            header = pylzma.decompress(self._z_header)
        else:
            assert self._compressor_name == 'zlib'
            header = zlib.decompress(self._z_header)
        self._z_header = None # We have consumed the header
        lines = header.split('\n')
        del header
        info_dict = {}
        for line in lines:
            if not line: #End of record
                if not info_dict:
                    break
                self.add_entry(**info_dict)
                info_dict = {}
                continue
            key, value = line.split(':', 1)
            if key == 'key':
                value = tuple(map(intern, value.split('\x00')))
            elif key in ('start', 'length'):
                value = int(value)
            elif key == 'type':
                value = intern(value)
            info_dict[key] = value

    def _ensure_content(self, num_bytes=None):
        """Make sure that content has been expanded enough.

        :param num_bytes: Ensure that we have extracted at least num_bytes of
            content. If None, consume everything
        """
        # TODO: If we re-use the same content block at different times during
        #       get_record_stream(), it is possible that the first pass will
        #       get inserted, triggering an extract/_ensure_content() which
        #       will get rid of _z_content. And then the next use of the block
        #       will try to access _z_content (to send it over the wire), and
        #       fail because it is already extracted. Consider never releasing
        #       _z_content because of this.
        if num_bytes is None:
            num_bytes = self._content_length
        if self._content_length is not None:
            assert num_bytes <= self._content_length
        if self._content is None:
            assert self._z_content is not None
            if self._z_content == '':
                self._content = ''
            elif self._compressor_name == 'lzma':
                # We don't do partial lzma decomp yet
                self._content = pylzma.decompress(self._z_content)
            else:
                # Start a zlib decompressor
                assert self._compressor_name == 'zlib'
                if num_bytes is None:
                    self._content = zlib.decompress(self._z_content)
                else:
                    self._z_content_decompressor = zlib.decompressobj()
                    # Seed the decompressor with the uncompressed bytes, so
                    # that the rest of the code is simplified
                    self._content = self._z_content_decompressor.decompress(
                        self._z_content, num_bytes + _ZLIB_DECOMP_WINDOW)
                # Any bytes remaining to be decompressed will be in the
                # decompressors 'unconsumed_tail'
        # Do we have enough bytes already?
        if num_bytes is not None and len(self._content) >= num_bytes:
            return
        if num_bytes is None and self._z_content_decompressor is None:
            # We must have already decompressed everything
            return
        # If we got this far, and don't have a decompressor, something is wrong
        assert self._z_content_decompressor is not None
        remaining_decomp = self._z_content_decompressor.unconsumed_tail
        if num_bytes is None:
            if remaining_decomp:
                # We don't know how much is left, but we'll decompress it all
                self._content += self._z_content_decompressor.decompress(
                    remaining_decomp)
                # Note: There what I consider a bug in zlib.decompressobj
                #       If you pass back in the entire unconsumed_tail, only
                #       this time you don't pass a max-size, it doesn't
                #       change the unconsumed_tail back to None/''.
                #       However, we know we are done with the whole stream
                self._z_content_decompressor = None
            self._content_length = len(self._content)
        else:
            # If we have nothing left to decomp, we ran out of decomp bytes
            assert remaining_decomp
            needed_bytes = num_bytes - len(self._content)
            # We always set max_size to 32kB over the minimum needed, so that
            # zlib will give us as much as we really want.
            # TODO: If this isn't good enough, we could make a loop here,
            #       that keeps expanding the request until we get enough
            self._content += self._z_content_decompressor.decompress(
                remaining_decomp, needed_bytes + _ZLIB_DECOMP_WINDOW)
            assert len(self._content) >= num_bytes
            if not self._z_content_decompressor.unconsumed_tail:
                # The stream is finished
                self._z_content_decompressor = None

    def _parse_bytes(self, bytes):
        """Read the various lengths from the header.

        This also populates the various 'compressed' buffers.

        :return: The position in bytes just after the last newline
        """
        # At present, there are 4 lengths to be read, we have 2 integers for
        # the length of the compressed and uncompressed header, and 2 integers
        # for the compressed and uncompressed content
        # 14 bytes can represent > 1TB, so to avoid checking too far, cap the
        # search to 14 bytes.
        pos = bytes.index('\n', 6, 20)
        self._z_header_length = int(bytes[6:pos])
        pos += 1
        pos2 = bytes.index('\n', pos, pos + 14)
        self._header_length = int(bytes[pos:pos2])
        end_of_z_lengths = pos2
        pos2 += 1
        # Older versions don't have the content lengths, if we want to preserve
        # backwards compatibility, we could try/except over these, and allow
        # them to be skipped
        try:
            pos = bytes.index('\n', pos2, pos2 + 14)
            self._z_content_length = int(bytes[pos2:pos])
            pos += 1
            pos2 = bytes.index('\n', pos, pos + 14)
            self._content_length = int(bytes[pos:pos2])
            pos = pos2 + 1
            assert len(bytes) == (pos + self._z_header_length +
                                  self._z_content_length)
            pos2 = pos + self._z_header_length
            self._z_header = bytes[pos:pos2]
            self._z_content = bytes[pos2:]
            assert len(self._z_content) == self._z_content_length
        except ValueError:
            # This is the older form, which did not encode its content length
            pos = end_of_z_lengths + 1
            pos2 = pos + self._z_header_length
            self._z_header = bytes[pos:pos2]
            self._z_content = bytes[pos2:]
            self._z_content_length = len(self._z_content)

    @classmethod
    def from_bytes(cls, bytes):
        out = cls()
        if bytes[:6] not in (cls.GCB_HEADER, cls.GCB_LZ_HEADER):
            raise ValueError('bytes did not start with %r' % (cls.GCB_HEADER,))
        if bytes[4] == 'z':
            out._compressor_name = 'zlib'
        elif bytes[4] == 'l':
            out._compressor_name = 'lzma'
        else:
            raise ValueError('unknown compressor: %r' % (bytes,))
        out._parse_bytes(bytes)
        if not _NO_LABELS:
            out._parse_header()
        return out

    def extract(self, key, start, end, sha1=None):
        """Extract the text for a specific key.

        :param key: The label used for this content
        :param sha1: TODO (should we validate only when sha1 is supplied?)
        :return: The bytes for the content
        """
<<<<<<< HEAD
        if start == end == 0:
            return None, ''
        # Make sure we have enough bytes for this record
        # TODO: if we didn't want to track the end of this entry, we could
        #       _ensure_content(start+enough_bytes_for_type_and_length), and
        #       then decode the entry length, and
        #       _ensure_content(start+1+length)
        #       It is 2 calls to _ensure_content(), but we always buffer a bit
        #       extra anyway, and it means 1 less offset stored in the index,
        #       and transmitted over the wire
        if end is None:
            # it takes 5 bytes to encode 2^32, so we need 1 byte to hold the
            # 'f' or 'd' declaration, and then 5 more for the record length.
            self._ensure_content(start + 6)
        else:
            self._ensure_content(end)
=======
        # Handle the 'Empty Content' record, even if we don't always write it
        # yet.
        if start == end == 0:
            return ''
        self._ensure_content(end)
>>>>>>> 1fc7efaa
        # The bytes are 'f' or 'd' for the type, then a variable-length
        # base128 integer for the content size, then the actual content
        # We know that the variable-length integer won't be longer than 5
        # bytes (it takes 5 bytes to encode 2^32)
        c = self._content[start]
        if c == 'f':
            type = 'fulltext'
        else:
            if c != 'd':
                raise ValueError('Unknown content control code: %s'
                                 % (c,))
            type = 'delta'
        content_len, len_len = decode_base128_int(
                            self._content[start + 1:start + 6])
        content_start = start + 1 + len_len
        if end != content_start + content_len:
            raise ValueError('end != len according to field header'
                ' %s != %s' % (end, content_start + content_len))
        content = self._content[content_start:end]
        if c == 'f':
            bytes = content
        elif c == 'd':
            bytes = _groupcompress_pyx.apply_delta(self._content, content)
        return bytes

    def add_entry(self, key, type, sha1, start, length):
        """Add new meta info about an entry.

        :param key: The key for the new content
        :param type: Whether this is a delta or fulltext entry (external?)
        :param sha1: sha1sum of the fulltext of this entry
        :param start: where the encoded bytes start
        :param length: total number of bytes in the encoded form
        :return: The entry?
        """
        entry = GroupCompressBlockEntry(key, type, sha1, start, length)
        if key in self._entries:
            raise ValueError('Duplicate key found: %s' % (key,))
        self._entries[key] = entry
        return entry

    def set_content(self, content):
        """Set the content of this block."""
        self._content_length = len(content)
        self._content = content
        self._z_content = None
        self._z_header_length = None

    def to_bytes(self):
        """Encode the information into a byte stream."""
        compress = zlib.compress
        if _USE_LZMA:
            compress = pylzma.compress
        chunks = []
        for key in sorted(self._entries):
            entry = self._entries[key]
            chunk = ('key:%s\n'
                     'sha1:%s\n'
                     'type:%s\n'
                     'start:%s\n'
                     'length:%s\n'
                     '\n'
                     ) % ('\x00'.join(entry.key),
                          entry.sha1,
                          entry.type,
                          entry.start,
                          entry.length,
                          )
            chunks.append(chunk)
        bytes = ''.join(chunks)
        info_len = len(bytes)
        z_header_bytes = compress(bytes)
        del bytes, chunks
        z_header_len = len(z_header_bytes)
        # TODO: we may want to have the header compressed in the same chain
        #       as the data, or we may not, evaulate it
        #       having them compressed together is probably a win for
        #       revisions and the 'inv' portion of chk inventories. As the
        #       label in the header is duplicated in the text.
        #       For chk pages and real bytes, I would guess this is not
        #       true.
        if _NO_LABELS:
            z_header_bytes = ''
            z_header_len = 0
            info_len = 0
        if self._z_content is not None:
            content_len = self._content_length
            z_content_len = self._z_content_length
            z_content_bytes = self._z_content
        else:
            assert self._content is not None
            content_len = self._content_length
            z_content_bytes = compress(self._content)
            self._z_content = z_content_bytes
            z_content_len = len(z_content_bytes)
            self._z_content_length = z_content_len
        if _USE_LZMA:
            header = self.GCB_LZ_HEADER
        else:
            header = self.GCB_HEADER
        chunks = [header,
                  '%d\n%d\n%d\n%d\n' % (z_header_len, info_len,
                                        z_content_len, content_len)
                 ]
        chunks.append(z_header_bytes)
        chunks.append(z_content_bytes)
        return ''.join(chunks)


class _LazyGroupCompressFactory(object):
    """Yield content from a GroupCompressBlock on demand."""

    def __init__(self, key, parents, manager, start, end, first):
        """Create a _LazyGroupCompressFactory

        :param key: The key of just this record
        :param parents: The parents of this key (possibly None)
        :param gc_block: A GroupCompressBlock object
        :param start: Offset of the first byte for this record in the
            uncompressd content
        :param end: Offset of the byte just after the end of this record
            (ie, bytes = content[start:end])
        :param first: Is this the first Factory for the given block?
        """
        self.key = key
        self.parents = parents
        self.sha1 = None
        # Note: This attribute coupled with Manager._factories creates a
        #       reference cycle. Perhaps we would rather use a weakref(), or
        #       find an appropriate time to release the ref. After the first
        #       get_bytes_as call? After Manager.get_record_stream() returns
        #       the object?
        self._manager = manager
        self._bytes = None
        self.storage_kind = 'groupcompress-block'
        if not first:
            self.storage_kind = 'groupcompress-block-ref'
        self._first = first
        self._start = start
        self._end = end

    def __repr__(self):
        return '%s(%s, first=%s)' % (self.__class__.__name__,
            self.key, self._first)

    def get_bytes_as(self, storage_kind):
        if storage_kind == self.storage_kind:
            if self._first:
                # wire bytes, something...
                return self._manager._wire_bytes()
            else:
                return ''
            self._manager = None # safe?
        if storage_kind in ('fulltext', 'chunked'):
<<<<<<< HEAD
            if self._bytes is None:
                # Grab the raw bytes for this entry, and break the ref-cycle
                self._manager._prepare_for_extract()
                block = self._manager._block
                _, bytes = block.extract(self.key, self._start, self._end)
                self._bytes = bytes
                self._manager = None
=======
            self._manager._prepare_for_extract()
            block = self._manager._block
            bytes = block.extract(self.key, self._start, self._end)
>>>>>>> 1fc7efaa
            if storage_kind == 'fulltext':
                return self._bytes
            else:
                return [self._bytes]
        raise errors.UnavailableRepresentation(self.key, storage_kind,
            self.storage_kind)


class _LazyGroupContentManager(object):
    """This manages a group of _LazyGroupCompressFactory objects."""

    def __init__(self, block):
        self._block = block
        # We need to preserve the ordering
        self._factories = []
        self._last_byte = 0

    def add_factory(self, key, parents, start, end):
        if not self._factories:
            first = True
        else:
            first = False
        # Note that this creates a reference cycle....
        factory = _LazyGroupCompressFactory(key, parents, self,
            start, end, first=first)
        self._last_byte = max(end, self._last_byte)
        self._factories.append(factory)

    def get_record_stream(self):
        """Get a record for all keys added so far."""
        for factory in self._factories:
            yield factory
        # TODO: Consider setting self._factories = None after the above loop,
        #       as it will break the reference cycle

    def _trim_block(self, last_byte):
        """Create a new GroupCompressBlock, with just some of the content."""
        # None of the factories need to be adjusted, because the content is
        # located in an identical place. Just that some of the unreferenced
        # trailing bytes are stripped
        trace.mutter('stripping trailing bytes from groupcompress block'
                     ' %d => %d', self._block._content_length, last_byte)
        new_block = GroupCompressBlock()
        self._block._ensure_content(last_byte)
        new_block.set_content(self._block._content[:last_byte])
        self._block = new_block

    def _rebuild_block(self):
        """Create a new GroupCompressBlock with only the referenced texts."""
        compressor = GroupCompressor()
        tstart = time.time()
        old_length = self._block._content_length
        cur_endpoint = 0
        for factory in self._factories:
            bytes = factory.get_bytes_as('fulltext')
            (found_sha1, end_point, type,
             length) = compressor.compress(factory.key, bytes, factory.sha1)
            # Now update this factory with the new offsets, etc
            factory.sha1 = found_sha1
            factory._start = cur_endpoint
            factory._end = end_point
            cur_endpoint = end_point
        self._last_byte = cur_endpoint
        new_block = compressor.flush()
        # TODO: Should we check that new_block really *is* smaller than the old
        #       block? It seems hard to come up with a method that it would
        #       expand, since we do full compression again. Perhaps based on a
        #       request that ends up poorly ordered?
        delta = time.time() - tstart
        self._block = new_block
        trace.mutter('creating new compressed block on-the-fly in %.3fs'
                     ' %d bytes => %d bytes', delta, old_length,
                     self._block._content_length)

    def _prepare_for_extract(self):
        """A _LazyGroupCompressFactory is about to extract to fulltext."""
        # We expect that if one child is going to fulltext, all will be. This
        # helps prevent all of them from extracting a small amount at a time.
        # Which in itself isn't terribly expensive, but resizing 2MB 32kB at a
        # time (self._block._content) is a little expensive.
        self._block._ensure_content(self._last_byte)

    def _check_rebuild_block(self):
        """Check to see if our block should be repacked."""
        total_bytes_used = 0
        last_byte_used = 0
        for factory in self._factories:
            total_bytes_used += factory._end - factory._start
            last_byte_used = max(last_byte_used, factory._end)
        # If we are using most of the bytes from the block, we have nothing
        # else to check (currently more that 1/2)
        if total_bytes_used * 2 >= self._block._content_length:
            return
        # Can we just strip off the trailing bytes? If we are going to be
        # transmitting more than 50% of the front of the content, go ahead
        if total_bytes_used * 2 > last_byte_used:
            self._trim_block(last_byte_used)
            return

        # We are using a small amount of the data, and it isn't just packed
        # nicely at the front, so rebuild the content.
        # Note: This would be *nicer* as a strip-data-from-group, rather than
        #       building it up again from scratch
        #       It might be reasonable to consider the fulltext sizes for
        #       different bits when deciding this, too. As you may have a small
        #       fulltext, and a trivial delta, and you are just trading around
        #       for another fulltext. If we do a simple 'prune' you may end up
        #       expanding many deltas into fulltexts, as well.
        #       If we build a cheap enough 'strip', then we could try a strip,
        #       if that expands the content, we then rebuild.
        self._rebuild_block()

    def _wire_bytes(self):
        """Return a byte stream suitable for transmitting over the wire."""
        self._check_rebuild_block()
        # The outer block starts with:
        #   'groupcompress-block\n'
        #   <length of compressed key info>\n
        #   <length of uncompressed info>\n
        #   <length of gc block>\n
        #   <header bytes>
        #   <gc-block>
        lines = ['groupcompress-block\n']
        # The minimal info we need is the key, the start offset, and the
        # parents. The length and type are encoded in the record itself.
        # However, passing in the other bits makes it easier.  The list of
        # keys, and the start offset, the length
        # 1 line key
        # 1 line with parents, '' for ()
        # 1 line for start offset
        # 1 line for end byte
        header_lines = []
        for factory in self._factories:
            key_bytes = '\x00'.join(factory.key)
            parents = factory.parents
            if parents is None:
                parent_bytes = 'None:'
            else:
                parent_bytes = '\t'.join('\x00'.join(key) for key in parents)
            record_header = '%s\n%s\n%d\n%d\n' % (
                key_bytes, parent_bytes, factory._start, factory._end)
            header_lines.append(record_header)
        header_bytes = ''.join(header_lines)
        del header_lines
        header_bytes_len = len(header_bytes)
        z_header_bytes = zlib.compress(header_bytes)
        del header_bytes
        z_header_bytes_len = len(z_header_bytes)
        block_bytes = self._block.to_bytes()
        lines.append('%d\n%d\n%d\n' % (z_header_bytes_len, header_bytes_len,
                                       len(block_bytes)))
        lines.append(z_header_bytes)
        lines.append(block_bytes)
        del z_header_bytes, block_bytes
        return ''.join(lines)

    @classmethod
    def from_bytes(cls, bytes):
        # TODO: This does extra string copying, probably better to do it a
        #       different way
        (storage_kind, z_header_len, header_len,
         block_len, rest) = bytes.split('\n', 4)
        del bytes
        if storage_kind != 'groupcompress-block':
            raise ValueError('Unknown storage kind: %s' % (storage_kind,))
        z_header_len = int(z_header_len)
        if len(rest) < z_header_len:
            raise ValueError('Compressed header len shorter than all bytes')
        z_header = rest[:z_header_len]
        header_len = int(header_len)
        header = zlib.decompress(z_header)
        if len(header) != header_len:
            raise ValueError('invalid length for decompressed bytes')
        del z_header
        block_len = int(block_len)
        if len(rest) != z_header_len + block_len:
            raise ValueError('Invalid length for block')
        block_bytes = rest[z_header_len:]
        del rest
        # So now we have a valid GCB, we just need to parse the factories that
        # were sent to us
        header_lines = header.split('\n')
        del header
        last = header_lines.pop()
        if last != '':
            raise ValueError('header lines did not end with a trailing'
                             ' newline')
        if len(header_lines) % 4 != 0:
            raise ValueError('The header was not an even multiple of 4 lines')
        block = GroupCompressBlock.from_bytes(block_bytes)
        del block_bytes
        result = cls(block)
        for start in xrange(0, len(header_lines), 4):
            # intern()?
            key = tuple(header_lines[start].split('\x00'))
            parents_line = header_lines[start+1]
            if parents_line == 'None:':
                parents = None
            else:
                parents = tuple([tuple(segment.split('\x00'))
                                 for segment in parents_line.split('\t')
                                  if segment])
            start_offset = int(header_lines[start+2])
            end_offset = int(header_lines[start+3])
            result.add_factory(key, parents, start_offset, end_offset)
        return result


def network_block_to_records(storage_kind, bytes, line_end):
    if storage_kind != 'groupcompress-block':
        raise ValueError('Unknown storage kind: %s' % (storage_kind,))
    manager = _LazyGroupContentManager.from_bytes(bytes)
    return manager.get_record_stream()


class GroupCompressor(object):
    """Produce a serialised group of compressed texts.

    It contains code very similar to SequenceMatcher because of having a similar
    task. However some key differences apply:
     - there is no junk, we want a minimal edit not a human readable diff.
     - we don't filter very common lines (because we don't know where a good
       range will start, and after the first text we want to be emitting minmal
       edits only.
     - we chain the left side, not the right side
     - we incrementally update the adjacency matrix as new lines are provided.
     - we look for matches in all of the left side, so the routine which does
       the analagous task of find_longest_match does not need to filter on the
       left side.
    """

    def __init__(self):
        """Create a GroupCompressor."""
        # Consider seeding the lines with some sort of GC Start flag, or
        # putting it as part of the output stream, rather than in the
        # compressed bytes.
        self.lines = []
        self.endpoint = 0
        self.input_bytes = 0
        self.num_keys = 0
        self.labels_deltas = {}
        self._last = None
        self._delta_index = _groupcompress_pyx.DeltaIndex()
        self._block = GroupCompressBlock()

    def compress(self, key, bytes, expected_sha, nostore_sha=None, soft=False):
        """Compress lines with label key.

        :param key: A key tuple. It is stored in the output
            for identification of the text during decompression. If the last
            element is 'None' it is replaced with the sha1 of the text -
            e.g. sha1:xxxxxxx.
        :param bytes: The bytes to be compressed
        :param expected_sha: If non-None, the sha the lines are believed to
            have. During compression the sha is calculated; a mismatch will
            cause an error.
        :param nostore_sha: If the computed sha1 sum matches, we will raise
            ExistingContent rather than adding the text.
        :param soft: Do a 'soft' compression. This means that we require larger
            ranges to match to be considered for a copy command.
        :return: The sha1 of lines, and the number of bytes accumulated in
            the group output so far.
        :seealso VersionedFiles.add_lines:
        """
        if not _FAST or expected_sha is None:
            sha1 = sha_string(bytes)
        else:
            sha1 = expected_sha
        if sha1 == nostore_sha:
            raise errors.ExistingContent()
        if key[-1] is None:
            key = key[:-1] + ('sha1:' + sha1,)
        input_len = len(bytes)
        # By having action/label/sha1/len, we can parse the group if the index
        # was ever destroyed, we have the key in 'label', we know the final
        # bytes are valid from sha1, and we know where to find the end of this
        # record because of 'len'. (the delta record itself will store the
        # total length for the expanded record)
        # 'len: %d\n' costs approximately 1% increase in total data
        # Having the labels at all costs us 9-10% increase, 38% increase for
        # inventory pages, and 5.8% increase for text pages
        # new_chunks = ['label:%s\nsha1:%s\n' % (label, sha1)]
        if self._delta_index._source_offset != self.endpoint:
            raise AssertionError('_source_offset != endpoint'
                ' somehow the DeltaIndex got out of sync with'
                ' the output lines')
        max_delta_size = len(bytes) / 2
        delta = self._delta_index.make_delta(bytes, max_delta_size)
        if (delta is None):
            type = 'fulltext'
            enc_length = encode_base128_int(len(bytes))
            len_mini_header = 1 + len(enc_length)
            length = len(bytes) + len_mini_header
            self._delta_index.add_source(bytes, len_mini_header)
            new_chunks = ['f', enc_length, bytes]
        else:
            type = 'delta'
            enc_length = encode_base128_int(len(delta))
            len_mini_header = 1 + len(enc_length)
            length = len(delta) + len_mini_header
            new_chunks = ['d', enc_length, delta]
            if _FAST:
                self._delta_index._source_offset += length
            else:
                self._delta_index.add_delta_source(delta, len_mini_header)
        self._block.add_entry(key, type=type, sha1=sha1,
                              start=self.endpoint, length=length)
        delta_start = (self.endpoint, len(self.lines))
        self.num_keys += 1
        self.output_chunks(new_chunks)
        self.input_bytes += input_len
        delta_end = (self.endpoint, len(self.lines))
        self.labels_deltas[key] = (delta_start, delta_end)
        if not self._delta_index._source_offset == self.endpoint:
            raise AssertionError('the delta index is out of sync'
                'with the output lines %s != %s'
                % (self._delta_index._source_offset, self.endpoint))
        return sha1, self.endpoint, type, length

    def extract(self, key):
        """Extract a key previously added to the compressor.

        :param key: The key to extract.
        :return: An iterable over bytes and the sha1.
        """
        delta_details = self.labels_deltas[key]
        delta_chunks = self.lines[delta_details[0][1]:delta_details[1][1]]
        stored_bytes = ''.join(delta_chunks)
        # TODO: Fix this, we shouldn't really be peeking here
        entry = self._block._entries[key]
        if entry.type == 'fulltext':
            if stored_bytes[0] != 'f':
                raise ValueError('Index claimed fulltext, but stored bytes'
                                 ' indicate %s' % (stored_bytes[0],))
            fulltext_len, offset = decode_base128_int(stored_bytes[1:10])
            if fulltext_len + 1 + offset != len(stored_bytes):
                raise ValueError('Index claimed fulltext len, but stored bytes'
                                 ' claim %s != %s'
                                 % (len(stored_bytes),
                                    fulltext_len + 1 + offset))
            bytes = stored_bytes[offset + 1:]
        else:
            if entry.type != 'delta':
                raise ValueError('Unknown entry type: %s' % (entry.type,))
            # XXX: This is inefficient at best
            source = ''.join(self.lines)
            if stored_bytes[0] != 'd':
                raise ValueError('Entry type claims delta, bytes claim %s'
                                 % (stored_bytes[0],))
            delta_len, offset = decode_base128_int(stored_bytes[1:10])
            if delta_len + 1 + offset != len(stored_bytes):
                raise ValueError('Index claimed delta len, but stored bytes'
                                 ' claim %s != %s'
                                 % (len(stored_bytes),
                                    delta_len + 1 + offset))
            bytes = _groupcompress_pyx.apply_delta(source,
                                                   stored_bytes[offset + 1:])
        bytes_sha1 = sha_string(bytes)
        if entry.sha1 != bytes_sha1:
            raise ValueError('Recorded sha1 != measured %s != %s'
                             % (entry.sha1, bytes_sha1))
        return bytes, entry.sha1

    def flush(self):
        """Finish this group, creating a formatted stream."""
        content = ''.join(self.lines)
        self.lines = None
        self._block.set_content(content)
        return self._block

    def output_chunks(self, new_chunks):
        """Output some chunks.

        :param new_chunks: The chunks to output.
        """
        self._last = (len(self.lines), self.endpoint)
        endpoint = self.endpoint
        self.lines.extend(new_chunks)
        endpoint += sum(map(len, new_chunks))
        self.endpoint = endpoint

    def pop_last(self):
        """Call this if you want to 'revoke' the last compression.

        After this, the data structures will be rolled back, but you cannot do
        more compression.
        """
        self._delta_index = None
        del self.lines[self._last[0]:]
        self.endpoint = self._last[1]
        self._last = None

    def ratio(self):
        """Return the overall compression ratio."""
        return float(self.input_bytes) / float(self.endpoint)


def make_pack_factory(graph, delta, keylength):
    """Create a factory for creating a pack based groupcompress.

    This is only functional enough to run interface tests, it doesn't try to
    provide a full pack environment.

    :param graph: Store a graph.
    :param delta: Delta compress contents.
    :param keylength: How long should keys be.
    """
    def factory(transport):
        parents = graph
        ref_length = 0
        if graph:
            ref_length = 1
        graph_index = BTreeBuilder(reference_lists=ref_length,
            key_elements=keylength)
        stream = transport.open_write_stream('newpack')
        writer = pack.ContainerWriter(stream.write)
        writer.begin()
        index = _GCGraphIndex(graph_index, lambda:True, parents=parents,
            add_callback=graph_index.add_nodes)
        access = _DirectPackAccess({})
        access.set_writer(writer, graph_index, (transport, 'newpack'))
        result = GroupCompressVersionedFiles(index, access, delta)
        result.stream = stream
        result.writer = writer
        return result
    return factory


def cleanup_pack_group(versioned_files):
    versioned_files.writer.end()
    versioned_files.stream.close()


class GroupCompressVersionedFiles(VersionedFiles):
    """A group-compress based VersionedFiles implementation."""

    def __init__(self, index, access, delta=True):
        """Create a GroupCompressVersionedFiles object.

        :param index: The index object storing access and graph data.
        :param access: The access object storing raw data.
        :param delta: Whether to delta compress or just entropy compress.
        """
        self._index = index
        self._access = access
        self._delta = delta
        self._unadded_refs = {}
        self._group_cache = LRUSizeCache(max_size=50*1024*1024)
        self._fallback_vfs = []

    def add_lines(self, key, parents, lines, parent_texts=None,
        left_matching_blocks=None, nostore_sha=None, random_id=False,
        check_content=True):
        """Add a text to the store.

        :param key: The key tuple of the text to add.
        :param parents: The parents key tuples of the text to add.
        :param lines: A list of lines. Each line must be a bytestring. And all
            of them except the last must be terminated with \n and contain no
            other \n's. The last line may either contain no \n's or a single
            terminating \n. If the lines list does meet this constraint the add
            routine may error or may succeed - but you will be unable to read
            the data back accurately. (Checking the lines have been split
            correctly is expensive and extremely unlikely to catch bugs so it
            is not done at runtime unless check_content is True.)
        :param parent_texts: An optional dictionary containing the opaque
            representations of some or all of the parents of version_id to
            allow delta optimisations.  VERY IMPORTANT: the texts must be those
            returned by add_lines or data corruption can be caused.
        :param left_matching_blocks: a hint about which areas are common
            between the text and its left-hand-parent.  The format is
            the SequenceMatcher.get_matching_blocks format.
        :param nostore_sha: Raise ExistingContent and do not add the lines to
            the versioned file if the digest of the lines matches this.
        :param random_id: If True a random id has been selected rather than
            an id determined by some deterministic process such as a converter
            from a foreign VCS. When True the backend may choose not to check
            for uniqueness of the resulting key within the versioned file, so
            this should only be done when the result is expected to be unique
            anyway.
        :param check_content: If True, the lines supplied are verified to be
            bytestrings that are correctly formed lines.
        :return: The text sha1, the number of bytes in the text, and an opaque
                 representation of the inserted version which can be provided
                 back to future add_lines calls in the parent_texts dictionary.
        """
        self._index._check_write_ok()
        self._check_add(key, lines, random_id, check_content)
        if parents is None:
            # The caller might pass None if there is no graph data, but kndx
            # indexes can't directly store that, so we give them
            # an empty tuple instead.
            parents = ()
        # double handling for now. Make it work until then.
        length = sum(map(len, lines))
        record = ChunkedContentFactory(key, parents, None, lines)
        sha1 = list(self._insert_record_stream([record], random_id=random_id,
                                               nostore_sha=nostore_sha))[0]
        return sha1, length, None

    def add_fallback_versioned_files(self, a_versioned_files):
        """Add a source of texts for texts not present in this knit.

        :param a_versioned_files: A VersionedFiles object.
        """
        self._fallback_vfs.append(a_versioned_files)

    def annotate(self, key):
        """See VersionedFiles.annotate."""
        graph = Graph(self)
        parent_map = self.get_parent_map([key])
        if not parent_map:
            raise errors.RevisionNotPresent(key, self)
        if parent_map[key] is not None:
            search = graph._make_breadth_first_searcher([key])
            keys = set()
            while True:
                try:
                    present, ghosts = search.next_with_ghosts()
                except StopIteration:
                    break
                keys.update(present)
            parent_map = self.get_parent_map(keys)
        else:
            keys = [key]
            parent_map = {key:()}
        head_cache = _mod_graph.FrozenHeadsCache(graph)
        parent_cache = {}
        reannotate = annotate.reannotate
        for record in self.get_record_stream(keys, 'topological', True):
            key = record.key
            chunks = osutils.chunks_to_lines(record.get_bytes_as('chunked'))
            parent_lines = [parent_cache[parent] for parent in parent_map[key]]
            parent_cache[key] = list(
                reannotate(parent_lines, chunks, key, None, head_cache))
        return parent_cache[key]

    def check(self, progress_bar=None):
        """See VersionedFiles.check()."""
        keys = self.keys()
        for record in self.get_record_stream(keys, 'unordered', True):
            record.get_bytes_as('fulltext')

    def _check_add(self, key, lines, random_id, check_content):
        """check that version_id and lines are safe to add."""
        version_id = key[-1]
        if version_id is not None:
            if contains_whitespace(version_id):
                raise errors.InvalidRevisionId(version_id, self)
        self.check_not_reserved_id(version_id)
        # TODO: If random_id==False and the key is already present, we should
        # probably check that the existing content is identical to what is
        # being inserted, and otherwise raise an exception.  This would make
        # the bundle code simpler.
        if check_content:
            self._check_lines_not_unicode(lines)
            self._check_lines_are_lines(lines)

    def get_parent_map(self, keys):
        """Get a map of the graph parents of keys.

        :param keys: The keys to look up parents for.
        :return: A mapping from keys to parents. Absent keys are absent from
            the mapping.
        """
        return self._get_parent_map_with_sources(keys)[0]

    def _get_parent_map_with_sources(self, keys):
        """Get a map of the parents of keys.

        :param keys: The keys to look up parents for.
        :return: A tuple. The first element is a mapping from keys to parents.
            Absent keys are absent from the mapping. The second element is a
            list with the locations each key was found in. The first element
            is the in-this-knit parents, the second the first fallback source,
            and so on.
        """
        result = {}
        sources = [self._index] + self._fallback_vfs
        source_results = []
        missing = set(keys)
        for source in sources:
            if not missing:
                break
            new_result = source.get_parent_map(missing)
            source_results.append(new_result)
            result.update(new_result)
            missing.difference_update(set(new_result))
        return result, source_results

    def _get_block(self, index_memo):
        read_memo = index_memo[0:3]
        # get the group:
        try:
            block = self._group_cache[read_memo]
        except KeyError:
            # read the group
            zdata = self._access.get_raw_records([read_memo]).next()
            # decompress - whole thing - this is not a bug, as it
            # permits caching. We might want to store the partially
            # decompresed group and decompress object, so that recent
            # texts are not penalised by big groups.
            block = GroupCompressBlock.from_bytes(zdata)
            self._group_cache[read_memo] = block
        # cheapo debugging:
        # print len(zdata), len(plain)
        # parse - requires split_lines, better to have byte offsets
        # here (but not by much - we only split the region for the
        # recipe, and we often want to end up with lines anyway.
        return block

    def get_missing_compression_parent_keys(self):
        """Return the keys of missing compression parents.

        Missing compression parents occur when a record stream was missing
        basis texts, or a index was scanned that had missing basis texts.
        """
        # GroupCompress cannot currently reference texts that are not in the
        # group, so this is valid for now
        return frozenset()

    def get_record_stream(self, keys, ordering, include_delta_closure):
        """Get a stream of records for keys.

        :param keys: The keys to include.
        :param ordering: Either 'unordered' or 'topological'. A topologically
            sorted stream has compression parents strictly before their
            children.
        :param include_delta_closure: If True then the closure across any
            compression parents will be included (in the opaque data).
        :return: An iterator of ContentFactory objects, each of which is only
            valid until the iterator is advanced.
        """
        # keys might be a generator
        orig_keys = list(keys)
        keys = set(keys)
        if not keys:
            return
        if (not self._index.has_graph
            and ordering in ('topological', 'groupcompress')):
            # Cannot topological order when no graph has been stored.
            # but we allow 'as-requested' or 'unordered'
            ordering = 'unordered'

        remaining_keys = keys
        while True:
            try:
                keys = set(remaining_keys)
                for content_factory in self._get_remaining_record_stream(keys,
                        orig_keys, ordering, include_delta_closure):
                    remaining_keys.discard(content_factory.key)
                    yield content_factory
                return
            except errors.RetryWithNewPacks, e:
                self._access.reload_or_raise(e)

    def _find_from_fallback(self, missing):
        """Find whatever keys you can from the fallbacks.

        :param missing: A set of missing keys. This set will be mutated as keys
            are found from a fallback_vfs
        :return: (parent_map, key_to_source_map, source_results)
            parent_map  the overall key => parent_keys
            key_to_source_map   a dict from {key: source}
            source_results      a list of (source: keys)
        """
        parent_map = {}
        key_to_source_map = {}
        source_results = []
        for source in self._fallback_vfs:
            if not missing:
                break
            source_parents = source.get_parent_map(missing)
            parent_map.update(source_parents)
            source_parents = list(source_parents)
            source_results.append((source, source_parents))
            key_to_source_map.update((key, source) for key in source_parents)
            missing.difference_update(source_parents)
        return parent_map, key_to_source_map, source_results

    def _get_ordered_source_keys(self, ordering, parent_map, key_to_source_map):
        """Get the (source, [keys]) list.

        The returned objects should be in the order defined by 'ordering',
        which can weave between different sources.
        :param ordering: Must be one of 'topological' or 'groupcompress'
        :return: List of [(source, [keys])] tuples, such that all keys are in
            the defined order, regardless of source.
        """
        if ordering == 'topological':
            present_keys = topo_sort(parent_map)
        else:
            # ordering == 'groupcompress'
            # XXX: This only optimizes for the target ordering. We may need
            #      to balance that with the time it takes to extract
            #      ordering, by somehow grouping based on
            #      locations[key][0:3]
            present_keys = sort_gc_optimal(parent_map)
        # Now group by source:
        source_keys = []
        current_source = None
        for key in present_keys:
            source = key_to_source_map.get(key, self)
            if source is not current_source:
                source_keys.append((source, []))
                current_source = source
            source_keys[-1][1].append(key)
        return source_keys

    def _get_as_requested_source_keys(self, orig_keys, locations, unadded_keys,
                                      key_to_source_map):
        source_keys = []
        current_source = None
        for key in orig_keys:
            if key in locations or key in unadded_keys:
                source = self
            elif key in key_to_source_map:
                source = key_to_source_map[key]
            else: # absent
                continue
            if source is not current_source:
                source_keys.append((source, []))
                current_source = source
            source_keys[-1][1].append(key)
        return source_keys

    def _get_io_ordered_source_keys(self, locations, unadded_keys,
                                    source_result):
        def get_group(key):
            # This is the group the bytes are stored in, followed by the
            # location in the group
            return locations[key][0]
        present_keys = sorted(locations.iterkeys(), key=get_group)
        # We don't have an ordering for keys in the in-memory object, but
        # lets process the in-memory ones first.
        present_keys = list(unadded_keys) + present_keys
        # Now grab all of the ones from other sources
        source_keys = [(self, present_keys)]
        source_keys.extend(source_result)
        return source_keys

    def _get_remaining_record_stream(self, keys, orig_keys, ordering,
                                     include_delta_closure):
        """Get a stream of records for keys.

        :param keys: The keys to include.
        :param ordering: one of 'unordered', 'topological', 'groupcompress' or
            'as-requested'
        :param include_delta_closure: If True then the closure across any
            compression parents will be included (in the opaque data).
        :return: An iterator of ContentFactory objects, each of which is only
            valid until the iterator is advanced.
        """
        # Cheap: iterate
        locations = self._index.get_build_details(keys)
        unadded_keys = set(self._unadded_refs).intersection(keys)
        missing = keys.difference(locations)
        missing.difference_update(unadded_keys)
        (fallback_parent_map, key_to_source_map,
         source_result) = self._find_from_fallback(missing)
        if ordering in ('topological', 'groupcompress'):
            # would be better to not globally sort initially but instead
            # start with one key, recurse to its oldest parent, then grab
            # everything in the same group, etc.
            parent_map = dict((key, details[2]) for key, details in
                locations.iteritems())
            for key in unadded_keys:
                parent_map[key] = self._unadded_refs[key]
            parent_map.update(fallback_parent_map)
            source_keys = self._get_ordered_source_keys(ordering, parent_map,
                                                        key_to_source_map)
        elif ordering == 'as-requested':
            source_keys = self._get_as_requested_source_keys(orig_keys,
                locations, unadded_keys, key_to_source_map)
        else:
            # We want to yield the keys in a semi-optimal (read-wise) ordering.
            # Otherwise we thrash the _group_cache and destroy performance
            source_keys = self._get_io_ordered_source_keys(locations,
                unadded_keys, source_result)
        for key in missing:
            yield AbsentContentFactory(key)
        manager = None
        last_block = None
        last_memo = None
        # TODO: This works fairly well at batching up existing groups into a
        #       streamable format, and possibly allowing for taking one big
        #       group and splitting it when it isn't fully utilized.
        #       However, it doesn't allow us to find under-utilized groups and
        #       combine them into a bigger group on the fly.
        #       (Consider the issue with how chk_map inserts texts
        #       one-at-a-time.) This could be done at insert_record_stream()
        #       time, but it probably would decrease the number of
        #       bytes-on-the-wire for fetch.
        for source, keys in source_keys:
            if source is self:
                for key in keys:
                    if key in self._unadded_refs:
                        if manager is not None:
                            # Yield everything buffered so far
                            for factory in manager.get_record_stream():
                                yield factory
                            manager = None
                        bytes, sha1 = self._compressor.extract(key)
                        parents = self._unadded_refs[key]
                        yield FulltextContentFactory(key, parents, sha1, bytes)
                    else:
                        index_memo, _, parents, (method, _) = locations[key]
                        read_memo = index_memo[0:3]
                        if last_memo == read_memo:
                            block = last_block
                        else:
                            block = self._get_block(index_memo)
                            last_block = block
                            last_memo = read_memo
                        start, end = index_memo[3:5]
                        if manager is None:
                            manager = _LazyGroupContentManager(block)
                        elif manager._block is not block:
                            # Flush and create a new manager
                            for factory in manager.get_record_stream():
                                yield factory
                            manager = _LazyGroupContentManager(block)
                        manager.add_factory(key, parents, start, end)
            else:
                if manager is not None:
                    # Yield everything buffered so far
                    for factory in manager.get_record_stream():
                        yield factory
                    manager = None
                for record in source.get_record_stream(keys, ordering,
                                                       include_delta_closure):
                    yield record
        if manager is not None:
            # Yield everything buffered so far
            for factory in manager.get_record_stream():
                yield factory
            manager = None

    def get_sha1s(self, keys):
        """See VersionedFiles.get_sha1s()."""
        result = {}
        for record in self.get_record_stream(keys, 'unordered', True):
            if record.sha1 != None:
                result[record.key] = record.sha1
            else:
                if record.storage_kind != 'absent':
                    result[record.key] = sha_string(record.get_bytes_as(
                        'fulltext'))
        return result

    def insert_record_stream(self, stream):
        """Insert a record stream into this container.

        :param stream: A stream of records to insert.
        :return: None
        :seealso VersionedFiles.get_record_stream:
        """
        for _ in self._insert_record_stream(stream):
            pass

    def _insert_record_stream(self, stream, random_id=False, nostore_sha=None,
                              reuse_blocks=True):
        """Internal core to insert a record stream into this container.

        This helper function has a different interface than insert_record_stream
        to allow add_lines to be minimal, but still return the needed data.

        :param stream: A stream of records to insert.
        :param nostore_sha: If the sha1 of a given text matches nostore_sha,
            raise ExistingContent, rather than committing the new text.
        :param reuse_blocks: If the source is streaming from
            groupcompress-blocks, just insert the blocks as-is, rather than
            expanding the texts and inserting again.
        :return: An iterator over the sha1 of the inserted records.
        :seealso insert_record_stream:
        :seealso add_lines:
        """
        adapters = {}
        def get_adapter(adapter_key):
            try:
                return adapters[adapter_key]
            except KeyError:
                adapter_factory = adapter_registry.get(adapter_key)
                adapter = adapter_factory(self)
                adapters[adapter_key] = adapter
                return adapter
        # This will go up to fulltexts for gc to gc fetching, which isn't
        # ideal.
        self._compressor = GroupCompressor()
        self._unadded_refs = {}
        keys_to_add = []
        basis_end = 0
        def flush():
            bytes = self._compressor.flush().to_bytes()
            index, start, length = self._access.add_raw_records(
                [(None, len(bytes))], bytes)[0]
            nodes = []
            for key, reads, refs in keys_to_add:
                nodes.append((key, "%d %d %s" % (start, length, reads), refs))
            self._index.add_records(nodes, random_id=random_id)
            self._unadded_refs = {}
            del keys_to_add[:]
            self._compressor = GroupCompressor()

        last_prefix = None
        last_fulltext_len = None
        max_fulltext_len = 0
        max_fulltext_prefix = None
        insert_manager = None
        block_start = None
        block_length = None
        for record in stream:
            # Raise an error when a record is missing.
            if record.storage_kind == 'absent':
                raise errors.RevisionNotPresent(record.key, self)
            if reuse_blocks:
                # If the reuse_blocks flag is set, check to see if we can just
                # copy a groupcompress block as-is.
                if record.storage_kind == 'groupcompress-block':
                    # Insert the raw block into the target repo
                    insert_manager = record._manager
                    record._manager._check_rebuild_block()
                    bytes = record._manager._block.to_bytes()
                    _, start, length = self._access.add_raw_records(
                        [(None, len(bytes))], bytes)[0]
                    del bytes
                    block_start = start
                    block_length = length
                if record.storage_kind in ('groupcompress-block',
                                           'groupcompress-block-ref'):
                    assert insert_manager is not None
                    assert record._manager is insert_manager
                    value = "%d %d %d %d" % (block_start, block_length,
                                             record._start, record._end)
                    nodes = [(record.key, value, (record.parents,))]
                    self._index.add_records(nodes, random_id=random_id)
                    continue
            try:
                bytes = record.get_bytes_as('fulltext')
            except errors.UnavailableRepresentation:
                adapter_key = record.storage_kind, 'fulltext'
                adapter = get_adapter(adapter_key)
                bytes = adapter.get_bytes(record)
            if len(record.key) > 1:
                prefix = record.key[0]
                soft = (prefix == last_prefix)
            else:
                prefix = None
                soft = False
            if max_fulltext_len < len(bytes):
                max_fulltext_len = len(bytes)
                max_fulltext_prefix = prefix
            (found_sha1, end_point, type,
             length) = self._compressor.compress(record.key,
                bytes, record.sha1, soft=soft,
                nostore_sha=nostore_sha)
            # delta_ratio = float(len(bytes)) / length
            # Check if we want to continue to include that text
            if (prefix == max_fulltext_prefix
                and end_point < 2 * max_fulltext_len):
                # As long as we are on the same file_id, we will fill at least
                # 2 * max_fulltext_len
                start_new_block = False
            elif end_point > 4*1024*1024:
                start_new_block = True
            elif (prefix is not None and prefix != last_prefix
                  and end_point > 2*1024*1024):
                start_new_block = True
            else:
                start_new_block = False
            # if type == 'fulltext':
            #     # If this is the first text, we don't do anything
            #     if self._compressor.num_keys > 1:
            #         if prefix is not None and prefix != last_prefix:
            #             # We just inserted a fulltext for a different prefix
            #             # (aka file-id).
            #             if end_point > 512 * 1024:
            #                 start_new_block = True
            #             # TODO: Consider packing several small texts together
            #             #       maybe only flush if end_point > some threshold
            #             # if end_point > 512 * 1024 or len(bytes) <
            #             #     start_new_block = true
            #         else:
            #             # We just added a fulltext, part of the same file-id
            #             if (end_point > 2*1024*1024
            #                 and end_point > 5*max_fulltext_len):
            #                 start_new_block = True
            #     last_fulltext_len = len(bytes)
            # else:
            #     delta_ratio = float(len(bytes)) / length
            #     if delta_ratio < 3: # Not much compression
            #         if end_point > 1*1024*1024:
            #             start_new_block = True
            #     elif delta_ratio < 10: # 10:1 compression
            #         if end_point > 4*1024*1024:
            #             start_new_block = True
            last_prefix = prefix
            if start_new_block:
                self._compressor.pop_last()
                flush()
                basis_end = 0
                max_fulltext_len = len(bytes)
                (found_sha1, end_point, type,
                 length) = self._compressor.compress(record.key,
                    bytes, record.sha1)
                last_fulltext_len = length
            if record.key[-1] is None:
                key = record.key[:-1] + ('sha1:' + found_sha1,)
            else:
                key = record.key
            self._unadded_refs[key] = record.parents
            yield found_sha1
            keys_to_add.append((key, '%d %d' % (basis_end, end_point),
                (record.parents,)))
            basis_end = end_point
        if len(keys_to_add):
            flush()
        self._compressor = None

    def iter_lines_added_or_present_in_keys(self, keys, pb=None):
        """Iterate over the lines in the versioned files from keys.

        This may return lines from other keys. Each item the returned
        iterator yields is a tuple of a line and a text version that that line
        is present in (not introduced in).

        Ordering of results is in whatever order is most suitable for the
        underlying storage format.

        If a progress bar is supplied, it may be used to indicate progress.
        The caller is responsible for cleaning up progress bars (because this
        is an iterator).

        NOTES:
         * Lines are normalised by the underlying store: they will all have \n
           terminators.
         * Lines are returned in arbitrary order.

        :return: An iterator over (line, key).
        """
        if pb is None:
            pb = progress.DummyProgress()
        keys = set(keys)
        total = len(keys)
        # we don't care about inclusions, the caller cares.
        # but we need to setup a list of records to visit.
        # we need key, position, length
        for key_idx, record in enumerate(self.get_record_stream(keys,
            'unordered', True)):
            # XXX: todo - optimise to use less than full texts.
            key = record.key
            pb.update('Walking content', key_idx, total)
            if record.storage_kind == 'absent':
                raise errors.RevisionNotPresent(key, self)
            lines = split_lines(record.get_bytes_as('fulltext'))
            for line in lines:
                yield line, key
        pb.update('Walking content', total, total)

    def keys(self):
        """See VersionedFiles.keys."""
        if 'evil' in debug.debug_flags:
            trace.mutter_callsite(2, "keys scales with size of history")
        sources = [self._index] + self._fallback_vfs
        result = set()
        for source in sources:
            result.update(source.keys())
        return result


class _GCGraphIndex(object):
    """Mapper from GroupCompressVersionedFiles needs into GraphIndex storage."""

    def __init__(self, graph_index, is_locked, parents=True,
        add_callback=None):
        """Construct a _GCGraphIndex on a graph_index.

        :param graph_index: An implementation of bzrlib.index.GraphIndex.
        :param is_locked: A callback, returns True if the index is locked and
            thus usable.
        :param parents: If True, record knits parents, if not do not record
            parents.
        :param add_callback: If not None, allow additions to the index and call
            this callback with a list of added GraphIndex nodes:
            [(node, value, node_refs), ...]
        """
        self._add_callback = add_callback
        self._graph_index = graph_index
        self._parents = parents
        self.has_graph = parents
        self._is_locked = is_locked

    def add_records(self, records, random_id=False):
        """Add multiple records to the index.

        This function does not insert data into the Immutable GraphIndex
        backing the KnitGraphIndex, instead it prepares data for insertion by
        the caller and checks that it is safe to insert then calls
        self._add_callback with the prepared GraphIndex nodes.

        :param records: a list of tuples:
                         (key, options, access_memo, parents).
        :param random_id: If True the ids being added were randomly generated
            and no check for existence will be performed.
        """
        if not self._add_callback:
            raise errors.ReadOnlyError(self)
        # we hope there are no repositories with inconsistent parentage
        # anymore.

        changed = False
        keys = {}
        for (key, value, refs) in records:
            if not self._parents:
                if refs:
                    for ref in refs:
                        if ref:
                            raise KnitCorrupt(self,
                                "attempt to add node with parents "
                                "in parentless index.")
                    refs = ()
                    changed = True
            keys[key] = (value, refs)
        # check for dups
        if not random_id:
            present_nodes = self._get_entries(keys)
            for (index, key, value, node_refs) in present_nodes:
                if node_refs != keys[key][1]:
                    raise errors.KnitCorrupt(self, "inconsistent details in add_records"
                        ": %s %s" % ((value, node_refs), keys[key]))
                del keys[key]
                changed = True
        if changed:
            result = []
            if self._parents:
                for key, (value, node_refs) in keys.iteritems():
                    result.append((key, value, node_refs))
            else:
                for key, (value, node_refs) in keys.iteritems():
                    result.append((key, value))
            records = result
        self._add_callback(records)

    def _check_read(self):
        """Raise an exception if reads are not permitted."""
        if not self._is_locked():
            raise errors.ObjectNotLocked(self)

    def _check_write_ok(self):
        """Raise an exception if writes are not permitted."""
        if not self._is_locked():
            raise errors.ObjectNotLocked(self)

    def _get_entries(self, keys, check_present=False):
        """Get the entries for keys.

        Note: Callers are responsible for checking that the index is locked
        before calling this method.

        :param keys: An iterable of index key tuples.
        """
        keys = set(keys)
        found_keys = set()
        if self._parents:
            for node in self._graph_index.iter_entries(keys):
                yield node
                found_keys.add(node[1])
        else:
            # adapt parentless index to the rest of the code.
            for node in self._graph_index.iter_entries(keys):
                yield node[0], node[1], node[2], ()
                found_keys.add(node[1])
        if check_present:
            missing_keys = keys.difference(found_keys)
            if missing_keys:
                raise RevisionNotPresent(missing_keys.pop(), self)

    def get_parent_map(self, keys):
        """Get a map of the parents of keys.

        :param keys: The keys to look up parents for.
        :return: A mapping from keys to parents. Absent keys are absent from
            the mapping.
        """
        self._check_read()
        nodes = self._get_entries(keys)
        result = {}
        if self._parents:
            for node in nodes:
                result[node[1]] = node[3][0]
        else:
            for node in nodes:
                result[node[1]] = None
        return result

    def get_build_details(self, keys):
        """Get the various build details for keys.

        Ghosts are omitted from the result.

        :param keys: An iterable of keys.
        :return: A dict of key:
            (index_memo, compression_parent, parents, record_details).
            index_memo
                opaque structure to pass to read_records to extract the raw
                data
            compression_parent
                Content that this record is built upon, may be None
            parents
                Logical parents of this node
            record_details
                extra information about the content which needs to be passed to
                Factory.parse_record
        """
        self._check_read()
        result = {}
        entries = self._get_entries(keys)
        for entry in entries:
            key = entry[1]
            if not self._parents:
                parents = None
            else:
                parents = entry[3][0]
            method = 'group'
            result[key] = (self._node_to_position(entry),
                                  None, parents, (method, None))
        return result

    def keys(self):
        """Get all the keys in the collection.

        The keys are not ordered.
        """
        self._check_read()
        return [node[1] for node in self._graph_index.iter_all_entries()]

    def _node_to_position(self, node):
        """Convert an index value to position details."""
        bits = node[2].split(' ')
        # It would be nice not to read the entire gzip.
        start = int(bits[0])
        stop = int(bits[1])
        basis_end = int(bits[2])
        delta_end = int(bits[3])
        return node[0], start, stop, basis_end, delta_end


try:
    from bzrlib import _groupcompress_pyx
except ImportError:
    pass<|MERGE_RESOLUTION|>--- conflicted
+++ resolved
@@ -339,30 +339,9 @@
         :param sha1: TODO (should we validate only when sha1 is supplied?)
         :return: The bytes for the content
         """
-<<<<<<< HEAD
-        if start == end == 0:
-            return None, ''
-        # Make sure we have enough bytes for this record
-        # TODO: if we didn't want to track the end of this entry, we could
-        #       _ensure_content(start+enough_bytes_for_type_and_length), and
-        #       then decode the entry length, and
-        #       _ensure_content(start+1+length)
-        #       It is 2 calls to _ensure_content(), but we always buffer a bit
-        #       extra anyway, and it means 1 less offset stored in the index,
-        #       and transmitted over the wire
-        if end is None:
-            # it takes 5 bytes to encode 2^32, so we need 1 byte to hold the
-            # 'f' or 'd' declaration, and then 5 more for the record length.
-            self._ensure_content(start + 6)
-        else:
-            self._ensure_content(end)
-=======
-        # Handle the 'Empty Content' record, even if we don't always write it
-        # yet.
         if start == end == 0:
             return ''
         self._ensure_content(end)
->>>>>>> 1fc7efaa
         # The bytes are 'f' or 'd' for the type, then a variable-length
         # base128 integer for the content size, then the actual content
         # We know that the variable-length integer won't be longer than 5
@@ -517,19 +496,12 @@
                 return ''
             self._manager = None # safe?
         if storage_kind in ('fulltext', 'chunked'):
-<<<<<<< HEAD
             if self._bytes is None:
                 # Grab the raw bytes for this entry, and break the ref-cycle
                 self._manager._prepare_for_extract()
                 block = self._manager._block
-                _, bytes = block.extract(self.key, self._start, self._end)
-                self._bytes = bytes
+                self._bytes = block.extract(self.key, self._start, self._end)
                 self._manager = None
-=======
-            self._manager._prepare_for_extract()
-            block = self._manager._block
-            bytes = block.extract(self.key, self._start, self._end)
->>>>>>> 1fc7efaa
             if storage_kind == 'fulltext':
                 return self._bytes
             else:
@@ -562,6 +534,8 @@
         """Get a record for all keys added so far."""
         for factory in self._factories:
             yield factory
+            factory._bytes = None
+            factory._manager = None
         # TODO: Consider setting self._factories = None after the above loop,
         #       as it will break the reference cycle
 
@@ -1331,6 +1305,11 @@
                             # Yield everything buffered so far
                             for factory in manager.get_record_stream():
                                 yield factory
+                                # Disable this record, breaks the refcycle, and
+                                # saves memory. But this means clients really
+                                # *cannot* hang on to objects.
+                                factory._bytes = None
+                                factory._manager = None
                             manager = None
                         bytes, sha1 = self._compressor.extract(key)
                         parents = self._unadded_refs[key]
