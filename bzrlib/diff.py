# Copyright (C) 2005-2010 Canonical Ltd.
#
# This program is free software; you can redistribute it and/or modify
# it under the terms of the GNU General Public License as published by
# the Free Software Foundation; either version 2 of the License, or
# (at your option) any later version.
#
# This program is distributed in the hope that it will be useful,
# but WITHOUT ANY WARRANTY; without even the implied warranty of
# MERCHANTABILITY or FITNESS FOR A PARTICULAR PURPOSE.  See the
# GNU General Public License for more details.
#
# You should have received a copy of the GNU General Public License
# along with this program; if not, write to the Free Software
# Foundation, Inc., 51 Franklin Street, Fifth Floor, Boston, MA 02110-1301 USA

import difflib
import os
import re
import shutil
import string
import sys

from bzrlib.lazy_import import lazy_import
lazy_import(globals(), """
import errno
import subprocess
import tempfile
import time

from bzrlib import (
    branch as _mod_branch,
    bzrdir,
    cmdline,
    errors,
    osutils,
    patiencediff,
    textfile,
    timestamp,
    views,
    )

from bzrlib.workingtree import WorkingTree
""")

from bzrlib.symbol_versioning import (
    deprecated_function,
    )
from bzrlib.trace import mutter, note, warning


class AtTemplate(string.Template):
    """Templating class that uses @ instead of $."""

    delimiter = '@'


# TODO: Rather than building a changeset object, we should probably
# invoke callbacks on an object.  That object can either accumulate a
# list, write them out directly, etc etc.


class _PrematchedMatcher(difflib.SequenceMatcher):
    """Allow SequenceMatcher operations to use predetermined blocks"""

    def __init__(self, matching_blocks):
        difflib.SequenceMatcher(self, None, None)
        self.matching_blocks = matching_blocks
        self.opcodes = None


def internal_diff(old_filename, oldlines, new_filename, newlines, to_file,
                  allow_binary=False, sequence_matcher=None,
                  path_encoding='utf8'):
    # FIXME: difflib is wrong if there is no trailing newline.
    # The syntax used by patch seems to be "\ No newline at
    # end of file" following the last diff line from that
    # file.  This is not trivial to insert into the
    # unified_diff output and it might be better to just fix
    # or replace that function.

    # In the meantime we at least make sure the patch isn't
    # mangled.


    # Special workaround for Python2.3, where difflib fails if
    # both sequences are empty.
    if not oldlines and not newlines:
        return

    if allow_binary is False:
        textfile.check_text_lines(oldlines)
        textfile.check_text_lines(newlines)

    if sequence_matcher is None:
        sequence_matcher = patiencediff.PatienceSequenceMatcher
    ud = patiencediff.unified_diff(oldlines, newlines,
                      fromfile=old_filename.encode(path_encoding),
                      tofile=new_filename.encode(path_encoding),
                      sequencematcher=sequence_matcher)

    ud = list(ud)
    if len(ud) == 0: # Identical contents, nothing to do
        return
    # work-around for difflib being too smart for its own good
    # if /dev/null is "1,0", patch won't recognize it as /dev/null
    if not oldlines:
        ud[2] = ud[2].replace('-1,0', '-0,0')
    elif not newlines:
        ud[2] = ud[2].replace('+1,0', '+0,0')

    for line in ud:
        to_file.write(line)
        if not line.endswith('\n'):
            to_file.write("\n\\ No newline at end of file\n")
    to_file.write('\n')


def _spawn_external_diff(diffcmd, capture_errors=True):
    """Spawn the externall diff process, and return the child handle.

    :param diffcmd: The command list to spawn
    :param capture_errors: Capture stderr as well as setting LANG=C
        and LC_ALL=C. This lets us read and understand the output of diff,
        and respond to any errors.
    :return: A Popen object.
    """
    if capture_errors:
        # construct minimal environment
        env = {}
        path = os.environ.get('PATH')
        if path is not None:
            env['PATH'] = path
        env['LANGUAGE'] = 'C'   # on win32 only LANGUAGE has effect
        env['LANG'] = 'C'
        env['LC_ALL'] = 'C'
        stderr = subprocess.PIPE
    else:
        env = None
        stderr = None

    try:
        pipe = subprocess.Popen(diffcmd,
                                stdin=subprocess.PIPE,
                                stdout=subprocess.PIPE,
                                stderr=stderr,
                                env=env)
    except OSError, e:
        if e.errno == errno.ENOENT:
            raise errors.NoDiff(str(e))
        raise

    return pipe


def external_diff(old_filename, oldlines, new_filename, newlines, to_file,
                  diff_opts):
    """Display a diff by calling out to the external diff program."""
    # make sure our own output is properly ordered before the diff
    to_file.flush()

    oldtmp_fd, old_abspath = tempfile.mkstemp(prefix='bzr-diff-old-')
    newtmp_fd, new_abspath = tempfile.mkstemp(prefix='bzr-diff-new-')
    oldtmpf = os.fdopen(oldtmp_fd, 'wb')
    newtmpf = os.fdopen(newtmp_fd, 'wb')

    try:
        # TODO: perhaps a special case for comparing to or from the empty
        # sequence; can just use /dev/null on Unix

        # TODO: if either of the files being compared already exists as a
        # regular named file (e.g. in the working directory) then we can
        # compare directly to that, rather than copying it.

        oldtmpf.writelines(oldlines)
        newtmpf.writelines(newlines)

        oldtmpf.close()
        newtmpf.close()

        if not diff_opts:
            diff_opts = []
        if sys.platform == 'win32':
            # Popen doesn't do the proper encoding for external commands
            # Since we are dealing with an ANSI api, use mbcs encoding
            old_filename = old_filename.encode('mbcs')
            new_filename = new_filename.encode('mbcs')
        diffcmd = ['diff',
                   '--label', old_filename,
                   old_abspath,
                   '--label', new_filename,
                   new_abspath,
                   '--binary',
                  ]

        # diff only allows one style to be specified; they don't override.
        # note that some of these take optargs, and the optargs can be
        # directly appended to the options.
        # this is only an approximate parser; it doesn't properly understand
        # the grammar.
        for s in ['-c', '-u', '-C', '-U',
                  '-e', '--ed',
                  '-q', '--brief',
                  '--normal',
                  '-n', '--rcs',
                  '-y', '--side-by-side',
                  '-D', '--ifdef']:
            for j in diff_opts:
                if j.startswith(s):
                    break
            else:
                continue
            break
        else:
            diffcmd.append('-u')

        if diff_opts:
            diffcmd.extend(diff_opts)

        pipe = _spawn_external_diff(diffcmd, capture_errors=True)
        out,err = pipe.communicate()
        rc = pipe.returncode

        # internal_diff() adds a trailing newline, add one here for consistency
        out += '\n'
        if rc == 2:
            # 'diff' gives retcode == 2 for all sorts of errors
            # one of those is 'Binary files differ'.
            # Bad options could also be the problem.
            # 'Binary files' is not a real error, so we suppress that error.
            lang_c_out = out

            # Since we got here, we want to make sure to give an i18n error
            pipe = _spawn_external_diff(diffcmd, capture_errors=False)
            out, err = pipe.communicate()

            # Write out the new i18n diff response
            to_file.write(out+'\n')
            if pipe.returncode != 2:
                raise errors.BzrError(
                               'external diff failed with exit code 2'
                               ' when run with LANG=C and LC_ALL=C,'
                               ' but not when run natively: %r' % (diffcmd,))

            first_line = lang_c_out.split('\n', 1)[0]
            # Starting with diffutils 2.8.4 the word "binary" was dropped.
            m = re.match('^(binary )?files.*differ$', first_line, re.I)
            if m is None:
                raise errors.BzrError('external diff failed with exit code 2;'
                                      ' command: %r' % (diffcmd,))
            else:
                # Binary files differ, just return
                return

        # If we got to here, we haven't written out the output of diff
        # do so now
        to_file.write(out)
        if rc not in (0, 1):
            # returns 1 if files differ; that's OK
            if rc < 0:
                msg = 'signal %d' % (-rc)
            else:
                msg = 'exit code %d' % rc

            raise errors.BzrError('external diff failed with %s; command: %r'
                                  % (rc, diffcmd))


    finally:
        oldtmpf.close()                 # and delete
        newtmpf.close()
        # Clean up. Warn in case the files couldn't be deleted
        # (in case windows still holds the file open, but not
        # if the files have already been deleted)
        try:
            os.remove(old_abspath)
        except OSError, e:
            if e.errno not in (errno.ENOENT,):
                warning('Failed to delete temporary file: %s %s',
                        old_abspath, e)
        try:
            os.remove(new_abspath)
        except OSError:
            if e.errno not in (errno.ENOENT,):
                warning('Failed to delete temporary file: %s %s',
                        new_abspath, e)


def get_trees_and_branches_to_diff(path_list, revision_specs, old_url, new_url,
                                   apply_view=True):
    """Get the trees and specific files to diff given a list of paths.

    This method works out the trees to be diff'ed and the files of
    interest within those trees.

    :param path_list:
        the list of arguments passed to the diff command
    :param revision_specs:
        Zero, one or two RevisionSpecs from the diff command line,
        saying what revisions to compare.
    :param old_url:
        The url of the old branch or tree. If None, the tree to use is
        taken from the first path, if any, or the current working tree.
    :param new_url:
        The url of the new branch or tree. If None, the tree to use is
        taken from the first path, if any, or the current working tree.
    :param apply_view:
        if True and a view is set, apply the view or check that the paths
        are within it
    :returns:
        a tuple of (old_tree, new_tree, old_branch, new_branch,
        specific_files, extra_trees) where extra_trees is a sequence of
        additional trees to search in for file-ids.
    """
    # Get the old and new revision specs
    old_revision_spec = None
    new_revision_spec = None
    if revision_specs is not None:
        if len(revision_specs) > 0:
            old_revision_spec = revision_specs[0]
            if old_url is None:
                old_url = old_revision_spec.get_branch()
        if len(revision_specs) > 1:
            new_revision_spec = revision_specs[1]
            if new_url is None:
                new_url = new_revision_spec.get_branch()

    other_paths = []
    make_paths_wt_relative = True
    consider_relpath = True
    if path_list is None or len(path_list) == 0:
        # If no path is given, the current working tree is used
        default_location = u'.'
        consider_relpath = False
    elif old_url is not None and new_url is not None:
        other_paths = path_list
        make_paths_wt_relative = False
    else:
        default_location = path_list[0]
        other_paths = path_list[1:]

    # Get the old location
    specific_files = []
    if old_url is None:
        old_url = default_location
    working_tree, branch, relpath = \
        bzrdir.BzrDir.open_containing_tree_or_branch(old_url)
    if consider_relpath and relpath != '':
        if working_tree is not None and apply_view:
            views.check_path_in_view(working_tree, relpath)
        specific_files.append(relpath)
    old_tree = _get_tree_to_diff(old_revision_spec, working_tree, branch)
    old_branch = branch

    # Get the new location
    if new_url is None:
        new_url = default_location
    if new_url != old_url:
        working_tree, branch, relpath = \
            bzrdir.BzrDir.open_containing_tree_or_branch(new_url)
        if consider_relpath and relpath != '':
            if working_tree is not None and apply_view:
                views.check_path_in_view(working_tree, relpath)
            specific_files.append(relpath)
    new_tree = _get_tree_to_diff(new_revision_spec, working_tree, branch,
        basis_is_default=working_tree is None)
    new_branch = branch

    # Get the specific files (all files is None, no files is [])
    if make_paths_wt_relative and working_tree is not None:
        try:
            from bzrlib.builtins import safe_relpath_files
            other_paths = safe_relpath_files(working_tree, other_paths,
            apply_view=apply_view)
        except errors.FileInWrongBranch:
            raise errors.BzrCommandError("Files are in different branches")
    specific_files.extend(other_paths)
    if len(specific_files) == 0:
        specific_files = None
        if (working_tree is not None and working_tree.supports_views()
            and apply_view):
            view_files = working_tree.views.lookup_view()
            if view_files:
                specific_files = view_files
                view_str = views.view_display_str(view_files)
                note("*** Ignoring files outside view. View is %s" % view_str)

    # Get extra trees that ought to be searched for file-ids
    extra_trees = None
    if working_tree is not None and working_tree not in (old_tree, new_tree):
        extra_trees = (working_tree,)
    return old_tree, new_tree, old_branch, new_branch, specific_files, extra_trees


def _get_tree_to_diff(spec, tree=None, branch=None, basis_is_default=True):
    if branch is None and tree is not None:
        branch = tree.branch
    if spec is None or spec.spec is None:
        if basis_is_default:
            if tree is not None:
                return tree.basis_tree()
            else:
                return branch.basis_tree()
        else:
            return tree
    return spec.as_tree(branch)


def show_diff_trees(old_tree, new_tree, to_file, specific_files=None,
                    external_diff_options=None,
                    old_label='a/', new_label='b/',
                    extra_trees=None,
                    path_encoding='utf8',
                    using=None):
    """Show in text form the changes from one tree to another.

    to_file
        The output stream.

    specific_files
        Include only changes to these files - None for all changes.

    external_diff_options
        If set, use an external GNU diff and pass these options.

    extra_trees
        If set, more Trees to use for looking up file ids

    path_encoding
        If set, the path will be encoded as specified, otherwise is supposed
        to be utf8
    """
    old_tree.lock_read()
    try:
        if extra_trees is not None:
            for tree in extra_trees:
                tree.lock_read()
        new_tree.lock_read()
        try:
            differ = DiffTree.from_trees_options(old_tree, new_tree, to_file,
                                                 path_encoding,
                                                 external_diff_options,
                                                 old_label, new_label, using)
            return differ.show_diff(specific_files, extra_trees)
        finally:
            new_tree.unlock()
            if extra_trees is not None:
                for tree in extra_trees:
                    tree.unlock()
    finally:
        old_tree.unlock()


def _patch_header_date(tree, file_id, path):
    """Returns a timestamp suitable for use in a patch header."""
    try:
        mtime = tree.get_file_mtime(file_id, path)
    except errors.FileTimestampUnavailable:
        mtime = 0
    return timestamp.format_patch_date(mtime)


def get_executable_change(old_is_x, new_is_x):
    descr = { True:"+x", False:"-x", None:"??" }
    if old_is_x != new_is_x:
        return ["%s to %s" % (descr[old_is_x], descr[new_is_x],)]
    else:
        return []


class DiffPath(object):
    """Base type for command object that compare files"""

    # The type or contents of the file were unsuitable for diffing
    CANNOT_DIFF = 'CANNOT_DIFF'
    # The file has changed in a semantic way
    CHANGED = 'CHANGED'
    # The file content may have changed, but there is no semantic change
    UNCHANGED = 'UNCHANGED'

    def __init__(self, old_tree, new_tree, to_file, path_encoding='utf-8'):
        """Constructor.

        :param old_tree: The tree to show as the old tree in the comparison
        :param new_tree: The tree to show as new in the comparison
        :param to_file: The file to write comparison data to
        :param path_encoding: The character encoding to write paths in
        """
        self.old_tree = old_tree
        self.new_tree = new_tree
        self.to_file = to_file
        self.path_encoding = path_encoding

    def finish(self):
        pass

    @classmethod
    def from_diff_tree(klass, diff_tree):
        return klass(diff_tree.old_tree, diff_tree.new_tree,
                     diff_tree.to_file, diff_tree.path_encoding)

    @staticmethod
    def _diff_many(differs, file_id, old_path, new_path, old_kind, new_kind):
        for file_differ in differs:
            result = file_differ.diff(file_id, old_path, new_path, old_kind,
                                      new_kind)
            if result is not DiffPath.CANNOT_DIFF:
                return result
        else:
            return DiffPath.CANNOT_DIFF


class DiffKindChange(object):
    """Special differ for file kind changes.

    Represents kind change as deletion + creation.  Uses the other differs
    to do this.
    """
    def __init__(self, differs):
        self.differs = differs

    def finish(self):
        pass

    @classmethod
    def from_diff_tree(klass, diff_tree):
        return klass(diff_tree.differs)

    def diff(self, file_id, old_path, new_path, old_kind, new_kind):
        """Perform comparison

        :param file_id: The file_id of the file to compare
        :param old_path: Path of the file in the old tree
        :param new_path: Path of the file in the new tree
        :param old_kind: Old file-kind of the file
        :param new_kind: New file-kind of the file
        """
        if None in (old_kind, new_kind):
            return DiffPath.CANNOT_DIFF
        result = DiffPath._diff_many(self.differs, file_id, old_path,
                                       new_path, old_kind, None)
        if result is DiffPath.CANNOT_DIFF:
            return result
        return DiffPath._diff_many(self.differs, file_id, old_path, new_path,
                                     None, new_kind)


class DiffDirectory(DiffPath):

    def diff(self, file_id, old_path, new_path, old_kind, new_kind):
        """Perform comparison between two directories.  (dummy)

        """
        if 'directory' not in (old_kind, new_kind):
            return self.CANNOT_DIFF
        if old_kind not in ('directory', None):
            return self.CANNOT_DIFF
        if new_kind not in ('directory', None):
            return self.CANNOT_DIFF
        return self.CHANGED


class DiffSymlink(DiffPath):

    def diff(self, file_id, old_path, new_path, old_kind, new_kind):
        """Perform comparison between two symlinks

        :param file_id: The file_id of the file to compare
        :param old_path: Path of the file in the old tree
        :param new_path: Path of the file in the new tree
        :param old_kind: Old file-kind of the file
        :param new_kind: New file-kind of the file
        """
        if 'symlink' not in (old_kind, new_kind):
            return self.CANNOT_DIFF
        if old_kind == 'symlink':
            old_target = self.old_tree.get_symlink_target(file_id)
        elif old_kind is None:
            old_target = None
        else:
            return self.CANNOT_DIFF
        if new_kind == 'symlink':
            new_target = self.new_tree.get_symlink_target(file_id)
        elif new_kind is None:
            new_target = None
        else:
            return self.CANNOT_DIFF
        return self.diff_symlink(old_target, new_target)

    def diff_symlink(self, old_target, new_target):
        if old_target is None:
            self.to_file.write('=== target is %r\n' % new_target)
        elif new_target is None:
            self.to_file.write('=== target was %r\n' % old_target)
        else:
            self.to_file.write('=== target changed %r => %r\n' %
                              (old_target, new_target))
        return self.CHANGED


class DiffText(DiffPath):

    # GNU Patch uses the epoch date to detect files that are being added
    # or removed in a diff.
    EPOCH_DATE = '1970-01-01 00:00:00 +0000'

    def __init__(self, old_tree, new_tree, to_file, path_encoding='utf-8',
                 old_label='', new_label='', text_differ=internal_diff):
        DiffPath.__init__(self, old_tree, new_tree, to_file, path_encoding)
        self.text_differ = text_differ
        self.old_label = old_label
        self.new_label = new_label
        self.path_encoding = path_encoding

    def diff(self, file_id, old_path, new_path, old_kind, new_kind):
        """Compare two files in unified diff format

        :param file_id: The file_id of the file to compare
        :param old_path: Path of the file in the old tree
        :param new_path: Path of the file in the new tree
        :param old_kind: Old file-kind of the file
        :param new_kind: New file-kind of the file
        """
        if 'file' not in (old_kind, new_kind):
            return self.CANNOT_DIFF
        from_file_id = to_file_id = file_id
        if old_kind == 'file':
            old_date = _patch_header_date(self.old_tree, file_id, old_path)
        elif old_kind is None:
            old_date = self.EPOCH_DATE
            from_file_id = None
        else:
            return self.CANNOT_DIFF
        if new_kind == 'file':
            new_date = _patch_header_date(self.new_tree, file_id, new_path)
        elif new_kind is None:
            new_date = self.EPOCH_DATE
            to_file_id = None
        else:
            return self.CANNOT_DIFF
        from_label = '%s%s\t%s' % (self.old_label, old_path, old_date)
        to_label = '%s%s\t%s' % (self.new_label, new_path, new_date)
        return self.diff_text(from_file_id, to_file_id, from_label, to_label,
            old_path, new_path)

    def diff_text(self, from_file_id, to_file_id, from_label, to_label,
        from_path=None, to_path=None):
        """Diff the content of given files in two trees

        :param from_file_id: The id of the file in the from tree.  If None,
            the file is not present in the from tree.
        :param to_file_id: The id of the file in the to tree.  This may refer
            to a different file from from_file_id.  If None,
            the file is not present in the to tree.
        :param from_path: The path in the from tree or None if unknown.
        :param to_path: The path in the to tree or None if unknown.
        """
        def _get_text(tree, file_id, path):
            if file_id is not None:
                return tree.get_file(file_id, path).readlines()
            else:
                return []
        try:
            from_text = _get_text(self.old_tree, from_file_id, from_path)
            to_text = _get_text(self.new_tree, to_file_id, to_path)
            self.text_differ(from_label, from_text, to_label, to_text,
                             self.to_file)
        except errors.BinaryFile:
            self.to_file.write(
                  ("Binary files %s and %s differ\n" %
                  (from_label, to_label)).encode(self.path_encoding))
        return self.CHANGED


class DiffFromTool(DiffPath):

    def __init__(self, command_template, old_tree, new_tree, to_file,
                 path_encoding='utf-8'):
        DiffPath.__init__(self, old_tree, new_tree, to_file, path_encoding)
        self.command_template = command_template
        self._root = osutils.mkdtemp(prefix='bzr-diff-')

    @classmethod
    def from_string(klass, command_string, old_tree, new_tree, to_file,
                    path_encoding='utf-8'):
        command_template = cmdline.split(command_string)
        if '@' not in command_string:
            command_template.extend(['@old_path', '@new_path'])
        return klass(command_template, old_tree, new_tree, to_file,
                     path_encoding)

    @classmethod
    def make_from_diff_tree(klass, command_string):
        def from_diff_tree(diff_tree):
            return klass.from_string(command_string, diff_tree.old_tree,
                                     diff_tree.new_tree, diff_tree.to_file)
        return from_diff_tree

    def _get_command(self, old_path, new_path):
        my_map = {'old_path': old_path, 'new_path': new_path}
<<<<<<< HEAD
        return [AtTemplate(t).substitute(my_map) for t in
                self.command_template]
=======
        command = [t % my_map for t in self.command_template]
        if sys.platform == 'win32': # Popen doesn't accept unicode on win32
            command_encoded = []
            for c in command:
                if isinstance(c, unicode):
                    command_encoded.append(c.encode('mbcs'))
                else:
                    command_encoded.append(c)
            return command_encoded
        else:
            return command
>>>>>>> 7c46078b

    def _execute(self, old_path, new_path):
        command = self._get_command(old_path, new_path)
        try:
            proc = subprocess.Popen(command, stdout=subprocess.PIPE,
                                    cwd=self._root)
        except OSError, e:
            if e.errno == errno.ENOENT:
                raise errors.ExecutableMissing(command[0])
            else:
                raise
        self.to_file.write(proc.stdout.read())
        return proc.wait()

    def _try_symlink_root(self, tree, prefix):
        if (getattr(tree, 'abspath', None) is None
            or not osutils.host_os_dereferences_symlinks()):
            return False
        try:
            os.symlink(tree.abspath(''), osutils.pathjoin(self._root, prefix))
        except OSError, e:
            if e.errno != errno.EEXIST:
                raise
        return True

<<<<<<< HEAD
    def _write_file(self, file_id, tree, prefix, relpath, force_temp=False,
                    allow_write=False):
        if not force_temp and isinstance(tree, WorkingTree):
            return tree.abspath(tree.id2path(file_id))
        
        full_path = osutils.pathjoin(self._root, prefix, relpath)
        if not force_temp and self._try_symlink_root(tree, prefix):
=======
    def _write_file(self, file_id, tree, prefix, relpath):
        if sys.platform == 'win32':
            fenc = 'mbcs'
        else:
            fenc = sys.getfilesystemencoding()
        # encoded_str.replace('?', '_') may break multibyte char.
        # So we should encode, decode, then replace(u'?', u'_')
        relpath_tmp = relpath.encode(fenc, 'replace').decode(fenc, 'replace')
        relpath_tmp = relpath_tmp.replace(u'?', u'_')
        full_path = osutils.pathjoin(self._root, prefix, relpath_tmp)
        if self._try_symlink_root(tree, prefix):
>>>>>>> 7c46078b
            return full_path
        parent_dir = osutils.dirname(full_path)
        try:
            os.makedirs(parent_dir)
        except OSError, e:
            if e.errno != errno.EEXIST:
                raise
        source = tree.get_file(file_id, relpath)
        try:
            target = open(full_path, 'wb')
            try:
                osutils.pumpfile(source, target)
            finally:
                target.close()
        finally:
            source.close()
        if not allow_write:
            osutils.make_readonly(full_path)
        try:
            mtime = tree.get_file_mtime(file_id)
        except errors.FileTimestampUnavailable:
            mtime = 0
        os.utime(full_path, (mtime, mtime))
        return full_path

    def _prepare_files(self, file_id, old_path, new_path, force_temp=False,
                       allow_write_new=False):
        old_disk_path = self._write_file(file_id, self.old_tree, 'old',
                                         old_path, force_temp)
        new_disk_path = self._write_file(file_id, self.new_tree, 'new',
                                         new_path, force_temp,
                                         allow_write=allow_write_new)
        return old_disk_path, new_disk_path

    def finish(self):
        try:
            osutils.rmtree(self._root)
        except OSError, e:
            if e.errno != errno.ENOENT:
                mutter("The temporary directory \"%s\" was not "
                        "cleanly removed: %s." % (self._root, e))

    def diff(self, file_id, old_path, new_path, old_kind, new_kind):
        if (old_kind, new_kind) != ('file', 'file'):
            return DiffPath.CANNOT_DIFF
<<<<<<< HEAD
        (old_disk_path, new_disk_path) = self._prepare_files(
                                                file_id, old_path, new_path)
        self._execute(old_disk_path, new_disk_path)

    def edit_file(self, file_id):
        """Use this tool to edit a file.

        A temporary copy will be edited, and the new contents will be
        returned.

        :param file_id: The id of the file to edit.
        :return: The new contents of the file.
        """
        old_path = self.old_tree.id2path(file_id)
        new_path = self.new_tree.id2path(file_id)
        new_abs_path = self._prepare_files(file_id, old_path, new_path,
                                           allow_write_new=True,
                                           force_temp=True)[1]
        command = self._get_command(osutils.pathjoin('old', old_path),
                                    osutils.pathjoin('new', new_path))
        subprocess.call(command, cwd=self._root)
        new_file = open(new_abs_path, 'r')
        try:
            return new_file.read()
        finally:
            new_file.close()
=======
        old_disk_path, new_disk_path = \
                self._prepare_files(file_id, old_path, new_path)
        self._execute(old_disk_path, new_disk_path)
>>>>>>> 7c46078b


class DiffTree(object):
    """Provides textual representations of the difference between two trees.

    A DiffTree examines two trees and where a file-id has altered
    between them, generates a textual representation of the difference.
    DiffTree uses a sequence of DiffPath objects which are each
    given the opportunity to handle a given altered fileid. The list
    of DiffPath objects can be extended globally by appending to
    DiffTree.diff_factories, or for a specific diff operation by
    supplying the extra_factories option to the appropriate method.
    """

    # list of factories that can provide instances of DiffPath objects
    # may be extended by plugins.
    diff_factories = [DiffSymlink.from_diff_tree,
                      DiffDirectory.from_diff_tree]

    def __init__(self, old_tree, new_tree, to_file, path_encoding='utf-8',
                 diff_text=None, extra_factories=None):
        """Constructor

        :param old_tree: Tree to show as old in the comparison
        :param new_tree: Tree to show as new in the comparison
        :param to_file: File to write comparision to
        :param path_encoding: Character encoding to write paths in
        :param diff_text: DiffPath-type object to use as a last resort for
            diffing text files.
        :param extra_factories: Factories of DiffPaths to try before any other
            DiffPaths"""
        if diff_text is None:
            diff_text = DiffText(old_tree, new_tree, to_file, path_encoding,
                                 '', '',  internal_diff)
        self.old_tree = old_tree
        self.new_tree = new_tree
        self.to_file = to_file
        self.path_encoding = path_encoding
        self.differs = []
        if extra_factories is not None:
            self.differs.extend(f(self) for f in extra_factories)
        self.differs.extend(f(self) for f in self.diff_factories)
        self.differs.extend([diff_text, DiffKindChange.from_diff_tree(self)])

    @classmethod
    def from_trees_options(klass, old_tree, new_tree, to_file,
                           path_encoding, external_diff_options, old_label,
                           new_label, using):
        """Factory for producing a DiffTree.

        Designed to accept options used by show_diff_trees.
        :param old_tree: The tree to show as old in the comparison
        :param new_tree: The tree to show as new in the comparison
        :param to_file: File to write comparisons to
        :param path_encoding: Character encoding to use for writing paths
        :param external_diff_options: If supplied, use the installed diff
            binary to perform file comparison, using supplied options.
        :param old_label: Prefix to use for old file labels
        :param new_label: Prefix to use for new file labels
        :param using: Commandline to use to invoke an external diff tool
        """
        if using is not None:
            extra_factories = [DiffFromTool.make_from_diff_tree(using)]
        else:
            extra_factories = []
        if external_diff_options:
            opts = external_diff_options.split()
            def diff_file(olab, olines, nlab, nlines, to_file):
                external_diff(olab, olines, nlab, nlines, to_file, opts)
        else:
            diff_file = internal_diff
        diff_text = DiffText(old_tree, new_tree, to_file, path_encoding,
                             old_label, new_label, diff_file)
        return klass(old_tree, new_tree, to_file, path_encoding, diff_text,
                     extra_factories)

    def show_diff(self, specific_files, extra_trees=None):
        """Write tree diff to self.to_file

        :param sepecific_files: the specific files to compare (recursive)
        :param extra_trees: extra trees to use for mapping paths to file_ids
        """
        try:
            return self._show_diff(specific_files, extra_trees)
        finally:
            for differ in self.differs:
                differ.finish()

    def _show_diff(self, specific_files, extra_trees):
        # TODO: Generation of pseudo-diffs for added/deleted files could
        # be usefully made into a much faster special case.
        iterator = self.new_tree.iter_changes(self.old_tree,
                                               specific_files=specific_files,
                                               extra_trees=extra_trees,
                                               require_versioned=True)
        has_changes = 0
        def changes_key(change):
            old_path, new_path = change[1]
            path = new_path
            if path is None:
                path = old_path
            return path
        def get_encoded_path(path):
            if path is not None:
                return path.encode(self.path_encoding, "replace")
        for (file_id, paths, changed_content, versioned, parent, name, kind,
             executable) in sorted(iterator, key=changes_key):
            # The root does not get diffed, and items with no known kind (that
            # is, missing) in both trees are skipped as well.
            if parent == (None, None) or kind == (None, None):
                continue
            oldpath, newpath = paths
            oldpath_encoded = get_encoded_path(paths[0])
            newpath_encoded = get_encoded_path(paths[1])
            old_present = (kind[0] is not None and versioned[0])
            new_present = (kind[1] is not None and versioned[1])
            renamed = (parent[0], name[0]) != (parent[1], name[1])

            properties_changed = []
            properties_changed.extend(get_executable_change(executable[0], executable[1]))

            if properties_changed:
                prop_str = " (properties changed: %s)" % (", ".join(properties_changed),)
            else:
                prop_str = ""

            if (old_present, new_present) == (True, False):
                self.to_file.write("=== removed %s '%s'\n" %
                                   (kind[0], oldpath_encoded))
                newpath = oldpath
            elif (old_present, new_present) == (False, True):
                self.to_file.write("=== added %s '%s'\n" %
                                   (kind[1], newpath_encoded))
                oldpath = newpath
            elif renamed:
                self.to_file.write("=== renamed %s '%s' => '%s'%s\n" %
                    (kind[0], oldpath_encoded, newpath_encoded, prop_str))
            else:
                # if it was produced by iter_changes, it must be
                # modified *somehow*, either content or execute bit.
                self.to_file.write("=== modified %s '%s'%s\n" % (kind[0],
                                   newpath_encoded, prop_str))
            if changed_content:
                self._diff(file_id, oldpath, newpath, kind[0], kind[1])
                has_changes = 1
            if renamed:
                has_changes = 1
        return has_changes

    def diff(self, file_id, old_path, new_path):
        """Perform a diff of a single file

        :param file_id: file-id of the file
        :param old_path: The path of the file in the old tree
        :param new_path: The path of the file in the new tree
        """
        try:
            old_kind = self.old_tree.kind(file_id)
        except (errors.NoSuchId, errors.NoSuchFile):
            old_kind = None
        try:
            new_kind = self.new_tree.kind(file_id)
        except (errors.NoSuchId, errors.NoSuchFile):
            new_kind = None
        self._diff(file_id, old_path, new_path, old_kind, new_kind)


    def _diff(self, file_id, old_path, new_path, old_kind, new_kind):
        result = DiffPath._diff_many(self.differs, file_id, old_path,
                                       new_path, old_kind, new_kind)
        if result is DiffPath.CANNOT_DIFF:
            error_path = new_path
            if error_path is None:
                error_path = old_path
            raise errors.NoDiffFound(error_path)<|MERGE_RESOLUTION|>--- conflicted
+++ resolved
@@ -698,11 +698,8 @@
 
     def _get_command(self, old_path, new_path):
         my_map = {'old_path': old_path, 'new_path': new_path}
-<<<<<<< HEAD
-        return [AtTemplate(t).substitute(my_map) for t in
-                self.command_template]
-=======
-        command = [t % my_map for t in self.command_template]
+        command = [AtTemplate(t).substitute(my_map) for t in
+                   self.command_template]
         if sys.platform == 'win32': # Popen doesn't accept unicode on win32
             command_encoded = []
             for c in command:
@@ -713,7 +710,6 @@
             return command_encoded
         else:
             return command
->>>>>>> 7c46078b
 
     def _execute(self, old_path, new_path):
         command = self._get_command(old_path, new_path)
@@ -739,27 +735,21 @@
                 raise
         return True
 
-<<<<<<< HEAD
     def _write_file(self, file_id, tree, prefix, relpath, force_temp=False,
                     allow_write=False):
         if not force_temp and isinstance(tree, WorkingTree):
             return tree.abspath(tree.id2path(file_id))
-        
-        full_path = osutils.pathjoin(self._root, prefix, relpath)
-        if not force_temp and self._try_symlink_root(tree, prefix):
-=======
-    def _write_file(self, file_id, tree, prefix, relpath):
+
         if sys.platform == 'win32':
             fenc = 'mbcs'
         else:
-            fenc = sys.getfilesystemencoding()
+            fenc = sys.getfilesystemencoding() or 'ascii'
         # encoded_str.replace('?', '_') may break multibyte char.
         # So we should encode, decode, then replace(u'?', u'_')
         relpath_tmp = relpath.encode(fenc, 'replace').decode(fenc, 'replace')
         relpath_tmp = relpath_tmp.replace(u'?', u'_')
         full_path = osutils.pathjoin(self._root, prefix, relpath_tmp)
-        if self._try_symlink_root(tree, prefix):
->>>>>>> 7c46078b
+        if not force_temp and self._try_symlink_root(tree, prefix):
             return full_path
         parent_dir = osutils.dirname(full_path)
         try:
@@ -805,7 +795,6 @@
     def diff(self, file_id, old_path, new_path, old_kind, new_kind):
         if (old_kind, new_kind) != ('file', 'file'):
             return DiffPath.CANNOT_DIFF
-<<<<<<< HEAD
         (old_disk_path, new_disk_path) = self._prepare_files(
                                                 file_id, old_path, new_path)
         self._execute(old_disk_path, new_disk_path)
@@ -821,22 +810,17 @@
         """
         old_path = self.old_tree.id2path(file_id)
         new_path = self.new_tree.id2path(file_id)
-        new_abs_path = self._prepare_files(file_id, old_path, new_path,
-                                           allow_write_new=True,
-                                           force_temp=True)[1]
-        command = self._get_command(osutils.pathjoin('old', old_path),
-                                    osutils.pathjoin('new', new_path))
+        old_abs_path, new_abs_path = self._prepare_files(
+                                            file_id, old_path, new_path,
+                                            allow_write_new=True,
+                                            force_temp=True)
+        command = self._get_command(old_abs_path, new_abs_path)
         subprocess.call(command, cwd=self._root)
-        new_file = open(new_abs_path, 'r')
+        new_file = open(new_abs_path, 'rb')
         try:
             return new_file.read()
         finally:
             new_file.close()
-=======
-        old_disk_path, new_disk_path = \
-                self._prepare_files(file_id, old_path, new_path)
-        self._execute(old_disk_path, new_disk_path)
->>>>>>> 7c46078b
 
 
 class DiffTree(object):
