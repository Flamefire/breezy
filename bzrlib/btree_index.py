--- conflicted
+++ resolved
@@ -325,18 +325,10 @@
                 optimize_for_size=self._optimize_for_size)
             rows[-1].writer.write(_LEAF_FLAG)
         if rows[-1].writer.write(line):
-<<<<<<< HEAD
-            # if we failed to write, despite having an empty page to write to,
-            # then line is too big. raising the error avoids infinite recursion
-            # searching for a suitably large page that will not be found.
-            if new_leaf:
-                raise errors.BadIndexKey(string_key)
-=======
             if new_leaf:
                 # We just created this leaf, and now the line doesn't fit.
                 # Clearly it will never fit, so punt.
-                raise errors.BadIndexKey(line)
->>>>>>> 1307145b
+                raise errors.BadIndexKey(string_key)
             # this key did not fit in the node:
             rows[-1].finish_node()
             key_line = string_key + "\n"
