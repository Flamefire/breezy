--- conflicted
+++ resolved
@@ -260,25 +260,14 @@
             repository.unlock()
 
     def _do_repository_request(self, repository, revision_ids):
-<<<<<<< HEAD
-        filelike = StringIO()
-        pack = ContainerWriter(filelike.write)
-        pack.begin()
-        stream = repository.get_data_stream(revision_ids)
-=======
         stream = repository.get_data_stream(revision_ids)
         buffer = StringIO()
         pack = ContainerSerialiser()
         buffer.write(pack.begin())
->>>>>>> bbeebc15
         try:
             for name_tuple, bytes in stream:
                 buffer.write(pack.bytes_record(bytes, [name_tuple]))
         except errors.RevisionNotPresent, e:
-<<<<<<< HEAD
-            return FailedSmartServerResponse(('NoSuchRevision',
-                                              e.revision_id))
-=======
             return FailedSmartServerResponse(('NoSuchRevision', e.revision_id))
         buffer.write(pack.end())
         return SuccessfulSmartServerResponse(('ok',), buffer.getvalue())
@@ -305,5 +294,4 @@
         except errors.RevisionNotPresent, e:
             yield FailedSmartServerResponse(('NoSuchRevision', e.revision_id))
         repository.unlock()
->>>>>>> bbeebc15
         pack.end()
