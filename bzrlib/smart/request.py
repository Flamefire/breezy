--- conflicted
+++ resolved
@@ -26,16 +26,10 @@
     revision,
     urlutils,
     )
-<<<<<<< HEAD
 from bzrlib.lazy_import import lazy_import
 lazy_import(globals(), """
 from bzrlib.bundle import serializer
 """)
-=======
-from bzrlib.bundle.serializer import write_bundle
-from bzrlib.transport import get_transport
-from bzrlib.transport.chroot import ChrootServer
->>>>>>> d8b05107
 
 
 class SmartServerRequest(object):
