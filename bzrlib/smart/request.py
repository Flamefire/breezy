# Copyright (C) 2006-2011 Canonical Ltd
#
# This program is free software; you can redistribute it and/or modify
# it under the terms of the GNU General Public License as published by
# the Free Software Foundation; either version 2 of the License, or
# (at your option) any later version.
#
# This program is distributed in the hope that it will be useful,
# but WITHOUT ANY WARRANTY; without even the implied warranty of
# MERCHANTABILITY or FITNESS FOR A PARTICULAR PURPOSE.  See the
# GNU General Public License for more details.
#
# You should have received a copy of the GNU General Public License
# along with this program; if not, write to the Free Software
# Foundation, Inc., 51 Franklin Street, Fifth Floor, Boston, MA 02110-1301 USA

"""Infrastructure for server-side request handlers.

Interesting module attributes:
    * The request_handlers registry maps verb names to SmartServerRequest
      classes.
    * The jail_info threading.local() object is used to prevent accidental
      opening of BzrDirs outside of the backing transport, or any other
      transports placed in jail_info.transports.  The jail_info is reset on
      every call into a request handler (which can happen an arbitrary number
      of times during a request).
"""

# XXX: The class names are a little confusing: the protocol will instantiate a
# SmartServerRequestHandler, whose dispatch_command method creates an instance
# of a SmartServerRequest subclass.


import threading

from bzrlib import (
    bzrdir,
    debug,
    errors,
    osutils,
    registry,
    revision,
    trace,
    urlutils,
    )
from bzrlib.lazy_import import lazy_import
lazy_import(globals(), """
from bzrlib.bundle import serializer

import tempfile
import thread
""")


jail_info = threading.local()
jail_info.transports = None


def _install_hook():
    bzrdir.BzrDir.hooks.install_named_hook(
        'pre_open', _pre_open_hook, 'checking server jail')


def _pre_open_hook(transport):
    allowed_transports = getattr(jail_info, 'transports', None)
    if allowed_transports is None:
        return
    abspath = transport.base
    for allowed_transport in allowed_transports:
        try:
            allowed_transport.relpath(abspath)
        except errors.PathNotChild:
            continue
        else:
            return
    raise errors.JailBreak(abspath)


_install_hook()


class SmartServerRequest(object):
    """Base class for request handlers.

    To define a new request, subclass this class and override the `do` method
    (and if appropriate, `do_body` as well).  Request implementors should take
    care to call `translate_client_path` and `transport_from_client_path` as
    appropriate when dealing with paths received from the client.
    """
    # XXX: rename this class to BaseSmartServerRequestHandler ?  A request
    # *handler* is a different concept to the request.

    def __init__(self, backing_transport, root_client_path='/', jail_root=None):
        """Constructor.

        :param backing_transport: the base transport to be used when performing
            this request.
        :param root_client_path: the client path that maps to the root of
            backing_transport.  This is used to interpret relpaths received
            from the client.  Clients will not be able to refer to paths above
            this root.  If root_client_path is None, then no translation will
            be performed on client paths.  Default is '/'.
        :param jail_root: if specified, the root of the BzrDir.open jail to use
            instead of backing_transport.
        """
        self._backing_transport = backing_transport
        if jail_root is None:
            jail_root = backing_transport
        self._jail_root = jail_root
        if root_client_path is not None:
            if not root_client_path.startswith('/'):
                root_client_path = '/' + root_client_path
            if not root_client_path.endswith('/'):
                root_client_path += '/'
        self._root_client_path = root_client_path
        self._body_chunks = []

    def _check_enabled(self):
        """Raises DisabledMethod if this method is disabled."""
        pass

    def do(self, *args):
        """Mandatory extension point for SmartServerRequest subclasses.

        Subclasses must implement this.

        This should return a SmartServerResponse if this command expects to
        receive no body.
        """
        raise NotImplementedError(self.do)

    def execute(self, *args):
        """Public entry point to execute this request.

        It will return a SmartServerResponse if the command does not expect a
        body.

        :param args: the arguments of the request.
        """
        self._check_enabled()
        return self.do(*args)

    def do_body(self, body_bytes):
        """Called if the client sends a body with the request.

        The do() method is still called, and must have returned None.

        Must return a SmartServerResponse.
        """
        if body_bytes != '':
            raise errors.SmartProtocolError('Request does not expect a body')

    def do_chunk(self, chunk_bytes):
        """Called with each body chunk if the request has a streamed body.

        The do() method is still called, and must have returned None.
        """
        self._body_chunks.append(chunk_bytes)

    def do_end(self):
        """Called when the end of the request has been received."""
        body_bytes = ''.join(self._body_chunks)
        self._body_chunks = None
        return self.do_body(body_bytes)

    def setup_jail(self):
        jail_info.transports = [self._jail_root]

    def teardown_jail(self):
        jail_info.transports = None

    def translate_client_path(self, client_path):
        """Translate a path received from a network client into a local
        relpath.

        All paths received from the client *must* be translated.

        :param client_path: the path from the client.
        :returns: a relpath that may be used with self._backing_transport
            (unlike the untranslated client_path, which must not be used with
            the backing transport).
        """
        if self._root_client_path is None:
            # no translation necessary!
            return client_path
        if not client_path.startswith('/'):
            client_path = '/' + client_path
        if client_path + '/' == self._root_client_path:
            return '.'
        if client_path.startswith(self._root_client_path):
            path = client_path[len(self._root_client_path):]
            relpath = urlutils.joinpath('/', path)
            if not relpath.startswith('/'):
                raise ValueError(relpath)
            return urlutils.escape('.' + relpath)
        else:
            raise errors.PathNotChild(client_path, self._root_client_path)

    def transport_from_client_path(self, client_path):
        """Get a backing transport corresponding to the location referred to by
        a network client.

        :seealso: translate_client_path
        :returns: a transport cloned from self._backing_transport
        """
        relpath = self.translate_client_path(client_path)
        return self._backing_transport.clone(relpath)


class SmartServerResponse(object):
    """A response to a client request.

    This base class should not be used. Instead use
    SuccessfulSmartServerResponse and FailedSmartServerResponse as appropriate.
    """

    def __init__(self, args, body=None, body_stream=None):
        """Constructor.

        :param args: tuple of response arguments.
        :param body: string of a response body.
        :param body_stream: iterable of bytestrings to be streamed to the
            client.
        """
        self.args = args
        if body is not None and body_stream is not None:
            raise errors.BzrError(
                "'body' and 'body_stream' are mutually exclusive.")
        self.body = body
        self.body_stream = body_stream

    def __eq__(self, other):
        if other is None:
            return False
        return (other.args == self.args and
                other.body == self.body and
                other.body_stream is self.body_stream)

    def __repr__(self):
        return "<%s args=%r body=%r>" % (self.__class__.__name__,
            self.args, self.body)


class FailedSmartServerResponse(SmartServerResponse):
    """A SmartServerResponse for a request which failed."""

    def is_successful(self):
        """FailedSmartServerResponse are not successful."""
        return False


class SuccessfulSmartServerResponse(SmartServerResponse):
    """A SmartServerResponse for a successfully completed request."""

    def is_successful(self):
        """SuccessfulSmartServerResponse are successful."""
        return True


class SmartServerRequestHandler(object):
    """Protocol logic for smart server.

    This doesn't handle serialization at all, it just processes requests and
    creates responses.
    """

    # IMPORTANT FOR IMPLEMENTORS: It is important that SmartServerRequestHandler
    # not contain encoding or decoding logic to allow the wire protocol to vary
    # from the object protocol: we will want to tweak the wire protocol separate
    # from the object model, and ideally we will be able to do that without
    # having a SmartServerRequestHandler subclass for each wire protocol, rather
    # just a Protocol subclass.

    # TODO: Better way of representing the body for commands that take it,
    # and allow it to be streamed into the server.

    def __init__(self, backing_transport, commands, root_client_path,
        jail_root=None):
        """Constructor.

        :param backing_transport: a Transport to handle requests for.
        :param commands: a registry mapping command names to SmartServerRequest
            subclasses. e.g. bzrlib.transport.smart.vfs.vfs_commands.
        """
        self._backing_transport = backing_transport
        self._root_client_path = root_client_path
        self._commands = commands
        if jail_root is None:
            jail_root = backing_transport
        self._jail_root = jail_root
        self.response = None
        self.finished_reading = False
        self._command = None
        if 'hpss' in debug.debug_flags:
            self._request_start_time = osutils.timer_func()
            self._thread_id = thread.get_ident()

    def _trace(self, action, message, extra_bytes=None, include_time=False):
        # It is a bit of a shame that this functionality overlaps with that of 
        # ProtocolThreeRequester._trace. However, there is enough difference
        # that just putting it in a helper doesn't help a lot. And some state
        # is taken from the instance.
        if include_time:
            t = '%5.3fs ' % (osutils.timer_func() - self._request_start_time)
        else:
            t = ''
        if extra_bytes is None:
            extra = ''
        else:
            extra = ' ' + repr(extra_bytes[:40])
            if len(extra) > 33:
                extra = extra[:29] + extra[-1] + '...'
        trace.mutter('%12s: [%s] %s%s%s'
                     % (action, self._thread_id, t, message, extra))

    def accept_body(self, bytes):
        """Accept body data."""
        if self._command is None:
            # no active command object, so ignore the event.
            return
        self._run_handler_code(self._command.do_chunk, (bytes,), {})
        if 'hpss' in debug.debug_flags:
            self._trace('accept body',
                        '%d bytes' % (len(bytes),), bytes)

    def end_of_body(self):
        """No more body data will be received."""
        self._run_handler_code(self._command.do_end, (), {})
        # cannot read after this.
        self.finished_reading = True
        if 'hpss' in debug.debug_flags:
            self._trace('end of body', '', include_time=True)

    def _run_handler_code(self, callable, args, kwargs):
        """Run some handler specific code 'callable'.

        If a result is returned, it is considered to be the commands response,
        and finished_reading is set true, and its assigned to self.response.

        Any exceptions caught are translated and a response object created
        from them.
        """
        result = self._call_converting_errors(callable, args, kwargs)

        if result is not None:
            self.response = result
            self.finished_reading = True

    def _call_converting_errors(self, callable, args, kwargs):
        """Call callable converting errors to Response objects."""
        # XXX: most of this error conversion is VFS-related, and thus ought to
        # be in SmartServerVFSRequestHandler somewhere.
        try:
            self._command.setup_jail()
            try:
                return callable(*args, **kwargs)
            finally:
                self._command.teardown_jail()
        except (KeyboardInterrupt, SystemExit):
            raise
        except Exception, err:
            err_struct = _translate_error(err)
            return FailedSmartServerResponse(err_struct)

    def headers_received(self, headers):
        # Just a no-op at the moment.
        if 'hpss' in debug.debug_flags:
            self._trace('headers', repr(headers))

    def args_received(self, args):
        cmd = args[0]
        args = args[1:]
        try:
            command = self._commands.get(cmd)
        except LookupError:
            if 'hpss' in debug.debug_flags:
                self._trace('hpss unknown request', 
                            cmd, repr(args)[1:-1])
            raise errors.UnknownSmartMethod(cmd)
        if 'hpss' in debug.debug_flags:
            from bzrlib.smart import vfs
            if issubclass(command, vfs.VfsRequest):
                action = 'hpss vfs req'
            else:
                action = 'hpss request'
            self._trace(action, 
                        '%s %s' % (cmd, repr(args)[1:-1]))
        self._command = command(
            self._backing_transport, self._root_client_path, self._jail_root)
        self._run_handler_code(self._command.execute, args, {})

    def end_received(self):
        if self._command is None:
            # no active command object, so ignore the event.
            return
        self._run_handler_code(self._command.do_end, (), {})
        if 'hpss' in debug.debug_flags:
            self._trace('end', '', include_time=True)

    def post_body_error_received(self, error_args):
        # Just a no-op at the moment.
        pass


def _translate_error(err):
    if isinstance(err, errors.NoSuchFile):
        return ('NoSuchFile', err.path)
    elif isinstance(err, errors.FileExists):
        return ('FileExists', err.path)
    elif isinstance(err, errors.DirectoryNotEmpty):
        return ('DirectoryNotEmpty', err.path)
    elif isinstance(err, errors.IncompatibleRepositories):
        return ('IncompatibleRepositories', str(err.source), str(err.target),
            str(err.details))
    elif isinstance(err, errors.ShortReadvError):
        return ('ShortReadvError', err.path, str(err.offset), str(err.length),
                str(err.actual))
    elif isinstance(err, errors.UnstackableRepositoryFormat):
        return (('UnstackableRepositoryFormat', str(err.format), err.url))
    elif isinstance(err, errors.UnstackableBranchFormat):
        return ('UnstackableBranchFormat', str(err.format), err.url)
    elif isinstance(err, errors.NotStacked):
        return ('NotStacked',)
    elif isinstance(err, errors.BzrCheckError):
        return ('BzrCheckError', err.msg)
    elif isinstance(err, UnicodeError):
        # If it is a DecodeError, than most likely we are starting
        # with a plain string
        str_or_unicode = err.object
        if isinstance(str_or_unicode, unicode):
            # XXX: UTF-8 might have \x01 (our protocol v1 and v2 seperator
            # byte) in it, so this encoding could cause broken responses.
            # Newer clients use protocol v3, so will be fine.
            val = 'u:' + str_or_unicode.encode('utf-8')
        else:
            val = 's:' + str_or_unicode.encode('base64')
        # This handles UnicodeEncodeError or UnicodeDecodeError
        return (err.__class__.__name__, err.encoding, val, str(err.start),
                str(err.end), err.reason)
    elif isinstance(err, errors.TransportNotPossible):
        if err.msg == "readonly transport":
            return ('ReadOnlyError', )
    elif isinstance(err, errors.ReadError):
        # cannot read the file
        return ('ReadError', err.path)
    elif isinstance(err, errors.PermissionDenied):
        return ('PermissionDenied', err.path, err.extra)
    elif isinstance(err, errors.TokenMismatch):
        return ('TokenMismatch', err.given_token, err.lock_token)
    elif isinstance(err, errors.LockContention):
        return ('LockContention',)
    elif isinstance(err, MemoryError):
        # GZ 2011-02-24: Copy bzrlib.trace -Dmem_dump functionality here?
        return ('MemoryError',)
    # Unserialisable error.  Log it, and return a generic error
    trace.log_exception_quietly()
    return ('error', trace._qualified_exception_name(err.__class__, True),
        str(err))


class HelloRequest(SmartServerRequest):
    """Answer a version request with the highest protocol version this server
    supports.
    """

    def do(self):
        return SuccessfulSmartServerResponse(('ok', '2'))


class GetBundleRequest(SmartServerRequest):
    """Get a bundle of from the null revision to the specified revision."""

    def do(self, path, revision_id):
        # open transport relative to our base
        t = self.transport_from_client_path(path)
        control, extra_path = bzrdir.BzrDir.open_containing_from_transport(t)
        repo = control.open_repository()
        tmpf = tempfile.TemporaryFile()
        base_revision = revision.NULL_REVISION
        serializer.write_bundle(repo, revision_id, base_revision, tmpf)
        tmpf.seek(0)
        return SuccessfulSmartServerResponse((), tmpf.read())


class SmartServerIsReadonly(SmartServerRequest):
    # XXX: this request method belongs somewhere else.

    def do(self):
        if self._backing_transport.is_readonly():
            answer = 'yes'
        else:
            answer = 'no'
        return SuccessfulSmartServerResponse((answer,))


# In the 'info' attribute, we store whether this request is 'safe' to retry if
# we get a disconnect while reading the response. It can have the values:
#   read    This is purely a read request, so retrying it is perfectly ok.
#   idem    An idempotent write request. Something like 'put' where if you put
#           the same bytes twice you end up with the same final bytes.
#   semi    This is a request that isn't strictly idempotent, but doesn't
#           result in corruption if it is retried. This is for things like
#           'lock' and 'unlock'. If you call lock, it updates the disk
#           structure. If you fail to read the response, you won't be able to
#           use the lock, because you don't have the lock token. Calling lock
#           again will fail, because the lock is already taken. However, we
#           can't tell if the server received our request or not. If it didn't,
#           then retrying the request is fine, as it will actually do what we
#           want. If it did, we will interrupt the current operation, but we
#           are no worse off than interrupting the current operation because of
#           a ConnectionReset.
#   semivfs Similar to semi, but specific to a Virtual FileSystem request.
#   stream  This is a request that takes a stream that cannot be restarted if
#           consumed. This request is 'safe' in that if we determine the
#           connection is closed before we consume the stream, we can try
#           again.
#   mutate  State is updated in a way that replaying that request results in a
#           different state. For example 'append' writes more bytes to a given
#           file. If append succeeds, it moves the file pointer.
request_handlers = registry.Registry()
request_handlers.register_lazy(
    'append', 'bzrlib.smart.vfs', 'AppendRequest', info='mutate')
request_handlers.register_lazy(
    'Branch.break_lock', 'bzrlib.smart.branch',
    'SmartServerBranchBreakLock')
request_handlers.register_lazy(
    'Branch.get_config_file', 'bzrlib.smart.branch',
    'SmartServerBranchGetConfigFile', info='read')
request_handlers.register_lazy(
<<<<<<< HEAD
    'Branch.get_parent', 'bzrlib.smart.branch', 'SmartServerBranchGetParent',
    info='read')
=======
    'Branch.put_config_file', 'bzrlib.smart.branch',
    'SmartServerBranchPutConfigFile')
request_handlers.register_lazy(
    'Branch.get_parent', 'bzrlib.smart.branch', 'SmartServerBranchGetParent')
>>>>>>> d4524ca5
request_handlers.register_lazy(
    'Branch.get_tags_bytes', 'bzrlib.smart.branch',
    'SmartServerBranchGetTagsBytes', info='read')
request_handlers.register_lazy(
    'Branch.set_tags_bytes', 'bzrlib.smart.branch',
    'SmartServerBranchSetTagsBytes', info='idem')
request_handlers.register_lazy(
    'Branch.heads_to_fetch', 'bzrlib.smart.branch',
    'SmartServerBranchHeadsToFetch', info='read')
request_handlers.register_lazy(
    'Branch.get_stacked_on_url', 'bzrlib.smart.branch',
    'SmartServerBranchRequestGetStackedOnURL', info='read')
request_handlers.register_lazy(
    'Branch.last_revision_info', 'bzrlib.smart.branch',
    'SmartServerBranchRequestLastRevisionInfo', info='read')
request_handlers.register_lazy(
<<<<<<< HEAD
    'Branch.lock_write', 'bzrlib.smart.branch',
    'SmartServerBranchRequestLockWrite', info='semi')
request_handlers.register_lazy(
    'Branch.revision_history', 'bzrlib.smart.branch',
    'SmartServerRequestRevisionHistory', info='read')
request_handlers.register_lazy(
    'Branch.set_config_option', 'bzrlib.smart.branch',
    'SmartServerBranchRequestSetConfigOption', info='idem')
request_handlers.register_lazy(
    'Branch.set_config_option_dict', 'bzrlib.smart.branch',
    'SmartServerBranchRequestSetConfigOptionDict', info='idem')
request_handlers.register_lazy(
    'Branch.set_last_revision', 'bzrlib.smart.branch',
    'SmartServerBranchRequestSetLastRevision', info='idem')
=======
    'Branch.lock_write', 'bzrlib.smart.branch', 'SmartServerBranchRequestLockWrite')
request_handlers.register_lazy(
    'Branch.get_physical_lock_status', 'bzrlib.smart.branch',
    'SmartServerBranchRequestGetPhysicalLockStatus')
request_handlers.register_lazy( 'Branch.revision_history',
    'bzrlib.smart.branch', 'SmartServerRequestRevisionHistory')
request_handlers.register_lazy( 'Branch.set_config_option',
    'bzrlib.smart.branch', 'SmartServerBranchRequestSetConfigOption')
request_handlers.register_lazy( 'Branch.set_config_option_dict',
    'bzrlib.smart.branch', 'SmartServerBranchRequestSetConfigOptionDict')
request_handlers.register_lazy( 'Branch.set_last_revision',
    'bzrlib.smart.branch', 'SmartServerBranchRequestSetLastRevision')
>>>>>>> d4524ca5
request_handlers.register_lazy(
    'Branch.set_last_revision_info', 'bzrlib.smart.branch',
    'SmartServerBranchRequestSetLastRevisionInfo', info='idem')
request_handlers.register_lazy(
    'Branch.set_last_revision_ex', 'bzrlib.smart.branch',
    'SmartServerBranchRequestSetLastRevisionEx', info='idem')
request_handlers.register_lazy(
    'Branch.set_parent_location', 'bzrlib.smart.branch',
    'SmartServerBranchRequestSetParentLocation', info='idem')
request_handlers.register_lazy(
    'Branch.unlock', 'bzrlib.smart.branch', 'SmartServerBranchRequestUnlock',
    info='semi')
request_handlers.register_lazy(
    'Branch.revision_id_to_revno', 'bzrlib.smart.branch', 'SmartServerBranchRequestRevisionIdToRevno')
request_handlers.register_lazy(
    'BzrDir.cloning_metadir', 'bzrlib.smart.bzrdir',
    'SmartServerBzrDirRequestCloningMetaDir', info='read')
request_handlers.register_lazy(
    'BzrDir.create_branch', 'bzrlib.smart.bzrdir',
    'SmartServerRequestCreateBranch', info='semi')
request_handlers.register_lazy(
    'BzrDir.create_repository', 'bzrlib.smart.bzrdir',
    'SmartServerRequestCreateRepository', info='semi')
request_handlers.register_lazy(
    'BzrDir.find_repository', 'bzrlib.smart.bzrdir',
    'SmartServerRequestFindRepositoryV1', info='read')
request_handlers.register_lazy(
    'BzrDir.find_repositoryV2', 'bzrlib.smart.bzrdir',
    'SmartServerRequestFindRepositoryV2', info='read')
request_handlers.register_lazy(
    'BzrDir.find_repositoryV3', 'bzrlib.smart.bzrdir',
    'SmartServerRequestFindRepositoryV3', info='read')
request_handlers.register_lazy(
    'BzrDir.get_config_file', 'bzrlib.smart.bzrdir',
    'SmartServerBzrDirRequestConfigFile', info='read')
request_handlers.register_lazy(
    'BzrDir.destroy_branch', 'bzrlib.smart.bzrdir',
    'SmartServerBzrDirRequestDestroyBranch')
request_handlers.register_lazy(
    'BzrDir.destroy_repository', 'bzrlib.smart.bzrdir',
    'SmartServerBzrDirRequestDestroyRepository')
request_handlers.register_lazy(
    'BzrDir.has_workingtree', 'bzrlib.smart.bzrdir',
    'SmartServerBzrDirRequestHasWorkingTree')
request_handlers.register_lazy(
    'BzrDirFormat.initialize', 'bzrlib.smart.bzrdir',
    'SmartServerRequestInitializeBzrDir', info='semi')
request_handlers.register_lazy(
    'BzrDirFormat.initialize_ex_1.16', 'bzrlib.smart.bzrdir',
    'SmartServerRequestBzrDirInitializeEx', info='semi')
request_handlers.register_lazy(
    'BzrDir.open', 'bzrlib.smart.bzrdir', 'SmartServerRequestOpenBzrDir',
    info='read')
request_handlers.register_lazy(
    'BzrDir.open_2.1', 'bzrlib.smart.bzrdir',
    'SmartServerRequestOpenBzrDir_2_1', info='read')
request_handlers.register_lazy(
    'BzrDir.open_branch', 'bzrlib.smart.bzrdir',
    'SmartServerRequestOpenBranch', info='read')
request_handlers.register_lazy(
    'BzrDir.open_branchV2', 'bzrlib.smart.bzrdir',
    'SmartServerRequestOpenBranchV2', info='read')
request_handlers.register_lazy(
    'BzrDir.open_branchV3', 'bzrlib.smart.bzrdir',
    'SmartServerRequestOpenBranchV3', info='read')
request_handlers.register_lazy(
    'delete', 'bzrlib.smart.vfs', 'DeleteRequest', info='semivfs')
request_handlers.register_lazy(
    'get', 'bzrlib.smart.vfs', 'GetRequest', info='read')
request_handlers.register_lazy(
    'get_bundle', 'bzrlib.smart.request', 'GetBundleRequest', info='read')
request_handlers.register_lazy(
    'has', 'bzrlib.smart.vfs', 'HasRequest', info='read')
request_handlers.register_lazy(
    'hello', 'bzrlib.smart.request', 'HelloRequest', info='read')
request_handlers.register_lazy(
    'iter_files_recursive', 'bzrlib.smart.vfs', 'IterFilesRecursiveRequest',
    info='read')
request_handlers.register_lazy(
    'list_dir', 'bzrlib.smart.vfs', 'ListDirRequest', info='read')
request_handlers.register_lazy(
    'mkdir', 'bzrlib.smart.vfs', 'MkdirRequest', info='semivfs')
request_handlers.register_lazy(
    'move', 'bzrlib.smart.vfs', 'MoveRequest', info='semivfs')
request_handlers.register_lazy(
    'put', 'bzrlib.smart.vfs', 'PutRequest', info='idem')
request_handlers.register_lazy(
    'put_non_atomic', 'bzrlib.smart.vfs', 'PutNonAtomicRequest', info='idem')
request_handlers.register_lazy(
    'readv', 'bzrlib.smart.vfs', 'ReadvRequest', info='read')
request_handlers.register_lazy(
    'rename', 'bzrlib.smart.vfs', 'RenameRequest', info='semivfs')
request_handlers.register_lazy(
    'PackRepository.autopack', 'bzrlib.smart.packrepository',
<<<<<<< HEAD
    'SmartServerPackRepositoryAutopack', info='idem')
request_handlers.register_lazy(
    'Repository.gather_stats', 'bzrlib.smart.repository',
    'SmartServerRepositoryGatherStats', info='read')
request_handlers.register_lazy(
    'Repository.get_parent_map', 'bzrlib.smart.repository',
    'SmartServerRepositoryGetParentMap', info='read')
=======
    'SmartServerPackRepositoryAutopack')
request_handlers.register_lazy('Repository.all_revision_ids',
                               'bzrlib.smart.repository',
                               'SmartServerRepositoryAllRevisionIds')
request_handlers.register_lazy('Repository.break_lock',
                               'bzrlib.smart.repository',
                               'SmartServerRepositoryBreakLock')
request_handlers.register_lazy('Repository.gather_stats',
                               'bzrlib.smart.repository',
                               'SmartServerRepositoryGatherStats')
request_handlers.register_lazy('Repository.get_parent_map',
                               'bzrlib.smart.repository',
                               'SmartServerRepositoryGetParentMap')
>>>>>>> d4524ca5
request_handlers.register_lazy(
    'Repository.get_revision_graph', 'bzrlib.smart.repository',
    'SmartServerRepositoryGetRevisionGraph', info='read')
request_handlers.register_lazy(
    'Repository.has_revision', 'bzrlib.smart.repository',
    'SmartServerRequestHasRevision', info='read')
request_handlers.register_lazy(
<<<<<<< HEAD
    'Repository.insert_stream', 'bzrlib.smart.repository',
    'SmartServerRepositoryInsertStream', info='stream')
=======
    'Repository.has_signature_for_revision_id', 'bzrlib.smart.repository',
    'SmartServerRequestHasSignatureForRevisionId')
request_handlers.register_lazy(
    'Repository.insert_stream', 'bzrlib.smart.repository', 'SmartServerRepositoryInsertStream')
>>>>>>> d4524ca5
request_handlers.register_lazy(
    'Repository.insert_stream_1.19', 'bzrlib.smart.repository',
    'SmartServerRepositoryInsertStream_1_19', info='stream')
request_handlers.register_lazy(
    'Repository.insert_stream_locked', 'bzrlib.smart.repository',
    'SmartServerRepositoryInsertStreamLocked', info='stream')
request_handlers.register_lazy(
    'Repository.is_shared', 'bzrlib.smart.repository',
    'SmartServerRepositoryIsShared', info='read')
request_handlers.register_lazy(
    'Repository.lock_write', 'bzrlib.smart.repository',
    'SmartServerRepositoryLockWrite', info='semi')
request_handlers.register_lazy(
    'Repository.make_working_trees', 'bzrlib.smart.repository', 'SmartServerRepositoryMakeWorkingTrees')
request_handlers.register_lazy(
    'Repository.set_make_working_trees', 'bzrlib.smart.repository',
    'SmartServerRepositorySetMakeWorkingTrees', info='idem')
request_handlers.register_lazy(
    'Repository.unlock', 'bzrlib.smart.repository',
    'SmartServerRepositoryUnlock', info='semi')
request_handlers.register_lazy(
    'Repository.get_physical_lock_status', 'bzrlib.smart.repository',
    'SmartServerRepositoryGetPhysicalLockStatus')
request_handlers.register_lazy(
    'Repository.get_rev_id_for_revno', 'bzrlib.smart.repository',
    'SmartServerRepositoryGetRevIdForRevno', info='read')
request_handlers.register_lazy(
    'Repository.get_stream', 'bzrlib.smart.repository',
    'SmartServerRepositoryGetStream', info='read')
request_handlers.register_lazy(
    'Repository.get_stream_1.19', 'bzrlib.smart.repository',
    'SmartServerRepositoryGetStream_1_19', info='read')
request_handlers.register_lazy(
    'Repository.tarball', 'bzrlib.smart.repository',
    'SmartServerRepositoryTarball', info='read')
request_handlers.register_lazy(
<<<<<<< HEAD
    'rmdir', 'bzrlib.smart.vfs', 'RmdirRequest', info='semivfs')
=======
    'Repository.start_write_group', 'bzrlib.smart.repository',
    'SmartServerRepositoryStartWriteGroup')
request_handlers.register_lazy(
    'Repository.commit_write_group', 'bzrlib.smart.repository',
    'SmartServerRepositoryCommitWriteGroup')
request_handlers.register_lazy(
    'Repository.abort_write_group', 'bzrlib.smart.repository',
    'SmartServerRepositoryAbortWriteGroup')
request_handlers.register_lazy(
    'Repository.check_write_group', 'bzrlib.smart.repository',
    'SmartServerRepositoryCheckWriteGroup')
request_handlers.register_lazy(
    'VersionedFileRepository.get_serializer_format', 'bzrlib.smart.repository',
    'SmartServerRepositoryGetSerializerFormat')
request_handlers.register_lazy(
    'rmdir', 'bzrlib.smart.vfs', 'RmdirRequest')
>>>>>>> d4524ca5
request_handlers.register_lazy(
    'stat', 'bzrlib.smart.vfs', 'StatRequest', info='read')
request_handlers.register_lazy(
    'Transport.is_readonly', 'bzrlib.smart.request', 'SmartServerIsReadonly',
    info='read')<|MERGE_RESOLUTION|>--- conflicted
+++ resolved
@@ -522,20 +522,16 @@
     'append', 'bzrlib.smart.vfs', 'AppendRequest', info='mutate')
 request_handlers.register_lazy(
     'Branch.break_lock', 'bzrlib.smart.branch',
-    'SmartServerBranchBreakLock')
+    'SmartServerBranchBreakLock', info='idem')
 request_handlers.register_lazy(
     'Branch.get_config_file', 'bzrlib.smart.branch',
     'SmartServerBranchGetConfigFile', info='read')
 request_handlers.register_lazy(
-<<<<<<< HEAD
     'Branch.get_parent', 'bzrlib.smart.branch', 'SmartServerBranchGetParent',
     info='read')
-=======
+request_handlers.register_lazy(
     'Branch.put_config_file', 'bzrlib.smart.branch',
-    'SmartServerBranchPutConfigFile')
-request_handlers.register_lazy(
-    'Branch.get_parent', 'bzrlib.smart.branch', 'SmartServerBranchGetParent')
->>>>>>> d4524ca5
+    'SmartServerBranchPutConfigFile', info='idem')
 request_handlers.register_lazy(
     'Branch.get_tags_bytes', 'bzrlib.smart.branch',
     'SmartServerBranchGetTagsBytes', info='read')
@@ -549,10 +545,12 @@
     'Branch.get_stacked_on_url', 'bzrlib.smart.branch',
     'SmartServerBranchRequestGetStackedOnURL', info='read')
 request_handlers.register_lazy(
+    'Branch.get_physical_lock_status', 'bzrlib.smart.branch',
+    'SmartServerBranchRequestGetPhysicalLockStatus', info='read')
+request_handlers.register_lazy(
     'Branch.last_revision_info', 'bzrlib.smart.branch',
     'SmartServerBranchRequestLastRevisionInfo', info='read')
 request_handlers.register_lazy(
-<<<<<<< HEAD
     'Branch.lock_write', 'bzrlib.smart.branch',
     'SmartServerBranchRequestLockWrite', info='semi')
 request_handlers.register_lazy(
@@ -567,20 +565,6 @@
 request_handlers.register_lazy(
     'Branch.set_last_revision', 'bzrlib.smart.branch',
     'SmartServerBranchRequestSetLastRevision', info='idem')
-=======
-    'Branch.lock_write', 'bzrlib.smart.branch', 'SmartServerBranchRequestLockWrite')
-request_handlers.register_lazy(
-    'Branch.get_physical_lock_status', 'bzrlib.smart.branch',
-    'SmartServerBranchRequestGetPhysicalLockStatus')
-request_handlers.register_lazy( 'Branch.revision_history',
-    'bzrlib.smart.branch', 'SmartServerRequestRevisionHistory')
-request_handlers.register_lazy( 'Branch.set_config_option',
-    'bzrlib.smart.branch', 'SmartServerBranchRequestSetConfigOption')
-request_handlers.register_lazy( 'Branch.set_config_option_dict',
-    'bzrlib.smart.branch', 'SmartServerBranchRequestSetConfigOptionDict')
-request_handlers.register_lazy( 'Branch.set_last_revision',
-    'bzrlib.smart.branch', 'SmartServerBranchRequestSetLastRevision')
->>>>>>> d4524ca5
 request_handlers.register_lazy(
     'Branch.set_last_revision_info', 'bzrlib.smart.branch',
     'SmartServerBranchRequestSetLastRevisionInfo', info='idem')
@@ -591,10 +575,11 @@
     'Branch.set_parent_location', 'bzrlib.smart.branch',
     'SmartServerBranchRequestSetParentLocation', info='idem')
 request_handlers.register_lazy(
-    'Branch.unlock', 'bzrlib.smart.branch', 'SmartServerBranchRequestUnlock',
-    info='semi')
-request_handlers.register_lazy(
-    'Branch.revision_id_to_revno', 'bzrlib.smart.branch', 'SmartServerBranchRequestRevisionIdToRevno')
+    'Branch.unlock', 'bzrlib.smart.branch',
+    'SmartServerBranchRequestUnlock', info='semi')
+request_handlers.register_lazy(
+    'Branch.revision_id_to_revno', 'bzrlib.smart.branch',
+    'SmartServerBranchRequestRevisionIdToRevno', info='read')
 request_handlers.register_lazy(
     'BzrDir.cloning_metadir', 'bzrlib.smart.bzrdir',
     'SmartServerBzrDirRequestCloningMetaDir', info='read')
@@ -618,13 +603,13 @@
     'SmartServerBzrDirRequestConfigFile', info='read')
 request_handlers.register_lazy(
     'BzrDir.destroy_branch', 'bzrlib.smart.bzrdir',
-    'SmartServerBzrDirRequestDestroyBranch')
+    'SmartServerBzrDirRequestDestroyBranch', info='semi')
 request_handlers.register_lazy(
     'BzrDir.destroy_repository', 'bzrlib.smart.bzrdir',
-    'SmartServerBzrDirRequestDestroyRepository')
+    'SmartServerBzrDirRequestDestroyRepository', info='semi')
 request_handlers.register_lazy(
     'BzrDir.has_workingtree', 'bzrlib.smart.bzrdir',
-    'SmartServerBzrDirRequestHasWorkingTree')
+    'SmartServerBzrDirRequestHasWorkingTree', info='read')
 request_handlers.register_lazy(
     'BzrDirFormat.initialize', 'bzrlib.smart.bzrdir',
     'SmartServerRequestInitializeBzrDir', info='semi')
@@ -674,30 +659,20 @@
 request_handlers.register_lazy(
     'rename', 'bzrlib.smart.vfs', 'RenameRequest', info='semivfs')
 request_handlers.register_lazy(
+    'Repository.all_revision_ids', 'bzrlib.smart.repository',
+    'SmartServerRepositoryAllRevisionIds', info='read')
+request_handlers.register_lazy(
     'PackRepository.autopack', 'bzrlib.smart.packrepository',
-<<<<<<< HEAD
     'SmartServerPackRepositoryAutopack', info='idem')
+request_handlers.register_lazy(
+    'Repository.break_lock', 'bzrlib.smart.repository',
+    'SmartServerRepositoryBreakLock', info='idem')
 request_handlers.register_lazy(
     'Repository.gather_stats', 'bzrlib.smart.repository',
     'SmartServerRepositoryGatherStats', info='read')
 request_handlers.register_lazy(
     'Repository.get_parent_map', 'bzrlib.smart.repository',
     'SmartServerRepositoryGetParentMap', info='read')
-=======
-    'SmartServerPackRepositoryAutopack')
-request_handlers.register_lazy('Repository.all_revision_ids',
-                               'bzrlib.smart.repository',
-                               'SmartServerRepositoryAllRevisionIds')
-request_handlers.register_lazy('Repository.break_lock',
-                               'bzrlib.smart.repository',
-                               'SmartServerRepositoryBreakLock')
-request_handlers.register_lazy('Repository.gather_stats',
-                               'bzrlib.smart.repository',
-                               'SmartServerRepositoryGatherStats')
-request_handlers.register_lazy('Repository.get_parent_map',
-                               'bzrlib.smart.repository',
-                               'SmartServerRepositoryGetParentMap')
->>>>>>> d4524ca5
 request_handlers.register_lazy(
     'Repository.get_revision_graph', 'bzrlib.smart.repository',
     'SmartServerRepositoryGetRevisionGraph', info='read')
@@ -705,15 +680,11 @@
     'Repository.has_revision', 'bzrlib.smart.repository',
     'SmartServerRequestHasRevision', info='read')
 request_handlers.register_lazy(
-<<<<<<< HEAD
+    'Repository.has_signature_for_revision_id', 'bzrlib.smart.repository',
+    'SmartServerRequestHasSignatureForRevisionId', info='read')
+request_handlers.register_lazy(
     'Repository.insert_stream', 'bzrlib.smart.repository',
     'SmartServerRepositoryInsertStream', info='stream')
-=======
-    'Repository.has_signature_for_revision_id', 'bzrlib.smart.repository',
-    'SmartServerRequestHasSignatureForRevisionId')
-request_handlers.register_lazy(
-    'Repository.insert_stream', 'bzrlib.smart.repository', 'SmartServerRepositoryInsertStream')
->>>>>>> d4524ca5
 request_handlers.register_lazy(
     'Repository.insert_stream_1.19', 'bzrlib.smart.repository',
     'SmartServerRepositoryInsertStream_1_19', info='stream')
@@ -727,7 +698,8 @@
     'Repository.lock_write', 'bzrlib.smart.repository',
     'SmartServerRepositoryLockWrite', info='semi')
 request_handlers.register_lazy(
-    'Repository.make_working_trees', 'bzrlib.smart.repository', 'SmartServerRepositoryMakeWorkingTrees')
+    'Repository.make_working_trees', 'bzrlib.smart.repository',
+    'SmartServerRepositoryMakeWorkingTrees', info='read')
 request_handlers.register_lazy(
     'Repository.set_make_working_trees', 'bzrlib.smart.repository',
     'SmartServerRepositorySetMakeWorkingTrees', info='idem')
@@ -736,7 +708,7 @@
     'SmartServerRepositoryUnlock', info='semi')
 request_handlers.register_lazy(
     'Repository.get_physical_lock_status', 'bzrlib.smart.repository',
-    'SmartServerRepositoryGetPhysicalLockStatus')
+    'SmartServerRepositoryGetPhysicalLockStatus', info='read')
 request_handlers.register_lazy(
     'Repository.get_rev_id_for_revno', 'bzrlib.smart.repository',
     'SmartServerRepositoryGetRevIdForRevno', info='read')
@@ -747,31 +719,27 @@
     'Repository.get_stream_1.19', 'bzrlib.smart.repository',
     'SmartServerRepositoryGetStream_1_19', info='read')
 request_handlers.register_lazy(
+    'Repository.start_write_group', 'bzrlib.smart.repository',
+    'SmartServerRepositoryStartWriteGroup', info='semi')
+request_handlers.register_lazy(
+    'Repository.commit_write_group', 'bzrlib.smart.repository',
+    'SmartServerRepositoryCommitWriteGroup', info='semi')
+request_handlers.register_lazy(
+    'Repository.abort_write_group', 'bzrlib.smart.repository',
+    'SmartServerRepositoryAbortWriteGroup')
+request_handlers.register_lazy(
+    'Repository.check_write_group', 'bzrlib.smart.repository',
+    'SmartServerRepositoryCheckWriteGroup', info='read')
+request_handlers.register_lazy(
+    'VersionedFileRepository.get_serializer_format', 'bzrlib.smart.repository',
+    'SmartServerRepositoryGetSerializerFormat', info='read')
+request_handlers.register_lazy(
     'Repository.tarball', 'bzrlib.smart.repository',
     'SmartServerRepositoryTarball', info='read')
 request_handlers.register_lazy(
-<<<<<<< HEAD
     'rmdir', 'bzrlib.smart.vfs', 'RmdirRequest', info='semivfs')
-=======
-    'Repository.start_write_group', 'bzrlib.smart.repository',
-    'SmartServerRepositoryStartWriteGroup')
-request_handlers.register_lazy(
-    'Repository.commit_write_group', 'bzrlib.smart.repository',
-    'SmartServerRepositoryCommitWriteGroup')
-request_handlers.register_lazy(
-    'Repository.abort_write_group', 'bzrlib.smart.repository',
-    'SmartServerRepositoryAbortWriteGroup')
-request_handlers.register_lazy(
-    'Repository.check_write_group', 'bzrlib.smart.repository',
-    'SmartServerRepositoryCheckWriteGroup')
-request_handlers.register_lazy(
-    'VersionedFileRepository.get_serializer_format', 'bzrlib.smart.repository',
-    'SmartServerRepositoryGetSerializerFormat')
-request_handlers.register_lazy(
-    'rmdir', 'bzrlib.smart.vfs', 'RmdirRequest')
->>>>>>> d4524ca5
 request_handlers.register_lazy(
     'stat', 'bzrlib.smart.vfs', 'StatRequest', info='read')
 request_handlers.register_lazy(
-    'Transport.is_readonly', 'bzrlib.smart.request', 'SmartServerIsReadonly',
-    info='read')+    'Transport.is_readonly', 'bzrlib.smart.request',
+    'SmartServerIsReadonly', info='read')