--- conflicted
+++ resolved
@@ -165,18 +165,7 @@
         bzrdir = BzrDir.open_from_transport(
             self.transport_from_client_path(path))
         repository = bzrdir.find_repository()
-<<<<<<< HEAD
         path = self._repo_relpath(bzrdir.root_transport, repository)
-=======
-        # the relpath of the bzrdir in the found repository gives us the
-        # path segments to pop-out.
-        relpath = repository.bzrdir.root_transport.relpath(
-            bzrdir.root_transport.base)
-        if len(relpath):
-            segments = ['..'] * len(relpath.split('/'))
-        else:
-            segments = []
->>>>>>> 39aa753c
         rich_root, tree_ref, external_lookup = self._format_to_capabilities(
             repository._format)
         return path, rich_root, tree_ref, external_lookup
