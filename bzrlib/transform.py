# Copyright (C) 2006, 2007, 2008 Canonical Ltd
#
# This program is free software; you can redistribute it and/or modify
# it under the terms of the GNU General Public License as published by
# the Free Software Foundation; either version 2 of the License, or
# (at your option) any later version.
#
# This program is distributed in the hope that it will be useful,
# but WITHOUT ANY WARRANTY; without even the implied warranty of
# MERCHANTABILITY or FITNESS FOR A PARTICULAR PURPOSE.  See the
# GNU General Public License for more details.
#
# You should have received a copy of the GNU General Public License
# along with this program; if not, write to the Free Software
# Foundation, Inc., 59 Temple Place, Suite 330, Boston, MA  02111-1307  USA

import os
import errno
from stat import S_ISREG, S_IEXEC
import tempfile

from bzrlib.lazy_import import lazy_import
lazy_import(globals(), """
from bzrlib import (
    bzrdir,
    delta,
    errors,
    inventory,
    revision as _mod_revision,
    )
""")
from bzrlib.errors import (DuplicateKey, MalformedTransform, NoSuchFile,
                           ReusingTransform, NotVersionedError, CantMoveRoot,
                           ExistingLimbo, ImmortalLimbo, NoFinalPath,
                           UnableCreateSymlink)
from bzrlib.inventory import InventoryEntry
from bzrlib.osutils import (
    delete_any,
    file_kind,
    has_symlinks,
    lexists,
    pathjoin,
    splitpath,
    supports_executable,
)
from bzrlib.progress import DummyProgress, ProgressPhase
from bzrlib.symbol_versioning import (
        deprecated_function,
        )
from bzrlib.trace import mutter, warning
from bzrlib import tree
import bzrlib.ui
import bzrlib.urlutils as urlutils


ROOT_PARENT = "root-parent"


def unique_add(map, key, value):
    if key in map:
        raise DuplicateKey(key=key)
    map[key] = value


class _TransformResults(object):
    def __init__(self, modified_paths, rename_count):
        object.__init__(self)
        self.modified_paths = modified_paths
        self.rename_count = rename_count


class TreeTransformBase(object):
    """The base class for TreeTransform and TreeTransformBase"""

    def __init__(self, tree, limbodir, pb=DummyProgress(),
                 case_sensitive=True):
        """Constructor.

        :param tree: The tree that will be transformed, but not necessarily
            the output tree.
        :param limbodir: A directory where new files can be stored until
            they are installed in their proper places
        :param pb: A ProgressBar indicating how much progress is being made
        :param case_sensitive: If True, the target of the transform is
            case sensitive, not just case preserving.
        """
        object.__init__(self)
        self._tree = tree
        self._limbodir = limbodir
        self._deletiondir = None
        self._id_number = 0
        # mapping of trans_id -> new basename
        self._new_name = {}
        # mapping of trans_id -> new parent trans_id
        self._new_parent = {}
        # mapping of trans_id with new contents -> new file_kind
        self._new_contents = {}
        # A mapping of transform ids to their limbo filename
        self._limbo_files = {}
        # A mapping of transform ids to a set of the transform ids of children
        # that their limbo directory has
        self._limbo_children = {}
        # Map transform ids to maps of child filename to child transform id
        self._limbo_children_names = {}
        # List of transform ids that need to be renamed from limbo into place
        self._needs_rename = set()
        # Set of trans_ids whose contents will be removed
        self._removed_contents = set()
        # Mapping of trans_id -> new execute-bit value
        self._new_executability = {}
        # Mapping of trans_id -> new tree-reference value
        self._new_reference_revision = {}
        # Mapping of trans_id -> new file_id
        self._new_id = {}
        # Mapping of old file-id -> trans_id
        self._non_present_ids = {}
        # Mapping of new file_id -> trans_id
        self._r_new_id = {}
        # Set of file_ids that will be removed
        self._removed_id = set()
        # Mapping of path in old tree -> trans_id
        self._tree_path_ids = {}
        # Mapping trans_id -> path in old tree
        self._tree_id_paths = {}
        # Cache of realpath results, to speed up canonical_path
        self._realpaths = {}
        # Cache of relpath results, to speed up canonical_path
        self._relpaths = {}
        # The trans_id that will be used as the tree root
        self._new_root = self.trans_id_tree_file_id(tree.get_root_id())
        # Indictor of whether the transform has been applied
        self._done = False
        # A progress bar
        self._pb = pb
        # Whether the target is case sensitive
        self._case_sensitive_target = case_sensitive
        # A counter of how many files have been renamed
        self.rename_count = 0

    def __get_root(self):
        return self._new_root

    root = property(__get_root)

    def finalize(self):
        """Release the working tree lock, if held, clean up limbo dir.

        This is required if apply has not been invoked, but can be invoked
        even after apply.
        """
        if self._tree is None:
            return
        try:
            entries = [(self._limbo_name(t), t, k) for t, k in
                       self._new_contents.iteritems()]
            entries.sort(reverse=True)
            for path, trans_id, kind in entries:
                if kind == "directory":
                    os.rmdir(path)
                else:
                    os.unlink(path)
            try:
                os.rmdir(self._limbodir)
            except OSError:
                # We don't especially care *why* the dir is immortal.
                raise ImmortalLimbo(self._limbodir)
            try:
                if self._deletiondir is not None:
                    os.rmdir(self._deletiondir)
            except OSError:
                raise errors.ImmortalPendingDeletion(self._deletiondir)
        finally:
            self._tree.unlock()
            self._tree = None

    def _assign_id(self):
        """Produce a new tranform id"""
        new_id = "new-%s" % self._id_number
        self._id_number +=1
        return new_id

    def create_path(self, name, parent):
        """Assign a transaction id to a new path"""
        trans_id = self._assign_id()
        unique_add(self._new_name, trans_id, name)
        unique_add(self._new_parent, trans_id, parent)
        return trans_id

    def adjust_path(self, name, parent, trans_id):
        """Change the path that is assigned to a transaction id."""
        if trans_id == self._new_root:
            raise CantMoveRoot
        previous_parent = self._new_parent.get(trans_id)
        previous_name = self._new_name.get(trans_id)
        self._new_name[trans_id] = name
        self._new_parent[trans_id] = parent
        if (trans_id in self._limbo_files and
            trans_id not in self._needs_rename):
            self._rename_in_limbo([trans_id])
            self._limbo_children[previous_parent].remove(trans_id)
            del self._limbo_children_names[previous_parent][previous_name]

    def _rename_in_limbo(self, trans_ids):
        """Fix limbo names so that the right final path is produced.

        This means we outsmarted ourselves-- we tried to avoid renaming
        these files later by creating them with their final names in their
        final parents.  But now the previous name or parent is no longer
        suitable, so we have to rename them.

        Even for trans_ids that have no new contents, we must remove their
        entries from _limbo_files, because they are now stale.
        """
        for trans_id in trans_ids:
            old_path = self._limbo_files.pop(trans_id)
            if trans_id not in self._new_contents:
                continue
            new_path = self._limbo_name(trans_id)
            os.rename(old_path, new_path)

    def adjust_root_path(self, name, parent):
        """Emulate moving the root by moving all children, instead.
        
        We do this by undoing the association of root's transaction id with the
        current tree.  This allows us to create a new directory with that
        transaction id.  We unversion the root directory and version the 
        physically new directory, and hope someone versions the tree root
        later.
        """
        old_root = self._new_root
        old_root_file_id = self.final_file_id(old_root)
        # force moving all children of root
        for child_id in self.iter_tree_children(old_root):
            if child_id != parent:
                self.adjust_path(self.final_name(child_id), 
                                 self.final_parent(child_id), child_id)
            file_id = self.final_file_id(child_id)
            if file_id is not None:
                self.unversion_file(child_id)
            self.version_file(file_id, child_id)
        
        # the physical root needs a new transaction id
        self._tree_path_ids.pop("")
        self._tree_id_paths.pop(old_root)
        self._new_root = self.trans_id_tree_file_id(self._tree.get_root_id())
        if parent == old_root:
            parent = self._new_root
        self.adjust_path(name, parent, old_root)
        self.create_directory(old_root)
        self.version_file(old_root_file_id, old_root)
        self.unversion_file(self._new_root)

    def trans_id_tree_file_id(self, inventory_id):
        """Determine the transaction id of a working tree file.
        
        This reflects only files that already exist, not ones that will be
        added by transactions.
        """
        path = self._tree.id2path(inventory_id)
        return self.trans_id_tree_path(path)

    def trans_id_file_id(self, file_id):
        """Determine or set the transaction id associated with a file ID.
        A new id is only created for file_ids that were never present.  If
        a transaction has been unversioned, it is deliberately still returned.
        (this will likely lead to an unversioned parent conflict.)
        """
        if file_id in self._r_new_id and self._r_new_id[file_id] is not None:
            return self._r_new_id[file_id]
        elif file_id in self._tree.inventory:
            return self.trans_id_tree_file_id(file_id)
        elif file_id in self._non_present_ids:
            return self._non_present_ids[file_id]
        else:
            trans_id = self._assign_id()
            self._non_present_ids[file_id] = trans_id
            return trans_id

    def canonical_path(self, path):
        """Get the canonical tree-relative path"""
        # don't follow final symlinks
        abs = self._tree.abspath(path)
        if abs in self._relpaths:
            return self._relpaths[abs]
        dirname, basename = os.path.split(abs)
        if dirname not in self._realpaths:
            self._realpaths[dirname] = os.path.realpath(dirname)
        dirname = self._realpaths[dirname]
        abs = pathjoin(dirname, basename)
        if dirname in self._relpaths:
            relpath = pathjoin(self._relpaths[dirname], basename)
            relpath = relpath.rstrip('/\\')
        else:
            relpath = self._tree.relpath(abs)
        self._relpaths[abs] = relpath
        return relpath

    def trans_id_tree_path(self, path):
        """Determine (and maybe set) the transaction ID for a tree path."""
        path = self.canonical_path(path)
        if path not in self._tree_path_ids:
            self._tree_path_ids[path] = self._assign_id()
            self._tree_id_paths[self._tree_path_ids[path]] = path
        return self._tree_path_ids[path]

    def get_tree_parent(self, trans_id):
        """Determine id of the parent in the tree."""
        path = self._tree_id_paths[trans_id]
        if path == "":
            return ROOT_PARENT
        return self.trans_id_tree_path(os.path.dirname(path))

    def create_file(self, contents, trans_id, mode_id=None):
        """Schedule creation of a new file.

        See also new_file.
        
        Contents is an iterator of strings, all of which will be written
        to the target destination.

        New file takes the permissions of any existing file with that id,
        unless mode_id is specified.
        """
        name = self._limbo_name(trans_id)
        f = open(name, 'wb')
        try:
            try:
                unique_add(self._new_contents, trans_id, 'file')
            except:
                # Clean up the file, it never got registered so
                # TreeTransform.finalize() won't clean it up.
                f.close()
                os.unlink(name)
                raise

            f.writelines(contents)
        finally:
            f.close()
        self._set_mode(trans_id, mode_id, S_ISREG)

    def _set_mode(self, trans_id, mode_id, typefunc):
        """Set the mode of new file contents.
        The mode_id is the existing file to get the mode from (often the same
        as trans_id).  The operation is only performed if there's a mode match
        according to typefunc.
        """
        if mode_id is None:
            mode_id = trans_id
        try:
            old_path = self._tree_id_paths[mode_id]
        except KeyError:
            return
        try:
            mode = os.stat(self._tree.abspath(old_path)).st_mode
        except OSError, e:
            if e.errno == errno.ENOENT:
                return
            else:
                raise
        if typefunc(mode):
            os.chmod(self._limbo_name(trans_id), mode)

    def create_hardlink(self, path, trans_id):
        """Schedule creation of a hard link"""
        name = self._limbo_name(trans_id)
        try:
            os.link(path, name)
        except OSError, e:
            if e.errno != errno.EPERM:
                raise
            raise errors.HardLinkNotSupported(path)
        try:
            unique_add(self._new_contents, trans_id, 'file')
        except:
            # Clean up the file, it never got registered so
            # TreeTransform.finalize() won't clean it up.
            os.unlink(name)
            raise

    def create_directory(self, trans_id):
        """Schedule creation of a new directory.
        
        See also new_directory.
        """
        os.mkdir(self._limbo_name(trans_id))
        unique_add(self._new_contents, trans_id, 'directory')

    def create_symlink(self, target, trans_id):
        """Schedule creation of a new symbolic link.

        target is a bytestring.
        See also new_symlink.
        """
        if has_symlinks():
            os.symlink(target, self._limbo_name(trans_id))
            unique_add(self._new_contents, trans_id, 'symlink')
        else:
            try:
                path = FinalPaths(self).get_path(trans_id)
            except KeyError:
                path = None
            raise UnableCreateSymlink(path=path)

    def cancel_creation(self, trans_id):
        """Cancel the creation of new file contents."""
        del self._new_contents[trans_id]
        children = self._limbo_children.get(trans_id)
        # if this is a limbo directory with children, move them before removing
        # the directory
        if children is not None:
            self._rename_in_limbo(children)
            del self._limbo_children[trans_id]
            del self._limbo_children_names[trans_id]
        delete_any(self._limbo_name(trans_id))

    def delete_contents(self, trans_id):
        """Schedule the contents of a path entry for deletion"""
        self.tree_kind(trans_id)
        self._removed_contents.add(trans_id)

    def cancel_deletion(self, trans_id):
        """Cancel a scheduled deletion"""
        self._removed_contents.remove(trans_id)

    def unversion_file(self, trans_id):
        """Schedule a path entry to become unversioned"""
        self._removed_id.add(trans_id)

    def delete_versioned(self, trans_id):
        """Delete and unversion a versioned file"""
        self.delete_contents(trans_id)
        self.unversion_file(trans_id)

    def set_executability(self, executability, trans_id):
        """Schedule setting of the 'execute' bit
        To unschedule, set to None
        """
        if executability is None:
            del self._new_executability[trans_id]
        else:
            unique_add(self._new_executability, trans_id, executability)

    def set_tree_reference(self, revision_id, trans_id):
        """Set the reference associated with a directory"""
        unique_add(self._new_reference_revision, trans_id, revision_id)

    def version_file(self, file_id, trans_id):
        """Schedule a file to become versioned."""
        if file_id is None:
            raise ValueError()
        unique_add(self._new_id, trans_id, file_id)
        unique_add(self._r_new_id, file_id, trans_id)

    def cancel_versioning(self, trans_id):
        """Undo a previous versioning of a file"""
        file_id = self._new_id[trans_id]
        del self._new_id[trans_id]
        del self._r_new_id[file_id]

    def new_paths(self, filesystem_only=False):
        """Determine the paths of all new and changed files.

        :param filesystem_only: if True, only calculate values for files
            that require renames or execute bit changes.
        """
        new_ids = set()
        if filesystem_only:
            id_sets = (self._needs_rename, self._new_executability)
        else:
            id_sets = (self._new_name, self._new_parent, self._new_contents,
                       self._new_id, self._new_executability)
        for id_set in id_sets:
            new_ids.update(id_set)
        return sorted(FinalPaths(self).get_paths(new_ids))

    def tree_kind(self, trans_id):
        """Determine the file kind in the working tree.

        Raises NoSuchFile if the file does not exist
        """
        path = self._tree_id_paths.get(trans_id)
        if path is None:
            raise NoSuchFile(None)
        try:
            return file_kind(self._tree.abspath(path))
        except OSError, e:
            if e.errno != errno.ENOENT:
                raise
            else:
                raise NoSuchFile(path)

    def final_kind(self, trans_id):
        """Determine the final file kind, after any changes applied.
        
        Raises NoSuchFile if the file does not exist/has no contents.
        (It is conceivable that a path would be created without the
        corresponding contents insertion command)
        """
        if trans_id in self._new_contents:
            return self._new_contents[trans_id]
        elif trans_id in self._removed_contents:
            raise NoSuchFile(None)
        else:
            return self.tree_kind(trans_id)

    def tree_file_id(self, trans_id):
        """Determine the file id associated with the trans_id in the tree"""
        try:
            path = self._tree_id_paths[trans_id]
        except KeyError:
            # the file is a new, unversioned file, or invalid trans_id
            return None
        # the file is old; the old id is still valid
        if self._new_root == trans_id:
            return self._tree.get_root_id()
        return self._tree.inventory.path2id(path)

    def final_file_id(self, trans_id):
        """Determine the file id after any changes are applied, or None.
        
        None indicates that the file will not be versioned after changes are
        applied.
        """
        try:
            return self._new_id[trans_id]
        except KeyError:
            if trans_id in self._removed_id:
                return None
        return self.tree_file_id(trans_id)

    def inactive_file_id(self, trans_id):
        """Return the inactive file_id associated with a transaction id.
        That is, the one in the tree or in non_present_ids.
        The file_id may actually be active, too.
        """
        file_id = self.tree_file_id(trans_id)
        if file_id is not None:
            return file_id
        for key, value in self._non_present_ids.iteritems():
            if value == trans_id:
                return key

    def final_parent(self, trans_id):
        """Determine the parent file_id, after any changes are applied.

        ROOT_PARENT is returned for the tree root.
        """
        try:
            return self._new_parent[trans_id]
        except KeyError:
            return self.get_tree_parent(trans_id)

    def final_name(self, trans_id):
        """Determine the final filename, after all changes are applied."""
        try:
            return self._new_name[trans_id]
        except KeyError:
            try:
                return os.path.basename(self._tree_id_paths[trans_id])
            except KeyError:
                raise NoFinalPath(trans_id, self)

    def by_parent(self):
        """Return a map of parent: children for known parents.
        
        Only new paths and parents of tree files with assigned ids are used.
        """
        by_parent = {}
        items = list(self._new_parent.iteritems())
        items.extend((t, self.final_parent(t)) for t in 
                      self._tree_id_paths.keys())
        for trans_id, parent_id in items:
            if parent_id not in by_parent:
                by_parent[parent_id] = set()
            by_parent[parent_id].add(trans_id)
        return by_parent

    def path_changed(self, trans_id):
        """Return True if a trans_id's path has changed."""
        return (trans_id in self._new_name) or (trans_id in self._new_parent)

    def new_contents(self, trans_id):
        return (trans_id in self._new_contents)

    def find_conflicts(self):
        """Find any violations of inventory or filesystem invariants"""
        if self._done is True:
            raise ReusingTransform()
        conflicts = []
        # ensure all children of all existent parents are known
        # all children of non-existent parents are known, by definition.
        self._add_tree_children()
        by_parent = self.by_parent()
        conflicts.extend(self._unversioned_parents(by_parent))
        conflicts.extend(self._parent_loops())
        conflicts.extend(self._duplicate_entries(by_parent))
        conflicts.extend(self._duplicate_ids())
        conflicts.extend(self._parent_type_conflicts(by_parent))
        conflicts.extend(self._improper_versioning())
        conflicts.extend(self._executability_conflicts())
        conflicts.extend(self._overwrite_conflicts())
        return conflicts

    def _add_tree_children(self):
        """Add all the children of all active parents to the known paths.

        Active parents are those which gain children, and those which are
        removed.  This is a necessary first step in detecting conflicts.
        """
        parents = self.by_parent().keys()
        parents.extend([t for t in self._removed_contents if 
                        self.tree_kind(t) == 'directory'])
        for trans_id in self._removed_id:
            file_id = self.tree_file_id(trans_id)
            if file_id is not None:
                if self._tree.inventory[file_id].kind == 'directory':
                    parents.append(trans_id)
            elif self.tree_kind(trans_id) == 'directory':
                parents.append(trans_id)

        for parent_id in parents:
            # ensure that all children are registered with the transaction
            list(self.iter_tree_children(parent_id))

    def iter_tree_children(self, parent_id):
        """Iterate through the entry's tree children, if any"""
        try:
            path = self._tree_id_paths[parent_id]
        except KeyError:
            return
        try:
            children = os.listdir(self._tree.abspath(path))
        except OSError, e:
            if e.errno not in (errno.ENOENT, errno.ESRCH, errno.ENOTDIR):
                raise
            return
            
        for child in children:
            childpath = joinpath(path, child)
            if self._tree.is_control_filename(childpath):
                continue
            yield self.trans_id_tree_path(childpath)

    def has_named_child(self, by_parent, parent_id, name):
        try:
            children = by_parent[parent_id]
        except KeyError:
            children = []
        for child in children:
            if self.final_name(child) == name:
                return True
        try:
            path = self._tree_id_paths[parent_id]
        except KeyError:
            return False
        childpath = joinpath(path, name)
        child_id = self._tree_path_ids.get(childpath)
        if child_id is None:
            return lexists(self._tree.abspath(childpath))
        else:
            if self.final_parent(child_id) != parent_id:
                return False
            if child_id in self._removed_contents:
                # XXX What about dangling file-ids?
                return False
            else:
                return True

    def _parent_loops(self):
        """No entry should be its own ancestor"""
        conflicts = []
        for trans_id in self._new_parent:
            seen = set()
            parent_id = trans_id
            while parent_id is not ROOT_PARENT:
                seen.add(parent_id)
                try:
                    parent_id = self.final_parent(parent_id)
                except KeyError:
                    break
                if parent_id == trans_id:
                    conflicts.append(('parent loop', trans_id))
                if parent_id in seen:
                    break
        return conflicts

    def _unversioned_parents(self, by_parent):
        """If parent directories are versioned, children must be versioned."""
        conflicts = []
        for parent_id, children in by_parent.iteritems():
            if parent_id is ROOT_PARENT:
                continue
            if self.final_file_id(parent_id) is not None:
                continue
            for child_id in children:
                if self.final_file_id(child_id) is not None:
                    conflicts.append(('unversioned parent', parent_id))
                    break;
        return conflicts

    def _improper_versioning(self):
        """Cannot version a file with no contents, or a bad type.
        
        However, existing entries with no contents are okay.
        """
        conflicts = []
        for trans_id in self._new_id.iterkeys():
            try:
                kind = self.final_kind(trans_id)
            except NoSuchFile:
                conflicts.append(('versioning no contents', trans_id))
                continue
            if not InventoryEntry.versionable_kind(kind):
                conflicts.append(('versioning bad kind', trans_id, kind))
        return conflicts

    def _executability_conflicts(self):
        """Check for bad executability changes.
        
        Only versioned files may have their executability set, because
        1. only versioned entries can have executability under windows
        2. only files can be executable.  (The execute bit on a directory
           does not indicate searchability)
        """
        conflicts = []
        for trans_id in self._new_executability:
            if self.final_file_id(trans_id) is None:
                conflicts.append(('unversioned executability', trans_id))
            else:
                try:
                    non_file = self.final_kind(trans_id) != "file"
                except NoSuchFile:
                    non_file = True
                if non_file is True:
                    conflicts.append(('non-file executability', trans_id))
        return conflicts

    def _overwrite_conflicts(self):
        """Check for overwrites (not permitted on Win32)"""
        conflicts = []
        for trans_id in self._new_contents:
            try:
                self.tree_kind(trans_id)
            except NoSuchFile:
                continue
            if trans_id not in self._removed_contents:
                conflicts.append(('overwrite', trans_id,
                                 self.final_name(trans_id)))
        return conflicts

    def _duplicate_entries(self, by_parent):
        """No directory may have two entries with the same name."""
        conflicts = []
        if (self._new_name, self._new_parent) == ({}, {}):
            return conflicts
        for children in by_parent.itervalues():
            name_ids = [(self.final_name(t), t) for t in children]
            if not self._case_sensitive_target:
                name_ids = [(n.lower(), t) for n, t in name_ids]
            name_ids.sort()
            last_name = None
            last_trans_id = None
            for name, trans_id in name_ids:
                try:
                    kind = self.final_kind(trans_id)
                except NoSuchFile:
                    kind = None
                file_id = self.final_file_id(trans_id)
                if kind is None and file_id is None:
                    continue
                if name == last_name:
                    conflicts.append(('duplicate', last_trans_id, trans_id,
                    name))
                last_name = name
                last_trans_id = trans_id
        return conflicts

    def _duplicate_ids(self):
        """Each inventory id may only be used once"""
        conflicts = []
        removed_tree_ids = set((self.tree_file_id(trans_id) for trans_id in
                                self._removed_id))
        all_ids = self._tree.all_file_ids()
        active_tree_ids = all_ids.difference(removed_tree_ids)
        for trans_id, file_id in self._new_id.iteritems():
            if file_id in active_tree_ids:
                old_trans_id = self.trans_id_tree_file_id(file_id)
                conflicts.append(('duplicate id', old_trans_id, trans_id))
        return conflicts

    def _parent_type_conflicts(self, by_parent):
        """parents must have directory 'contents'."""
        conflicts = []
        for parent_id, children in by_parent.iteritems():
            if parent_id is ROOT_PARENT:
                continue
            if not self._any_contents(children):
                continue
            for child in children:
                try:
                    self.final_kind(child)
                except NoSuchFile:
                    continue
            try:
                kind = self.final_kind(parent_id)
            except NoSuchFile:
                kind = None
            if kind is None:
                conflicts.append(('missing parent', parent_id))
            elif kind != "directory":
                conflicts.append(('non-directory parent', parent_id))
        return conflicts

    def _any_contents(self, trans_ids):
        """Return true if any of the trans_ids, will have contents."""
        for trans_id in trans_ids:
            try:
                kind = self.final_kind(trans_id)
            except NoSuchFile:
                continue
            return True
        return False

    def _limbo_name(self, trans_id):
        """Generate the limbo name of a file"""
        limbo_name = self._limbo_files.get(trans_id)
        if limbo_name is not None:
            return limbo_name
        parent = self._new_parent.get(trans_id)
        # if the parent directory is already in limbo (e.g. when building a
        # tree), choose a limbo name inside the parent, to reduce further
        # renames.
        use_direct_path = False
        if self._new_contents.get(parent) == 'directory':
            filename = self._new_name.get(trans_id)
            if filename is not None:
                if parent not in self._limbo_children:
                    self._limbo_children[parent] = set()
                    self._limbo_children_names[parent] = {}
                    use_direct_path = True
                # the direct path can only be used if no other file has
                # already taken this pathname, i.e. if the name is unused, or
                # if it is already associated with this trans_id.
                elif self._case_sensitive_target:
                    if (self._limbo_children_names[parent].get(filename)
                        in (trans_id, None)):
                        use_direct_path = True
                else:
                    for l_filename, l_trans_id in\
                        self._limbo_children_names[parent].iteritems():
                        if l_trans_id == trans_id:
                            continue
                        if l_filename.lower() == filename.lower():
                            break
                    else:
                        use_direct_path = True

        if use_direct_path:
            limbo_name = pathjoin(self._limbo_files[parent], filename)
            self._limbo_children[parent].add(trans_id)
            self._limbo_children_names[parent][filename] = trans_id
        else:
            limbo_name = pathjoin(self._limbodir, trans_id)
            self._needs_rename.add(trans_id)
        self._limbo_files[trans_id] = limbo_name
        return limbo_name

    def _set_executability(self, path, entry, trans_id):
        """Set the executability of versioned files """
        new_executability = self._new_executability[trans_id]
        if entry is not None:
            entry.executable = new_executability
        if supports_executable():
            abspath = self._tree.abspath(path)
            current_mode = os.stat(abspath).st_mode
            if new_executability:
                umask = os.umask(0)
                os.umask(umask)
                to_mode = current_mode | (0100 & ~umask)
                # Enable x-bit for others only if they can read it.
                if current_mode & 0004:
                    to_mode |= 0001 & ~umask
                if current_mode & 0040:
                    to_mode |= 0010 & ~umask
            else:
                to_mode = current_mode & ~0111
            os.chmod(abspath, to_mode)

    def _new_entry(self, name, parent_id, file_id):
        """Helper function to create a new filesystem entry."""
        trans_id = self.create_path(name, parent_id)
        if file_id is not None:
            self.version_file(file_id, trans_id)
        return trans_id

    def new_file(self, name, parent_id, contents, file_id=None, 
                 executable=None):
        """Convenience method to create files.
        
        name is the name of the file to create.
        parent_id is the transaction id of the parent directory of the file.
        contents is an iterator of bytestrings, which will be used to produce
        the file.
        :param file_id: The inventory ID of the file, if it is to be versioned.
        :param executable: Only valid when a file_id has been supplied.
        """
        trans_id = self._new_entry(name, parent_id, file_id)
        # TODO: rather than scheduling a set_executable call,
        # have create_file create the file with the right mode.
        self.create_file(contents, trans_id)
        if executable is not None:
            self.set_executability(executable, trans_id)
        return trans_id

    def new_directory(self, name, parent_id, file_id=None):
        """Convenience method to create directories.

        name is the name of the directory to create.
        parent_id is the transaction id of the parent directory of the
        directory.
        file_id is the inventory ID of the directory, if it is to be versioned.
        """
        trans_id = self._new_entry(name, parent_id, file_id)
        self.create_directory(trans_id)
        return trans_id 

    def new_symlink(self, name, parent_id, target, file_id=None):
        """Convenience method to create symbolic link.
        
        name is the name of the symlink to create.
        parent_id is the transaction id of the parent directory of the symlink.
        target is a bytestring of the target of the symlink.
        file_id is the inventory ID of the file, if it is to be versioned.
        """
        trans_id = self._new_entry(name, parent_id, file_id)
        self.create_symlink(target, trans_id)
        return trans_id

    def _affected_ids(self):
        """Return the set of transform ids affected by the transform"""
        trans_ids = set(self._removed_id)
        trans_ids.update(self._new_id.keys())
        trans_ids.update(self._removed_contents)
        trans_ids.update(self._new_contents.keys())
        trans_ids.update(self._new_executability.keys())
        trans_ids.update(self._new_name.keys())
        trans_ids.update(self._new_parent.keys())
        return trans_ids

    def _get_file_id_maps(self):
        """Return mapping of file_ids to trans_ids in the to and from states"""
        trans_ids = self._affected_ids()
        from_trans_ids = {}
        to_trans_ids = {}
        # Build up two dicts: trans_ids associated with file ids in the
        # FROM state, vs the TO state.
        for trans_id in trans_ids:
            from_file_id = self.tree_file_id(trans_id)
            if from_file_id is not None:
                from_trans_ids[from_file_id] = trans_id
            to_file_id = self.final_file_id(trans_id)
            if to_file_id is not None:
                to_trans_ids[to_file_id] = trans_id
        return from_trans_ids, to_trans_ids

    def _from_file_data(self, from_trans_id, from_versioned, file_id):
        """Get data about a file in the from (tree) state

        Return a (name, parent, kind, executable) tuple
        """
        from_path = self._tree_id_paths.get(from_trans_id)
        if from_versioned:
            # get data from working tree if versioned
            from_entry = self._tree.inventory[file_id]
            from_name = from_entry.name
            from_parent = from_entry.parent_id
        else:
            from_entry = None
            if from_path is None:
                # File does not exist in FROM state
                from_name = None
                from_parent = None
            else:
                # File exists, but is not versioned.  Have to use path-
                # splitting stuff
                from_name = os.path.basename(from_path)
                tree_parent = self.get_tree_parent(from_trans_id)
                from_parent = self.tree_file_id(tree_parent)
        if from_path is not None:
            from_kind, from_executable, from_stats = \
                self._tree._comparison_data(from_entry, from_path)
        else:
            from_kind = None
            from_executable = False
        return from_name, from_parent, from_kind, from_executable

    def _to_file_data(self, to_trans_id, from_trans_id, from_executable):
        """Get data about a file in the to (target) state

        Return a (name, parent, kind, executable) tuple
        """
        to_name = self.final_name(to_trans_id)
        try:
            to_kind = self.final_kind(to_trans_id)
        except NoSuchFile:
            to_kind = None
        to_parent = self.final_file_id(self.final_parent(to_trans_id))
        if to_trans_id in self._new_executability:
            to_executable = self._new_executability[to_trans_id]
        elif to_trans_id == from_trans_id:
            to_executable = from_executable
        else:
            to_executable = False
        return to_name, to_parent, to_kind, to_executable

    def iter_changes(self):
        """Produce output in the same format as Tree.iter_changes.

        Will produce nonsensical results if invoked while inventory/filesystem
        conflicts (as reported by TreeTransform.find_conflicts()) are present.

        This reads the Transform, but only reproduces changes involving a
        file_id.  Files that are not versioned in either of the FROM or TO
        states are not reflected.
        """
        final_paths = FinalPaths(self)
        from_trans_ids, to_trans_ids = self._get_file_id_maps()
        results = []
        # Now iterate through all active file_ids
        for file_id in set(from_trans_ids.keys() + to_trans_ids.keys()):
            modified = False
            from_trans_id = from_trans_ids.get(file_id)
            # find file ids, and determine versioning state
            if from_trans_id is None:
                from_versioned = False
                from_trans_id = to_trans_ids[file_id]
            else:
                from_versioned = True
            to_trans_id = to_trans_ids.get(file_id)
            if to_trans_id is None:
                to_versioned = False
                to_trans_id = from_trans_id
            else:
                to_versioned = True

            from_name, from_parent, from_kind, from_executable = \
                self._from_file_data(from_trans_id, from_versioned, file_id)

            to_name, to_parent, to_kind, to_executable = \
                self._to_file_data(to_trans_id, from_trans_id, from_executable)

            if not from_versioned:
                from_path = None
            else:
                from_path = self._tree_id_paths.get(from_trans_id)
            if not to_versioned:
                to_path = None
            else:
                to_path = final_paths.get_path(to_trans_id)
            if from_kind != to_kind:
                modified = True
            elif to_kind in ('file', 'symlink') and (
                to_trans_id != from_trans_id or
                to_trans_id in self._new_contents):
                modified = True
            if (not modified and from_versioned == to_versioned and
                from_parent==to_parent and from_name == to_name and
                from_executable == to_executable):
                continue
            results.append((file_id, (from_path, to_path), modified,
                   (from_versioned, to_versioned),
                   (from_parent, to_parent),
                   (from_name, to_name),
                   (from_kind, to_kind),
                   (from_executable, to_executable)))
        return iter(sorted(results, key=lambda x:x[1]))

    def get_preview_tree(self):
        """Return a tree representing the result of the transform.

        This tree only supports the subset of Tree functionality required
        by show_diff_trees.  It must only be compared to tt._tree.
        """
        return _PreviewTree(self)


class TreeTransform(TreeTransformBase):
    """Represent a tree transformation.

    This object is designed to support incremental generation of the transform,
    in any order.

    However, it gives optimum performance when parent directories are created
    before their contents.  The transform is then able to put child files
    directly in their parent directory, avoiding later renames.

    It is easy to produce malformed transforms, but they are generally
    harmless.  Attempting to apply a malformed transform will cause an
    exception to be raised before any modifications are made to the tree.

    Many kinds of malformed transforms can be corrected with the
    resolve_conflicts function.  The remaining ones indicate programming error,
    such as trying to create a file with no path.

    Two sets of file creation methods are supplied.  Convenience methods are:
     * new_file
     * new_directory
     * new_symlink

    These are composed of the low-level methods:
     * create_path
     * create_file or create_directory or create_symlink
     * version_file
     * set_executability

    Transform/Transaction ids
    -------------------------
    trans_ids are temporary ids assigned to all files involved in a transform.
    It's possible, even common, that not all files in the Tree have trans_ids.

    trans_ids are used because filenames and file_ids are not good enough
    identifiers; filenames change, and not all files have file_ids.  File-ids
    are also associated with trans-ids, so that moving a file moves its
    file-id.

    trans_ids are only valid for the TreeTransform that generated them.

    Limbo
    -----
    Limbo is a temporary directory use to hold new versions of files.
    Files are added to limbo by create_file, create_directory, create_symlink,
    and their convenience variants (new_*).  Files may be removed from limbo
    using cancel_creation.  Files are renamed from limbo into their final
    location as part of TreeTransform.apply

    Limbo must be cleaned up, by either calling TreeTransform.apply or
    calling TreeTransform.finalize.

    Files are placed into limbo inside their parent directories, where
    possible.  This reduces subsequent renames, and makes operations involving
    lots of files faster.  This optimization is only possible if the parent
    directory is created *before* creating any of its children, so avoid
    creating children before parents, where possible.

    Pending-deletion
    ----------------
    This temporary directory is used by _FileMover for storing files that are
    about to be deleted.  In case of rollback, the files will be restored.
    FileMover does not delete files until it is sure that a rollback will not
    happen.
    """
    def __init__(self, tree, pb=DummyProgress()):
        """Note: a tree_write lock is taken on the tree.

        Use TreeTransform.finalize() to release the lock (can be omitted if
        TreeTransform.apply() called).
        """
        tree.lock_tree_write()

        try:
            limbodir = urlutils.local_path_from_url(
                tree._transport.abspath('limbo'))
            try:
                os.mkdir(limbodir)
            except OSError, e:
                if e.errno == errno.EEXIST:
                    raise ExistingLimbo(limbodir)
            deletiondir = urlutils.local_path_from_url(
                tree._transport.abspath('pending-deletion'))
            try:
                os.mkdir(deletiondir)
            except OSError, e:
                if e.errno == errno.EEXIST:
                    raise errors.ExistingPendingDeletion(deletiondir)
        except:
            tree.unlock()
            raise

        TreeTransformBase.__init__(self, tree, limbodir, pb,
                                   tree.case_sensitive)
        self._deletiondir = deletiondir

    def apply(self, no_conflicts=False, precomputed_delta=None, _mover=None):
        """Apply all changes to the inventory and filesystem.

        If filesystem or inventory conflicts are present, MalformedTransform
        will be thrown.

        If apply succeeds, finalize is not necessary.

        :param no_conflicts: if True, the caller guarantees there are no
            conflicts, so no check is made.
        :param precomputed_delta: An inventory delta to use instead of
            calculating one.
        :param _mover: Supply an alternate FileMover, for testing
        """
        if not no_conflicts:
            conflicts = self.find_conflicts()
            if len(conflicts) != 0:
                raise MalformedTransform(conflicts=conflicts)
        if precomputed_delta is None:
            new_inventory_delta = []
            inventory_delta = new_inventory_delta
        else:
            new_inventory_delta = None
            inventory_delta = precomputed_delta
        child_pb = bzrlib.ui.ui_factory.nested_progress_bar()
        try:
            if _mover is None:
                mover = _FileMover()
            else:
                mover = _mover
            try:
                child_pb.update('Apply phase', 0, 2)
                self._apply_removals(new_inventory_delta, mover)
                child_pb.update('Apply phase', 1, 2)
                modified_paths = self._apply_insertions(new_inventory_delta,
                                                        mover)
            except:
                mover.rollback()
                raise
            else:
                mover.apply_deletions()
        finally:
            child_pb.finished()
        self._tree.apply_inventory_delta(inventory_delta)
        self._done = True
        self.finalize()
        return _TransformResults(modified_paths, self.rename_count)

    def _apply_removals(self, inventory_delta, mover):
        """Perform tree operations that remove directory/inventory names.

        That is, delete files that are to be deleted, and put any files that
        need renaming into limbo.  This must be done in strict child-to-parent
        order.

        If inventory_delta is None, no inventory delta generation is performed.
        """
        tree_paths = list(self._tree_path_ids.iteritems())
        tree_paths.sort(reverse=True)
        child_pb = bzrlib.ui.ui_factory.nested_progress_bar()
        try:
            for num, data in enumerate(tree_paths):
                path, trans_id = data
                child_pb.update('removing file', num, len(tree_paths))
                full_path = self._tree.abspath(path)
                if trans_id in self._removed_contents:
                    mover.pre_delete(full_path, os.path.join(self._deletiondir,
                                     trans_id))
                elif trans_id in self._new_name or trans_id in \
                    self._new_parent:
                    try:
                        mover.rename(full_path, self._limbo_name(trans_id))
                    except OSError, e:
                        if e.errno != errno.ENOENT:
                            raise
                    else:
                        self.rename_count += 1
                if (trans_id in self._removed_id
                    and inventory_delta is not None):
                    if trans_id == self._new_root:
                        file_id = self._tree.get_root_id()
                    else:
                        file_id = self.tree_file_id(trans_id)
                    # File-id isn't really being deleted, just moved
                    if file_id in self._r_new_id:
                        continue
                    inventory_delta.append((path, None, file_id, None))
        finally:
            child_pb.finished()

    def _apply_insertions(self, inventory_delta, mover):
        """Perform tree operations that insert directory/inventory names.

        That is, create any files that need to be created, and restore from
        limbo any files that needed renaming.  This must be done in strict
        parent-to-child order.

        If inventory_delta is None, no inventory delta is calculated, and
        no list of modified paths is returned.
        """
        new_paths = self.new_paths(filesystem_only=(inventory_delta is None))
        modified_paths = []
        completed_new = []
        new_path_file_ids = dict((t, self.final_file_id(t)) for p, t in
                                 new_paths)
        if inventory_delta is not None:
            entries = self._tree.iter_entries_by_dir(
                new_path_file_ids.values())
            old_paths = dict((e.file_id, p) for p, e in entries)
        child_pb = bzrlib.ui.ui_factory.nested_progress_bar()
        try:
            for num, (path, trans_id) in enumerate(new_paths):
                new_entry = None
                if (num % 10) == 0:
                    child_pb.update('adding file', num, len(new_paths))
                full_path = self._tree.abspath(path)
                if trans_id in self._needs_rename:
                    try:
                        mover.rename(self._limbo_name(trans_id), full_path)
                    except OSError, e:
                        # We may be renaming a dangling inventory id
                        if e.errno != errno.ENOENT:
                            raise
                    else:
                        self.rename_count += 1
                if inventory_delta is not None:
                    if (trans_id in self._new_contents or
                        self.path_changed(trans_id)):
                        if trans_id in self._new_contents:
                            modified_paths.append(full_path)
                            completed_new.append(trans_id)
                    file_id = new_path_file_ids[trans_id]
                    if file_id is not None and (trans_id in self._new_id or
                        trans_id in self._new_name or
                        trans_id in self._new_parent
                        or trans_id in self._new_executability):
                        try:
                            kind = self.final_kind(trans_id)
                        except NoSuchFile:
                            kind = self._tree.stored_kind(file_id)
                        parent_trans_id = self.final_parent(trans_id)
                        parent_file_id = new_path_file_ids.get(parent_trans_id)
                        if parent_file_id is None:
                            parent_file_id = self.final_file_id(
                                parent_trans_id)
                        if trans_id in self._new_reference_revision:
                            new_entry = inventory.TreeReference(
                                file_id,
                                self._new_name[trans_id],
                                self.final_file_id(self._new_parent[trans_id]),
                                None, self._new_reference_revision[trans_id])
                        else:
                            new_entry = inventory.make_entry(kind,
                                self.final_name(trans_id),
                                parent_file_id, file_id)
                        old_path = old_paths.get(new_entry.file_id)
                        inventory_delta.append(
                            (old_path, path, new_entry.file_id, new_entry))

                if trans_id in self._new_executability:
                    self._set_executability(path, new_entry, trans_id)
        finally:
            child_pb.finished()
        if inventory_delta is None:
            self._new_contents.clear()
        else:
            for trans_id in completed_new:
                del self._new_contents[trans_id]
        return modified_paths


class TransformPreview(TreeTransformBase):
    """A TreeTransform for generating preview trees.

    Unlike TreeTransform, this version works when the input tree is a
    RevisionTree, rather than a WorkingTree.  As a result, it tends to ignore
    unversioned files in the input tree.
    """

    def __init__(self, tree, pb=DummyProgress(), case_sensitive=True):
        tree.lock_read()
        limbodir = tempfile.mkdtemp(prefix='bzr-limbo-')
        TreeTransformBase.__init__(self, tree, limbodir, pb, case_sensitive)

    def canonical_path(self, path):
        return path

    def tree_kind(self, trans_id):
        path = self._tree_id_paths.get(trans_id)
        if path is None:
            raise NoSuchFile(None)
        file_id = self._tree.path2id(path)
        return self._tree.kind(file_id)

    def _set_mode(self, trans_id, mode_id, typefunc):
        """Set the mode of new file contents.
        The mode_id is the existing file to get the mode from (often the same
        as trans_id).  The operation is only performed if there's a mode match
        according to typefunc.
        """
        # is it ok to ignore this?  probably
        pass

    def iter_tree_children(self, parent_id):
        """Iterate through the entry's tree children, if any"""
        try:
            path = self._tree_id_paths[parent_id]
        except KeyError:
            return
        file_id = self.tree_file_id(parent_id)
        children = getattr(self._tree.inventory[file_id], 'children', {})
        for child in children:
            childpath = joinpath(path, child)
            yield self.trans_id_tree_path(childpath)


class _PreviewTree(tree.Tree):
    """Partial implementation of Tree to support show_diff_trees"""

    def __init__(self, transform):
        self._transform = transform
        self._final_paths = FinalPaths(transform)
        self.__by_parent = None

    def _changes(self, file_id):
        for changes in self._transform.iter_changes():
            if changes[0] == file_id:
                return changes

    def _content_change(self, file_id):
        """Return True if the content of this file changed"""
        changes = self._changes(file_id)
        # changes[2] is true if the file content changed.  See
        # InterTree.iter_changes.
        return (changes is not None and changes[2])

    def _get_file_revision(self, file_id, vf, tree_revision):
        return self._transform._tree._get_file_revision(file_id, vf,
                                                        tree_revision)

    def _stat_limbo_file(self, file_id):
        trans_id = self._transform.trans_id_file_id(file_id)
        name = self._transform._limbo_name(trans_id)
        return os.lstat(name)

    @property
    def _by_parent(self):
        if self.__by_parent is None:
            self.__by_parent = self._transform.by_parent()
        return self.__by_parent

    def lock_read(self):
        # Perhaps in theory, this should lock the TreeTransform?
        pass

    def unlock(self):
        pass

    @property
    def inventory(self):
        """This Tree does not use inventory as its backing data."""
        raise NotImplementedError(_PreviewTree.inventory)

    def get_root_id(self):
        return self._transform.final_file_id(self._transform.root)

    def all_file_ids(self):
        tree_ids = set(self._transform._tree.all_file_ids())
        tree_ids.difference_update(self._transform.tree_file_id(t)
                                   for t in self._transform._removed_id)
        tree_ids.update(self._transform._new_id.values())
        return tree_ids

    def __iter__(self):
        return iter(self.all_file_ids())

    def paths2ids(self, specific_files, trees=None, require_versioned=False):
        """See Tree.paths2ids"""
        to_find = set(specific_files)
        result = set()
        for (file_id, paths, changed, versioned, parent, name, kind,
             executable) in self._transform.iter_changes():
            if paths[1] in to_find:
                result.append(file_id)
                to_find.remove(paths[1])
        result.update(self._transform._tree.paths2ids(to_find,
                      trees=[], require_versioned=require_versioned))
        return result

    def _path2id_last_transform_segment(self, path):
        segments = list(reversed(splitpath(path)))
        cur_parent = self._transform.root
        while len(segments) > 0:
            cur_segment = segments.pop()
            for child in self._by_parent.get(cur_parent, []):
                if self._transform.final_name(child) == cur_segment:
                    cur_parent = child
                    break
            else:
                segments.append(cur_segment)
                break
        return cur_parent, list(reversed(segments))

<<<<<<< HEAD
    def _candidate_treepath(self, trans_segment, segments):
        parent_path = self._transform._tree_id_paths[trans_segment]
=======
    def _candidate_treepath2id(self, trans_segment, segments):
        parent_path = self._final_paths.get_path(trans_segment)
>>>>>>> 25761e11
        tree_path = pathjoin(*([parent_path] + segments))
        return tree_path

    def _valid_path2id(self, file_id, tree_path, trans_segment):
        """Determine whether a file_id corresponds to a path.

        We do by seeing if the trans_segment is actually the last parent that
        is mentioned in the transform.  If a more recent parent is mentioned,
        in the transform, it it would be the trans_segment unless it has been
        renamed.  Therefore, the parent has been renamed and the path is not
        valid.

        :param file_id: The file_id that may correspond to tree_path
        :param tree_path: The path of the file_id in the tree
        :param trans_segment: The last parent of the file which is mentioned
            in the transform.
        """
        cur_trans_id = self._transform._tree_path_ids.get(tree_path)
        while cur_trans_id != trans_segment:
            if cur_trans_id is not None:
                # If there was an entry for this file, and the path was
                # correct we would have handled it already.  So the path must
                # be wrong.
                if cur_trans_id in self._transform._new_parent:
                    return False
            file_id = self._transform._tree.iter_entries_by_dir(
                [file_id]).next()[1].parent_id
            tree_path = self._transform._tree.id2path(file_id)
            cur_trans_id = self._transform._tree_path_ids.get(tree_path)
        return True

    def _path_info(self, path):
        trans_segment, segments = self._path2id_last_transform_segment(path)
        if len(segments) == 0:
            tree_path = self._transform._tree_id_paths.get(trans_segment)
            return trans_segment, tree_path
        tree_path = self._candidate_treepath(trans_segment, segments)
        return self._transform.trans_id_tree_path(tree_path), tree_path

    def path2id(self, path):
        trans_segment, segments = self._path2id_last_transform_segment(path)
        if len(segments) == 0:
            return self._transform.final_file_id(trans_segment)
        tree_path = self._candidate_treepath(trans_segment, segments)
        tree_file_id = self._transform._tree.path2id(tree_path)
        if self._valid_path2id(tree_file_id, tree_path, trans_segment):
            return tree_file_id
        else:
            return None

    def id2path(self, file_id):
        trans_id = self._transform.trans_id_file_id(file_id)
        try:
            return self._final_paths._determine_path(trans_id)
        except NoFinalPath:
            raise errors.NoSuchId(self, file_id)

    def _all_children(self, trans_id):
        children = set(self._transform.iter_tree_children(trans_id))
        # children in the _new_parent set are provided by _by_parent.
        children.difference_update(self._transform._new_parent.keys())
        children.update(self._by_parent.get(trans_id, []))
        return children

    def _make_inv_entries(self, ordered_entries, specific_file_ids):
        for trans_id, parent_file_id in ordered_entries:
            file_id = self._transform.final_file_id(trans_id)
            if file_id is None:
                continue
            if (specific_file_ids is not None
                and file_id not in specific_file_ids):
                continue
            try:
                kind = self._transform.final_kind(trans_id)
            except NoSuchFile:
                kind = self._transform._tree.stored_kind(file_id)
            new_entry = inventory.make_entry(
                kind,
                self._transform.final_name(trans_id),
                parent_file_id, file_id)
            yield new_entry, trans_id

    def iter_entries_by_dir(self, specific_file_ids=None):
        # This may not be a maximally efficient implementation, but it is
        # reasonably straightforward.  An implementation that grafts the
        # TreeTransform changes onto the tree's iter_entries_by_dir results
        # might be more efficient, but requires tricky inferences about stack
        # position.
        todo = [ROOT_PARENT]
        ordered_ids = []
        while len(todo) > 0:
            parent = todo.pop()
            parent_file_id = self._transform.final_file_id(parent)
            children = list(self._all_children(parent))
            paths = dict(zip(children, self._final_paths.get_paths(children)))
            children.sort(key=paths.get)
            todo.extend(children)
            for trans_id in children:
                ordered_ids.append((trans_id, parent_file_id))
        for entry, trans_id in self._make_inv_entries(ordered_ids,
                                                      specific_file_ids):
            yield unicode(self._final_paths.get_path(trans_id)), entry

    def kind(self, file_id):
        trans_id = self._transform.trans_id_file_id(file_id)
        return self._transform.final_kind(trans_id)

    def stored_kind(self, file_id):
        return self._transform._tree.stored_kind(file_id)

    def get_file_mtime(self, file_id, path=None):
        """See Tree.get_file_mtime"""
        if not self._content_change(file_id):
            return self._transform._tree.get_file_mtime(file_id, path)
        return self._stat_limbo_file(file_id).st_mtime

    def get_file_size(self, file_id):
        """See Tree.get_file_size"""
        if self.kind(file_id) == 'file':
            return self._transform._tree.get_file_size(file_id)
        else:
            return None

    def get_file_sha1(self, file_id, path=None, stat_value=None):
        return self._transform._tree.get_file_sha1(file_id)

    def is_executable(self, file_id, path=None):
        return self._transform._tree.is_executable(file_id, path)

    def path_content_summary(self, path):
        trans_id, tree_path = self._path_info(path)
        tt = self._transform
        kind = tt._new_contents.get(trans_id)
        if kind is None:
            if trans_id in tt._removed_contents:
                return 'missing', None, None, None
            summary = tt._tree.path_content_summary(tree_path)
            kind, size, executable, link_or_sha1 = summary
        else:
            link_or_sha1 = None
            limbo_name = tt._limbo_name(trans_id)
            if trans_id in tt._new_reference_revision:
                kind = 'tree-reference'
            if kind == 'file':
                statval = os.lstat(limbo_name)
                size = statval.st_size
                if not supports_executable():
                    executable = None
                else:
                    executable = statval.st_mode & S_IEXEC
            else:
                size = None
                executable = None
            if kind == 'symlink':
                link_or_sha1 = os.readlink(limbo_name)
        if supports_executable():
            executable = tt._new_executability.get(trans_id, executable)
        return kind, size, executable, link_or_sha1

    def iter_changes(self, from_tree, include_unchanged=False,
                      specific_files=None, pb=None, extra_trees=None,
                      require_versioned=True, want_unversioned=False):
        """See InterTree.iter_changes.

        This implementation does not support include_unchanged, specific_files,
        or want_unversioned.  extra_trees, require_versioned, and pb are
        ignored.
        """
        if from_tree is not self._transform._tree:
            raise ValueError('from_tree must be transform source tree.')
        if include_unchanged:
            raise ValueError('include_unchanged is not supported')
        if specific_files is not None:
            raise ValueError('specific_files is not supported')
        if want_unversioned:
            raise ValueError('want_unversioned is not supported')
        return self._transform.iter_changes()

    def get_file(self, file_id, path=None):
        """See Tree.get_file"""
        if not self._content_change(file_id):
            return self._transform._tree.get_file(file_id, path)
        trans_id = self._transform.trans_id_file_id(file_id)
        name = self._transform._limbo_name(trans_id)
        return open(name, 'rb')

    def get_file_text(self, file_id):
        text_file = self.get_file(file_id)
        try:
            return text_file.read()
        finally:
            text_file.close()

    def annotate_iter(self, file_id,
                      default_revision=_mod_revision.CURRENT_REVISION):
        return self._transform._tree.annotate_iter(file_id,
            default_revision=default_revision)

    def get_symlink_target(self, file_id):
        """See Tree.get_symlink_target"""
        if not self._content_change(file_id):
            return self._transform._tree.get_symlink_target(file_id)
        trans_id = self._transform.trans_id_file_id(file_id)
        name = self._transform._limbo_name(trans_id)
        return os.readlink(name)

    def list_files(self, include_root=False):
        return self._transform._tree.list_files(include_root)

    def walkdirs(self, prefix=""):
        return self._transform._tree.walkdirs(prefix)

    def get_parent_ids(self):
        return self._transform._tree.get_parent_ids()

    def get_revision_tree(self, revision_id):
        return self._transform._tree.get_revision_tree(revision_id)


def joinpath(parent, child):
    """Join tree-relative paths, handling the tree root specially"""
    if parent is None or parent == "":
        return child
    else:
        return pathjoin(parent, child)


class FinalPaths(object):
    """Make path calculation cheap by memoizing paths.

    The underlying tree must not be manipulated between calls, or else
    the results will likely be incorrect.
    """
    def __init__(self, transform):
        object.__init__(self)
        self._known_paths = {}
        self.transform = transform

    def _determine_path(self, trans_id):
        if trans_id == self.transform.root:
            return ""
        name = self.transform.final_name(trans_id)
        parent_id = self.transform.final_parent(trans_id)
        if parent_id == self.transform.root:
            return name
        else:
            return pathjoin(self.get_path(parent_id), name)

    def get_path(self, trans_id):
        """Find the final path associated with a trans_id"""
        if trans_id not in self._known_paths:
            self._known_paths[trans_id] = self._determine_path(trans_id)
        return self._known_paths[trans_id]

    def get_paths(self, trans_ids):
        return [(self.get_path(t), t) for t in trans_ids]



def topology_sorted_ids(tree):
    """Determine the topological order of the ids in a tree"""
    file_ids = list(tree)
    file_ids.sort(key=tree.id2path)
    return file_ids


def build_tree(tree, wt, accelerator_tree=None, hardlink=False,
               delta_from_tree=False):
    """Create working tree for a branch, using a TreeTransform.
    
    This function should be used on empty trees, having a tree root at most.
    (see merge and revert functionality for working with existing trees)

    Existing files are handled like so:
    
    - Existing bzrdirs take precedence over creating new items.  They are
      created as '%s.diverted' % name.
    - Otherwise, if the content on disk matches the content we are building,
      it is silently replaced.
    - Otherwise, conflict resolution will move the old file to 'oldname.moved'.

    :param tree: The tree to convert wt into a copy of
    :param wt: The working tree that files will be placed into
    :param accelerator_tree: A tree which can be used for retrieving file
        contents more quickly than tree itself, i.e. a workingtree.  tree
        will be used for cases where accelerator_tree's content is different.
    :param hardlink: If true, hard-link files to accelerator_tree, where
        possible.  accelerator_tree must implement abspath, i.e. be a
        working tree.
    :param delta_from_tree: If true, build_tree may use the input Tree to
        generate the inventory delta.
    """
    wt.lock_tree_write()
    try:
        tree.lock_read()
        try:
            if accelerator_tree is not None:
                accelerator_tree.lock_read()
            try:
                return _build_tree(tree, wt, accelerator_tree, hardlink,
                                   delta_from_tree)
            finally:
                if accelerator_tree is not None:
                    accelerator_tree.unlock()
        finally:
            tree.unlock()
    finally:
        wt.unlock()


def _build_tree(tree, wt, accelerator_tree, hardlink, delta_from_tree):
    """See build_tree."""
    for num, _unused in enumerate(wt.all_file_ids()):
        if num > 0:  # more than just a root
            raise errors.WorkingTreeAlreadyPopulated(base=wt.basedir)
    existing_files = set()
    for dir, files in wt.walkdirs():
        existing_files.update(f[0] for f in files)
    file_trans_id = {}
    top_pb = bzrlib.ui.ui_factory.nested_progress_bar()
    pp = ProgressPhase("Build phase", 2, top_pb)
    if tree.inventory.root is not None:
        # This is kind of a hack: we should be altering the root
        # as part of the regular tree shape diff logic.
        # The conditional test here is to avoid doing an
        # expensive operation (flush) every time the root id
        # is set within the tree, nor setting the root and thus
        # marking the tree as dirty, because we use two different
        # idioms here: tree interfaces and inventory interfaces.
        if wt.get_root_id() != tree.get_root_id():
            wt.set_root_id(tree.get_root_id())
            wt.flush()
    tt = TreeTransform(wt)
    divert = set()
    try:
        pp.next_phase()
        file_trans_id[wt.get_root_id()] = \
            tt.trans_id_tree_file_id(wt.get_root_id())
        pb = bzrlib.ui.ui_factory.nested_progress_bar()
        try:
            deferred_contents = []
            num = 0
            total = len(tree.inventory)
            if delta_from_tree:
                precomputed_delta = []
            else:
                precomputed_delta = None
            for num, (tree_path, entry) in \
                enumerate(tree.inventory.iter_entries_by_dir()):
                pb.update("Building tree", num - len(deferred_contents), total)
                if entry.parent_id is None:
                    continue
                reparent = False
                file_id = entry.file_id
                if delta_from_tree:
                    precomputed_delta.append((None, tree_path, file_id, entry))
                if tree_path in existing_files:
                    target_path = wt.abspath(tree_path)
                    kind = file_kind(target_path)
                    if kind == "directory":
                        try:
                            bzrdir.BzrDir.open(target_path)
                        except errors.NotBranchError:
                            pass
                        else:
                            divert.add(file_id)
                    if (file_id not in divert and
                        _content_match(tree, entry, file_id, kind,
                        target_path)):
                        tt.delete_contents(tt.trans_id_tree_path(tree_path))
                        if kind == 'directory':
                            reparent = True
                parent_id = file_trans_id[entry.parent_id]
                if entry.kind == 'file':
                    # We *almost* replicate new_by_entry, so that we can defer
                    # getting the file text, and get them all at once.
                    trans_id = tt.create_path(entry.name, parent_id)
                    file_trans_id[file_id] = trans_id
                    tt.version_file(file_id, trans_id)
                    executable = tree.is_executable(file_id, tree_path)
                    if executable:
                        tt.set_executability(executable, trans_id)
                    deferred_contents.append((file_id, trans_id))
                else:
                    file_trans_id[file_id] = new_by_entry(tt, entry, parent_id,
                                                          tree)
                if reparent:
                    new_trans_id = file_trans_id[file_id]
                    old_parent = tt.trans_id_tree_path(tree_path)
                    _reparent_children(tt, old_parent, new_trans_id)
            offset = num + 1 - len(deferred_contents)
            _create_files(tt, tree, deferred_contents, pb, offset,
                          accelerator_tree, hardlink)
        finally:
            pb.finished()
        pp.next_phase()
        divert_trans = set(file_trans_id[f] for f in divert)
        resolver = lambda t, c: resolve_checkout(t, c, divert_trans)
        raw_conflicts = resolve_conflicts(tt, pass_func=resolver)
        if len(raw_conflicts) > 0:
            precomputed_delta = None
        conflicts = cook_conflicts(raw_conflicts, tt)
        for conflict in conflicts:
            warning(conflict)
        try:
            wt.add_conflicts(conflicts)
        except errors.UnsupportedOperation:
            pass
        result = tt.apply(no_conflicts=True,
                          precomputed_delta=precomputed_delta)
    finally:
        tt.finalize()
        top_pb.finished()
    return result


def _create_files(tt, tree, desired_files, pb, offset, accelerator_tree,
                  hardlink):
    total = len(desired_files) + offset
    if accelerator_tree is None:
        new_desired_files = desired_files
    else:
        iter = accelerator_tree.iter_changes(tree, include_unchanged=True)
        unchanged = dict((f, p[1]) for (f, p, c, v, d, n, k, e)
                         in iter if not (c or e[0] != e[1]))
        new_desired_files = []
        count = 0
        for file_id, trans_id in desired_files:
            accelerator_path = unchanged.get(file_id)
            if accelerator_path is None:
                new_desired_files.append((file_id, trans_id))
                continue
            pb.update('Adding file contents', count + offset, total)
            if hardlink:
                tt.create_hardlink(accelerator_tree.abspath(accelerator_path),
                                   trans_id)
            else:
                contents = accelerator_tree.get_file(file_id, accelerator_path)
                try:
                    tt.create_file(contents, trans_id)
                finally:
                    contents.close()
            count += 1
        offset += count
    for count, (trans_id, contents) in enumerate(tree.iter_files_bytes(
                                                 new_desired_files)):
        tt.create_file(contents, trans_id)
        pb.update('Adding file contents', count + offset, total)


def _reparent_children(tt, old_parent, new_parent):
    for child in tt.iter_tree_children(old_parent):
        tt.adjust_path(tt.final_name(child), new_parent, child)

def _reparent_transform_children(tt, old_parent, new_parent):
    by_parent = tt.by_parent()
    for child in by_parent[old_parent]:
        tt.adjust_path(tt.final_name(child), new_parent, child)
    return by_parent[old_parent]

def _content_match(tree, entry, file_id, kind, target_path):
    if entry.kind != kind:
        return False
    if entry.kind == "directory":
        return True
    if entry.kind == "file":
        if tree.get_file(file_id).read() == file(target_path, 'rb').read():
            return True
    elif entry.kind == "symlink":
        if tree.get_symlink_target(file_id) == os.readlink(target_path):
            return True
    return False


def resolve_checkout(tt, conflicts, divert):
    new_conflicts = set()
    for c_type, conflict in ((c[0], c) for c in conflicts):
        # Anything but a 'duplicate' would indicate programmer error
        if c_type != 'duplicate':
            raise AssertionError(c_type)
        # Now figure out which is new and which is old
        if tt.new_contents(conflict[1]):
            new_file = conflict[1]
            old_file = conflict[2]
        else:
            new_file = conflict[2]
            old_file = conflict[1]

        # We should only get here if the conflict wasn't completely
        # resolved
        final_parent = tt.final_parent(old_file)
        if new_file in divert:
            new_name = tt.final_name(old_file)+'.diverted'
            tt.adjust_path(new_name, final_parent, new_file)
            new_conflicts.add((c_type, 'Diverted to',
                               new_file, old_file))
        else:
            new_name = tt.final_name(old_file)+'.moved'
            tt.adjust_path(new_name, final_parent, old_file)
            new_conflicts.add((c_type, 'Moved existing file to',
                               old_file, new_file))
    return new_conflicts


def new_by_entry(tt, entry, parent_id, tree):
    """Create a new file according to its inventory entry"""
    name = entry.name
    kind = entry.kind
    if kind == 'file':
        contents = tree.get_file(entry.file_id).readlines()
        executable = tree.is_executable(entry.file_id)
        return tt.new_file(name, parent_id, contents, entry.file_id, 
                           executable)
    elif kind in ('directory', 'tree-reference'):
        trans_id = tt.new_directory(name, parent_id, entry.file_id)
        if kind == 'tree-reference':
            tt.set_tree_reference(entry.reference_revision, trans_id)
        return trans_id 
    elif kind == 'symlink':
        target = tree.get_symlink_target(entry.file_id)
        return tt.new_symlink(name, parent_id, target, entry.file_id)
    else:
        raise errors.BadFileKindError(name, kind)


def create_by_entry(tt, entry, tree, trans_id, lines=None, mode_id=None):
    """Create new file contents according to an inventory entry."""
    if entry.kind == "file":
        if lines is None:
            lines = tree.get_file(entry.file_id).readlines()
        tt.create_file(lines, trans_id, mode_id=mode_id)
    elif entry.kind == "symlink":
        tt.create_symlink(tree.get_symlink_target(entry.file_id), trans_id)
    elif entry.kind == "directory":
        tt.create_directory(trans_id)


def create_entry_executability(tt, entry, trans_id):
    """Set the executability of a trans_id according to an inventory entry"""
    if entry.kind == "file":
        tt.set_executability(entry.executable, trans_id)


def get_backup_name(entry, by_parent, parent_trans_id, tt):
    return _get_backup_name(entry.name, by_parent, parent_trans_id, tt)


def _get_backup_name(name, by_parent, parent_trans_id, tt):
    """Produce a backup-style name that appears to be available"""
    def name_gen():
        counter = 1
        while True:
            yield "%s.~%d~" % (name, counter)
            counter += 1
    for new_name in name_gen():
        if not tt.has_named_child(by_parent, parent_trans_id, new_name):
            return new_name


def _entry_changes(file_id, entry, working_tree):
    """Determine in which ways the inventory entry has changed.

    Returns booleans: has_contents, content_mod, meta_mod
    has_contents means there are currently contents, but they differ
    contents_mod means contents need to be modified
    meta_mod means the metadata needs to be modified
    """
    cur_entry = working_tree.inventory[file_id]
    try:
        working_kind = working_tree.kind(file_id)
        has_contents = True
    except NoSuchFile:
        has_contents = False
        contents_mod = True
        meta_mod = False
    if has_contents is True:
        if entry.kind != working_kind:
            contents_mod, meta_mod = True, False
        else:
            cur_entry._read_tree_state(working_tree.id2path(file_id), 
                                       working_tree)
            contents_mod, meta_mod = entry.detect_changes(cur_entry)
            cur_entry._forget_tree_state()
    return has_contents, contents_mod, meta_mod


def revert(working_tree, target_tree, filenames, backups=False,
           pb=DummyProgress(), change_reporter=None):
    """Revert a working tree's contents to those of a target tree."""
    target_tree.lock_read()
    tt = TreeTransform(working_tree, pb)
    try:
        pp = ProgressPhase("Revert phase", 3, pb)
        pp.next_phase()
        child_pb = bzrlib.ui.ui_factory.nested_progress_bar()
        try:
            merge_modified = _alter_files(working_tree, target_tree, tt,
                                          child_pb, filenames, backups)
        finally:
            child_pb.finished()
        pp.next_phase()
        child_pb = bzrlib.ui.ui_factory.nested_progress_bar()
        try:
            raw_conflicts = resolve_conflicts(tt, child_pb,
                lambda t, c: conflict_pass(t, c, target_tree))
        finally:
            child_pb.finished()
        conflicts = cook_conflicts(raw_conflicts, tt)
        if change_reporter:
            change_reporter = delta._ChangeReporter(
                unversioned_filter=working_tree.is_ignored)
            delta.report_changes(tt.iter_changes(), change_reporter)
        for conflict in conflicts:
            warning(conflict)
        pp.next_phase()
        tt.apply()
        working_tree.set_merge_modified(merge_modified)
    finally:
        target_tree.unlock()
        tt.finalize()
        pb.clear()
    return conflicts


def _alter_files(working_tree, target_tree, tt, pb, specific_files,
                 backups):
    merge_modified = working_tree.merge_modified()
    change_list = target_tree.iter_changes(working_tree,
        specific_files=specific_files, pb=pb)
    if target_tree.inventory.root is None:
        skip_root = True
    else:
        skip_root = False
    basis_tree = None
    try:
        deferred_files = []
        for id_num, (file_id, path, changed_content, versioned, parent, name,
                kind, executable) in enumerate(change_list):
            if skip_root and file_id[0] is not None and parent[0] is None:
                continue
            trans_id = tt.trans_id_file_id(file_id)
            mode_id = None
            if changed_content:
                keep_content = False
                if kind[0] == 'file' and (backups or kind[1] is None):
                    wt_sha1 = working_tree.get_file_sha1(file_id)
                    if merge_modified.get(file_id) != wt_sha1:
                        # acquire the basis tree lazily to prevent the
                        # expense of accessing it when it's not needed ?
                        # (Guessing, RBC, 200702)
                        if basis_tree is None:
                            basis_tree = working_tree.basis_tree()
                            basis_tree.lock_read()
                        if file_id in basis_tree:
                            if wt_sha1 != basis_tree.get_file_sha1(file_id):
                                keep_content = True
                        elif kind[1] is None and not versioned[1]:
                            keep_content = True
                if kind[0] is not None:
                    if not keep_content:
                        tt.delete_contents(trans_id)
                    elif kind[1] is not None:
                        parent_trans_id = tt.trans_id_file_id(parent[0])
                        by_parent = tt.by_parent()
                        backup_name = _get_backup_name(name[0], by_parent,
                                                       parent_trans_id, tt)
                        tt.adjust_path(backup_name, parent_trans_id, trans_id)
                        new_trans_id = tt.create_path(name[0], parent_trans_id)
                        if versioned == (True, True):
                            tt.unversion_file(trans_id)
                            tt.version_file(file_id, new_trans_id)
                        # New contents should have the same unix perms as old
                        # contents
                        mode_id = trans_id
                        trans_id = new_trans_id
                if kind[1] == 'directory':
                    tt.create_directory(trans_id)
                elif kind[1] == 'symlink':
                    tt.create_symlink(target_tree.get_symlink_target(file_id),
                                      trans_id)
                elif kind[1] == 'file':
                    deferred_files.append((file_id, (trans_id, mode_id)))
                    if basis_tree is None:
                        basis_tree = working_tree.basis_tree()
                        basis_tree.lock_read()
                    new_sha1 = target_tree.get_file_sha1(file_id)
                    if (file_id in basis_tree and new_sha1 ==
                        basis_tree.get_file_sha1(file_id)):
                        if file_id in merge_modified:
                            del merge_modified[file_id]
                    else:
                        merge_modified[file_id] = new_sha1

                    # preserve the execute bit when backing up
                    if keep_content and executable[0] == executable[1]:
                        tt.set_executability(executable[1], trans_id)
                elif kind[1] is not None:
                    raise AssertionError(kind[1])
            if versioned == (False, True):
                tt.version_file(file_id, trans_id)
            if versioned == (True, False):
                tt.unversion_file(trans_id)
            if (name[1] is not None and 
                (name[0] != name[1] or parent[0] != parent[1])):
                tt.adjust_path(
                    name[1], tt.trans_id_file_id(parent[1]), trans_id)
            if executable[0] != executable[1] and kind[1] == "file":
                tt.set_executability(executable[1], trans_id)
        for (trans_id, mode_id), bytes in target_tree.iter_files_bytes(
            deferred_files):
            tt.create_file(bytes, trans_id, mode_id)
    finally:
        if basis_tree is not None:
            basis_tree.unlock()
    return merge_modified


def resolve_conflicts(tt, pb=DummyProgress(), pass_func=None):
    """Make many conflict-resolution attempts, but die if they fail"""
    if pass_func is None:
        pass_func = conflict_pass
    new_conflicts = set()
    try:
        for n in range(10):
            pb.update('Resolution pass', n+1, 10)
            conflicts = tt.find_conflicts()
            if len(conflicts) == 0:
                return new_conflicts
            new_conflicts.update(pass_func(tt, conflicts))
        raise MalformedTransform(conflicts=conflicts)
    finally:
        pb.clear()


def conflict_pass(tt, conflicts, path_tree=None):
    """Resolve some classes of conflicts.

    :param tt: The transform to resolve conflicts in
    :param conflicts: The conflicts to resolve
    :param path_tree: A Tree to get supplemental paths from
    """
    new_conflicts = set()
    for c_type, conflict in ((c[0], c) for c in conflicts):
        if c_type == 'duplicate id':
            tt.unversion_file(conflict[1])
            new_conflicts.add((c_type, 'Unversioned existing file',
                               conflict[1], conflict[2], ))
        elif c_type == 'duplicate':
            # files that were renamed take precedence
            final_parent = tt.final_parent(conflict[1])
            if tt.path_changed(conflict[1]):
                existing_file, new_file = conflict[2], conflict[1]
            else:
                existing_file, new_file = conflict[1], conflict[2]
            new_name = tt.final_name(existing_file)+'.moved'
            tt.adjust_path(new_name, final_parent, existing_file)
            new_conflicts.add((c_type, 'Moved existing file to', 
                               existing_file, new_file))
        elif c_type == 'parent loop':
            # break the loop by undoing one of the ops that caused the loop
            cur = conflict[1]
            while not tt.path_changed(cur):
                cur = tt.final_parent(cur)
            new_conflicts.add((c_type, 'Cancelled move', cur,
                               tt.final_parent(cur),))
            tt.adjust_path(tt.final_name(cur), tt.get_tree_parent(cur), cur)
            
        elif c_type == 'missing parent':
            trans_id = conflict[1]
            try:
                tt.cancel_deletion(trans_id)
                new_conflicts.add(('deleting parent', 'Not deleting', 
                                   trans_id))
            except KeyError:
                create = True
                try:
                    tt.final_name(trans_id)
                except NoFinalPath:
                    if path_tree is not None:
                        file_id = tt.final_file_id(trans_id)
                        if file_id is None:
                            file_id = tt.inactive_file_id(trans_id)
                        entry = path_tree.inventory[file_id]
                        # special-case the other tree root (move its
                        # children to current root)
                        if entry.parent_id is None:
                            create=False
                            moved = _reparent_transform_children(
                                tt, trans_id, tt.root)
                            for child in moved:
                                new_conflicts.add((c_type, 'Moved to root',
                                                   child))
                        else:
                            parent_trans_id = tt.trans_id_file_id(
                                entry.parent_id)
                            tt.adjust_path(entry.name, parent_trans_id,
                                           trans_id)
                if create:
                    tt.create_directory(trans_id)
                    new_conflicts.add((c_type, 'Created directory', trans_id))
        elif c_type == 'unversioned parent':
            file_id = tt.inactive_file_id(conflict[1])
            # special-case the other tree root (move its children instead)
            if path_tree and file_id in path_tree:
                if path_tree.inventory[file_id].parent_id is None:
                    continue
            tt.version_file(file_id, conflict[1])
            new_conflicts.add((c_type, 'Versioned directory', conflict[1]))
        elif c_type == 'non-directory parent':
            parent_id = conflict[1]
            parent_parent = tt.final_parent(parent_id)
            parent_name = tt.final_name(parent_id)
            parent_file_id = tt.final_file_id(parent_id)
            new_parent_id = tt.new_directory(parent_name + '.new',
                parent_parent, parent_file_id)
            _reparent_transform_children(tt, parent_id, new_parent_id)
            if parent_file_id is not None:
                tt.unversion_file(parent_id)
            new_conflicts.add((c_type, 'Created directory', new_parent_id))
    return new_conflicts


def cook_conflicts(raw_conflicts, tt):
    """Generate a list of cooked conflicts, sorted by file path"""
    from bzrlib.conflicts import Conflict
    conflict_iter = iter_cook_conflicts(raw_conflicts, tt)
    return sorted(conflict_iter, key=Conflict.sort_key)


def iter_cook_conflicts(raw_conflicts, tt):
    from bzrlib.conflicts import Conflict
    fp = FinalPaths(tt)
    for conflict in raw_conflicts:
        c_type = conflict[0]
        action = conflict[1]
        modified_path = fp.get_path(conflict[2])
        modified_id = tt.final_file_id(conflict[2])
        if len(conflict) == 3:
            yield Conflict.factory(c_type, action=action, path=modified_path,
                                     file_id=modified_id)
             
        else:
            conflicting_path = fp.get_path(conflict[3])
            conflicting_id = tt.final_file_id(conflict[3])
            yield Conflict.factory(c_type, action=action, path=modified_path,
                                   file_id=modified_id, 
                                   conflict_path=conflicting_path,
                                   conflict_file_id=conflicting_id)


class _FileMover(object):
    """Moves and deletes files for TreeTransform, tracking operations"""

    def __init__(self):
        self.past_renames = []
        self.pending_deletions = []

    def rename(self, from_, to):
        """Rename a file from one path to another.  Functions like os.rename"""
        try:
            os.rename(from_, to)
        except OSError, e:
            if e.errno in (errno.EEXIST, errno.ENOTEMPTY):
                raise errors.FileExists(to, str(e))
            raise
        self.past_renames.append((from_, to))

    def pre_delete(self, from_, to):
        """Rename a file out of the way and mark it for deletion.

        Unlike os.unlink, this works equally well for files and directories.
        :param from_: The current file path
        :param to: A temporary path for the file
        """
        self.rename(from_, to)
        self.pending_deletions.append(to)

    def rollback(self):
        """Reverse all renames that have been performed"""
        for from_, to in reversed(self.past_renames):
            os.rename(to, from_)
        # after rollback, don't reuse _FileMover
        past_renames = None
        pending_deletions = None

    def apply_deletions(self):
        """Apply all marked deletions"""
        for path in self.pending_deletions:
            delete_any(path)
        # after apply_deletions, don't reuse _FileMover
        past_renames = None
        pending_deletions = None<|MERGE_RESOLUTION|>--- conflicted
+++ resolved
@@ -1483,13 +1483,8 @@
                 break
         return cur_parent, list(reversed(segments))
 
-<<<<<<< HEAD
     def _candidate_treepath(self, trans_segment, segments):
-        parent_path = self._transform._tree_id_paths[trans_segment]
-=======
-    def _candidate_treepath2id(self, trans_segment, segments):
         parent_path = self._final_paths.get_path(trans_segment)
->>>>>>> 25761e11
         tree_path = pathjoin(*([parent_path] + segments))
         return tree_path
 
