--- conflicted
+++ resolved
@@ -18,19 +18,15 @@
 import errno
 from stat import S_ISREG
 
-<<<<<<< HEAD
+from bzrlib.lazy_import import lazy_import
+lazy_import(globals(), """
 from bzrlib import (
     bzrdir,
+    delta,
     errors,
     inventory
     )
-=======
-from bzrlib import bzrdir, errors
-from bzrlib.lazy_import import lazy_import
-lazy_import(globals(), """
-from bzrlib import delta
 """)
->>>>>>> 3fed324b
 from bzrlib.errors import (DuplicateKey, MalformedTransform, NoSuchFile,
                            ReusingTransform, NotVersionedError, CantMoveRoot,
                            ExistingLimbo, ImmortalLimbo, NoFinalPath)
