--- conflicted
+++ resolved
@@ -1480,70 +1480,11 @@
                     cur_parent = child
                     break
             else:
-<<<<<<< HEAD
-                segments.append(cur_segment)
-                break
-        return cur_parent, list(reversed(segments))
-
-    def _candidate_treepath(self, trans_segment, segments):
-        parent_path = self._final_paths.get_path(trans_segment)
-        tree_path = pathjoin(*([parent_path] + segments))
-        return tree_path
-
-    def _valid_path2id(self, file_id, tree_path, trans_segment):
-        """Determine whether a file_id corresponds to a path.
-
-        We do by seeing if the trans_segment is actually the last parent that
-        is mentioned in the transform.  If a more recent parent is mentioned,
-        in the transform, it it would be the trans_segment unless it has been
-        renamed.  Therefore, the parent has been renamed and the path is not
-        valid.
-
-        :param file_id: The file_id that may correspond to tree_path
-        :param tree_path: The path of the file_id in the tree
-        :param trans_segment: The last parent of the file which is mentioned
-            in the transform.
-        """
-        cur_trans_id = self._transform._tree_path_ids.get(tree_path)
-        while cur_trans_id != trans_segment:
-            if cur_trans_id is not None:
-                # If there was an entry for this file, and the path was
-                # correct we would have handled it already.  So the path must
-                # be wrong.
-                if cur_trans_id in self._transform._new_parent:
-                    return False
-            file_id = self._transform._tree.iter_entries_by_dir(
-                [file_id]).next()[1].parent_id
-            tree_path = self._transform._tree.id2path(file_id)
-            cur_trans_id = self._transform._tree_path_ids.get(tree_path)
-        return True
-=======
                 return None
         return cur_parent
->>>>>>> 54faf64d
-
-    def _path_info(self, path):
-        trans_segment, segments = self._path2id_last_transform_segment(path)
-        if len(segments) == 0:
-            tree_path = self._transform._tree_id_paths.get(trans_segment)
-            return trans_segment, tree_path
-        tree_path = self._candidate_treepath(trans_segment, segments)
-        return self._transform.trans_id_tree_path(tree_path), tree_path
 
     def path2id(self, path):
-<<<<<<< HEAD
-        trans_segment, segments = self._path2id_last_transform_segment(path)
-        if len(segments) == 0:
-            return self._transform.final_file_id(trans_segment)
-        tree_path = self._candidate_treepath(trans_segment, segments)
-        tree_file_id = self._transform._tree.path2id(tree_path)
-        if self._valid_path2id(tree_file_id, tree_path, trans_segment):
-            return tree_file_id
-        else:
-            return None
-=======
         return self._transform.final_file_id(self._path2trans_id(path))
->>>>>>> 54faf64d
 
     def id2path(self, file_id):
         trans_id = self._transform.trans_id_file_id(file_id)
@@ -1625,11 +1566,12 @@
         return self._transform._tree.is_executable(file_id, path)
 
     def path_content_summary(self, path):
-        trans_id, tree_path = self._path_info(path)
+        trans_id = self._path2trans_id(path)
         tt = self._transform
+        tree_path = tt._tree_id_paths.get(trans_id)
         kind = tt._new_contents.get(trans_id)
         if kind is None:
-            if trans_id in tt._removed_contents:
+            if tree_path is None or trans_id in tt._removed_contents:
                 return 'missing', None, None, None
             summary = tt._tree.path_content_summary(tree_path)
             kind, size, executable, link_or_sha1 = summary
