# Copyright (C) 2006, 2007, 2008 Canonical Ltd
#
# This program is free software; you can redistribute it and/or modify
# it under the terms of the GNU General Public License as published by
# the Free Software Foundation; either version 2 of the License, or
# (at your option) any later version.
#
# This program is distributed in the hope that it will be useful,
# but WITHOUT ANY WARRANTY; without even the implied warranty of
# MERCHANTABILITY or FITNESS FOR A PARTICULAR PURPOSE.  See the
# GNU General Public License for more details.
#
# You should have received a copy of the GNU General Public License
# along with this program; if not, write to the Free Software
# Foundation, Inc., 59 Temple Place, Suite 330, Boston, MA  02111-1307  USA

import os
import errno
from stat import S_ISREG, S_IEXEC
import tempfile

from bzrlib.lazy_import import lazy_import
lazy_import(globals(), """
from bzrlib import (
    annotate,
    bzrdir,
    delta,
    errors,
    inventory,
    revision as _mod_revision,
    )
""")
from bzrlib.errors import (DuplicateKey, MalformedTransform, NoSuchFile,
                           ReusingTransform, NotVersionedError, CantMoveRoot,
                           ExistingLimbo, ImmortalLimbo, NoFinalPath,
                           UnableCreateSymlink)
from bzrlib.filters import filtered_output_bytes, ContentFilterContext
from bzrlib.inventory import InventoryEntry
from bzrlib.osutils import (
    delete_any,
    file_kind,
    has_symlinks,
    lexists,
    pathjoin,
    splitpath,
    supports_executable,
)
from bzrlib.progress import DummyProgress, ProgressPhase
from bzrlib.symbol_versioning import (
        deprecated_function,
        )
from bzrlib.trace import mutter, warning
from bzrlib import tree
import bzrlib.ui
import bzrlib.urlutils as urlutils


ROOT_PARENT = "root-parent"


def unique_add(map, key, value):
    if key in map:
        raise DuplicateKey(key=key)
    map[key] = value


class _TransformResults(object):
    def __init__(self, modified_paths, rename_count):
        object.__init__(self)
        self.modified_paths = modified_paths
        self.rename_count = rename_count


class TreeTransformBase(object):
    """The base class for TreeTransform and TreeTransformBase"""

    def __init__(self, tree, limbodir, pb=DummyProgress(),
                 case_sensitive=True):
        """Constructor.

        :param tree: The tree that will be transformed, but not necessarily
            the output tree.
        :param limbodir: A directory where new files can be stored until
            they are installed in their proper places
        :param pb: A ProgressBar indicating how much progress is being made
        :param case_sensitive: If True, the target of the transform is
            case sensitive, not just case preserving.
        """
        object.__init__(self)
        self._tree = tree
        self._limbodir = limbodir
        self._deletiondir = None
        self._id_number = 0
        # mapping of trans_id -> new basename
        self._new_name = {}
        # mapping of trans_id -> new parent trans_id
        self._new_parent = {}
        # mapping of trans_id with new contents -> new file_kind
        self._new_contents = {}
        # A mapping of transform ids to their limbo filename
        self._limbo_files = {}
        # A mapping of transform ids to a set of the transform ids of children
        # that their limbo directory has
        self._limbo_children = {}
        # Map transform ids to maps of child filename to child transform id
        self._limbo_children_names = {}
        # List of transform ids that need to be renamed from limbo into place
        self._needs_rename = set()
        # Set of trans_ids whose contents will be removed
        self._removed_contents = set()
        # Mapping of trans_id -> new execute-bit value
        self._new_executability = {}
        # Mapping of trans_id -> new tree-reference value
        self._new_reference_revision = {}
        # Mapping of trans_id -> new file_id
        self._new_id = {}
        # Mapping of old file-id -> trans_id
        self._non_present_ids = {}
        # Mapping of new file_id -> trans_id
        self._r_new_id = {}
        # Set of file_ids that will be removed
        self._removed_id = set()
        # Mapping of path in old tree -> trans_id
        self._tree_path_ids = {}
        # Mapping trans_id -> path in old tree
        self._tree_id_paths = {}
        # Cache of realpath results, to speed up canonical_path
        self._realpaths = {}
        # Cache of relpath results, to speed up canonical_path
        self._relpaths = {}
        # The trans_id that will be used as the tree root
        self._new_root = self.trans_id_tree_file_id(tree.get_root_id())
        # Indictor of whether the transform has been applied
        self._done = False
        # A progress bar
        self._pb = pb
        # Whether the target is case sensitive
        self._case_sensitive_target = case_sensitive
        # A counter of how many files have been renamed
        self.rename_count = 0

    def __get_root(self):
        return self._new_root

    root = property(__get_root)

    def finalize(self):
        """Release the working tree lock, if held, clean up limbo dir.

        This is required if apply has not been invoked, but can be invoked
        even after apply.
        """
        if self._tree is None:
            return
        try:
            entries = [(self._limbo_name(t), t, k) for t, k in
                       self._new_contents.iteritems()]
            entries.sort(reverse=True)
            for path, trans_id, kind in entries:
                if kind == "directory":
                    os.rmdir(path)
                else:
                    os.unlink(path)
            try:
                os.rmdir(self._limbodir)
            except OSError:
                # We don't especially care *why* the dir is immortal.
                raise ImmortalLimbo(self._limbodir)
            try:
                if self._deletiondir is not None:
                    os.rmdir(self._deletiondir)
            except OSError:
                raise errors.ImmortalPendingDeletion(self._deletiondir)
        finally:
            self._tree.unlock()
            self._tree = None

    def _assign_id(self):
        """Produce a new tranform id"""
        new_id = "new-%s" % self._id_number
        self._id_number +=1
        return new_id

    def create_path(self, name, parent):
        """Assign a transaction id to a new path"""
        trans_id = self._assign_id()
        unique_add(self._new_name, trans_id, name)
        unique_add(self._new_parent, trans_id, parent)
        return trans_id

    def adjust_path(self, name, parent, trans_id):
        """Change the path that is assigned to a transaction id."""
        if trans_id == self._new_root:
            raise CantMoveRoot
        previous_parent = self._new_parent.get(trans_id)
        previous_name = self._new_name.get(trans_id)
        self._new_name[trans_id] = name
        self._new_parent[trans_id] = parent
        if (trans_id in self._limbo_files and
            trans_id not in self._needs_rename):
            self._rename_in_limbo([trans_id])
            self._limbo_children[previous_parent].remove(trans_id)
            del self._limbo_children_names[previous_parent][previous_name]

    def _rename_in_limbo(self, trans_ids):
        """Fix limbo names so that the right final path is produced.

        This means we outsmarted ourselves-- we tried to avoid renaming
        these files later by creating them with their final names in their
        final parents.  But now the previous name or parent is no longer
        suitable, so we have to rename them.

        Even for trans_ids that have no new contents, we must remove their
        entries from _limbo_files, because they are now stale.
        """
        for trans_id in trans_ids:
            old_path = self._limbo_files.pop(trans_id)
            if trans_id not in self._new_contents:
                continue
            new_path = self._limbo_name(trans_id)
            os.rename(old_path, new_path)

    def adjust_root_path(self, name, parent):
        """Emulate moving the root by moving all children, instead.
        
        We do this by undoing the association of root's transaction id with the
        current tree.  This allows us to create a new directory with that
        transaction id.  We unversion the root directory and version the 
        physically new directory, and hope someone versions the tree root
        later.
        """
        old_root = self._new_root
        old_root_file_id = self.final_file_id(old_root)
        # force moving all children of root
        for child_id in self.iter_tree_children(old_root):
            if child_id != parent:
                self.adjust_path(self.final_name(child_id), 
                                 self.final_parent(child_id), child_id)
            file_id = self.final_file_id(child_id)
            if file_id is not None:
                self.unversion_file(child_id)
            self.version_file(file_id, child_id)
        
        # the physical root needs a new transaction id
        self._tree_path_ids.pop("")
        self._tree_id_paths.pop(old_root)
        self._new_root = self.trans_id_tree_file_id(self._tree.get_root_id())
        if parent == old_root:
            parent = self._new_root
        self.adjust_path(name, parent, old_root)
        self.create_directory(old_root)
        self.version_file(old_root_file_id, old_root)
        self.unversion_file(self._new_root)

    def trans_id_tree_file_id(self, inventory_id):
        """Determine the transaction id of a working tree file.
        
        This reflects only files that already exist, not ones that will be
        added by transactions.
        """
        path = self._tree.id2path(inventory_id)
        return self.trans_id_tree_path(path)

    def trans_id_file_id(self, file_id):
        """Determine or set the transaction id associated with a file ID.
        A new id is only created for file_ids that were never present.  If
        a transaction has been unversioned, it is deliberately still returned.
        (this will likely lead to an unversioned parent conflict.)
        """
        if file_id in self._r_new_id and self._r_new_id[file_id] is not None:
            return self._r_new_id[file_id]
        elif file_id in self._tree.inventory:
            return self.trans_id_tree_file_id(file_id)
        elif file_id in self._non_present_ids:
            return self._non_present_ids[file_id]
        else:
            trans_id = self._assign_id()
            self._non_present_ids[file_id] = trans_id
            return trans_id

    def canonical_path(self, path):
        """Get the canonical tree-relative path"""
        # don't follow final symlinks
        abs = self._tree.abspath(path)
        if abs in self._relpaths:
            return self._relpaths[abs]
        dirname, basename = os.path.split(abs)
        if dirname not in self._realpaths:
            self._realpaths[dirname] = os.path.realpath(dirname)
        dirname = self._realpaths[dirname]
        abs = pathjoin(dirname, basename)
        if dirname in self._relpaths:
            relpath = pathjoin(self._relpaths[dirname], basename)
            relpath = relpath.rstrip('/\\')
        else:
            relpath = self._tree.relpath(abs)
        self._relpaths[abs] = relpath
        return relpath

    def trans_id_tree_path(self, path):
        """Determine (and maybe set) the transaction ID for a tree path."""
        path = self.canonical_path(path)
        if path not in self._tree_path_ids:
            self._tree_path_ids[path] = self._assign_id()
            self._tree_id_paths[self._tree_path_ids[path]] = path
        return self._tree_path_ids[path]

    def get_tree_parent(self, trans_id):
        """Determine id of the parent in the tree."""
        path = self._tree_id_paths[trans_id]
        if path == "":
            return ROOT_PARENT
        return self.trans_id_tree_path(os.path.dirname(path))

    def create_file(self, contents, trans_id, mode_id=None):
        """Schedule creation of a new file.

        See also new_file.
        
        Contents is an iterator of strings, all of which will be written
        to the target destination.

        New file takes the permissions of any existing file with that id,
        unless mode_id is specified.
        """
        name = self._limbo_name(trans_id)
        f = open(name, 'wb')
        try:
            try:
                unique_add(self._new_contents, trans_id, 'file')
            except:
                # Clean up the file, it never got registered so
                # TreeTransform.finalize() won't clean it up.
                f.close()
                os.unlink(name)
                raise

            f.writelines(contents)
        finally:
            f.close()
        self._set_mode(trans_id, mode_id, S_ISREG)

    def _set_mode(self, trans_id, mode_id, typefunc):
        """Set the mode of new file contents.
        The mode_id is the existing file to get the mode from (often the same
        as trans_id).  The operation is only performed if there's a mode match
        according to typefunc.
        """
        if mode_id is None:
            mode_id = trans_id
        try:
            old_path = self._tree_id_paths[mode_id]
        except KeyError:
            return
        try:
            mode = os.stat(self._tree.abspath(old_path)).st_mode
        except OSError, e:
            if e.errno == errno.ENOENT:
                return
            else:
                raise
        if typefunc(mode):
            os.chmod(self._limbo_name(trans_id), mode)

    def create_hardlink(self, path, trans_id):
        """Schedule creation of a hard link"""
        name = self._limbo_name(trans_id)
        try:
            os.link(path, name)
        except OSError, e:
            if e.errno != errno.EPERM:
                raise
            raise errors.HardLinkNotSupported(path)
        try:
            unique_add(self._new_contents, trans_id, 'file')
        except:
            # Clean up the file, it never got registered so
            # TreeTransform.finalize() won't clean it up.
            os.unlink(name)
            raise

    def create_directory(self, trans_id):
        """Schedule creation of a new directory.
        
        See also new_directory.
        """
        os.mkdir(self._limbo_name(trans_id))
        unique_add(self._new_contents, trans_id, 'directory')

    def create_symlink(self, target, trans_id):
        """Schedule creation of a new symbolic link.

        target is a bytestring.
        See also new_symlink.
        """
        if has_symlinks():
            os.symlink(target, self._limbo_name(trans_id))
            unique_add(self._new_contents, trans_id, 'symlink')
        else:
            try:
                path = FinalPaths(self).get_path(trans_id)
            except KeyError:
                path = None
            raise UnableCreateSymlink(path=path)

    def cancel_creation(self, trans_id):
        """Cancel the creation of new file contents."""
        del self._new_contents[trans_id]
        children = self._limbo_children.get(trans_id)
        # if this is a limbo directory with children, move them before removing
        # the directory
        if children is not None:
            self._rename_in_limbo(children)
            del self._limbo_children[trans_id]
            del self._limbo_children_names[trans_id]
        delete_any(self._limbo_name(trans_id))

    def delete_contents(self, trans_id):
        """Schedule the contents of a path entry for deletion"""
        self.tree_kind(trans_id)
        self._removed_contents.add(trans_id)

    def cancel_deletion(self, trans_id):
        """Cancel a scheduled deletion"""
        self._removed_contents.remove(trans_id)

    def unversion_file(self, trans_id):
        """Schedule a path entry to become unversioned"""
        self._removed_id.add(trans_id)

    def delete_versioned(self, trans_id):
        """Delete and unversion a versioned file"""
        self.delete_contents(trans_id)
        self.unversion_file(trans_id)

    def set_executability(self, executability, trans_id):
        """Schedule setting of the 'execute' bit
        To unschedule, set to None
        """
        if executability is None:
            del self._new_executability[trans_id]
        else:
            unique_add(self._new_executability, trans_id, executability)

    def set_tree_reference(self, revision_id, trans_id):
        """Set the reference associated with a directory"""
        unique_add(self._new_reference_revision, trans_id, revision_id)

    def version_file(self, file_id, trans_id):
        """Schedule a file to become versioned."""
        if file_id is None:
            raise ValueError()
        unique_add(self._new_id, trans_id, file_id)
        unique_add(self._r_new_id, file_id, trans_id)

    def cancel_versioning(self, trans_id):
        """Undo a previous versioning of a file"""
        file_id = self._new_id[trans_id]
        del self._new_id[trans_id]
        del self._r_new_id[file_id]

    def new_paths(self, filesystem_only=False):
        """Determine the paths of all new and changed files.

        :param filesystem_only: if True, only calculate values for files
            that require renames or execute bit changes.
        """
        new_ids = set()
        if filesystem_only:
            id_sets = (self._needs_rename, self._new_executability)
        else:
            id_sets = (self._new_name, self._new_parent, self._new_contents,
                       self._new_id, self._new_executability)
        for id_set in id_sets:
            new_ids.update(id_set)
        return sorted(FinalPaths(self).get_paths(new_ids))

    def tree_kind(self, trans_id):
        """Determine the file kind in the working tree.

        Raises NoSuchFile if the file does not exist
        """
        path = self._tree_id_paths.get(trans_id)
        if path is None:
            raise NoSuchFile(None)
        try:
            return file_kind(self._tree.abspath(path))
        except OSError, e:
            if e.errno != errno.ENOENT:
                raise
            else:
                raise NoSuchFile(path)

    def final_kind(self, trans_id):
        """Determine the final file kind, after any changes applied.
        
        Raises NoSuchFile if the file does not exist/has no contents.
        (It is conceivable that a path would be created without the
        corresponding contents insertion command)
        """
        if trans_id in self._new_contents:
            return self._new_contents[trans_id]
        elif trans_id in self._removed_contents:
            raise NoSuchFile(None)
        else:
            return self.tree_kind(trans_id)

    def tree_file_id(self, trans_id):
        """Determine the file id associated with the trans_id in the tree"""
        try:
            path = self._tree_id_paths[trans_id]
        except KeyError:
            # the file is a new, unversioned file, or invalid trans_id
            return None
        # the file is old; the old id is still valid
        if self._new_root == trans_id:
            return self._tree.get_root_id()
        return self._tree.inventory.path2id(path)

    def final_file_id(self, trans_id):
        """Determine the file id after any changes are applied, or None.
        
        None indicates that the file will not be versioned after changes are
        applied.
        """
        try:
            return self._new_id[trans_id]
        except KeyError:
            if trans_id in self._removed_id:
                return None
        return self.tree_file_id(trans_id)

    def inactive_file_id(self, trans_id):
        """Return the inactive file_id associated with a transaction id.
        That is, the one in the tree or in non_present_ids.
        The file_id may actually be active, too.
        """
        file_id = self.tree_file_id(trans_id)
        if file_id is not None:
            return file_id
        for key, value in self._non_present_ids.iteritems():
            if value == trans_id:
                return key

    def final_parent(self, trans_id):
        """Determine the parent file_id, after any changes are applied.

        ROOT_PARENT is returned for the tree root.
        """
        try:
            return self._new_parent[trans_id]
        except KeyError:
            return self.get_tree_parent(trans_id)

    def final_name(self, trans_id):
        """Determine the final filename, after all changes are applied."""
        try:
            return self._new_name[trans_id]
        except KeyError:
            try:
                return os.path.basename(self._tree_id_paths[trans_id])
            except KeyError:
                raise NoFinalPath(trans_id, self)

    def by_parent(self):
        """Return a map of parent: children for known parents.
        
        Only new paths and parents of tree files with assigned ids are used.
        """
        by_parent = {}
        items = list(self._new_parent.iteritems())
        items.extend((t, self.final_parent(t)) for t in 
                      self._tree_id_paths.keys())
        for trans_id, parent_id in items:
            if parent_id not in by_parent:
                by_parent[parent_id] = set()
            by_parent[parent_id].add(trans_id)
        return by_parent

    def path_changed(self, trans_id):
        """Return True if a trans_id's path has changed."""
        return (trans_id in self._new_name) or (trans_id in self._new_parent)

    def new_contents(self, trans_id):
        return (trans_id in self._new_contents)

    def find_conflicts(self):
        """Find any violations of inventory or filesystem invariants"""
        if self._done is True:
            raise ReusingTransform()
        conflicts = []
        # ensure all children of all existent parents are known
        # all children of non-existent parents are known, by definition.
        self._add_tree_children()
        by_parent = self.by_parent()
        conflicts.extend(self._unversioned_parents(by_parent))
        conflicts.extend(self._parent_loops())
        conflicts.extend(self._duplicate_entries(by_parent))
        conflicts.extend(self._duplicate_ids())
        conflicts.extend(self._parent_type_conflicts(by_parent))
        conflicts.extend(self._improper_versioning())
        conflicts.extend(self._executability_conflicts())
        conflicts.extend(self._overwrite_conflicts())
        return conflicts

    def _add_tree_children(self):
        """Add all the children of all active parents to the known paths.

        Active parents are those which gain children, and those which are
        removed.  This is a necessary first step in detecting conflicts.
        """
        parents = self.by_parent().keys()
        parents.extend([t for t in self._removed_contents if 
                        self.tree_kind(t) == 'directory'])
        for trans_id in self._removed_id:
            file_id = self.tree_file_id(trans_id)
            if file_id is not None:
                if self._tree.inventory[file_id].kind == 'directory':
                    parents.append(trans_id)
            elif self.tree_kind(trans_id) == 'directory':
                parents.append(trans_id)

        for parent_id in parents:
            # ensure that all children are registered with the transaction
            list(self.iter_tree_children(parent_id))

    def iter_tree_children(self, parent_id):
        """Iterate through the entry's tree children, if any"""
        try:
            path = self._tree_id_paths[parent_id]
        except KeyError:
            return
        try:
            children = os.listdir(self._tree.abspath(path))
        except OSError, e:
            if e.errno not in (errno.ENOENT, errno.ESRCH, errno.ENOTDIR):
                raise
            return
            
        for child in children:
            childpath = joinpath(path, child)
            if self._tree.is_control_filename(childpath):
                continue
            yield self.trans_id_tree_path(childpath)

    def has_named_child(self, by_parent, parent_id, name):
        try:
            children = by_parent[parent_id]
        except KeyError:
            children = []
        for child in children:
            if self.final_name(child) == name:
                return True
        try:
            path = self._tree_id_paths[parent_id]
        except KeyError:
            return False
        childpath = joinpath(path, name)
        child_id = self._tree_path_ids.get(childpath)
        if child_id is None:
            return lexists(self._tree.abspath(childpath))
        else:
            if self.final_parent(child_id) != parent_id:
                return False
            if child_id in self._removed_contents:
                # XXX What about dangling file-ids?
                return False
            else:
                return True

    def _parent_loops(self):
        """No entry should be its own ancestor"""
        conflicts = []
        for trans_id in self._new_parent:
            seen = set()
            parent_id = trans_id
            while parent_id is not ROOT_PARENT:
                seen.add(parent_id)
                try:
                    parent_id = self.final_parent(parent_id)
                except KeyError:
                    break
                if parent_id == trans_id:
                    conflicts.append(('parent loop', trans_id))
                if parent_id in seen:
                    break
        return conflicts

    def _unversioned_parents(self, by_parent):
        """If parent directories are versioned, children must be versioned."""
        conflicts = []
        for parent_id, children in by_parent.iteritems():
            if parent_id is ROOT_PARENT:
                continue
            if self.final_file_id(parent_id) is not None:
                continue
            for child_id in children:
                if self.final_file_id(child_id) is not None:
                    conflicts.append(('unversioned parent', parent_id))
                    break;
        return conflicts

    def _improper_versioning(self):
        """Cannot version a file with no contents, or a bad type.
        
        However, existing entries with no contents are okay.
        """
        conflicts = []
        for trans_id in self._new_id.iterkeys():
            try:
                kind = self.final_kind(trans_id)
            except NoSuchFile:
                conflicts.append(('versioning no contents', trans_id))
                continue
            if not InventoryEntry.versionable_kind(kind):
                conflicts.append(('versioning bad kind', trans_id, kind))
        return conflicts

    def _executability_conflicts(self):
        """Check for bad executability changes.
        
        Only versioned files may have their executability set, because
        1. only versioned entries can have executability under windows
        2. only files can be executable.  (The execute bit on a directory
           does not indicate searchability)
        """
        conflicts = []
        for trans_id in self._new_executability:
            if self.final_file_id(trans_id) is None:
                conflicts.append(('unversioned executability', trans_id))
            else:
                try:
                    non_file = self.final_kind(trans_id) != "file"
                except NoSuchFile:
                    non_file = True
                if non_file is True:
                    conflicts.append(('non-file executability', trans_id))
        return conflicts

    def _overwrite_conflicts(self):
        """Check for overwrites (not permitted on Win32)"""
        conflicts = []
        for trans_id in self._new_contents:
            try:
                self.tree_kind(trans_id)
            except NoSuchFile:
                continue
            if trans_id not in self._removed_contents:
                conflicts.append(('overwrite', trans_id,
                                 self.final_name(trans_id)))
        return conflicts

    def _duplicate_entries(self, by_parent):
        """No directory may have two entries with the same name."""
        conflicts = []
        if (self._new_name, self._new_parent) == ({}, {}):
            return conflicts
        for children in by_parent.itervalues():
            name_ids = [(self.final_name(t), t) for t in children]
            if not self._case_sensitive_target:
                name_ids = [(n.lower(), t) for n, t in name_ids]
            name_ids.sort()
            last_name = None
            last_trans_id = None
            for name, trans_id in name_ids:
                try:
                    kind = self.final_kind(trans_id)
                except NoSuchFile:
                    kind = None
                file_id = self.final_file_id(trans_id)
                if kind is None and file_id is None:
                    continue
                if name == last_name:
                    conflicts.append(('duplicate', last_trans_id, trans_id,
                    name))
                last_name = name
                last_trans_id = trans_id
        return conflicts

    def _duplicate_ids(self):
        """Each inventory id may only be used once"""
        conflicts = []
        removed_tree_ids = set((self.tree_file_id(trans_id) for trans_id in
                                self._removed_id))
        all_ids = self._tree.all_file_ids()
        active_tree_ids = all_ids.difference(removed_tree_ids)
        for trans_id, file_id in self._new_id.iteritems():
            if file_id in active_tree_ids:
                old_trans_id = self.trans_id_tree_file_id(file_id)
                conflicts.append(('duplicate id', old_trans_id, trans_id))
        return conflicts

    def _parent_type_conflicts(self, by_parent):
        """parents must have directory 'contents'."""
        conflicts = []
        for parent_id, children in by_parent.iteritems():
            if parent_id is ROOT_PARENT:
                continue
            if not self._any_contents(children):
                continue
            for child in children:
                try:
                    self.final_kind(child)
                except NoSuchFile:
                    continue
            try:
                kind = self.final_kind(parent_id)
            except NoSuchFile:
                kind = None
            if kind is None:
                conflicts.append(('missing parent', parent_id))
            elif kind != "directory":
                conflicts.append(('non-directory parent', parent_id))
        return conflicts

    def _any_contents(self, trans_ids):
        """Return true if any of the trans_ids, will have contents."""
        for trans_id in trans_ids:
            try:
                kind = self.final_kind(trans_id)
            except NoSuchFile:
                continue
            return True
        return False

    def _limbo_name(self, trans_id):
        """Generate the limbo name of a file"""
        limbo_name = self._limbo_files.get(trans_id)
        if limbo_name is not None:
            return limbo_name
        parent = self._new_parent.get(trans_id)
        # if the parent directory is already in limbo (e.g. when building a
        # tree), choose a limbo name inside the parent, to reduce further
        # renames.
        use_direct_path = False
        if self._new_contents.get(parent) == 'directory':
            filename = self._new_name.get(trans_id)
            if filename is not None:
                if parent not in self._limbo_children:
                    self._limbo_children[parent] = set()
                    self._limbo_children_names[parent] = {}
                    use_direct_path = True
                # the direct path can only be used if no other file has
                # already taken this pathname, i.e. if the name is unused, or
                # if it is already associated with this trans_id.
                elif self._case_sensitive_target:
                    if (self._limbo_children_names[parent].get(filename)
                        in (trans_id, None)):
                        use_direct_path = True
                else:
                    for l_filename, l_trans_id in\
                        self._limbo_children_names[parent].iteritems():
                        if l_trans_id == trans_id:
                            continue
                        if l_filename.lower() == filename.lower():
                            break
                    else:
                        use_direct_path = True

        if use_direct_path:
            limbo_name = pathjoin(self._limbo_files[parent], filename)
            self._limbo_children[parent].add(trans_id)
            self._limbo_children_names[parent][filename] = trans_id
        else:
            limbo_name = pathjoin(self._limbodir, trans_id)
            self._needs_rename.add(trans_id)
        self._limbo_files[trans_id] = limbo_name
        return limbo_name

    def _set_executability(self, path, entry, trans_id):
        """Set the executability of versioned files """
        new_executability = self._new_executability[trans_id]
        if entry is not None:
            entry.executable = new_executability
        if supports_executable():
            abspath = self._tree.abspath(path)
            current_mode = os.stat(abspath).st_mode
            if new_executability:
                umask = os.umask(0)
                os.umask(umask)
                to_mode = current_mode | (0100 & ~umask)
                # Enable x-bit for others only if they can read it.
                if current_mode & 0004:
                    to_mode |= 0001 & ~umask
                if current_mode & 0040:
                    to_mode |= 0010 & ~umask
            else:
                to_mode = current_mode & ~0111
            os.chmod(abspath, to_mode)

    def _new_entry(self, name, parent_id, file_id):
        """Helper function to create a new filesystem entry."""
        trans_id = self.create_path(name, parent_id)
        if file_id is not None:
            self.version_file(file_id, trans_id)
        return trans_id

    def new_file(self, name, parent_id, contents, file_id=None, 
                 executable=None):
        """Convenience method to create files.
        
        name is the name of the file to create.
        parent_id is the transaction id of the parent directory of the file.
        contents is an iterator of bytestrings, which will be used to produce
        the file.
        :param file_id: The inventory ID of the file, if it is to be versioned.
        :param executable: Only valid when a file_id has been supplied.
        """
        trans_id = self._new_entry(name, parent_id, file_id)
        # TODO: rather than scheduling a set_executable call,
        # have create_file create the file with the right mode.
        self.create_file(contents, trans_id)
        if executable is not None:
            self.set_executability(executable, trans_id)
        return trans_id

    def new_directory(self, name, parent_id, file_id=None):
        """Convenience method to create directories.

        name is the name of the directory to create.
        parent_id is the transaction id of the parent directory of the
        directory.
        file_id is the inventory ID of the directory, if it is to be versioned.
        """
        trans_id = self._new_entry(name, parent_id, file_id)
        self.create_directory(trans_id)
        return trans_id 

    def new_symlink(self, name, parent_id, target, file_id=None):
        """Convenience method to create symbolic link.
        
        name is the name of the symlink to create.
        parent_id is the transaction id of the parent directory of the symlink.
        target is a bytestring of the target of the symlink.
        file_id is the inventory ID of the file, if it is to be versioned.
        """
        trans_id = self._new_entry(name, parent_id, file_id)
        self.create_symlink(target, trans_id)
        return trans_id

    def _affected_ids(self):
        """Return the set of transform ids affected by the transform"""
        trans_ids = set(self._removed_id)
        trans_ids.update(self._new_id.keys())
        trans_ids.update(self._removed_contents)
        trans_ids.update(self._new_contents.keys())
        trans_ids.update(self._new_executability.keys())
        trans_ids.update(self._new_name.keys())
        trans_ids.update(self._new_parent.keys())
        return trans_ids

    def _get_file_id_maps(self):
        """Return mapping of file_ids to trans_ids in the to and from states"""
        trans_ids = self._affected_ids()
        from_trans_ids = {}
        to_trans_ids = {}
        # Build up two dicts: trans_ids associated with file ids in the
        # FROM state, vs the TO state.
        for trans_id in trans_ids:
            from_file_id = self.tree_file_id(trans_id)
            if from_file_id is not None:
                from_trans_ids[from_file_id] = trans_id
            to_file_id = self.final_file_id(trans_id)
            if to_file_id is not None:
                to_trans_ids[to_file_id] = trans_id
        return from_trans_ids, to_trans_ids

    def _from_file_data(self, from_trans_id, from_versioned, file_id):
        """Get data about a file in the from (tree) state

        Return a (name, parent, kind, executable) tuple
        """
        from_path = self._tree_id_paths.get(from_trans_id)
        if from_versioned:
            # get data from working tree if versioned
            from_entry = self._tree.inventory[file_id]
            from_name = from_entry.name
            from_parent = from_entry.parent_id
        else:
            from_entry = None
            if from_path is None:
                # File does not exist in FROM state
                from_name = None
                from_parent = None
            else:
                # File exists, but is not versioned.  Have to use path-
                # splitting stuff
                from_name = os.path.basename(from_path)
                tree_parent = self.get_tree_parent(from_trans_id)
                from_parent = self.tree_file_id(tree_parent)
        if from_path is not None:
            from_kind, from_executable, from_stats = \
                self._tree._comparison_data(from_entry, from_path)
        else:
            from_kind = None
            from_executable = False
        return from_name, from_parent, from_kind, from_executable

    def _to_file_data(self, to_trans_id, from_trans_id, from_executable):
        """Get data about a file in the to (target) state

        Return a (name, parent, kind, executable) tuple
        """
        to_name = self.final_name(to_trans_id)
        try:
            to_kind = self.final_kind(to_trans_id)
        except NoSuchFile:
            to_kind = None
        to_parent = self.final_file_id(self.final_parent(to_trans_id))
        if to_trans_id in self._new_executability:
            to_executable = self._new_executability[to_trans_id]
        elif to_trans_id == from_trans_id:
            to_executable = from_executable
        else:
            to_executable = False
        return to_name, to_parent, to_kind, to_executable

    def iter_changes(self):
        """Produce output in the same format as Tree.iter_changes.

        Will produce nonsensical results if invoked while inventory/filesystem
        conflicts (as reported by TreeTransform.find_conflicts()) are present.

        This reads the Transform, but only reproduces changes involving a
        file_id.  Files that are not versioned in either of the FROM or TO
        states are not reflected.
        """
        final_paths = FinalPaths(self)
        from_trans_ids, to_trans_ids = self._get_file_id_maps()
        results = []
        # Now iterate through all active file_ids
        for file_id in set(from_trans_ids.keys() + to_trans_ids.keys()):
            modified = False
            from_trans_id = from_trans_ids.get(file_id)
            # find file ids, and determine versioning state
            if from_trans_id is None:
                from_versioned = False
                from_trans_id = to_trans_ids[file_id]
            else:
                from_versioned = True
            to_trans_id = to_trans_ids.get(file_id)
            if to_trans_id is None:
                to_versioned = False
                to_trans_id = from_trans_id
            else:
                to_versioned = True

            from_name, from_parent, from_kind, from_executable = \
                self._from_file_data(from_trans_id, from_versioned, file_id)

            to_name, to_parent, to_kind, to_executable = \
                self._to_file_data(to_trans_id, from_trans_id, from_executable)

            if not from_versioned:
                from_path = None
            else:
                from_path = self._tree_id_paths.get(from_trans_id)
            if not to_versioned:
                to_path = None
            else:
                to_path = final_paths.get_path(to_trans_id)
            if from_kind != to_kind:
                modified = True
            elif to_kind in ('file', 'symlink') and (
                to_trans_id != from_trans_id or
                to_trans_id in self._new_contents):
                modified = True
            if (not modified and from_versioned == to_versioned and
                from_parent==to_parent and from_name == to_name and
                from_executable == to_executable):
                continue
            results.append((file_id, (from_path, to_path), modified,
                   (from_versioned, to_versioned),
                   (from_parent, to_parent),
                   (from_name, to_name),
                   (from_kind, to_kind),
                   (from_executable, to_executable)))
        return iter(sorted(results, key=lambda x:x[1]))

    def get_preview_tree(self):
        """Return a tree representing the result of the transform.

        This tree only supports the subset of Tree functionality required
        by show_diff_trees.  It must only be compared to tt._tree.
        """
        return _PreviewTree(self)


class TreeTransform(TreeTransformBase):
    """Represent a tree transformation.

    This object is designed to support incremental generation of the transform,
    in any order.

    However, it gives optimum performance when parent directories are created
    before their contents.  The transform is then able to put child files
    directly in their parent directory, avoiding later renames.

    It is easy to produce malformed transforms, but they are generally
    harmless.  Attempting to apply a malformed transform will cause an
    exception to be raised before any modifications are made to the tree.

    Many kinds of malformed transforms can be corrected with the
    resolve_conflicts function.  The remaining ones indicate programming error,
    such as trying to create a file with no path.

    Two sets of file creation methods are supplied.  Convenience methods are:
     * new_file
     * new_directory
     * new_symlink

    These are composed of the low-level methods:
     * create_path
     * create_file or create_directory or create_symlink
     * version_file
     * set_executability

    Transform/Transaction ids
    -------------------------
    trans_ids are temporary ids assigned to all files involved in a transform.
    It's possible, even common, that not all files in the Tree have trans_ids.

    trans_ids are used because filenames and file_ids are not good enough
    identifiers; filenames change, and not all files have file_ids.  File-ids
    are also associated with trans-ids, so that moving a file moves its
    file-id.

    trans_ids are only valid for the TreeTransform that generated them.

    Limbo
    -----
    Limbo is a temporary directory use to hold new versions of files.
    Files are added to limbo by create_file, create_directory, create_symlink,
    and their convenience variants (new_*).  Files may be removed from limbo
    using cancel_creation.  Files are renamed from limbo into their final
    location as part of TreeTransform.apply

    Limbo must be cleaned up, by either calling TreeTransform.apply or
    calling TreeTransform.finalize.

    Files are placed into limbo inside their parent directories, where
    possible.  This reduces subsequent renames, and makes operations involving
    lots of files faster.  This optimization is only possible if the parent
    directory is created *before* creating any of its children, so avoid
    creating children before parents, where possible.

    Pending-deletion
    ----------------
    This temporary directory is used by _FileMover for storing files that are
    about to be deleted.  In case of rollback, the files will be restored.
    FileMover does not delete files until it is sure that a rollback will not
    happen.
    """
    def __init__(self, tree, pb=DummyProgress()):
        """Note: a tree_write lock is taken on the tree.

        Use TreeTransform.finalize() to release the lock (can be omitted if
        TreeTransform.apply() called).
        """
        tree.lock_tree_write()

        try:
            limbodir = urlutils.local_path_from_url(
                tree._transport.abspath('limbo'))
            try:
                os.mkdir(limbodir)
            except OSError, e:
                if e.errno == errno.EEXIST:
                    raise ExistingLimbo(limbodir)
            deletiondir = urlutils.local_path_from_url(
                tree._transport.abspath('pending-deletion'))
            try:
                os.mkdir(deletiondir)
            except OSError, e:
                if e.errno == errno.EEXIST:
                    raise errors.ExistingPendingDeletion(deletiondir)
        except:
            tree.unlock()
            raise

        TreeTransformBase.__init__(self, tree, limbodir, pb,
                                   tree.case_sensitive)
        self._deletiondir = deletiondir

    def apply(self, no_conflicts=False, precomputed_delta=None, _mover=None):
        """Apply all changes to the inventory and filesystem.

        If filesystem or inventory conflicts are present, MalformedTransform
        will be thrown.

        If apply succeeds, finalize is not necessary.

        :param no_conflicts: if True, the caller guarantees there are no
            conflicts, so no check is made.
        :param precomputed_delta: An inventory delta to use instead of
            calculating one.
        :param _mover: Supply an alternate FileMover, for testing
        """
        if not no_conflicts:
            conflicts = self.find_conflicts()
            if len(conflicts) != 0:
                raise MalformedTransform(conflicts=conflicts)
        if precomputed_delta is None:
            new_inventory_delta = []
            inventory_delta = new_inventory_delta
        else:
            new_inventory_delta = None
            inventory_delta = precomputed_delta
        child_pb = bzrlib.ui.ui_factory.nested_progress_bar()
        try:
            if _mover is None:
                mover = _FileMover()
            else:
                mover = _mover
            try:
                child_pb.update('Apply phase', 0, 2)
                self._apply_removals(new_inventory_delta, mover)
                child_pb.update('Apply phase', 1, 2)
                modified_paths = self._apply_insertions(new_inventory_delta,
                                                        mover)
            except:
                mover.rollback()
                raise
            else:
                mover.apply_deletions()
        finally:
            child_pb.finished()
        self._tree.apply_inventory_delta(inventory_delta)
        self._done = True
        self.finalize()
        return _TransformResults(modified_paths, self.rename_count)

    def _apply_removals(self, inventory_delta, mover):
        """Perform tree operations that remove directory/inventory names.

        That is, delete files that are to be deleted, and put any files that
        need renaming into limbo.  This must be done in strict child-to-parent
        order.

        If inventory_delta is None, no inventory delta generation is performed.
        """
        tree_paths = list(self._tree_path_ids.iteritems())
        tree_paths.sort(reverse=True)
        child_pb = bzrlib.ui.ui_factory.nested_progress_bar()
        try:
            for num, data in enumerate(tree_paths):
                path, trans_id = data
                child_pb.update('removing file', num, len(tree_paths))
                full_path = self._tree.abspath(path)
                if trans_id in self._removed_contents:
                    mover.pre_delete(full_path, os.path.join(self._deletiondir,
                                     trans_id))
                elif trans_id in self._new_name or trans_id in \
                    self._new_parent:
                    try:
                        mover.rename(full_path, self._limbo_name(trans_id))
                    except OSError, e:
                        if e.errno != errno.ENOENT:
                            raise
                    else:
                        self.rename_count += 1
                if (trans_id in self._removed_id
                    and inventory_delta is not None):
                    if trans_id == self._new_root:
                        file_id = self._tree.get_root_id()
                    else:
                        file_id = self.tree_file_id(trans_id)
                    # File-id isn't really being deleted, just moved
                    if file_id in self._r_new_id:
                        continue
                    inventory_delta.append((path, None, file_id, None))
        finally:
            child_pb.finished()

    def _apply_insertions(self, inventory_delta, mover):
        """Perform tree operations that insert directory/inventory names.

        That is, create any files that need to be created, and restore from
        limbo any files that needed renaming.  This must be done in strict
        parent-to-child order.

        If inventory_delta is None, no inventory delta is calculated, and
        no list of modified paths is returned.
        """
        new_paths = self.new_paths(filesystem_only=(inventory_delta is None))
        modified_paths = []
        completed_new = []
        new_path_file_ids = dict((t, self.final_file_id(t)) for p, t in
                                 new_paths)
        if inventory_delta is not None:
            entries = self._tree.iter_entries_by_dir(
                new_path_file_ids.values())
            old_paths = dict((e.file_id, p) for p, e in entries)
        child_pb = bzrlib.ui.ui_factory.nested_progress_bar()
        try:
            for num, (path, trans_id) in enumerate(new_paths):
                new_entry = None
                if (num % 10) == 0:
                    child_pb.update('adding file', num, len(new_paths))
                full_path = self._tree.abspath(path)
                if trans_id in self._needs_rename:
                    try:
                        mover.rename(self._limbo_name(trans_id), full_path)
                    except OSError, e:
                        # We may be renaming a dangling inventory id
                        if e.errno != errno.ENOENT:
                            raise
                    else:
                        self.rename_count += 1
                if inventory_delta is not None:
                    if (trans_id in self._new_contents or
                        self.path_changed(trans_id)):
                        if trans_id in self._new_contents:
                            modified_paths.append(full_path)
                            completed_new.append(trans_id)
                    file_id = new_path_file_ids[trans_id]
                    if file_id is not None and (trans_id in self._new_id or
                        trans_id in self._new_name or
                        trans_id in self._new_parent
                        or trans_id in self._new_executability):
                        try:
                            kind = self.final_kind(trans_id)
                        except NoSuchFile:
                            kind = self._tree.stored_kind(file_id)
                        parent_trans_id = self.final_parent(trans_id)
                        parent_file_id = new_path_file_ids.get(parent_trans_id)
                        if parent_file_id is None:
                            parent_file_id = self.final_file_id(
                                parent_trans_id)
                        if trans_id in self._new_reference_revision:
                            new_entry = inventory.TreeReference(
                                file_id,
                                self._new_name[trans_id],
                                self.final_file_id(self._new_parent[trans_id]),
                                None, self._new_reference_revision[trans_id])
                        else:
                            new_entry = inventory.make_entry(kind,
                                self.final_name(trans_id),
                                parent_file_id, file_id)
                        old_path = old_paths.get(new_entry.file_id)
                        inventory_delta.append(
                            (old_path, path, new_entry.file_id, new_entry))

                if trans_id in self._new_executability:
                    self._set_executability(path, new_entry, trans_id)
        finally:
            child_pb.finished()
        if inventory_delta is None:
            self._new_contents.clear()
        else:
            for trans_id in completed_new:
                del self._new_contents[trans_id]
        return modified_paths


class TransformPreview(TreeTransformBase):
    """A TreeTransform for generating preview trees.

    Unlike TreeTransform, this version works when the input tree is a
    RevisionTree, rather than a WorkingTree.  As a result, it tends to ignore
    unversioned files in the input tree.
    """

    def __init__(self, tree, pb=DummyProgress(), case_sensitive=True):
        tree.lock_read()
        limbodir = tempfile.mkdtemp(prefix='bzr-limbo-')
        TreeTransformBase.__init__(self, tree, limbodir, pb, case_sensitive)

    def canonical_path(self, path):
        return path

    def tree_kind(self, trans_id):
        path = self._tree_id_paths.get(trans_id)
        if path is None:
            raise NoSuchFile(None)
        file_id = self._tree.path2id(path)
        return self._tree.kind(file_id)

    def _set_mode(self, trans_id, mode_id, typefunc):
        """Set the mode of new file contents.
        The mode_id is the existing file to get the mode from (often the same
        as trans_id).  The operation is only performed if there's a mode match
        according to typefunc.
        """
        # is it ok to ignore this?  probably
        pass

    def iter_tree_children(self, parent_id):
        """Iterate through the entry's tree children, if any"""
        try:
            path = self._tree_id_paths[parent_id]
        except KeyError:
            return
        file_id = self.tree_file_id(parent_id)
        if file_id is None:
            return
        children = getattr(self._tree.inventory[file_id], 'children', {})
        for child in children:
            childpath = joinpath(path, child)
            yield self.trans_id_tree_path(childpath)


class _PreviewTree(tree.Tree):
    """Partial implementation of Tree to support show_diff_trees"""

    def __init__(self, transform):
        self._transform = transform
        self._final_paths = FinalPaths(transform)
        self.__by_parent = None

    def _changes(self, file_id):
        for changes in self._transform.iter_changes():
            if changes[0] == file_id:
                return changes

    def _content_change(self, file_id):
        """Return True if the content of this file changed"""
        changes = self._changes(file_id)
        # changes[2] is true if the file content changed.  See
        # InterTree.iter_changes.
        return (changes is not None and changes[2])

    def _get_file_revision(self, file_id, vf, tree_revision):
        return self._transform._tree._get_file_revision(file_id, vf,
                                                        tree_revision)

    def _stat_limbo_file(self, file_id):
        trans_id = self._transform.trans_id_file_id(file_id)
        name = self._transform._limbo_name(trans_id)
        return os.lstat(name)

    @property
    def _by_parent(self):
        if self.__by_parent is None:
            self.__by_parent = self._transform.by_parent()
        return self.__by_parent

    def lock_read(self):
        # Perhaps in theory, this should lock the TreeTransform?
        pass

    def unlock(self):
        pass

    @property
    def inventory(self):
        """This Tree does not use inventory as its backing data."""
        raise NotImplementedError(_PreviewTree.inventory)

    def get_root_id(self):
        return self._transform.final_file_id(self._transform.root)

    def all_file_ids(self):
        tree_ids = set(self._transform._tree.all_file_ids())
        tree_ids.difference_update(self._transform.tree_file_id(t)
                                   for t in self._transform._removed_id)
        tree_ids.update(self._transform._new_id.values())
        return tree_ids

    def __iter__(self):
        return iter(self.all_file_ids())

    def paths2ids(self, specific_files, trees=None, require_versioned=False):
        """See Tree.paths2ids"""
        to_find = set(specific_files)
        result = set()
        for (file_id, paths, changed, versioned, parent, name, kind,
             executable) in self._transform.iter_changes():
            if paths[1] in to_find:
                result.append(file_id)
                to_find.remove(paths[1])
        result.update(self._transform._tree.paths2ids(to_find,
                      trees=[], require_versioned=require_versioned))
        return result

    def _path2trans_id(self, path):
        segments = splitpath(path)
        cur_parent = self._transform.root
        for cur_segment in segments:
            for child in self._all_children(cur_parent):
                if self._transform.final_name(child) == cur_segment:
                    cur_parent = child
                    break
            else:
                return None
        return cur_parent

    def path2id(self, path):
        return self._transform.final_file_id(self._path2trans_id(path))

    def id2path(self, file_id):
        trans_id = self._transform.trans_id_file_id(file_id)
        try:
            return self._final_paths._determine_path(trans_id)
        except NoFinalPath:
            raise errors.NoSuchId(self, file_id)

    def _all_children(self, trans_id):
        children = set(self._transform.iter_tree_children(trans_id))
        # children in the _new_parent set are provided by _by_parent.
        children.difference_update(self._transform._new_parent.keys())
        children.update(self._by_parent.get(trans_id, []))
        return children

    def _make_inv_entries(self, ordered_entries, specific_file_ids):
        for trans_id, parent_file_id in ordered_entries:
            file_id = self._transform.final_file_id(trans_id)
            if file_id is None:
                continue
            if (specific_file_ids is not None
                and file_id not in specific_file_ids):
                continue
            try:
                kind = self._transform.final_kind(trans_id)
            except NoSuchFile:
                kind = self._transform._tree.stored_kind(file_id)
            new_entry = inventory.make_entry(
                kind,
                self._transform.final_name(trans_id),
                parent_file_id, file_id)
            yield new_entry, trans_id

    def iter_entries_by_dir(self, specific_file_ids=None):
        # This may not be a maximally efficient implementation, but it is
        # reasonably straightforward.  An implementation that grafts the
        # TreeTransform changes onto the tree's iter_entries_by_dir results
        # might be more efficient, but requires tricky inferences about stack
        # position.
        todo = [ROOT_PARENT]
        ordered_ids = []
        while len(todo) > 0:
            parent = todo.pop()
            parent_file_id = self._transform.final_file_id(parent)
            children = list(self._all_children(parent))
            paths = dict(zip(children, self._final_paths.get_paths(children)))
            children.sort(key=paths.get)
            todo.extend(reversed(children))
            for trans_id in children:
                ordered_ids.append((trans_id, parent_file_id))
        for entry, trans_id in self._make_inv_entries(ordered_ids,
                                                      specific_file_ids):
            yield unicode(self._final_paths.get_path(trans_id)), entry

    def kind(self, file_id):
        trans_id = self._transform.trans_id_file_id(file_id)
        return self._transform.final_kind(trans_id)

    def stored_kind(self, file_id):
        trans_id = self._transform.trans_id_file_id(file_id)
        try:
            return self._transform._new_contents[trans_id]
        except KeyError:
            return self._transform._tree.stored_kind(file_id)

    def get_file_mtime(self, file_id, path=None):
        """See Tree.get_file_mtime"""
        if not self._content_change(file_id):
            return self._transform._tree.get_file_mtime(file_id, path)
        return self._stat_limbo_file(file_id).st_mtime

    def get_file_size(self, file_id):
        """See Tree.get_file_size"""
        if self.kind(file_id) == 'file':
            return self._transform._tree.get_file_size(file_id)
        else:
            return None

    def get_file_sha1(self, file_id, path=None, stat_value=None):
        return self._transform._tree.get_file_sha1(file_id)

    def is_executable(self, file_id, path=None):
        trans_id = self._transform.trans_id_file_id(file_id)
        try:
            return self._transform._new_executability[trans_id]
        except KeyError:
            return self._transform._tree.is_executable(file_id, path)

    def path_content_summary(self, path):
        trans_id = self._path2trans_id(path)
        tt = self._transform
        tree_path = tt._tree_id_paths.get(trans_id)
        kind = tt._new_contents.get(trans_id)
        if kind is None:
            if tree_path is None or trans_id in tt._removed_contents:
                return 'missing', None, None, None
            summary = tt._tree.path_content_summary(tree_path)
            kind, size, executable, link_or_sha1 = summary
        else:
            link_or_sha1 = None
            limbo_name = tt._limbo_name(trans_id)
            if trans_id in tt._new_reference_revision:
                kind = 'tree-reference'
            if kind == 'file':
                statval = os.lstat(limbo_name)
                size = statval.st_size
                if not supports_executable():
                    executable = None
                else:
                    executable = statval.st_mode & S_IEXEC
            else:
                size = None
                executable = None
            if kind == 'symlink':
                link_or_sha1 = os.readlink(limbo_name)
        if supports_executable():
            executable = tt._new_executability.get(trans_id, executable)
        return kind, size, executable, link_or_sha1

    def iter_changes(self, from_tree, include_unchanged=False,
                      specific_files=None, pb=None, extra_trees=None,
                      require_versioned=True, want_unversioned=False):
        """See InterTree.iter_changes.

        This implementation does not support include_unchanged, specific_files,
        or want_unversioned.  extra_trees, require_versioned, and pb are
        ignored.
        """
        if from_tree is not self._transform._tree:
            raise ValueError('from_tree must be transform source tree.')
        if include_unchanged:
            raise ValueError('include_unchanged is not supported')
        if specific_files is not None:
            raise ValueError('specific_files is not supported')
        if want_unversioned:
            raise ValueError('want_unversioned is not supported')
        return self._transform.iter_changes()

    def get_file(self, file_id, path=None):
        """See Tree.get_file"""
        if not self._content_change(file_id):
            return self._transform._tree.get_file(file_id, path)
        trans_id = self._transform.trans_id_file_id(file_id)
        name = self._transform._limbo_name(trans_id)
        return open(name, 'rb')

    def get_file_text(self, file_id):
        text_file = self.get_file(file_id)
        try:
            return text_file.read()
        finally:
            text_file.close()

    def annotate_iter(self, file_id,
                      default_revision=_mod_revision.CURRENT_REVISION):
        changes = self._changes(file_id)
        if changes is None:
            get_old = True
        else:
            changed_content, versioned, kind = (changes[2], changes[3],
                                                changes[6])
            if kind[1] is None:
                return None
            get_old = (kind[0] == 'file' and versioned[0])
        if get_old:
            old_annotation = self._transform._tree.annotate_iter(file_id,
                default_revision=default_revision)
        else:
            old_annotation = []
        if changes is None:
            return old_annotation
        if not changed_content:
            return old_annotation
        return annotate.reannotate([old_annotation],
                                   self.get_file(file_id).readlines(),
                                   default_revision)

    def get_symlink_target(self, file_id):
        """See Tree.get_symlink_target"""
        if not self._content_change(file_id):
            return self._transform._tree.get_symlink_target(file_id)
        trans_id = self._transform.trans_id_file_id(file_id)
        name = self._transform._limbo_name(trans_id)
        return os.readlink(name)

    def list_files(self, include_root=False):
        return self._transform._tree.list_files(include_root)

    def walkdirs(self, prefix=""):
        return self._transform._tree.walkdirs(prefix)

    def get_parent_ids(self):
        return self._transform._tree.get_parent_ids()

    def get_revision_tree(self, revision_id):
        return self._transform._tree.get_revision_tree(revision_id)


def joinpath(parent, child):
    """Join tree-relative paths, handling the tree root specially"""
    if parent is None or parent == "":
        return child
    else:
        return pathjoin(parent, child)


class FinalPaths(object):
    """Make path calculation cheap by memoizing paths.

    The underlying tree must not be manipulated between calls, or else
    the results will likely be incorrect.
    """
    def __init__(self, transform):
        object.__init__(self)
        self._known_paths = {}
        self.transform = transform

    def _determine_path(self, trans_id):
        if trans_id == self.transform.root:
            return ""
        name = self.transform.final_name(trans_id)
        parent_id = self.transform.final_parent(trans_id)
        if parent_id == self.transform.root:
            return name
        else:
            return pathjoin(self.get_path(parent_id), name)

    def get_path(self, trans_id):
        """Find the final path associated with a trans_id"""
        if trans_id not in self._known_paths:
            self._known_paths[trans_id] = self._determine_path(trans_id)
        return self._known_paths[trans_id]

    def get_paths(self, trans_ids):
        return [(self.get_path(t), t) for t in trans_ids]



def topology_sorted_ids(tree):
    """Determine the topological order of the ids in a tree"""
    file_ids = list(tree)
    file_ids.sort(key=tree.id2path)
    return file_ids


def build_tree(tree, wt, accelerator_tree=None, hardlink=False,
               delta_from_tree=False):
    """Create working tree for a branch, using a TreeTransform.
    
    This function should be used on empty trees, having a tree root at most.
    (see merge and revert functionality for working with existing trees)

    Existing files are handled like so:
    
    - Existing bzrdirs take precedence over creating new items.  They are
      created as '%s.diverted' % name.
    - Otherwise, if the content on disk matches the content we are building,
      it is silently replaced.
    - Otherwise, conflict resolution will move the old file to 'oldname.moved'.

    :param tree: The tree to convert wt into a copy of
    :param wt: The working tree that files will be placed into
    :param accelerator_tree: A tree which can be used for retrieving file
        contents more quickly than tree itself, i.e. a workingtree.  tree
        will be used for cases where accelerator_tree's content is different.
    :param hardlink: If true, hard-link files to accelerator_tree, where
        possible.  accelerator_tree must implement abspath, i.e. be a
        working tree.
    :param delta_from_tree: If true, build_tree may use the input Tree to
        generate the inventory delta.
    """
    wt.lock_tree_write()
    try:
        tree.lock_read()
        try:
            if accelerator_tree is not None:
                accelerator_tree.lock_read()
            try:
                return _build_tree(tree, wt, accelerator_tree, hardlink,
                                   delta_from_tree)
            finally:
                if accelerator_tree is not None:
                    accelerator_tree.unlock()
        finally:
            tree.unlock()
    finally:
        wt.unlock()


def _build_tree(tree, wt, accelerator_tree, hardlink, delta_from_tree):
    """See build_tree."""
    for num, _unused in enumerate(wt.all_file_ids()):
        if num > 0:  # more than just a root
            raise errors.WorkingTreeAlreadyPopulated(base=wt.basedir)
    existing_files = set()
    for dir, files in wt.walkdirs():
        existing_files.update(f[0] for f in files)
    file_trans_id = {}
    top_pb = bzrlib.ui.ui_factory.nested_progress_bar()
    pp = ProgressPhase("Build phase", 2, top_pb)
    if tree.inventory.root is not None:
        # This is kind of a hack: we should be altering the root
        # as part of the regular tree shape diff logic.
        # The conditional test here is to avoid doing an
        # expensive operation (flush) every time the root id
        # is set within the tree, nor setting the root and thus
        # marking the tree as dirty, because we use two different
        # idioms here: tree interfaces and inventory interfaces.
        if wt.get_root_id() != tree.get_root_id():
            wt.set_root_id(tree.get_root_id())
            wt.flush()
    tt = TreeTransform(wt)
    divert = set()
    try:
        pp.next_phase()
        file_trans_id[wt.get_root_id()] = \
            tt.trans_id_tree_file_id(wt.get_root_id())
        pb = bzrlib.ui.ui_factory.nested_progress_bar()
        try:
            deferred_contents = []
            num = 0
            total = len(tree.inventory)
            if delta_from_tree:
                precomputed_delta = []
            else:
                precomputed_delta = None
            for num, (tree_path, entry) in \
                enumerate(tree.inventory.iter_entries_by_dir()):
                pb.update("Building tree", num - len(deferred_contents), total)
                if entry.parent_id is None:
                    continue
                reparent = False
                file_id = entry.file_id
                if delta_from_tree:
                    precomputed_delta.append((None, tree_path, file_id, entry))
                if tree_path in existing_files:
                    target_path = wt.abspath(tree_path)
                    kind = file_kind(target_path)
                    if kind == "directory":
                        try:
                            bzrdir.BzrDir.open(target_path)
                        except errors.NotBranchError:
                            pass
                        else:
                            divert.add(file_id)
                    if (file_id not in divert and
                        _content_match(tree, entry, file_id, kind,
                        target_path)):
                        tt.delete_contents(tt.trans_id_tree_path(tree_path))
                        if kind == 'directory':
                            reparent = True
                parent_id = file_trans_id[entry.parent_id]
                if entry.kind == 'file':
                    # We *almost* replicate new_by_entry, so that we can defer
                    # getting the file text, and get them all at once.
                    trans_id = tt.create_path(entry.name, parent_id)
                    file_trans_id[file_id] = trans_id
                    tt.version_file(file_id, trans_id)
                    executable = tree.is_executable(file_id, tree_path)
                    if executable:
                        tt.set_executability(executable, trans_id)
<<<<<<< HEAD
                    trans_data = (trans_id, tree_path)
                    deferred_contents.append((entry.file_id, trans_data))
=======
                    deferred_contents.append((file_id, trans_id))
>>>>>>> 2ffbc16f
                else:
                    file_trans_id[file_id] = new_by_entry(tt, entry, parent_id,
                                                          tree)
                if reparent:
                    new_trans_id = file_trans_id[file_id]
                    old_parent = tt.trans_id_tree_path(tree_path)
                    _reparent_children(tt, old_parent, new_trans_id)
            offset = num + 1 - len(deferred_contents)
            _create_files(tt, tree, deferred_contents, pb, offset,
                          accelerator_tree, hardlink)
        finally:
            pb.finished()
        pp.next_phase()
        divert_trans = set(file_trans_id[f] for f in divert)
        resolver = lambda t, c: resolve_checkout(t, c, divert_trans)
        raw_conflicts = resolve_conflicts(tt, pass_func=resolver)
        if len(raw_conflicts) > 0:
            precomputed_delta = None
        conflicts = cook_conflicts(raw_conflicts, tt)
        for conflict in conflicts:
            warning(conflict)
        try:
            wt.add_conflicts(conflicts)
        except errors.UnsupportedOperation:
            pass
        result = tt.apply(no_conflicts=True,
                          precomputed_delta=precomputed_delta)
    finally:
        tt.finalize()
        top_pb.finished()
    return result


def _create_files(tt, tree, desired_files, pb, offset, accelerator_tree,
                  hardlink):
    total = len(desired_files) + offset
    if accelerator_tree is None:
        new_desired_files = desired_files
    else:
        iter = accelerator_tree.iter_changes(tree, include_unchanged=True)
        unchanged = dict((f, p[1]) for (f, p, c, v, d, n, k, e)
                         in iter if not (c or e[0] != e[1]))
        new_desired_files = []
        count = 0
        for file_id, (trans_id, tree_path) in desired_files:
            accelerator_path = unchanged.get(file_id)
            if accelerator_path is None:
                new_desired_files.append((file_id, (trans_id, tree_path)))
                continue
            pb.update('Adding file contents', count + offset, total)
            if hardlink:
                tt.create_hardlink(accelerator_tree.abspath(accelerator_path),
                                   trans_id)
            else:
                contents = accelerator_tree.get_file(file_id, accelerator_path)
                filters = tree._content_filter_stack(tree_path)
                contents = filtered_output_bytes(contents, filters,
                    ContentFilterContext(tree_path))
                try:
                    tt.create_file(contents, trans_id)
                finally:
                    contents.close()
            count += 1
        offset += count
    for count, ((trans_id, tree_path), contents) in enumerate(
            tree.iter_files_bytes(new_desired_files)):
        filters = tree._content_filter_stack(tree_path)
        contents = filtered_output_bytes(contents, filters,
            ContentFilterContext(tree_path))
        tt.create_file(contents, trans_id)
        pb.update('Adding file contents', count + offset, total)


def _reparent_children(tt, old_parent, new_parent):
    for child in tt.iter_tree_children(old_parent):
        tt.adjust_path(tt.final_name(child), new_parent, child)

def _reparent_transform_children(tt, old_parent, new_parent):
    by_parent = tt.by_parent()
    for child in by_parent[old_parent]:
        tt.adjust_path(tt.final_name(child), new_parent, child)
    return by_parent[old_parent]

def _content_match(tree, entry, file_id, kind, target_path):
    if entry.kind != kind:
        return False
    if entry.kind == "directory":
        return True
    if entry.kind == "file":
        if tree.get_file(file_id).read() == file(target_path, 'rb').read():
            return True
    elif entry.kind == "symlink":
        if tree.get_symlink_target(file_id) == os.readlink(target_path):
            return True
    return False


def resolve_checkout(tt, conflicts, divert):
    new_conflicts = set()
    for c_type, conflict in ((c[0], c) for c in conflicts):
        # Anything but a 'duplicate' would indicate programmer error
        if c_type != 'duplicate':
            raise AssertionError(c_type)
        # Now figure out which is new and which is old
        if tt.new_contents(conflict[1]):
            new_file = conflict[1]
            old_file = conflict[2]
        else:
            new_file = conflict[2]
            old_file = conflict[1]

        # We should only get here if the conflict wasn't completely
        # resolved
        final_parent = tt.final_parent(old_file)
        if new_file in divert:
            new_name = tt.final_name(old_file)+'.diverted'
            tt.adjust_path(new_name, final_parent, new_file)
            new_conflicts.add((c_type, 'Diverted to',
                               new_file, old_file))
        else:
            new_name = tt.final_name(old_file)+'.moved'
            tt.adjust_path(new_name, final_parent, old_file)
            new_conflicts.add((c_type, 'Moved existing file to',
                               old_file, new_file))
    return new_conflicts


def new_by_entry(tt, entry, parent_id, tree):
    """Create a new file according to its inventory entry"""
    name = entry.name
    kind = entry.kind
    if kind == 'file':
        contents = tree.get_file(entry.file_id).readlines()
        executable = tree.is_executable(entry.file_id)
        return tt.new_file(name, parent_id, contents, entry.file_id, 
                           executable)
    elif kind in ('directory', 'tree-reference'):
        trans_id = tt.new_directory(name, parent_id, entry.file_id)
        if kind == 'tree-reference':
            tt.set_tree_reference(entry.reference_revision, trans_id)
        return trans_id 
    elif kind == 'symlink':
        target = tree.get_symlink_target(entry.file_id)
        return tt.new_symlink(name, parent_id, target, entry.file_id)
    else:
        raise errors.BadFileKindError(name, kind)


def create_by_entry(tt, entry, tree, trans_id, lines=None, mode_id=None):
    """Create new file contents according to an inventory entry."""
    if entry.kind == "file":
        if lines is None:
            lines = tree.get_file(entry.file_id).readlines()
        tt.create_file(lines, trans_id, mode_id=mode_id)
    elif entry.kind == "symlink":
        tt.create_symlink(tree.get_symlink_target(entry.file_id), trans_id)
    elif entry.kind == "directory":
        tt.create_directory(trans_id)


def create_entry_executability(tt, entry, trans_id):
    """Set the executability of a trans_id according to an inventory entry"""
    if entry.kind == "file":
        tt.set_executability(entry.executable, trans_id)


def get_backup_name(entry, by_parent, parent_trans_id, tt):
    return _get_backup_name(entry.name, by_parent, parent_trans_id, tt)


def _get_backup_name(name, by_parent, parent_trans_id, tt):
    """Produce a backup-style name that appears to be available"""
    def name_gen():
        counter = 1
        while True:
            yield "%s.~%d~" % (name, counter)
            counter += 1
    for new_name in name_gen():
        if not tt.has_named_child(by_parent, parent_trans_id, new_name):
            return new_name


def _entry_changes(file_id, entry, working_tree):
    """Determine in which ways the inventory entry has changed.

    Returns booleans: has_contents, content_mod, meta_mod
    has_contents means there are currently contents, but they differ
    contents_mod means contents need to be modified
    meta_mod means the metadata needs to be modified
    """
    cur_entry = working_tree.inventory[file_id]
    try:
        working_kind = working_tree.kind(file_id)
        has_contents = True
    except NoSuchFile:
        has_contents = False
        contents_mod = True
        meta_mod = False
    if has_contents is True:
        if entry.kind != working_kind:
            contents_mod, meta_mod = True, False
        else:
            cur_entry._read_tree_state(working_tree.id2path(file_id), 
                                       working_tree)
            contents_mod, meta_mod = entry.detect_changes(cur_entry)
            cur_entry._forget_tree_state()
    return has_contents, contents_mod, meta_mod


def revert(working_tree, target_tree, filenames, backups=False,
           pb=DummyProgress(), change_reporter=None):
    """Revert a working tree's contents to those of a target tree."""
    target_tree.lock_read()
    tt = TreeTransform(working_tree, pb)
    try:
        pp = ProgressPhase("Revert phase", 3, pb)
        pp.next_phase()
        child_pb = bzrlib.ui.ui_factory.nested_progress_bar()
        try:
            merge_modified = _alter_files(working_tree, target_tree, tt,
                                          child_pb, filenames, backups)
        finally:
            child_pb.finished()
        pp.next_phase()
        child_pb = bzrlib.ui.ui_factory.nested_progress_bar()
        try:
            raw_conflicts = resolve_conflicts(tt, child_pb,
                lambda t, c: conflict_pass(t, c, target_tree))
        finally:
            child_pb.finished()
        conflicts = cook_conflicts(raw_conflicts, tt)
        if change_reporter:
            change_reporter = delta._ChangeReporter(
                unversioned_filter=working_tree.is_ignored)
            delta.report_changes(tt.iter_changes(), change_reporter)
        for conflict in conflicts:
            warning(conflict)
        pp.next_phase()
        tt.apply()
        working_tree.set_merge_modified(merge_modified)
    finally:
        target_tree.unlock()
        tt.finalize()
        pb.clear()
    return conflicts


def _alter_files(working_tree, target_tree, tt, pb, specific_files,
                 backups):
    merge_modified = working_tree.merge_modified()
    change_list = target_tree.iter_changes(working_tree,
        specific_files=specific_files, pb=pb)
    if target_tree.inventory.root is None:
        skip_root = True
    else:
        skip_root = False
    basis_tree = None
    try:
        deferred_files = []
        for id_num, (file_id, path, changed_content, versioned, parent, name,
                kind, executable) in enumerate(change_list):
            if skip_root and file_id[0] is not None and parent[0] is None:
                continue
            trans_id = tt.trans_id_file_id(file_id)
            mode_id = None
            if changed_content:
                keep_content = False
                if kind[0] == 'file' and (backups or kind[1] is None):
                    wt_sha1 = working_tree.get_file_sha1(file_id)
                    if merge_modified.get(file_id) != wt_sha1:
                        # acquire the basis tree lazily to prevent the
                        # expense of accessing it when it's not needed ?
                        # (Guessing, RBC, 200702)
                        if basis_tree is None:
                            basis_tree = working_tree.basis_tree()
                            basis_tree.lock_read()
                        if file_id in basis_tree:
                            if wt_sha1 != basis_tree.get_file_sha1(file_id):
                                keep_content = True
                        elif kind[1] is None and not versioned[1]:
                            keep_content = True
                if kind[0] is not None:
                    if not keep_content:
                        tt.delete_contents(trans_id)
                    elif kind[1] is not None:
                        parent_trans_id = tt.trans_id_file_id(parent[0])
                        by_parent = tt.by_parent()
                        backup_name = _get_backup_name(name[0], by_parent,
                                                       parent_trans_id, tt)
                        tt.adjust_path(backup_name, parent_trans_id, trans_id)
                        new_trans_id = tt.create_path(name[0], parent_trans_id)
                        if versioned == (True, True):
                            tt.unversion_file(trans_id)
                            tt.version_file(file_id, new_trans_id)
                        # New contents should have the same unix perms as old
                        # contents
                        mode_id = trans_id
                        trans_id = new_trans_id
                if kind[1] == 'directory':
                    tt.create_directory(trans_id)
                elif kind[1] == 'symlink':
                    tt.create_symlink(target_tree.get_symlink_target(file_id),
                                      trans_id)
                elif kind[1] == 'file':
                    deferred_files.append((file_id, (trans_id, mode_id)))
                    if basis_tree is None:
                        basis_tree = working_tree.basis_tree()
                        basis_tree.lock_read()
                    new_sha1 = target_tree.get_file_sha1(file_id)
                    if (file_id in basis_tree and new_sha1 ==
                        basis_tree.get_file_sha1(file_id)):
                        if file_id in merge_modified:
                            del merge_modified[file_id]
                    else:
                        merge_modified[file_id] = new_sha1

                    # preserve the execute bit when backing up
                    if keep_content and executable[0] == executable[1]:
                        tt.set_executability(executable[1], trans_id)
                elif kind[1] is not None:
                    raise AssertionError(kind[1])
            if versioned == (False, True):
                tt.version_file(file_id, trans_id)
            if versioned == (True, False):
                tt.unversion_file(trans_id)
            if (name[1] is not None and 
                (name[0] != name[1] or parent[0] != parent[1])):
                tt.adjust_path(
                    name[1], tt.trans_id_file_id(parent[1]), trans_id)
            if executable[0] != executable[1] and kind[1] == "file":
                tt.set_executability(executable[1], trans_id)
        for (trans_id, mode_id), bytes in target_tree.iter_files_bytes(
            deferred_files):
            tt.create_file(bytes, trans_id, mode_id)
    finally:
        if basis_tree is not None:
            basis_tree.unlock()
    return merge_modified


def resolve_conflicts(tt, pb=DummyProgress(), pass_func=None):
    """Make many conflict-resolution attempts, but die if they fail"""
    if pass_func is None:
        pass_func = conflict_pass
    new_conflicts = set()
    try:
        for n in range(10):
            pb.update('Resolution pass', n+1, 10)
            conflicts = tt.find_conflicts()
            if len(conflicts) == 0:
                return new_conflicts
            new_conflicts.update(pass_func(tt, conflicts))
        raise MalformedTransform(conflicts=conflicts)
    finally:
        pb.clear()


def conflict_pass(tt, conflicts, path_tree=None):
    """Resolve some classes of conflicts.

    :param tt: The transform to resolve conflicts in
    :param conflicts: The conflicts to resolve
    :param path_tree: A Tree to get supplemental paths from
    """
    new_conflicts = set()
    for c_type, conflict in ((c[0], c) for c in conflicts):
        if c_type == 'duplicate id':
            tt.unversion_file(conflict[1])
            new_conflicts.add((c_type, 'Unversioned existing file',
                               conflict[1], conflict[2], ))
        elif c_type == 'duplicate':
            # files that were renamed take precedence
            final_parent = tt.final_parent(conflict[1])
            if tt.path_changed(conflict[1]):
                existing_file, new_file = conflict[2], conflict[1]
            else:
                existing_file, new_file = conflict[1], conflict[2]
            new_name = tt.final_name(existing_file)+'.moved'
            tt.adjust_path(new_name, final_parent, existing_file)
            new_conflicts.add((c_type, 'Moved existing file to', 
                               existing_file, new_file))
        elif c_type == 'parent loop':
            # break the loop by undoing one of the ops that caused the loop
            cur = conflict[1]
            while not tt.path_changed(cur):
                cur = tt.final_parent(cur)
            new_conflicts.add((c_type, 'Cancelled move', cur,
                               tt.final_parent(cur),))
            tt.adjust_path(tt.final_name(cur), tt.get_tree_parent(cur), cur)
            
        elif c_type == 'missing parent':
            trans_id = conflict[1]
            try:
                tt.cancel_deletion(trans_id)
                new_conflicts.add(('deleting parent', 'Not deleting', 
                                   trans_id))
            except KeyError:
                create = True
                try:
                    tt.final_name(trans_id)
                except NoFinalPath:
                    if path_tree is not None:
                        file_id = tt.final_file_id(trans_id)
                        if file_id is None:
                            file_id = tt.inactive_file_id(trans_id)
                        entry = path_tree.inventory[file_id]
                        # special-case the other tree root (move its
                        # children to current root)
                        if entry.parent_id is None:
                            create=False
                            moved = _reparent_transform_children(
                                tt, trans_id, tt.root)
                            for child in moved:
                                new_conflicts.add((c_type, 'Moved to root',
                                                   child))
                        else:
                            parent_trans_id = tt.trans_id_file_id(
                                entry.parent_id)
                            tt.adjust_path(entry.name, parent_trans_id,
                                           trans_id)
                if create:
                    tt.create_directory(trans_id)
                    new_conflicts.add((c_type, 'Created directory', trans_id))
        elif c_type == 'unversioned parent':
            file_id = tt.inactive_file_id(conflict[1])
            # special-case the other tree root (move its children instead)
            if path_tree and file_id in path_tree:
                if path_tree.inventory[file_id].parent_id is None:
                    continue
            tt.version_file(file_id, conflict[1])
            new_conflicts.add((c_type, 'Versioned directory', conflict[1]))
        elif c_type == 'non-directory parent':
            parent_id = conflict[1]
            parent_parent = tt.final_parent(parent_id)
            parent_name = tt.final_name(parent_id)
            parent_file_id = tt.final_file_id(parent_id)
            new_parent_id = tt.new_directory(parent_name + '.new',
                parent_parent, parent_file_id)
            _reparent_transform_children(tt, parent_id, new_parent_id)
            if parent_file_id is not None:
                tt.unversion_file(parent_id)
            new_conflicts.add((c_type, 'Created directory', new_parent_id))
    return new_conflicts


def cook_conflicts(raw_conflicts, tt):
    """Generate a list of cooked conflicts, sorted by file path"""
    from bzrlib.conflicts import Conflict
    conflict_iter = iter_cook_conflicts(raw_conflicts, tt)
    return sorted(conflict_iter, key=Conflict.sort_key)


def iter_cook_conflicts(raw_conflicts, tt):
    from bzrlib.conflicts import Conflict
    fp = FinalPaths(tt)
    for conflict in raw_conflicts:
        c_type = conflict[0]
        action = conflict[1]
        modified_path = fp.get_path(conflict[2])
        modified_id = tt.final_file_id(conflict[2])
        if len(conflict) == 3:
            yield Conflict.factory(c_type, action=action, path=modified_path,
                                     file_id=modified_id)
             
        else:
            conflicting_path = fp.get_path(conflict[3])
            conflicting_id = tt.final_file_id(conflict[3])
            yield Conflict.factory(c_type, action=action, path=modified_path,
                                   file_id=modified_id, 
                                   conflict_path=conflicting_path,
                                   conflict_file_id=conflicting_id)


class _FileMover(object):
    """Moves and deletes files for TreeTransform, tracking operations"""

    def __init__(self):
        self.past_renames = []
        self.pending_deletions = []

    def rename(self, from_, to):
        """Rename a file from one path to another.  Functions like os.rename"""
        try:
            os.rename(from_, to)
        except OSError, e:
            if e.errno in (errno.EEXIST, errno.ENOTEMPTY):
                raise errors.FileExists(to, str(e))
            raise
        self.past_renames.append((from_, to))

    def pre_delete(self, from_, to):
        """Rename a file out of the way and mark it for deletion.

        Unlike os.unlink, this works equally well for files and directories.
        :param from_: The current file path
        :param to: A temporary path for the file
        """
        self.rename(from_, to)
        self.pending_deletions.append(to)

    def rollback(self):
        """Reverse all renames that have been performed"""
        for from_, to in reversed(self.past_renames):
            os.rename(to, from_)
        # after rollback, don't reuse _FileMover
        past_renames = None
        pending_deletions = None

    def apply_deletions(self):
        """Apply all marked deletions"""
        for path in self.pending_deletions:
            delete_any(path)
        # after apply_deletions, don't reuse _FileMover
        past_renames = None
        pending_deletions = None<|MERGE_RESOLUTION|>--- conflicted
+++ resolved
@@ -1848,12 +1848,8 @@
                     executable = tree.is_executable(file_id, tree_path)
                     if executable:
                         tt.set_executability(executable, trans_id)
-<<<<<<< HEAD
                     trans_data = (trans_id, tree_path)
-                    deferred_contents.append((entry.file_id, trans_data))
-=======
-                    deferred_contents.append((file_id, trans_id))
->>>>>>> 2ffbc16f
+                    deferred_contents.append((file_id, trans_data))
                 else:
                     file_trans_id[file_id] = new_by_entry(tt, entry, parent_id,
                                                           tree)
