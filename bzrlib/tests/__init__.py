--- conflicted
+++ resolved
@@ -1750,16 +1750,12 @@
     def get_vfs_only_url(self, relpath=None):
         """Get a URL (or maybe a path for the plain old vfs transport.
 
-<<<<<<< HEAD
-        This will never be a smart protocol.
-=======
         This will never be a smart protocol.  It always has all the
         capabilities of the local filesystem, but it might actually be a
         MemoryTransport or some other similar virtual filesystem.
 
-        This is the backing transport (if any) of the server returned by 
+        This is the backing transport (if any) of the server returned by
         get_url and get_readonly_url.
->>>>>>> 593ee701
 
         :param relpath: provides for clients to get a path relative to the base
             url.  These should only be downwards relative, not upwards.
