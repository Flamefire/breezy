# Copyright (C) 2005, 2006, 2007, 2008, 2009 Canonical Ltd
#
# This program is free software; you can redistribute it and/or modify
# it under the terms of the GNU General Public License as published by
# the Free Software Foundation; either version 2 of the License, or
# (at your option) any later version.
#
# This program is distributed in the hope that it will be useful,
# but WITHOUT ANY WARRANTY; without even the implied warranty of
# MERCHANTABILITY or FITNESS FOR A PARTICULAR PURPOSE.  See the
# GNU General Public License for more details.
#
# You should have received a copy of the GNU General Public License
# along with this program; if not, write to the Free Software
# Foundation, Inc., 51 Franklin Street, Fifth Floor, Boston, MA 02110-1301 USA


# TODO: Perhaps there should be an API to find out if bzr running under the
# test suite -- some plugins might want to avoid making intrusive changes if
# this is the case.  However, we want behaviour under to test to diverge as
# little as possible, so this should be used rarely if it's added at all.
# (Suggestion from j-a-meinel, 2005-11-24)

# NOTE: Some classes in here use camelCaseNaming() rather than
# underscore_naming().  That's for consistency with unittest; it's not the
# general style of bzrlib.  Please continue that consistency when adding e.g.
# new assertFoo() methods.

import atexit
import codecs
from cStringIO import StringIO
import difflib
import doctest
import errno
import logging
import math
import os
from pprint import pformat
import random
import re
import shlex
import stat
from subprocess import Popen, PIPE, STDOUT
import sys
import tempfile
import threading
import time
import unittest
import warnings


from bzrlib import (
    branchbuilder,
    bzrdir,
    debug,
    errors,
    hooks,
    lock as _mod_lock,
    memorytree,
    osutils,
    progress,
    ui,
    urlutils,
    registry,
    workingtree,
    )
import bzrlib.branch
import bzrlib.commands
import bzrlib.timestamp
import bzrlib.export
import bzrlib.inventory
import bzrlib.iterablefile
import bzrlib.lockdir
try:
    import bzrlib.lsprof
except ImportError:
    # lsprof not available
    pass
from bzrlib.merge import merge_inner
import bzrlib.merge3
import bzrlib.plugin
from bzrlib.smart import client, request, server
import bzrlib.store
from bzrlib import symbol_versioning
from bzrlib.symbol_versioning import (
    DEPRECATED_PARAMETER,
    deprecated_function,
    deprecated_method,
    deprecated_passed,
    )
import bzrlib.trace
from bzrlib.transport import get_transport
import bzrlib.transport
from bzrlib.transport.local import LocalURLServer
from bzrlib.transport.memory import MemoryServer
from bzrlib.transport.readonly import ReadonlyServer
from bzrlib.trace import mutter, note
from bzrlib.tests import TestUtil
from bzrlib.tests.http_server import HttpServer
from bzrlib.tests.TestUtil import (
                          TestSuite,
                          TestLoader,
                          )
from bzrlib.tests.treeshape import build_tree_contents
import bzrlib.version_info_formats.format_custom
from bzrlib.workingtree import WorkingTree, WorkingTreeFormat2

# Mark this python module as being part of the implementation
# of unittest: this gives us better tracebacks where the last
# shown frame is the test code, not our assertXYZ.
__unittest = 1

default_transport = LocalURLServer


class ExtendedTestResult(unittest._TextTestResult):
    """Accepts, reports and accumulates the results of running tests.

    Compared to the unittest version this class adds support for
    profiling, benchmarking, stopping as soon as a test fails,  and
    skipping tests.  There are further-specialized subclasses for
    different types of display.

    When a test finishes, in whatever way, it calls one of the addSuccess,
    addFailure or addError classes.  These in turn may redirect to a more
    specific case for the special test results supported by our extended
    tests.

    Note that just one of these objects is fed the results from many tests.
    """

    stop_early = False

    def __init__(self, stream, descriptions, verbosity,
                 bench_history=None,
                 num_tests=None,
                 strict=False,
                 ):
        """Construct new TestResult.

        :param bench_history: Optionally, a writable file object to accumulate
            benchmark results.
        """
        unittest._TextTestResult.__init__(self, stream, descriptions, verbosity)
        if bench_history is not None:
            from bzrlib.version import _get_bzr_source_tree
            src_tree = _get_bzr_source_tree()
            if src_tree:
                try:
                    revision_id = src_tree.get_parent_ids()[0]
                except IndexError:
                    # XXX: if this is a brand new tree, do the same as if there
                    # is no branch.
                    revision_id = ''
            else:
                # XXX: If there's no branch, what should we do?
                revision_id = ''
            bench_history.write("--date %s %s\n" % (time.time(), revision_id))
        self._bench_history = bench_history
        self.ui = ui.ui_factory
        self.num_tests = num_tests
        self.error_count = 0
        self.failure_count = 0
        self.known_failure_count = 0
        self.skip_count = 0
        self.not_applicable_count = 0
        self.unsupported = {}
        self.count = 0
        self._overall_start_time = time.time()
        self._strict = strict

    def done(self):
        if self._strict:
            ok = self.wasStrictlySuccessful()
        else:
            ok = self.wasSuccessful()
        if ok:
            self.stream.write('tests passed\n')
        else:
            self.stream.write('tests failed\n')
        if TestCase._first_thread_leaker_id:
            self.stream.write(
                '%s is leaking threads among %d leaking tests.\n' % (
                TestCase._first_thread_leaker_id,
                TestCase._leaking_threads_tests))

    def _extractBenchmarkTime(self, testCase):
        """Add a benchmark time for the current test case."""
        return getattr(testCase, "_benchtime", None)

    def _elapsedTestTimeString(self):
        """Return a time string for the overall time the current test has taken."""
        return self._formatTime(time.time() - self._start_time)

    def _testTimeString(self, testCase):
        benchmark_time = self._extractBenchmarkTime(testCase)
        if benchmark_time is not None:
            return "%s/%s" % (
                self._formatTime(benchmark_time),
                self._elapsedTestTimeString())
        else:
            return "           %s" % self._elapsedTestTimeString()

    def _formatTime(self, seconds):
        """Format seconds as milliseconds with leading spaces."""
        # some benchmarks can take thousands of seconds to run, so we need 8
        # places
        return "%8dms" % (1000 * seconds)

    def _shortened_test_description(self, test):
        what = test.id()
        what = re.sub(r'^bzrlib\.(tests|benchmarks)\.', '', what)
        return what

    def startTest(self, test):
        unittest.TestResult.startTest(self, test)
        if self.count == 0:
            self.startTests()
        self.report_test_start(test)
        test.number = self.count
        self._recordTestStartTime()

    def startTests(self):
        self.stream.write(
            'testing: %s\n' % (osutils.realpath(sys.argv[0]),))
        self.stream.write(
            '   %s (%s python%s)\n' % (
                    bzrlib.__path__[0],
                    bzrlib.version_string,
                    bzrlib._format_version_tuple(sys.version_info),
                    ))
        self.stream.write('\n')

    def _recordTestStartTime(self):
        """Record that a test has started."""
        self._start_time = time.time()

    def _cleanupLogFile(self, test):
        # We can only do this if we have one of our TestCases, not if
        # we have a doctest.
        setKeepLogfile = getattr(test, 'setKeepLogfile', None)
        if setKeepLogfile is not None:
            setKeepLogfile()

    def addError(self, test, err):
        """Tell result that test finished with an error.

        Called from the TestCase run() method when the test
        fails with an unexpected error.
        """
        self._testConcluded(test)
        if isinstance(err[1], TestNotApplicable):
            return self._addNotApplicable(test, err)
        elif isinstance(err[1], UnavailableFeature):
            return self.addNotSupported(test, err[1].args[0])
        else:
            unittest.TestResult.addError(self, test, err)
            self.error_count += 1
            self.report_error(test, err)
            if self.stop_early:
                self.stop()
            self._cleanupLogFile(test)

    def addFailure(self, test, err):
        """Tell result that test failed.

        Called from the TestCase run() method when the test
        fails because e.g. an assert() method failed.
        """
        self._testConcluded(test)
        if isinstance(err[1], KnownFailure):
            return self._addKnownFailure(test, err)
        else:
            unittest.TestResult.addFailure(self, test, err)
            self.failure_count += 1
            self.report_failure(test, err)
            if self.stop_early:
                self.stop()
            self._cleanupLogFile(test)

    def addSuccess(self, test):
        """Tell result that test completed successfully.

        Called from the TestCase run()
        """
        self._testConcluded(test)
        if self._bench_history is not None:
            benchmark_time = self._extractBenchmarkTime(test)
            if benchmark_time is not None:
                self._bench_history.write("%s %s\n" % (
                    self._formatTime(benchmark_time),
                    test.id()))
        self.report_success(test)
        self._cleanupLogFile(test)
        unittest.TestResult.addSuccess(self, test)
        test._log_contents = ''

    def _testConcluded(self, test):
        """Common code when a test has finished.

        Called regardless of whether it succeded, failed, etc.
        """
        pass

    def _addKnownFailure(self, test, err):
        self.known_failure_count += 1
        self.report_known_failure(test, err)

    def addNotSupported(self, test, feature):
        """The test will not be run because of a missing feature.
        """
        # this can be called in two different ways: it may be that the
        # test started running, and then raised (through addError)
        # UnavailableFeature.  Alternatively this method can be called
        # while probing for features before running the tests; in that
        # case we will see startTest and stopTest, but the test will never
        # actually run.
        self.unsupported.setdefault(str(feature), 0)
        self.unsupported[str(feature)] += 1
        self.report_unsupported(test, feature)

    def addSkip(self, test, reason):
        """A test has not run for 'reason'."""
        self.skip_count += 1
        self.report_skip(test, reason)

    def _addNotApplicable(self, test, skip_excinfo):
        if isinstance(skip_excinfo[1], TestNotApplicable):
            self.not_applicable_count += 1
            self.report_not_applicable(test, skip_excinfo)
        try:
            test.tearDown()
        except KeyboardInterrupt:
            raise
        except:
            self.addError(test, test.exc_info())
        else:
            # seems best to treat this as success from point-of-view of unittest
            # -- it actually does nothing so it barely matters :)
            unittest.TestResult.addSuccess(self, test)
            test._log_contents = ''

    def printErrorList(self, flavour, errors):
        for test, err in errors:
            self.stream.writeln(self.separator1)
            self.stream.write("%s: " % flavour)
            self.stream.writeln(self.getDescription(test))
            if getattr(test, '_get_log', None) is not None:
                self.stream.write('\n')
                self.stream.write(
                        ('vvvv[log from %s]' % test.id()).ljust(78,'-'))
                self.stream.write('\n')
                self.stream.write(test._get_log())
                self.stream.write('\n')
                self.stream.write(
                        ('^^^^[log from %s]' % test.id()).ljust(78,'-'))
                self.stream.write('\n')
            self.stream.writeln(self.separator2)
            self.stream.writeln("%s" % err)

    def finished(self):
        pass

    def report_cleaning_up(self):
        pass

    def report_success(self, test):
        pass

    def wasStrictlySuccessful(self):
        if self.unsupported or self.known_failure_count:
            return False
        return self.wasSuccessful()


class TextTestResult(ExtendedTestResult):
    """Displays progress and results of tests in text form"""

    def __init__(self, stream, descriptions, verbosity,
                 bench_history=None,
                 num_tests=None,
                 pb=None,
                 strict=None,
                 ):
        ExtendedTestResult.__init__(self, stream, descriptions, verbosity,
            bench_history, num_tests, strict)
        if pb is None:
            self.pb = self.ui.nested_progress_bar()
            self._supplied_pb = False
        else:
            self.pb = pb
            self._supplied_pb = True
        self.pb.show_pct = False
        self.pb.show_spinner = False
        self.pb.show_eta = False,
        self.pb.show_count = False
        self.pb.show_bar = False

    def report_starting(self):
        self.pb.update('[test 0/%d] Starting' % (self.num_tests))

    def _progress_prefix_text(self):
        # the longer this text, the less space we have to show the test
        # name...
        a = '[%d' % self.count              # total that have been run
        # tests skipped as known not to be relevant are not important enough
        # to show here
        ## if self.skip_count:
        ##     a += ', %d skip' % self.skip_count
        ## if self.known_failure_count:
        ##     a += '+%dX' % self.known_failure_count
        if self.num_tests is not None:
            a +='/%d' % self.num_tests
        a += ' in '
        runtime = time.time() - self._overall_start_time
        if runtime >= 60:
            a += '%dm%ds' % (runtime / 60, runtime % 60)
        else:
            a += '%ds' % runtime
        if self.error_count:
            a += ', %d err' % self.error_count
        if self.failure_count:
            a += ', %d fail' % self.failure_count
        if self.unsupported:
            a += ', %d missing' % len(self.unsupported)
        a += ']'
        return a

    def report_test_start(self, test):
        self.count += 1
        self.pb.update(
                self._progress_prefix_text()
                + ' '
                + self._shortened_test_description(test))

    def _test_description(self, test):
        return self._shortened_test_description(test)

    def report_error(self, test, err):
        self.pb.note('ERROR: %s\n    %s\n',
            self._test_description(test),
            err[1],
            )

    def report_failure(self, test, err):
        self.pb.note('FAIL: %s\n    %s\n',
            self._test_description(test),
            err[1],
            )

    def report_known_failure(self, test, err):
        self.pb.note('XFAIL: %s\n%s\n',
            self._test_description(test), err[1])

    def report_skip(self, test, reason):
        pass

    def report_not_applicable(self, test, skip_excinfo):
        pass

    def report_unsupported(self, test, feature):
        """test cannot be run because feature is missing."""

    def report_cleaning_up(self):
        self.pb.update('Cleaning up')

    def finished(self):
        if not self._supplied_pb:
            self.pb.finished()


class VerboseTestResult(ExtendedTestResult):
    """Produce long output, with one line per test run plus times"""

    def _ellipsize_to_right(self, a_string, final_width):
        """Truncate and pad a string, keeping the right hand side"""
        if len(a_string) > final_width:
            result = '...' + a_string[3-final_width:]
        else:
            result = a_string
        return result.ljust(final_width)

    def report_starting(self):
        self.stream.write('running %d tests...\n' % self.num_tests)

    def report_test_start(self, test):
        self.count += 1
        name = self._shortened_test_description(test)
        # width needs space for 6 char status, plus 1 for slash, plus 2 10-char
        # numbers, plus a trailing blank
        # when NUMBERED_DIRS: plus 5 chars on test number, plus 1 char on space
        self.stream.write(self._ellipsize_to_right(name,
                          osutils.terminal_width()-30))
        self.stream.flush()

    def _error_summary(self, err):
        indent = ' ' * 4
        return '%s%s' % (indent, err[1])

    def report_error(self, test, err):
        self.stream.writeln('ERROR %s\n%s'
                % (self._testTimeString(test),
                   self._error_summary(err)))

    def report_failure(self, test, err):
        self.stream.writeln(' FAIL %s\n%s'
                % (self._testTimeString(test),
                   self._error_summary(err)))

    def report_known_failure(self, test, err):
        self.stream.writeln('XFAIL %s\n%s'
                % (self._testTimeString(test),
                   self._error_summary(err)))

    def report_success(self, test):
        self.stream.writeln('   OK %s' % self._testTimeString(test))
        for bench_called, stats in getattr(test, '_benchcalls', []):
            self.stream.writeln('LSProf output for %s(%s, %s)' % bench_called)
            stats.pprint(file=self.stream)
        # flush the stream so that we get smooth output. This verbose mode is
        # used to show the output in PQM.
        self.stream.flush()

    def report_skip(self, test, reason):
        self.stream.writeln(' SKIP %s\n%s'
                % (self._testTimeString(test), reason))

    def report_not_applicable(self, test, skip_excinfo):
        self.stream.writeln('  N/A %s\n%s'
                % (self._testTimeString(test),
                   self._error_summary(skip_excinfo)))

    def report_unsupported(self, test, feature):
        """test cannot be run because feature is missing."""
        self.stream.writeln("NODEP %s\n    The feature '%s' is not available."
                %(self._testTimeString(test), feature))


class TextTestRunner(object):
    stop_on_failure = False

    def __init__(self,
                 stream=sys.stderr,
                 descriptions=0,
                 verbosity=1,
                 bench_history=None,
                 list_only=False,
                 strict=False,
                 ):
        self.stream = unittest._WritelnDecorator(stream)
        self.descriptions = descriptions
        self.verbosity = verbosity
        self._bench_history = bench_history
        self.list_only = list_only
        self._strict = strict

    def run(self, test):
        "Run the given test case or test suite."
        startTime = time.time()
        if self.verbosity == 1:
            result_class = TextTestResult
        elif self.verbosity >= 2:
            result_class = VerboseTestResult
        result = result_class(self.stream,
                              self.descriptions,
                              self.verbosity,
                              bench_history=self._bench_history,
                              num_tests=test.countTestCases(),
                              strict=self._strict,
                              )
        result.stop_early = self.stop_on_failure
        result.report_starting()
        if self.list_only:
            if self.verbosity >= 2:
                self.stream.writeln("Listing tests only ...\n")
            run = 0
            for t in iter_suite_tests(test):
                self.stream.writeln("%s" % (t.id()))
                run += 1
            return None
        else:
            try:
                import testtools
            except ImportError:
                test.run(result)
            else:
                if isinstance(test, testtools.ConcurrentTestSuite):
                    # We need to catch bzr specific behaviors
                    test.run(BZRTransformingResult(result))
                else:
                    test.run(result)
            run = result.testsRun
            actionTaken = "Ran"
        stopTime = time.time()
        timeTaken = stopTime - startTime
        result.printErrors()
        self.stream.writeln(result.separator2)
        self.stream.writeln("%s %d test%s in %.3fs" % (actionTaken,
                            run, run != 1 and "s" or "", timeTaken))
        self.stream.writeln()
        if not result.wasSuccessful():
            self.stream.write("FAILED (")
            failed, errored = map(len, (result.failures, result.errors))
            if failed:
                self.stream.write("failures=%d" % failed)
            if errored:
                if failed: self.stream.write(", ")
                self.stream.write("errors=%d" % errored)
            if result.known_failure_count:
                if failed or errored: self.stream.write(", ")
                self.stream.write("known_failure_count=%d" %
                    result.known_failure_count)
            self.stream.writeln(")")
        else:
            if result.known_failure_count:
                self.stream.writeln("OK (known_failures=%d)" %
                    result.known_failure_count)
            else:
                self.stream.writeln("OK")
        if result.skip_count > 0:
            skipped = result.skip_count
            self.stream.writeln('%d test%s skipped' %
                                (skipped, skipped != 1 and "s" or ""))
        if result.unsupported:
            for feature, count in sorted(result.unsupported.items()):
                self.stream.writeln("Missing feature '%s' skipped %d tests." %
                    (feature, count))
        result.finished()
        return result


def iter_suite_tests(suite):
    """Return all tests in a suite, recursing through nested suites"""
    if isinstance(suite, unittest.TestCase):
        yield suite
    elif isinstance(suite, unittest.TestSuite):
        for item in suite:
            for r in iter_suite_tests(item):
                yield r
    else:
        raise Exception('unknown type %r for object %r'
                        % (type(suite), suite))


class TestSkipped(Exception):
    """Indicates that a test was intentionally skipped, rather than failing."""


class TestNotApplicable(TestSkipped):
    """A test is not applicable to the situation where it was run.

    This is only normally raised by parameterized tests, if they find that
    the instance they're constructed upon does not support one aspect
    of its interface.
    """


class KnownFailure(AssertionError):
    """Indicates that a test failed in a precisely expected manner.

    Such failures dont block the whole test suite from passing because they are
    indicators of partially completed code or of future work. We have an
    explicit error for them so that we can ensure that they are always visible:
    KnownFailures are always shown in the output of bzr selftest.
    """


class UnavailableFeature(Exception):
    """A feature required for this test was not available.

    The feature should be used to construct the exception.
    """


class CommandFailed(Exception):
    pass


class StringIOWrapper(object):
    """A wrapper around cStringIO which just adds an encoding attribute.

    Internally we can check sys.stdout to see what the output encoding
    should be. However, cStringIO has no encoding attribute that we can
    set. So we wrap it instead.
    """
    encoding='ascii'
    _cstring = None

    def __init__(self, s=None):
        if s is not None:
            self.__dict__['_cstring'] = StringIO(s)
        else:
            self.__dict__['_cstring'] = StringIO()

    def __getattr__(self, name, getattr=getattr):
        return getattr(self.__dict__['_cstring'], name)

    def __setattr__(self, name, val):
        if name == 'encoding':
            self.__dict__['encoding'] = val
        else:
            return setattr(self._cstring, name, val)


class TestUIFactory(ui.CLIUIFactory):
    """A UI Factory for testing.

    Hide the progress bar but emit note()s.
    Redirect stdin.
    Allows get_password to be tested without real tty attached.
    """

    def __init__(self, stdout=None, stderr=None, stdin=None):
        if stdin is not None:
            # We use a StringIOWrapper to be able to test various
            # encodings, but the user is still responsible to
            # encode the string and to set the encoding attribute
            # of StringIOWrapper.
            stdin = StringIOWrapper(stdin)
        super(TestUIFactory, self).__init__(stdin, stdout, stderr)

    def clear(self):
        """See progress.ProgressBar.clear()."""

    def clear_term(self):
        """See progress.ProgressBar.clear_term()."""

    def finished(self):
        """See progress.ProgressBar.finished()."""

    def note(self, fmt_string, *args, **kwargs):
        """See progress.ProgressBar.note()."""
        self.stdout.write((fmt_string + "\n") % args)

    def progress_bar(self):
        return self

    def nested_progress_bar(self):
        return self

    def update(self, message, count=None, total=None):
        """See progress.ProgressBar.update()."""

    def get_non_echoed_password(self):
        """Get password from stdin without trying to handle the echo mode"""
        password = self.stdin.readline()
        if not password:
            raise EOFError
        if password[-1] == '\n':
            password = password[:-1]
        return password


class TestCase(unittest.TestCase):
    """Base class for bzr unit tests.

    Tests that need access to disk resources should subclass
    TestCaseInTempDir not TestCase.

    Error and debug log messages are redirected from their usual
    location into a temporary file, the contents of which can be
    retrieved by _get_log().  We use a real OS file, not an in-memory object,
    so that it can also capture file IO.  When the test completes this file
    is read into memory and removed from disk.

    There are also convenience functions to invoke bzr's command-line
    routine, and to build and check bzr trees.

    In addition to the usual method of overriding tearDown(), this class also
    allows subclasses to register functions into the _cleanups list, which is
    run in order as the object is torn down.  It's less likely this will be
    accidentally overlooked.
    """

    _active_threads = None
    _leaking_threads_tests = 0
    _first_thread_leaker_id = None
    _log_file_name = None
    _log_contents = ''
    _keep_log_file = False
    # record lsprof data when performing benchmark calls.
    _gather_lsprof_in_benchmarks = False
    attrs_to_keep = ('id', '_testMethodName', '_testMethodDoc',
                     '_log_contents', '_log_file_name', '_benchtime',
                     '_TestCase__testMethodName', '_TestCase__testMethodDoc',)

    def __init__(self, methodName='testMethod'):
        super(TestCase, self).__init__(methodName)
        self._cleanups = []
        self._bzr_test_setUp_run = False
        self._bzr_test_tearDown_run = False

    def setUp(self):
        unittest.TestCase.setUp(self)
        self._bzr_test_setUp_run = True
        self._cleanEnvironment()
        self._silenceUI()
        self._startLogFile()
        self._benchcalls = []
        self._benchtime = None
        self._clear_hooks()
        # Track locks - needs to be called before _clear_debug_flags.
        self._track_locks()
        self._clear_debug_flags()
        TestCase._active_threads = threading.activeCount()
        self.addCleanup(self._check_leaked_threads)

    def debug(self):
        # debug a frame up.
        import pdb
        pdb.Pdb().set_trace(sys._getframe().f_back)

    def _check_leaked_threads(self):
        active = threading.activeCount()
        leaked_threads = active - TestCase._active_threads
        TestCase._active_threads = active
        if leaked_threads:
            TestCase._leaking_threads_tests += 1
            if TestCase._first_thread_leaker_id is None:
                TestCase._first_thread_leaker_id = self.id()

    def _clear_debug_flags(self):
        """Prevent externally set debug flags affecting tests.

        Tests that want to use debug flags can just set them in the
        debug_flags set during setup/teardown.
        """
        self._preserved_debug_flags = set(debug.debug_flags)
        if 'allow_debug' not in selftest_debug_flags:
            debug.debug_flags.clear()
        self.addCleanup(self._restore_debug_flags)

    def _clear_hooks(self):
        # prevent hooks affecting tests
        self._preserved_hooks = {}
        for key, factory in hooks.known_hooks.items():
            parent, name = hooks.known_hooks_key_to_parent_and_attribute(key)
            current_hooks = hooks.known_hooks_key_to_object(key)
            self._preserved_hooks[parent] = (name, current_hooks)
        self.addCleanup(self._restoreHooks)
        for key, factory in hooks.known_hooks.items():
            parent, name = hooks.known_hooks_key_to_parent_and_attribute(key)
            setattr(parent, name, factory())
        # this hook should always be installed
        request._install_hook()

    def _silenceUI(self):
        """Turn off UI for duration of test"""
        # by default the UI is off; tests can turn it on if they want it.
        saved = ui.ui_factory
        def _restore():
            ui.ui_factory = saved
        ui.ui_factory = ui.SilentUIFactory()
        self.addCleanup(_restore)

    def _check_locks(self):
        """Check that all lock take/release actions have been paired."""
        # once we have fixed all the current lock problems, we can change the
        # following code to always check for mismatched locks, but only do
        # traceback showing with -Dlock (self._lock_check_thorough is True).
        # For now, because the test suite will fail, we only assert that lock
        # matching has occured with -Dlock.
        # unhook:
        acquired_locks = [lock for action, lock in self._lock_actions
                          if action == 'acquired']
        released_locks = [lock for action, lock in self._lock_actions
                          if action == 'released']
        broken_locks = [lock for action, lock in self._lock_actions
                        if action == 'broken']
        # trivially, given the tests for lock acquistion and release, if we
        # have as many in each list, it should be ok. Some lock tests also
        # break some locks on purpose and should be taken into account by
        # considering that breaking a lock is just a dirty way of releasing it.
        if len(acquired_locks) != (len(released_locks) + len(broken_locks)):
            message = ('Different number of acquired and '
                       'released or broken locks. (%s, %s + %s)' %
                       (acquired_locks, released_locks, broken_locks))
            if not self._lock_check_thorough:
                # Rather than fail, just warn
                print "Broken test %s: %s" % (self, message)
                return
            self.fail(message)

    def _track_locks(self):
        """Track lock activity during tests."""
        self._lock_actions = []
        self._lock_check_thorough = 'lock' not in debug.debug_flags
        self.addCleanup(self._check_locks)
        _mod_lock.Lock.hooks.install_named_hook('lock_acquired',
                                                self._lock_acquired, None)
        _mod_lock.Lock.hooks.install_named_hook('lock_released',
                                                self._lock_released, None)
        _mod_lock.Lock.hooks.install_named_hook('lock_broken',
                                                self._lock_broken, None)

    def _lock_acquired(self, result):
        self._lock_actions.append(('acquired', result))

    def _lock_released(self, result):
        self._lock_actions.append(('released', result))

    def _lock_broken(self, result):
        self._lock_actions.append(('broken', result))

    def _ndiff_strings(self, a, b):
        """Return ndiff between two strings containing lines.

        A trailing newline is added if missing to make the strings
        print properly."""
        if b and b[-1] != '\n':
            b += '\n'
        if a and a[-1] != '\n':
            a += '\n'
        difflines = difflib.ndiff(a.splitlines(True),
                                  b.splitlines(True),
                                  linejunk=lambda x: False,
                                  charjunk=lambda x: False)
        return ''.join(difflines)

    def assertEqual(self, a, b, message=''):
        try:
            if a == b:
                return
        except UnicodeError, e:
            # If we can't compare without getting a UnicodeError, then
            # obviously they are different
            mutter('UnicodeError: %s', e)
        if message:
            message += '\n'
        raise AssertionError("%snot equal:\na = %s\nb = %s\n"
            % (message,
               pformat(a), pformat(b)))

    assertEquals = assertEqual

    def assertEqualDiff(self, a, b, message=None):
        """Assert two texts are equal, if not raise an exception.

        This is intended for use with multi-line strings where it can
        be hard to find the differences by eye.
        """
        # TODO: perhaps override assertEquals to call this for strings?
        if a == b:
            return
        if message is None:
            message = "texts not equal:\n"
        if a == b + '\n':
            message = 'first string is missing a final newline.\n'
        if a + '\n' == b:
            message = 'second string is missing a final newline.\n'
        raise AssertionError(message +
                             self._ndiff_strings(a, b))

    def assertEqualMode(self, mode, mode_test):
        self.assertEqual(mode, mode_test,
                         'mode mismatch %o != %o' % (mode, mode_test))

    def assertEqualStat(self, expected, actual):
        """assert that expected and actual are the same stat result.

        :param expected: A stat result.
        :param actual: A stat result.
        :raises AssertionError: If the expected and actual stat values differ
            other than by atime.
        """
        self.assertEqual(expected.st_size, actual.st_size)
        self.assertEqual(expected.st_mtime, actual.st_mtime)
        self.assertEqual(expected.st_ctime, actual.st_ctime)
        self.assertEqual(expected.st_dev, actual.st_dev)
        self.assertEqual(expected.st_ino, actual.st_ino)
        self.assertEqual(expected.st_mode, actual.st_mode)

    def assertLength(self, length, obj_with_len):
        """Assert that obj_with_len is of length length."""
        if len(obj_with_len) != length:
            self.fail("Incorrect length: wanted %d, got %d for %r" % (
                length, len(obj_with_len), obj_with_len))

    def assertPositive(self, val):
        """Assert that val is greater than 0."""
        self.assertTrue(val > 0, 'expected a positive value, but got %s' % val)

    def assertNegative(self, val):
        """Assert that val is less than 0."""
        self.assertTrue(val < 0, 'expected a negative value, but got %s' % val)

    def assertStartsWith(self, s, prefix):
        if not s.startswith(prefix):
            raise AssertionError('string %r does not start with %r' % (s, prefix))

    def assertEndsWith(self, s, suffix):
        """Asserts that s ends with suffix."""
        if not s.endswith(suffix):
            raise AssertionError('string %r does not end with %r' % (s, suffix))

    def assertContainsRe(self, haystack, needle_re, flags=0):
        """Assert that a contains something matching a regular expression."""
        if not re.search(needle_re, haystack, flags):
            if '\n' in haystack or len(haystack) > 60:
                # a long string, format it in a more readable way
                raise AssertionError(
                        'pattern "%s" not found in\n"""\\\n%s"""\n'
                        % (needle_re, haystack))
            else:
                raise AssertionError('pattern "%s" not found in "%s"'
                        % (needle_re, haystack))

    def assertNotContainsRe(self, haystack, needle_re, flags=0):
        """Assert that a does not match a regular expression"""
        if re.search(needle_re, haystack, flags):
            raise AssertionError('pattern "%s" found in "%s"'
                    % (needle_re, haystack))

    def assertSubset(self, sublist, superlist):
        """Assert that every entry in sublist is present in superlist."""
        missing = set(sublist) - set(superlist)
        if len(missing) > 0:
            raise AssertionError("value(s) %r not present in container %r" %
                                 (missing, superlist))

    def assertListRaises(self, excClass, func, *args, **kwargs):
        """Fail unless excClass is raised when the iterator from func is used.

        Many functions can return generators this makes sure
        to wrap them in a list() call to make sure the whole generator
        is run, and that the proper exception is raised.
        """
        try:
            list(func(*args, **kwargs))
        except excClass, e:
            return e
        else:
            if getattr(excClass,'__name__', None) is not None:
                excName = excClass.__name__
            else:
                excName = str(excClass)
            raise self.failureException, "%s not raised" % excName

    def assertRaises(self, excClass, callableObj, *args, **kwargs):
        """Assert that a callable raises a particular exception.

        :param excClass: As for the except statement, this may be either an
            exception class, or a tuple of classes.
        :param callableObj: A callable, will be passed ``*args`` and
            ``**kwargs``.

        Returns the exception so that you can examine it.
        """
        try:
            callableObj(*args, **kwargs)
        except excClass, e:
            return e
        else:
            if getattr(excClass,'__name__', None) is not None:
                excName = excClass.__name__
            else:
                # probably a tuple
                excName = str(excClass)
            raise self.failureException, "%s not raised" % excName

    def assertIs(self, left, right, message=None):
        if not (left is right):
            if message is not None:
                raise AssertionError(message)
            else:
                raise AssertionError("%r is not %r." % (left, right))

    def assertIsNot(self, left, right, message=None):
        if (left is right):
            if message is not None:
                raise AssertionError(message)
            else:
                raise AssertionError("%r is %r." % (left, right))

    def assertTransportMode(self, transport, path, mode):
        """Fail if a path does not have mode "mode".

        If modes are not supported on this transport, the assertion is ignored.
        """
        if not transport._can_roundtrip_unix_modebits():
            return
        path_stat = transport.stat(path)
        actual_mode = stat.S_IMODE(path_stat.st_mode)
        self.assertEqual(mode, actual_mode,
                         'mode of %r incorrect (%s != %s)'
                         % (path, oct(mode), oct(actual_mode)))

    def assertIsSameRealPath(self, path1, path2):
        """Fail if path1 and path2 points to different files"""
        self.assertEqual(osutils.realpath(path1),
                         osutils.realpath(path2),
                         "apparent paths:\na = %s\nb = %s\n," % (path1, path2))

    def assertIsInstance(self, obj, kls):
        """Fail if obj is not an instance of kls"""
        if not isinstance(obj, kls):
            self.fail("%r is an instance of %s rather than %s" % (
                obj, obj.__class__, kls))

    def expectFailure(self, reason, assertion, *args, **kwargs):
        """Invoke a test, expecting it to fail for the given reason.

        This is for assertions that ought to succeed, but currently fail.
        (The failure is *expected* but not *wanted*.)  Please be very precise
        about the failure you're expecting.  If a new bug is introduced,
        AssertionError should be raised, not KnownFailure.

        Frequently, expectFailure should be followed by an opposite assertion.
        See example below.

        Intended to be used with a callable that raises AssertionError as the
        'assertion' parameter.  args and kwargs are passed to the 'assertion'.

        Raises KnownFailure if the test fails.  Raises AssertionError if the
        test succeeds.

        example usage::

          self.expectFailure('Math is broken', self.assertNotEqual, 54,
                             dynamic_val)
          self.assertEqual(42, dynamic_val)

          This means that a dynamic_val of 54 will cause the test to raise
          a KnownFailure.  Once math is fixed and the expectFailure is removed,
          only a dynamic_val of 42 will allow the test to pass.  Anything other
          than 54 or 42 will cause an AssertionError.
        """
        try:
            assertion(*args, **kwargs)
        except AssertionError:
            raise KnownFailure(reason)
        else:
            self.fail('Unexpected success.  Should have failed: %s' % reason)

    def assertFileEqual(self, content, path):
        """Fail if path does not contain 'content'."""
        self.failUnlessExists(path)
        f = file(path, 'rb')
        try:
            s = f.read()
        finally:
            f.close()
        self.assertEqualDiff(content, s)

    def failUnlessExists(self, path):
        """Fail unless path or paths, which may be abs or relative, exist."""
        if not isinstance(path, basestring):
            for p in path:
                self.failUnlessExists(p)
        else:
            self.failUnless(osutils.lexists(path),path+" does not exist")

    def failIfExists(self, path):
        """Fail if path or paths, which may be abs or relative, exist."""
        if not isinstance(path, basestring):
            for p in path:
                self.failIfExists(p)
        else:
            self.failIf(osutils.lexists(path),path+" exists")

    def _capture_deprecation_warnings(self, a_callable, *args, **kwargs):
        """A helper for callDeprecated and applyDeprecated.

        :param a_callable: A callable to call.
        :param args: The positional arguments for the callable
        :param kwargs: The keyword arguments for the callable
        :return: A tuple (warnings, result). result is the result of calling
            a_callable(``*args``, ``**kwargs``).
        """
        local_warnings = []
        def capture_warnings(msg, cls=None, stacklevel=None):
            # we've hooked into a deprecation specific callpath,
            # only deprecations should getting sent via it.
            self.assertEqual(cls, DeprecationWarning)
            local_warnings.append(msg)
        original_warning_method = symbol_versioning.warn
        symbol_versioning.set_warning_method(capture_warnings)
        try:
            result = a_callable(*args, **kwargs)
        finally:
            symbol_versioning.set_warning_method(original_warning_method)
        return (local_warnings, result)

    def applyDeprecated(self, deprecation_format, a_callable, *args, **kwargs):
        """Call a deprecated callable without warning the user.

        Note that this only captures warnings raised by symbol_versioning.warn,
        not other callers that go direct to the warning module.

        To test that a deprecated method raises an error, do something like
        this::

            self.assertRaises(errors.ReservedId,
                self.applyDeprecated,
                deprecated_in((1, 5, 0)),
                br.append_revision,
                'current:')

        :param deprecation_format: The deprecation format that the callable
            should have been deprecated with. This is the same type as the
            parameter to deprecated_method/deprecated_function. If the
            callable is not deprecated with this format, an assertion error
            will be raised.
        :param a_callable: A callable to call. This may be a bound method or
            a regular function. It will be called with ``*args`` and
            ``**kwargs``.
        :param args: The positional arguments for the callable
        :param kwargs: The keyword arguments for the callable
        :return: The result of a_callable(``*args``, ``**kwargs``)
        """
        call_warnings, result = self._capture_deprecation_warnings(a_callable,
            *args, **kwargs)
        expected_first_warning = symbol_versioning.deprecation_string(
            a_callable, deprecation_format)
        if len(call_warnings) == 0:
            self.fail("No deprecation warning generated by call to %s" %
                a_callable)
        self.assertEqual(expected_first_warning, call_warnings[0])
        return result

    def callCatchWarnings(self, fn, *args, **kw):
        """Call a callable that raises python warnings.

        The caller's responsible for examining the returned warnings.

        If the callable raises an exception, the exception is not
        caught and propagates up to the caller.  In that case, the list
        of warnings is not available.

        :returns: ([warning_object, ...], fn_result)
        """
        # XXX: This is not perfect, because it completely overrides the
        # warnings filters, and some code may depend on suppressing particular
        # warnings.  It's the easiest way to insulate ourselves from -Werror,
        # though.  -- Andrew, 20071062
        wlist = []
        def _catcher(message, category, filename, lineno, file=None, line=None):
            # despite the name, 'message' is normally(?) a Warning subclass
            # instance
            wlist.append(message)
        saved_showwarning = warnings.showwarning
        saved_filters = warnings.filters
        try:
            warnings.showwarning = _catcher
            warnings.filters = []
            result = fn(*args, **kw)
        finally:
            warnings.showwarning = saved_showwarning
            warnings.filters = saved_filters
        return wlist, result

    def callDeprecated(self, expected, callable, *args, **kwargs):
        """Assert that a callable is deprecated in a particular way.

        This is a very precise test for unusual requirements. The
        applyDeprecated helper function is probably more suited for most tests
        as it allows you to simply specify the deprecation format being used
        and will ensure that that is issued for the function being called.

        Note that this only captures warnings raised by symbol_versioning.warn,
        not other callers that go direct to the warning module.  To catch
        general warnings, use callCatchWarnings.

        :param expected: a list of the deprecation warnings expected, in order
        :param callable: The callable to call
        :param args: The positional arguments for the callable
        :param kwargs: The keyword arguments for the callable
        """
        call_warnings, result = self._capture_deprecation_warnings(callable,
            *args, **kwargs)
        self.assertEqual(expected, call_warnings)
        return result

    def _startLogFile(self):
        """Send bzr and test log messages to a temporary file.

        The file is removed as the test is torn down.
        """
        fileno, name = tempfile.mkstemp(suffix='.log', prefix='testbzr')
        self._log_file = os.fdopen(fileno, 'w+')
        self._log_memento = bzrlib.trace.push_log_file(self._log_file)
        self._log_file_name = name
        self.addCleanup(self._finishLogFile)

    def _finishLogFile(self):
        """Finished with the log file.

        Close the file and delete it, unless setKeepLogfile was called.
        """
        if self._log_file is None:
            return
        bzrlib.trace.pop_log_file(self._log_memento)
        self._log_file.close()
        self._log_file = None
        if not self._keep_log_file:
            os.remove(self._log_file_name)
            self._log_file_name = None

    def setKeepLogfile(self):
        """Make the logfile not be deleted when _finishLogFile is called."""
        self._keep_log_file = True

    def addCleanup(self, callable, *args, **kwargs):
        """Arrange to run a callable when this case is torn down.

        Callables are run in the reverse of the order they are registered,
        ie last-in first-out.
        """
        self._cleanups.append((callable, args, kwargs))

    def _cleanEnvironment(self):
        new_env = {
            'BZR_HOME': None, # Don't inherit BZR_HOME to all the tests.
            'HOME': os.getcwd(),
            # bzr now uses the Win32 API and doesn't rely on APPDATA, but the
            # tests do check our impls match APPDATA
            'BZR_EDITOR': None, # test_msgeditor manipulates this variable
            'VISUAL': None,
            'EDITOR': None,
            'BZR_EMAIL': None,
            'BZREMAIL': None, # may still be present in the environment
            'EMAIL': None,
            'BZR_PROGRESS_BAR': None,
            'BZR_LOG': None,
            'BZR_PLUGIN_PATH': None,
            # SSH Agent
            'SSH_AUTH_SOCK': None,
            # Proxies
            'http_proxy': None,
            'HTTP_PROXY': None,
            'https_proxy': None,
            'HTTPS_PROXY': None,
            'no_proxy': None,
            'NO_PROXY': None,
            'all_proxy': None,
            'ALL_PROXY': None,
            # Nobody cares about ftp_proxy, FTP_PROXY AFAIK. So far at
            # least. If you do (care), please update this comment
            # -- vila 20080401
            'ftp_proxy': None,
            'FTP_PROXY': None,
            'BZR_REMOTE_PATH': None,
        }
        self.__old_env = {}
        self.addCleanup(self._restoreEnvironment)
        for name, value in new_env.iteritems():
            self._captureVar(name, value)

    def _captureVar(self, name, newvalue):
        """Set an environment variable, and reset it when finished."""
        self.__old_env[name] = osutils.set_or_unset_env(name, newvalue)

    def _restore_debug_flags(self):
        debug.debug_flags.clear()
        debug.debug_flags.update(self._preserved_debug_flags)

    def _restoreEnvironment(self):
        for name, value in self.__old_env.iteritems():
            osutils.set_or_unset_env(name, value)

    def _restoreHooks(self):
        for klass, (name, hooks) in self._preserved_hooks.items():
            setattr(klass, name, hooks)

    def knownFailure(self, reason):
        """This test has failed for some known reason."""
        raise KnownFailure(reason)

    def _do_skip(self, result, reason):
        addSkip = getattr(result, 'addSkip', None)
        if not callable(addSkip):
            result.addError(self, sys.exc_info())
        else:
            addSkip(self, reason)

    def run(self, result=None):
        if result is None: result = self.defaultTestResult()
        for feature in getattr(self, '_test_needs_features', []):
            if not feature.available():
                result.startTest(self)
                if getattr(result, 'addNotSupported', None):
                    result.addNotSupported(self, feature)
                else:
                    result.addSuccess(self)
                result.stopTest(self)
                return result
        try:
            try:
                result.startTest(self)
                absent_attr = object()
                # Python 2.5
                method_name = getattr(self, '_testMethodName', absent_attr)
                if method_name is absent_attr:
                    # Python 2.4
                    method_name = getattr(self, '_TestCase__testMethodName')
                testMethod = getattr(self, method_name)
                try:
                    try:
                        self.setUp()
                        if not self._bzr_test_setUp_run:
                            self.fail(
                                "test setUp did not invoke "
                                "bzrlib.tests.TestCase's setUp")
                    except KeyboardInterrupt:
                        self._runCleanups()
                        raise
                    except TestSkipped, e:
                        self._do_skip(result, e.args[0])
                        self.tearDown()
                        return result
                    except:
                        result.addError(self, sys.exc_info())
                        self._runCleanups()
                        return result

                    ok = False
                    try:
                        testMethod()
                        ok = True
                    except self.failureException:
                        result.addFailure(self, sys.exc_info())
                    except TestSkipped, e:
                        if not e.args:
                            reason = "No reason given."
                        else:
                            reason = e.args[0]
                        self._do_skip(result, reason)
                    except KeyboardInterrupt:
                        self._runCleanups()
                        raise
                    except:
                        result.addError(self, sys.exc_info())

                    try:
                        self.tearDown()
                        if not self._bzr_test_tearDown_run:
                            self.fail(
                                "test tearDown did not invoke "
                                "bzrlib.tests.TestCase's tearDown")
                    except KeyboardInterrupt:
                        self._runCleanups()
                        raise
                    except:
                        result.addError(self, sys.exc_info())
                        self._runCleanups()
                        ok = False
                    if ok: result.addSuccess(self)
                finally:
                    result.stopTest(self)
                return result
            except TestNotApplicable:
                # Not moved from the result [yet].
                self._runCleanups()
                raise
            except KeyboardInterrupt:
                self._runCleanups()
                raise
        finally:
            saved_attrs = {}
            for attr_name in self.attrs_to_keep:
                if attr_name in self.__dict__:
                    saved_attrs[attr_name] = self.__dict__[attr_name]
            self.__dict__ = saved_attrs

    def tearDown(self):
        self._runCleanups()
        self._log_contents = ''
        self._bzr_test_tearDown_run = True
        unittest.TestCase.tearDown(self)

    def time(self, callable, *args, **kwargs):
        """Run callable and accrue the time it takes to the benchmark time.

        If lsprofiling is enabled (i.e. by --lsprof-time to bzr selftest) then
        this will cause lsprofile statistics to be gathered and stored in
        self._benchcalls.
        """
        if self._benchtime is None:
            self._benchtime = 0
        start = time.time()
        try:
            if not self._gather_lsprof_in_benchmarks:
                return callable(*args, **kwargs)
            else:
                # record this benchmark
                ret, stats = bzrlib.lsprof.profile(callable, *args, **kwargs)
                stats.sort()
                self._benchcalls.append(((callable, args, kwargs), stats))
                return ret
        finally:
            self._benchtime += time.time() - start

    def _runCleanups(self):
        """Run registered cleanup functions.

        This should only be called from TestCase.tearDown.
        """
        # TODO: Perhaps this should keep running cleanups even if
        # one of them fails?

        # Actually pop the cleanups from the list so tearDown running
        # twice is safe (this happens for skipped tests).
        while self._cleanups:
            cleanup, args, kwargs = self._cleanups.pop()
            cleanup(*args, **kwargs)

    def log(self, *args):
        mutter(*args)

    def _get_log(self, keep_log_file=False):
        """Get the log from bzrlib.trace calls from this test.

        :param keep_log_file: When True, if the log is still a file on disk
            leave it as a file on disk. When False, if the log is still a file
            on disk, the log file is deleted and the log preserved as
            self._log_contents.
        :return: A string containing the log.
        """
        # flush the log file, to get all content
        import bzrlib.trace
        if bzrlib.trace._trace_file:
            bzrlib.trace._trace_file.flush()
        if self._log_contents:
            # XXX: this can hardly contain the content flushed above --vila
            # 20080128
            return self._log_contents
        if self._log_file_name is not None:
            logfile = open(self._log_file_name)
            try:
                log_contents = logfile.read()
            finally:
                logfile.close()
            if not keep_log_file:
                self._log_contents = log_contents
                try:
                    os.remove(self._log_file_name)
                except OSError, e:
                    if sys.platform == 'win32' and e.errno == errno.EACCES:
                        sys.stderr.write(('Unable to delete log file '
                                             ' %r\n' % self._log_file_name))
                    else:
                        raise
            return log_contents
        else:
            return "DELETED log file to reduce memory footprint"

    def requireFeature(self, feature):
        """This test requires a specific feature is available.

        :raises UnavailableFeature: When feature is not available.
        """
        if not feature.available():
            raise UnavailableFeature(feature)

    def _run_bzr_autosplit(self, args, retcode, encoding, stdin,
            working_dir):
        """Run bazaar command line, splitting up a string command line."""
        if isinstance(args, basestring):
            # shlex don't understand unicode strings,
            # so args should be plain string (bialix 20070906)
            args = list(shlex.split(str(args)))
        return self._run_bzr_core(args, retcode=retcode,
                encoding=encoding, stdin=stdin, working_dir=working_dir,
                )

    def _run_bzr_core(self, args, retcode, encoding, stdin,
            working_dir):
        if encoding is None:
            encoding = osutils.get_user_encoding()
        stdout = StringIOWrapper()
        stderr = StringIOWrapper()
        stdout.encoding = encoding
        stderr.encoding = encoding

        self.log('run bzr: %r', args)
        # FIXME: don't call into logging here
        handler = logging.StreamHandler(stderr)
        handler.setLevel(logging.INFO)
        logger = logging.getLogger('')
        logger.addHandler(handler)
        old_ui_factory = ui.ui_factory
        ui.ui_factory = TestUIFactory(stdin=stdin, stdout=stdout, stderr=stderr)

        cwd = None
        if working_dir is not None:
            cwd = osutils.getcwd()
            os.chdir(working_dir)

        try:
            result = self.apply_redirected(ui.ui_factory.stdin,
                stdout, stderr,
                bzrlib.commands.run_bzr_catch_user_errors,
                args)
        finally:
            logger.removeHandler(handler)
            ui.ui_factory = old_ui_factory
            if cwd is not None:
                os.chdir(cwd)

        out = stdout.getvalue()
        err = stderr.getvalue()
        if out:
            self.log('output:\n%r', out)
        if err:
            self.log('errors:\n%r', err)
        if retcode is not None:
            self.assertEquals(retcode, result,
                              message='Unexpected return code')
        return out, err

    def run_bzr(self, args, retcode=0, encoding=None, stdin=None,
                working_dir=None, error_regexes=[], output_encoding=None):
        """Invoke bzr, as if it were run from the command line.

        The argument list should not include the bzr program name - the
        first argument is normally the bzr command.  Arguments may be
        passed in three ways:

        1- A list of strings, eg ["commit", "a"].  This is recommended
        when the command contains whitespace or metacharacters, or
        is built up at run time.

        2- A single string, eg "add a".  This is the most convenient
        for hardcoded commands.

        This runs bzr through the interface that catches and reports
        errors, and with logging set to something approximating the
        default, so that error reporting can be checked.

        This should be the main method for tests that want to exercise the
        overall behavior of the bzr application (rather than a unit test
        or a functional test of the library.)

        This sends the stdout/stderr results into the test's log,
        where it may be useful for debugging.  See also run_captured.

        :keyword stdin: A string to be used as stdin for the command.
        :keyword retcode: The status code the command should return;
            default 0.
        :keyword working_dir: The directory to run the command in
        :keyword error_regexes: A list of expected error messages.  If
            specified they must be seen in the error output of the command.
        """
        out, err = self._run_bzr_autosplit(
            args=args,
            retcode=retcode,
            encoding=encoding,
            stdin=stdin,
            working_dir=working_dir,
            )
        self.assertIsInstance(error_regexes, (list, tuple))
        for regex in error_regexes:
            self.assertContainsRe(err, regex)
        return out, err

    def run_bzr_error(self, error_regexes, *args, **kwargs):
        """Run bzr, and check that stderr contains the supplied regexes

        :param error_regexes: Sequence of regular expressions which
            must each be found in the error output. The relative ordering
            is not enforced.
        :param args: command-line arguments for bzr
        :param kwargs: Keyword arguments which are interpreted by run_bzr
            This function changes the default value of retcode to be 3,
            since in most cases this is run when you expect bzr to fail.

        :return: (out, err) The actual output of running the command (in case
            you want to do more inspection)

        Examples of use::

            # Make sure that commit is failing because there is nothing to do
            self.run_bzr_error(['no changes to commit'],
                               ['commit', '-m', 'my commit comment'])
            # Make sure --strict is handling an unknown file, rather than
            # giving us the 'nothing to do' error
            self.build_tree(['unknown'])
            self.run_bzr_error(['Commit refused because there are unknown files'],
                               ['commit', --strict', '-m', 'my commit comment'])
        """
        kwargs.setdefault('retcode', 3)
        kwargs['error_regexes'] = error_regexes
        out, err = self.run_bzr(*args, **kwargs)
        return out, err

    def run_bzr_subprocess(self, *args, **kwargs):
        """Run bzr in a subprocess for testing.

        This starts a new Python interpreter and runs bzr in there.
        This should only be used for tests that have a justifiable need for
        this isolation: e.g. they are testing startup time, or signal
        handling, or early startup code, etc.  Subprocess code can't be
        profiled or debugged so easily.

        :keyword retcode: The status code that is expected.  Defaults to 0.  If
            None is supplied, the status code is not checked.
        :keyword env_changes: A dictionary which lists changes to environment
            variables. A value of None will unset the env variable.
            The values must be strings. The change will only occur in the
            child, so you don't need to fix the environment after running.
        :keyword universal_newlines: Convert CRLF => LF
        :keyword allow_plugins: By default the subprocess is run with
            --no-plugins to ensure test reproducibility. Also, it is possible
            for system-wide plugins to create unexpected output on stderr,
            which can cause unnecessary test failures.
        """
        env_changes = kwargs.get('env_changes', {})
        working_dir = kwargs.get('working_dir', None)
        allow_plugins = kwargs.get('allow_plugins', False)
        if len(args) == 1:
            if isinstance(args[0], list):
                args = args[0]
            elif isinstance(args[0], basestring):
                args = list(shlex.split(args[0]))
        else:
            raise ValueError("passing varargs to run_bzr_subprocess")
        process = self.start_bzr_subprocess(args, env_changes=env_changes,
                                            working_dir=working_dir,
                                            allow_plugins=allow_plugins)
        # We distinguish between retcode=None and retcode not passed.
        supplied_retcode = kwargs.get('retcode', 0)
        return self.finish_bzr_subprocess(process, retcode=supplied_retcode,
            universal_newlines=kwargs.get('universal_newlines', False),
            process_args=args)

    def start_bzr_subprocess(self, process_args, env_changes=None,
                             skip_if_plan_to_signal=False,
                             working_dir=None,
                             allow_plugins=False):
        """Start bzr in a subprocess for testing.

        This starts a new Python interpreter and runs bzr in there.
        This should only be used for tests that have a justifiable need for
        this isolation: e.g. they are testing startup time, or signal
        handling, or early startup code, etc.  Subprocess code can't be
        profiled or debugged so easily.

        :param process_args: a list of arguments to pass to the bzr executable,
            for example ``['--version']``.
        :param env_changes: A dictionary which lists changes to environment
            variables. A value of None will unset the env variable.
            The values must be strings. The change will only occur in the
            child, so you don't need to fix the environment after running.
        :param skip_if_plan_to_signal: raise TestSkipped when true and os.kill
            is not available.
        :param allow_plugins: If False (default) pass --no-plugins to bzr.

        :returns: Popen object for the started process.
        """
        if skip_if_plan_to_signal:
            if not getattr(os, 'kill', None):
                raise TestSkipped("os.kill not available.")

        if env_changes is None:
            env_changes = {}
        old_env = {}

        def cleanup_environment():
            for env_var, value in env_changes.iteritems():
                old_env[env_var] = osutils.set_or_unset_env(env_var, value)

        def restore_environment():
            for env_var, value in old_env.iteritems():
                osutils.set_or_unset_env(env_var, value)

        bzr_path = self.get_bzr_path()

        cwd = None
        if working_dir is not None:
            cwd = osutils.getcwd()
            os.chdir(working_dir)

        try:
            # win32 subprocess doesn't support preexec_fn
            # so we will avoid using it on all platforms, just to
            # make sure the code path is used, and we don't break on win32
            cleanup_environment()
            command = [sys.executable]
            # frozen executables don't need the path to bzr
            if getattr(sys, "frozen", None) is None:
                command.append(bzr_path)
            if not allow_plugins:
                command.append('--no-plugins')
            command.extend(process_args)
            process = self._popen(command, stdin=PIPE, stdout=PIPE, stderr=PIPE)
        finally:
            restore_environment()
            if cwd is not None:
                os.chdir(cwd)

        return process

    def _popen(self, *args, **kwargs):
        """Place a call to Popen.

        Allows tests to override this method to intercept the calls made to
        Popen for introspection.
        """
        return Popen(*args, **kwargs)

    def get_bzr_path(self):
        """Return the path of the 'bzr' executable for this test suite."""
        bzr_path = os.path.dirname(os.path.dirname(bzrlib.__file__))+'/bzr'
        if not os.path.isfile(bzr_path):
            # We are probably installed. Assume sys.argv is the right file
            bzr_path = sys.argv[0]
        return bzr_path

    def finish_bzr_subprocess(self, process, retcode=0, send_signal=None,
                              universal_newlines=False, process_args=None):
        """Finish the execution of process.

        :param process: the Popen object returned from start_bzr_subprocess.
        :param retcode: The status code that is expected.  Defaults to 0.  If
            None is supplied, the status code is not checked.
        :param send_signal: an optional signal to send to the process.
        :param universal_newlines: Convert CRLF => LF
        :returns: (stdout, stderr)
        """
        if send_signal is not None:
            os.kill(process.pid, send_signal)
        out, err = process.communicate()

        if universal_newlines:
            out = out.replace('\r\n', '\n')
            err = err.replace('\r\n', '\n')

        if retcode is not None and retcode != process.returncode:
            if process_args is None:
                process_args = "(unknown args)"
            mutter('Output of bzr %s:\n%s', process_args, out)
            mutter('Error for bzr %s:\n%s', process_args, err)
            self.fail('Command bzr %s failed with retcode %s != %s'
                      % (process_args, retcode, process.returncode))
        return [out, err]

    def check_inventory_shape(self, inv, shape):
        """Compare an inventory to a list of expected names.

        Fail if they are not precisely equal.
        """
        extras = []
        shape = list(shape)             # copy
        for path, ie in inv.entries():
            name = path.replace('\\', '/')
            if ie.kind == 'directory':
                name = name + '/'
            if name in shape:
                shape.remove(name)
            else:
                extras.append(name)
        if shape:
            self.fail("expected paths not found in inventory: %r" % shape)
        if extras:
            self.fail("unexpected paths found in inventory: %r" % extras)

    def apply_redirected(self, stdin=None, stdout=None, stderr=None,
                         a_callable=None, *args, **kwargs):
        """Call callable with redirected std io pipes.

        Returns the return code."""
        if not callable(a_callable):
            raise ValueError("a_callable must be callable.")
        if stdin is None:
            stdin = StringIO("")
        if stdout is None:
            if getattr(self, "_log_file", None) is not None:
                stdout = self._log_file
            else:
                stdout = StringIO()
        if stderr is None:
            if getattr(self, "_log_file", None is not None):
                stderr = self._log_file
            else:
                stderr = StringIO()
        real_stdin = sys.stdin
        real_stdout = sys.stdout
        real_stderr = sys.stderr
        try:
            sys.stdout = stdout
            sys.stderr = stderr
            sys.stdin = stdin
            return a_callable(*args, **kwargs)
        finally:
            sys.stdout = real_stdout
            sys.stderr = real_stderr
            sys.stdin = real_stdin

    def reduceLockdirTimeout(self):
        """Reduce the default lock timeout for the duration of the test, so that
        if LockContention occurs during a test, it does so quickly.

        Tests that expect to provoke LockContention errors should call this.
        """
        orig_timeout = bzrlib.lockdir._DEFAULT_TIMEOUT_SECONDS
        def resetTimeout():
            bzrlib.lockdir._DEFAULT_TIMEOUT_SECONDS = orig_timeout
        self.addCleanup(resetTimeout)
        bzrlib.lockdir._DEFAULT_TIMEOUT_SECONDS = 0

    def make_utf8_encoded_stringio(self, encoding_type=None):
        """Return a StringIOWrapper instance, that will encode Unicode
        input to UTF-8.
        """
        if encoding_type is None:
            encoding_type = 'strict'
        sio = StringIO()
        output_encoding = 'utf-8'
        sio = codecs.getwriter(output_encoding)(sio, errors=encoding_type)
        sio.encoding = output_encoding
        return sio


class CapturedCall(object):
    """A helper for capturing smart server calls for easy debug analysis."""

    def __init__(self, params, prefix_length):
        """Capture the call with params and skip prefix_length stack frames."""
        self.call = params
        import traceback
        # The last 5 frames are the __init__, the hook frame, and 3 smart
        # client frames. Beyond this we could get more clever, but this is good
        # enough for now.
        stack = traceback.extract_stack()[prefix_length:-5]
        self.stack = ''.join(traceback.format_list(stack))

    def __str__(self):
        return self.call.method

    def __repr__(self):
        return self.call.method

    def stack(self):
        return self.stack


class TestCaseWithMemoryTransport(TestCase):
    """Common test class for tests that do not need disk resources.

    Tests that need disk resources should derive from TestCaseWithTransport.

    TestCaseWithMemoryTransport sets the TEST_ROOT variable for all bzr tests.

    For TestCaseWithMemoryTransport the test_home_dir is set to the name of
    a directory which does not exist. This serves to help ensure test isolation
    is preserved. test_dir is set to the TEST_ROOT, as is cwd, because they
    must exist. However, TestCaseWithMemoryTransport does not offer local
    file defaults for the transport in tests, nor does it obey the command line
    override, so tests that accidentally write to the common directory should
    be rare.

    :cvar TEST_ROOT: Directory containing all temporary directories, plus
    a .bzr directory that stops us ascending higher into the filesystem.
    """

    TEST_ROOT = None
    _TEST_NAME = 'test'

    def __init__(self, methodName='runTest'):
        # allow test parameterization after test construction and before test
        # execution. Variables that the parameterizer sets need to be
        # ones that are not set by setUp, or setUp will trash them.
        super(TestCaseWithMemoryTransport, self).__init__(methodName)
        self.vfs_transport_factory = default_transport
        self.transport_server = None
        self.transport_readonly_server = None
        self.__vfs_server = None

    def get_transport(self, relpath=None):
        """Return a writeable transport.

        This transport is for the test scratch space relative to
        "self._test_root"

        :param relpath: a path relative to the base url.
        """
        t = get_transport(self.get_url(relpath))
        self.assertFalse(t.is_readonly())
        return t

    def get_readonly_transport(self, relpath=None):
        """Return a readonly transport for the test scratch space

        This can be used to test that operations which should only need
        readonly access in fact do not try to write.

        :param relpath: a path relative to the base url.
        """
        t = get_transport(self.get_readonly_url(relpath))
        self.assertTrue(t.is_readonly())
        return t

    def create_transport_readonly_server(self):
        """Create a transport server from class defined at init.

        This is mostly a hook for daughter classes.
        """
        return self.transport_readonly_server()

    def get_readonly_server(self):
        """Get the server instance for the readonly transport

        This is useful for some tests with specific servers to do diagnostics.
        """
        if self.__readonly_server is None:
            if self.transport_readonly_server is None:
                # readonly decorator requested
                # bring up the server
                self.__readonly_server = ReadonlyServer()
                self.__readonly_server.setUp(self.get_vfs_only_server())
            else:
                self.__readonly_server = self.create_transport_readonly_server()
                self.__readonly_server.setUp(self.get_vfs_only_server())
            self.addCleanup(self.__readonly_server.tearDown)
        return self.__readonly_server

    def get_readonly_url(self, relpath=None):
        """Get a URL for the readonly transport.

        This will either be backed by '.' or a decorator to the transport
        used by self.get_url()
        relpath provides for clients to get a path relative to the base url.
        These should only be downwards relative, not upwards.
        """
        base = self.get_readonly_server().get_url()
        return self._adjust_url(base, relpath)

    def get_vfs_only_server(self):
        """Get the vfs only read/write server instance.

        This is useful for some tests with specific servers that need
        diagnostics.

        For TestCaseWithMemoryTransport this is always a MemoryServer, and there
        is no means to override it.
        """
        if self.__vfs_server is None:
            self.__vfs_server = MemoryServer()
            self.__vfs_server.setUp()
            self.addCleanup(self.__vfs_server.tearDown)
        return self.__vfs_server

    def get_server(self):
        """Get the read/write server instance.

        This is useful for some tests with specific servers that need
        diagnostics.

        This is built from the self.transport_server factory. If that is None,
        then the self.get_vfs_server is returned.
        """
        if self.__server is None:
            if self.transport_server is None or self.transport_server is self.vfs_transport_factory:
                return self.get_vfs_only_server()
            else:
                # bring up a decorated means of access to the vfs only server.
                self.__server = self.transport_server()
                try:
                    self.__server.setUp(self.get_vfs_only_server())
                except TypeError, e:
                    # This should never happen; the try:Except here is to assist
                    # developers having to update code rather than seeing an
                    # uninformative TypeError.
                    raise Exception, "Old server API in use: %s, %s" % (self.__server, e)
            self.addCleanup(self.__server.tearDown)
        return self.__server

    def _adjust_url(self, base, relpath):
        """Get a URL (or maybe a path) for the readwrite transport.

        This will either be backed by '.' or to an equivalent non-file based
        facility.
        relpath provides for clients to get a path relative to the base url.
        These should only be downwards relative, not upwards.
        """
        if relpath is not None and relpath != '.':
            if not base.endswith('/'):
                base = base + '/'
            # XXX: Really base should be a url; we did after all call
            # get_url()!  But sometimes it's just a path (from
            # LocalAbspathServer), and it'd be wrong to append urlescaped data
            # to a non-escaped local path.
            if base.startswith('./') or base.startswith('/'):
                base += relpath
            else:
                base += urlutils.escape(relpath)
        return base

    def get_url(self, relpath=None):
        """Get a URL (or maybe a path) for the readwrite transport.

        This will either be backed by '.' or to an equivalent non-file based
        facility.
        relpath provides for clients to get a path relative to the base url.
        These should only be downwards relative, not upwards.
        """
        base = self.get_server().get_url()
        return self._adjust_url(base, relpath)

    def get_vfs_only_url(self, relpath=None):
        """Get a URL (or maybe a path for the plain old vfs transport.

        This will never be a smart protocol.  It always has all the
        capabilities of the local filesystem, but it might actually be a
        MemoryTransport or some other similar virtual filesystem.

        This is the backing transport (if any) of the server returned by
        get_url and get_readonly_url.

        :param relpath: provides for clients to get a path relative to the base
            url.  These should only be downwards relative, not upwards.
        :return: A URL
        """
        base = self.get_vfs_only_server().get_url()
        return self._adjust_url(base, relpath)

    def _create_safety_net(self):
        """Make a fake bzr directory.

        This prevents any tests propagating up onto the TEST_ROOT directory's
        real branch.
        """
        root = TestCaseWithMemoryTransport.TEST_ROOT
        bzrdir.BzrDir.create_standalone_workingtree(root)

    def _check_safety_net(self):
        """Check that the safety .bzr directory have not been touched.

        _make_test_root have created a .bzr directory to prevent tests from
        propagating. This method ensures than a test did not leaked.
        """
        root = TestCaseWithMemoryTransport.TEST_ROOT
        wt = workingtree.WorkingTree.open(root)
        last_rev = wt.last_revision()
        if last_rev != 'null:':
            # The current test have modified the /bzr directory, we need to
            # recreate a new one or all the followng tests will fail.
            # If you need to inspect its content uncomment the following line
            # import pdb; pdb.set_trace()
            _rmtree_temp_dir(root + '/.bzr')
            self._create_safety_net()
            raise AssertionError('%s/.bzr should not be modified' % root)

    def _make_test_root(self):
        if TestCaseWithMemoryTransport.TEST_ROOT is None:
            root = osutils.mkdtemp(prefix='testbzr-', suffix='.tmp')
            TestCaseWithMemoryTransport.TEST_ROOT = root

            self._create_safety_net()

            # The same directory is used by all tests, and we're not
            # specifically told when all tests are finished.  This will do.
            atexit.register(_rmtree_temp_dir, root)

        self.addCleanup(self._check_safety_net)

    def makeAndChdirToTestDir(self):
        """Create a temporary directories for this one test.

        This must set self.test_home_dir and self.test_dir and chdir to
        self.test_dir.

        For TestCaseWithMemoryTransport we chdir to the TEST_ROOT for this test.
        """
        os.chdir(TestCaseWithMemoryTransport.TEST_ROOT)
        self.test_dir = TestCaseWithMemoryTransport.TEST_ROOT
        self.test_home_dir = self.test_dir + "/MemoryTransportMissingHomeDir"

    def make_branch(self, relpath, format=None):
        """Create a branch on the transport at relpath."""
        repo = self.make_repository(relpath, format=format)
        return repo.bzrdir.create_branch()

    def make_bzrdir(self, relpath, format=None):
        try:
            # might be a relative or absolute path
            maybe_a_url = self.get_url(relpath)
            segments = maybe_a_url.rsplit('/', 1)
            t = get_transport(maybe_a_url)
            if len(segments) > 1 and segments[-1] not in ('', '.'):
                t.ensure_base()
            if format is None:
                format = 'default'
            if isinstance(format, basestring):
                format = bzrdir.format_registry.make_bzrdir(format)
            return format.initialize_on_transport(t)
        except errors.UninitializableFormat:
            raise TestSkipped("Format %s is not initializable." % format)

    def make_repository(self, relpath, shared=False, format=None):
        """Create a repository on our default transport at relpath.

        Note that relpath must be a relative path, not a full url.
        """
        # FIXME: If you create a remoterepository this returns the underlying
        # real format, which is incorrect.  Actually we should make sure that
        # RemoteBzrDir returns a RemoteRepository.
        # maybe  mbp 20070410
        made_control = self.make_bzrdir(relpath, format=format)
        return made_control.create_repository(shared=shared)

    def make_smart_server(self, path):
        smart_server = server.SmartTCPServer_for_testing()
        smart_server.setUp(self.get_server())
        remote_transport = get_transport(smart_server.get_url()).clone(path)
        self.addCleanup(smart_server.tearDown)
        return remote_transport

    def make_branch_and_memory_tree(self, relpath, format=None):
        """Create a branch on the default transport and a MemoryTree for it."""
        b = self.make_branch(relpath, format=format)
        return memorytree.MemoryTree.create_on_branch(b)

    def make_branch_builder(self, relpath, format=None):
        branch = self.make_branch(relpath, format=format)
        return branchbuilder.BranchBuilder(branch=branch)

    def overrideEnvironmentForTesting(self):
        os.environ['HOME'] = self.test_home_dir
        os.environ['BZR_HOME'] = self.test_home_dir

    def setUp(self):
        super(TestCaseWithMemoryTransport, self).setUp()
        self._make_test_root()
        _currentdir = os.getcwdu()
        def _leaveDirectory():
            os.chdir(_currentdir)
        self.addCleanup(_leaveDirectory)
        self.makeAndChdirToTestDir()
        self.overrideEnvironmentForTesting()
        self.__readonly_server = None
        self.__server = None
        self.reduceLockdirTimeout()

    def setup_smart_server_with_call_log(self):
        """Sets up a smart server as the transport server with a call log."""
        self.transport_server = server.SmartTCPServer_for_testing
        self.hpss_calls = []
        import traceback
        # Skip the current stack down to the caller of
        # setup_smart_server_with_call_log
        prefix_length = len(traceback.extract_stack()) - 2
        def capture_hpss_call(params):
            self.hpss_calls.append(
                CapturedCall(params, prefix_length))
        client._SmartClient.hooks.install_named_hook(
            'call', capture_hpss_call, None)

    def reset_smart_call_log(self):
        self.hpss_calls = []


class TestCaseInTempDir(TestCaseWithMemoryTransport):
    """Derived class that runs a test within a temporary directory.

    This is useful for tests that need to create a branch, etc.

    The directory is created in a slightly complex way: for each
    Python invocation, a new temporary top-level directory is created.
    All test cases create their own directory within that.  If the
    tests complete successfully, the directory is removed.

    :ivar test_base_dir: The path of the top-level directory for this
    test, which contains a home directory and a work directory.

    :ivar test_home_dir: An initially empty directory under test_base_dir
    which is used as $HOME for this test.

    :ivar test_dir: A directory under test_base_dir used as the current
    directory when the test proper is run.
    """

    OVERRIDE_PYTHON = 'python'

    def check_file_contents(self, filename, expect):
        self.log("check contents of file %s" % filename)
        contents = file(filename, 'r').read()
        if contents != expect:
            self.log("expected: %r" % expect)
            self.log("actually: %r" % contents)
            self.fail("contents of %s not as expected" % filename)

    def _getTestDirPrefix(self):
        # create a directory within the top level test directory
        if sys.platform == 'win32':
            name_prefix = re.sub('[<>*=+",:;_/\\-]', '_', self.id())
            # windows is likely to have path-length limits so use a short name
            name_prefix = name_prefix[-30:]
        else:
            name_prefix = re.sub('[/]', '_', self.id())
        return name_prefix

    def makeAndChdirToTestDir(self):
        """See TestCaseWithMemoryTransport.makeAndChdirToTestDir().

        For TestCaseInTempDir we create a temporary directory based on the test
        name and then create two subdirs - test and home under it.
        """
        name_prefix = osutils.pathjoin(TestCaseWithMemoryTransport.TEST_ROOT,
            self._getTestDirPrefix())
        name = name_prefix
        for i in range(100):
            if os.path.exists(name):
                name = name_prefix + '_' + str(i)
            else:
                os.mkdir(name)
                break
        # now create test and home directories within this dir
        self.test_base_dir = name
        self.test_home_dir = self.test_base_dir + '/home'
        os.mkdir(self.test_home_dir)
        self.test_dir = self.test_base_dir + '/work'
        os.mkdir(self.test_dir)
        os.chdir(self.test_dir)
        # put name of test inside
        f = file(self.test_base_dir + '/name', 'w')
        try:
            f.write(self.id())
        finally:
            f.close()
        self.addCleanup(self.deleteTestDir)

    def deleteTestDir(self):
        os.chdir(TestCaseWithMemoryTransport.TEST_ROOT)
        _rmtree_temp_dir(self.test_base_dir)

    def build_tree(self, shape, line_endings='binary', transport=None):
        """Build a test tree according to a pattern.

        shape is a sequence of file specifications.  If the final
        character is '/', a directory is created.

        This assumes that all the elements in the tree being built are new.

        This doesn't add anything to a branch.

        :type shape:    list or tuple.
        :param line_endings: Either 'binary' or 'native'
            in binary mode, exact contents are written in native mode, the
            line endings match the default platform endings.
        :param transport: A transport to write to, for building trees on VFS's.
            If the transport is readonly or None, "." is opened automatically.
        :return: None
        """
        if type(shape) not in (list, tuple):
            raise AssertionError("Parameter 'shape' should be "
                "a list or a tuple. Got %r instead" % (shape,))
        # It's OK to just create them using forward slashes on windows.
        if transport is None or transport.is_readonly():
            transport = get_transport(".")
        for name in shape:
            self.assertIsInstance(name, basestring)
            if name[-1] == '/':
                transport.mkdir(urlutils.escape(name[:-1]))
            else:
                if line_endings == 'binary':
                    end = '\n'
                elif line_endings == 'native':
                    end = os.linesep
                else:
                    raise errors.BzrError(
                        'Invalid line ending request %r' % line_endings)
                content = "contents of %s%s" % (name.encode('utf-8'), end)
                transport.put_bytes_non_atomic(urlutils.escape(name), content)

    def build_tree_contents(self, shape):
        build_tree_contents(shape)

    def assertInWorkingTree(self, path, root_path='.', tree=None):
        """Assert whether path or paths are in the WorkingTree"""
        if tree is None:
            tree = workingtree.WorkingTree.open(root_path)
        if not isinstance(path, basestring):
            for p in path:
                self.assertInWorkingTree(p, tree=tree)
        else:
            self.assertIsNot(tree.path2id(path), None,
                path+' not in working tree.')

    def assertNotInWorkingTree(self, path, root_path='.', tree=None):
        """Assert whether path or paths are not in the WorkingTree"""
        if tree is None:
            tree = workingtree.WorkingTree.open(root_path)
        if not isinstance(path, basestring):
            for p in path:
                self.assertNotInWorkingTree(p,tree=tree)
        else:
            self.assertIs(tree.path2id(path), None, path+' in working tree.')


class TestCaseWithTransport(TestCaseInTempDir):
    """A test case that provides get_url and get_readonly_url facilities.

    These back onto two transport servers, one for readonly access and one for
    read write access.

    If no explicit class is provided for readonly access, a
    ReadonlyTransportDecorator is used instead which allows the use of non disk
    based read write transports.

    If an explicit class is provided for readonly access, that server and the
    readwrite one must both define get_url() as resolving to os.getcwd().
    """

    def get_vfs_only_server(self):
        """See TestCaseWithMemoryTransport.

        This is useful for some tests with specific servers that need
        diagnostics.
        """
        if self.__vfs_server is None:
            self.__vfs_server = self.vfs_transport_factory()
            self.__vfs_server.setUp()
            self.addCleanup(self.__vfs_server.tearDown)
        return self.__vfs_server

    def make_branch_and_tree(self, relpath, format=None):
        """Create a branch on the transport and a tree locally.

        If the transport is not a LocalTransport, the Tree can't be created on
        the transport.  In that case if the vfs_transport_factory is
        LocalURLServer the working tree is created in the local
        directory backing the transport, and the returned tree's branch and
        repository will also be accessed locally. Otherwise a lightweight
        checkout is created and returned.

        :param format: The BzrDirFormat.
        :returns: the WorkingTree.
        """
        # TODO: always use the local disk path for the working tree,
        # this obviously requires a format that supports branch references
        # so check for that by checking bzrdir.BzrDirFormat.get_default_format()
        # RBC 20060208
        b = self.make_branch(relpath, format=format)
        try:
            return b.bzrdir.create_workingtree()
        except errors.NotLocalUrl:
            # We can only make working trees locally at the moment.  If the
            # transport can't support them, then we keep the non-disk-backed
            # branch and create a local checkout.
            if self.vfs_transport_factory is LocalURLServer:
                # the branch is colocated on disk, we cannot create a checkout.
                # hopefully callers will expect this.
                local_controldir= bzrdir.BzrDir.open(self.get_vfs_only_url(relpath))
                wt = local_controldir.create_workingtree()
                if wt.branch._format != b._format:
                    wt._branch = b
                    # Make sure that assigning to wt._branch fixes wt.branch,
                    # in case the implementation details of workingtree objects
                    # change.
                    self.assertIs(b, wt.branch)
                return wt
            else:
                return b.create_checkout(relpath, lightweight=True)

    def assertIsDirectory(self, relpath, transport):
        """Assert that relpath within transport is a directory.

        This may not be possible on all transports; in that case it propagates
        a TransportNotPossible.
        """
        try:
            mode = transport.stat(relpath).st_mode
        except errors.NoSuchFile:
            self.fail("path %s is not a directory; no such file"
                      % (relpath))
        if not stat.S_ISDIR(mode):
            self.fail("path %s is not a directory; has mode %#o"
                      % (relpath, mode))

    def assertTreesEqual(self, left, right):
        """Check that left and right have the same content and properties."""
        # we use a tree delta to check for equality of the content, and we
        # manually check for equality of other things such as the parents list.
        self.assertEqual(left.get_parent_ids(), right.get_parent_ids())
        differences = left.changes_from(right)
        self.assertFalse(differences.has_changed(),
            "Trees %r and %r are different: %r" % (left, right, differences))

    def setUp(self):
        super(TestCaseWithTransport, self).setUp()
        self.__vfs_server = None


class ChrootedTestCase(TestCaseWithTransport):
    """A support class that provides readonly urls outside the local namespace.

    This is done by checking if self.transport_server is a MemoryServer. if it
    is then we are chrooted already, if it is not then an HttpServer is used
    for readonly urls.

    TODO RBC 20060127: make this an option to TestCaseWithTransport so it can
                       be used without needed to redo it when a different
                       subclass is in use ?
    """

    def setUp(self):
        super(ChrootedTestCase, self).setUp()
        if not self.vfs_transport_factory == MemoryServer:
            self.transport_readonly_server = HttpServer


def condition_id_re(pattern):
    """Create a condition filter which performs a re check on a test's id.

    :param pattern: A regular expression string.
    :return: A callable that returns True if the re matches.
    """
    filter_re = osutils.re_compile_checked(pattern, 0,
        'test filter')
    def condition(test):
        test_id = test.id()
        return filter_re.search(test_id)
    return condition


def condition_isinstance(klass_or_klass_list):
    """Create a condition filter which returns isinstance(param, klass).

    :return: A callable which when called with one parameter obj return the
        result of isinstance(obj, klass_or_klass_list).
    """
    def condition(obj):
        return isinstance(obj, klass_or_klass_list)
    return condition


def condition_id_in_list(id_list):
    """Create a condition filter which verify that test's id in a list.

    :param id_list: A TestIdList object.
    :return: A callable that returns True if the test's id appears in the list.
    """
    def condition(test):
        return id_list.includes(test.id())
    return condition


def condition_id_startswith(starts):
    """Create a condition filter verifying that test's id starts with a string.

    :param starts: A list of string.
    :return: A callable that returns True if the test's id starts with one of
        the given strings.
    """
    def condition(test):
        for start in starts:
            if test.id().startswith(start):
                return True
        return False
    return condition


def exclude_tests_by_condition(suite, condition):
    """Create a test suite which excludes some tests from suite.

    :param suite: The suite to get tests from.
    :param condition: A callable whose result evaluates True when called with a
        test case which should be excluded from the result.
    :return: A suite which contains the tests found in suite that fail
        condition.
    """
    result = []
    for test in iter_suite_tests(suite):
        if not condition(test):
            result.append(test)
    return TestUtil.TestSuite(result)


def filter_suite_by_condition(suite, condition):
    """Create a test suite by filtering another one.

    :param suite: The source suite.
    :param condition: A callable whose result evaluates True when called with a
        test case which should be included in the result.
    :return: A suite which contains the tests found in suite that pass
        condition.
    """
    result = []
    for test in iter_suite_tests(suite):
        if condition(test):
            result.append(test)
    return TestUtil.TestSuite(result)


def filter_suite_by_re(suite, pattern):
    """Create a test suite by filtering another one.

    :param suite:           the source suite
    :param pattern:         pattern that names must match
    :returns: the newly created suite
    """
    condition = condition_id_re(pattern)
    result_suite = filter_suite_by_condition(suite, condition)
    return result_suite


def filter_suite_by_id_list(suite, test_id_list):
    """Create a test suite by filtering another one.

    :param suite: The source suite.
    :param test_id_list: A list of the test ids to keep as strings.
    :returns: the newly created suite
    """
    condition = condition_id_in_list(test_id_list)
    result_suite = filter_suite_by_condition(suite, condition)
    return result_suite


def filter_suite_by_id_startswith(suite, start):
    """Create a test suite by filtering another one.

    :param suite: The source suite.
    :param start: A list of string the test id must start with one of.
    :returns: the newly created suite
    """
    condition = condition_id_startswith(start)
    result_suite = filter_suite_by_condition(suite, condition)
    return result_suite


def exclude_tests_by_re(suite, pattern):
    """Create a test suite which excludes some tests from suite.

    :param suite: The suite to get tests from.
    :param pattern: A regular expression string. Test ids that match this
        pattern will be excluded from the result.
    :return: A TestSuite that contains all the tests from suite without the
        tests that matched pattern. The order of tests is the same as it was in
        suite.
    """
    return exclude_tests_by_condition(suite, condition_id_re(pattern))


def preserve_input(something):
    """A helper for performing test suite transformation chains.

    :param something: Anything you want to preserve.
    :return: Something.
    """
    return something


def randomize_suite(suite):
    """Return a new TestSuite with suite's tests in random order.

    The tests in the input suite are flattened into a single suite in order to
    accomplish this. Any nested TestSuites are removed to provide global
    randomness.
    """
    tests = list(iter_suite_tests(suite))
    random.shuffle(tests)
    return TestUtil.TestSuite(tests)


def split_suite_by_condition(suite, condition):
    """Split a test suite into two by a condition.

    :param suite: The suite to split.
    :param condition: The condition to match on. Tests that match this
        condition are returned in the first test suite, ones that do not match
        are in the second suite.
    :return: A tuple of two test suites, where the first contains tests from
        suite matching the condition, and the second contains the remainder
        from suite. The order within each output suite is the same as it was in
        suite.
    """
    matched = []
    did_not_match = []
    for test in iter_suite_tests(suite):
        if condition(test):
            matched.append(test)
        else:
            did_not_match.append(test)
    return TestUtil.TestSuite(matched), TestUtil.TestSuite(did_not_match)


def split_suite_by_re(suite, pattern):
    """Split a test suite into two by a regular expression.

    :param suite: The suite to split.
    :param pattern: A regular expression string. Test ids that match this
        pattern will be in the first test suite returned, and the others in the
        second test suite returned.
    :return: A tuple of two test suites, where the first contains tests from
        suite matching pattern, and the second contains the remainder from
        suite. The order within each output suite is the same as it was in
        suite.
    """
    return split_suite_by_condition(suite, condition_id_re(pattern))


def run_suite(suite, name='test', verbose=False, pattern=".*",
              stop_on_failure=False,
              transport=None, lsprof_timed=None, bench_history=None,
              matching_tests_first=None,
              list_only=False,
              random_seed=None,
              exclude_pattern=None,
              strict=False,
              runner_class=None,
              suite_decorators=None,
              stream=None):
    """Run a test suite for bzr selftest.

    :param runner_class: The class of runner to use. Must support the
        constructor arguments passed by run_suite which are more than standard
        python uses.
    :return: A boolean indicating success.
    """
    TestCase._gather_lsprof_in_benchmarks = lsprof_timed
    if verbose:
        verbosity = 2
    else:
        verbosity = 1
    if runner_class is None:
        runner_class = TextTestRunner
    if stream is None:
        stream = sys.stdout
    runner = runner_class(stream=stream,
                            descriptions=0,
                            verbosity=verbosity,
                            bench_history=bench_history,
                            list_only=list_only,
                            strict=strict,
                            )
    runner.stop_on_failure=stop_on_failure
    # built in decorator factories:
    decorators = [
        random_order(random_seed, runner),
        exclude_tests(exclude_pattern),
        ]
    if matching_tests_first:
        decorators.append(tests_first(pattern))
    else:
        decorators.append(filter_tests(pattern))
    if suite_decorators:
        decorators.extend(suite_decorators)
    for decorator in decorators:
        suite = decorator(suite)
    result = runner.run(suite)
    if list_only:
        return True
    result.done()
    if strict:
        return result.wasStrictlySuccessful()
    else:
        return result.wasSuccessful()


# A registry where get() returns a suite decorator.
parallel_registry = registry.Registry()


def fork_decorator(suite):
    concurrency = local_concurrency()
    if concurrency == 1:
        return suite
    from testtools import ConcurrentTestSuite
    return ConcurrentTestSuite(suite, fork_for_tests)
parallel_registry.register('fork', fork_decorator)


def subprocess_decorator(suite):
    concurrency = local_concurrency()
    if concurrency == 1:
        return suite
    from testtools import ConcurrentTestSuite
    return ConcurrentTestSuite(suite, reinvoke_for_tests)
parallel_registry.register('subprocess', subprocess_decorator)


def exclude_tests(exclude_pattern):
    """Return a test suite decorator that excludes tests."""
    if exclude_pattern is None:
        return identity_decorator
    def decorator(suite):
        return ExcludeDecorator(suite, exclude_pattern)
    return decorator


def filter_tests(pattern):
    if pattern == '.*':
        return identity_decorator
    def decorator(suite):
        return FilterTestsDecorator(suite, pattern)
    return decorator


def random_order(random_seed, runner):
    """Return a test suite decorator factory for randomising tests order.
    
    :param random_seed: now, a string which casts to a long, or a long.
    :param runner: A test runner with a stream attribute to report on.
    """
    if random_seed is None:
        return identity_decorator
    def decorator(suite):
        return RandomDecorator(suite, random_seed, runner.stream)
    return decorator


def tests_first(pattern):
    if pattern == '.*':
        return identity_decorator
    def decorator(suite):
        return TestFirstDecorator(suite, pattern)
    return decorator


def identity_decorator(suite):
    """Return suite."""
    return suite


class TestDecorator(TestSuite):
    """A decorator for TestCase/TestSuite objects.
    
    Usually, subclasses should override __iter__(used when flattening test
    suites), which we do to filter, reorder, parallelise and so on, run() and
    debug().
    """

    def __init__(self, suite):
        TestSuite.__init__(self)
        self.addTest(suite)

    def countTestCases(self):
        cases = 0
        for test in self:
            cases += test.countTestCases()
        return cases

    def debug(self):
        for test in self:
            test.debug()

    def run(self, result):
        # Use iteration on self, not self._tests, to allow subclasses to hook
        # into __iter__.
        for test in self:
            if result.shouldStop:
                break
            test.run(result)
        return result


class ExcludeDecorator(TestDecorator):
    """A decorator which excludes test matching an exclude pattern."""

    def __init__(self, suite, exclude_pattern):
        TestDecorator.__init__(self, suite)
        self.exclude_pattern = exclude_pattern
        self.excluded = False

    def __iter__(self):
        if self.excluded:
            return iter(self._tests)
        self.excluded = True
        suite = exclude_tests_by_re(self, self.exclude_pattern)
        del self._tests[:]
        self.addTests(suite)
        return iter(self._tests)


class FilterTestsDecorator(TestDecorator):
    """A decorator which filters tests to those matching a pattern."""

    def __init__(self, suite, pattern):
        TestDecorator.__init__(self, suite)
        self.pattern = pattern
        self.filtered = False

    def __iter__(self):
        if self.filtered:
            return iter(self._tests)
        self.filtered = True
        suite = filter_suite_by_re(self, self.pattern)
        del self._tests[:]
        self.addTests(suite)
        return iter(self._tests)


class RandomDecorator(TestDecorator):
    """A decorator which randomises the order of its tests."""

    def __init__(self, suite, random_seed, stream):
        TestDecorator.__init__(self, suite)
        self.random_seed = random_seed
        self.randomised = False
        self.stream = stream

    def __iter__(self):
        if self.randomised:
            return iter(self._tests)
        self.randomised = True
        self.stream.writeln("Randomizing test order using seed %s\n" %
            (self.actual_seed()))
        # Initialise the random number generator.
        random.seed(self.actual_seed())
        suite = randomize_suite(self)
        del self._tests[:]
        self.addTests(suite)
        return iter(self._tests)

    def actual_seed(self):
        if self.random_seed == "now":
            # We convert the seed to a long to make it reuseable across
            # invocations (because the user can reenter it).
            self.random_seed = long(time.time())
        else:
            # Convert the seed to a long if we can
            try:
                self.random_seed = long(self.random_seed)
            except:
                pass
        return self.random_seed


class TestFirstDecorator(TestDecorator):
    """A decorator which moves named tests to the front."""

    def __init__(self, suite, pattern):
        TestDecorator.__init__(self, suite)
        self.pattern = pattern
        self.filtered = False

    def __iter__(self):
        if self.filtered:
            return iter(self._tests)
        self.filtered = True
        suites = split_suite_by_re(self, self.pattern)
        del self._tests[:]
        self.addTests(suites)
        return iter(self._tests)


def partition_tests(suite, count):
    """Partition suite into count lists of tests."""
    result = []
    tests = list(iter_suite_tests(suite))
    tests_per_process = int(math.ceil(float(len(tests)) / count))
    for block in range(count):
        low_test = block * tests_per_process
        high_test = low_test + tests_per_process
        process_tests = tests[low_test:high_test]
        result.append(process_tests)
    return result


def fork_for_tests(suite):
    """Take suite and start up one runner per CPU by forking()

    :return: An iterable of TestCase-like objects which can each have
        run(result) called on them to feed tests to result.
    """
    concurrency = local_concurrency()
    result = []
    from subunit import TestProtocolClient, ProtocolTestCase
    class TestInOtherProcess(ProtocolTestCase):
        # Should be in subunit, I think. RBC.
        def __init__(self, stream, pid):
            ProtocolTestCase.__init__(self, stream)
            self.pid = pid

        def run(self, result):
            try:
                ProtocolTestCase.run(self, result)
            finally:
                os.waitpid(self.pid, os.WNOHANG)

    test_blocks = partition_tests(suite, concurrency)
    for process_tests in test_blocks:
        process_suite = TestSuite()
        process_suite.addTests(process_tests)
        c2pread, c2pwrite = os.pipe()
        pid = os.fork()
        if pid == 0:
            try:
                os.close(c2pread)
                # Leave stderr and stdout open so we can see test noise
                # Close stdin so that the child goes away if it decides to
                # read from stdin (otherwise its a roulette to see what
                # child actually gets keystrokes for pdb etc).
                sys.stdin.close()
                sys.stdin = None
                stream = os.fdopen(c2pwrite, 'wb', 1)
                subunit_result = TestProtocolClient(stream)
                process_suite.run(subunit_result)
            finally:
                os._exit(0)
        else:
            os.close(c2pwrite)
            stream = os.fdopen(c2pread, 'rb', 1)
            test = TestInOtherProcess(stream, pid)
            result.append(test)
    return result


def reinvoke_for_tests(suite):
    """Take suite and start up one runner per CPU using subprocess().

    :return: An iterable of TestCase-like objects which can each have
        run(result) called on them to feed tests to result.
    """
    concurrency = local_concurrency()
    result = []
    from subunit import TestProtocolClient, ProtocolTestCase
    class TestInSubprocess(ProtocolTestCase):
        def __init__(self, process, name):
            ProtocolTestCase.__init__(self, process.stdout)
            self.process = process
            self.process.stdin.close()
            self.name = name

        def run(self, result):
            try:
                ProtocolTestCase.run(self, result)
            finally:
                self.process.wait()
                os.unlink(self.name)
            # print "pid %d finished" % finished_process
    test_blocks = partition_tests(suite, concurrency)
    for process_tests in test_blocks:
        # ugly; currently reimplement rather than reuses TestCase methods.
        bzr_path = os.path.dirname(os.path.dirname(bzrlib.__file__))+'/bzr'
        if not os.path.isfile(bzr_path):
            # We are probably installed. Assume sys.argv is the right file
            bzr_path = sys.argv[0]
        fd, test_list_file_name = tempfile.mkstemp()
        test_list_file = os.fdopen(fd, 'wb', 1)
        for test in process_tests:
            test_list_file.write(test.id() + '\n')
        test_list_file.close()
        try:
            argv = [bzr_path, 'selftest', '--load-list', test_list_file_name,
                '--subunit']
            if '--no-plugins' in sys.argv:
                argv.append('--no-plugins')
            # stderr=STDOUT would be ideal, but until we prevent noise on
            # stderr it can interrupt the subunit protocol.
            process = Popen(argv, stdin=PIPE, stdout=PIPE, stderr=PIPE,
                bufsize=1)
            test = TestInSubprocess(process, test_list_file_name)
            result.append(test)
        except:
            os.unlink(test_list_file_name)
            raise
    return result


def cpucount(content):
    lines = content.splitlines()
    prefix = 'processor'
    for line in lines:
        if line.startswith(prefix):
            concurrency = int(line[line.find(':')+1:]) + 1
    return concurrency


def local_concurrency():
    try:
        content = file('/proc/cpuinfo', 'rb').read()
        concurrency = cpucount(content)
    except Exception, e:
        concurrency = 1
    return concurrency


class BZRTransformingResult(unittest.TestResult):

    def __init__(self, target):
        unittest.TestResult.__init__(self)
        self.result = target

    def startTest(self, test):
        self.result.startTest(test)

    def stopTest(self, test):
        self.result.stopTest(test)

    def addError(self, test, err):
        feature = self._error_looks_like('UnavailableFeature: ', err)
        if feature is not None:
            self.result.addNotSupported(test, feature)
        else:
            self.result.addError(test, err)

    def addFailure(self, test, err):
        known = self._error_looks_like('KnownFailure: ', err)
        if known is not None:
            self.result._addKnownFailure(test, [KnownFailure,
                                                KnownFailure(known), None])
        else:
            self.result.addFailure(test, err)

    def addSkip(self, test, reason):
        self.result.addSkip(test, reason)

    def addSuccess(self, test):
        self.result.addSuccess(test)

    def _error_looks_like(self, prefix, err):
        """Deserialize exception and returns the stringify value."""
        import subunit
        value = None
        typ, exc, _ = err
        if isinstance(exc, subunit.RemoteException):
            # stringify the exception gives access to the remote traceback
            # We search the last line for 'prefix'
            lines = str(exc).split('\n')
            while lines and not lines[-1]:
                lines.pop(-1)
            if lines:
                if lines[-1].startswith(prefix):
                    value = lines[-1][len(prefix):]
        return value


# Controlled by "bzr selftest -E=..." option
selftest_debug_flags = set()


def selftest(verbose=False, pattern=".*", stop_on_failure=True,
             transport=None,
             test_suite_factory=None,
             lsprof_timed=None,
             bench_history=None,
             matching_tests_first=None,
             list_only=False,
             random_seed=None,
             exclude_pattern=None,
             strict=False,
             load_list=None,
             debug_flags=None,
             starting_with=None,
             runner_class=None,
             suite_decorators=None,
             ):
    """Run the whole test suite under the enhanced runner"""
    # XXX: Very ugly way to do this...
    # Disable warning about old formats because we don't want it to disturb
    # any blackbox tests.
    from bzrlib import repository
    repository._deprecation_warning_done = True

    global default_transport
    if transport is None:
        transport = default_transport
    old_transport = default_transport
    default_transport = transport
    global selftest_debug_flags
    old_debug_flags = selftest_debug_flags
    if debug_flags is not None:
        selftest_debug_flags = set(debug_flags)
    try:
        if load_list is None:
            keep_only = None
        else:
            keep_only = load_test_id_list(load_list)
        if test_suite_factory is None:
            suite = test_suite(keep_only, starting_with)
        else:
            suite = test_suite_factory()
        return run_suite(suite, 'testbzr', verbose=verbose, pattern=pattern,
                     stop_on_failure=stop_on_failure,
                     transport=transport,
                     lsprof_timed=lsprof_timed,
                     bench_history=bench_history,
                     matching_tests_first=matching_tests_first,
                     list_only=list_only,
                     random_seed=random_seed,
                     exclude_pattern=exclude_pattern,
                     strict=strict,
                     runner_class=runner_class,
                     suite_decorators=suite_decorators,
                     )
    finally:
        default_transport = old_transport
        selftest_debug_flags = old_debug_flags


def load_test_id_list(file_name):
    """Load a test id list from a text file.

    The format is one test id by line.  No special care is taken to impose
    strict rules, these test ids are used to filter the test suite so a test id
    that do not match an existing test will do no harm. This allows user to add
    comments, leave blank lines, etc.
    """
    test_list = []
    try:
        ftest = open(file_name, 'rt')
    except IOError, e:
        if e.errno != errno.ENOENT:
            raise
        else:
            raise errors.NoSuchFile(file_name)

    for test_name in ftest.readlines():
        test_list.append(test_name.strip())
    ftest.close()
    return test_list


def suite_matches_id_list(test_suite, id_list):
    """Warns about tests not appearing or appearing more than once.

    :param test_suite: A TestSuite object.
    :param test_id_list: The list of test ids that should be found in
         test_suite.

    :return: (absents, duplicates) absents is a list containing the test found
        in id_list but not in test_suite, duplicates is a list containing the
        test found multiple times in test_suite.

    When using a prefined test id list, it may occurs that some tests do not
    exist anymore or that some tests use the same id. This function warns the
    tester about potential problems in his workflow (test lists are volatile)
    or in the test suite itself (using the same id for several tests does not
    help to localize defects).
    """
    # Build a dict counting id occurrences
    tests = dict()
    for test in iter_suite_tests(test_suite):
        id = test.id()
        tests[id] = tests.get(id, 0) + 1

    not_found = []
    duplicates = []
    for id in id_list:
        occurs = tests.get(id, 0)
        if not occurs:
            not_found.append(id)
        elif occurs > 1:
            duplicates.append(id)

    return not_found, duplicates


class TestIdList(object):
    """Test id list to filter a test suite.

    Relying on the assumption that test ids are built as:
    <module>[.<class>.<method>][(<param>+)], <module> being in python dotted
    notation, this class offers methods to :
    - avoid building a test suite for modules not refered to in the test list,
    - keep only the tests listed from the module test suite.
    """

    def __init__(self, test_id_list):
        # When a test suite needs to be filtered against us we compare test ids
        # for equality, so a simple dict offers a quick and simple solution.
        self.tests = dict().fromkeys(test_id_list, True)

        # While unittest.TestCase have ids like:
        # <module>.<class>.<method>[(<param+)],
        # doctest.DocTestCase can have ids like:
        # <module>
        # <module>.<class>
        # <module>.<function>
        # <module>.<class>.<method>

        # Since we can't predict a test class from its name only, we settle on
        # a simple constraint: a test id always begins with its module name.

        modules = {}
        for test_id in test_id_list:
            parts = test_id.split('.')
            mod_name = parts.pop(0)
            modules[mod_name] = True
            for part in parts:
                mod_name += '.' + part
                modules[mod_name] = True
        self.modules = modules

    def refers_to(self, module_name):
        """Is there tests for the module or one of its sub modules."""
        return self.modules.has_key(module_name)

    def includes(self, test_id):
        return self.tests.has_key(test_id)


class TestPrefixAliasRegistry(registry.Registry):
    """A registry for test prefix aliases.

    This helps implement shorcuts for the --starting-with selftest
    option. Overriding existing prefixes is not allowed but not fatal (a
    warning will be emitted).
    """

    def register(self, key, obj, help=None, info=None,
                 override_existing=False):
        """See Registry.register.

        Trying to override an existing alias causes a warning to be emitted,
        not a fatal execption.
        """
        try:
            super(TestPrefixAliasRegistry, self).register(
                key, obj, help=help, info=info, override_existing=False)
        except KeyError:
            actual = self.get(key)
            note('Test prefix alias %s is already used for %s, ignoring %s'
                 % (key, actual, obj))

    def resolve_alias(self, id_start):
        """Replace the alias by the prefix in the given string.

        Using an unknown prefix is an error to help catching typos.
        """
        parts = id_start.split('.')
        try:
            parts[0] = self.get(parts[0])
        except KeyError:
            raise errors.BzrCommandError(
                '%s is not a known test prefix alias' % parts[0])
        return '.'.join(parts)


test_prefix_alias_registry = TestPrefixAliasRegistry()
"""Registry of test prefix aliases."""


# This alias allows to detect typos ('bzrlin.') by making all valid test ids
# appear prefixed ('bzrlib.' is "replaced" by 'bzrlib.').
test_prefix_alias_registry.register('bzrlib', 'bzrlib')

# Obvious higest levels prefixes, feel free to add your own via a plugin
test_prefix_alias_registry.register('bd', 'bzrlib.doc')
test_prefix_alias_registry.register('bu', 'bzrlib.utils')
test_prefix_alias_registry.register('bt', 'bzrlib.tests')
test_prefix_alias_registry.register('bb', 'bzrlib.tests.blackbox')
test_prefix_alias_registry.register('bp', 'bzrlib.plugins')


def test_suite(keep_only=None, starting_with=None):
    """Build and return TestSuite for the whole of bzrlib.

    :param keep_only: A list of test ids limiting the suite returned.

    :param starting_with: An id limiting the suite returned to the tests
         starting with it.

    This function can be replaced if you need to change the default test
    suite on a global basis, but it is not encouraged.
    """
    testmod_names = [
<<<<<<< HEAD
=======
                   'bzrlib.doc',
                   'bzrlib.tests.blackbox',
                   'bzrlib.tests.branch_implementations',
                   'bzrlib.tests.bzrdir_implementations',
                   'bzrlib.tests.commands',
                   'bzrlib.tests.interrepository_implementations',
                   'bzrlib.tests.intertree_implementations',
                   'bzrlib.tests.inventory_implementations',
                   'bzrlib.tests.per_interbranch',
                   'bzrlib.tests.per_lock',
                   'bzrlib.tests.per_repository',
                   'bzrlib.tests.per_repository_chk',
                   'bzrlib.tests.per_repository_reference',
                   'bzrlib.tests.test__chk_map',
>>>>>>> 42674ff8
                   'bzrlib.tests.test__dirstate_helpers',
                   'bzrlib.tests.test__groupcompress',
                   'bzrlib.tests.test__rio',
                   'bzrlib.tests.test__walkdirs_win32',
                   'bzrlib.tests.test_ancestry',
                   'bzrlib.tests.test_annotate',
                   'bzrlib.tests.test_api',
                   'bzrlib.tests.test_atomicfile',
                   'bzrlib.tests.test_bad_files',
<<<<<<< HEAD
                   'bzrlib.tests.test_bencode',
=======
                   'bzrlib.tests.test_bisect_multi',
>>>>>>> 42674ff8
                   'bzrlib.tests.test_branch',
                   'bzrlib.tests.test_branchbuilder',
                   'bzrlib.tests.test_btree_index',
                   'bzrlib.tests.test_bugtracker',
                   'bzrlib.tests.test_bundle',
                   'bzrlib.tests.test_bzrdir',
                   'bzrlib.tests.test__chunks_to_lines',
                   'bzrlib.tests.test_cache_utf8',
                   'bzrlib.tests.test_chk_map',
                   'bzrlib.tests.test_chunk_writer',
                   'bzrlib.tests.test_clean_tree',
                   'bzrlib.tests.test_commands',
                   'bzrlib.tests.test_commit',
                   'bzrlib.tests.test_commit_merge',
                   'bzrlib.tests.test_config',
                   'bzrlib.tests.test_conflicts',
                   'bzrlib.tests.test_counted_lock',
                   'bzrlib.tests.test_decorators',
                   'bzrlib.tests.test_delta',
                   'bzrlib.tests.test_debug',
                   'bzrlib.tests.test_deprecated_graph',
                   'bzrlib.tests.test_diff',
                   'bzrlib.tests.test_directory_service',
                   'bzrlib.tests.test_dirstate',
                   'bzrlib.tests.test_email_message',
                   'bzrlib.tests.test_eol_filters',
                   'bzrlib.tests.test_errors',
                   'bzrlib.tests.test_export',
                   'bzrlib.tests.test_extract',
                   'bzrlib.tests.test_fetch',
                   'bzrlib.tests.test_fifo_cache',
                   'bzrlib.tests.test_filters',
                   'bzrlib.tests.test_ftp_transport',
                   'bzrlib.tests.test_foreign',
                   'bzrlib.tests.test_generate_docs',
                   'bzrlib.tests.test_generate_ids',
                   'bzrlib.tests.test_globbing',
                   'bzrlib.tests.test_gpg',
                   'bzrlib.tests.test_graph',
                   'bzrlib.tests.test_groupcompress',
                   'bzrlib.tests.test_hashcache',
                   'bzrlib.tests.test_help',
                   'bzrlib.tests.test_hooks',
                   'bzrlib.tests.test_http',
                   'bzrlib.tests.test_http_response',
                   'bzrlib.tests.test_https_ca_bundle',
                   'bzrlib.tests.test_identitymap',
                   'bzrlib.tests.test_ignores',
                   'bzrlib.tests.test_index',
                   'bzrlib.tests.test_info',
                   'bzrlib.tests.test_inv',
                   'bzrlib.tests.test_inventory_delta',
                   'bzrlib.tests.test_knit',
                   'bzrlib.tests.test_lazy_import',
                   'bzrlib.tests.test_lazy_regex',
                   'bzrlib.tests.test_lockable_files',
                   'bzrlib.tests.test_lockdir',
                   'bzrlib.tests.test_log',
                   'bzrlib.tests.test_lru_cache',
                   'bzrlib.tests.test_lsprof',
                   'bzrlib.tests.test_mail_client',
                   'bzrlib.tests.test_memorytree',
                   'bzrlib.tests.test_merge',
                   'bzrlib.tests.test_merge3',
                   'bzrlib.tests.test_merge_core',
                   'bzrlib.tests.test_merge_directive',
                   'bzrlib.tests.test_missing',
                   'bzrlib.tests.test_msgeditor',
                   'bzrlib.tests.test_multiparent',
                   'bzrlib.tests.test_mutabletree',
                   'bzrlib.tests.test_nonascii',
                   'bzrlib.tests.test_options',
                   'bzrlib.tests.test_osutils',
                   'bzrlib.tests.test_osutils_encodings',
                   'bzrlib.tests.test_pack',
                   'bzrlib.tests.test_pack_repository',
                   'bzrlib.tests.test_patch',
                   'bzrlib.tests.test_patches',
                   'bzrlib.tests.test_permissions',
                   'bzrlib.tests.test_plugins',
                   'bzrlib.tests.test_progress',
                   'bzrlib.tests.test_read_bundle',
                   'bzrlib.tests.test_reconcile',
                   'bzrlib.tests.test_reconfigure',
                   'bzrlib.tests.test_registry',
                   'bzrlib.tests.test_remote',
                   'bzrlib.tests.test_rename_map',
                   'bzrlib.tests.test_repository',
                   'bzrlib.tests.test_revert',
                   'bzrlib.tests.test_revision',
                   'bzrlib.tests.test_revisionspec',
                   'bzrlib.tests.test_revisiontree',
                   'bzrlib.tests.test_rio',
                   'bzrlib.tests.test_rules',
                   'bzrlib.tests.test_sampler',
                   'bzrlib.tests.test_selftest',
                   'bzrlib.tests.test_serializer',
                   'bzrlib.tests.test_setup',
                   'bzrlib.tests.test_sftp_transport',
                   'bzrlib.tests.test_shelf',
                   'bzrlib.tests.test_shelf_ui',
                   'bzrlib.tests.test_smart',
                   'bzrlib.tests.test_smart_add',
                   'bzrlib.tests.test_smart_request',
                   'bzrlib.tests.test_smart_transport',
                   'bzrlib.tests.test_smtp_connection',
                   'bzrlib.tests.test_source',
                   'bzrlib.tests.test_ssh_transport',
                   'bzrlib.tests.test_status',
                   'bzrlib.tests.test_store',
                   'bzrlib.tests.test_strace',
                   'bzrlib.tests.test_subsume',
                   'bzrlib.tests.test_switch',
                   'bzrlib.tests.test_symbol_versioning',
                   'bzrlib.tests.test_tag',
                   'bzrlib.tests.test_testament',
                   'bzrlib.tests.test_textfile',
                   'bzrlib.tests.test_textmerge',
                   'bzrlib.tests.test_timestamp',
                   'bzrlib.tests.test_trace',
                   'bzrlib.tests.test_transactions',
                   'bzrlib.tests.test_transform',
                   'bzrlib.tests.test_transport',
                   'bzrlib.tests.test_transport_implementations',
                   'bzrlib.tests.test_transport_log',
                   'bzrlib.tests.test_tree',
                   'bzrlib.tests.test_treebuilder',
                   'bzrlib.tests.test_tsort',
                   'bzrlib.tests.test_tuned_gzip',
                   'bzrlib.tests.test_ui',
                   'bzrlib.tests.test_uncommit',
                   'bzrlib.tests.test_upgrade',
                   'bzrlib.tests.test_upgrade_stacked',
                   'bzrlib.tests.test_urlutils',
                   'bzrlib.tests.test_version',
                   'bzrlib.tests.test_version_info',
                   'bzrlib.tests.test_versionedfile',
                   'bzrlib.tests.test_weave',
                   'bzrlib.tests.test_whitebox',
                   'bzrlib.tests.test_win32utils',
                   'bzrlib.tests.test_workingtree',
                   'bzrlib.tests.test_workingtree_4',
                   'bzrlib.tests.test_wsgi',
                   'bzrlib.tests.test_xml',
                   'bzrlib.tests.tree_implementations',
                   'bzrlib.tests.workingtree_implementations',
                   'bzrlib.util.tests.test_bencode',
                   ]

    loader = TestUtil.TestLoader()

    if starting_with:
        starting_with = [test_prefix_alias_registry.resolve_alias(start)
                         for start in starting_with]
        # We take precedence over keep_only because *at loading time* using
        # both options means we will load less tests for the same final result.
        def interesting_module(name):
            for start in starting_with:
                if (
                    # Either the module name starts with the specified string
                    name.startswith(start)
                    # or it may contain tests starting with the specified string
                    or start.startswith(name)
                    ):
                    return True
            return False
        loader = TestUtil.FilteredByModuleTestLoader(interesting_module)

    elif keep_only is not None:
        id_filter = TestIdList(keep_only)
        loader = TestUtil.FilteredByModuleTestLoader(id_filter.refers_to)
        def interesting_module(name):
            return id_filter.refers_to(name)

    else:
        loader = TestUtil.TestLoader()
        def interesting_module(name):
            # No filtering, all modules are interesting
            return True

    suite = loader.suiteClass()

    # modules building their suite with loadTestsFromModuleNames
    suite.addTest(loader.loadTestsFromModuleNames(testmod_names))

    modules_to_doctest = [
        'bzrlib',
        'bzrlib.branchbuilder',
        'bzrlib.export',
        'bzrlib.inventory',
        'bzrlib.iterablefile',
        'bzrlib.lockdir',
        'bzrlib.merge3',
        'bzrlib.option',
        'bzrlib.symbol_versioning',
        'bzrlib.tests',
        'bzrlib.timestamp',
        'bzrlib.version_info_formats.format_custom',
        ]

    for mod in modules_to_doctest:
        if not interesting_module(mod):
            # No tests to keep here, move along
            continue
        try:
            # note that this really does mean "report only" -- doctest
            # still runs the rest of the examples
            doc_suite = doctest.DocTestSuite(mod,
                optionflags=doctest.REPORT_ONLY_FIRST_FAILURE)
        except ValueError, e:
            print '**failed to get doctest for: %s\n%s' % (mod, e)
            raise
        if len(doc_suite._tests) == 0:
            raise errors.BzrError("no doctests found in %s" % (mod,))
        suite.addTest(doc_suite)

    default_encoding = sys.getdefaultencoding()
    for name, plugin in bzrlib.plugin.plugins().items():
        if not interesting_module(plugin.module.__name__):
            continue
        plugin_suite = plugin.test_suite()
        # We used to catch ImportError here and turn it into just a warning,
        # but really if you don't have --no-plugins this should be a failure.
        # mbp 20080213 - see http://bugs.launchpad.net/bugs/189771
        if plugin_suite is None:
            plugin_suite = plugin.load_plugin_tests(loader)
        if plugin_suite is not None:
            suite.addTest(plugin_suite)
        if default_encoding != sys.getdefaultencoding():
            bzrlib.trace.warning(
                'Plugin "%s" tried to reset default encoding to: %s', name,
                sys.getdefaultencoding())
            reload(sys)
            sys.setdefaultencoding(default_encoding)

    if starting_with:
        suite = filter_suite_by_id_startswith(suite, starting_with)

    if keep_only is not None:
        # Now that the referred modules have loaded their tests, keep only the
        # requested ones.
        suite = filter_suite_by_id_list(suite, id_filter)
        # Do some sanity checks on the id_list filtering
        not_found, duplicates = suite_matches_id_list(suite, keep_only)
        if starting_with:
            # The tester has used both keep_only and starting_with, so he is
            # already aware that some tests are excluded from the list, there
            # is no need to tell him which.
            pass
        else:
            # Some tests mentioned in the list are not in the test suite. The
            # list may be out of date, report to the tester.
            for id in not_found:
                bzrlib.trace.warning('"%s" not found in the test suite', id)
        for id in duplicates:
            bzrlib.trace.warning('"%s" is used as an id by several tests', id)

    return suite


def multiply_scenarios(scenarios_left, scenarios_right):
    """Multiply two sets of scenarios.

    :returns: the cartesian product of the two sets of scenarios, that is
        a scenario for every possible combination of a left scenario and a
        right scenario.
    """
    return [
        ('%s,%s' % (left_name, right_name),
         dict(left_dict.items() + right_dict.items()))
        for left_name, left_dict in scenarios_left
        for right_name, right_dict in scenarios_right]


def multiply_tests(tests, scenarios, result):
    """Multiply tests_list by scenarios into result.

    This is the core workhorse for test parameterisation.

    Typically the load_tests() method for a per-implementation test suite will
    call multiply_tests and return the result.

    :param tests: The tests to parameterise.
    :param scenarios: The scenarios to apply: pairs of (scenario_name,
        scenario_param_dict).
    :param result: A TestSuite to add created tests to.

    This returns the passed in result TestSuite with the cross product of all
    the tests repeated once for each scenario.  Each test is adapted by adding
    the scenario name at the end of its id(), and updating the test object's
    __dict__ with the scenario_param_dict.

    >>> import bzrlib.tests.test_sampler
    >>> r = multiply_tests(
    ...     bzrlib.tests.test_sampler.DemoTest('test_nothing'),
    ...     [('one', dict(param=1)),
    ...      ('two', dict(param=2))],
    ...     TestSuite())
    >>> tests = list(iter_suite_tests(r))
    >>> len(tests)
    2
    >>> tests[0].id()
    'bzrlib.tests.test_sampler.DemoTest.test_nothing(one)'
    >>> tests[0].param
    1
    >>> tests[1].param
    2
    """
    for test in iter_suite_tests(tests):
        apply_scenarios(test, scenarios, result)
    return result


def apply_scenarios(test, scenarios, result):
    """Apply the scenarios in scenarios to test and add to result.

    :param test: The test to apply scenarios to.
    :param scenarios: An iterable of scenarios to apply to test.
    :return: result
    :seealso: apply_scenario
    """
    for scenario in scenarios:
        result.addTest(apply_scenario(test, scenario))
    return result


def apply_scenario(test, scenario):
    """Copy test and apply scenario to it.

    :param test: A test to adapt.
    :param scenario: A tuple describing the scenarion.
        The first element of the tuple is the new test id.
        The second element is a dict containing attributes to set on the
        test.
    :return: The adapted test.
    """
    new_id = "%s(%s)" % (test.id(), scenario[0])
    new_test = clone_test(test, new_id)
    for name, value in scenario[1].items():
        setattr(new_test, name, value)
    return new_test


def clone_test(test, new_id):
    """Clone a test giving it a new id.

    :param test: The test to clone.
    :param new_id: The id to assign to it.
    :return: The new test.
    """
    from copy import deepcopy
    new_test = deepcopy(test)
    new_test.id = lambda: new_id
    return new_test


def _rmtree_temp_dir(dirname):
    # If LANG=C we probably have created some bogus paths
    # which rmtree(unicode) will fail to delete
    # so make sure we are using rmtree(str) to delete everything
    # except on win32, where rmtree(str) will fail
    # since it doesn't have the property of byte-stream paths
    # (they are either ascii or mbcs)
    if sys.platform == 'win32':
        # make sure we are using the unicode win32 api
        dirname = unicode(dirname)
    else:
        dirname = dirname.encode(sys.getfilesystemencoding())
    try:
        osutils.rmtree(dirname)
    except OSError, e:
        if sys.platform == 'win32' and e.errno == errno.EACCES:
            sys.stderr.write('Permission denied: '
                             'unable to remove testing dir '
                             '%s\n%s'
                             % (os.path.basename(dirname), e))
        else:
            raise


class Feature(object):
    """An operating system Feature."""

    def __init__(self):
        self._available = None

    def available(self):
        """Is the feature available?

        :return: True if the feature is available.
        """
        if self._available is None:
            self._available = self._probe()
        return self._available

    def _probe(self):
        """Implement this method in concrete features.

        :return: True if the feature is available.
        """
        raise NotImplementedError

    def __str__(self):
        if getattr(self, 'feature_name', None):
            return self.feature_name()
        return self.__class__.__name__


class _SymlinkFeature(Feature):

    def _probe(self):
        return osutils.has_symlinks()

    def feature_name(self):
        return 'symlinks'

SymlinkFeature = _SymlinkFeature()


class _HardlinkFeature(Feature):

    def _probe(self):
        return osutils.has_hardlinks()

    def feature_name(self):
        return 'hardlinks'

HardlinkFeature = _HardlinkFeature()


class _OsFifoFeature(Feature):

    def _probe(self):
        return getattr(os, 'mkfifo', None)

    def feature_name(self):
        return 'filesystem fifos'

OsFifoFeature = _OsFifoFeature()


class _UnicodeFilenameFeature(Feature):
    """Does the filesystem support Unicode filenames?"""

    def _probe(self):
        try:
            # Check for character combinations unlikely to be covered by any
            # single non-unicode encoding. We use the characters
            # - greek small letter alpha (U+03B1) and
            # - braille pattern dots-123456 (U+283F).
            os.stat(u'\u03b1\u283f')
        except UnicodeEncodeError:
            return False
        except (IOError, OSError):
            # The filesystem allows the Unicode filename but the file doesn't
            # exist.
            return True
        else:
            # The filesystem allows the Unicode filename and the file exists,
            # for some reason.
            return True

UnicodeFilenameFeature = _UnicodeFilenameFeature()


def probe_unicode_in_user_encoding():
    """Try to encode several unicode strings to use in unicode-aware tests.
    Return first successfull match.

    :return:  (unicode value, encoded plain string value) or (None, None)
    """
    possible_vals = [u'm\xb5', u'\xe1', u'\u0410']
    for uni_val in possible_vals:
        try:
            str_val = uni_val.encode(osutils.get_user_encoding())
        except UnicodeEncodeError:
            # Try a different character
            pass
        else:
            return uni_val, str_val
    return None, None


def probe_bad_non_ascii(encoding):
    """Try to find [bad] character with code [128..255]
    that cannot be decoded to unicode in some encoding.
    Return None if all non-ascii characters is valid
    for given encoding.
    """
    for i in xrange(128, 256):
        char = chr(i)
        try:
            char.decode(encoding)
        except UnicodeDecodeError:
            return char
    return None


class _HTTPSServerFeature(Feature):
    """Some tests want an https Server, check if one is available.

    Right now, the only way this is available is under python2.6 which provides
    an ssl module.
    """

    def _probe(self):
        try:
            import ssl
            return True
        except ImportError:
            return False

    def feature_name(self):
        return 'HTTPSServer'


HTTPSServerFeature = _HTTPSServerFeature()


class _UnicodeFilename(Feature):
    """Does the filesystem support Unicode filenames?"""

    def _probe(self):
        try:
            os.stat(u'\u03b1')
        except UnicodeEncodeError:
            return False
        except (IOError, OSError):
            # The filesystem allows the Unicode filename but the file doesn't
            # exist.
            return True
        else:
            # The filesystem allows the Unicode filename and the file exists,
            # for some reason.
            return True

UnicodeFilename = _UnicodeFilename()


class _UTF8Filesystem(Feature):
    """Is the filesystem UTF-8?"""

    def _probe(self):
        if osutils._fs_enc.upper() in ('UTF-8', 'UTF8'):
            return True
        return False

UTF8Filesystem = _UTF8Filesystem()


class _CaseInsCasePresFilenameFeature(Feature):
    """Is the file-system case insensitive, but case-preserving?"""

    def _probe(self):
        fileno, name = tempfile.mkstemp(prefix='MixedCase')
        try:
            # first check truly case-preserving for created files, then check
            # case insensitive when opening existing files.
            name = osutils.normpath(name)
            base, rel = osutils.split(name)
            found_rel = osutils.canonical_relpath(base, name)
            return (found_rel == rel
                    and os.path.isfile(name.upper())
                    and os.path.isfile(name.lower()))
        finally:
            os.close(fileno)
            os.remove(name)

    def feature_name(self):
        return "case-insensitive case-preserving filesystem"

CaseInsCasePresFilenameFeature = _CaseInsCasePresFilenameFeature()


class _CaseInsensitiveFilesystemFeature(Feature):
    """Check if underlying filesystem is case-insensitive but *not* case
    preserving.
    """
    # Note that on Windows, Cygwin, MacOS etc, the file-systems are far
    # more likely to be case preserving, so this case is rare.

    def _probe(self):
        if CaseInsCasePresFilenameFeature.available():
            return False

        if TestCaseWithMemoryTransport.TEST_ROOT is None:
            root = osutils.mkdtemp(prefix='testbzr-', suffix='.tmp')
            TestCaseWithMemoryTransport.TEST_ROOT = root
        else:
            root = TestCaseWithMemoryTransport.TEST_ROOT
        tdir = osutils.mkdtemp(prefix='case-sensitive-probe-', suffix='',
            dir=root)
        name_a = osutils.pathjoin(tdir, 'a')
        name_A = osutils.pathjoin(tdir, 'A')
        os.mkdir(name_a)
        result = osutils.isdir(name_A)
        _rmtree_temp_dir(tdir)
        return result

    def feature_name(self):
        return 'case-insensitive filesystem'

CaseInsensitiveFilesystemFeature = _CaseInsensitiveFilesystemFeature()


class _SubUnitFeature(Feature):
    """Check if subunit is available."""

    def _probe(self):
        try:
            import subunit
            return True
        except ImportError:
            return False

    def feature_name(self):
        return 'subunit'

SubUnitFeature = _SubUnitFeature()
# Only define SubUnitBzrRunner if subunit is available.
try:
    from subunit import TestProtocolClient
    class SubUnitBzrRunner(TextTestRunner):
        def run(self, test):
            result = TestProtocolClient(self.stream)
            test.run(result)
            return result
except ImportError:
    pass<|MERGE_RESOLUTION|>--- conflicted
+++ resolved
@@ -3347,8 +3347,6 @@
     suite on a global basis, but it is not encouraged.
     """
     testmod_names = [
-<<<<<<< HEAD
-=======
                    'bzrlib.doc',
                    'bzrlib.tests.blackbox',
                    'bzrlib.tests.branch_implementations',
@@ -3363,7 +3361,6 @@
                    'bzrlib.tests.per_repository_chk',
                    'bzrlib.tests.per_repository_reference',
                    'bzrlib.tests.test__chk_map',
->>>>>>> 42674ff8
                    'bzrlib.tests.test__dirstate_helpers',
                    'bzrlib.tests.test__groupcompress',
                    'bzrlib.tests.test__rio',
@@ -3373,11 +3370,8 @@
                    'bzrlib.tests.test_api',
                    'bzrlib.tests.test_atomicfile',
                    'bzrlib.tests.test_bad_files',
-<<<<<<< HEAD
                    'bzrlib.tests.test_bencode',
-=======
                    'bzrlib.tests.test_bisect_multi',
->>>>>>> 42674ff8
                    'bzrlib.tests.test_branch',
                    'bzrlib.tests.test_branchbuilder',
                    'bzrlib.tests.test_btree_index',
