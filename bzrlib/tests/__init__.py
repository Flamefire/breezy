--- conflicted
+++ resolved
@@ -226,14 +226,11 @@
         self._recordTestStartTime()
 
     def startTests(self):
-<<<<<<< HEAD
         import platform
-=======
         if getattr(sys, 'frozen', None) is None:
             bzr_path = osutils.realpath(sys.argv[0])
         else:
             bzr_path = sys.executable
->>>>>>> 5f6b0ee4
         self.stream.write(
             'testing: %s\n' % (bzr_path,))
         self.stream.write(
