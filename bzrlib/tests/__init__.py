# Copyright (C) 2005, 2006, 2007, 2008, 2009, 2010 Canonical Ltd
#
# This program is free software; you can redistribute it and/or modify
# it under the terms of the GNU General Public License as published by
# the Free Software Foundation; either version 2 of the License, or
# (at your option) any later version.
#
# This program is distributed in the hope that it will be useful,
# but WITHOUT ANY WARRANTY; without even the implied warranty of
# MERCHANTABILITY or FITNESS FOR A PARTICULAR PURPOSE.  See the
# GNU General Public License for more details.
#
# You should have received a copy of the GNU General Public License
# along with this program; if not, write to the Free Software
# Foundation, Inc., 51 Franklin Street, Fifth Floor, Boston, MA 02110-1301 USA


# TODO: Perhaps there should be an API to find out if bzr running under the
# test suite -- some plugins might want to avoid making intrusive changes if
# this is the case.  However, we want behaviour under to test to diverge as
# little as possible, so this should be used rarely if it's added at all.
# (Suggestion from j-a-meinel, 2005-11-24)

# NOTE: Some classes in here use camelCaseNaming() rather than
# underscore_naming().  That's for consistency with unittest; it's not the
# general style of bzrlib.  Please continue that consistency when adding e.g.
# new assertFoo() methods.

import atexit
import codecs
from copy import copy
from cStringIO import StringIO
import difflib
import doctest
import errno
import logging
import math
import os
from pprint import pformat
import random
import re
import shlex
import stat
from subprocess import Popen, PIPE, STDOUT
import sys
import tempfile
import threading
import time
import traceback
import unittest
import warnings

import testtools
# nb: check this before importing anything else from within it
_testtools_version = getattr(testtools, '__version__', ())
if _testtools_version < (0, 9, 2):
    raise ImportError("need at least testtools 0.9.2: %s is %r"
        % (testtools.__file__, _testtools_version))
from testtools import content

from bzrlib import (
    branchbuilder,
    bzrdir,
    chk_map,
    config,
    debug,
    errors,
    hooks,
    lock as _mod_lock,
    memorytree,
    osutils,
    progress,
    ui,
    urlutils,
    registry,
    workingtree,
    )
import bzrlib.branch
import bzrlib.commands
import bzrlib.timestamp
import bzrlib.export
import bzrlib.inventory
import bzrlib.iterablefile
import bzrlib.lockdir
try:
    import bzrlib.lsprof
except ImportError:
    # lsprof not available
    pass
from bzrlib.merge import merge_inner
import bzrlib.merge3
import bzrlib.plugin
from bzrlib.smart import client, request, server
import bzrlib.store
from bzrlib import symbol_versioning
from bzrlib.symbol_versioning import (
    DEPRECATED_PARAMETER,
    deprecated_function,
    deprecated_in,
    deprecated_method,
    deprecated_passed,
    )
import bzrlib.trace
from bzrlib.transport import get_transport, pathfilter
import bzrlib.transport
from bzrlib.transport.local import LocalURLServer
from bzrlib.transport.memory import MemoryServer
from bzrlib.transport.readonly import ReadonlyServer
from bzrlib.trace import mutter, note
from bzrlib.tests import TestUtil
from bzrlib.tests.http_server import HttpServer
from bzrlib.tests.TestUtil import (
                          TestSuite,
                          TestLoader,
                          )
from bzrlib.tests.treeshape import build_tree_contents
from bzrlib.ui import NullProgressView
from bzrlib.ui.text import TextUIFactory
import bzrlib.version_info_formats.format_custom
from bzrlib.workingtree import WorkingTree, WorkingTreeFormat2

# Mark this python module as being part of the implementation
# of unittest: this gives us better tracebacks where the last
# shown frame is the test code, not our assertXYZ.
__unittest = 1

default_transport = LocalURLServer

# Subunit result codes, defined here to prevent a hard dependency on subunit.
SUBUNIT_SEEK_SET = 0
SUBUNIT_SEEK_CUR = 1


class ExtendedTestResult(unittest._TextTestResult):
    """Accepts, reports and accumulates the results of running tests.

    Compared to the unittest version this class adds support for
    profiling, benchmarking, stopping as soon as a test fails,  and
    skipping tests.  There are further-specialized subclasses for
    different types of display.

    When a test finishes, in whatever way, it calls one of the addSuccess,
    addFailure or addError classes.  These in turn may redirect to a more
    specific case for the special test results supported by our extended
    tests.

    Note that just one of these objects is fed the results from many tests.
    """

    stop_early = False

    def __init__(self, stream, descriptions, verbosity,
                 bench_history=None,
                 strict=False,
                 ):
        """Construct new TestResult.

        :param bench_history: Optionally, a writable file object to accumulate
            benchmark results.
        """
        unittest._TextTestResult.__init__(self, stream, descriptions, verbosity)
        if bench_history is not None:
            from bzrlib.version import _get_bzr_source_tree
            src_tree = _get_bzr_source_tree()
            if src_tree:
                try:
                    revision_id = src_tree.get_parent_ids()[0]
                except IndexError:
                    # XXX: if this is a brand new tree, do the same as if there
                    # is no branch.
                    revision_id = ''
            else:
                # XXX: If there's no branch, what should we do?
                revision_id = ''
            bench_history.write("--date %s %s\n" % (time.time(), revision_id))
        self._bench_history = bench_history
        self.ui = ui.ui_factory
        self.num_tests = 0
        self.error_count = 0
        self.failure_count = 0
        self.known_failure_count = 0
        self.skip_count = 0
        self.not_applicable_count = 0
        self.unsupported = {}
        self.count = 0
        self._overall_start_time = time.time()
        self._strict = strict

    def stopTestRun(self):
        run = self.testsRun
        actionTaken = "Ran"
        stopTime = time.time()
        timeTaken = stopTime - self.startTime
        self.printErrors()
        self.stream.writeln(self.separator2)
        self.stream.writeln("%s %d test%s in %.3fs" % (actionTaken,
                            run, run != 1 and "s" or "", timeTaken))
        self.stream.writeln()
        if not self.wasSuccessful():
            self.stream.write("FAILED (")
            failed, errored = map(len, (self.failures, self.errors))
            if failed:
                self.stream.write("failures=%d" % failed)
            if errored:
                if failed: self.stream.write(", ")
                self.stream.write("errors=%d" % errored)
            if self.known_failure_count:
                if failed or errored: self.stream.write(", ")
                self.stream.write("known_failure_count=%d" %
                    self.known_failure_count)
            self.stream.writeln(")")
        else:
            if self.known_failure_count:
                self.stream.writeln("OK (known_failures=%d)" %
                    self.known_failure_count)
            else:
                self.stream.writeln("OK")
        if self.skip_count > 0:
            skipped = self.skip_count
            self.stream.writeln('%d test%s skipped' %
                                (skipped, skipped != 1 and "s" or ""))
        if self.unsupported:
            for feature, count in sorted(self.unsupported.items()):
                self.stream.writeln("Missing feature '%s' skipped %d tests." %
                    (feature, count))
        if self._strict:
            ok = self.wasStrictlySuccessful()
        else:
            ok = self.wasSuccessful()
        if TestCase._first_thread_leaker_id:
            self.stream.write(
                '%s is leaking threads among %d leaking tests.\n' % (
                TestCase._first_thread_leaker_id,
                TestCase._leaking_threads_tests))
            # We don't report the main thread as an active one.
            self.stream.write(
                '%d non-main threads were left active in the end.\n'
                % (TestCase._active_threads - 1))

    def getDescription(self, test):
        return test.id()

    def _extractBenchmarkTime(self, testCase, details=None):
        """Add a benchmark time for the current test case."""
        if details and 'benchtime' in details:
            return float(''.join(details['benchtime'].iter_bytes()))
        return getattr(testCase, "_benchtime", None)

    def _elapsedTestTimeString(self):
        """Return a time string for the overall time the current test has taken."""
        return self._formatTime(time.time() - self._start_time)

    def _testTimeString(self, testCase):
        benchmark_time = self._extractBenchmarkTime(testCase)
        if benchmark_time is not None:
            return self._formatTime(benchmark_time) + "*"
        else:
            return self._elapsedTestTimeString()

    def _formatTime(self, seconds):
        """Format seconds as milliseconds with leading spaces."""
        # some benchmarks can take thousands of seconds to run, so we need 8
        # places
        return "%8dms" % (1000 * seconds)

    def _shortened_test_description(self, test):
        what = test.id()
        what = re.sub(r'^bzrlib\.(tests|benchmarks)\.', '', what)
        return what

    def startTest(self, test):
        unittest.TestResult.startTest(self, test)
        if self.count == 0:
            self.startTests()
        self.report_test_start(test)
        test.number = self.count
        self._recordTestStartTime()

    def startTests(self):
        import platform
        if getattr(sys, 'frozen', None) is None:
            bzr_path = osutils.realpath(sys.argv[0])
        else:
            bzr_path = sys.executable
        self.stream.write(
            'bzr selftest: %s\n' % (bzr_path,))
        self.stream.write(
            '   %s\n' % (
                    bzrlib.__path__[0],))
        self.stream.write(
            '   bzr-%s python-%s %s\n' % (
                    bzrlib.version_string,
                    bzrlib._format_version_tuple(sys.version_info),
                    platform.platform(aliased=1),
                    ))
        self.stream.write('\n')

    def _recordTestStartTime(self):
        """Record that a test has started."""
        self._start_time = time.time()

    def _cleanupLogFile(self, test):
        # We can only do this if we have one of our TestCases, not if
        # we have a doctest.
        setKeepLogfile = getattr(test, 'setKeepLogfile', None)
        if setKeepLogfile is not None:
            setKeepLogfile()

    def addError(self, test, err):
        """Tell result that test finished with an error.

        Called from the TestCase run() method when the test
        fails with an unexpected error.
        """
        self._post_mortem()
        unittest.TestResult.addError(self, test, err)
        self.error_count += 1
        self.report_error(test, err)
        if self.stop_early:
            self.stop()
        self._cleanupLogFile(test)

    def addFailure(self, test, err):
        """Tell result that test failed.

        Called from the TestCase run() method when the test
        fails because e.g. an assert() method failed.
        """
        self._post_mortem()
        unittest.TestResult.addFailure(self, test, err)
        self.failure_count += 1
        self.report_failure(test, err)
        if self.stop_early:
            self.stop()
        self._cleanupLogFile(test)

    def addSuccess(self, test, details=None):
        """Tell result that test completed successfully.

        Called from the TestCase run()
        """
        if self._bench_history is not None:
            benchmark_time = self._extractBenchmarkTime(test, details)
            if benchmark_time is not None:
                self._bench_history.write("%s %s\n" % (
                    self._formatTime(benchmark_time),
                    test.id()))
        self.report_success(test)
        self._cleanupLogFile(test)
        unittest.TestResult.addSuccess(self, test)
        test._log_contents = ''

    def addExpectedFailure(self, test, err):
        self.known_failure_count += 1
        self.report_known_failure(test, err)

    def addNotSupported(self, test, feature):
        """The test will not be run because of a missing feature.
        """
        # this can be called in two different ways: it may be that the
        # test started running, and then raised (through requireFeature)
        # UnavailableFeature.  Alternatively this method can be called
        # while probing for features before running the test code proper; in
        # that case we will see startTest and stopTest, but the test will
        # never actually run.
        self.unsupported.setdefault(str(feature), 0)
        self.unsupported[str(feature)] += 1
        self.report_unsupported(test, feature)

    def addSkip(self, test, reason):
        """A test has not run for 'reason'."""
        self.skip_count += 1
        self.report_skip(test, reason)

    def addNotApplicable(self, test, reason):
        self.not_applicable_count += 1
        self.report_not_applicable(test, reason)

    def _post_mortem(self):
        """Start a PDB post mortem session."""
        if os.environ.get('BZR_TEST_PDB', None):
            import pdb;pdb.post_mortem()

    def progress(self, offset, whence):
        """The test is adjusting the count of tests to run."""
        if whence == SUBUNIT_SEEK_SET:
            self.num_tests = offset
        elif whence == SUBUNIT_SEEK_CUR:
            self.num_tests += offset
        else:
            raise errors.BzrError("Unknown whence %r" % whence)

    def report_cleaning_up(self):
        pass

    def startTestRun(self):
        self.startTime = time.time()

    def report_success(self, test):
        pass

    def wasStrictlySuccessful(self):
        if self.unsupported or self.known_failure_count:
            return False
        return self.wasSuccessful()


class TextTestResult(ExtendedTestResult):
    """Displays progress and results of tests in text form"""

    def __init__(self, stream, descriptions, verbosity,
                 bench_history=None,
                 pb=None,
                 strict=None,
                 ):
        ExtendedTestResult.__init__(self, stream, descriptions, verbosity,
            bench_history, strict)
        # We no longer pass them around, but just rely on the UIFactory stack
        # for state
        if pb is not None:
            warnings.warn("Passing pb to TextTestResult is deprecated")
        self.pb = self.ui.nested_progress_bar()
        self.pb.show_pct = False
        self.pb.show_spinner = False
        self.pb.show_eta = False,
        self.pb.show_count = False
        self.pb.show_bar = False
        self.pb.update_latency = 0
        self.pb.show_transport_activity = False

    def stopTestRun(self):
        # called when the tests that are going to run have run
        self.pb.clear()
        self.pb.finished()
        super(TextTestResult, self).stopTestRun()

    def startTestRun(self):
        super(TextTestResult, self).startTestRun()
        self.pb.update('[test 0/%d] Starting' % (self.num_tests))

    def printErrors(self):
        # clear the pb to make room for the error listing
        self.pb.clear()
        super(TextTestResult, self).printErrors()

    def _progress_prefix_text(self):
        # the longer this text, the less space we have to show the test
        # name...
        a = '[%d' % self.count              # total that have been run
        # tests skipped as known not to be relevant are not important enough
        # to show here
        ## if self.skip_count:
        ##     a += ', %d skip' % self.skip_count
        ## if self.known_failure_count:
        ##     a += '+%dX' % self.known_failure_count
        if self.num_tests:
            a +='/%d' % self.num_tests
        a += ' in '
        runtime = time.time() - self._overall_start_time
        if runtime >= 60:
            a += '%dm%ds' % (runtime / 60, runtime % 60)
        else:
            a += '%ds' % runtime
        total_fail_count = self.error_count + self.failure_count
        if total_fail_count:
            a += ', %d failed' % total_fail_count
        # if self.unsupported:
        #     a += ', %d missing' % len(self.unsupported)
        a += ']'
        return a

    def report_test_start(self, test):
        self.count += 1
        self.pb.update(
                self._progress_prefix_text()
                + ' '
                + self._shortened_test_description(test))

    def _test_description(self, test):
        return self._shortened_test_description(test)

    def report_error(self, test, err):
        ui.ui_factory.note('ERROR: %s\n    %s\n' % (
            self._test_description(test),
            err[1],
            ))

    def report_failure(self, test, err):
        ui.ui_factory.note('FAIL: %s\n    %s\n' % (
            self._test_description(test),
            err[1],
            ))

    def report_known_failure(self, test, err):
        pass

    def report_skip(self, test, reason):
        pass

    def report_not_applicable(self, test, reason):
        pass

    def report_unsupported(self, test, feature):
        """test cannot be run because feature is missing."""

    def report_cleaning_up(self):
        self.pb.update('Cleaning up')


class VerboseTestResult(ExtendedTestResult):
    """Produce long output, with one line per test run plus times"""

    def _ellipsize_to_right(self, a_string, final_width):
        """Truncate and pad a string, keeping the right hand side"""
        if len(a_string) > final_width:
            result = '...' + a_string[3-final_width:]
        else:
            result = a_string
        return result.ljust(final_width)

    def startTestRun(self):
        super(VerboseTestResult, self).startTestRun()
        self.stream.write('running %d tests...\n' % self.num_tests)

    def report_test_start(self, test):
        self.count += 1
        name = self._shortened_test_description(test)
        width = osutils.terminal_width()
        if width is not None:
            # width needs space for 6 char status, plus 1 for slash, plus an
            # 11-char time string, plus a trailing blank
            # when NUMBERED_DIRS: plus 5 chars on test number, plus 1 char on
            # space
            self.stream.write(self._ellipsize_to_right(name, width-18))
        else:
            self.stream.write(name)
        self.stream.flush()

    def _error_summary(self, err):
        indent = ' ' * 4
        return '%s%s' % (indent, err[1])

    def report_error(self, test, err):
        self.stream.writeln('ERROR %s\n%s'
                % (self._testTimeString(test),
                   self._error_summary(err)))

    def report_failure(self, test, err):
        self.stream.writeln(' FAIL %s\n%s'
                % (self._testTimeString(test),
                   self._error_summary(err)))

    def report_known_failure(self, test, err):
        self.stream.writeln('XFAIL %s\n%s'
                % (self._testTimeString(test),
                   self._error_summary(err)))

    def report_success(self, test):
        self.stream.writeln('   OK %s' % self._testTimeString(test))
        for bench_called, stats in getattr(test, '_benchcalls', []):
            self.stream.writeln('LSProf output for %s(%s, %s)' % bench_called)
            stats.pprint(file=self.stream)
        # flush the stream so that we get smooth output. This verbose mode is
        # used to show the output in PQM.
        self.stream.flush()

    def report_skip(self, test, reason):
        self.stream.writeln(' SKIP %s\n%s'
                % (self._testTimeString(test), reason))

    def report_not_applicable(self, test, reason):
        self.stream.writeln('  N/A %s\n    %s'
                % (self._testTimeString(test), reason))

    def report_unsupported(self, test, feature):
        """test cannot be run because feature is missing."""
        self.stream.writeln("NODEP %s\n    The feature '%s' is not available."
                %(self._testTimeString(test), feature))


class TextTestRunner(object):
    stop_on_failure = False

    def __init__(self,
                 stream=sys.stderr,
                 descriptions=0,
                 verbosity=1,
                 bench_history=None,
                 strict=False,
                 result_decorators=None,
                 ):
        """Create a TextTestRunner.

        :param result_decorators: An optional list of decorators to apply
            to the result object being used by the runner. Decorators are
            applied left to right - the first element in the list is the 
            innermost decorator.
        """
        # stream may know claim to know to write unicode strings, but in older
        # pythons this goes sufficiently wrong that it is a bad idea. (
        # specifically a built in file with encoding 'UTF-8' will still try
        # to encode using ascii.
        new_encoding = osutils.get_terminal_encoding()
        codec = codecs.lookup(new_encoding)
        if type(codec) is tuple:
            # Python 2.4
            encode = codec[0]
        else:
            encode = codec.encode
        stream = osutils.UnicodeOrBytesToBytesWriter(encode, stream)
        stream.encoding = new_encoding
        self.stream = unittest._WritelnDecorator(stream)
        self.descriptions = descriptions
        self.verbosity = verbosity
        self._bench_history = bench_history
        self._strict = strict
        self._result_decorators = result_decorators or []

    def run(self, test):
        "Run the given test case or test suite."
        if self.verbosity == 1:
            result_class = TextTestResult
        elif self.verbosity >= 2:
            result_class = VerboseTestResult
        original_result = result_class(self.stream,
                              self.descriptions,
                              self.verbosity,
                              bench_history=self._bench_history,
                              strict=self._strict,
                              )
        # Signal to result objects that look at stop early policy to stop,
        original_result.stop_early = self.stop_on_failure
        result = original_result
        for decorator in self._result_decorators:
            result = decorator(result)
            result.stop_early = self.stop_on_failure
        result.startTestRun()
        try:
            test.run(result)
        finally:
            result.stopTestRun()
        # higher level code uses our extended protocol to determine
        # what exit code to give.
        return original_result


def iter_suite_tests(suite):
    """Return all tests in a suite, recursing through nested suites"""
    if isinstance(suite, unittest.TestCase):
        yield suite
    elif isinstance(suite, unittest.TestSuite):
        for item in suite:
            for r in iter_suite_tests(item):
                yield r
    else:
        raise Exception('unknown type %r for object %r'
                        % (type(suite), suite))


TestSkipped = testtools.testcase.TestSkipped


class TestNotApplicable(TestSkipped):
    """A test is not applicable to the situation where it was run.

    This is only normally raised by parameterized tests, if they find that
    the instance they're constructed upon does not support one aspect
    of its interface.
    """


# traceback._some_str fails to format exceptions that have the default
# __str__ which does an implicit ascii conversion. However, repr() on those
# objects works, for all that its not quite what the doctor may have ordered.
def _clever_some_str(value):
    try:
        return str(value)
    except:
        try:
            return repr(value).replace('\\n', '\n')
        except:
            return '<unprintable %s object>' % type(value).__name__

traceback._some_str = _clever_some_str


# deprecated - use self.knownFailure(), or self.expectFailure.
KnownFailure = testtools.testcase._ExpectedFailure


class UnavailableFeature(Exception):
    """A feature required for this test was not available.

    This can be considered a specialised form of SkippedTest.

    The feature should be used to construct the exception.
    """


class CommandFailed(Exception):
    pass


class StringIOWrapper(object):
    """A wrapper around cStringIO which just adds an encoding attribute.

    Internally we can check sys.stdout to see what the output encoding
    should be. However, cStringIO has no encoding attribute that we can
    set. So we wrap it instead.
    """
    encoding='ascii'
    _cstring = None

    def __init__(self, s=None):
        if s is not None:
            self.__dict__['_cstring'] = StringIO(s)
        else:
            self.__dict__['_cstring'] = StringIO()

    def __getattr__(self, name, getattr=getattr):
        return getattr(self.__dict__['_cstring'], name)

    def __setattr__(self, name, val):
        if name == 'encoding':
            self.__dict__['encoding'] = val
        else:
            return setattr(self._cstring, name, val)


class TestUIFactory(TextUIFactory):
    """A UI Factory for testing.

    Hide the progress bar but emit note()s.
    Redirect stdin.
    Allows get_password to be tested without real tty attached.

    See also CannedInputUIFactory which lets you provide programmatic input in
    a structured way.
    """
    # TODO: Capture progress events at the model level and allow them to be
    # observed by tests that care.
    #
    # XXX: Should probably unify more with CannedInputUIFactory or a
    # particular configuration of TextUIFactory, or otherwise have a clearer
    # idea of how they're supposed to be different.
    # See https://bugs.edge.launchpad.net/bzr/+bug/408213

    def __init__(self, stdout=None, stderr=None, stdin=None):
        if stdin is not None:
            # We use a StringIOWrapper to be able to test various
            # encodings, but the user is still responsible to
            # encode the string and to set the encoding attribute
            # of StringIOWrapper.
            stdin = StringIOWrapper(stdin)
        super(TestUIFactory, self).__init__(stdin, stdout, stderr)

    def get_non_echoed_password(self):
        """Get password from stdin without trying to handle the echo mode"""
        password = self.stdin.readline()
        if not password:
            raise EOFError
        if password[-1] == '\n':
            password = password[:-1]
        return password

    def make_progress_view(self):
        return NullProgressView()


class TestCase(testtools.TestCase):
    """Base class for bzr unit tests.

    Tests that need access to disk resources should subclass
    TestCaseInTempDir not TestCase.

    Error and debug log messages are redirected from their usual
    location into a temporary file, the contents of which can be
    retrieved by _get_log().  We use a real OS file, not an in-memory object,
    so that it can also capture file IO.  When the test completes this file
    is read into memory and removed from disk.

    There are also convenience functions to invoke bzr's command-line
    routine, and to build and check bzr trees.

    In addition to the usual method of overriding tearDown(), this class also
    allows subclasses to register functions into the _cleanups list, which is
    run in order as the object is torn down.  It's less likely this will be
    accidentally overlooked.
    """

    _active_threads = None
    _leaking_threads_tests = 0
    _first_thread_leaker_id = None
    _log_file_name = None
    # record lsprof data when performing benchmark calls.
    _gather_lsprof_in_benchmarks = False

    def __init__(self, methodName='testMethod'):
        super(TestCase, self).__init__(methodName)
        self._cleanups = []
        self._directory_isolation = True
        self.exception_handlers.insert(0,
            (UnavailableFeature, self._do_unsupported_or_skip))
        self.exception_handlers.insert(0,
            (TestNotApplicable, self._do_not_applicable))

    def setUp(self):
        super(TestCase, self).setUp()
        for feature in getattr(self, '_test_needs_features', []):
            self.requireFeature(feature)
        self._log_contents = None
        self.addDetail("log", content.Content(content.ContentType("text",
            "plain", {"charset": "utf8"}),
            lambda:[self._get_log(keep_log_file=True)]))
        self._cleanEnvironment()
        self._silenceUI()
        self._startLogFile()
        self._benchcalls = []
        self._benchtime = None
        self._clear_hooks()
        self._track_transports()
        self._track_locks()
        self._clear_debug_flags()
        TestCase._active_threads = threading.activeCount()
        self.addCleanup(self._check_leaked_threads)

    def debug(self):
        # debug a frame up.
        import pdb
        pdb.Pdb().set_trace(sys._getframe().f_back)

    def _check_leaked_threads(self):
        active = threading.activeCount()
        leaked_threads = active - TestCase._active_threads
        TestCase._active_threads = active
        # If some tests make the number of threads *decrease*, we'll consider
        # that they are just observing old threads dieing, not agressively kill
        # random threads. So we don't report these tests as leaking. The risk
        # is that we have false positives that way (the test see 2 threads
        # going away but leak one) but it seems less likely than the actual
        # false positives (the test see threads going away and does not leak).
        if leaked_threads > 0:
            TestCase._leaking_threads_tests += 1
            if TestCase._first_thread_leaker_id is None:
                TestCase._first_thread_leaker_id = self.id()

    def _clear_debug_flags(self):
        """Prevent externally set debug flags affecting tests.

        Tests that want to use debug flags can just set them in the
        debug_flags set during setup/teardown.
        """
        self._preserved_debug_flags = set(debug.debug_flags)
        if 'allow_debug' not in selftest_debug_flags:
            debug.debug_flags.clear()
        if 'disable_lock_checks' not in selftest_debug_flags:
            debug.debug_flags.add('strict_locks')
        self.addCleanup(self._restore_debug_flags)

    def _clear_hooks(self):
        # prevent hooks affecting tests
        self._preserved_hooks = {}
        for key, factory in hooks.known_hooks.items():
            parent, name = hooks.known_hooks_key_to_parent_and_attribute(key)
            current_hooks = hooks.known_hooks_key_to_object(key)
            self._preserved_hooks[parent] = (name, current_hooks)
        self.addCleanup(self._restoreHooks)
        for key, factory in hooks.known_hooks.items():
            parent, name = hooks.known_hooks_key_to_parent_and_attribute(key)
            setattr(parent, name, factory())
        # this hook should always be installed
        request._install_hook()

    def disable_directory_isolation(self):
        """Turn off directory isolation checks."""
        self._directory_isolation = False

    def enable_directory_isolation(self):
        """Enable directory isolation checks."""
        self._directory_isolation = True

    def _silenceUI(self):
        """Turn off UI for duration of test"""
        # by default the UI is off; tests can turn it on if they want it.
        saved = ui.ui_factory
        def _restore():
            ui.ui_factory = saved
        ui.ui_factory = ui.SilentUIFactory()
        self.addCleanup(_restore)

    def _check_locks(self):
        """Check that all lock take/release actions have been paired."""
        # We always check for mismatched locks. If a mismatch is found, we
        # fail unless -Edisable_lock_checks is supplied to selftest, in which
        # case we just print a warning.
        # unhook:
        acquired_locks = [lock for action, lock in self._lock_actions
                          if action == 'acquired']
        released_locks = [lock for action, lock in self._lock_actions
                          if action == 'released']
        broken_locks = [lock for action, lock in self._lock_actions
                        if action == 'broken']
        # trivially, given the tests for lock acquistion and release, if we
        # have as many in each list, it should be ok. Some lock tests also
        # break some locks on purpose and should be taken into account by
        # considering that breaking a lock is just a dirty way of releasing it.
        if len(acquired_locks) != (len(released_locks) + len(broken_locks)):
            message = ('Different number of acquired and '
                       'released or broken locks. (%s, %s + %s)' %
                       (acquired_locks, released_locks, broken_locks))
            if not self._lock_check_thorough:
                # Rather than fail, just warn
                print "Broken test %s: %s" % (self, message)
                return
            self.fail(message)

    def _track_locks(self):
        """Track lock activity during tests."""
        self._lock_actions = []
        if 'disable_lock_checks' in selftest_debug_flags:
            self._lock_check_thorough = False
        else:
            self._lock_check_thorough = True

        self.addCleanup(self._check_locks)
        _mod_lock.Lock.hooks.install_named_hook('lock_acquired',
                                                self._lock_acquired, None)
        _mod_lock.Lock.hooks.install_named_hook('lock_released',
                                                self._lock_released, None)
        _mod_lock.Lock.hooks.install_named_hook('lock_broken',
                                                self._lock_broken, None)

    def _lock_acquired(self, result):
        self._lock_actions.append(('acquired', result))

    def _lock_released(self, result):
        self._lock_actions.append(('released', result))

    def _lock_broken(self, result):
        self._lock_actions.append(('broken', result))

    def permit_dir(self, name):
        """Permit a directory to be used by this test. See permit_url."""
        name_transport = get_transport(name)
        self.permit_url(name)
        self.permit_url(name_transport.base)

    def permit_url(self, url):
        """Declare that url is an ok url to use in this test.
        
        Do this for memory transports, temporary test directory etc.
        
        Do not do this for the current working directory, /tmp, or any other
        preexisting non isolated url.
        """
        if not url.endswith('/'):
            url += '/'
        self._bzr_selftest_roots.append(url)

    def permit_source_tree_branch_repo(self):
        """Permit the source tree bzr is running from to be opened.

        Some code such as bzrlib.version attempts to read from the bzr branch
        that bzr is executing from (if any). This method permits that directory
        to be used in the test suite.
        """
        path = self.get_source_path()
        self.record_directory_isolation()
        try:
            try:
                workingtree.WorkingTree.open(path)
            except (errors.NotBranchError, errors.NoWorkingTree):
                return
        finally:
            self.enable_directory_isolation()

    def _preopen_isolate_transport(self, transport):
        """Check that all transport openings are done in the test work area."""
        while isinstance(transport, pathfilter.PathFilteringTransport):
            # Unwrap pathfiltered transports
            transport = transport.server.backing_transport.clone(
                transport._filter('.'))
        url = transport.base
        # ReadonlySmartTCPServer_for_testing decorates the backing transport
        # urls it is given by prepending readonly+. This is appropriate as the
        # client shouldn't know that the server is readonly (or not readonly).
        # We could register all servers twice, with readonly+ prepending, but
        # that makes for a long list; this is about the same but easier to
        # read.
        if url.startswith('readonly+'):
            url = url[len('readonly+'):]
        self._preopen_isolate_url(url)

    def _preopen_isolate_url(self, url):
        if not self._directory_isolation:
            return
        if self._directory_isolation == 'record':
            self._bzr_selftest_roots.append(url)
            return
        # This prevents all transports, including e.g. sftp ones backed on disk
        # from working unless they are explicitly granted permission. We then
        # depend on the code that sets up test transports to check that they are
        # appropriately isolated and enable their use by calling
        # self.permit_transport()
        if not osutils.is_inside_any(self._bzr_selftest_roots, url):
            raise errors.BzrError("Attempt to escape test isolation: %r %r"
                % (url, self._bzr_selftest_roots))

    def record_directory_isolation(self):
        """Gather accessed directories to permit later access.
        
        This is used for tests that access the branch bzr is running from.
        """
        self._directory_isolation = "record"

    def start_server(self, transport_server, backing_server=None):
        """Start transport_server for this test.

        This starts the server, registers a cleanup for it and permits the
        server's urls to be used.
        """
        if backing_server is None:
            transport_server.start_server()
        else:
            transport_server.start_server(backing_server)
        self.addCleanup(transport_server.stop_server)
        # Obtain a real transport because if the server supplies a password, it
        # will be hidden from the base on the client side.
        t = get_transport(transport_server.get_url())
        # Some transport servers effectively chroot the backing transport;
        # others like SFTPServer don't - users of the transport can walk up the
        # transport to read the entire backing transport. This wouldn't matter
        # except that the workdir tests are given - and that they expect the
        # server's url to point at - is one directory under the safety net. So
        # Branch operations into the transport will attempt to walk up one
        # directory. Chrooting all servers would avoid this but also mean that
        # we wouldn't be testing directly against non-root urls. Alternatively
        # getting the test framework to start the server with a backing server
        # at the actual safety net directory would work too, but this then
        # means that the self.get_url/self.get_transport methods would need
        # to transform all their results. On balance its cleaner to handle it
        # here, and permit a higher url when we have one of these transports.
        if t.base.endswith('/work/'):
            # we have safety net/test root/work
            t = t.clone('../..')
        elif isinstance(transport_server, server.SmartTCPServer_for_testing):
            # The smart server adds a path similar to work, which is traversed
            # up from by the client. But the server is chrooted - the actual
            # backing transport is not escaped from, and VFS requests to the
            # root will error (because they try to escape the chroot).
            t2 = t.clone('..')
            while t2.base != t.base:
                t = t2
                t2 = t.clone('..')
        self.permit_url(t.base)

    def _track_transports(self):
        """Install checks for transport usage."""
        # TestCase has no safe place it can write to.
        self._bzr_selftest_roots = []
        # Currently the easiest way to be sure that nothing is going on is to
        # hook into bzr dir opening. This leaves a small window of error for
        # transport tests, but they are well known, and we can improve on this
        # step.
        bzrdir.BzrDir.hooks.install_named_hook("pre_open",
            self._preopen_isolate_transport, "Check bzr directories are safe.")

    def _ndiff_strings(self, a, b):
        """Return ndiff between two strings containing lines.

        A trailing newline is added if missing to make the strings
        print properly."""
        if b and b[-1] != '\n':
            b += '\n'
        if a and a[-1] != '\n':
            a += '\n'
        difflines = difflib.ndiff(a.splitlines(True),
                                  b.splitlines(True),
                                  linejunk=lambda x: False,
                                  charjunk=lambda x: False)
        return ''.join(difflines)

    def assertEqual(self, a, b, message=''):
        try:
            if a == b:
                return
        except UnicodeError, e:
            # If we can't compare without getting a UnicodeError, then
            # obviously they are different
            mutter('UnicodeError: %s', e)
        if message:
            message += '\n'
        raise AssertionError("%snot equal:\na = %s\nb = %s\n"
            % (message,
               pformat(a), pformat(b)))

    assertEquals = assertEqual

    def assertEqualDiff(self, a, b, message=None):
        """Assert two texts are equal, if not raise an exception.

        This is intended for use with multi-line strings where it can
        be hard to find the differences by eye.
        """
        # TODO: perhaps override assertEquals to call this for strings?
        if a == b:
            return
        if message is None:
            message = "texts not equal:\n"
        if a + '\n' == b:
            message = 'first string is missing a final newline.\n'
        if a == b + '\n':
            message = 'second string is missing a final newline.\n'
        raise AssertionError(message +
                             self._ndiff_strings(a, b))

    def assertEqualMode(self, mode, mode_test):
        self.assertEqual(mode, mode_test,
                         'mode mismatch %o != %o' % (mode, mode_test))

    def assertEqualStat(self, expected, actual):
        """assert that expected and actual are the same stat result.

        :param expected: A stat result.
        :param actual: A stat result.
        :raises AssertionError: If the expected and actual stat values differ
            other than by atime.
        """
        self.assertEqual(expected.st_size, actual.st_size,
                         'st_size did not match')
        self.assertEqual(expected.st_mtime, actual.st_mtime,
                         'st_mtime did not match')
        self.assertEqual(expected.st_ctime, actual.st_ctime,
                         'st_ctime did not match')
        if sys.platform != 'win32':
            # On Win32 both 'dev' and 'ino' cannot be trusted. In python2.4 it
            # is 'dev' that varies, in python 2.5 (6?) it is st_ino that is
            # odd. Regardless we shouldn't actually try to assert anything
            # about their values
            self.assertEqual(expected.st_dev, actual.st_dev,
                             'st_dev did not match')
            self.assertEqual(expected.st_ino, actual.st_ino,
                             'st_ino did not match')
        self.assertEqual(expected.st_mode, actual.st_mode,
                         'st_mode did not match')

    def assertLength(self, length, obj_with_len):
        """Assert that obj_with_len is of length length."""
        if len(obj_with_len) != length:
            self.fail("Incorrect length: wanted %d, got %d for %r" % (
                length, len(obj_with_len), obj_with_len))

    def assertLogsError(self, exception_class, func, *args, **kwargs):
        """Assert that func(*args, **kwargs) quietly logs a specific exception.
        """
        from bzrlib import trace
        captured = []
        orig_log_exception_quietly = trace.log_exception_quietly
        try:
            def capture():
                orig_log_exception_quietly()
                captured.append(sys.exc_info())
            trace.log_exception_quietly = capture
            func(*args, **kwargs)
        finally:
            trace.log_exception_quietly = orig_log_exception_quietly
        self.assertLength(1, captured)
        err = captured[0][1]
        self.assertIsInstance(err, exception_class)
        return err

    def assertPositive(self, val):
        """Assert that val is greater than 0."""
        self.assertTrue(val > 0, 'expected a positive value, but got %s' % val)

    def assertNegative(self, val):
        """Assert that val is less than 0."""
        self.assertTrue(val < 0, 'expected a negative value, but got %s' % val)

    def assertStartsWith(self, s, prefix):
        if not s.startswith(prefix):
            raise AssertionError('string %r does not start with %r' % (s, prefix))

    def assertEndsWith(self, s, suffix):
        """Asserts that s ends with suffix."""
        if not s.endswith(suffix):
            raise AssertionError('string %r does not end with %r' % (s, suffix))

    def assertContainsRe(self, haystack, needle_re, flags=0):
        """Assert that a contains something matching a regular expression."""
        if not re.search(needle_re, haystack, flags):
            if '\n' in haystack or len(haystack) > 60:
                # a long string, format it in a more readable way
                raise AssertionError(
                        'pattern "%s" not found in\n"""\\\n%s"""\n'
                        % (needle_re, haystack))
            else:
                raise AssertionError('pattern "%s" not found in "%s"'
                        % (needle_re, haystack))

    def assertNotContainsRe(self, haystack, needle_re, flags=0):
        """Assert that a does not match a regular expression"""
        if re.search(needle_re, haystack, flags):
            raise AssertionError('pattern "%s" found in "%s"'
                    % (needle_re, haystack))

    def assertSubset(self, sublist, superlist):
        """Assert that every entry in sublist is present in superlist."""
        missing = set(sublist) - set(superlist)
        if len(missing) > 0:
            raise AssertionError("value(s) %r not present in container %r" %
                                 (missing, superlist))

    def assertListRaises(self, excClass, func, *args, **kwargs):
        """Fail unless excClass is raised when the iterator from func is used.

        Many functions can return generators this makes sure
        to wrap them in a list() call to make sure the whole generator
        is run, and that the proper exception is raised.
        """
        try:
            list(func(*args, **kwargs))
        except excClass, e:
            return e
        else:
            if getattr(excClass,'__name__', None) is not None:
                excName = excClass.__name__
            else:
                excName = str(excClass)
            raise self.failureException, "%s not raised" % excName

    def assertRaises(self, excClass, callableObj, *args, **kwargs):
        """Assert that a callable raises a particular exception.

        :param excClass: As for the except statement, this may be either an
            exception class, or a tuple of classes.
        :param callableObj: A callable, will be passed ``*args`` and
            ``**kwargs``.

        Returns the exception so that you can examine it.
        """
        try:
            callableObj(*args, **kwargs)
        except excClass, e:
            return e
        else:
            if getattr(excClass,'__name__', None) is not None:
                excName = excClass.__name__
            else:
                # probably a tuple
                excName = str(excClass)
            raise self.failureException, "%s not raised" % excName

    def assertIs(self, left, right, message=None):
        if not (left is right):
            if message is not None:
                raise AssertionError(message)
            else:
                raise AssertionError("%r is not %r." % (left, right))

    def assertIsNot(self, left, right, message=None):
        if (left is right):
            if message is not None:
                raise AssertionError(message)
            else:
                raise AssertionError("%r is %r." % (left, right))

    def assertTransportMode(self, transport, path, mode):
        """Fail if a path does not have mode "mode".

        If modes are not supported on this transport, the assertion is ignored.
        """
        if not transport._can_roundtrip_unix_modebits():
            return
        path_stat = transport.stat(path)
        actual_mode = stat.S_IMODE(path_stat.st_mode)
        self.assertEqual(mode, actual_mode,
                         'mode of %r incorrect (%s != %s)'
                         % (path, oct(mode), oct(actual_mode)))

    def assertIsSameRealPath(self, path1, path2):
        """Fail if path1 and path2 points to different files"""
        self.assertEqual(osutils.realpath(path1),
                         osutils.realpath(path2),
                         "apparent paths:\na = %s\nb = %s\n," % (path1, path2))

    def assertIsInstance(self, obj, kls, msg=None):
        """Fail if obj is not an instance of kls
        
        :param msg: Supplementary message to show if the assertion fails.
        """
        if not isinstance(obj, kls):
            m = "%r is an instance of %s rather than %s" % (
                obj, obj.__class__, kls)
            if msg:
                m += ": " + msg
            self.fail(m)

    def assertFileEqual(self, content, path):
        """Fail if path does not contain 'content'."""
        self.failUnlessExists(path)
        f = file(path, 'rb')
        try:
            s = f.read()
        finally:
            f.close()
        self.assertEqualDiff(content, s)

    def failUnlessExists(self, path):
        """Fail unless path or paths, which may be abs or relative, exist."""
        if not isinstance(path, basestring):
            for p in path:
                self.failUnlessExists(p)
        else:
            self.failUnless(osutils.lexists(path),path+" does not exist")

    def failIfExists(self, path):
        """Fail if path or paths, which may be abs or relative, exist."""
        if not isinstance(path, basestring):
            for p in path:
                self.failIfExists(p)
        else:
            self.failIf(osutils.lexists(path),path+" exists")

    def _capture_deprecation_warnings(self, a_callable, *args, **kwargs):
        """A helper for callDeprecated and applyDeprecated.

        :param a_callable: A callable to call.
        :param args: The positional arguments for the callable
        :param kwargs: The keyword arguments for the callable
        :return: A tuple (warnings, result). result is the result of calling
            a_callable(``*args``, ``**kwargs``).
        """
        local_warnings = []
        def capture_warnings(msg, cls=None, stacklevel=None):
            # we've hooked into a deprecation specific callpath,
            # only deprecations should getting sent via it.
            self.assertEqual(cls, DeprecationWarning)
            local_warnings.append(msg)
        original_warning_method = symbol_versioning.warn
        symbol_versioning.set_warning_method(capture_warnings)
        try:
            result = a_callable(*args, **kwargs)
        finally:
            symbol_versioning.set_warning_method(original_warning_method)
        return (local_warnings, result)

    def applyDeprecated(self, deprecation_format, a_callable, *args, **kwargs):
        """Call a deprecated callable without warning the user.

        Note that this only captures warnings raised by symbol_versioning.warn,
        not other callers that go direct to the warning module.

        To test that a deprecated method raises an error, do something like
        this::

            self.assertRaises(errors.ReservedId,
                self.applyDeprecated,
                deprecated_in((1, 5, 0)),
                br.append_revision,
                'current:')

        :param deprecation_format: The deprecation format that the callable
            should have been deprecated with. This is the same type as the
            parameter to deprecated_method/deprecated_function. If the
            callable is not deprecated with this format, an assertion error
            will be raised.
        :param a_callable: A callable to call. This may be a bound method or
            a regular function. It will be called with ``*args`` and
            ``**kwargs``.
        :param args: The positional arguments for the callable
        :param kwargs: The keyword arguments for the callable
        :return: The result of a_callable(``*args``, ``**kwargs``)
        """
        call_warnings, result = self._capture_deprecation_warnings(a_callable,
            *args, **kwargs)
        expected_first_warning = symbol_versioning.deprecation_string(
            a_callable, deprecation_format)
        if len(call_warnings) == 0:
            self.fail("No deprecation warning generated by call to %s" %
                a_callable)
        self.assertEqual(expected_first_warning, call_warnings[0])
        return result

    def callCatchWarnings(self, fn, *args, **kw):
        """Call a callable that raises python warnings.

        The caller's responsible for examining the returned warnings.

        If the callable raises an exception, the exception is not
        caught and propagates up to the caller.  In that case, the list
        of warnings is not available.

        :returns: ([warning_object, ...], fn_result)
        """
        # XXX: This is not perfect, because it completely overrides the
        # warnings filters, and some code may depend on suppressing particular
        # warnings.  It's the easiest way to insulate ourselves from -Werror,
        # though.  -- Andrew, 20071062
        wlist = []
        def _catcher(message, category, filename, lineno, file=None, line=None):
            # despite the name, 'message' is normally(?) a Warning subclass
            # instance
            wlist.append(message)
        saved_showwarning = warnings.showwarning
        saved_filters = warnings.filters
        try:
            warnings.showwarning = _catcher
            warnings.filters = []
            result = fn(*args, **kw)
        finally:
            warnings.showwarning = saved_showwarning
            warnings.filters = saved_filters
        return wlist, result

    def callDeprecated(self, expected, callable, *args, **kwargs):
        """Assert that a callable is deprecated in a particular way.

        This is a very precise test for unusual requirements. The
        applyDeprecated helper function is probably more suited for most tests
        as it allows you to simply specify the deprecation format being used
        and will ensure that that is issued for the function being called.

        Note that this only captures warnings raised by symbol_versioning.warn,
        not other callers that go direct to the warning module.  To catch
        general warnings, use callCatchWarnings.

        :param expected: a list of the deprecation warnings expected, in order
        :param callable: The callable to call
        :param args: The positional arguments for the callable
        :param kwargs: The keyword arguments for the callable
        """
        call_warnings, result = self._capture_deprecation_warnings(callable,
            *args, **kwargs)
        self.assertEqual(expected, call_warnings)
        return result

    def _startLogFile(self):
        """Send bzr and test log messages to a temporary file.

        The file is removed as the test is torn down.
        """
        fileno, name = tempfile.mkstemp(suffix='.log', prefix='testbzr')
        self._log_file = os.fdopen(fileno, 'w+')
        self._log_memento = bzrlib.trace.push_log_file(self._log_file)
        self._log_file_name = name
        self.addCleanup(self._finishLogFile)

    def _finishLogFile(self):
        """Finished with the log file.

        Close the file and delete it, unless setKeepLogfile was called.
        """
        if bzrlib.trace._trace_file:
            # flush the log file, to get all content
            bzrlib.trace._trace_file.flush()
        bzrlib.trace.pop_log_file(self._log_memento)
        # Cache the log result and delete the file on disk
        self._get_log(False)

    def thisFailsStrictLockCheck(self):
        """It is known that this test would fail with -Dstrict_locks.

        By default, all tests are run with strict lock checking unless
        -Edisable_lock_checks is supplied. However there are some tests which
        we know fail strict locks at this point that have not been fixed.
        They should call this function to disable the strict checking.

        This should be used sparingly, it is much better to fix the locking
        issues rather than papering over the problem by calling this function.
        """
        debug.debug_flags.discard('strict_locks')

    def addCleanup(self, callable, *args, **kwargs):
        """Arrange to run a callable when this case is torn down.

        Callables are run in the reverse of the order they are registered,
        ie last-in first-out.
        """
        self._cleanups.append((callable, args, kwargs))

    def _cleanEnvironment(self):
        new_env = {
            'BZR_HOME': None, # Don't inherit BZR_HOME to all the tests.
            'HOME': os.getcwd(),
            # bzr now uses the Win32 API and doesn't rely on APPDATA, but the
            # tests do check our impls match APPDATA
            'BZR_EDITOR': None, # test_msgeditor manipulates this variable
            'VISUAL': None,
            'EDITOR': None,
            'BZR_EMAIL': None,
            'BZREMAIL': None, # may still be present in the environment
            'EMAIL': None,
            'BZR_PROGRESS_BAR': None,
            'BZR_LOG': None,
            'BZR_PLUGIN_PATH': None,
            'BZR_CONCURRENCY': None,
            # Make sure that any text ui tests are consistent regardless of
            # the environment the test case is run in; you may want tests that
            # test other combinations.  'dumb' is a reasonable guess for tests
            # going to a pipe or a StringIO.
            'TERM': 'dumb',
            'LINES': '25',
            'COLUMNS': '80',
            'BZR_COLUMNS': '80',
            # SSH Agent
            'SSH_AUTH_SOCK': None,
            # Proxies
            'http_proxy': None,
            'HTTP_PROXY': None,
            'https_proxy': None,
            'HTTPS_PROXY': None,
            'no_proxy': None,
            'NO_PROXY': None,
            'all_proxy': None,
            'ALL_PROXY': None,
            # Nobody cares about ftp_proxy, FTP_PROXY AFAIK. So far at
            # least. If you do (care), please update this comment
            # -- vila 20080401
            'ftp_proxy': None,
            'FTP_PROXY': None,
            'BZR_REMOTE_PATH': None,
        }
        self.__old_env = {}
        self.addCleanup(self._restoreEnvironment)
        for name, value in new_env.iteritems():
            self._captureVar(name, value)

    def _captureVar(self, name, newvalue):
        """Set an environment variable, and reset it when finished."""
        self.__old_env[name] = osutils.set_or_unset_env(name, newvalue)

    def _restore_debug_flags(self):
        debug.debug_flags.clear()
        debug.debug_flags.update(self._preserved_debug_flags)

    def _restoreEnvironment(self):
        for name, value in self.__old_env.iteritems():
            osutils.set_or_unset_env(name, value)

    def _restoreHooks(self):
        for klass, (name, hooks) in self._preserved_hooks.items():
            setattr(klass, name, hooks)

    def knownFailure(self, reason):
        """This test has failed for some known reason."""
        raise KnownFailure(reason)

    def _do_skip(self, result, reason):
        addSkip = getattr(result, 'addSkip', None)
        if not callable(addSkip):
            result.addSuccess(result)
        else:
            addSkip(self, reason)

    @staticmethod
    def _do_known_failure(self, result, e):
        err = sys.exc_info()
        addExpectedFailure = getattr(result, 'addExpectedFailure', None)
        if addExpectedFailure is not None:
            addExpectedFailure(self, err)
        else:
            result.addSuccess(self)

    @staticmethod
    def _do_not_applicable(self, result, e):
        if not e.args:
            reason = 'No reason given'
        else:
            reason = e.args[0]
        addNotApplicable = getattr(result, 'addNotApplicable', None)
        if addNotApplicable is not None:
            result.addNotApplicable(self, reason)
        else:
            self._do_skip(result, reason)

    @staticmethod
    def _do_unsupported_or_skip(self, result, e):
        reason = e.args[0]
        addNotSupported = getattr(result, 'addNotSupported', None)
        if addNotSupported is not None:
            result.addNotSupported(self, reason)
        else:
            self._do_skip(result, reason)

    def time(self, callable, *args, **kwargs):
        """Run callable and accrue the time it takes to the benchmark time.

        If lsprofiling is enabled (i.e. by --lsprof-time to bzr selftest) then
        this will cause lsprofile statistics to be gathered and stored in
        self._benchcalls.
        """
        if self._benchtime is None:
            self.addDetail('benchtime', content.Content(content.ContentType(
                "text", "plain"), lambda:[str(self._benchtime)]))
            self._benchtime = 0
        start = time.time()
        try:
            if not self._gather_lsprof_in_benchmarks:
                return callable(*args, **kwargs)
            else:
                # record this benchmark
                ret, stats = bzrlib.lsprof.profile(callable, *args, **kwargs)
                stats.sort()
                self._benchcalls.append(((callable, args, kwargs), stats))
                return ret
        finally:
            self._benchtime += time.time() - start

    def log(self, *args):
        mutter(*args)

    def _get_log(self, keep_log_file=False):
        """Internal helper to get the log from bzrlib.trace for this test.

        Please use self.getDetails, or self.get_log to access this in test case
        code.

        :param keep_log_file: When True, if the log is still a file on disk
            leave it as a file on disk. When False, if the log is still a file
            on disk, the log file is deleted and the log preserved as
            self._log_contents.
        :return: A string containing the log.
        """
        if self._log_contents is not None:
            try:
                self._log_contents.decode('utf8')
            except UnicodeDecodeError:
                unicodestr = self._log_contents.decode('utf8', 'replace')
                self._log_contents = unicodestr.encode('utf8')
            return self._log_contents
        import bzrlib.trace
        if bzrlib.trace._trace_file:
            # flush the log file, to get all content
            bzrlib.trace._trace_file.flush()
        if self._log_file_name is not None:
            logfile = open(self._log_file_name)
            try:
                log_contents = logfile.read()
            finally:
                logfile.close()
            try:
                log_contents.decode('utf8')
            except UnicodeDecodeError:
                unicodestr = log_contents.decode('utf8', 'replace')
                log_contents = unicodestr.encode('utf8')
            if not keep_log_file:
                self._log_file.close()
                self._log_file = None
                # Permit multiple calls to get_log until we clean it up in
                # finishLogFile
                self._log_contents = log_contents
                try:
                    os.remove(self._log_file_name)
                except OSError, e:
                    if sys.platform == 'win32' and e.errno == errno.EACCES:
                        sys.stderr.write(('Unable to delete log file '
                                             ' %r\n' % self._log_file_name))
                    else:
                        raise
                self._log_file_name = None
            return log_contents
        else:
            return "No log file content and no log file name."

    def get_log(self):
        """Get a unicode string containing the log from bzrlib.trace.

        Undecodable characters are replaced.
        """
        return u"".join(self.getDetails()['log'].iter_text())

    def requireFeature(self, feature):
        """This test requires a specific feature is available.

        :raises UnavailableFeature: When feature is not available.
        """
        if not feature.available():
            raise UnavailableFeature(feature)

    def _run_bzr_autosplit(self, args, retcode, encoding, stdin,
            working_dir):
        """Run bazaar command line, splitting up a string command line."""
        if isinstance(args, basestring):
            # shlex don't understand unicode strings,
            # so args should be plain string (bialix 20070906)
            args = list(shlex.split(str(args)))
        return self._run_bzr_core(args, retcode=retcode,
                encoding=encoding, stdin=stdin, working_dir=working_dir,
                )

    def _run_bzr_core(self, args, retcode, encoding, stdin,
            working_dir):
        # Clear chk_map page cache, because the contents are likely to mask
        # locking errors.
        chk_map.clear_cache()
        if encoding is None:
            encoding = osutils.get_user_encoding()
        stdout = StringIOWrapper()
        stderr = StringIOWrapper()
        stdout.encoding = encoding
        stderr.encoding = encoding

        self.log('run bzr: %r', args)
        # FIXME: don't call into logging here
        handler = logging.StreamHandler(stderr)
        handler.setLevel(logging.INFO)
        logger = logging.getLogger('')
        logger.addHandler(handler)
        old_ui_factory = ui.ui_factory
        ui.ui_factory = TestUIFactory(stdin=stdin, stdout=stdout, stderr=stderr)

        cwd = None
        if working_dir is not None:
            cwd = osutils.getcwd()
            os.chdir(working_dir)

        try:
            try:
                result = self.apply_redirected(ui.ui_factory.stdin,
                    stdout, stderr,
                    bzrlib.commands.run_bzr_catch_user_errors,
                    args)
            except KeyboardInterrupt:
                # Reraise KeyboardInterrupt with contents of redirected stdout
                # and stderr as arguments, for tests which are interested in
                # stdout and stderr and are expecting the exception.
                out = stdout.getvalue()
                err = stderr.getvalue()
                if out:
                    self.log('output:\n%r', out)
                if err:
                    self.log('errors:\n%r', err)
                raise KeyboardInterrupt(out, err)
        finally:
            logger.removeHandler(handler)
            ui.ui_factory = old_ui_factory
            if cwd is not None:
                os.chdir(cwd)

        out = stdout.getvalue()
        err = stderr.getvalue()
        if out:
            self.log('output:\n%r', out)
        if err:
            self.log('errors:\n%r', err)
        if retcode is not None:
            self.assertEquals(retcode, result,
                              message='Unexpected return code')
        return result, out, err

    def run_bzr(self, args, retcode=0, encoding=None, stdin=None,
                working_dir=None, error_regexes=[], output_encoding=None):
        """Invoke bzr, as if it were run from the command line.

        The argument list should not include the bzr program name - the
        first argument is normally the bzr command.  Arguments may be
        passed in three ways:

        1- A list of strings, eg ["commit", "a"].  This is recommended
        when the command contains whitespace or metacharacters, or
        is built up at run time.

        2- A single string, eg "add a".  This is the most convenient
        for hardcoded commands.

        This runs bzr through the interface that catches and reports
        errors, and with logging set to something approximating the
        default, so that error reporting can be checked.

        This should be the main method for tests that want to exercise the
        overall behavior of the bzr application (rather than a unit test
        or a functional test of the library.)

        This sends the stdout/stderr results into the test's log,
        where it may be useful for debugging.  See also run_captured.

        :keyword stdin: A string to be used as stdin for the command.
        :keyword retcode: The status code the command should return;
            default 0.
        :keyword working_dir: The directory to run the command in
        :keyword error_regexes: A list of expected error messages.  If
            specified they must be seen in the error output of the command.
        """
        retcode, out, err = self._run_bzr_autosplit(
            args=args,
            retcode=retcode,
            encoding=encoding,
            stdin=stdin,
            working_dir=working_dir,
            )
        self.assertIsInstance(error_regexes, (list, tuple))
        for regex in error_regexes:
            self.assertContainsRe(err, regex)
        return out, err

    def run_bzr_error(self, error_regexes, *args, **kwargs):
        """Run bzr, and check that stderr contains the supplied regexes

        :param error_regexes: Sequence of regular expressions which
            must each be found in the error output. The relative ordering
            is not enforced.
        :param args: command-line arguments for bzr
        :param kwargs: Keyword arguments which are interpreted by run_bzr
            This function changes the default value of retcode to be 3,
            since in most cases this is run when you expect bzr to fail.

        :return: (out, err) The actual output of running the command (in case
            you want to do more inspection)

        Examples of use::

            # Make sure that commit is failing because there is nothing to do
            self.run_bzr_error(['no changes to commit'],
                               ['commit', '-m', 'my commit comment'])
            # Make sure --strict is handling an unknown file, rather than
            # giving us the 'nothing to do' error
            self.build_tree(['unknown'])
            self.run_bzr_error(['Commit refused because there are unknown files'],
                               ['commit', --strict', '-m', 'my commit comment'])
        """
        kwargs.setdefault('retcode', 3)
        kwargs['error_regexes'] = error_regexes
        out, err = self.run_bzr(*args, **kwargs)
        return out, err

    def run_bzr_subprocess(self, *args, **kwargs):
        """Run bzr in a subprocess for testing.

        This starts a new Python interpreter and runs bzr in there.
        This should only be used for tests that have a justifiable need for
        this isolation: e.g. they are testing startup time, or signal
        handling, or early startup code, etc.  Subprocess code can't be
        profiled or debugged so easily.

        :keyword retcode: The status code that is expected.  Defaults to 0.  If
            None is supplied, the status code is not checked.
        :keyword env_changes: A dictionary which lists changes to environment
            variables. A value of None will unset the env variable.
            The values must be strings. The change will only occur in the
            child, so you don't need to fix the environment after running.
        :keyword universal_newlines: Convert CRLF => LF
        :keyword allow_plugins: By default the subprocess is run with
            --no-plugins to ensure test reproducibility. Also, it is possible
            for system-wide plugins to create unexpected output on stderr,
            which can cause unnecessary test failures.
        """
        env_changes = kwargs.get('env_changes', {})
        working_dir = kwargs.get('working_dir', None)
        allow_plugins = kwargs.get('allow_plugins', False)
        if len(args) == 1:
            if isinstance(args[0], list):
                args = args[0]
            elif isinstance(args[0], basestring):
                args = list(shlex.split(args[0]))
        else:
            raise ValueError("passing varargs to run_bzr_subprocess")
        process = self.start_bzr_subprocess(args, env_changes=env_changes,
                                            working_dir=working_dir,
                                            allow_plugins=allow_plugins)
        # We distinguish between retcode=None and retcode not passed.
        supplied_retcode = kwargs.get('retcode', 0)
        return self.finish_bzr_subprocess(process, retcode=supplied_retcode,
            universal_newlines=kwargs.get('universal_newlines', False),
            process_args=args)

    def start_bzr_subprocess(self, process_args, env_changes=None,
                             skip_if_plan_to_signal=False,
                             working_dir=None,
                             allow_plugins=False):
        """Start bzr in a subprocess for testing.

        This starts a new Python interpreter and runs bzr in there.
        This should only be used for tests that have a justifiable need for
        this isolation: e.g. they are testing startup time, or signal
        handling, or early startup code, etc.  Subprocess code can't be
        profiled or debugged so easily.

        :param process_args: a list of arguments to pass to the bzr executable,
            for example ``['--version']``.
        :param env_changes: A dictionary which lists changes to environment
            variables. A value of None will unset the env variable.
            The values must be strings. The change will only occur in the
            child, so you don't need to fix the environment after running.
        :param skip_if_plan_to_signal: raise TestSkipped when true and os.kill
            is not available.
        :param allow_plugins: If False (default) pass --no-plugins to bzr.

        :returns: Popen object for the started process.
        """
        if skip_if_plan_to_signal:
            if not getattr(os, 'kill', None):
                raise TestSkipped("os.kill not available.")

        if env_changes is None:
            env_changes = {}
        old_env = {}

        def cleanup_environment():
            for env_var, value in env_changes.iteritems():
                old_env[env_var] = osutils.set_or_unset_env(env_var, value)

        def restore_environment():
            for env_var, value in old_env.iteritems():
                osutils.set_or_unset_env(env_var, value)

        bzr_path = self.get_bzr_path()

        cwd = None
        if working_dir is not None:
            cwd = osutils.getcwd()
            os.chdir(working_dir)

        try:
            # win32 subprocess doesn't support preexec_fn
            # so we will avoid using it on all platforms, just to
            # make sure the code path is used, and we don't break on win32
            cleanup_environment()
            command = [sys.executable]
            # frozen executables don't need the path to bzr
            if getattr(sys, "frozen", None) is None:
                command.append(bzr_path)
            if not allow_plugins:
                command.append('--no-plugins')
            command.extend(process_args)
            process = self._popen(command, stdin=PIPE, stdout=PIPE, stderr=PIPE)
        finally:
            restore_environment()
            if cwd is not None:
                os.chdir(cwd)

        return process

    def _popen(self, *args, **kwargs):
        """Place a call to Popen.

        Allows tests to override this method to intercept the calls made to
        Popen for introspection.
        """
        return Popen(*args, **kwargs)

    def get_source_path(self):
        """Return the path of the directory containing bzrlib."""
        return os.path.dirname(os.path.dirname(bzrlib.__file__))

    def get_bzr_path(self):
        """Return the path of the 'bzr' executable for this test suite."""
        bzr_path = self.get_source_path()+'/bzr'
        if not os.path.isfile(bzr_path):
            # We are probably installed. Assume sys.argv is the right file
            bzr_path = sys.argv[0]
        return bzr_path

    def finish_bzr_subprocess(self, process, retcode=0, send_signal=None,
                              universal_newlines=False, process_args=None):
        """Finish the execution of process.

        :param process: the Popen object returned from start_bzr_subprocess.
        :param retcode: The status code that is expected.  Defaults to 0.  If
            None is supplied, the status code is not checked.
        :param send_signal: an optional signal to send to the process.
        :param universal_newlines: Convert CRLF => LF
        :returns: (stdout, stderr)
        """
        if send_signal is not None:
            os.kill(process.pid, send_signal)
        out, err = process.communicate()

        if universal_newlines:
            out = out.replace('\r\n', '\n')
            err = err.replace('\r\n', '\n')

        if retcode is not None and retcode != process.returncode:
            if process_args is None:
                process_args = "(unknown args)"
            mutter('Output of bzr %s:\n%s', process_args, out)
            mutter('Error for bzr %s:\n%s', process_args, err)
            self.fail('Command bzr %s failed with retcode %s != %s'
                      % (process_args, retcode, process.returncode))
        return [out, err]

    def check_inventory_shape(self, inv, shape):
        """Compare an inventory to a list of expected names.

        Fail if they are not precisely equal.
        """
        extras = []
        shape = list(shape)             # copy
        for path, ie in inv.entries():
            name = path.replace('\\', '/')
            if ie.kind == 'directory':
                name = name + '/'
            if name in shape:
                shape.remove(name)
            else:
                extras.append(name)
        if shape:
            self.fail("expected paths not found in inventory: %r" % shape)
        if extras:
            self.fail("unexpected paths found in inventory: %r" % extras)

    def apply_redirected(self, stdin=None, stdout=None, stderr=None,
                         a_callable=None, *args, **kwargs):
        """Call callable with redirected std io pipes.

        Returns the return code."""
        if not callable(a_callable):
            raise ValueError("a_callable must be callable.")
        if stdin is None:
            stdin = StringIO("")
        if stdout is None:
            if getattr(self, "_log_file", None) is not None:
                stdout = self._log_file
            else:
                stdout = StringIO()
        if stderr is None:
            if getattr(self, "_log_file", None is not None):
                stderr = self._log_file
            else:
                stderr = StringIO()
        real_stdin = sys.stdin
        real_stdout = sys.stdout
        real_stderr = sys.stderr
        try:
            sys.stdout = stdout
            sys.stderr = stderr
            sys.stdin = stdin
            return a_callable(*args, **kwargs)
        finally:
            sys.stdout = real_stdout
            sys.stderr = real_stderr
            sys.stdin = real_stdin

    def reduceLockdirTimeout(self):
        """Reduce the default lock timeout for the duration of the test, so that
        if LockContention occurs during a test, it does so quickly.

        Tests that expect to provoke LockContention errors should call this.
        """
        orig_timeout = bzrlib.lockdir._DEFAULT_TIMEOUT_SECONDS
        def resetTimeout():
            bzrlib.lockdir._DEFAULT_TIMEOUT_SECONDS = orig_timeout
        self.addCleanup(resetTimeout)
        bzrlib.lockdir._DEFAULT_TIMEOUT_SECONDS = 0

    def make_utf8_encoded_stringio(self, encoding_type=None):
        """Return a StringIOWrapper instance, that will encode Unicode
        input to UTF-8.
        """
        if encoding_type is None:
            encoding_type = 'strict'
        sio = StringIO()
        output_encoding = 'utf-8'
        sio = codecs.getwriter(output_encoding)(sio, errors=encoding_type)
        sio.encoding = output_encoding
        return sio

    def disable_verb(self, verb):
        """Disable a smart server verb for one test."""
        from bzrlib.smart import request
        request_handlers = request.request_handlers
        orig_method = request_handlers.get(verb)
        request_handlers.remove(verb)
        def restoreVerb():
            request_handlers.register(verb, orig_method)
        self.addCleanup(restoreVerb)


class CapturedCall(object):
    """A helper for capturing smart server calls for easy debug analysis."""

    def __init__(self, params, prefix_length):
        """Capture the call with params and skip prefix_length stack frames."""
        self.call = params
        import traceback
        # The last 5 frames are the __init__, the hook frame, and 3 smart
        # client frames. Beyond this we could get more clever, but this is good
        # enough for now.
        stack = traceback.extract_stack()[prefix_length:-5]
        self.stack = ''.join(traceback.format_list(stack))

    def __str__(self):
        return self.call.method

    def __repr__(self):
        return self.call.method

    def stack(self):
        return self.stack


class TestCaseWithMemoryTransport(TestCase):
    """Common test class for tests that do not need disk resources.

    Tests that need disk resources should derive from TestCaseWithTransport.

    TestCaseWithMemoryTransport sets the TEST_ROOT variable for all bzr tests.

    For TestCaseWithMemoryTransport the test_home_dir is set to the name of
    a directory which does not exist. This serves to help ensure test isolation
    is preserved. test_dir is set to the TEST_ROOT, as is cwd, because they
    must exist. However, TestCaseWithMemoryTransport does not offer local
    file defaults for the transport in tests, nor does it obey the command line
    override, so tests that accidentally write to the common directory should
    be rare.

    :cvar TEST_ROOT: Directory containing all temporary directories, plus
    a .bzr directory that stops us ascending higher into the filesystem.
    """

    TEST_ROOT = None
    _TEST_NAME = 'test'

    def __init__(self, methodName='runTest'):
        # allow test parameterization after test construction and before test
        # execution. Variables that the parameterizer sets need to be
        # ones that are not set by setUp, or setUp will trash them.
        super(TestCaseWithMemoryTransport, self).__init__(methodName)
        self.vfs_transport_factory = default_transport
        self.transport_server = None
        self.transport_readonly_server = None
        self.__vfs_server = None

    def get_transport(self, relpath=None):
        """Return a writeable transport.

        This transport is for the test scratch space relative to
        "self._test_root"

        :param relpath: a path relative to the base url.
        """
        t = get_transport(self.get_url(relpath))
        self.assertFalse(t.is_readonly())
        return t

    def get_readonly_transport(self, relpath=None):
        """Return a readonly transport for the test scratch space

        This can be used to test that operations which should only need
        readonly access in fact do not try to write.

        :param relpath: a path relative to the base url.
        """
        t = get_transport(self.get_readonly_url(relpath))
        self.assertTrue(t.is_readonly())
        return t

    def create_transport_readonly_server(self):
        """Create a transport server from class defined at init.

        This is mostly a hook for daughter classes.
        """
        return self.transport_readonly_server()

    def get_readonly_server(self):
        """Get the server instance for the readonly transport

        This is useful for some tests with specific servers to do diagnostics.
        """
        if self.__readonly_server is None:
            if self.transport_readonly_server is None:
                # readonly decorator requested
                self.__readonly_server = ReadonlyServer()
            else:
                # explicit readonly transport.
                self.__readonly_server = self.create_transport_readonly_server()
            self.start_server(self.__readonly_server,
                self.get_vfs_only_server())
        return self.__readonly_server

    def get_readonly_url(self, relpath=None):
        """Get a URL for the readonly transport.

        This will either be backed by '.' or a decorator to the transport
        used by self.get_url()
        relpath provides for clients to get a path relative to the base url.
        These should only be downwards relative, not upwards.
        """
        base = self.get_readonly_server().get_url()
        return self._adjust_url(base, relpath)

    def get_vfs_only_server(self):
        """Get the vfs only read/write server instance.

        This is useful for some tests with specific servers that need
        diagnostics.

        For TestCaseWithMemoryTransport this is always a MemoryServer, and there
        is no means to override it.
        """
        if self.__vfs_server is None:
            self.__vfs_server = MemoryServer()
            self.start_server(self.__vfs_server)
        return self.__vfs_server

    def get_server(self):
        """Get the read/write server instance.

        This is useful for some tests with specific servers that need
        diagnostics.

        This is built from the self.transport_server factory. If that is None,
        then the self.get_vfs_server is returned.
        """
        if self.__server is None:
            if (self.transport_server is None or self.transport_server is
                self.vfs_transport_factory):
                self.__server = self.get_vfs_only_server()
            else:
                # bring up a decorated means of access to the vfs only server.
                self.__server = self.transport_server()
                self.start_server(self.__server, self.get_vfs_only_server())
        return self.__server

    def _adjust_url(self, base, relpath):
        """Get a URL (or maybe a path) for the readwrite transport.

        This will either be backed by '.' or to an equivalent non-file based
        facility.
        relpath provides for clients to get a path relative to the base url.
        These should only be downwards relative, not upwards.
        """
        if relpath is not None and relpath != '.':
            if not base.endswith('/'):
                base = base + '/'
            # XXX: Really base should be a url; we did after all call
            # get_url()!  But sometimes it's just a path (from
            # LocalAbspathServer), and it'd be wrong to append urlescaped data
            # to a non-escaped local path.
            if base.startswith('./') or base.startswith('/'):
                base += relpath
            else:
                base += urlutils.escape(relpath)
        return base

    def get_url(self, relpath=None):
        """Get a URL (or maybe a path) for the readwrite transport.

        This will either be backed by '.' or to an equivalent non-file based
        facility.
        relpath provides for clients to get a path relative to the base url.
        These should only be downwards relative, not upwards.
        """
        base = self.get_server().get_url()
        return self._adjust_url(base, relpath)

    def get_vfs_only_url(self, relpath=None):
        """Get a URL (or maybe a path for the plain old vfs transport.

        This will never be a smart protocol.  It always has all the
        capabilities of the local filesystem, but it might actually be a
        MemoryTransport or some other similar virtual filesystem.

        This is the backing transport (if any) of the server returned by
        get_url and get_readonly_url.

        :param relpath: provides for clients to get a path relative to the base
            url.  These should only be downwards relative, not upwards.
        :return: A URL
        """
        base = self.get_vfs_only_server().get_url()
        return self._adjust_url(base, relpath)

    def _create_safety_net(self):
        """Make a fake bzr directory.

        This prevents any tests propagating up onto the TEST_ROOT directory's
        real branch.
        """
        root = TestCaseWithMemoryTransport.TEST_ROOT
        bzrdir.BzrDir.create_standalone_workingtree(root)

    def _check_safety_net(self):
        """Check that the safety .bzr directory have not been touched.

        _make_test_root have created a .bzr directory to prevent tests from
        propagating. This method ensures than a test did not leaked.
        """
        root = TestCaseWithMemoryTransport.TEST_ROOT
        self.permit_url(get_transport(root).base)
        wt = workingtree.WorkingTree.open(root)
        last_rev = wt.last_revision()
        if last_rev != 'null:':
            # The current test have modified the /bzr directory, we need to
            # recreate a new one or all the followng tests will fail.
            # If you need to inspect its content uncomment the following line
            # import pdb; pdb.set_trace()
            _rmtree_temp_dir(root + '/.bzr', test_id=self.id())
            self._create_safety_net()
            raise AssertionError('%s/.bzr should not be modified' % root)

    def _make_test_root(self):
        if TestCaseWithMemoryTransport.TEST_ROOT is None:
            # Watch out for tricky test dir (on OSX /tmp -> /private/tmp)
            root = osutils.realpath(osutils.mkdtemp(prefix='testbzr-',
                                                    suffix='.tmp'))
            TestCaseWithMemoryTransport.TEST_ROOT = root

            self._create_safety_net()

            # The same directory is used by all tests, and we're not
            # specifically told when all tests are finished.  This will do.
            atexit.register(_rmtree_temp_dir, root)

        self.permit_dir(TestCaseWithMemoryTransport.TEST_ROOT)
        self.addCleanup(self._check_safety_net)

    def makeAndChdirToTestDir(self):
        """Create a temporary directories for this one test.

        This must set self.test_home_dir and self.test_dir and chdir to
        self.test_dir.

        For TestCaseWithMemoryTransport we chdir to the TEST_ROOT for this test.
        """
        os.chdir(TestCaseWithMemoryTransport.TEST_ROOT)
        self.test_dir = TestCaseWithMemoryTransport.TEST_ROOT
        self.test_home_dir = self.test_dir + "/MemoryTransportMissingHomeDir"
        self.permit_dir(self.test_dir)

    def make_branch(self, relpath, format=None):
        """Create a branch on the transport at relpath."""
        repo = self.make_repository(relpath, format=format)
        return repo.bzrdir.create_branch()

    def make_bzrdir(self, relpath, format=None):
        try:
            # might be a relative or absolute path
            maybe_a_url = self.get_url(relpath)
            segments = maybe_a_url.rsplit('/', 1)
            t = get_transport(maybe_a_url)
            if len(segments) > 1 and segments[-1] not in ('', '.'):
                t.ensure_base()
            if format is None:
                format = 'default'
            if isinstance(format, basestring):
                format = bzrdir.format_registry.make_bzrdir(format)
            return format.initialize_on_transport(t)
        except errors.UninitializableFormat:
            raise TestSkipped("Format %s is not initializable." % format)

    def make_repository(self, relpath, shared=False, format=None):
        """Create a repository on our default transport at relpath.

        Note that relpath must be a relative path, not a full url.
        """
        # FIXME: If you create a remoterepository this returns the underlying
        # real format, which is incorrect.  Actually we should make sure that
        # RemoteBzrDir returns a RemoteRepository.
        # maybe  mbp 20070410
        made_control = self.make_bzrdir(relpath, format=format)
        return made_control.create_repository(shared=shared)

    def make_smart_server(self, path):
        smart_server = server.SmartTCPServer_for_testing()
        self.start_server(smart_server, self.get_server())
        remote_transport = get_transport(smart_server.get_url()).clone(path)
        return remote_transport

    def make_branch_and_memory_tree(self, relpath, format=None):
        """Create a branch on the default transport and a MemoryTree for it."""
        b = self.make_branch(relpath, format=format)
        return memorytree.MemoryTree.create_on_branch(b)

    def make_branch_builder(self, relpath, format=None):
        branch = self.make_branch(relpath, format=format)
        return branchbuilder.BranchBuilder(branch=branch)

    def overrideEnvironmentForTesting(self):
        test_home_dir = self.test_home_dir
        if isinstance(test_home_dir, unicode):
            test_home_dir = test_home_dir.encode(sys.getfilesystemencoding())
        os.environ['HOME'] = test_home_dir
        os.environ['BZR_HOME'] = test_home_dir

    def setUp(self):
        super(TestCaseWithMemoryTransport, self).setUp()
        self._make_test_root()
        _currentdir = os.getcwdu()
        def _leaveDirectory():
            os.chdir(_currentdir)
        self.addCleanup(_leaveDirectory)
        self.makeAndChdirToTestDir()
        self.overrideEnvironmentForTesting()
        self.__readonly_server = None
        self.__server = None
        self.reduceLockdirTimeout()

    def setup_smart_server_with_call_log(self):
        """Sets up a smart server as the transport server with a call log."""
        self.transport_server = server.SmartTCPServer_for_testing
        self.hpss_calls = []
        import traceback
        # Skip the current stack down to the caller of
        # setup_smart_server_with_call_log
        prefix_length = len(traceback.extract_stack()) - 2
        def capture_hpss_call(params):
            self.hpss_calls.append(
                CapturedCall(params, prefix_length))
        client._SmartClient.hooks.install_named_hook(
            'call', capture_hpss_call, None)

    def reset_smart_call_log(self):
        self.hpss_calls = []


class TestCaseInTempDir(TestCaseWithMemoryTransport):
    """Derived class that runs a test within a temporary directory.

    This is useful for tests that need to create a branch, etc.

    The directory is created in a slightly complex way: for each
    Python invocation, a new temporary top-level directory is created.
    All test cases create their own directory within that.  If the
    tests complete successfully, the directory is removed.

    :ivar test_base_dir: The path of the top-level directory for this
    test, which contains a home directory and a work directory.

    :ivar test_home_dir: An initially empty directory under test_base_dir
    which is used as $HOME for this test.

    :ivar test_dir: A directory under test_base_dir used as the current
    directory when the test proper is run.
    """

    OVERRIDE_PYTHON = 'python'

    def check_file_contents(self, filename, expect):
        self.log("check contents of file %s" % filename)
        contents = file(filename, 'r').read()
        if contents != expect:
            self.log("expected: %r" % expect)
            self.log("actually: %r" % contents)
            self.fail("contents of %s not as expected" % filename)

    def _getTestDirPrefix(self):
        # create a directory within the top level test directory
        if sys.platform in ('win32', 'cygwin'):
            name_prefix = re.sub('[<>*=+",:;_/\\-]', '_', self.id())
            # windows is likely to have path-length limits so use a short name
            name_prefix = name_prefix[-30:]
        else:
            name_prefix = re.sub('[/]', '_', self.id())
        return name_prefix

    def makeAndChdirToTestDir(self):
        """See TestCaseWithMemoryTransport.makeAndChdirToTestDir().

        For TestCaseInTempDir we create a temporary directory based on the test
        name and then create two subdirs - test and home under it.
        """
        name_prefix = osutils.pathjoin(TestCaseWithMemoryTransport.TEST_ROOT,
            self._getTestDirPrefix())
        name = name_prefix
        for i in range(100):
            if os.path.exists(name):
                name = name_prefix + '_' + str(i)
            else:
                # now create test and home directories within this dir
                self.test_base_dir = name
                self.addCleanup(self.deleteTestDir)
                os.mkdir(self.test_base_dir)
                break
        self.permit_dir(self.test_base_dir)
        # 'sprouting' and 'init' of a branch both walk up the tree to find
        # stacking policy to honour; create a bzr dir with an unshared
        # repository (but not a branch - our code would be trying to escape
        # then!) to stop them, and permit it to be read.
        # control = bzrdir.BzrDir.create(self.test_base_dir)
        # control.create_repository()
        self.test_home_dir = self.test_base_dir + '/home'
        os.mkdir(self.test_home_dir)
        self.test_dir = self.test_base_dir + '/work'
        os.mkdir(self.test_dir)
        os.chdir(self.test_dir)
        # put name of test inside
        f = file(self.test_base_dir + '/name', 'w')
        try:
            f.write(self.id())
        finally:
            f.close()

    def deleteTestDir(self):
        os.chdir(TestCaseWithMemoryTransport.TEST_ROOT)
        _rmtree_temp_dir(self.test_base_dir, test_id=self.id())

    def build_tree(self, shape, line_endings='binary', transport=None):
        """Build a test tree according to a pattern.

        shape is a sequence of file specifications.  If the final
        character is '/', a directory is created.

        This assumes that all the elements in the tree being built are new.

        This doesn't add anything to a branch.

        :type shape:    list or tuple.
        :param line_endings: Either 'binary' or 'native'
            in binary mode, exact contents are written in native mode, the
            line endings match the default platform endings.
        :param transport: A transport to write to, for building trees on VFS's.
            If the transport is readonly or None, "." is opened automatically.
        :return: None
        """
        if type(shape) not in (list, tuple):
            raise AssertionError("Parameter 'shape' should be "
                "a list or a tuple. Got %r instead" % (shape,))
        # It's OK to just create them using forward slashes on windows.
        if transport is None or transport.is_readonly():
            transport = get_transport(".")
        for name in shape:
            self.assertIsInstance(name, basestring)
            if name[-1] == '/':
                transport.mkdir(urlutils.escape(name[:-1]))
            else:
                if line_endings == 'binary':
                    end = '\n'
                elif line_endings == 'native':
                    end = os.linesep
                else:
                    raise errors.BzrError(
                        'Invalid line ending request %r' % line_endings)
                content = "contents of %s%s" % (name.encode('utf-8'), end)
                transport.put_bytes_non_atomic(urlutils.escape(name), content)

    def build_tree_contents(self, shape):
        build_tree_contents(shape)

    def assertInWorkingTree(self, path, root_path='.', tree=None):
        """Assert whether path or paths are in the WorkingTree"""
        if tree is None:
            tree = workingtree.WorkingTree.open(root_path)
        if not isinstance(path, basestring):
            for p in path:
                self.assertInWorkingTree(p, tree=tree)
        else:
            self.assertIsNot(tree.path2id(path), None,
                path+' not in working tree.')

    def assertNotInWorkingTree(self, path, root_path='.', tree=None):
        """Assert whether path or paths are not in the WorkingTree"""
        if tree is None:
            tree = workingtree.WorkingTree.open(root_path)
        if not isinstance(path, basestring):
            for p in path:
                self.assertNotInWorkingTree(p,tree=tree)
        else:
            self.assertIs(tree.path2id(path), None, path+' in working tree.')


class TestCaseWithTransport(TestCaseInTempDir):
    """A test case that provides get_url and get_readonly_url facilities.

    These back onto two transport servers, one for readonly access and one for
    read write access.

    If no explicit class is provided for readonly access, a
    ReadonlyTransportDecorator is used instead which allows the use of non disk
    based read write transports.

    If an explicit class is provided for readonly access, that server and the
    readwrite one must both define get_url() as resolving to os.getcwd().
    """

    def get_vfs_only_server(self):
        """See TestCaseWithMemoryTransport.

        This is useful for some tests with specific servers that need
        diagnostics.
        """
        if self.__vfs_server is None:
            self.__vfs_server = self.vfs_transport_factory()
            self.start_server(self.__vfs_server)
        return self.__vfs_server

    def make_branch_and_tree(self, relpath, format=None):
        """Create a branch on the transport and a tree locally.

        If the transport is not a LocalTransport, the Tree can't be created on
        the transport.  In that case if the vfs_transport_factory is
        LocalURLServer the working tree is created in the local
        directory backing the transport, and the returned tree's branch and
        repository will also be accessed locally. Otherwise a lightweight
        checkout is created and returned.

        We do this because we can't physically create a tree in the local
        path, with a branch reference to the transport_factory url, and
        a branch + repository in the vfs_transport, unless the vfs_transport
        namespace is distinct from the local disk - the two branch objects
        would collide. While we could construct a tree with its branch object
        pointing at the transport_factory transport in memory, reopening it
        would behaving unexpectedly, and has in the past caused testing bugs
        when we tried to do it that way.

        :param format: The BzrDirFormat.
        :returns: the WorkingTree.
        """
        # TODO: always use the local disk path for the working tree,
        # this obviously requires a format that supports branch references
        # so check for that by checking bzrdir.BzrDirFormat.get_default_format()
        # RBC 20060208
        b = self.make_branch(relpath, format=format)
        try:
            return b.bzrdir.create_workingtree()
        except errors.NotLocalUrl:
            # We can only make working trees locally at the moment.  If the
            # transport can't support them, then we keep the non-disk-backed
            # branch and create a local checkout.
            if self.vfs_transport_factory is LocalURLServer:
                # the branch is colocated on disk, we cannot create a checkout.
                # hopefully callers will expect this.
                local_controldir= bzrdir.BzrDir.open(self.get_vfs_only_url(relpath))
                wt = local_controldir.create_workingtree()
                if wt.branch._format != b._format:
                    wt._branch = b
                    # Make sure that assigning to wt._branch fixes wt.branch,
                    # in case the implementation details of workingtree objects
                    # change.
                    self.assertIs(b, wt.branch)
                return wt
            else:
                return b.create_checkout(relpath, lightweight=True)

    def assertIsDirectory(self, relpath, transport):
        """Assert that relpath within transport is a directory.

        This may not be possible on all transports; in that case it propagates
        a TransportNotPossible.
        """
        try:
            mode = transport.stat(relpath).st_mode
        except errors.NoSuchFile:
            self.fail("path %s is not a directory; no such file"
                      % (relpath))
        if not stat.S_ISDIR(mode):
            self.fail("path %s is not a directory; has mode %#o"
                      % (relpath, mode))

    def assertTreesEqual(self, left, right):
        """Check that left and right have the same content and properties."""
        # we use a tree delta to check for equality of the content, and we
        # manually check for equality of other things such as the parents list.
        self.assertEqual(left.get_parent_ids(), right.get_parent_ids())
        differences = left.changes_from(right)
        self.assertFalse(differences.has_changed(),
            "Trees %r and %r are different: %r" % (left, right, differences))

    def setUp(self):
        super(TestCaseWithTransport, self).setUp()
        self.__vfs_server = None

    def disable_missing_extensions_warning(self):
        """Some tests expect a precise stderr content.

        There is no point in forcing them to duplicate the extension related
        warning.
        """
        config.GlobalConfig().set_user_option('ignore_missing_extensions', True)


class ChrootedTestCase(TestCaseWithTransport):
    """A support class that provides readonly urls outside the local namespace.

    This is done by checking if self.transport_server is a MemoryServer. if it
    is then we are chrooted already, if it is not then an HttpServer is used
    for readonly urls.

    TODO RBC 20060127: make this an option to TestCaseWithTransport so it can
                       be used without needed to redo it when a different
                       subclass is in use ?
    """

    def setUp(self):
        super(ChrootedTestCase, self).setUp()
        if not self.vfs_transport_factory == MemoryServer:
            self.transport_readonly_server = HttpServer


def condition_id_re(pattern):
    """Create a condition filter which performs a re check on a test's id.

    :param pattern: A regular expression string.
    :return: A callable that returns True if the re matches.
    """
    filter_re = osutils.re_compile_checked(pattern, 0,
        'test filter')
    def condition(test):
        test_id = test.id()
        return filter_re.search(test_id)
    return condition


def condition_isinstance(klass_or_klass_list):
    """Create a condition filter which returns isinstance(param, klass).

    :return: A callable which when called with one parameter obj return the
        result of isinstance(obj, klass_or_klass_list).
    """
    def condition(obj):
        return isinstance(obj, klass_or_klass_list)
    return condition


def condition_id_in_list(id_list):
    """Create a condition filter which verify that test's id in a list.

    :param id_list: A TestIdList object.
    :return: A callable that returns True if the test's id appears in the list.
    """
    def condition(test):
        return id_list.includes(test.id())
    return condition


def condition_id_startswith(starts):
    """Create a condition filter verifying that test's id starts with a string.

    :param starts: A list of string.
    :return: A callable that returns True if the test's id starts with one of
        the given strings.
    """
    def condition(test):
        for start in starts:
            if test.id().startswith(start):
                return True
        return False
    return condition


def exclude_tests_by_condition(suite, condition):
    """Create a test suite which excludes some tests from suite.

    :param suite: The suite to get tests from.
    :param condition: A callable whose result evaluates True when called with a
        test case which should be excluded from the result.
    :return: A suite which contains the tests found in suite that fail
        condition.
    """
    result = []
    for test in iter_suite_tests(suite):
        if not condition(test):
            result.append(test)
    return TestUtil.TestSuite(result)


def filter_suite_by_condition(suite, condition):
    """Create a test suite by filtering another one.

    :param suite: The source suite.
    :param condition: A callable whose result evaluates True when called with a
        test case which should be included in the result.
    :return: A suite which contains the tests found in suite that pass
        condition.
    """
    result = []
    for test in iter_suite_tests(suite):
        if condition(test):
            result.append(test)
    return TestUtil.TestSuite(result)


def filter_suite_by_re(suite, pattern):
    """Create a test suite by filtering another one.

    :param suite:           the source suite
    :param pattern:         pattern that names must match
    :returns: the newly created suite
    """
    condition = condition_id_re(pattern)
    result_suite = filter_suite_by_condition(suite, condition)
    return result_suite


def filter_suite_by_id_list(suite, test_id_list):
    """Create a test suite by filtering another one.

    :param suite: The source suite.
    :param test_id_list: A list of the test ids to keep as strings.
    :returns: the newly created suite
    """
    condition = condition_id_in_list(test_id_list)
    result_suite = filter_suite_by_condition(suite, condition)
    return result_suite


def filter_suite_by_id_startswith(suite, start):
    """Create a test suite by filtering another one.

    :param suite: The source suite.
    :param start: A list of string the test id must start with one of.
    :returns: the newly created suite
    """
    condition = condition_id_startswith(start)
    result_suite = filter_suite_by_condition(suite, condition)
    return result_suite


def exclude_tests_by_re(suite, pattern):
    """Create a test suite which excludes some tests from suite.

    :param suite: The suite to get tests from.
    :param pattern: A regular expression string. Test ids that match this
        pattern will be excluded from the result.
    :return: A TestSuite that contains all the tests from suite without the
        tests that matched pattern. The order of tests is the same as it was in
        suite.
    """
    return exclude_tests_by_condition(suite, condition_id_re(pattern))


def preserve_input(something):
    """A helper for performing test suite transformation chains.

    :param something: Anything you want to preserve.
    :return: Something.
    """
    return something


def randomize_suite(suite):
    """Return a new TestSuite with suite's tests in random order.

    The tests in the input suite are flattened into a single suite in order to
    accomplish this. Any nested TestSuites are removed to provide global
    randomness.
    """
    tests = list(iter_suite_tests(suite))
    random.shuffle(tests)
    return TestUtil.TestSuite(tests)


def split_suite_by_condition(suite, condition):
    """Split a test suite into two by a condition.

    :param suite: The suite to split.
    :param condition: The condition to match on. Tests that match this
        condition are returned in the first test suite, ones that do not match
        are in the second suite.
    :return: A tuple of two test suites, where the first contains tests from
        suite matching the condition, and the second contains the remainder
        from suite. The order within each output suite is the same as it was in
        suite.
    """
    matched = []
    did_not_match = []
    for test in iter_suite_tests(suite):
        if condition(test):
            matched.append(test)
        else:
            did_not_match.append(test)
    return TestUtil.TestSuite(matched), TestUtil.TestSuite(did_not_match)


def split_suite_by_re(suite, pattern):
    """Split a test suite into two by a regular expression.

    :param suite: The suite to split.
    :param pattern: A regular expression string. Test ids that match this
        pattern will be in the first test suite returned, and the others in the
        second test suite returned.
    :return: A tuple of two test suites, where the first contains tests from
        suite matching pattern, and the second contains the remainder from
        suite. The order within each output suite is the same as it was in
        suite.
    """
    return split_suite_by_condition(suite, condition_id_re(pattern))


def run_suite(suite, name='test', verbose=False, pattern=".*",
              stop_on_failure=False,
              transport=None, lsprof_timed=None, bench_history=None,
              matching_tests_first=None,
              list_only=False,
              random_seed=None,
              exclude_pattern=None,
              strict=False,
              runner_class=None,
              suite_decorators=None,
              stream=None,
              result_decorators=None,
              ):
    """Run a test suite for bzr selftest.

    :param runner_class: The class of runner to use. Must support the
        constructor arguments passed by run_suite which are more than standard
        python uses.
    :return: A boolean indicating success.
    """
    TestCase._gather_lsprof_in_benchmarks = lsprof_timed
    if verbose:
        verbosity = 2
    else:
        verbosity = 1
    if runner_class is None:
        runner_class = TextTestRunner
    if stream is None:
        stream = sys.stdout
    runner = runner_class(stream=stream,
                            descriptions=0,
                            verbosity=verbosity,
                            bench_history=bench_history,
                            strict=strict,
                            result_decorators=result_decorators,
                            )
    runner.stop_on_failure=stop_on_failure
    # built in decorator factories:
    decorators = [
        random_order(random_seed, runner),
        exclude_tests(exclude_pattern),
        ]
    if matching_tests_first:
        decorators.append(tests_first(pattern))
    else:
        decorators.append(filter_tests(pattern))
    if suite_decorators:
        decorators.extend(suite_decorators)
    # tell the result object how many tests will be running: (except if
    # --parallel=fork is being used. Robert said he will provide a better
    # progress design later -- vila 20090817)
    if fork_decorator not in decorators:
        decorators.append(CountingDecorator)
    for decorator in decorators:
        suite = decorator(suite)
    if list_only:
        # Done after test suite decoration to allow randomisation etc
        # to take effect, though that is of marginal benefit.
        if verbosity >= 2:
            stream.write("Listing tests only ...\n")
        for t in iter_suite_tests(suite):
            stream.write("%s\n" % (t.id()))
        return True
    result = runner.run(suite)
    if strict:
        return result.wasStrictlySuccessful()
    else:
        return result.wasSuccessful()


# A registry where get() returns a suite decorator.
parallel_registry = registry.Registry()


def fork_decorator(suite):
    concurrency = osutils.local_concurrency()
    if concurrency == 1:
        return suite
    from testtools import ConcurrentTestSuite
    return ConcurrentTestSuite(suite, fork_for_tests)
parallel_registry.register('fork', fork_decorator)


def subprocess_decorator(suite):
    concurrency = osutils.local_concurrency()
    if concurrency == 1:
        return suite
    from testtools import ConcurrentTestSuite
    return ConcurrentTestSuite(suite, reinvoke_for_tests)
parallel_registry.register('subprocess', subprocess_decorator)


def exclude_tests(exclude_pattern):
    """Return a test suite decorator that excludes tests."""
    if exclude_pattern is None:
        return identity_decorator
    def decorator(suite):
        return ExcludeDecorator(suite, exclude_pattern)
    return decorator


def filter_tests(pattern):
    if pattern == '.*':
        return identity_decorator
    def decorator(suite):
        return FilterTestsDecorator(suite, pattern)
    return decorator


def random_order(random_seed, runner):
    """Return a test suite decorator factory for randomising tests order.
    
    :param random_seed: now, a string which casts to a long, or a long.
    :param runner: A test runner with a stream attribute to report on.
    """
    if random_seed is None:
        return identity_decorator
    def decorator(suite):
        return RandomDecorator(suite, random_seed, runner.stream)
    return decorator


def tests_first(pattern):
    if pattern == '.*':
        return identity_decorator
    def decorator(suite):
        return TestFirstDecorator(suite, pattern)
    return decorator


def identity_decorator(suite):
    """Return suite."""
    return suite


class TestDecorator(TestSuite):
    """A decorator for TestCase/TestSuite objects.
    
    Usually, subclasses should override __iter__(used when flattening test
    suites), which we do to filter, reorder, parallelise and so on, run() and
    debug().
    """

    def __init__(self, suite):
        TestSuite.__init__(self)
        self.addTest(suite)

    def countTestCases(self):
        cases = 0
        for test in self:
            cases += test.countTestCases()
        return cases

    def debug(self):
        for test in self:
            test.debug()

    def run(self, result):
        # Use iteration on self, not self._tests, to allow subclasses to hook
        # into __iter__.
        for test in self:
            if result.shouldStop:
                break
            test.run(result)
        return result


class CountingDecorator(TestDecorator):
    """A decorator which calls result.progress(self.countTestCases)."""

    def run(self, result):
        progress_method = getattr(result, 'progress', None)
        if callable(progress_method):
            progress_method(self.countTestCases(), SUBUNIT_SEEK_SET)
        return super(CountingDecorator, self).run(result)


class ExcludeDecorator(TestDecorator):
    """A decorator which excludes test matching an exclude pattern."""

    def __init__(self, suite, exclude_pattern):
        TestDecorator.__init__(self, suite)
        self.exclude_pattern = exclude_pattern
        self.excluded = False

    def __iter__(self):
        if self.excluded:
            return iter(self._tests)
        self.excluded = True
        suite = exclude_tests_by_re(self, self.exclude_pattern)
        del self._tests[:]
        self.addTests(suite)
        return iter(self._tests)


class FilterTestsDecorator(TestDecorator):
    """A decorator which filters tests to those matching a pattern."""

    def __init__(self, suite, pattern):
        TestDecorator.__init__(self, suite)
        self.pattern = pattern
        self.filtered = False

    def __iter__(self):
        if self.filtered:
            return iter(self._tests)
        self.filtered = True
        suite = filter_suite_by_re(self, self.pattern)
        del self._tests[:]
        self.addTests(suite)
        return iter(self._tests)


class RandomDecorator(TestDecorator):
    """A decorator which randomises the order of its tests."""

    def __init__(self, suite, random_seed, stream):
        TestDecorator.__init__(self, suite)
        self.random_seed = random_seed
        self.randomised = False
        self.stream = stream

    def __iter__(self):
        if self.randomised:
            return iter(self._tests)
        self.randomised = True
        self.stream.write("Randomizing test order using seed %s\n\n" %
            (self.actual_seed()))
        # Initialise the random number generator.
        random.seed(self.actual_seed())
        suite = randomize_suite(self)
        del self._tests[:]
        self.addTests(suite)
        return iter(self._tests)

    def actual_seed(self):
        if self.random_seed == "now":
            # We convert the seed to a long to make it reuseable across
            # invocations (because the user can reenter it).
            self.random_seed = long(time.time())
        else:
            # Convert the seed to a long if we can
            try:
                self.random_seed = long(self.random_seed)
            except:
                pass
        return self.random_seed


class TestFirstDecorator(TestDecorator):
    """A decorator which moves named tests to the front."""

    def __init__(self, suite, pattern):
        TestDecorator.__init__(self, suite)
        self.pattern = pattern
        self.filtered = False

    def __iter__(self):
        if self.filtered:
            return iter(self._tests)
        self.filtered = True
        suites = split_suite_by_re(self, self.pattern)
        del self._tests[:]
        self.addTests(suites)
        return iter(self._tests)


def partition_tests(suite, count):
    """Partition suite into count lists of tests."""
    result = []
    tests = list(iter_suite_tests(suite))
    tests_per_process = int(math.ceil(float(len(tests)) / count))
    for block in range(count):
        low_test = block * tests_per_process
        high_test = low_test + tests_per_process
        process_tests = tests[low_test:high_test]
        result.append(process_tests)
    return result


def fork_for_tests(suite):
    """Take suite and start up one runner per CPU by forking()

    :return: An iterable of TestCase-like objects which can each have
        run(result) called on them to feed tests to result.
    """
    concurrency = osutils.local_concurrency()
    result = []
    from subunit import TestProtocolClient, ProtocolTestCase
    from subunit.test_results import AutoTimingTestResultDecorator
    class TestInOtherProcess(ProtocolTestCase):
        # Should be in subunit, I think. RBC.
        def __init__(self, stream, pid):
            ProtocolTestCase.__init__(self, stream)
            self.pid = pid

        def run(self, result):
            try:
                ProtocolTestCase.run(self, result)
            finally:
                os.waitpid(self.pid, os.WNOHANG)

    test_blocks = partition_tests(suite, concurrency)
    for process_tests in test_blocks:
        process_suite = TestSuite()
        process_suite.addTests(process_tests)
        c2pread, c2pwrite = os.pipe()
        pid = os.fork()
        if pid == 0:
            try:
                os.close(c2pread)
                # Leave stderr and stdout open so we can see test noise
                # Close stdin so that the child goes away if it decides to
                # read from stdin (otherwise its a roulette to see what
                # child actually gets keystrokes for pdb etc).
                sys.stdin.close()
                sys.stdin = None
                stream = os.fdopen(c2pwrite, 'wb', 1)
                subunit_result = AutoTimingTestResultDecorator(
                    TestProtocolClient(stream))
                process_suite.run(subunit_result)
            finally:
                os._exit(0)
        else:
            os.close(c2pwrite)
            stream = os.fdopen(c2pread, 'rb', 1)
            test = TestInOtherProcess(stream, pid)
            result.append(test)
    return result


def reinvoke_for_tests(suite):
    """Take suite and start up one runner per CPU using subprocess().

    :return: An iterable of TestCase-like objects which can each have
        run(result) called on them to feed tests to result.
    """
    concurrency = osutils.local_concurrency()
    result = []
    from subunit import ProtocolTestCase
    class TestInSubprocess(ProtocolTestCase):
        def __init__(self, process, name):
            ProtocolTestCase.__init__(self, process.stdout)
            self.process = process
            self.process.stdin.close()
            self.name = name

        def run(self, result):
            try:
                ProtocolTestCase.run(self, result)
            finally:
                self.process.wait()
                os.unlink(self.name)
            # print "pid %d finished" % finished_process
    test_blocks = partition_tests(suite, concurrency)
    for process_tests in test_blocks:
        # ugly; currently reimplement rather than reuses TestCase methods.
        bzr_path = os.path.dirname(os.path.dirname(bzrlib.__file__))+'/bzr'
        if not os.path.isfile(bzr_path):
            # We are probably installed. Assume sys.argv is the right file
            bzr_path = sys.argv[0]
        bzr_path = [bzr_path]
        if sys.platform == "win32":
            # if we're on windows, we can't execute the bzr script directly
            bzr_path = [sys.executable] + bzr_path
        fd, test_list_file_name = tempfile.mkstemp()
        test_list_file = os.fdopen(fd, 'wb', 1)
        for test in process_tests:
            test_list_file.write(test.id() + '\n')
        test_list_file.close()
        try:
            argv = bzr_path + ['selftest', '--load-list', test_list_file_name,
                '--subunit']
            if '--no-plugins' in sys.argv:
                argv.append('--no-plugins')
            # stderr=STDOUT would be ideal, but until we prevent noise on
            # stderr it can interrupt the subunit protocol.
            process = Popen(argv, stdin=PIPE, stdout=PIPE, stderr=PIPE,
                bufsize=1)
            test = TestInSubprocess(process, test_list_file_name)
            result.append(test)
        except:
            os.unlink(test_list_file_name)
            raise
    return result


class ForwardingResult(unittest.TestResult):

    def __init__(self, target):
        unittest.TestResult.__init__(self)
        self.result = target

    def startTest(self, test):
        self.result.startTest(test)

    def stopTest(self, test):
        self.result.stopTest(test)

    def startTestRun(self):
        self.result.startTestRun()

    def stopTestRun(self):
        self.result.stopTestRun()

    def addSkip(self, test, reason):
        self.result.addSkip(test, reason)

    def addSuccess(self, test):
        self.result.addSuccess(test)

    def addError(self, test, err):
        self.result.addError(test, err)

    def addFailure(self, test, err):
        self.result.addFailure(test, err)
ForwardingResult = testtools.ExtendedToOriginalDecorator


class ProfileResult(ForwardingResult):
    """Generate profiling data for all activity between start and success.
    
    The profile data is appended to the test's _benchcalls attribute and can
    be accessed by the forwarded-to TestResult.

    While it might be cleaner do accumulate this in stopTest, addSuccess is
    where our existing output support for lsprof is, and this class aims to
    fit in with that: while it could be moved it's not necessary to accomplish
    test profiling, nor would it be dramatically cleaner.
    """

    def startTest(self, test):
        self.profiler = bzrlib.lsprof.BzrProfiler()
        self.profiler.start()
        ForwardingResult.startTest(self, test)

    def addSuccess(self, test):
        stats = self.profiler.stop()
        try:
            calls = test._benchcalls
        except AttributeError:
            test._benchcalls = []
            calls = test._benchcalls
        calls.append(((test.id(), "", ""), stats))
        ForwardingResult.addSuccess(self, test)

    def stopTest(self, test):
        ForwardingResult.stopTest(self, test)
        self.profiler = None


# Controlled by "bzr selftest -E=..." option
# Currently supported:
#   -Eallow_debug           Will no longer clear debug.debug_flags() so it
#                           preserves any flags supplied at the command line.
#   -Edisable_lock_checks   Turns errors in mismatched locks into simple prints
#                           rather than failing tests. And no longer raise
#                           LockContention when fctnl locks are not being used
#                           with proper exclusion rules.
selftest_debug_flags = set()


def selftest(verbose=False, pattern=".*", stop_on_failure=True,
             transport=None,
             test_suite_factory=None,
             lsprof_timed=None,
             bench_history=None,
             matching_tests_first=None,
             list_only=False,
             random_seed=None,
             exclude_pattern=None,
             strict=False,
             load_list=None,
             debug_flags=None,
             starting_with=None,
             runner_class=None,
             suite_decorators=None,
             stream=None,
             lsprof_tests=False,
             ):
    """Run the whole test suite under the enhanced runner"""
    # XXX: Very ugly way to do this...
    # Disable warning about old formats because we don't want it to disturb
    # any blackbox tests.
    from bzrlib import repository
    repository._deprecation_warning_done = True

    global default_transport
    if transport is None:
        transport = default_transport
    old_transport = default_transport
    default_transport = transport
    global selftest_debug_flags
    old_debug_flags = selftest_debug_flags
    if debug_flags is not None:
        selftest_debug_flags = set(debug_flags)
    try:
        if load_list is None:
            keep_only = None
        else:
            keep_only = load_test_id_list(load_list)
        if starting_with:
            starting_with = [test_prefix_alias_registry.resolve_alias(start)
                             for start in starting_with]
        if test_suite_factory is None:
            # Reduce loading time by loading modules based on the starting_with
            # patterns.
            suite = test_suite(keep_only, starting_with)
        else:
            suite = test_suite_factory()
        if starting_with:
            # But always filter as requested.
            suite = filter_suite_by_id_startswith(suite, starting_with)
        result_decorators = []
        if lsprof_tests:
            result_decorators.append(ProfileResult)
        return run_suite(suite, 'testbzr', verbose=verbose, pattern=pattern,
                     stop_on_failure=stop_on_failure,
                     transport=transport,
                     lsprof_timed=lsprof_timed,
                     bench_history=bench_history,
                     matching_tests_first=matching_tests_first,
                     list_only=list_only,
                     random_seed=random_seed,
                     exclude_pattern=exclude_pattern,
                     strict=strict,
                     runner_class=runner_class,
                     suite_decorators=suite_decorators,
                     stream=stream,
                     result_decorators=result_decorators,
                     )
    finally:
        default_transport = old_transport
        selftest_debug_flags = old_debug_flags


def load_test_id_list(file_name):
    """Load a test id list from a text file.

    The format is one test id by line.  No special care is taken to impose
    strict rules, these test ids are used to filter the test suite so a test id
    that do not match an existing test will do no harm. This allows user to add
    comments, leave blank lines, etc.
    """
    test_list = []
    try:
        ftest = open(file_name, 'rt')
    except IOError, e:
        if e.errno != errno.ENOENT:
            raise
        else:
            raise errors.NoSuchFile(file_name)

    for test_name in ftest.readlines():
        test_list.append(test_name.strip())
    ftest.close()
    return test_list


def suite_matches_id_list(test_suite, id_list):
    """Warns about tests not appearing or appearing more than once.

    :param test_suite: A TestSuite object.
    :param test_id_list: The list of test ids that should be found in
         test_suite.

    :return: (absents, duplicates) absents is a list containing the test found
        in id_list but not in test_suite, duplicates is a list containing the
        test found multiple times in test_suite.

    When using a prefined test id list, it may occurs that some tests do not
    exist anymore or that some tests use the same id. This function warns the
    tester about potential problems in his workflow (test lists are volatile)
    or in the test suite itself (using the same id for several tests does not
    help to localize defects).
    """
    # Build a dict counting id occurrences
    tests = dict()
    for test in iter_suite_tests(test_suite):
        id = test.id()
        tests[id] = tests.get(id, 0) + 1

    not_found = []
    duplicates = []
    for id in id_list:
        occurs = tests.get(id, 0)
        if not occurs:
            not_found.append(id)
        elif occurs > 1:
            duplicates.append(id)

    return not_found, duplicates


class TestIdList(object):
    """Test id list to filter a test suite.

    Relying on the assumption that test ids are built as:
    <module>[.<class>.<method>][(<param>+)], <module> being in python dotted
    notation, this class offers methods to :
    - avoid building a test suite for modules not refered to in the test list,
    - keep only the tests listed from the module test suite.
    """

    def __init__(self, test_id_list):
        # When a test suite needs to be filtered against us we compare test ids
        # for equality, so a simple dict offers a quick and simple solution.
        self.tests = dict().fromkeys(test_id_list, True)

        # While unittest.TestCase have ids like:
        # <module>.<class>.<method>[(<param+)],
        # doctest.DocTestCase can have ids like:
        # <module>
        # <module>.<class>
        # <module>.<function>
        # <module>.<class>.<method>

        # Since we can't predict a test class from its name only, we settle on
        # a simple constraint: a test id always begins with its module name.

        modules = {}
        for test_id in test_id_list:
            parts = test_id.split('.')
            mod_name = parts.pop(0)
            modules[mod_name] = True
            for part in parts:
                mod_name += '.' + part
                modules[mod_name] = True
        self.modules = modules

    def refers_to(self, module_name):
        """Is there tests for the module or one of its sub modules."""
        return self.modules.has_key(module_name)

    def includes(self, test_id):
        return self.tests.has_key(test_id)


class TestPrefixAliasRegistry(registry.Registry):
    """A registry for test prefix aliases.

    This helps implement shorcuts for the --starting-with selftest
    option. Overriding existing prefixes is not allowed but not fatal (a
    warning will be emitted).
    """

    def register(self, key, obj, help=None, info=None,
                 override_existing=False):
        """See Registry.register.

        Trying to override an existing alias causes a warning to be emitted,
        not a fatal execption.
        """
        try:
            super(TestPrefixAliasRegistry, self).register(
                key, obj, help=help, info=info, override_existing=False)
        except KeyError:
            actual = self.get(key)
            note('Test prefix alias %s is already used for %s, ignoring %s'
                 % (key, actual, obj))

    def resolve_alias(self, id_start):
        """Replace the alias by the prefix in the given string.

        Using an unknown prefix is an error to help catching typos.
        """
        parts = id_start.split('.')
        try:
            parts[0] = self.get(parts[0])
        except KeyError:
            raise errors.BzrCommandError(
                '%s is not a known test prefix alias' % parts[0])
        return '.'.join(parts)


test_prefix_alias_registry = TestPrefixAliasRegistry()
"""Registry of test prefix aliases."""


# This alias allows to detect typos ('bzrlin.') by making all valid test ids
# appear prefixed ('bzrlib.' is "replaced" by 'bzrlib.').
test_prefix_alias_registry.register('bzrlib', 'bzrlib')

# Obvious higest levels prefixes, feel free to add your own via a plugin
test_prefix_alias_registry.register('bd', 'bzrlib.doc')
test_prefix_alias_registry.register('bu', 'bzrlib.utils')
test_prefix_alias_registry.register('bt', 'bzrlib.tests')
test_prefix_alias_registry.register('bb', 'bzrlib.tests.blackbox')
test_prefix_alias_registry.register('bp', 'bzrlib.plugins')


def _test_suite_testmod_names():
    """Return the standard list of test module names to test."""
    return [
        'bzrlib.doc',
        'bzrlib.tests.blackbox',
        'bzrlib.tests.commands',
        'bzrlib.tests.per_branch',
        'bzrlib.tests.per_bzrdir',
        'bzrlib.tests.per_foreign_vcs',
        'bzrlib.tests.per_interrepository',
        'bzrlib.tests.per_intertree',
        'bzrlib.tests.per_inventory',
        'bzrlib.tests.per_interbranch',
        'bzrlib.tests.per_lock',
        'bzrlib.tests.per_merger',
        'bzrlib.tests.per_transport',
        'bzrlib.tests.per_tree',
        'bzrlib.tests.per_pack_repository',
        'bzrlib.tests.per_repository',
        'bzrlib.tests.per_repository_chk',
        'bzrlib.tests.per_repository_reference',
        'bzrlib.tests.per_uifactory',
        'bzrlib.tests.per_versionedfile',
        'bzrlib.tests.per_workingtree',
        'bzrlib.tests.test__annotator',
        'bzrlib.tests.test__bencode',
        'bzrlib.tests.test__chk_map',
        'bzrlib.tests.test__dirstate_helpers',
        'bzrlib.tests.test__groupcompress',
        'bzrlib.tests.test__known_graph',
        'bzrlib.tests.test__rio',
        'bzrlib.tests.test__simple_set',
        'bzrlib.tests.test__static_tuple',
        'bzrlib.tests.test__walkdirs_win32',
        'bzrlib.tests.test_ancestry',
        'bzrlib.tests.test_annotate',
        'bzrlib.tests.test_api',
        'bzrlib.tests.test_atomicfile',
        'bzrlib.tests.test_bad_files',
        'bzrlib.tests.test_bisect_multi',
        'bzrlib.tests.test_branch',
        'bzrlib.tests.test_branchbuilder',
        'bzrlib.tests.test_btree_index',
        'bzrlib.tests.test_bugtracker',
        'bzrlib.tests.test_bundle',
        'bzrlib.tests.test_bzrdir',
        'bzrlib.tests.test__chunks_to_lines',
        'bzrlib.tests.test_cache_utf8',
        'bzrlib.tests.test_chk_map',
        'bzrlib.tests.test_chk_serializer',
        'bzrlib.tests.test_chunk_writer',
        'bzrlib.tests.test_clean_tree',
        'bzrlib.tests.test_cleanup',
        'bzrlib.tests.test_commands',
        'bzrlib.tests.test_commit',
        'bzrlib.tests.test_commit_merge',
        'bzrlib.tests.test_config',
        'bzrlib.tests.test_conflicts',
        'bzrlib.tests.test_counted_lock',
        'bzrlib.tests.test_crash',
        'bzrlib.tests.test_decorators',
        'bzrlib.tests.test_delta',
        'bzrlib.tests.test_debug',
        'bzrlib.tests.test_deprecated_graph',
        'bzrlib.tests.test_diff',
        'bzrlib.tests.test_directory_service',
        'bzrlib.tests.test_dirstate',
        'bzrlib.tests.test_email_message',
        'bzrlib.tests.test_eol_filters',
        'bzrlib.tests.test_errors',
        'bzrlib.tests.test_export',
        'bzrlib.tests.test_extract',
        'bzrlib.tests.test_fetch',
        'bzrlib.tests.test_fifo_cache',
        'bzrlib.tests.test_filters',
        'bzrlib.tests.test_ftp_transport',
        'bzrlib.tests.test_foreign',
        'bzrlib.tests.test_generate_docs',
        'bzrlib.tests.test_generate_ids',
        'bzrlib.tests.test_globbing',
        'bzrlib.tests.test_gpg',
        'bzrlib.tests.test_graph',
        'bzrlib.tests.test_groupcompress',
        'bzrlib.tests.test_hashcache',
        'bzrlib.tests.test_help',
        'bzrlib.tests.test_hooks',
        'bzrlib.tests.test_http',
        'bzrlib.tests.test_http_response',
        'bzrlib.tests.test_https_ca_bundle',
        'bzrlib.tests.test_identitymap',
        'bzrlib.tests.test_ignores',
        'bzrlib.tests.test_index',
        'bzrlib.tests.test_info',
        'bzrlib.tests.test_inv',
        'bzrlib.tests.test_inventory_delta',
        'bzrlib.tests.test_knit',
        'bzrlib.tests.test_lazy_import',
        'bzrlib.tests.test_lazy_regex',
        'bzrlib.tests.test_lock',
        'bzrlib.tests.test_lockable_files',
        'bzrlib.tests.test_lockdir',
        'bzrlib.tests.test_log',
        'bzrlib.tests.test_lru_cache',
        'bzrlib.tests.test_lsprof',
        'bzrlib.tests.test_mail_client',
        'bzrlib.tests.test_memorytree',
        'bzrlib.tests.test_merge',
        'bzrlib.tests.test_merge3',
        'bzrlib.tests.test_merge_core',
        'bzrlib.tests.test_merge_directive',
        'bzrlib.tests.test_missing',
        'bzrlib.tests.test_msgeditor',
        'bzrlib.tests.test_multiparent',
        'bzrlib.tests.test_mutabletree',
        'bzrlib.tests.test_nonascii',
        'bzrlib.tests.test_options',
        'bzrlib.tests.test_osutils',
        'bzrlib.tests.test_osutils_encodings',
        'bzrlib.tests.test_pack',
        'bzrlib.tests.test_patch',
        'bzrlib.tests.test_patches',
        'bzrlib.tests.test_permissions',
        'bzrlib.tests.test_plugins',
        'bzrlib.tests.test_progress',
        'bzrlib.tests.test_read_bundle',
        'bzrlib.tests.test_reconcile',
        'bzrlib.tests.test_reconfigure',
        'bzrlib.tests.test_registry',
        'bzrlib.tests.test_remote',
        'bzrlib.tests.test_rename_map',
        'bzrlib.tests.test_repository',
        'bzrlib.tests.test_revert',
        'bzrlib.tests.test_revision',
        'bzrlib.tests.test_revisionspec',
        'bzrlib.tests.test_revisiontree',
        'bzrlib.tests.test_rio',
        'bzrlib.tests.test_rules',
        'bzrlib.tests.test_sampler',
        'bzrlib.tests.test_script',
        'bzrlib.tests.test_selftest',
        'bzrlib.tests.test_serializer',
        'bzrlib.tests.test_setup',
        'bzrlib.tests.test_sftp_transport',
        'bzrlib.tests.test_shelf',
        'bzrlib.tests.test_shelf_ui',
        'bzrlib.tests.test_smart',
        'bzrlib.tests.test_smart_add',
        'bzrlib.tests.test_smart_request',
        'bzrlib.tests.test_smart_transport',
        'bzrlib.tests.test_smtp_connection',
        'bzrlib.tests.test_source',
        'bzrlib.tests.test_ssh_transport',
        'bzrlib.tests.test_status',
        'bzrlib.tests.test_store',
        'bzrlib.tests.test_strace',
        'bzrlib.tests.test_subsume',
        'bzrlib.tests.test_switch',
        'bzrlib.tests.test_symbol_versioning',
        'bzrlib.tests.test_tag',
        'bzrlib.tests.test_testament',
        'bzrlib.tests.test_textfile',
        'bzrlib.tests.test_textmerge',
        'bzrlib.tests.test_timestamp',
        'bzrlib.tests.test_trace',
        'bzrlib.tests.test_transactions',
        'bzrlib.tests.test_transform',
        'bzrlib.tests.test_transport',
        'bzrlib.tests.test_transport_log',
        'bzrlib.tests.test_tree',
        'bzrlib.tests.test_treebuilder',
        'bzrlib.tests.test_tsort',
        'bzrlib.tests.test_tuned_gzip',
        'bzrlib.tests.test_ui',
        'bzrlib.tests.test_uncommit',
        'bzrlib.tests.test_upgrade',
        'bzrlib.tests.test_upgrade_stacked',
        'bzrlib.tests.test_urlutils',
        'bzrlib.tests.test_version',
        'bzrlib.tests.test_version_info',
        'bzrlib.tests.test_weave',
        'bzrlib.tests.test_whitebox',
        'bzrlib.tests.test_win32utils',
        'bzrlib.tests.test_workingtree',
        'bzrlib.tests.test_workingtree_4',
        'bzrlib.tests.test_wsgi',
        'bzrlib.tests.test_xml',
        ]


def _test_suite_modules_to_doctest():
    """Return the list of modules to doctest."""   
    return [
        'bzrlib',
        'bzrlib.branchbuilder',
        'bzrlib.decorators',
        'bzrlib.export',
        'bzrlib.inventory',
        'bzrlib.iterablefile',
        'bzrlib.lockdir',
        'bzrlib.merge3',
        'bzrlib.option',
        'bzrlib.symbol_versioning',
        'bzrlib.tests',
        'bzrlib.timestamp',
        'bzrlib.version_info_formats.format_custom',
        ]


def test_suite(keep_only=None, starting_with=None):
    """Build and return TestSuite for the whole of bzrlib.

    :param keep_only: A list of test ids limiting the suite returned.

    :param starting_with: An id limiting the suite returned to the tests
         starting with it.

    This function can be replaced if you need to change the default test
    suite on a global basis, but it is not encouraged.
    """

    loader = TestUtil.TestLoader()

    if keep_only is not None:
        id_filter = TestIdList(keep_only)
    if starting_with:
        # We take precedence over keep_only because *at loading time* using
        # both options means we will load less tests for the same final result.
        def interesting_module(name):
            for start in starting_with:
                if (
                    # Either the module name starts with the specified string
                    name.startswith(start)
                    # or it may contain tests starting with the specified string
                    or start.startswith(name)
                    ):
                    return True
            return False
        loader = TestUtil.FilteredByModuleTestLoader(interesting_module)

    elif keep_only is not None:
        loader = TestUtil.FilteredByModuleTestLoader(id_filter.refers_to)
        def interesting_module(name):
            return id_filter.refers_to(name)

    else:
        loader = TestUtil.TestLoader()
        def interesting_module(name):
            # No filtering, all modules are interesting
            return True

    suite = loader.suiteClass()

    # modules building their suite with loadTestsFromModuleNames
    suite.addTest(loader.loadTestsFromModuleNames(_test_suite_testmod_names()))

    for mod in _test_suite_modules_to_doctest():
        if not interesting_module(mod):
            # No tests to keep here, move along
            continue
        try:
            # note that this really does mean "report only" -- doctest
            # still runs the rest of the examples
            doc_suite = doctest.DocTestSuite(mod,
                optionflags=doctest.REPORT_ONLY_FIRST_FAILURE)
        except ValueError, e:
            print '**failed to get doctest for: %s\n%s' % (mod, e)
            raise
        if len(doc_suite._tests) == 0:
            raise errors.BzrError("no doctests found in %s" % (mod,))
        suite.addTest(doc_suite)

    default_encoding = sys.getdefaultencoding()
    for name, plugin in bzrlib.plugin.plugins().items():
        if not interesting_module(plugin.module.__name__):
            continue
        plugin_suite = plugin.test_suite()
        # We used to catch ImportError here and turn it into just a warning,
        # but really if you don't have --no-plugins this should be a failure.
        # mbp 20080213 - see http://bugs.launchpad.net/bugs/189771
        if plugin_suite is None:
            plugin_suite = plugin.load_plugin_tests(loader)
        if plugin_suite is not None:
            suite.addTest(plugin_suite)
        if default_encoding != sys.getdefaultencoding():
            bzrlib.trace.warning(
                'Plugin "%s" tried to reset default encoding to: %s', name,
                sys.getdefaultencoding())
            reload(sys)
            sys.setdefaultencoding(default_encoding)

    if keep_only is not None:
        # Now that the referred modules have loaded their tests, keep only the
        # requested ones.
        suite = filter_suite_by_id_list(suite, id_filter)
        # Do some sanity checks on the id_list filtering
        not_found, duplicates = suite_matches_id_list(suite, keep_only)
        if starting_with:
            # The tester has used both keep_only and starting_with, so he is
            # already aware that some tests are excluded from the list, there
            # is no need to tell him which.
            pass
        else:
            # Some tests mentioned in the list are not in the test suite. The
            # list may be out of date, report to the tester.
            for id in not_found:
                bzrlib.trace.warning('"%s" not found in the test suite', id)
        for id in duplicates:
            bzrlib.trace.warning('"%s" is used as an id by several tests', id)

    return suite


def multiply_scenarios(scenarios_left, scenarios_right):
    """Multiply two sets of scenarios.

    :returns: the cartesian product of the two sets of scenarios, that is
        a scenario for every possible combination of a left scenario and a
        right scenario.
    """
    return [
        ('%s,%s' % (left_name, right_name),
         dict(left_dict.items() + right_dict.items()))
        for left_name, left_dict in scenarios_left
        for right_name, right_dict in scenarios_right]


def multiply_tests(tests, scenarios, result):
    """Multiply tests_list by scenarios into result.

    This is the core workhorse for test parameterisation.

    Typically the load_tests() method for a per-implementation test suite will
    call multiply_tests and return the result.

    :param tests: The tests to parameterise.
    :param scenarios: The scenarios to apply: pairs of (scenario_name,
        scenario_param_dict).
    :param result: A TestSuite to add created tests to.

    This returns the passed in result TestSuite with the cross product of all
    the tests repeated once for each scenario.  Each test is adapted by adding
    the scenario name at the end of its id(), and updating the test object's
    __dict__ with the scenario_param_dict.

    >>> import bzrlib.tests.test_sampler
    >>> r = multiply_tests(
    ...     bzrlib.tests.test_sampler.DemoTest('test_nothing'),
    ...     [('one', dict(param=1)),
    ...      ('two', dict(param=2))],
    ...     TestSuite())
    >>> tests = list(iter_suite_tests(r))
    >>> len(tests)
    2
    >>> tests[0].id()
    'bzrlib.tests.test_sampler.DemoTest.test_nothing(one)'
    >>> tests[0].param
    1
    >>> tests[1].param
    2
    """
    for test in iter_suite_tests(tests):
        apply_scenarios(test, scenarios, result)
    return result


def apply_scenarios(test, scenarios, result):
    """Apply the scenarios in scenarios to test and add to result.

    :param test: The test to apply scenarios to.
    :param scenarios: An iterable of scenarios to apply to test.
    :return: result
    :seealso: apply_scenario
    """
    for scenario in scenarios:
        result.addTest(apply_scenario(test, scenario))
    return result


def apply_scenario(test, scenario):
    """Copy test and apply scenario to it.

    :param test: A test to adapt.
    :param scenario: A tuple describing the scenarion.
        The first element of the tuple is the new test id.
        The second element is a dict containing attributes to set on the
        test.
    :return: The adapted test.
    """
    new_id = "%s(%s)" % (test.id(), scenario[0])
    new_test = clone_test(test, new_id)
    for name, value in scenario[1].items():
        setattr(new_test, name, value)
    return new_test


def clone_test(test, new_id):
    """Clone a test giving it a new id.

    :param test: The test to clone.
    :param new_id: The id to assign to it.
    :return: The new test.
    """
    new_test = copy(test)
    new_test.id = lambda: new_id
    return new_test


def permute_tests_for_extension(standard_tests, loader, py_module_name,
                                ext_module_name):
    """Helper for permutating tests against an extension module.

    This is meant to be used inside a modules 'load_tests()' function. It will
    create 2 scenarios, and cause all tests in the 'standard_tests' to be run
    against both implementations. Setting 'test.module' to the appropriate
    module. See bzrlib.tests.test__chk_map.load_tests as an example.

    :param standard_tests: A test suite to permute
    :param loader: A TestLoader
    :param py_module_name: The python path to a python module that can always
        be loaded, and will be considered the 'python' implementation. (eg
        'bzrlib._chk_map_py')
    :param ext_module_name: The python path to an extension module. If the
        module cannot be loaded, a single test will be added, which notes that
        the module is not available. If it can be loaded, all standard_tests
        will be run against that module.
    :return: (suite, feature) suite is a test-suite that has all the permuted
        tests. feature is the Feature object that can be used to determine if
        the module is available.
    """

    py_module = __import__(py_module_name, {}, {}, ['NO_SUCH_ATTRIB'])
    scenarios = [
        ('python', {'module': py_module}),
    ]
    suite = loader.suiteClass()
    feature = ModuleAvailableFeature(ext_module_name)
    if feature.available():
        scenarios.append(('C', {'module': feature.module}))
    else:
        # the compiled module isn't available, so we add a failing test
        class FailWithoutFeature(TestCase):
            def test_fail(self):
                self.requireFeature(feature)
        suite.addTest(loader.loadTestsFromTestCase(FailWithoutFeature))
    result = multiply_tests(standard_tests, scenarios, suite)
    return result, feature


def _rmtree_temp_dir(dirname, test_id=None):
    # If LANG=C we probably have created some bogus paths
    # which rmtree(unicode) will fail to delete
    # so make sure we are using rmtree(str) to delete everything
    # except on win32, where rmtree(str) will fail
    # since it doesn't have the property of byte-stream paths
    # (they are either ascii or mbcs)
    if sys.platform == 'win32':
        # make sure we are using the unicode win32 api
        dirname = unicode(dirname)
    else:
        dirname = dirname.encode(sys.getfilesystemencoding())
    try:
        osutils.rmtree(dirname)
    except OSError, e:
        # We don't want to fail here because some useful display will be lost
        # otherwise. Polluting the tmp dir is bad, but not giving all the
        # possible info to the test runner is even worse.
        if test_id != None:
            ui.ui_factory.clear_term()
            sys.stderr.write('\nWhile running: %s\n' % (test_id,))
        sys.stderr.write('Unable to remove testing dir %s\n%s'
                         % (os.path.basename(dirname), e))


class Feature(object):
    """An operating system Feature."""

    def __init__(self):
        self._available = None

    def available(self):
        """Is the feature available?

        :return: True if the feature is available.
        """
        if self._available is None:
            self._available = self._probe()
        return self._available

    def _probe(self):
        """Implement this method in concrete features.

        :return: True if the feature is available.
        """
        raise NotImplementedError

    def __str__(self):
        if getattr(self, 'feature_name', None):
            return self.feature_name()
        return self.__class__.__name__


class _SymlinkFeature(Feature):

    def _probe(self):
        return osutils.has_symlinks()

    def feature_name(self):
        return 'symlinks'

SymlinkFeature = _SymlinkFeature()


class _HardlinkFeature(Feature):

    def _probe(self):
        return osutils.has_hardlinks()

    def feature_name(self):
        return 'hardlinks'

HardlinkFeature = _HardlinkFeature()


class _OsFifoFeature(Feature):

    def _probe(self):
        return getattr(os, 'mkfifo', None)

    def feature_name(self):
        return 'filesystem fifos'

OsFifoFeature = _OsFifoFeature()


class _UnicodeFilenameFeature(Feature):
    """Does the filesystem support Unicode filenames?"""

    def _probe(self):
        try:
            # Check for character combinations unlikely to be covered by any
            # single non-unicode encoding. We use the characters
            # - greek small letter alpha (U+03B1) and
            # - braille pattern dots-123456 (U+283F).
            os.stat(u'\u03b1\u283f')
        except UnicodeEncodeError:
            return False
        except (IOError, OSError):
            # The filesystem allows the Unicode filename but the file doesn't
            # exist.
            return True
        else:
            # The filesystem allows the Unicode filename and the file exists,
            # for some reason.
            return True

UnicodeFilenameFeature = _UnicodeFilenameFeature()


class _CompatabilityThunkFeature(Feature):
    """This feature is just a thunk to another feature.

    It issues a deprecation warning if it is accessed, to let you know that you
    should really use a different feature.
    """

    def __init__(self, module, name, this_name, dep_version):
        super(_CompatabilityThunkFeature, self).__init__()
        self._module = module
        self._name = name
        self._this_name = this_name
        self._dep_version = dep_version
        self._feature = None

    def _ensure(self):
        if self._feature is None:
            msg = (self._dep_version % self._this_name) + (
                   ' Use %s.%s instead.' % (self._module, self._name))
            symbol_versioning.warn(msg, DeprecationWarning)
            mod = __import__(self._module, {}, {}, [self._name])
            self._feature = getattr(mod, self._name)

    def _probe(self):
        self._ensure()
        return self._feature._probe()


class ModuleAvailableFeature(Feature):
    """This is a feature than describes a module we want to be available.

    Declare the name of the module in __init__(), and then after probing, the
    module will be available as 'self.module'.

    :ivar module: The module if it is available, else None.
    """

    def __init__(self, module_name):
        super(ModuleAvailableFeature, self).__init__()
        self.module_name = module_name

    def _probe(self):
        try:
            self._module = __import__(self.module_name, {}, {}, [''])
            return True
        except ImportError:
            return False

    @property
    def module(self):
        if self.available(): # Make sure the probe has been done
            return self._module
        return None
    
    def feature_name(self):
        return self.module_name


# This is kept here for compatibility, it is recommended to use
# 'bzrlib.tests.feature.paramiko' instead
ParamikoFeature = _CompatabilityThunkFeature('bzrlib.tests.features',
    'paramiko', 'bzrlib.tests.ParamikoFeature', deprecated_in((2,1,0)))


def probe_unicode_in_user_encoding():
    """Try to encode several unicode strings to use in unicode-aware tests.
    Return first successfull match.

    :return:  (unicode value, encoded plain string value) or (None, None)
    """
    possible_vals = [u'm\xb5', u'\xe1', u'\u0410']
    for uni_val in possible_vals:
        try:
            str_val = uni_val.encode(osutils.get_user_encoding())
        except UnicodeEncodeError:
            # Try a different character
            pass
        else:
            return uni_val, str_val
    return None, None


def probe_bad_non_ascii(encoding):
    """Try to find [bad] character with code [128..255]
    that cannot be decoded to unicode in some encoding.
    Return None if all non-ascii characters is valid
    for given encoding.
    """
    for i in xrange(128, 256):
        char = chr(i)
        try:
            char.decode(encoding)
        except UnicodeDecodeError:
            return char
    return None


class _HTTPSServerFeature(Feature):
    """Some tests want an https Server, check if one is available.

    Right now, the only way this is available is under python2.6 which provides
    an ssl module.
    """

    def _probe(self):
        try:
            import ssl
            return True
        except ImportError:
            return False

    def feature_name(self):
        return 'HTTPSServer'


HTTPSServerFeature = _HTTPSServerFeature()


class _UnicodeFilename(Feature):
    """Does the filesystem support Unicode filenames?"""

    def _probe(self):
        try:
            os.stat(u'\u03b1')
        except UnicodeEncodeError:
            return False
        except (IOError, OSError):
            # The filesystem allows the Unicode filename but the file doesn't
            # exist.
            return True
        else:
            # The filesystem allows the Unicode filename and the file exists,
            # for some reason.
            return True

UnicodeFilename = _UnicodeFilename()


class _UTF8Filesystem(Feature):
    """Is the filesystem UTF-8?"""

    def _probe(self):
        if osutils._fs_enc.upper() in ('UTF-8', 'UTF8'):
            return True
        return False

UTF8Filesystem = _UTF8Filesystem()


class _BreakinFeature(Feature):
    """Does this platform support the breakin feature?"""

    def _probe(self):
        from bzrlib import breakin
        if breakin.determine_signal() is None:
            return False
        if sys.platform == 'win32':
            # Windows doesn't have os.kill, and we catch the SIGBREAK signal.
            # We trigger SIGBREAK via a Console api so we need ctypes to
            # access the function
            try:
                import ctypes
            except OSError:
                return False
        return True

    def feature_name(self):
        return "SIGQUIT or SIGBREAK w/ctypes on win32"


BreakinFeature = _BreakinFeature()


class _CaseInsCasePresFilenameFeature(Feature):
    """Is the file-system case insensitive, but case-preserving?"""

    def _probe(self):
        fileno, name = tempfile.mkstemp(prefix='MixedCase')
        try:
            # first check truly case-preserving for created files, then check
            # case insensitive when opening existing files.
            name = osutils.normpath(name)
            base, rel = osutils.split(name)
            found_rel = osutils.canonical_relpath(base, name)
            return (found_rel == rel
                    and os.path.isfile(name.upper())
                    and os.path.isfile(name.lower()))
        finally:
            os.close(fileno)
            os.remove(name)

    def feature_name(self):
        return "case-insensitive case-preserving filesystem"

CaseInsCasePresFilenameFeature = _CaseInsCasePresFilenameFeature()


class _CaseInsensitiveFilesystemFeature(Feature):
    """Check if underlying filesystem is case-insensitive but *not* case
    preserving.
    """
    # Note that on Windows, Cygwin, MacOS etc, the file-systems are far
    # more likely to be case preserving, so this case is rare.

    def _probe(self):
        if CaseInsCasePresFilenameFeature.available():
            return False

        if TestCaseWithMemoryTransport.TEST_ROOT is None:
            root = osutils.mkdtemp(prefix='testbzr-', suffix='.tmp')
            TestCaseWithMemoryTransport.TEST_ROOT = root
        else:
            root = TestCaseWithMemoryTransport.TEST_ROOT
        tdir = osutils.mkdtemp(prefix='case-sensitive-probe-', suffix='',
            dir=root)
        name_a = osutils.pathjoin(tdir, 'a')
        name_A = osutils.pathjoin(tdir, 'A')
        os.mkdir(name_a)
        result = osutils.isdir(name_A)
        _rmtree_temp_dir(tdir)
        return result

    def feature_name(self):
        return 'case-insensitive filesystem'

CaseInsensitiveFilesystemFeature = _CaseInsensitiveFilesystemFeature()


<<<<<<< HEAD
# Kept for compatibility, use bzrlib.tests.features.subunit instead
SubUnitFeature = _CompatabilityThunkFeature('bzrlib.tests.features', 'subunit',
    'bzrlib.tests.SubUnitFeature', deprecated_in((2,1,0)))
=======
class _CaseSensitiveFilesystemFeature(Feature):

    def _probe(self):
        if CaseInsCasePresFilenameFeature.available():
            return False
        elif CaseInsensitiveFilesystemFeature.available():
            return False
        else:
            return True

    def feature_name(self):
        return 'case-sensitive filesystem'

# new coding style is for feature instances to be lowercase
case_sensitive_filesystem_feature = _CaseSensitiveFilesystemFeature()


class _SubUnitFeature(Feature):
    """Check if subunit is available."""

    def _probe(self):
        try:
            import subunit
            return True
        except ImportError:
            return False

    def feature_name(self):
        return 'subunit'

SubUnitFeature = _SubUnitFeature()
>>>>>>> d27497d7
# Only define SubUnitBzrRunner if subunit is available.
try:
    from subunit import TestProtocolClient
    from subunit.test_results import AutoTimingTestResultDecorator
    class SubUnitBzrRunner(TextTestRunner):
        def run(self, test):
            result = AutoTimingTestResultDecorator(
                TestProtocolClient(self.stream))
            test.run(result)
            return result
except ImportError:
    pass<|MERGE_RESOLUTION|>--- conflicted
+++ resolved
@@ -4344,11 +4344,6 @@
 CaseInsensitiveFilesystemFeature = _CaseInsensitiveFilesystemFeature()
 
 
-<<<<<<< HEAD
-# Kept for compatibility, use bzrlib.tests.features.subunit instead
-SubUnitFeature = _CompatabilityThunkFeature('bzrlib.tests.features', 'subunit',
-    'bzrlib.tests.SubUnitFeature', deprecated_in((2,1,0)))
-=======
 class _CaseSensitiveFilesystemFeature(Feature):
 
     def _probe(self):
@@ -4366,21 +4361,9 @@
 case_sensitive_filesystem_feature = _CaseSensitiveFilesystemFeature()
 
 
-class _SubUnitFeature(Feature):
-    """Check if subunit is available."""
-
-    def _probe(self):
-        try:
-            import subunit
-            return True
-        except ImportError:
-            return False
-
-    def feature_name(self):
-        return 'subunit'
-
-SubUnitFeature = _SubUnitFeature()
->>>>>>> d27497d7
+# Kept for compatibility, use bzrlib.tests.features.subunit instead
+SubUnitFeature = _CompatabilityThunkFeature('bzrlib.tests.features', 'subunit',
+    'bzrlib.tests.SubUnitFeature', deprecated_in((2,1,0)))
 # Only define SubUnitBzrRunner if subunit is available.
 try:
     from subunit import TestProtocolClient
