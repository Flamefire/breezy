# Copyright (C) 2005, 2006, 2007, 2008, 2009, 2010 Canonical Ltd
#
# This program is free software; you can redistribute it and/or modify
# it under the terms of the GNU General Public License as published by
# the Free Software Foundation; either version 2 of the License, or
# (at your option) any later version.
#
# This program is distributed in the hope that it will be useful,
# but WITHOUT ANY WARRANTY; without even the implied warranty of
# MERCHANTABILITY or FITNESS FOR A PARTICULAR PURPOSE.  See the
# GNU General Public License for more details.
#
# You should have received a copy of the GNU General Public License
# along with this program; if not, write to the Free Software
# Foundation, Inc., 51 Franklin Street, Fifth Floor, Boston, MA 02110-1301 USA


# TODO: Perhaps there should be an API to find out if bzr running under the
# test suite -- some plugins might want to avoid making intrusive changes if
# this is the case.  However, we want behaviour under to test to diverge as
# little as possible, so this should be used rarely if it's added at all.
# (Suggestion from j-a-meinel, 2005-11-24)

# NOTE: Some classes in here use camelCaseNaming() rather than
# underscore_naming().  That's for consistency with unittest; it's not the
# general style of bzrlib.  Please continue that consistency when adding e.g.
# new assertFoo() methods.

import atexit
import codecs
from copy import copy
from cStringIO import StringIO
import difflib
import doctest
import errno
import logging
import math
import os
from pprint import pformat
import random
import re
import shlex
import stat
from subprocess import Popen, PIPE, STDOUT
import sys
import tempfile
import threading
import time
import traceback
import unittest
import warnings

import testtools
# nb: check this before importing anything else from within it
_testtools_version = getattr(testtools, '__version__', ())
if _testtools_version < (0, 9, 2):
    raise ImportError("need at least testtools 0.9.2: %s is %r"
        % (testtools.__file__, _testtools_version))
from testtools import content

from bzrlib import (
    branchbuilder,
    bzrdir,
    chk_map,
    config,
    debug,
    errors,
    hooks,
    lock as _mod_lock,
    memorytree,
    osutils,
    progress,
    ui,
    urlutils,
    registry,
    workingtree,
    )
import bzrlib.branch
import bzrlib.commands
import bzrlib.timestamp
import bzrlib.export
import bzrlib.inventory
import bzrlib.iterablefile
import bzrlib.lockdir
try:
    import bzrlib.lsprof
except ImportError:
    # lsprof not available
    pass
from bzrlib.merge import merge_inner
import bzrlib.merge3
import bzrlib.plugin
from bzrlib.smart import client, request, server
import bzrlib.store
from bzrlib import symbol_versioning
from bzrlib.symbol_versioning import (
    DEPRECATED_PARAMETER,
    deprecated_function,
    deprecated_in,
    deprecated_method,
    deprecated_passed,
    )
import bzrlib.trace
from bzrlib.transport import get_transport, pathfilter
import bzrlib.transport
from bzrlib.transport.local import LocalURLServer
from bzrlib.transport.memory import MemoryServer
from bzrlib.transport.readonly import ReadonlyServer
from bzrlib.trace import mutter, note
from bzrlib.tests import TestUtil
from bzrlib.tests.http_server import HttpServer
from bzrlib.tests.TestUtil import (
                          TestSuite,
                          TestLoader,
                          )
from bzrlib.tests.treeshape import build_tree_contents
from bzrlib.ui import NullProgressView
from bzrlib.ui.text import TextUIFactory
import bzrlib.version_info_formats.format_custom
from bzrlib.workingtree import WorkingTree, WorkingTreeFormat2

# Mark this python module as being part of the implementation
# of unittest: this gives us better tracebacks where the last
# shown frame is the test code, not our assertXYZ.
__unittest = 1

default_transport = LocalURLServer

# Subunit result codes, defined here to prevent a hard dependency on subunit.
SUBUNIT_SEEK_SET = 0
SUBUNIT_SEEK_CUR = 1


class ExtendedTestResult(unittest._TextTestResult):
    """Accepts, reports and accumulates the results of running tests.

    Compared to the unittest version this class adds support for
    profiling, benchmarking, stopping as soon as a test fails,  and
    skipping tests.  There are further-specialized subclasses for
    different types of display.

    When a test finishes, in whatever way, it calls one of the addSuccess,
    addFailure or addError classes.  These in turn may redirect to a more
    specific case for the special test results supported by our extended
    tests.

    Note that just one of these objects is fed the results from many tests.
    """

    stop_early = False

    def __init__(self, stream, descriptions, verbosity,
                 bench_history=None,
                 strict=False,
                 ):
        """Construct new TestResult.

        :param bench_history: Optionally, a writable file object to accumulate
            benchmark results.
        """
        unittest._TextTestResult.__init__(self, stream, descriptions, verbosity)
        if bench_history is not None:
            from bzrlib.version import _get_bzr_source_tree
            src_tree = _get_bzr_source_tree()
            if src_tree:
                try:
                    revision_id = src_tree.get_parent_ids()[0]
                except IndexError:
                    # XXX: if this is a brand new tree, do the same as if there
                    # is no branch.
                    revision_id = ''
            else:
                # XXX: If there's no branch, what should we do?
                revision_id = ''
            bench_history.write("--date %s %s\n" % (time.time(), revision_id))
        self._bench_history = bench_history
        self.ui = ui.ui_factory
        self.num_tests = 0
        self.error_count = 0
        self.failure_count = 0
        self.known_failure_count = 0
        self.skip_count = 0
        self.not_applicable_count = 0
        self.unsupported = {}
        self.count = 0
        self._overall_start_time = time.time()
        self._strict = strict

    def stopTestRun(self):
        run = self.testsRun
        actionTaken = "Ran"
        stopTime = time.time()
        timeTaken = stopTime - self.startTime
        self.printErrors()
        self.stream.writeln(self.separator2)
        self.stream.writeln("%s %d test%s in %.3fs" % (actionTaken,
                            run, run != 1 and "s" or "", timeTaken))
        self.stream.writeln()
        if not self.wasSuccessful():
            self.stream.write("FAILED (")
            failed, errored = map(len, (self.failures, self.errors))
            if failed:
                self.stream.write("failures=%d" % failed)
            if errored:
                if failed: self.stream.write(", ")
                self.stream.write("errors=%d" % errored)
            if self.known_failure_count:
                if failed or errored: self.stream.write(", ")
                self.stream.write("known_failure_count=%d" %
                    self.known_failure_count)
            self.stream.writeln(")")
        else:
            if self.known_failure_count:
                self.stream.writeln("OK (known_failures=%d)" %
                    self.known_failure_count)
            else:
                self.stream.writeln("OK")
        if self.skip_count > 0:
            skipped = self.skip_count
            self.stream.writeln('%d test%s skipped' %
                                (skipped, skipped != 1 and "s" or ""))
        if self.unsupported:
            for feature, count in sorted(self.unsupported.items()):
                self.stream.writeln("Missing feature '%s' skipped %d tests." %
                    (feature, count))
        if self._strict:
            ok = self.wasStrictlySuccessful()
        else:
            ok = self.wasSuccessful()
        if TestCase._first_thread_leaker_id:
            self.stream.write(
                '%s is leaking threads among %d leaking tests.\n' % (
                TestCase._first_thread_leaker_id,
                TestCase._leaking_threads_tests))
            # We don't report the main thread as an active one.
            self.stream.write(
                '%d non-main threads were left active in the end.\n'
                % (TestCase._active_threads - 1))

<<<<<<< HEAD
    def getDescription(self, test):
        return test.id()

    def _extractBenchmarkTime(self, testCase):
=======
    def _extractBenchmarkTime(self, testCase, details=None):
>>>>>>> e5755e54
        """Add a benchmark time for the current test case."""
        if details and 'benchtime' in details:
            return float(''.join(details['benchtime'].iter_bytes()))
        return getattr(testCase, "_benchtime", None)

    def _elapsedTestTimeString(self):
        """Return a time string for the overall time the current test has taken."""
        return self._formatTime(time.time() - self._start_time)

    def _testTimeString(self, testCase):
        benchmark_time = self._extractBenchmarkTime(testCase)
        if benchmark_time is not None:
            return self._formatTime(benchmark_time) + "*"
        else:
            return self._elapsedTestTimeString()

    def _formatTime(self, seconds):
        """Format seconds as milliseconds with leading spaces."""
        # some benchmarks can take thousands of seconds to run, so we need 8
        # places
        return "%8dms" % (1000 * seconds)

    def _shortened_test_description(self, test):
        what = test.id()
        what = re.sub(r'^bzrlib\.(tests|benchmarks)\.', '', what)
        return what

    def startTest(self, test):
        unittest.TestResult.startTest(self, test)
        if self.count == 0:
            self.startTests()
        self.report_test_start(test)
        test.number = self.count
        self._recordTestStartTime()

    def startTests(self):
        import platform
        if getattr(sys, 'frozen', None) is None:
            bzr_path = osutils.realpath(sys.argv[0])
        else:
            bzr_path = sys.executable
        self.stream.write(
            'bzr selftest: %s\n' % (bzr_path,))
        self.stream.write(
            '   %s\n' % (
                    bzrlib.__path__[0],))
        self.stream.write(
            '   bzr-%s python-%s %s\n' % (
                    bzrlib.version_string,
                    bzrlib._format_version_tuple(sys.version_info),
                    platform.platform(aliased=1),
                    ))
        self.stream.write('\n')

    def _recordTestStartTime(self):
        """Record that a test has started."""
        self._start_time = time.time()

    def _cleanupLogFile(self, test):
        # We can only do this if we have one of our TestCases, not if
        # we have a doctest.
        setKeepLogfile = getattr(test, 'setKeepLogfile', None)
        if setKeepLogfile is not None:
            setKeepLogfile()

    def addError(self, test, err):
        """Tell result that test finished with an error.

        Called from the TestCase run() method when the test
        fails with an unexpected error.
        """
        self._post_mortem()
        unittest.TestResult.addError(self, test, err)
        self.error_count += 1
        self.report_error(test, err)
        if self.stop_early:
            self.stop()
        self._cleanupLogFile(test)

    def addFailure(self, test, err):
        """Tell result that test failed.

        Called from the TestCase run() method when the test
        fails because e.g. an assert() method failed.
        """
        self._post_mortem()
        unittest.TestResult.addFailure(self, test, err)
        self.failure_count += 1
        self.report_failure(test, err)
        if self.stop_early:
            self.stop()
        self._cleanupLogFile(test)

    def addSuccess(self, test, details=None):
        """Tell result that test completed successfully.

        Called from the TestCase run()
        """
        if self._bench_history is not None:
            benchmark_time = self._extractBenchmarkTime(test, details)
            if benchmark_time is not None:
                self._bench_history.write("%s %s\n" % (
                    self._formatTime(benchmark_time),
                    test.id()))
        self.report_success(test)
        self._cleanupLogFile(test)
        unittest.TestResult.addSuccess(self, test)
        test._log_contents = ''

    def addExpectedFailure(self, test, err):
        self.known_failure_count += 1
        self.report_known_failure(test, err)

    def addNotSupported(self, test, feature):
        """The test will not be run because of a missing feature.
        """
        # this can be called in two different ways: it may be that the
        # test started running, and then raised (through requireFeature)
        # UnavailableFeature.  Alternatively this method can be called
        # while probing for features before running the test code proper; in
        # that case we will see startTest and stopTest, but the test will
        # never actually run.
        self.unsupported.setdefault(str(feature), 0)
        self.unsupported[str(feature)] += 1
        self.report_unsupported(test, feature)

    def addSkip(self, test, reason):
        """A test has not run for 'reason'."""
        self.skip_count += 1
        self.report_skip(test, reason)

    def addNotApplicable(self, test, reason):
        self.not_applicable_count += 1
        self.report_not_applicable(test, reason)

    def _post_mortem(self):
        """Start a PDB post mortem session."""
        if os.environ.get('BZR_TEST_PDB', None):
            import pdb;pdb.post_mortem()

    def progress(self, offset, whence):
        """The test is adjusting the count of tests to run."""
        if whence == SUBUNIT_SEEK_SET:
            self.num_tests = offset
        elif whence == SUBUNIT_SEEK_CUR:
            self.num_tests += offset
        else:
            raise errors.BzrError("Unknown whence %r" % whence)

    def report_cleaning_up(self):
        pass

    def startTestRun(self):
        self.startTime = time.time()

    def report_success(self, test):
        pass

    def wasStrictlySuccessful(self):
        if self.unsupported or self.known_failure_count:
            return False
        return self.wasSuccessful()


class TextTestResult(ExtendedTestResult):
    """Displays progress and results of tests in text form"""

    def __init__(self, stream, descriptions, verbosity,
                 bench_history=None,
                 pb=None,
                 strict=None,
                 ):
        ExtendedTestResult.__init__(self, stream, descriptions, verbosity,
            bench_history, strict)
        # We no longer pass them around, but just rely on the UIFactory stack
        # for state
        if pb is not None:
            warnings.warn("Passing pb to TextTestResult is deprecated")
        self.pb = self.ui.nested_progress_bar()
        self.pb.show_pct = False
        self.pb.show_spinner = False
        self.pb.show_eta = False,
        self.pb.show_count = False
        self.pb.show_bar = False
        self.pb.update_latency = 0
        self.pb.show_transport_activity = False

    def stopTestRun(self):
        # called when the tests that are going to run have run
        self.pb.clear()
        self.pb.finished()
        super(TextTestResult, self).stopTestRun()

    def startTestRun(self):
        super(TextTestResult, self).startTestRun()
        self.pb.update('[test 0/%d] Starting' % (self.num_tests))

    def printErrors(self):
        # clear the pb to make room for the error listing
        self.pb.clear()
        super(TextTestResult, self).printErrors()

    def _progress_prefix_text(self):
        # the longer this text, the less space we have to show the test
        # name...
        a = '[%d' % self.count              # total that have been run
        # tests skipped as known not to be relevant are not important enough
        # to show here
        ## if self.skip_count:
        ##     a += ', %d skip' % self.skip_count
        ## if self.known_failure_count:
        ##     a += '+%dX' % self.known_failure_count
        if self.num_tests:
            a +='/%d' % self.num_tests
        a += ' in '
        runtime = time.time() - self._overall_start_time
        if runtime >= 60:
            a += '%dm%ds' % (runtime / 60, runtime % 60)
        else:
            a += '%ds' % runtime
        total_fail_count = self.error_count + self.failure_count
        if total_fail_count:
            a += ', %d failed' % total_fail_count
        # if self.unsupported:
        #     a += ', %d missing' % len(self.unsupported)
        a += ']'
        return a

    def report_test_start(self, test):
        self.count += 1
        self.pb.update(
                self._progress_prefix_text()
                + ' '
                + self._shortened_test_description(test))

    def _test_description(self, test):
        return self._shortened_test_description(test)

    def report_error(self, test, err):
        ui.ui_factory.note('ERROR: %s\n    %s\n' % (
            self._test_description(test),
            err[1],
            ))

    def report_failure(self, test, err):
        ui.ui_factory.note('FAIL: %s\n    %s\n' % (
            self._test_description(test),
            err[1],
            ))

    def report_known_failure(self, test, err):
        pass

    def report_skip(self, test, reason):
        pass

    def report_not_applicable(self, test, reason):
        pass

    def report_unsupported(self, test, feature):
        """test cannot be run because feature is missing."""

    def report_cleaning_up(self):
        self.pb.update('Cleaning up')


class VerboseTestResult(ExtendedTestResult):
    """Produce long output, with one line per test run plus times"""

    def _ellipsize_to_right(self, a_string, final_width):
        """Truncate and pad a string, keeping the right hand side"""
        if len(a_string) > final_width:
            result = '...' + a_string[3-final_width:]
        else:
            result = a_string
        return result.ljust(final_width)

    def startTestRun(self):
        super(VerboseTestResult, self).startTestRun()
        self.stream.write('running %d tests...\n' % self.num_tests)

    def report_test_start(self, test):
        self.count += 1
        name = self._shortened_test_description(test)
        width = osutils.terminal_width()
        if width is not None:
            # width needs space for 6 char status, plus 1 for slash, plus an
            # 11-char time string, plus a trailing blank
            # when NUMBERED_DIRS: plus 5 chars on test number, plus 1 char on
            # space
            self.stream.write(self._ellipsize_to_right(name, width-18))
        else:
            self.stream.write(name)
        self.stream.flush()

    def _error_summary(self, err):
        indent = ' ' * 4
        return '%s%s' % (indent, err[1])

    def report_error(self, test, err):
        self.stream.writeln('ERROR %s\n%s'
                % (self._testTimeString(test),
                   self._error_summary(err)))

    def report_failure(self, test, err):
        self.stream.writeln(' FAIL %s\n%s'
                % (self._testTimeString(test),
                   self._error_summary(err)))

    def report_known_failure(self, test, err):
        self.stream.writeln('XFAIL %s\n%s'
                % (self._testTimeString(test),
                   self._error_summary(err)))

    def report_success(self, test):
        self.stream.writeln('   OK %s' % self._testTimeString(test))
        for bench_called, stats in getattr(test, '_benchcalls', []):
            self.stream.writeln('LSProf output for %s(%s, %s)' % bench_called)
            stats.pprint(file=self.stream)
        # flush the stream so that we get smooth output. This verbose mode is
        # used to show the output in PQM.
        self.stream.flush()

    def report_skip(self, test, reason):
        self.stream.writeln(' SKIP %s\n%s'
                % (self._testTimeString(test), reason))

    def report_not_applicable(self, test, reason):
        self.stream.writeln('  N/A %s\n    %s'
                % (self._testTimeString(test), reason))

    def report_unsupported(self, test, feature):
        """test cannot be run because feature is missing."""
        self.stream.writeln("NODEP %s\n    The feature '%s' is not available."
                %(self._testTimeString(test), feature))


class TextTestRunner(object):
    stop_on_failure = False

    def __init__(self,
                 stream=sys.stderr,
                 descriptions=0,
                 verbosity=1,
                 bench_history=None,
                 strict=False,
                 result_decorators=None,
                 ):
        """Create a TextTestRunner.

        :param result_decorators: An optional list of decorators to apply
            to the result object being used by the runner. Decorators are
            applied left to right - the first element in the list is the 
            innermost decorator.
        """
        # stream may know claim to know to write unicode strings, but in older
        # pythons this goes sufficiently wrong that it is a bad idea. (
        # specifically a built in file with encoding 'UTF-8' will still try
        # to encode using ascii.
        new_encoding = osutils.get_terminal_encoding()
        codec = codecs.lookup(new_encoding)
        if type(codec) is tuple:
            # Python 2.4
            encode = codec[0]
        else:
            encode = codec.encode
        stream = osutils.UnicodeOrBytesToBytesWriter(encode, stream)
        stream.encoding = new_encoding
        self.stream = unittest._WritelnDecorator(stream)
        self.descriptions = descriptions
        self.verbosity = verbosity
        self._bench_history = bench_history
        self._strict = strict
        self._result_decorators = result_decorators or []

    def run(self, test):
        "Run the given test case or test suite."
        if self.verbosity == 1:
            result_class = TextTestResult
        elif self.verbosity >= 2:
            result_class = VerboseTestResult
        original_result = result_class(self.stream,
                              self.descriptions,
                              self.verbosity,
                              bench_history=self._bench_history,
                              strict=self._strict,
                              )
        # Signal to result objects that look at stop early policy to stop,
        original_result.stop_early = self.stop_on_failure
        result = original_result
        for decorator in self._result_decorators:
            result = decorator(result)
            result.stop_early = self.stop_on_failure
        result.startTestRun()
        try:
            test.run(result)
        finally:
            result.stopTestRun()
        # higher level code uses our extended protocol to determine
        # what exit code to give.
        return original_result


def iter_suite_tests(suite):
    """Return all tests in a suite, recursing through nested suites"""
    if isinstance(suite, unittest.TestCase):
        yield suite
    elif isinstance(suite, unittest.TestSuite):
        for item in suite:
            for r in iter_suite_tests(item):
                yield r
    else:
        raise Exception('unknown type %r for object %r'
                        % (type(suite), suite))


TestSkipped = testtools.testcase.TestSkipped


class TestNotApplicable(TestSkipped):
    """A test is not applicable to the situation where it was run.

    This is only normally raised by parameterized tests, if they find that
    the instance they're constructed upon does not support one aspect
    of its interface.
    """


# traceback._some_str fails to format exceptions that have the default
# __str__ which does an implicit ascii conversion. However, repr() on those
# objects works, for all that its not quite what the doctor may have ordered.
def _clever_some_str(value):
    try:
        return str(value)
    except:
        try:
            return repr(value).replace('\\n', '\n')
        except:
            return '<unprintable %s object>' % type(value).__name__

traceback._some_str = _clever_some_str


# deprecated - use self.knownFailure(), or self.expectFailure.
KnownFailure = testtools.testcase._ExpectedFailure


class UnavailableFeature(Exception):
    """A feature required for this test was not available.

    This can be considered a specialised form of SkippedTest.

    The feature should be used to construct the exception.
    """


class CommandFailed(Exception):
    pass


class StringIOWrapper(object):
    """A wrapper around cStringIO which just adds an encoding attribute.

    Internally we can check sys.stdout to see what the output encoding
    should be. However, cStringIO has no encoding attribute that we can
    set. So we wrap it instead.
    """
    encoding='ascii'
    _cstring = None

    def __init__(self, s=None):
        if s is not None:
            self.__dict__['_cstring'] = StringIO(s)
        else:
            self.__dict__['_cstring'] = StringIO()

    def __getattr__(self, name, getattr=getattr):
        return getattr(self.__dict__['_cstring'], name)

    def __setattr__(self, name, val):
        if name == 'encoding':
            self.__dict__['encoding'] = val
        else:
            return setattr(self._cstring, name, val)


class TestUIFactory(TextUIFactory):
    """A UI Factory for testing.

    Hide the progress bar but emit note()s.
    Redirect stdin.
    Allows get_password to be tested without real tty attached.

    See also CannedInputUIFactory which lets you provide programmatic input in
    a structured way.
    """
    # TODO: Capture progress events at the model level and allow them to be
    # observed by tests that care.
    #
    # XXX: Should probably unify more with CannedInputUIFactory or a
    # particular configuration of TextUIFactory, or otherwise have a clearer
    # idea of how they're supposed to be different.
    # See https://bugs.edge.launchpad.net/bzr/+bug/408213

    def __init__(self, stdout=None, stderr=None, stdin=None):
        if stdin is not None:
            # We use a StringIOWrapper to be able to test various
            # encodings, but the user is still responsible to
            # encode the string and to set the encoding attribute
            # of StringIOWrapper.
            stdin = StringIOWrapper(stdin)
        super(TestUIFactory, self).__init__(stdin, stdout, stderr)

    def get_non_echoed_password(self):
        """Get password from stdin without trying to handle the echo mode"""
        password = self.stdin.readline()
        if not password:
            raise EOFError
        if password[-1] == '\n':
            password = password[:-1]
        return password

    def make_progress_view(self):
        return NullProgressView()


class TestCase(testtools.TestCase):
    """Base class for bzr unit tests.

    Tests that need access to disk resources should subclass
    TestCaseInTempDir not TestCase.

    Error and debug log messages are redirected from their usual
    location into a temporary file, the contents of which can be
    retrieved by _get_log().  We use a real OS file, not an in-memory object,
    so that it can also capture file IO.  When the test completes this file
    is read into memory and removed from disk.

    There are also convenience functions to invoke bzr's command-line
    routine, and to build and check bzr trees.

    In addition to the usual method of overriding tearDown(), this class also
    allows subclasses to register functions into the _cleanups list, which is
    run in order as the object is torn down.  It's less likely this will be
    accidentally overlooked.
    """

    _active_threads = None
    _leaking_threads_tests = 0
    _first_thread_leaker_id = None
    _log_file_name = None
    # record lsprof data when performing benchmark calls.
    _gather_lsprof_in_benchmarks = False

    def __init__(self, methodName='testMethod'):
        super(TestCase, self).__init__(methodName)
        self._cleanups = []
        self._directory_isolation = True
        self.exception_handlers.insert(0,
            (UnavailableFeature, self._do_unsupported_or_skip))
        self.exception_handlers.insert(0,
            (TestNotApplicable, self._do_not_applicable))

    def setUp(self):
        super(TestCase, self).setUp()
        for feature in getattr(self, '_test_needs_features', []):
            self.requireFeature(feature)
        self._log_contents = None
        self.addDetail("log", content.Content(content.ContentType("text",
            "plain", {"charset": "utf8"}),
            lambda:[self._get_log(keep_log_file=True)]))
        self._cleanEnvironment()
        self._silenceUI()
        self._startLogFile()
        self._benchcalls = []
        self._benchtime = None
        self._clear_hooks()
        self._track_transports()
        self._track_locks()
        self._clear_debug_flags()
        TestCase._active_threads = threading.activeCount()
        self.addCleanup(self._check_leaked_threads)

    def debug(self):
        # debug a frame up.
        import pdb
        pdb.Pdb().set_trace(sys._getframe().f_back)

    def _check_leaked_threads(self):
        active = threading.activeCount()
        leaked_threads = active - TestCase._active_threads
        TestCase._active_threads = active
        # If some tests make the number of threads *decrease*, we'll consider
        # that they are just observing old threads dieing, not agressively kill
        # random threads. So we don't report these tests as leaking. The risk
        # is that we have false positives that way (the test see 2 threads
        # going away but leak one) but it seems less likely than the actual
        # false positives (the test see threads going away and does not leak).
        if leaked_threads > 0:
            TestCase._leaking_threads_tests += 1
            if TestCase._first_thread_leaker_id is None:
                TestCase._first_thread_leaker_id = self.id()

    def _clear_debug_flags(self):
        """Prevent externally set debug flags affecting tests.

        Tests that want to use debug flags can just set them in the
        debug_flags set during setup/teardown.
        """
        self._preserved_debug_flags = set(debug.debug_flags)
        if 'allow_debug' not in selftest_debug_flags:
            debug.debug_flags.clear()
        if 'disable_lock_checks' not in selftest_debug_flags:
            debug.debug_flags.add('strict_locks')
        self.addCleanup(self._restore_debug_flags)

    def _clear_hooks(self):
        # prevent hooks affecting tests
        self._preserved_hooks = {}
        for key, factory in hooks.known_hooks.items():
            parent, name = hooks.known_hooks_key_to_parent_and_attribute(key)
            current_hooks = hooks.known_hooks_key_to_object(key)
            self._preserved_hooks[parent] = (name, current_hooks)
        self.addCleanup(self._restoreHooks)
        for key, factory in hooks.known_hooks.items():
            parent, name = hooks.known_hooks_key_to_parent_and_attribute(key)
            setattr(parent, name, factory())
        # this hook should always be installed
        request._install_hook()

    def disable_directory_isolation(self):
        """Turn off directory isolation checks."""
        self._directory_isolation = False

    def enable_directory_isolation(self):
        """Enable directory isolation checks."""
        self._directory_isolation = True

    def _silenceUI(self):
        """Turn off UI for duration of test"""
        # by default the UI is off; tests can turn it on if they want it.
        saved = ui.ui_factory
        def _restore():
            ui.ui_factory = saved
        ui.ui_factory = ui.SilentUIFactory()
        self.addCleanup(_restore)

    def _check_locks(self):
        """Check that all lock take/release actions have been paired."""
        # We always check for mismatched locks. If a mismatch is found, we
        # fail unless -Edisable_lock_checks is supplied to selftest, in which
        # case we just print a warning.
        # unhook:
        acquired_locks = [lock for action, lock in self._lock_actions
                          if action == 'acquired']
        released_locks = [lock for action, lock in self._lock_actions
                          if action == 'released']
        broken_locks = [lock for action, lock in self._lock_actions
                        if action == 'broken']
        # trivially, given the tests for lock acquistion and release, if we
        # have as many in each list, it should be ok. Some lock tests also
        # break some locks on purpose and should be taken into account by
        # considering that breaking a lock is just a dirty way of releasing it.
        if len(acquired_locks) != (len(released_locks) + len(broken_locks)):
            message = ('Different number of acquired and '
                       'released or broken locks. (%s, %s + %s)' %
                       (acquired_locks, released_locks, broken_locks))
            if not self._lock_check_thorough:
                # Rather than fail, just warn
                print "Broken test %s: %s" % (self, message)
                return
            self.fail(message)

    def _track_locks(self):
        """Track lock activity during tests."""
        self._lock_actions = []
        if 'disable_lock_checks' in selftest_debug_flags:
            self._lock_check_thorough = False
        else:
            self._lock_check_thorough = True
            
        self.addCleanup(self._check_locks)
        _mod_lock.Lock.hooks.install_named_hook('lock_acquired',
                                                self._lock_acquired, None)
        _mod_lock.Lock.hooks.install_named_hook('lock_released',
                                                self._lock_released, None)
        _mod_lock.Lock.hooks.install_named_hook('lock_broken',
                                                self._lock_broken, None)

    def _lock_acquired(self, result):
        self._lock_actions.append(('acquired', result))

    def _lock_released(self, result):
        self._lock_actions.append(('released', result))

    def _lock_broken(self, result):
        self._lock_actions.append(('broken', result))

    def permit_dir(self, name):
        """Permit a directory to be used by this test. See permit_url."""
        name_transport = get_transport(name)
        self.permit_url(name)
        self.permit_url(name_transport.base)

    def permit_url(self, url):
        """Declare that url is an ok url to use in this test.
        
        Do this for memory transports, temporary test directory etc.
        
        Do not do this for the current working directory, /tmp, or any other
        preexisting non isolated url.
        """
        if not url.endswith('/'):
            url += '/'
        self._bzr_selftest_roots.append(url)

    def permit_source_tree_branch_repo(self):
        """Permit the source tree bzr is running from to be opened.

        Some code such as bzrlib.version attempts to read from the bzr branch
        that bzr is executing from (if any). This method permits that directory
        to be used in the test suite.
        """
        path = self.get_source_path()
        self.record_directory_isolation()
        try:
            try:
                workingtree.WorkingTree.open(path)
            except (errors.NotBranchError, errors.NoWorkingTree):
                return
        finally:
            self.enable_directory_isolation()

    def _preopen_isolate_transport(self, transport):
        """Check that all transport openings are done in the test work area."""
        while isinstance(transport, pathfilter.PathFilteringTransport):
            # Unwrap pathfiltered transports
            transport = transport.server.backing_transport.clone(
                transport._filter('.'))
        url = transport.base
        # ReadonlySmartTCPServer_for_testing decorates the backing transport
        # urls it is given by prepending readonly+. This is appropriate as the
        # client shouldn't know that the server is readonly (or not readonly).
        # We could register all servers twice, with readonly+ prepending, but
        # that makes for a long list; this is about the same but easier to
        # read.
        if url.startswith('readonly+'):
            url = url[len('readonly+'):]
        self._preopen_isolate_url(url)

    def _preopen_isolate_url(self, url):
        if not self._directory_isolation:
            return
        if self._directory_isolation == 'record':
            self._bzr_selftest_roots.append(url)
            return
        # This prevents all transports, including e.g. sftp ones backed on disk
        # from working unless they are explicitly granted permission. We then
        # depend on the code that sets up test transports to check that they are
        # appropriately isolated and enable their use by calling
        # self.permit_transport()
        if not osutils.is_inside_any(self._bzr_selftest_roots, url):
            raise errors.BzrError("Attempt to escape test isolation: %r %r"
                % (url, self._bzr_selftest_roots))

    def record_directory_isolation(self):
        """Gather accessed directories to permit later access.
        
        This is used for tests that access the branch bzr is running from.
        """
        self._directory_isolation = "record"

    def start_server(self, transport_server, backing_server=None):
        """Start transport_server for this test.

        This starts the server, registers a cleanup for it and permits the
        server's urls to be used.
        """
        if backing_server is None:
            transport_server.start_server()
        else:
            transport_server.start_server(backing_server)
        self.addCleanup(transport_server.stop_server)
        # Obtain a real transport because if the server supplies a password, it
        # will be hidden from the base on the client side.
        t = get_transport(transport_server.get_url())
        # Some transport servers effectively chroot the backing transport;
        # others like SFTPServer don't - users of the transport can walk up the
        # transport to read the entire backing transport. This wouldn't matter
        # except that the workdir tests are given - and that they expect the
        # server's url to point at - is one directory under the safety net. So
        # Branch operations into the transport will attempt to walk up one
        # directory. Chrooting all servers would avoid this but also mean that
        # we wouldn't be testing directly against non-root urls. Alternatively
        # getting the test framework to start the server with a backing server
        # at the actual safety net directory would work too, but this then
        # means that the self.get_url/self.get_transport methods would need
        # to transform all their results. On balance its cleaner to handle it
        # here, and permit a higher url when we have one of these transports.
        if t.base.endswith('/work/'):
            # we have safety net/test root/work
            t = t.clone('../..')
        elif isinstance(transport_server, server.SmartTCPServer_for_testing):
            # The smart server adds a path similar to work, which is traversed
            # up from by the client. But the server is chrooted - the actual
            # backing transport is not escaped from, and VFS requests to the
            # root will error (because they try to escape the chroot).
            t2 = t.clone('..')
            while t2.base != t.base:
                t = t2
                t2 = t.clone('..')
        self.permit_url(t.base)

    def _track_transports(self):
        """Install checks for transport usage."""
        # TestCase has no safe place it can write to.
        self._bzr_selftest_roots = []
        # Currently the easiest way to be sure that nothing is going on is to
        # hook into bzr dir opening. This leaves a small window of error for
        # transport tests, but they are well known, and we can improve on this
        # step.
        bzrdir.BzrDir.hooks.install_named_hook("pre_open",
            self._preopen_isolate_transport, "Check bzr directories are safe.")

    def _ndiff_strings(self, a, b):
        """Return ndiff between two strings containing lines.

        A trailing newline is added if missing to make the strings
        print properly."""
        if b and b[-1] != '\n':
            b += '\n'
        if a and a[-1] != '\n':
            a += '\n'
        difflines = difflib.ndiff(a.splitlines(True),
                                  b.splitlines(True),
                                  linejunk=lambda x: False,
                                  charjunk=lambda x: False)
        return ''.join(difflines)

    def assertEqual(self, a, b, message=''):
        try:
            if a == b:
                return
        except UnicodeError, e:
            # If we can't compare without getting a UnicodeError, then
            # obviously they are different
            mutter('UnicodeError: %s', e)
        if message:
            message += '\n'
        raise AssertionError("%snot equal:\na = %s\nb = %s\n"
            % (message,
               pformat(a), pformat(b)))

    assertEquals = assertEqual

    def assertEqualDiff(self, a, b, message=None):
        """Assert two texts are equal, if not raise an exception.

        This is intended for use with multi-line strings where it can
        be hard to find the differences by eye.
        """
        # TODO: perhaps override assertEquals to call this for strings?
        if a == b:
            return
        if message is None:
            message = "texts not equal:\n"
        if a + '\n' == b:
            message = 'first string is missing a final newline.\n'
        if a == b + '\n':
            message = 'second string is missing a final newline.\n'
        raise AssertionError(message +
                             self._ndiff_strings(a, b))

    def assertEqualMode(self, mode, mode_test):
        self.assertEqual(mode, mode_test,
                         'mode mismatch %o != %o' % (mode, mode_test))

    def assertEqualStat(self, expected, actual):
        """assert that expected and actual are the same stat result.

        :param expected: A stat result.
        :param actual: A stat result.
        :raises AssertionError: If the expected and actual stat values differ
            other than by atime.
        """
        self.assertEqual(expected.st_size, actual.st_size,
                         'st_size did not match')
        self.assertEqual(expected.st_mtime, actual.st_mtime,
                         'st_mtime did not match')
        self.assertEqual(expected.st_ctime, actual.st_ctime,
                         'st_ctime did not match')
        if sys.platform != 'win32':
            # On Win32 both 'dev' and 'ino' cannot be trusted. In python2.4 it
            # is 'dev' that varies, in python 2.5 (6?) it is st_ino that is
            # odd. Regardless we shouldn't actually try to assert anything
            # about their values
            self.assertEqual(expected.st_dev, actual.st_dev,
                             'st_dev did not match')
            self.assertEqual(expected.st_ino, actual.st_ino,
                             'st_ino did not match')
        self.assertEqual(expected.st_mode, actual.st_mode,
                         'st_mode did not match')

    def assertLength(self, length, obj_with_len):
        """Assert that obj_with_len is of length length."""
        if len(obj_with_len) != length:
            self.fail("Incorrect length: wanted %d, got %d for %r" % (
                length, len(obj_with_len), obj_with_len))

    def assertLogsError(self, exception_class, func, *args, **kwargs):
        """Assert that func(*args, **kwargs) quietly logs a specific exception.
        """
        from bzrlib import trace
        captured = []
        orig_log_exception_quietly = trace.log_exception_quietly
        try:
            def capture():
                orig_log_exception_quietly()
                captured.append(sys.exc_info())
            trace.log_exception_quietly = capture
            func(*args, **kwargs)
        finally:
            trace.log_exception_quietly = orig_log_exception_quietly
        self.assertLength(1, captured)
        err = captured[0][1]
        self.assertIsInstance(err, exception_class)
        return err

    def assertPositive(self, val):
        """Assert that val is greater than 0."""
        self.assertTrue(val > 0, 'expected a positive value, but got %s' % val)

    def assertNegative(self, val):
        """Assert that val is less than 0."""
        self.assertTrue(val < 0, 'expected a negative value, but got %s' % val)

    def assertStartsWith(self, s, prefix):
        if not s.startswith(prefix):
            raise AssertionError('string %r does not start with %r' % (s, prefix))

    def assertEndsWith(self, s, suffix):
        """Asserts that s ends with suffix."""
        if not s.endswith(suffix):
            raise AssertionError('string %r does not end with %r' % (s, suffix))

    def assertContainsRe(self, haystack, needle_re, flags=0):
        """Assert that a contains something matching a regular expression."""
        if not re.search(needle_re, haystack, flags):
            if '\n' in haystack or len(haystack) > 60:
                # a long string, format it in a more readable way
                raise AssertionError(
                        'pattern "%s" not found in\n"""\\\n%s"""\n'
                        % (needle_re, haystack))
            else:
                raise AssertionError('pattern "%s" not found in "%s"'
                        % (needle_re, haystack))

    def assertNotContainsRe(self, haystack, needle_re, flags=0):
        """Assert that a does not match a regular expression"""
        if re.search(needle_re, haystack, flags):
            raise AssertionError('pattern "%s" found in "%s"'
                    % (needle_re, haystack))

    def assertSubset(self, sublist, superlist):
        """Assert that every entry in sublist is present in superlist."""
        missing = set(sublist) - set(superlist)
        if len(missing) > 0:
            raise AssertionError("value(s) %r not present in container %r" %
                                 (missing, superlist))

    def assertListRaises(self, excClass, func, *args, **kwargs):
        """Fail unless excClass is raised when the iterator from func is used.

        Many functions can return generators this makes sure
        to wrap them in a list() call to make sure the whole generator
        is run, and that the proper exception is raised.
        """
        try:
            list(func(*args, **kwargs))
        except excClass, e:
            return e
        else:
            if getattr(excClass,'__name__', None) is not None:
                excName = excClass.__name__
            else:
                excName = str(excClass)
            raise self.failureException, "%s not raised" % excName

    def assertRaises(self, excClass, callableObj, *args, **kwargs):
        """Assert that a callable raises a particular exception.

        :param excClass: As for the except statement, this may be either an
            exception class, or a tuple of classes.
        :param callableObj: A callable, will be passed ``*args`` and
            ``**kwargs``.

        Returns the exception so that you can examine it.
        """
        try:
            callableObj(*args, **kwargs)
        except excClass, e:
            return e
        else:
            if getattr(excClass,'__name__', None) is not None:
                excName = excClass.__name__
            else:
                # probably a tuple
                excName = str(excClass)
            raise self.failureException, "%s not raised" % excName

    def assertIs(self, left, right, message=None):
        if not (left is right):
            if message is not None:
                raise AssertionError(message)
            else:
                raise AssertionError("%r is not %r." % (left, right))

    def assertIsNot(self, left, right, message=None):
        if (left is right):
            if message is not None:
                raise AssertionError(message)
            else:
                raise AssertionError("%r is %r." % (left, right))

    def assertTransportMode(self, transport, path, mode):
        """Fail if a path does not have mode "mode".

        If modes are not supported on this transport, the assertion is ignored.
        """
        if not transport._can_roundtrip_unix_modebits():
            return
        path_stat = transport.stat(path)
        actual_mode = stat.S_IMODE(path_stat.st_mode)
        self.assertEqual(mode, actual_mode,
                         'mode of %r incorrect (%s != %s)'
                         % (path, oct(mode), oct(actual_mode)))

    def assertIsSameRealPath(self, path1, path2):
        """Fail if path1 and path2 points to different files"""
        self.assertEqual(osutils.realpath(path1),
                         osutils.realpath(path2),
                         "apparent paths:\na = %s\nb = %s\n," % (path1, path2))

    def assertIsInstance(self, obj, kls, msg=None):
        """Fail if obj is not an instance of kls
        
        :param msg: Supplementary message to show if the assertion fails.
        """
        if not isinstance(obj, kls):
            m = "%r is an instance of %s rather than %s" % (
                obj, obj.__class__, kls)
            if msg:
                m += ": " + msg
            self.fail(m)

    def assertFileEqual(self, content, path):
        """Fail if path does not contain 'content'."""
        self.failUnlessExists(path)
        f = file(path, 'rb')
        try:
            s = f.read()
        finally:
            f.close()
        self.assertEqualDiff(content, s)

    def failUnlessExists(self, path):
        """Fail unless path or paths, which may be abs or relative, exist."""
        if not isinstance(path, basestring):
            for p in path:
                self.failUnlessExists(p)
        else:
            self.failUnless(osutils.lexists(path),path+" does not exist")

    def failIfExists(self, path):
        """Fail if path or paths, which may be abs or relative, exist."""
        if not isinstance(path, basestring):
            for p in path:
                self.failIfExists(p)
        else:
            self.failIf(osutils.lexists(path),path+" exists")

    def _capture_deprecation_warnings(self, a_callable, *args, **kwargs):
        """A helper for callDeprecated and applyDeprecated.

        :param a_callable: A callable to call.
        :param args: The positional arguments for the callable
        :param kwargs: The keyword arguments for the callable
        :return: A tuple (warnings, result). result is the result of calling
            a_callable(``*args``, ``**kwargs``).
        """
        local_warnings = []
        def capture_warnings(msg, cls=None, stacklevel=None):
            # we've hooked into a deprecation specific callpath,
            # only deprecations should getting sent via it.
            self.assertEqual(cls, DeprecationWarning)
            local_warnings.append(msg)
        original_warning_method = symbol_versioning.warn
        symbol_versioning.set_warning_method(capture_warnings)
        try:
            result = a_callable(*args, **kwargs)
        finally:
            symbol_versioning.set_warning_method(original_warning_method)
        return (local_warnings, result)

    def applyDeprecated(self, deprecation_format, a_callable, *args, **kwargs):
        """Call a deprecated callable without warning the user.

        Note that this only captures warnings raised by symbol_versioning.warn,
        not other callers that go direct to the warning module.

        To test that a deprecated method raises an error, do something like
        this::

            self.assertRaises(errors.ReservedId,
                self.applyDeprecated,
                deprecated_in((1, 5, 0)),
                br.append_revision,
                'current:')

        :param deprecation_format: The deprecation format that the callable
            should have been deprecated with. This is the same type as the
            parameter to deprecated_method/deprecated_function. If the
            callable is not deprecated with this format, an assertion error
            will be raised.
        :param a_callable: A callable to call. This may be a bound method or
            a regular function. It will be called with ``*args`` and
            ``**kwargs``.
        :param args: The positional arguments for the callable
        :param kwargs: The keyword arguments for the callable
        :return: The result of a_callable(``*args``, ``**kwargs``)
        """
        call_warnings, result = self._capture_deprecation_warnings(a_callable,
            *args, **kwargs)
        expected_first_warning = symbol_versioning.deprecation_string(
            a_callable, deprecation_format)
        if len(call_warnings) == 0:
            self.fail("No deprecation warning generated by call to %s" %
                a_callable)
        self.assertEqual(expected_first_warning, call_warnings[0])
        return result

    def callCatchWarnings(self, fn, *args, **kw):
        """Call a callable that raises python warnings.

        The caller's responsible for examining the returned warnings.

        If the callable raises an exception, the exception is not
        caught and propagates up to the caller.  In that case, the list
        of warnings is not available.

        :returns: ([warning_object, ...], fn_result)
        """
        # XXX: This is not perfect, because it completely overrides the
        # warnings filters, and some code may depend on suppressing particular
        # warnings.  It's the easiest way to insulate ourselves from -Werror,
        # though.  -- Andrew, 20071062
        wlist = []
        def _catcher(message, category, filename, lineno, file=None, line=None):
            # despite the name, 'message' is normally(?) a Warning subclass
            # instance
            wlist.append(message)
        saved_showwarning = warnings.showwarning
        saved_filters = warnings.filters
        try:
            warnings.showwarning = _catcher
            warnings.filters = []
            result = fn(*args, **kw)
        finally:
            warnings.showwarning = saved_showwarning
            warnings.filters = saved_filters
        return wlist, result

    def callDeprecated(self, expected, callable, *args, **kwargs):
        """Assert that a callable is deprecated in a particular way.

        This is a very precise test for unusual requirements. The
        applyDeprecated helper function is probably more suited for most tests
        as it allows you to simply specify the deprecation format being used
        and will ensure that that is issued for the function being called.

        Note that this only captures warnings raised by symbol_versioning.warn,
        not other callers that go direct to the warning module.  To catch
        general warnings, use callCatchWarnings.

        :param expected: a list of the deprecation warnings expected, in order
        :param callable: The callable to call
        :param args: The positional arguments for the callable
        :param kwargs: The keyword arguments for the callable
        """
        call_warnings, result = self._capture_deprecation_warnings(callable,
            *args, **kwargs)
        self.assertEqual(expected, call_warnings)
        return result

    def _startLogFile(self):
        """Send bzr and test log messages to a temporary file.

        The file is removed as the test is torn down.
        """
        fileno, name = tempfile.mkstemp(suffix='.log', prefix='testbzr')
        self._log_file = os.fdopen(fileno, 'w+')
        self._log_memento = bzrlib.trace.push_log_file(self._log_file)
        self._log_file_name = name
        self.addCleanup(self._finishLogFile)

    def _finishLogFile(self):
        """Finished with the log file.

        Close the file and delete it, unless setKeepLogfile was called.
        """
        if bzrlib.trace._trace_file:
            # flush the log file, to get all content
            bzrlib.trace._trace_file.flush()
        bzrlib.trace.pop_log_file(self._log_memento)
        # Cache the log result and delete the file on disk
        self._get_log(False)

    def thisFailsStrictLockCheck(self):
        """It is known that this test would fail with -Dstrict_locks.

        By default, all tests are run with strict lock checking unless
        -Edisable_lock_checks is supplied. However there are some tests which
        we know fail strict locks at this point that have not been fixed.
        They should call this function to disable the strict checking.

        This should be used sparingly, it is much better to fix the locking
        issues rather than papering over the problem by calling this function.
        """
        debug.debug_flags.discard('strict_locks')

    def addCleanup(self, callable, *args, **kwargs):
        """Arrange to run a callable when this case is torn down.

        Callables are run in the reverse of the order they are registered,
        ie last-in first-out.
        """
        self._cleanups.append((callable, args, kwargs))

    def _cleanEnvironment(self):
        new_env = {
            'BZR_HOME': None, # Don't inherit BZR_HOME to all the tests.
            'HOME': os.getcwd(),
            # bzr now uses the Win32 API and doesn't rely on APPDATA, but the
            # tests do check our impls match APPDATA
            'BZR_EDITOR': None, # test_msgeditor manipulates this variable
            'VISUAL': None,
            'EDITOR': None,
            'BZR_EMAIL': None,
            'BZREMAIL': None, # may still be present in the environment
            'EMAIL': None,
            'BZR_PROGRESS_BAR': None,
            'BZR_LOG': None,
            'BZR_PLUGIN_PATH': None,
            'BZR_CONCURRENCY': None,
            # Make sure that any text ui tests are consistent regardless of
            # the environment the test case is run in; you may want tests that
            # test other combinations.  'dumb' is a reasonable guess for tests
            # going to a pipe or a StringIO.
            'TERM': 'dumb',
            'LINES': '25',
            'COLUMNS': '80',
            'BZR_COLUMNS': '80',
            # SSH Agent
            'SSH_AUTH_SOCK': None,
            # Proxies
            'http_proxy': None,
            'HTTP_PROXY': None,
            'https_proxy': None,
            'HTTPS_PROXY': None,
            'no_proxy': None,
            'NO_PROXY': None,
            'all_proxy': None,
            'ALL_PROXY': None,
            # Nobody cares about ftp_proxy, FTP_PROXY AFAIK. So far at
            # least. If you do (care), please update this comment
            # -- vila 20080401
            'ftp_proxy': None,
            'FTP_PROXY': None,
            'BZR_REMOTE_PATH': None,
        }
        self.__old_env = {}
        self.addCleanup(self._restoreEnvironment)
        for name, value in new_env.iteritems():
            self._captureVar(name, value)

    def _captureVar(self, name, newvalue):
        """Set an environment variable, and reset it when finished."""
        self.__old_env[name] = osutils.set_or_unset_env(name, newvalue)

    def _restore_debug_flags(self):
        debug.debug_flags.clear()
        debug.debug_flags.update(self._preserved_debug_flags)

    def _restoreEnvironment(self):
        for name, value in self.__old_env.iteritems():
            osutils.set_or_unset_env(name, value)

    def _restoreHooks(self):
        for klass, (name, hooks) in self._preserved_hooks.items():
            setattr(klass, name, hooks)

    def knownFailure(self, reason):
        """This test has failed for some known reason."""
        raise KnownFailure(reason)

    def _do_skip(self, result, reason):
        addSkip = getattr(result, 'addSkip', None)
        if not callable(addSkip):
            result.addSuccess(result)
        else:
            addSkip(self, reason)

    @staticmethod
    def _do_known_failure(self, result, e):
        err = sys.exc_info()
        addExpectedFailure = getattr(result, 'addExpectedFailure', None)
        if addExpectedFailure is not None:
            addExpectedFailure(self, err)
        else:
            result.addSuccess(self)

    @staticmethod
    def _do_not_applicable(self, result, e):
        if not e.args:
            reason = 'No reason given'
        else:
            reason = e.args[0]
        addNotApplicable = getattr(result, 'addNotApplicable', None)
        if addNotApplicable is not None:
            result.addNotApplicable(self, reason)
        else:
            self._do_skip(result, reason)

    @staticmethod
    def _do_unsupported_or_skip(self, result, e):
        reason = e.args[0]
        addNotSupported = getattr(result, 'addNotSupported', None)
        if addNotSupported is not None:
            result.addNotSupported(self, reason)
        else:
            self._do_skip(result, reason)

    def time(self, callable, *args, **kwargs):
        """Run callable and accrue the time it takes to the benchmark time.

        If lsprofiling is enabled (i.e. by --lsprof-time to bzr selftest) then
        this will cause lsprofile statistics to be gathered and stored in
        self._benchcalls.
        """
        if self._benchtime is None:
            self.addDetail('benchtime', content.Content(content.ContentType(
                "text", "plain"), lambda:[str(self._benchtime)]))
            self._benchtime = 0
        start = time.time()
        try:
            if not self._gather_lsprof_in_benchmarks:
                return callable(*args, **kwargs)
            else:
                # record this benchmark
                ret, stats = bzrlib.lsprof.profile(callable, *args, **kwargs)
                stats.sort()
                self._benchcalls.append(((callable, args, kwargs), stats))
                return ret
        finally:
            self._benchtime += time.time() - start

    def log(self, *args):
        mutter(*args)

    def _get_log(self, keep_log_file=False):
        """Internal helper to get the log from bzrlib.trace for this test.

        Please use self.getDetails, or self.get_log to access this in test case
        code.

        :param keep_log_file: When True, if the log is still a file on disk
            leave it as a file on disk. When False, if the log is still a file
            on disk, the log file is deleted and the log preserved as
            self._log_contents.
        :return: A string containing the log.
        """
        if self._log_contents is not None:
            try:
                self._log_contents.decode('utf8')
            except UnicodeDecodeError:
                unicodestr = self._log_contents.decode('utf8', 'replace')
                self._log_contents = unicodestr.encode('utf8')
            return self._log_contents
        import bzrlib.trace
        if bzrlib.trace._trace_file:
            # flush the log file, to get all content
            bzrlib.trace._trace_file.flush()
        if self._log_file_name is not None:
            logfile = open(self._log_file_name)
            try:
                log_contents = logfile.read()
            finally:
                logfile.close()
            try:
                log_contents.decode('utf8')
            except UnicodeDecodeError:
                unicodestr = log_contents.decode('utf8', 'replace')
                log_contents = unicodestr.encode('utf8')
            if not keep_log_file:
                self._log_file.close()
                self._log_file = None
                # Permit multiple calls to get_log until we clean it up in
                # finishLogFile
                self._log_contents = log_contents
                try:
                    os.remove(self._log_file_name)
                except OSError, e:
                    if sys.platform == 'win32' and e.errno == errno.EACCES:
                        sys.stderr.write(('Unable to delete log file '
                                             ' %r\n' % self._log_file_name))
                    else:
                        raise
                self._log_file_name = None
            return log_contents
        else:
            return "No log file content and no log file name."

    def get_log(self):
        """Get a unicode string containing the log from bzrlib.trace.

        Undecodable characters are replaced.
        """
        return u"".join(self.getDetails()['log'].iter_text())

    def requireFeature(self, feature):
        """This test requires a specific feature is available.

        :raises UnavailableFeature: When feature is not available.
        """
        if not feature.available():
            raise UnavailableFeature(feature)

    def _run_bzr_autosplit(self, args, retcode, encoding, stdin,
            working_dir):
        """Run bazaar command line, splitting up a string command line."""
        if isinstance(args, basestring):
            # shlex don't understand unicode strings,
            # so args should be plain string (bialix 20070906)
            args = list(shlex.split(str(args)))
        return self._run_bzr_core(args, retcode=retcode,
                encoding=encoding, stdin=stdin, working_dir=working_dir,
                )

    def _run_bzr_core(self, args, retcode, encoding, stdin,
            working_dir):
        # Clear chk_map page cache, because the contents are likely to mask
        # locking errors.
        chk_map.clear_cache()
        if encoding is None:
            encoding = osutils.get_user_encoding()
        stdout = StringIOWrapper()
        stderr = StringIOWrapper()
        stdout.encoding = encoding
        stderr.encoding = encoding

        self.log('run bzr: %r', args)
        # FIXME: don't call into logging here
        handler = logging.StreamHandler(stderr)
        handler.setLevel(logging.INFO)
        logger = logging.getLogger('')
        logger.addHandler(handler)
        old_ui_factory = ui.ui_factory
        ui.ui_factory = TestUIFactory(stdin=stdin, stdout=stdout, stderr=stderr)

        cwd = None
        if working_dir is not None:
            cwd = osutils.getcwd()
            os.chdir(working_dir)

        try:
            try:
                result = self.apply_redirected(ui.ui_factory.stdin,
                    stdout, stderr,
                    bzrlib.commands.run_bzr_catch_user_errors,
                    args)
            except KeyboardInterrupt:
                # Reraise KeyboardInterrupt with contents of redirected stdout
                # and stderr as arguments, for tests which are interested in
                # stdout and stderr and are expecting the exception.
                out = stdout.getvalue()
                err = stderr.getvalue()
                if out:
                    self.log('output:\n%r', out)
                if err:
                    self.log('errors:\n%r', err)
                raise KeyboardInterrupt(out, err)
        finally:
            logger.removeHandler(handler)
            ui.ui_factory = old_ui_factory
            if cwd is not None:
                os.chdir(cwd)

        out = stdout.getvalue()
        err = stderr.getvalue()
        if out:
            self.log('output:\n%r', out)
        if err:
            self.log('errors:\n%r', err)
        if retcode is not None:
            self.assertEquals(retcode, result,
                              message='Unexpected return code')
        return result, out, err

    def run_bzr(self, args, retcode=0, encoding=None, stdin=None,
                working_dir=None, error_regexes=[], output_encoding=None):
        """Invoke bzr, as if it were run from the command line.

        The argument list should not include the bzr program name - the
        first argument is normally the bzr command.  Arguments may be
        passed in three ways:

        1- A list of strings, eg ["commit", "a"].  This is recommended
        when the command contains whitespace or metacharacters, or
        is built up at run time.

        2- A single string, eg "add a".  This is the most convenient
        for hardcoded commands.

        This runs bzr through the interface that catches and reports
        errors, and with logging set to something approximating the
        default, so that error reporting can be checked.

        This should be the main method for tests that want to exercise the
        overall behavior of the bzr application (rather than a unit test
        or a functional test of the library.)

        This sends the stdout/stderr results into the test's log,
        where it may be useful for debugging.  See also run_captured.

        :keyword stdin: A string to be used as stdin for the command.
        :keyword retcode: The status code the command should return;
            default 0.
        :keyword working_dir: The directory to run the command in
        :keyword error_regexes: A list of expected error messages.  If
            specified they must be seen in the error output of the command.
        """
        retcode, out, err = self._run_bzr_autosplit(
            args=args,
            retcode=retcode,
            encoding=encoding,
            stdin=stdin,
            working_dir=working_dir,
            )
        self.assertIsInstance(error_regexes, (list, tuple))
        for regex in error_regexes:
            self.assertContainsRe(err, regex)
        return out, err

    def run_bzr_error(self, error_regexes, *args, **kwargs):
        """Run bzr, and check that stderr contains the supplied regexes

        :param error_regexes: Sequence of regular expressions which
            must each be found in the error output. The relative ordering
            is not enforced.
        :param args: command-line arguments for bzr
        :param kwargs: Keyword arguments which are interpreted by run_bzr
            This function changes the default value of retcode to be 3,
            since in most cases this is run when you expect bzr to fail.

        :return: (out, err) The actual output of running the command (in case
            you want to do more inspection)

        Examples of use::

            # Make sure that commit is failing because there is nothing to do
            self.run_bzr_error(['no changes to commit'],
                               ['commit', '-m', 'my commit comment'])
            # Make sure --strict is handling an unknown file, rather than
            # giving us the 'nothing to do' error
            self.build_tree(['unknown'])
            self.run_bzr_error(['Commit refused because there are unknown files'],
                               ['commit', --strict', '-m', 'my commit comment'])
        """
        kwargs.setdefault('retcode', 3)
        kwargs['error_regexes'] = error_regexes
        out, err = self.run_bzr(*args, **kwargs)
        return out, err

    def run_bzr_subprocess(self, *args, **kwargs):
        """Run bzr in a subprocess for testing.

        This starts a new Python interpreter and runs bzr in there.
        This should only be used for tests that have a justifiable need for
        this isolation: e.g. they are testing startup time, or signal
        handling, or early startup code, etc.  Subprocess code can't be
        profiled or debugged so easily.

        :keyword retcode: The status code that is expected.  Defaults to 0.  If
            None is supplied, the status code is not checked.
        :keyword env_changes: A dictionary which lists changes to environment
            variables. A value of None will unset the env variable.
            The values must be strings. The change will only occur in the
            child, so you don't need to fix the environment after running.
        :keyword universal_newlines: Convert CRLF => LF
        :keyword allow_plugins: By default the subprocess is run with
            --no-plugins to ensure test reproducibility. Also, it is possible
            for system-wide plugins to create unexpected output on stderr,
            which can cause unnecessary test failures.
        """
        env_changes = kwargs.get('env_changes', {})
        working_dir = kwargs.get('working_dir', None)
        allow_plugins = kwargs.get('allow_plugins', False)
        if len(args) == 1:
            if isinstance(args[0], list):
                args = args[0]
            elif isinstance(args[0], basestring):
                args = list(shlex.split(args[0]))
        else:
            raise ValueError("passing varargs to run_bzr_subprocess")
        process = self.start_bzr_subprocess(args, env_changes=env_changes,
                                            working_dir=working_dir,
                                            allow_plugins=allow_plugins)
        # We distinguish between retcode=None and retcode not passed.
        supplied_retcode = kwargs.get('retcode', 0)
        return self.finish_bzr_subprocess(process, retcode=supplied_retcode,
            universal_newlines=kwargs.get('universal_newlines', False),
            process_args=args)

    def start_bzr_subprocess(self, process_args, env_changes=None,
                             skip_if_plan_to_signal=False,
                             working_dir=None,
                             allow_plugins=False):
        """Start bzr in a subprocess for testing.

        This starts a new Python interpreter and runs bzr in there.
        This should only be used for tests that have a justifiable need for
        this isolation: e.g. they are testing startup time, or signal
        handling, or early startup code, etc.  Subprocess code can't be
        profiled or debugged so easily.

        :param process_args: a list of arguments to pass to the bzr executable,
            for example ``['--version']``.
        :param env_changes: A dictionary which lists changes to environment
            variables. A value of None will unset the env variable.
            The values must be strings. The change will only occur in the
            child, so you don't need to fix the environment after running.
        :param skip_if_plan_to_signal: raise TestSkipped when true and os.kill
            is not available.
        :param allow_plugins: If False (default) pass --no-plugins to bzr.

        :returns: Popen object for the started process.
        """
        if skip_if_plan_to_signal:
            if not getattr(os, 'kill', None):
                raise TestSkipped("os.kill not available.")

        if env_changes is None:
            env_changes = {}
        old_env = {}

        def cleanup_environment():
            for env_var, value in env_changes.iteritems():
                old_env[env_var] = osutils.set_or_unset_env(env_var, value)

        def restore_environment():
            for env_var, value in old_env.iteritems():
                osutils.set_or_unset_env(env_var, value)

        bzr_path = self.get_bzr_path()

        cwd = None
        if working_dir is not None:
            cwd = osutils.getcwd()
            os.chdir(working_dir)

        try:
            # win32 subprocess doesn't support preexec_fn
            # so we will avoid using it on all platforms, just to
            # make sure the code path is used, and we don't break on win32
            cleanup_environment()
            command = [sys.executable]
            # frozen executables don't need the path to bzr
            if getattr(sys, "frozen", None) is None:
                command.append(bzr_path)
            if not allow_plugins:
                command.append('--no-plugins')
            command.extend(process_args)
            process = self._popen(command, stdin=PIPE, stdout=PIPE, stderr=PIPE)
        finally:
            restore_environment()
            if cwd is not None:
                os.chdir(cwd)

        return process

    def _popen(self, *args, **kwargs):
        """Place a call to Popen.

        Allows tests to override this method to intercept the calls made to
        Popen for introspection.
        """
        return Popen(*args, **kwargs)

    def get_source_path(self):
        """Return the path of the directory containing bzrlib."""
        return os.path.dirname(os.path.dirname(bzrlib.__file__))

    def get_bzr_path(self):
        """Return the path of the 'bzr' executable for this test suite."""
        bzr_path = self.get_source_path()+'/bzr'
        if not os.path.isfile(bzr_path):
            # We are probably installed. Assume sys.argv is the right file
            bzr_path = sys.argv[0]
        return bzr_path

    def finish_bzr_subprocess(self, process, retcode=0, send_signal=None,
                              universal_newlines=False, process_args=None):
        """Finish the execution of process.

        :param process: the Popen object returned from start_bzr_subprocess.
        :param retcode: The status code that is expected.  Defaults to 0.  If
            None is supplied, the status code is not checked.
        :param send_signal: an optional signal to send to the process.
        :param universal_newlines: Convert CRLF => LF
        :returns: (stdout, stderr)
        """
        if send_signal is not None:
            os.kill(process.pid, send_signal)
        out, err = process.communicate()

        if universal_newlines:
            out = out.replace('\r\n', '\n')
            err = err.replace('\r\n', '\n')

        if retcode is not None and retcode != process.returncode:
            if process_args is None:
                process_args = "(unknown args)"
            mutter('Output of bzr %s:\n%s', process_args, out)
            mutter('Error for bzr %s:\n%s', process_args, err)
            self.fail('Command bzr %s failed with retcode %s != %s'
                      % (process_args, retcode, process.returncode))
        return [out, err]

    def check_inventory_shape(self, inv, shape):
        """Compare an inventory to a list of expected names.

        Fail if they are not precisely equal.
        """
        extras = []
        shape = list(shape)             # copy
        for path, ie in inv.entries():
            name = path.replace('\\', '/')
            if ie.kind == 'directory':
                name = name + '/'
            if name in shape:
                shape.remove(name)
            else:
                extras.append(name)
        if shape:
            self.fail("expected paths not found in inventory: %r" % shape)
        if extras:
            self.fail("unexpected paths found in inventory: %r" % extras)

    def apply_redirected(self, stdin=None, stdout=None, stderr=None,
                         a_callable=None, *args, **kwargs):
        """Call callable with redirected std io pipes.

        Returns the return code."""
        if not callable(a_callable):
            raise ValueError("a_callable must be callable.")
        if stdin is None:
            stdin = StringIO("")
        if stdout is None:
            if getattr(self, "_log_file", None) is not None:
                stdout = self._log_file
            else:
                stdout = StringIO()
        if stderr is None:
            if getattr(self, "_log_file", None is not None):
                stderr = self._log_file
            else:
                stderr = StringIO()
        real_stdin = sys.stdin
        real_stdout = sys.stdout
        real_stderr = sys.stderr
        try:
            sys.stdout = stdout
            sys.stderr = stderr
            sys.stdin = stdin
            return a_callable(*args, **kwargs)
        finally:
            sys.stdout = real_stdout
            sys.stderr = real_stderr
            sys.stdin = real_stdin

    def reduceLockdirTimeout(self):
        """Reduce the default lock timeout for the duration of the test, so that
        if LockContention occurs during a test, it does so quickly.

        Tests that expect to provoke LockContention errors should call this.
        """
        orig_timeout = bzrlib.lockdir._DEFAULT_TIMEOUT_SECONDS
        def resetTimeout():
            bzrlib.lockdir._DEFAULT_TIMEOUT_SECONDS = orig_timeout
        self.addCleanup(resetTimeout)
        bzrlib.lockdir._DEFAULT_TIMEOUT_SECONDS = 0

    def make_utf8_encoded_stringio(self, encoding_type=None):
        """Return a StringIOWrapper instance, that will encode Unicode
        input to UTF-8.
        """
        if encoding_type is None:
            encoding_type = 'strict'
        sio = StringIO()
        output_encoding = 'utf-8'
        sio = codecs.getwriter(output_encoding)(sio, errors=encoding_type)
        sio.encoding = output_encoding
        return sio

    def disable_verb(self, verb):
        """Disable a smart server verb for one test."""
        from bzrlib.smart import request
        request_handlers = request.request_handlers
        orig_method = request_handlers.get(verb)
        request_handlers.remove(verb)
        def restoreVerb():
            request_handlers.register(verb, orig_method)
        self.addCleanup(restoreVerb)


class CapturedCall(object):
    """A helper for capturing smart server calls for easy debug analysis."""

    def __init__(self, params, prefix_length):
        """Capture the call with params and skip prefix_length stack frames."""
        self.call = params
        import traceback
        # The last 5 frames are the __init__, the hook frame, and 3 smart
        # client frames. Beyond this we could get more clever, but this is good
        # enough for now.
        stack = traceback.extract_stack()[prefix_length:-5]
        self.stack = ''.join(traceback.format_list(stack))

    def __str__(self):
        return self.call.method

    def __repr__(self):
        return self.call.method

    def stack(self):
        return self.stack


class TestCaseWithMemoryTransport(TestCase):
    """Common test class for tests that do not need disk resources.

    Tests that need disk resources should derive from TestCaseWithTransport.

    TestCaseWithMemoryTransport sets the TEST_ROOT variable for all bzr tests.

    For TestCaseWithMemoryTransport the test_home_dir is set to the name of
    a directory which does not exist. This serves to help ensure test isolation
    is preserved. test_dir is set to the TEST_ROOT, as is cwd, because they
    must exist. However, TestCaseWithMemoryTransport does not offer local
    file defaults for the transport in tests, nor does it obey the command line
    override, so tests that accidentally write to the common directory should
    be rare.

    :cvar TEST_ROOT: Directory containing all temporary directories, plus
    a .bzr directory that stops us ascending higher into the filesystem.
    """

    TEST_ROOT = None
    _TEST_NAME = 'test'

    def __init__(self, methodName='runTest'):
        # allow test parameterization after test construction and before test
        # execution. Variables that the parameterizer sets need to be
        # ones that are not set by setUp, or setUp will trash them.
        super(TestCaseWithMemoryTransport, self).__init__(methodName)
        self.vfs_transport_factory = default_transport
        self.transport_server = None
        self.transport_readonly_server = None
        self.__vfs_server = None

    def get_transport(self, relpath=None):
        """Return a writeable transport.

        This transport is for the test scratch space relative to
        "self._test_root"

        :param relpath: a path relative to the base url.
        """
        t = get_transport(self.get_url(relpath))
        self.assertFalse(t.is_readonly())
        return t

    def get_readonly_transport(self, relpath=None):
        """Return a readonly transport for the test scratch space

        This can be used to test that operations which should only need
        readonly access in fact do not try to write.

        :param relpath: a path relative to the base url.
        """
        t = get_transport(self.get_readonly_url(relpath))
        self.assertTrue(t.is_readonly())
        return t

    def create_transport_readonly_server(self):
        """Create a transport server from class defined at init.

        This is mostly a hook for daughter classes.
        """
        return self.transport_readonly_server()

    def get_readonly_server(self):
        """Get the server instance for the readonly transport

        This is useful for some tests with specific servers to do diagnostics.
        """
        if self.__readonly_server is None:
            if self.transport_readonly_server is None:
                # readonly decorator requested
                self.__readonly_server = ReadonlyServer()
            else:
                # explicit readonly transport.
                self.__readonly_server = self.create_transport_readonly_server()
            self.start_server(self.__readonly_server,
                self.get_vfs_only_server())
        return self.__readonly_server

    def get_readonly_url(self, relpath=None):
        """Get a URL for the readonly transport.

        This will either be backed by '.' or a decorator to the transport
        used by self.get_url()
        relpath provides for clients to get a path relative to the base url.
        These should only be downwards relative, not upwards.
        """
        base = self.get_readonly_server().get_url()
        return self._adjust_url(base, relpath)

    def get_vfs_only_server(self):
        """Get the vfs only read/write server instance.

        This is useful for some tests with specific servers that need
        diagnostics.

        For TestCaseWithMemoryTransport this is always a MemoryServer, and there
        is no means to override it.
        """
        if self.__vfs_server is None:
            self.__vfs_server = MemoryServer()
            self.start_server(self.__vfs_server)
        return self.__vfs_server

    def get_server(self):
        """Get the read/write server instance.

        This is useful for some tests with specific servers that need
        diagnostics.

        This is built from the self.transport_server factory. If that is None,
        then the self.get_vfs_server is returned.
        """
        if self.__server is None:
            if (self.transport_server is None or self.transport_server is
                self.vfs_transport_factory):
                self.__server = self.get_vfs_only_server()
            else:
                # bring up a decorated means of access to the vfs only server.
                self.__server = self.transport_server()
                self.start_server(self.__server, self.get_vfs_only_server())
        return self.__server

    def _adjust_url(self, base, relpath):
        """Get a URL (or maybe a path) for the readwrite transport.

        This will either be backed by '.' or to an equivalent non-file based
        facility.
        relpath provides for clients to get a path relative to the base url.
        These should only be downwards relative, not upwards.
        """
        if relpath is not None and relpath != '.':
            if not base.endswith('/'):
                base = base + '/'
            # XXX: Really base should be a url; we did after all call
            # get_url()!  But sometimes it's just a path (from
            # LocalAbspathServer), and it'd be wrong to append urlescaped data
            # to a non-escaped local path.
            if base.startswith('./') or base.startswith('/'):
                base += relpath
            else:
                base += urlutils.escape(relpath)
        return base

    def get_url(self, relpath=None):
        """Get a URL (or maybe a path) for the readwrite transport.

        This will either be backed by '.' or to an equivalent non-file based
        facility.
        relpath provides for clients to get a path relative to the base url.
        These should only be downwards relative, not upwards.
        """
        base = self.get_server().get_url()
        return self._adjust_url(base, relpath)

    def get_vfs_only_url(self, relpath=None):
        """Get a URL (or maybe a path for the plain old vfs transport.

        This will never be a smart protocol.  It always has all the
        capabilities of the local filesystem, but it might actually be a
        MemoryTransport or some other similar virtual filesystem.

        This is the backing transport (if any) of the server returned by
        get_url and get_readonly_url.

        :param relpath: provides for clients to get a path relative to the base
            url.  These should only be downwards relative, not upwards.
        :return: A URL
        """
        base = self.get_vfs_only_server().get_url()
        return self._adjust_url(base, relpath)

    def _create_safety_net(self):
        """Make a fake bzr directory.

        This prevents any tests propagating up onto the TEST_ROOT directory's
        real branch.
        """
        root = TestCaseWithMemoryTransport.TEST_ROOT
        bzrdir.BzrDir.create_standalone_workingtree(root)

    def _check_safety_net(self):
        """Check that the safety .bzr directory have not been touched.

        _make_test_root have created a .bzr directory to prevent tests from
        propagating. This method ensures than a test did not leaked.
        """
        root = TestCaseWithMemoryTransport.TEST_ROOT
        self.permit_url(get_transport(root).base)
        wt = workingtree.WorkingTree.open(root)
        last_rev = wt.last_revision()
        if last_rev != 'null:':
            # The current test have modified the /bzr directory, we need to
            # recreate a new one or all the followng tests will fail.
            # If you need to inspect its content uncomment the following line
            # import pdb; pdb.set_trace()
            _rmtree_temp_dir(root + '/.bzr', test_id=self.id())
            self._create_safety_net()
            raise AssertionError('%s/.bzr should not be modified' % root)

    def _make_test_root(self):
        if TestCaseWithMemoryTransport.TEST_ROOT is None:
            # Watch out for tricky test dir (on OSX /tmp -> /private/tmp)
            root = osutils.realpath(osutils.mkdtemp(prefix='testbzr-',
                                                    suffix='.tmp'))
            TestCaseWithMemoryTransport.TEST_ROOT = root

            self._create_safety_net()

            # The same directory is used by all tests, and we're not
            # specifically told when all tests are finished.  This will do.
            atexit.register(_rmtree_temp_dir, root)

        self.permit_dir(TestCaseWithMemoryTransport.TEST_ROOT)
        self.addCleanup(self._check_safety_net)

    def makeAndChdirToTestDir(self):
        """Create a temporary directories for this one test.

        This must set self.test_home_dir and self.test_dir and chdir to
        self.test_dir.

        For TestCaseWithMemoryTransport we chdir to the TEST_ROOT for this test.
        """
        os.chdir(TestCaseWithMemoryTransport.TEST_ROOT)
        self.test_dir = TestCaseWithMemoryTransport.TEST_ROOT
        self.test_home_dir = self.test_dir + "/MemoryTransportMissingHomeDir"
        self.permit_dir(self.test_dir)

    def make_branch(self, relpath, format=None):
        """Create a branch on the transport at relpath."""
        repo = self.make_repository(relpath, format=format)
        return repo.bzrdir.create_branch()

    def make_bzrdir(self, relpath, format=None):
        try:
            # might be a relative or absolute path
            maybe_a_url = self.get_url(relpath)
            segments = maybe_a_url.rsplit('/', 1)
            t = get_transport(maybe_a_url)
            if len(segments) > 1 and segments[-1] not in ('', '.'):
                t.ensure_base()
            if format is None:
                format = 'default'
            if isinstance(format, basestring):
                format = bzrdir.format_registry.make_bzrdir(format)
            return format.initialize_on_transport(t)
        except errors.UninitializableFormat:
            raise TestSkipped("Format %s is not initializable." % format)

    def make_repository(self, relpath, shared=False, format=None):
        """Create a repository on our default transport at relpath.

        Note that relpath must be a relative path, not a full url.
        """
        # FIXME: If you create a remoterepository this returns the underlying
        # real format, which is incorrect.  Actually we should make sure that
        # RemoteBzrDir returns a RemoteRepository.
        # maybe  mbp 20070410
        made_control = self.make_bzrdir(relpath, format=format)
        return made_control.create_repository(shared=shared)

    def make_smart_server(self, path):
        smart_server = server.SmartTCPServer_for_testing()
        self.start_server(smart_server, self.get_server())
        remote_transport = get_transport(smart_server.get_url()).clone(path)
        return remote_transport

    def make_branch_and_memory_tree(self, relpath, format=None):
        """Create a branch on the default transport and a MemoryTree for it."""
        b = self.make_branch(relpath, format=format)
        return memorytree.MemoryTree.create_on_branch(b)

    def make_branch_builder(self, relpath, format=None):
        branch = self.make_branch(relpath, format=format)
        return branchbuilder.BranchBuilder(branch=branch)

    def overrideEnvironmentForTesting(self):
        test_home_dir = self.test_home_dir
        if isinstance(test_home_dir, unicode):
            test_home_dir = test_home_dir.encode(sys.getfilesystemencoding())
        os.environ['HOME'] = test_home_dir
        os.environ['BZR_HOME'] = test_home_dir

    def setUp(self):
        super(TestCaseWithMemoryTransport, self).setUp()
        self._make_test_root()
        _currentdir = os.getcwdu()
        def _leaveDirectory():
            os.chdir(_currentdir)
        self.addCleanup(_leaveDirectory)
        self.makeAndChdirToTestDir()
        self.overrideEnvironmentForTesting()
        self.__readonly_server = None
        self.__server = None
        self.reduceLockdirTimeout()

    def setup_smart_server_with_call_log(self):
        """Sets up a smart server as the transport server with a call log."""
        self.transport_server = server.SmartTCPServer_for_testing
        self.hpss_calls = []
        import traceback
        # Skip the current stack down to the caller of
        # setup_smart_server_with_call_log
        prefix_length = len(traceback.extract_stack()) - 2
        def capture_hpss_call(params):
            self.hpss_calls.append(
                CapturedCall(params, prefix_length))
        client._SmartClient.hooks.install_named_hook(
            'call', capture_hpss_call, None)

    def reset_smart_call_log(self):
        self.hpss_calls = []


class TestCaseInTempDir(TestCaseWithMemoryTransport):
    """Derived class that runs a test within a temporary directory.

    This is useful for tests that need to create a branch, etc.

    The directory is created in a slightly complex way: for each
    Python invocation, a new temporary top-level directory is created.
    All test cases create their own directory within that.  If the
    tests complete successfully, the directory is removed.

    :ivar test_base_dir: The path of the top-level directory for this
    test, which contains a home directory and a work directory.

    :ivar test_home_dir: An initially empty directory under test_base_dir
    which is used as $HOME for this test.

    :ivar test_dir: A directory under test_base_dir used as the current
    directory when the test proper is run.
    """

    OVERRIDE_PYTHON = 'python'

    def check_file_contents(self, filename, expect):
        self.log("check contents of file %s" % filename)
        contents = file(filename, 'r').read()
        if contents != expect:
            self.log("expected: %r" % expect)
            self.log("actually: %r" % contents)
            self.fail("contents of %s not as expected" % filename)

    def _getTestDirPrefix(self):
        # create a directory within the top level test directory
        if sys.platform in ('win32', 'cygwin'):
            name_prefix = re.sub('[<>*=+",:;_/\\-]', '_', self.id())
            # windows is likely to have path-length limits so use a short name
            name_prefix = name_prefix[-30:]
        else:
            name_prefix = re.sub('[/]', '_', self.id())
        return name_prefix

    def makeAndChdirToTestDir(self):
        """See TestCaseWithMemoryTransport.makeAndChdirToTestDir().

        For TestCaseInTempDir we create a temporary directory based on the test
        name and then create two subdirs - test and home under it.
        """
        name_prefix = osutils.pathjoin(TestCaseWithMemoryTransport.TEST_ROOT,
            self._getTestDirPrefix())
        name = name_prefix
        for i in range(100):
            if os.path.exists(name):
                name = name_prefix + '_' + str(i)
            else:
                # now create test and home directories within this dir
                self.test_base_dir = name
                self.addCleanup(self.deleteTestDir)
                os.mkdir(self.test_base_dir)
                break
        self.permit_dir(self.test_base_dir)
        # 'sprouting' and 'init' of a branch both walk up the tree to find
        # stacking policy to honour; create a bzr dir with an unshared
        # repository (but not a branch - our code would be trying to escape
        # then!) to stop them, and permit it to be read.
        # control = bzrdir.BzrDir.create(self.test_base_dir)
        # control.create_repository()
        self.test_home_dir = self.test_base_dir + '/home'
        os.mkdir(self.test_home_dir)
        self.test_dir = self.test_base_dir + '/work'
        os.mkdir(self.test_dir)
        os.chdir(self.test_dir)
        # put name of test inside
        f = file(self.test_base_dir + '/name', 'w')
        try:
            f.write(self.id())
        finally:
            f.close()

    def deleteTestDir(self):
        os.chdir(TestCaseWithMemoryTransport.TEST_ROOT)
        _rmtree_temp_dir(self.test_base_dir, test_id=self.id())

    def build_tree(self, shape, line_endings='binary', transport=None):
        """Build a test tree according to a pattern.

        shape is a sequence of file specifications.  If the final
        character is '/', a directory is created.

        This assumes that all the elements in the tree being built are new.

        This doesn't add anything to a branch.

        :type shape:    list or tuple.
        :param line_endings: Either 'binary' or 'native'
            in binary mode, exact contents are written in native mode, the
            line endings match the default platform endings.
        :param transport: A transport to write to, for building trees on VFS's.
            If the transport is readonly or None, "." is opened automatically.
        :return: None
        """
        if type(shape) not in (list, tuple):
            raise AssertionError("Parameter 'shape' should be "
                "a list or a tuple. Got %r instead" % (shape,))
        # It's OK to just create them using forward slashes on windows.
        if transport is None or transport.is_readonly():
            transport = get_transport(".")
        for name in shape:
            self.assertIsInstance(name, basestring)
            if name[-1] == '/':
                transport.mkdir(urlutils.escape(name[:-1]))
            else:
                if line_endings == 'binary':
                    end = '\n'
                elif line_endings == 'native':
                    end = os.linesep
                else:
                    raise errors.BzrError(
                        'Invalid line ending request %r' % line_endings)
                content = "contents of %s%s" % (name.encode('utf-8'), end)
                transport.put_bytes_non_atomic(urlutils.escape(name), content)

    def build_tree_contents(self, shape):
        build_tree_contents(shape)

    def assertInWorkingTree(self, path, root_path='.', tree=None):
        """Assert whether path or paths are in the WorkingTree"""
        if tree is None:
            tree = workingtree.WorkingTree.open(root_path)
        if not isinstance(path, basestring):
            for p in path:
                self.assertInWorkingTree(p, tree=tree)
        else:
            self.assertIsNot(tree.path2id(path), None,
                path+' not in working tree.')

    def assertNotInWorkingTree(self, path, root_path='.', tree=None):
        """Assert whether path or paths are not in the WorkingTree"""
        if tree is None:
            tree = workingtree.WorkingTree.open(root_path)
        if not isinstance(path, basestring):
            for p in path:
                self.assertNotInWorkingTree(p,tree=tree)
        else:
            self.assertIs(tree.path2id(path), None, path+' in working tree.')


class TestCaseWithTransport(TestCaseInTempDir):
    """A test case that provides get_url and get_readonly_url facilities.

    These back onto two transport servers, one for readonly access and one for
    read write access.

    If no explicit class is provided for readonly access, a
    ReadonlyTransportDecorator is used instead which allows the use of non disk
    based read write transports.

    If an explicit class is provided for readonly access, that server and the
    readwrite one must both define get_url() as resolving to os.getcwd().
    """

    def get_vfs_only_server(self):
        """See TestCaseWithMemoryTransport.

        This is useful for some tests with specific servers that need
        diagnostics.
        """
        if self.__vfs_server is None:
            self.__vfs_server = self.vfs_transport_factory()
            self.start_server(self.__vfs_server)
        return self.__vfs_server

    def make_branch_and_tree(self, relpath, format=None):
        """Create a branch on the transport and a tree locally.

        If the transport is not a LocalTransport, the Tree can't be created on
        the transport.  In that case if the vfs_transport_factory is
        LocalURLServer the working tree is created in the local
        directory backing the transport, and the returned tree's branch and
        repository will also be accessed locally. Otherwise a lightweight
        checkout is created and returned.

        We do this because we can't physically create a tree in the local
        path, with a branch reference to the transport_factory url, and
        a branch + repository in the vfs_transport, unless the vfs_transport
        namespace is distinct from the local disk - the two branch objects
        would collide. While we could construct a tree with its branch object
        pointing at the transport_factory transport in memory, reopening it
        would behaving unexpectedly, and has in the past caused testing bugs
        when we tried to do it that way.

        :param format: The BzrDirFormat.
        :returns: the WorkingTree.
        """
        # TODO: always use the local disk path for the working tree,
        # this obviously requires a format that supports branch references
        # so check for that by checking bzrdir.BzrDirFormat.get_default_format()
        # RBC 20060208
        b = self.make_branch(relpath, format=format)
        try:
            return b.bzrdir.create_workingtree()
        except errors.NotLocalUrl:
            # We can only make working trees locally at the moment.  If the
            # transport can't support them, then we keep the non-disk-backed
            # branch and create a local checkout.
            if self.vfs_transport_factory is LocalURLServer:
                # the branch is colocated on disk, we cannot create a checkout.
                # hopefully callers will expect this.
                local_controldir= bzrdir.BzrDir.open(self.get_vfs_only_url(relpath))
                wt = local_controldir.create_workingtree()
                if wt.branch._format != b._format:
                    wt._branch = b
                    # Make sure that assigning to wt._branch fixes wt.branch,
                    # in case the implementation details of workingtree objects
                    # change.
                    self.assertIs(b, wt.branch)
                return wt
            else:
                return b.create_checkout(relpath, lightweight=True)

    def assertIsDirectory(self, relpath, transport):
        """Assert that relpath within transport is a directory.

        This may not be possible on all transports; in that case it propagates
        a TransportNotPossible.
        """
        try:
            mode = transport.stat(relpath).st_mode
        except errors.NoSuchFile:
            self.fail("path %s is not a directory; no such file"
                      % (relpath))
        if not stat.S_ISDIR(mode):
            self.fail("path %s is not a directory; has mode %#o"
                      % (relpath, mode))

    def assertTreesEqual(self, left, right):
        """Check that left and right have the same content and properties."""
        # we use a tree delta to check for equality of the content, and we
        # manually check for equality of other things such as the parents list.
        self.assertEqual(left.get_parent_ids(), right.get_parent_ids())
        differences = left.changes_from(right)
        self.assertFalse(differences.has_changed(),
            "Trees %r and %r are different: %r" % (left, right, differences))

    def setUp(self):
        super(TestCaseWithTransport, self).setUp()
        self.__vfs_server = None

    def disable_missing_extensions_warning(self):
        """Some tests expect a precise stderr content.

        There is no point in forcing them to duplicate the extension related
        warning.
        """
        config.GlobalConfig().set_user_option('ignore_missing_extensions', True)


class ChrootedTestCase(TestCaseWithTransport):
    """A support class that provides readonly urls outside the local namespace.

    This is done by checking if self.transport_server is a MemoryServer. if it
    is then we are chrooted already, if it is not then an HttpServer is used
    for readonly urls.

    TODO RBC 20060127: make this an option to TestCaseWithTransport so it can
                       be used without needed to redo it when a different
                       subclass is in use ?
    """

    def setUp(self):
        super(ChrootedTestCase, self).setUp()
        if not self.vfs_transport_factory == MemoryServer:
            self.transport_readonly_server = HttpServer


def condition_id_re(pattern):
    """Create a condition filter which performs a re check on a test's id.

    :param pattern: A regular expression string.
    :return: A callable that returns True if the re matches.
    """
    filter_re = osutils.re_compile_checked(pattern, 0,
        'test filter')
    def condition(test):
        test_id = test.id()
        return filter_re.search(test_id)
    return condition


def condition_isinstance(klass_or_klass_list):
    """Create a condition filter which returns isinstance(param, klass).

    :return: A callable which when called with one parameter obj return the
        result of isinstance(obj, klass_or_klass_list).
    """
    def condition(obj):
        return isinstance(obj, klass_or_klass_list)
    return condition


def condition_id_in_list(id_list):
    """Create a condition filter which verify that test's id in a list.

    :param id_list: A TestIdList object.
    :return: A callable that returns True if the test's id appears in the list.
    """
    def condition(test):
        return id_list.includes(test.id())
    return condition


def condition_id_startswith(starts):
    """Create a condition filter verifying that test's id starts with a string.

    :param starts: A list of string.
    :return: A callable that returns True if the test's id starts with one of
        the given strings.
    """
    def condition(test):
        for start in starts:
            if test.id().startswith(start):
                return True
        return False
    return condition


def exclude_tests_by_condition(suite, condition):
    """Create a test suite which excludes some tests from suite.

    :param suite: The suite to get tests from.
    :param condition: A callable whose result evaluates True when called with a
        test case which should be excluded from the result.
    :return: A suite which contains the tests found in suite that fail
        condition.
    """
    result = []
    for test in iter_suite_tests(suite):
        if not condition(test):
            result.append(test)
    return TestUtil.TestSuite(result)


def filter_suite_by_condition(suite, condition):
    """Create a test suite by filtering another one.

    :param suite: The source suite.
    :param condition: A callable whose result evaluates True when called with a
        test case which should be included in the result.
    :return: A suite which contains the tests found in suite that pass
        condition.
    """
    result = []
    for test in iter_suite_tests(suite):
        if condition(test):
            result.append(test)
    return TestUtil.TestSuite(result)


def filter_suite_by_re(suite, pattern):
    """Create a test suite by filtering another one.

    :param suite:           the source suite
    :param pattern:         pattern that names must match
    :returns: the newly created suite
    """
    condition = condition_id_re(pattern)
    result_suite = filter_suite_by_condition(suite, condition)
    return result_suite


def filter_suite_by_id_list(suite, test_id_list):
    """Create a test suite by filtering another one.

    :param suite: The source suite.
    :param test_id_list: A list of the test ids to keep as strings.
    :returns: the newly created suite
    """
    condition = condition_id_in_list(test_id_list)
    result_suite = filter_suite_by_condition(suite, condition)
    return result_suite


def filter_suite_by_id_startswith(suite, start):
    """Create a test suite by filtering another one.

    :param suite: The source suite.
    :param start: A list of string the test id must start with one of.
    :returns: the newly created suite
    """
    condition = condition_id_startswith(start)
    result_suite = filter_suite_by_condition(suite, condition)
    return result_suite


def exclude_tests_by_re(suite, pattern):
    """Create a test suite which excludes some tests from suite.

    :param suite: The suite to get tests from.
    :param pattern: A regular expression string. Test ids that match this
        pattern will be excluded from the result.
    :return: A TestSuite that contains all the tests from suite without the
        tests that matched pattern. The order of tests is the same as it was in
        suite.
    """
    return exclude_tests_by_condition(suite, condition_id_re(pattern))


def preserve_input(something):
    """A helper for performing test suite transformation chains.

    :param something: Anything you want to preserve.
    :return: Something.
    """
    return something


def randomize_suite(suite):
    """Return a new TestSuite with suite's tests in random order.

    The tests in the input suite are flattened into a single suite in order to
    accomplish this. Any nested TestSuites are removed to provide global
    randomness.
    """
    tests = list(iter_suite_tests(suite))
    random.shuffle(tests)
    return TestUtil.TestSuite(tests)


def split_suite_by_condition(suite, condition):
    """Split a test suite into two by a condition.

    :param suite: The suite to split.
    :param condition: The condition to match on. Tests that match this
        condition are returned in the first test suite, ones that do not match
        are in the second suite.
    :return: A tuple of two test suites, where the first contains tests from
        suite matching the condition, and the second contains the remainder
        from suite. The order within each output suite is the same as it was in
        suite.
    """
    matched = []
    did_not_match = []
    for test in iter_suite_tests(suite):
        if condition(test):
            matched.append(test)
        else:
            did_not_match.append(test)
    return TestUtil.TestSuite(matched), TestUtil.TestSuite(did_not_match)


def split_suite_by_re(suite, pattern):
    """Split a test suite into two by a regular expression.

    :param suite: The suite to split.
    :param pattern: A regular expression string. Test ids that match this
        pattern will be in the first test suite returned, and the others in the
        second test suite returned.
    :return: A tuple of two test suites, where the first contains tests from
        suite matching pattern, and the second contains the remainder from
        suite. The order within each output suite is the same as it was in
        suite.
    """
    return split_suite_by_condition(suite, condition_id_re(pattern))


def run_suite(suite, name='test', verbose=False, pattern=".*",
              stop_on_failure=False,
              transport=None, lsprof_timed=None, bench_history=None,
              matching_tests_first=None,
              list_only=False,
              random_seed=None,
              exclude_pattern=None,
              strict=False,
              runner_class=None,
              suite_decorators=None,
              stream=None,
              result_decorators=None,
              ):
    """Run a test suite for bzr selftest.

    :param runner_class: The class of runner to use. Must support the
        constructor arguments passed by run_suite which are more than standard
        python uses.
    :return: A boolean indicating success.
    """
    TestCase._gather_lsprof_in_benchmarks = lsprof_timed
    if verbose:
        verbosity = 2
    else:
        verbosity = 1
    if runner_class is None:
        runner_class = TextTestRunner
    if stream is None:
        stream = sys.stdout
    runner = runner_class(stream=stream,
                            descriptions=0,
                            verbosity=verbosity,
                            bench_history=bench_history,
                            strict=strict,
                            result_decorators=result_decorators,
                            )
    runner.stop_on_failure=stop_on_failure
    # built in decorator factories:
    decorators = [
        random_order(random_seed, runner),
        exclude_tests(exclude_pattern),
        ]
    if matching_tests_first:
        decorators.append(tests_first(pattern))
    else:
        decorators.append(filter_tests(pattern))
    if suite_decorators:
        decorators.extend(suite_decorators)
    # tell the result object how many tests will be running: (except if
    # --parallel=fork is being used. Robert said he will provide a better
    # progress design later -- vila 20090817)
    if fork_decorator not in decorators:
        decorators.append(CountingDecorator)
    for decorator in decorators:
        suite = decorator(suite)
    if list_only:
        # Done after test suite decoration to allow randomisation etc
        # to take effect, though that is of marginal benefit.
        if verbosity >= 2:
            stream.write("Listing tests only ...\n")
        for t in iter_suite_tests(suite):
            stream.write("%s\n" % (t.id()))
        return True
    result = runner.run(suite)
    if strict:
        return result.wasStrictlySuccessful()
    else:
        return result.wasSuccessful()


# A registry where get() returns a suite decorator.
parallel_registry = registry.Registry()


def fork_decorator(suite):
    concurrency = osutils.local_concurrency()
    if concurrency == 1:
        return suite
    from testtools import ConcurrentTestSuite
    return ConcurrentTestSuite(suite, fork_for_tests)
parallel_registry.register('fork', fork_decorator)


def subprocess_decorator(suite):
    concurrency = osutils.local_concurrency()
    if concurrency == 1:
        return suite
    from testtools import ConcurrentTestSuite
    return ConcurrentTestSuite(suite, reinvoke_for_tests)
parallel_registry.register('subprocess', subprocess_decorator)


def exclude_tests(exclude_pattern):
    """Return a test suite decorator that excludes tests."""
    if exclude_pattern is None:
        return identity_decorator
    def decorator(suite):
        return ExcludeDecorator(suite, exclude_pattern)
    return decorator


def filter_tests(pattern):
    if pattern == '.*':
        return identity_decorator
    def decorator(suite):
        return FilterTestsDecorator(suite, pattern)
    return decorator


def random_order(random_seed, runner):
    """Return a test suite decorator factory for randomising tests order.
    
    :param random_seed: now, a string which casts to a long, or a long.
    :param runner: A test runner with a stream attribute to report on.
    """
    if random_seed is None:
        return identity_decorator
    def decorator(suite):
        return RandomDecorator(suite, random_seed, runner.stream)
    return decorator


def tests_first(pattern):
    if pattern == '.*':
        return identity_decorator
    def decorator(suite):
        return TestFirstDecorator(suite, pattern)
    return decorator


def identity_decorator(suite):
    """Return suite."""
    return suite


class TestDecorator(TestSuite):
    """A decorator for TestCase/TestSuite objects.
    
    Usually, subclasses should override __iter__(used when flattening test
    suites), which we do to filter, reorder, parallelise and so on, run() and
    debug().
    """

    def __init__(self, suite):
        TestSuite.__init__(self)
        self.addTest(suite)

    def countTestCases(self):
        cases = 0
        for test in self:
            cases += test.countTestCases()
        return cases

    def debug(self):
        for test in self:
            test.debug()

    def run(self, result):
        # Use iteration on self, not self._tests, to allow subclasses to hook
        # into __iter__.
        for test in self:
            if result.shouldStop:
                break
            test.run(result)
        return result


class CountingDecorator(TestDecorator):
    """A decorator which calls result.progress(self.countTestCases)."""

    def run(self, result):
        progress_method = getattr(result, 'progress', None)
        if callable(progress_method):
            progress_method(self.countTestCases(), SUBUNIT_SEEK_SET)
        return super(CountingDecorator, self).run(result)


class ExcludeDecorator(TestDecorator):
    """A decorator which excludes test matching an exclude pattern."""

    def __init__(self, suite, exclude_pattern):
        TestDecorator.__init__(self, suite)
        self.exclude_pattern = exclude_pattern
        self.excluded = False

    def __iter__(self):
        if self.excluded:
            return iter(self._tests)
        self.excluded = True
        suite = exclude_tests_by_re(self, self.exclude_pattern)
        del self._tests[:]
        self.addTests(suite)
        return iter(self._tests)


class FilterTestsDecorator(TestDecorator):
    """A decorator which filters tests to those matching a pattern."""

    def __init__(self, suite, pattern):
        TestDecorator.__init__(self, suite)
        self.pattern = pattern
        self.filtered = False

    def __iter__(self):
        if self.filtered:
            return iter(self._tests)
        self.filtered = True
        suite = filter_suite_by_re(self, self.pattern)
        del self._tests[:]
        self.addTests(suite)
        return iter(self._tests)


class RandomDecorator(TestDecorator):
    """A decorator which randomises the order of its tests."""

    def __init__(self, suite, random_seed, stream):
        TestDecorator.__init__(self, suite)
        self.random_seed = random_seed
        self.randomised = False
        self.stream = stream

    def __iter__(self):
        if self.randomised:
            return iter(self._tests)
        self.randomised = True
        self.stream.write("Randomizing test order using seed %s\n\n" %
            (self.actual_seed()))
        # Initialise the random number generator.
        random.seed(self.actual_seed())
        suite = randomize_suite(self)
        del self._tests[:]
        self.addTests(suite)
        return iter(self._tests)

    def actual_seed(self):
        if self.random_seed == "now":
            # We convert the seed to a long to make it reuseable across
            # invocations (because the user can reenter it).
            self.random_seed = long(time.time())
        else:
            # Convert the seed to a long if we can
            try:
                self.random_seed = long(self.random_seed)
            except:
                pass
        return self.random_seed


class TestFirstDecorator(TestDecorator):
    """A decorator which moves named tests to the front."""

    def __init__(self, suite, pattern):
        TestDecorator.__init__(self, suite)
        self.pattern = pattern
        self.filtered = False

    def __iter__(self):
        if self.filtered:
            return iter(self._tests)
        self.filtered = True
        suites = split_suite_by_re(self, self.pattern)
        del self._tests[:]
        self.addTests(suites)
        return iter(self._tests)


def partition_tests(suite, count):
    """Partition suite into count lists of tests."""
    result = []
    tests = list(iter_suite_tests(suite))
    tests_per_process = int(math.ceil(float(len(tests)) / count))
    for block in range(count):
        low_test = block * tests_per_process
        high_test = low_test + tests_per_process
        process_tests = tests[low_test:high_test]
        result.append(process_tests)
    return result


def fork_for_tests(suite):
    """Take suite and start up one runner per CPU by forking()

    :return: An iterable of TestCase-like objects which can each have
        run(result) called on them to feed tests to result.
    """
    concurrency = osutils.local_concurrency()
    result = []
    from subunit import TestProtocolClient, ProtocolTestCase
    from subunit.test_results import AutoTimingTestResultDecorator
    class TestInOtherProcess(ProtocolTestCase):
        # Should be in subunit, I think. RBC.
        def __init__(self, stream, pid):
            ProtocolTestCase.__init__(self, stream)
            self.pid = pid

        def run(self, result):
            try:
                ProtocolTestCase.run(self, result)
            finally:
                os.waitpid(self.pid, os.WNOHANG)

    test_blocks = partition_tests(suite, concurrency)
    for process_tests in test_blocks:
        process_suite = TestSuite()
        process_suite.addTests(process_tests)
        c2pread, c2pwrite = os.pipe()
        pid = os.fork()
        if pid == 0:
            try:
                os.close(c2pread)
                # Leave stderr and stdout open so we can see test noise
                # Close stdin so that the child goes away if it decides to
                # read from stdin (otherwise its a roulette to see what
                # child actually gets keystrokes for pdb etc).
                sys.stdin.close()
                sys.stdin = None
                stream = os.fdopen(c2pwrite, 'wb', 1)
                subunit_result = AutoTimingTestResultDecorator(
                    TestProtocolClient(stream))
                process_suite.run(subunit_result)
            finally:
                os._exit(0)
        else:
            os.close(c2pwrite)
            stream = os.fdopen(c2pread, 'rb', 1)
            test = TestInOtherProcess(stream, pid)
            result.append(test)
    return result


def reinvoke_for_tests(suite):
    """Take suite and start up one runner per CPU using subprocess().

    :return: An iterable of TestCase-like objects which can each have
        run(result) called on them to feed tests to result.
    """
    concurrency = osutils.local_concurrency()
    result = []
    from subunit import ProtocolTestCase
    class TestInSubprocess(ProtocolTestCase):
        def __init__(self, process, name):
            ProtocolTestCase.__init__(self, process.stdout)
            self.process = process
            self.process.stdin.close()
            self.name = name

        def run(self, result):
            try:
                ProtocolTestCase.run(self, result)
            finally:
                self.process.wait()
                os.unlink(self.name)
            # print "pid %d finished" % finished_process
    test_blocks = partition_tests(suite, concurrency)
    for process_tests in test_blocks:
        # ugly; currently reimplement rather than reuses TestCase methods.
        bzr_path = os.path.dirname(os.path.dirname(bzrlib.__file__))+'/bzr'
        if not os.path.isfile(bzr_path):
            # We are probably installed. Assume sys.argv is the right file
            bzr_path = sys.argv[0]
        bzr_path = [bzr_path]
        if sys.platform == "win32":
            # if we're on windows, we can't execute the bzr script directly
            bzr_path = [sys.executable] + bzr_path
        fd, test_list_file_name = tempfile.mkstemp()
        test_list_file = os.fdopen(fd, 'wb', 1)
        for test in process_tests:
            test_list_file.write(test.id() + '\n')
        test_list_file.close()
        try:
            argv = bzr_path + ['selftest', '--load-list', test_list_file_name,
                '--subunit']
            if '--no-plugins' in sys.argv:
                argv.append('--no-plugins')
            # stderr=STDOUT would be ideal, but until we prevent noise on
            # stderr it can interrupt the subunit protocol.
            process = Popen(argv, stdin=PIPE, stdout=PIPE, stderr=PIPE,
                bufsize=1)
            test = TestInSubprocess(process, test_list_file_name)
            result.append(test)
        except:
            os.unlink(test_list_file_name)
            raise
    return result


class ForwardingResult(unittest.TestResult):

    def __init__(self, target):
        unittest.TestResult.__init__(self)
        self.result = target

    def startTest(self, test):
        self.result.startTest(test)

    def stopTest(self, test):
        self.result.stopTest(test)

    def startTestRun(self):
        self.result.startTestRun()

    def stopTestRun(self):
        self.result.stopTestRun()

    def addSkip(self, test, reason):
        self.result.addSkip(test, reason)

    def addSuccess(self, test):
        self.result.addSuccess(test)

    def addError(self, test, err):
        self.result.addError(test, err)

    def addFailure(self, test, err):
        self.result.addFailure(test, err)
ForwardingResult = testtools.ExtendedToOriginalDecorator


class ProfileResult(ForwardingResult):
    """Generate profiling data for all activity between start and success.
    
    The profile data is appended to the test's _benchcalls attribute and can
    be accessed by the forwarded-to TestResult.

    While it might be cleaner do accumulate this in stopTest, addSuccess is
    where our existing output support for lsprof is, and this class aims to
    fit in with that: while it could be moved it's not necessary to accomplish
    test profiling, nor would it be dramatically cleaner.
    """

    def startTest(self, test):
        self.profiler = bzrlib.lsprof.BzrProfiler()
        self.profiler.start()
        ForwardingResult.startTest(self, test)

    def addSuccess(self, test):
        stats = self.profiler.stop()
        try:
            calls = test._benchcalls
        except AttributeError:
            test._benchcalls = []
            calls = test._benchcalls
        calls.append(((test.id(), "", ""), stats))
        ForwardingResult.addSuccess(self, test)

    def stopTest(self, test):
        ForwardingResult.stopTest(self, test)
        self.profiler = None


# Controlled by "bzr selftest -E=..." option
# Currently supported:
#   -Eallow_debug           Will no longer clear debug.debug_flags() so it
#                           preserves any flags supplied at the command line.
#   -Edisable_lock_checks   Turns errors in mismatched locks into simple prints
#                           rather than failing tests. And no longer raise
#                           LockContention when fctnl locks are not being used
#                           with proper exclusion rules.
selftest_debug_flags = set()


def selftest(verbose=False, pattern=".*", stop_on_failure=True,
             transport=None,
             test_suite_factory=None,
             lsprof_timed=None,
             bench_history=None,
             matching_tests_first=None,
             list_only=False,
             random_seed=None,
             exclude_pattern=None,
             strict=False,
             load_list=None,
             debug_flags=None,
             starting_with=None,
             runner_class=None,
             suite_decorators=None,
             stream=None,
             lsprof_tests=False,
             ):
    """Run the whole test suite under the enhanced runner"""
    # XXX: Very ugly way to do this...
    # Disable warning about old formats because we don't want it to disturb
    # any blackbox tests.
    from bzrlib import repository
    repository._deprecation_warning_done = True

    global default_transport
    if transport is None:
        transport = default_transport
    old_transport = default_transport
    default_transport = transport
    global selftest_debug_flags
    old_debug_flags = selftest_debug_flags
    if debug_flags is not None:
        selftest_debug_flags = set(debug_flags)
    try:
        if load_list is None:
            keep_only = None
        else:
            keep_only = load_test_id_list(load_list)
        if starting_with:
            starting_with = [test_prefix_alias_registry.resolve_alias(start)
                             for start in starting_with]
        if test_suite_factory is None:
            # Reduce loading time by loading modules based on the starting_with
            # patterns.
            suite = test_suite(keep_only, starting_with)
        else:
            suite = test_suite_factory()
        if starting_with:
            # But always filter as requested.
            suite = filter_suite_by_id_startswith(suite, starting_with)
        result_decorators = []
        if lsprof_tests:
            result_decorators.append(ProfileResult)
        return run_suite(suite, 'testbzr', verbose=verbose, pattern=pattern,
                     stop_on_failure=stop_on_failure,
                     transport=transport,
                     lsprof_timed=lsprof_timed,
                     bench_history=bench_history,
                     matching_tests_first=matching_tests_first,
                     list_only=list_only,
                     random_seed=random_seed,
                     exclude_pattern=exclude_pattern,
                     strict=strict,
                     runner_class=runner_class,
                     suite_decorators=suite_decorators,
                     stream=stream,
                     result_decorators=result_decorators,
                     )
    finally:
        default_transport = old_transport
        selftest_debug_flags = old_debug_flags


def load_test_id_list(file_name):
    """Load a test id list from a text file.

    The format is one test id by line.  No special care is taken to impose
    strict rules, these test ids are used to filter the test suite so a test id
    that do not match an existing test will do no harm. This allows user to add
    comments, leave blank lines, etc.
    """
    test_list = []
    try:
        ftest = open(file_name, 'rt')
    except IOError, e:
        if e.errno != errno.ENOENT:
            raise
        else:
            raise errors.NoSuchFile(file_name)

    for test_name in ftest.readlines():
        test_list.append(test_name.strip())
    ftest.close()
    return test_list


def suite_matches_id_list(test_suite, id_list):
    """Warns about tests not appearing or appearing more than once.

    :param test_suite: A TestSuite object.
    :param test_id_list: The list of test ids that should be found in
         test_suite.

    :return: (absents, duplicates) absents is a list containing the test found
        in id_list but not in test_suite, duplicates is a list containing the
        test found multiple times in test_suite.

    When using a prefined test id list, it may occurs that some tests do not
    exist anymore or that some tests use the same id. This function warns the
    tester about potential problems in his workflow (test lists are volatile)
    or in the test suite itself (using the same id for several tests does not
    help to localize defects).
    """
    # Build a dict counting id occurrences
    tests = dict()
    for test in iter_suite_tests(test_suite):
        id = test.id()
        tests[id] = tests.get(id, 0) + 1

    not_found = []
    duplicates = []
    for id in id_list:
        occurs = tests.get(id, 0)
        if not occurs:
            not_found.append(id)
        elif occurs > 1:
            duplicates.append(id)

    return not_found, duplicates


class TestIdList(object):
    """Test id list to filter a test suite.

    Relying on the assumption that test ids are built as:
    <module>[.<class>.<method>][(<param>+)], <module> being in python dotted
    notation, this class offers methods to :
    - avoid building a test suite for modules not refered to in the test list,
    - keep only the tests listed from the module test suite.
    """

    def __init__(self, test_id_list):
        # When a test suite needs to be filtered against us we compare test ids
        # for equality, so a simple dict offers a quick and simple solution.
        self.tests = dict().fromkeys(test_id_list, True)

        # While unittest.TestCase have ids like:
        # <module>.<class>.<method>[(<param+)],
        # doctest.DocTestCase can have ids like:
        # <module>
        # <module>.<class>
        # <module>.<function>
        # <module>.<class>.<method>

        # Since we can't predict a test class from its name only, we settle on
        # a simple constraint: a test id always begins with its module name.

        modules = {}
        for test_id in test_id_list:
            parts = test_id.split('.')
            mod_name = parts.pop(0)
            modules[mod_name] = True
            for part in parts:
                mod_name += '.' + part
                modules[mod_name] = True
        self.modules = modules

    def refers_to(self, module_name):
        """Is there tests for the module or one of its sub modules."""
        return self.modules.has_key(module_name)

    def includes(self, test_id):
        return self.tests.has_key(test_id)


class TestPrefixAliasRegistry(registry.Registry):
    """A registry for test prefix aliases.

    This helps implement shorcuts for the --starting-with selftest
    option. Overriding existing prefixes is not allowed but not fatal (a
    warning will be emitted).
    """

    def register(self, key, obj, help=None, info=None,
                 override_existing=False):
        """See Registry.register.

        Trying to override an existing alias causes a warning to be emitted,
        not a fatal execption.
        """
        try:
            super(TestPrefixAliasRegistry, self).register(
                key, obj, help=help, info=info, override_existing=False)
        except KeyError:
            actual = self.get(key)
            note('Test prefix alias %s is already used for %s, ignoring %s'
                 % (key, actual, obj))

    def resolve_alias(self, id_start):
        """Replace the alias by the prefix in the given string.

        Using an unknown prefix is an error to help catching typos.
        """
        parts = id_start.split('.')
        try:
            parts[0] = self.get(parts[0])
        except KeyError:
            raise errors.BzrCommandError(
                '%s is not a known test prefix alias' % parts[0])
        return '.'.join(parts)


test_prefix_alias_registry = TestPrefixAliasRegistry()
"""Registry of test prefix aliases."""


# This alias allows to detect typos ('bzrlin.') by making all valid test ids
# appear prefixed ('bzrlib.' is "replaced" by 'bzrlib.').
test_prefix_alias_registry.register('bzrlib', 'bzrlib')

# Obvious higest levels prefixes, feel free to add your own via a plugin
test_prefix_alias_registry.register('bd', 'bzrlib.doc')
test_prefix_alias_registry.register('bu', 'bzrlib.utils')
test_prefix_alias_registry.register('bt', 'bzrlib.tests')
test_prefix_alias_registry.register('bb', 'bzrlib.tests.blackbox')
test_prefix_alias_registry.register('bp', 'bzrlib.plugins')


def _test_suite_testmod_names():
    """Return the standard list of test module names to test."""
    return [
        'bzrlib.doc',
        'bzrlib.tests.blackbox',
        'bzrlib.tests.commands',
        'bzrlib.tests.per_branch',
        'bzrlib.tests.per_bzrdir',
        'bzrlib.tests.per_foreign_vcs',
        'bzrlib.tests.per_interrepository',
        'bzrlib.tests.per_intertree',
        'bzrlib.tests.per_inventory',
        'bzrlib.tests.per_interbranch',
        'bzrlib.tests.per_lock',
        'bzrlib.tests.per_merger',
        'bzrlib.tests.per_transport',
        'bzrlib.tests.per_tree',
        'bzrlib.tests.per_pack_repository',
        'bzrlib.tests.per_repository',
        'bzrlib.tests.per_repository_chk',
        'bzrlib.tests.per_repository_reference',
        'bzrlib.tests.per_uifactory',
        'bzrlib.tests.per_versionedfile',
        'bzrlib.tests.per_workingtree',
        'bzrlib.tests.test__annotator',
        'bzrlib.tests.test__bencode',
        'bzrlib.tests.test__chk_map',
        'bzrlib.tests.test__dirstate_helpers',
        'bzrlib.tests.test__groupcompress',
        'bzrlib.tests.test__known_graph',
        'bzrlib.tests.test__rio',
        'bzrlib.tests.test__simple_set',
        'bzrlib.tests.test__static_tuple',
        'bzrlib.tests.test__walkdirs_win32',
        'bzrlib.tests.test_ancestry',
        'bzrlib.tests.test_annotate',
        'bzrlib.tests.test_api',
        'bzrlib.tests.test_atomicfile',
        'bzrlib.tests.test_bad_files',
        'bzrlib.tests.test_bisect_multi',
        'bzrlib.tests.test_branch',
        'bzrlib.tests.test_branchbuilder',
        'bzrlib.tests.test_btree_index',
        'bzrlib.tests.test_bugtracker',
        'bzrlib.tests.test_bundle',
        'bzrlib.tests.test_bzrdir',
        'bzrlib.tests.test__chunks_to_lines',
        'bzrlib.tests.test_cache_utf8',
        'bzrlib.tests.test_chk_map',
        'bzrlib.tests.test_chk_serializer',
        'bzrlib.tests.test_chunk_writer',
        'bzrlib.tests.test_clean_tree',
        'bzrlib.tests.test_cleanup',
        'bzrlib.tests.test_commands',
        'bzrlib.tests.test_commit',
        'bzrlib.tests.test_commit_merge',
        'bzrlib.tests.test_config',
        'bzrlib.tests.test_conflicts',
        'bzrlib.tests.test_counted_lock',
        'bzrlib.tests.test_crash',
        'bzrlib.tests.test_decorators',
        'bzrlib.tests.test_delta',
        'bzrlib.tests.test_debug',
        'bzrlib.tests.test_deprecated_graph',
        'bzrlib.tests.test_diff',
        'bzrlib.tests.test_directory_service',
        'bzrlib.tests.test_dirstate',
        'bzrlib.tests.test_email_message',
        'bzrlib.tests.test_eol_filters',
        'bzrlib.tests.test_errors',
        'bzrlib.tests.test_export',
        'bzrlib.tests.test_extract',
        'bzrlib.tests.test_fetch',
        'bzrlib.tests.test_fifo_cache',
        'bzrlib.tests.test_filters',
        'bzrlib.tests.test_ftp_transport',
        'bzrlib.tests.test_foreign',
        'bzrlib.tests.test_generate_docs',
        'bzrlib.tests.test_generate_ids',
        'bzrlib.tests.test_globbing',
        'bzrlib.tests.test_gpg',
        'bzrlib.tests.test_graph',
        'bzrlib.tests.test_groupcompress',
        'bzrlib.tests.test_hashcache',
        'bzrlib.tests.test_help',
        'bzrlib.tests.test_hooks',
        'bzrlib.tests.test_http',
        'bzrlib.tests.test_http_response',
        'bzrlib.tests.test_https_ca_bundle',
        'bzrlib.tests.test_identitymap',
        'bzrlib.tests.test_ignores',
        'bzrlib.tests.test_index',
        'bzrlib.tests.test_info',
        'bzrlib.tests.test_inv',
        'bzrlib.tests.test_inventory_delta',
        'bzrlib.tests.test_knit',
        'bzrlib.tests.test_lazy_import',
        'bzrlib.tests.test_lazy_regex',
        'bzrlib.tests.test_lock',
        'bzrlib.tests.test_lockable_files',
        'bzrlib.tests.test_lockdir',
        'bzrlib.tests.test_log',
        'bzrlib.tests.test_lru_cache',
        'bzrlib.tests.test_lsprof',
        'bzrlib.tests.test_mail_client',
        'bzrlib.tests.test_memorytree',
        'bzrlib.tests.test_merge',
        'bzrlib.tests.test_merge3',
        'bzrlib.tests.test_merge_core',
        'bzrlib.tests.test_merge_directive',
        'bzrlib.tests.test_missing',
        'bzrlib.tests.test_msgeditor',
        'bzrlib.tests.test_multiparent',
        'bzrlib.tests.test_mutabletree',
        'bzrlib.tests.test_nonascii',
        'bzrlib.tests.test_options',
        'bzrlib.tests.test_osutils',
        'bzrlib.tests.test_osutils_encodings',
        'bzrlib.tests.test_pack',
        'bzrlib.tests.test_patch',
        'bzrlib.tests.test_patches',
        'bzrlib.tests.test_permissions',
        'bzrlib.tests.test_plugins',
        'bzrlib.tests.test_progress',
        'bzrlib.tests.test_read_bundle',
        'bzrlib.tests.test_reconcile',
        'bzrlib.tests.test_reconfigure',
        'bzrlib.tests.test_registry',
        'bzrlib.tests.test_remote',
        'bzrlib.tests.test_rename_map',
        'bzrlib.tests.test_repository',
        'bzrlib.tests.test_revert',
        'bzrlib.tests.test_revision',
        'bzrlib.tests.test_revisionspec',
        'bzrlib.tests.test_revisiontree',
        'bzrlib.tests.test_rio',
        'bzrlib.tests.test_rules',
        'bzrlib.tests.test_sampler',
        'bzrlib.tests.test_script',
        'bzrlib.tests.test_selftest',
        'bzrlib.tests.test_serializer',
        'bzrlib.tests.test_setup',
        'bzrlib.tests.test_sftp_transport',
        'bzrlib.tests.test_shelf',
        'bzrlib.tests.test_shelf_ui',
        'bzrlib.tests.test_smart',
        'bzrlib.tests.test_smart_add',
        'bzrlib.tests.test_smart_request',
        'bzrlib.tests.test_smart_transport',
        'bzrlib.tests.test_smtp_connection',
        'bzrlib.tests.test_source',
        'bzrlib.tests.test_ssh_transport',
        'bzrlib.tests.test_status',
        'bzrlib.tests.test_store',
        'bzrlib.tests.test_strace',
        'bzrlib.tests.test_subsume',
        'bzrlib.tests.test_switch',
        'bzrlib.tests.test_symbol_versioning',
        'bzrlib.tests.test_tag',
        'bzrlib.tests.test_testament',
        'bzrlib.tests.test_textfile',
        'bzrlib.tests.test_textmerge',
        'bzrlib.tests.test_timestamp',
        'bzrlib.tests.test_trace',
        'bzrlib.tests.test_transactions',
        'bzrlib.tests.test_transform',
        'bzrlib.tests.test_transport',
        'bzrlib.tests.test_transport_log',
        'bzrlib.tests.test_tree',
        'bzrlib.tests.test_treebuilder',
        'bzrlib.tests.test_tsort',
        'bzrlib.tests.test_tuned_gzip',
        'bzrlib.tests.test_ui',
        'bzrlib.tests.test_uncommit',
        'bzrlib.tests.test_upgrade',
        'bzrlib.tests.test_upgrade_stacked',
        'bzrlib.tests.test_urlutils',
        'bzrlib.tests.test_version',
        'bzrlib.tests.test_version_info',
        'bzrlib.tests.test_weave',
        'bzrlib.tests.test_whitebox',
        'bzrlib.tests.test_win32utils',
        'bzrlib.tests.test_workingtree',
        'bzrlib.tests.test_workingtree_4',
        'bzrlib.tests.test_wsgi',
        'bzrlib.tests.test_xml',
        ]


def _test_suite_modules_to_doctest():
    """Return the list of modules to doctest."""   
    return [
        'bzrlib',
        'bzrlib.branchbuilder',
        'bzrlib.export',
        'bzrlib.inventory',
        'bzrlib.iterablefile',
        'bzrlib.lockdir',
        'bzrlib.merge3',
        'bzrlib.option',
        'bzrlib.symbol_versioning',
        'bzrlib.tests',
        'bzrlib.timestamp',
        'bzrlib.version_info_formats.format_custom',
        ]


def test_suite(keep_only=None, starting_with=None):
    """Build and return TestSuite for the whole of bzrlib.

    :param keep_only: A list of test ids limiting the suite returned.

    :param starting_with: An id limiting the suite returned to the tests
         starting with it.

    This function can be replaced if you need to change the default test
    suite on a global basis, but it is not encouraged.
    """

    loader = TestUtil.TestLoader()

    if keep_only is not None:
        id_filter = TestIdList(keep_only)
    if starting_with:
        # We take precedence over keep_only because *at loading time* using
        # both options means we will load less tests for the same final result.
        def interesting_module(name):
            for start in starting_with:
                if (
                    # Either the module name starts with the specified string
                    name.startswith(start)
                    # or it may contain tests starting with the specified string
                    or start.startswith(name)
                    ):
                    return True
            return False
        loader = TestUtil.FilteredByModuleTestLoader(interesting_module)

    elif keep_only is not None:
        loader = TestUtil.FilteredByModuleTestLoader(id_filter.refers_to)
        def interesting_module(name):
            return id_filter.refers_to(name)

    else:
        loader = TestUtil.TestLoader()
        def interesting_module(name):
            # No filtering, all modules are interesting
            return True

    suite = loader.suiteClass()

    # modules building their suite with loadTestsFromModuleNames
    suite.addTest(loader.loadTestsFromModuleNames(_test_suite_testmod_names()))

    for mod in _test_suite_modules_to_doctest():
        if not interesting_module(mod):
            # No tests to keep here, move along
            continue
        try:
            # note that this really does mean "report only" -- doctest
            # still runs the rest of the examples
            doc_suite = doctest.DocTestSuite(mod,
                optionflags=doctest.REPORT_ONLY_FIRST_FAILURE)
        except ValueError, e:
            print '**failed to get doctest for: %s\n%s' % (mod, e)
            raise
        if len(doc_suite._tests) == 0:
            raise errors.BzrError("no doctests found in %s" % (mod,))
        suite.addTest(doc_suite)

    default_encoding = sys.getdefaultencoding()
    for name, plugin in bzrlib.plugin.plugins().items():
        if not interesting_module(plugin.module.__name__):
            continue
        plugin_suite = plugin.test_suite()
        # We used to catch ImportError here and turn it into just a warning,
        # but really if you don't have --no-plugins this should be a failure.
        # mbp 20080213 - see http://bugs.launchpad.net/bugs/189771
        if plugin_suite is None:
            plugin_suite = plugin.load_plugin_tests(loader)
        if plugin_suite is not None:
            suite.addTest(plugin_suite)
        if default_encoding != sys.getdefaultencoding():
            bzrlib.trace.warning(
                'Plugin "%s" tried to reset default encoding to: %s', name,
                sys.getdefaultencoding())
            reload(sys)
            sys.setdefaultencoding(default_encoding)

    if keep_only is not None:
        # Now that the referred modules have loaded their tests, keep only the
        # requested ones.
        suite = filter_suite_by_id_list(suite, id_filter)
        # Do some sanity checks on the id_list filtering
        not_found, duplicates = suite_matches_id_list(suite, keep_only)
        if starting_with:
            # The tester has used both keep_only and starting_with, so he is
            # already aware that some tests are excluded from the list, there
            # is no need to tell him which.
            pass
        else:
            # Some tests mentioned in the list are not in the test suite. The
            # list may be out of date, report to the tester.
            for id in not_found:
                bzrlib.trace.warning('"%s" not found in the test suite', id)
        for id in duplicates:
            bzrlib.trace.warning('"%s" is used as an id by several tests', id)

    return suite


def multiply_scenarios(scenarios_left, scenarios_right):
    """Multiply two sets of scenarios.

    :returns: the cartesian product of the two sets of scenarios, that is
        a scenario for every possible combination of a left scenario and a
        right scenario.
    """
    return [
        ('%s,%s' % (left_name, right_name),
         dict(left_dict.items() + right_dict.items()))
        for left_name, left_dict in scenarios_left
        for right_name, right_dict in scenarios_right]


def multiply_tests(tests, scenarios, result):
    """Multiply tests_list by scenarios into result.

    This is the core workhorse for test parameterisation.

    Typically the load_tests() method for a per-implementation test suite will
    call multiply_tests and return the result.

    :param tests: The tests to parameterise.
    :param scenarios: The scenarios to apply: pairs of (scenario_name,
        scenario_param_dict).
    :param result: A TestSuite to add created tests to.

    This returns the passed in result TestSuite with the cross product of all
    the tests repeated once for each scenario.  Each test is adapted by adding
    the scenario name at the end of its id(), and updating the test object's
    __dict__ with the scenario_param_dict.

    >>> import bzrlib.tests.test_sampler
    >>> r = multiply_tests(
    ...     bzrlib.tests.test_sampler.DemoTest('test_nothing'),
    ...     [('one', dict(param=1)),
    ...      ('two', dict(param=2))],
    ...     TestSuite())
    >>> tests = list(iter_suite_tests(r))
    >>> len(tests)
    2
    >>> tests[0].id()
    'bzrlib.tests.test_sampler.DemoTest.test_nothing(one)'
    >>> tests[0].param
    1
    >>> tests[1].param
    2
    """
    for test in iter_suite_tests(tests):
        apply_scenarios(test, scenarios, result)
    return result


def apply_scenarios(test, scenarios, result):
    """Apply the scenarios in scenarios to test and add to result.

    :param test: The test to apply scenarios to.
    :param scenarios: An iterable of scenarios to apply to test.
    :return: result
    :seealso: apply_scenario
    """
    for scenario in scenarios:
        result.addTest(apply_scenario(test, scenario))
    return result


def apply_scenario(test, scenario):
    """Copy test and apply scenario to it.

    :param test: A test to adapt.
    :param scenario: A tuple describing the scenarion.
        The first element of the tuple is the new test id.
        The second element is a dict containing attributes to set on the
        test.
    :return: The adapted test.
    """
    new_id = "%s(%s)" % (test.id(), scenario[0])
    new_test = clone_test(test, new_id)
    for name, value in scenario[1].items():
        setattr(new_test, name, value)
    return new_test


def clone_test(test, new_id):
    """Clone a test giving it a new id.

    :param test: The test to clone.
    :param new_id: The id to assign to it.
    :return: The new test.
    """
    new_test = copy(test)
    new_test.id = lambda: new_id
    return new_test


def permute_tests_for_extension(standard_tests, loader, py_module_name,
                                ext_module_name):
    """Helper for permutating tests against an extension module.

    This is meant to be used inside a modules 'load_tests()' function. It will
    create 2 scenarios, and cause all tests in the 'standard_tests' to be run
    against both implementations. Setting 'test.module' to the appropriate
    module. See bzrlib.tests.test__chk_map.load_tests as an example.

    :param standard_tests: A test suite to permute
    :param loader: A TestLoader
    :param py_module_name: The python path to a python module that can always
        be loaded, and will be considered the 'python' implementation. (eg
        'bzrlib._chk_map_py')
    :param ext_module_name: The python path to an extension module. If the
        module cannot be loaded, a single test will be added, which notes that
        the module is not available. If it can be loaded, all standard_tests
        will be run against that module.
    :return: (suite, feature) suite is a test-suite that has all the permuted
        tests. feature is the Feature object that can be used to determine if
        the module is available.
    """

    py_module = __import__(py_module_name, {}, {}, ['NO_SUCH_ATTRIB'])
    scenarios = [
        ('python', {'module': py_module}),
    ]
    suite = loader.suiteClass()
    feature = ModuleAvailableFeature(ext_module_name)
    if feature.available():
        scenarios.append(('C', {'module': feature.module}))
    else:
        # the compiled module isn't available, so we add a failing test
        class FailWithoutFeature(TestCase):
            def test_fail(self):
                self.requireFeature(feature)
        suite.addTest(loader.loadTestsFromTestCase(FailWithoutFeature))
    result = multiply_tests(standard_tests, scenarios, suite)
    return result, feature


def _rmtree_temp_dir(dirname, test_id=None):
    # If LANG=C we probably have created some bogus paths
    # which rmtree(unicode) will fail to delete
    # so make sure we are using rmtree(str) to delete everything
    # except on win32, where rmtree(str) will fail
    # since it doesn't have the property of byte-stream paths
    # (they are either ascii or mbcs)
    if sys.platform == 'win32':
        # make sure we are using the unicode win32 api
        dirname = unicode(dirname)
    else:
        dirname = dirname.encode(sys.getfilesystemencoding())
    try:
        osutils.rmtree(dirname)
    except OSError, e:
        # We don't want to fail here because some useful display will be lost
        # otherwise. Polluting the tmp dir is bad, but not giving all the
        # possible info to the test runner is even worse.
        if test_id != None:
            ui.ui_factory.clear_term()
            sys.stderr.write('\nWhile running: %s\n' % (test_id,))
        sys.stderr.write('Unable to remove testing dir %s\n%s'
                         % (os.path.basename(dirname), e))


class Feature(object):
    """An operating system Feature."""

    def __init__(self):
        self._available = None

    def available(self):
        """Is the feature available?

        :return: True if the feature is available.
        """
        if self._available is None:
            self._available = self._probe()
        return self._available

    def _probe(self):
        """Implement this method in concrete features.

        :return: True if the feature is available.
        """
        raise NotImplementedError

    def __str__(self):
        if getattr(self, 'feature_name', None):
            return self.feature_name()
        return self.__class__.__name__


class _SymlinkFeature(Feature):

    def _probe(self):
        return osutils.has_symlinks()

    def feature_name(self):
        return 'symlinks'

SymlinkFeature = _SymlinkFeature()


class _HardlinkFeature(Feature):

    def _probe(self):
        return osutils.has_hardlinks()

    def feature_name(self):
        return 'hardlinks'

HardlinkFeature = _HardlinkFeature()


class _OsFifoFeature(Feature):

    def _probe(self):
        return getattr(os, 'mkfifo', None)

    def feature_name(self):
        return 'filesystem fifos'

OsFifoFeature = _OsFifoFeature()


class _UnicodeFilenameFeature(Feature):
    """Does the filesystem support Unicode filenames?"""

    def _probe(self):
        try:
            # Check for character combinations unlikely to be covered by any
            # single non-unicode encoding. We use the characters
            # - greek small letter alpha (U+03B1) and
            # - braille pattern dots-123456 (U+283F).
            os.stat(u'\u03b1\u283f')
        except UnicodeEncodeError:
            return False
        except (IOError, OSError):
            # The filesystem allows the Unicode filename but the file doesn't
            # exist.
            return True
        else:
            # The filesystem allows the Unicode filename and the file exists,
            # for some reason.
            return True

UnicodeFilenameFeature = _UnicodeFilenameFeature()


class _CompatabilityThunkFeature(Feature):
    """This feature is just a thunk to another feature.

    It issues a deprecation warning if it is accessed, to let you know that you
    should really use a different feature.
    """

    def __init__(self, module, name, this_name, dep_version):
        super(_CompatabilityThunkFeature, self).__init__()
        self._module = module
        self._name = name
        self._this_name = this_name
        self._dep_version = dep_version
        self._feature = None

    def _ensure(self):
        if self._feature is None:
            msg = (self._dep_version % self._this_name) + (
                   ' Use %s.%s instead.' % (self._module, self._name))
            symbol_versioning.warn(msg, DeprecationWarning)
            mod = __import__(self._module, {}, {}, [self._name])
            self._feature = getattr(mod, self._name)

    def _probe(self):
        self._ensure()
        return self._feature._probe()


class ModuleAvailableFeature(Feature):
    """This is a feature than describes a module we want to be available.

    Declare the name of the module in __init__(), and then after probing, the
    module will be available as 'self.module'.

    :ivar module: The module if it is available, else None.
    """

    def __init__(self, module_name):
        super(ModuleAvailableFeature, self).__init__()
        self.module_name = module_name

    def _probe(self):
        try:
            self._module = __import__(self.module_name, {}, {}, [''])
            return True
        except ImportError:
            return False

    @property
    def module(self):
        if self.available(): # Make sure the probe has been done
            return self._module
        return None
    
    def feature_name(self):
        return self.module_name


# This is kept here for compatibility, it is recommended to use
# 'bzrlib.tests.feature.paramiko' instead
ParamikoFeature = _CompatabilityThunkFeature('bzrlib.tests.features',
    'paramiko', 'bzrlib.tests.ParamikoFeature', deprecated_in((2,1,0)))


def probe_unicode_in_user_encoding():
    """Try to encode several unicode strings to use in unicode-aware tests.
    Return first successfull match.

    :return:  (unicode value, encoded plain string value) or (None, None)
    """
    possible_vals = [u'm\xb5', u'\xe1', u'\u0410']
    for uni_val in possible_vals:
        try:
            str_val = uni_val.encode(osutils.get_user_encoding())
        except UnicodeEncodeError:
            # Try a different character
            pass
        else:
            return uni_val, str_val
    return None, None


def probe_bad_non_ascii(encoding):
    """Try to find [bad] character with code [128..255]
    that cannot be decoded to unicode in some encoding.
    Return None if all non-ascii characters is valid
    for given encoding.
    """
    for i in xrange(128, 256):
        char = chr(i)
        try:
            char.decode(encoding)
        except UnicodeDecodeError:
            return char
    return None


class _HTTPSServerFeature(Feature):
    """Some tests want an https Server, check if one is available.

    Right now, the only way this is available is under python2.6 which provides
    an ssl module.
    """

    def _probe(self):
        try:
            import ssl
            return True
        except ImportError:
            return False

    def feature_name(self):
        return 'HTTPSServer'


HTTPSServerFeature = _HTTPSServerFeature()


class _UnicodeFilename(Feature):
    """Does the filesystem support Unicode filenames?"""

    def _probe(self):
        try:
            os.stat(u'\u03b1')
        except UnicodeEncodeError:
            return False
        except (IOError, OSError):
            # The filesystem allows the Unicode filename but the file doesn't
            # exist.
            return True
        else:
            # The filesystem allows the Unicode filename and the file exists,
            # for some reason.
            return True

UnicodeFilename = _UnicodeFilename()


class _UTF8Filesystem(Feature):
    """Is the filesystem UTF-8?"""

    def _probe(self):
        if osutils._fs_enc.upper() in ('UTF-8', 'UTF8'):
            return True
        return False

UTF8Filesystem = _UTF8Filesystem()


class _BreakinFeature(Feature):
    """Does this platform support the breakin feature?"""

    def _probe(self):
        from bzrlib import breakin
        if breakin.determine_signal() is None:
            return False
        if sys.platform == 'win32':
            # Windows doesn't have os.kill, and we catch the SIGBREAK signal.
            # We trigger SIGBREAK via a Console api so we need ctypes to
            # access the function
            try:
                import ctypes
            except OSError:
                return False
        return True

    def feature_name(self):
        return "SIGQUIT or SIGBREAK w/ctypes on win32"


BreakinFeature = _BreakinFeature()


class _CaseInsCasePresFilenameFeature(Feature):
    """Is the file-system case insensitive, but case-preserving?"""

    def _probe(self):
        fileno, name = tempfile.mkstemp(prefix='MixedCase')
        try:
            # first check truly case-preserving for created files, then check
            # case insensitive when opening existing files.
            name = osutils.normpath(name)
            base, rel = osutils.split(name)
            found_rel = osutils.canonical_relpath(base, name)
            return (found_rel == rel
                    and os.path.isfile(name.upper())
                    and os.path.isfile(name.lower()))
        finally:
            os.close(fileno)
            os.remove(name)

    def feature_name(self):
        return "case-insensitive case-preserving filesystem"

CaseInsCasePresFilenameFeature = _CaseInsCasePresFilenameFeature()


class _CaseInsensitiveFilesystemFeature(Feature):
    """Check if underlying filesystem is case-insensitive but *not* case
    preserving.
    """
    # Note that on Windows, Cygwin, MacOS etc, the file-systems are far
    # more likely to be case preserving, so this case is rare.

    def _probe(self):
        if CaseInsCasePresFilenameFeature.available():
            return False

        if TestCaseWithMemoryTransport.TEST_ROOT is None:
            root = osutils.mkdtemp(prefix='testbzr-', suffix='.tmp')
            TestCaseWithMemoryTransport.TEST_ROOT = root
        else:
            root = TestCaseWithMemoryTransport.TEST_ROOT
        tdir = osutils.mkdtemp(prefix='case-sensitive-probe-', suffix='',
            dir=root)
        name_a = osutils.pathjoin(tdir, 'a')
        name_A = osutils.pathjoin(tdir, 'A')
        os.mkdir(name_a)
        result = osutils.isdir(name_A)
        _rmtree_temp_dir(tdir)
        return result

    def feature_name(self):
        return 'case-insensitive filesystem'

CaseInsensitiveFilesystemFeature = _CaseInsensitiveFilesystemFeature()


# Kept for compatibility, use bzrlib.tests.features.subunit instead
SubUnitFeature = _CompatabilityThunkFeature('bzrlib.tests.features', 'subunit',
    'bzrlib.tests.SubUnitFeature', deprecated_in((2,1,0)))
# Only define SubUnitBzrRunner if subunit is available.
try:
    from subunit import TestProtocolClient
    from subunit.test_results import AutoTimingTestResultDecorator
    class SubUnitBzrRunner(TextTestRunner):
        def run(self, test):
            result = AutoTimingTestResultDecorator(
                TestProtocolClient(self.stream))
            test.run(result)
            return result
except ImportError:
    pass<|MERGE_RESOLUTION|>--- conflicted
+++ resolved
@@ -237,14 +237,10 @@
                 '%d non-main threads were left active in the end.\n'
                 % (TestCase._active_threads - 1))
 
-<<<<<<< HEAD
     def getDescription(self, test):
         return test.id()
 
-    def _extractBenchmarkTime(self, testCase):
-=======
     def _extractBenchmarkTime(self, testCase, details=None):
->>>>>>> e5755e54
         """Add a benchmark time for the current test case."""
         if details and 'benchtime' in details:
             return float(''.join(details['benchtime'].iter_bytes()))
