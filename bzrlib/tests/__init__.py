# Copyright (C) 2005-2011 Canonical Ltd
#
# This program is free software; you can redistribute it and/or modify
# it under the terms of the GNU General Public License as published by
# the Free Software Foundation; either version 2 of the License, or
# (at your option) any later version.
#
# This program is distributed in the hope that it will be useful,
# but WITHOUT ANY WARRANTY; without even the implied warranty of
# MERCHANTABILITY or FITNESS FOR A PARTICULAR PURPOSE.  See the
# GNU General Public License for more details.
#
# You should have received a copy of the GNU General Public License
# along with this program; if not, write to the Free Software
# Foundation, Inc., 51 Franklin Street, Fifth Floor, Boston, MA 02110-1301 USA

"""Testing framework extensions"""

# NOTE: Some classes in here use camelCaseNaming() rather than
# underscore_naming().  That's for consistency with unittest; it's not the
# general style of bzrlib.  Please continue that consistency when adding e.g.
# new assertFoo() methods.

import atexit
import codecs
import copy
from cStringIO import StringIO
import difflib
import doctest
import errno
import itertools
import logging
import os
import platform
import pprint
import random
import re
import shlex
import stat
import subprocess
import sys
import tempfile
import threading
import time
import traceback
import unittest
import warnings

import testtools
# nb: check this before importing anything else from within it
_testtools_version = getattr(testtools, '__version__', ())
if _testtools_version < (0, 9, 5):
    raise ImportError("need at least testtools 0.9.5: %s is %r"
        % (testtools.__file__, _testtools_version))
from testtools import content

import bzrlib
from bzrlib import (
    branchbuilder,
    bzrdir,
    chk_map,
    commands as _mod_commands,
    config,
    i18n,
    debug,
    errors,
    hooks,
    lock as _mod_lock,
    lockdir,
    memorytree,
    osutils,
    plugin as _mod_plugin,
    pyutils,
    ui,
    urlutils,
    registry,
    symbol_versioning,
    trace,
    transport as _mod_transport,
    workingtree,
    )
try:
    import bzrlib.lsprof
except ImportError:
    # lsprof not available
    pass
from bzrlib.smart import client, request
from bzrlib.transport import (
    memory,
    pathfilter,
    )
from bzrlib.symbol_versioning import (
    deprecated_function,
    deprecated_in,
    )
from bzrlib.tests import (
    test_server,
    TestUtil,
    treeshape,
    )
from bzrlib.ui import NullProgressView
from bzrlib.ui.text import TextUIFactory

# Mark this python module as being part of the implementation
# of unittest: this gives us better tracebacks where the last
# shown frame is the test code, not our assertXYZ.
__unittest = 1

default_transport = test_server.LocalURLServer


_unitialized_attr = object()
"""A sentinel needed to act as a default value in a method signature."""


# Subunit result codes, defined here to prevent a hard dependency on subunit.
SUBUNIT_SEEK_SET = 0
SUBUNIT_SEEK_CUR = 1

# These are intentionally brought into this namespace. That way plugins, etc
# can just "from bzrlib.tests import TestCase, TestLoader, etc"
TestSuite = TestUtil.TestSuite
TestLoader = TestUtil.TestLoader

# Tests should run in a clean and clearly defined environment. The goal is to
# keep them isolated from the running environment as mush as possible. The test
# framework ensures the variables defined below are set (or deleted if the
# value is None) before a test is run and reset to their original value after
# the test is run. Generally if some code depends on an environment variable,
# the tests should start without this variable in the environment. There are a
# few exceptions but you shouldn't violate this rule lightly.
isolated_environ = {
    'BZR_HOME': None,
    'HOME': None,
    # bzr now uses the Win32 API and doesn't rely on APPDATA, but the
    # tests do check our impls match APPDATA
    'BZR_EDITOR': None, # test_msgeditor manipulates this variable
    'VISUAL': None,
    'EDITOR': None,
    'BZR_EMAIL': None,
    'BZREMAIL': None, # may still be present in the environment
    'EMAIL': 'jrandom@example.com', # set EMAIL as bzr does not guess
    'BZR_PROGRESS_BAR': None,
    # This should trap leaks to ~/.bzr.log. This occurs when tests use TestCase
    # as a base class instead of TestCaseInTempDir. Tests inheriting from
    # TestCase should not use disk resources, BZR_LOG is one.
    'BZR_LOG': '/you-should-use-TestCaseInTempDir-if-you-need-a-log-file',
    'BZR_PLUGIN_PATH': None,
    'BZR_DISABLE_PLUGINS': None,
    'BZR_PLUGINS_AT': None,
    'BZR_CONCURRENCY': None,
    # Make sure that any text ui tests are consistent regardless of
    # the environment the test case is run in; you may want tests that
    # test other combinations.  'dumb' is a reasonable guess for tests
    # going to a pipe or a StringIO.
    'TERM': 'dumb',
    'LINES': '25',
    'COLUMNS': '80',
    'BZR_COLUMNS': '80',
    # Disable SSH Agent
    'SSH_AUTH_SOCK': None,
    # Proxies
    'http_proxy': None,
    'HTTP_PROXY': None,
    'https_proxy': None,
    'HTTPS_PROXY': None,
    'no_proxy': None,
    'NO_PROXY': None,
    'all_proxy': None,
    'ALL_PROXY': None,
    # Nobody cares about ftp_proxy, FTP_PROXY AFAIK. So far at
    # least. If you do (care), please update this comment
    # -- vila 20080401
    'ftp_proxy': None,
    'FTP_PROXY': None,
    'BZR_REMOTE_PATH': None,
    # Generally speaking, we don't want apport reporting on crashes in
    # the test envirnoment unless we're specifically testing apport,
    # so that it doesn't leak into the real system environment.  We
    # use an env var so it propagates to subprocesses.
    'APPORT_DISABLE': '1',
    }


def override_os_environ(test, env=None):
    """Modify os.environ keeping a copy.
    
    :param test: A test instance

    :param env: A dict containing variable definitions to be installed
    """
    if env is None:
        env = isolated_environ
    test._original_os_environ = dict([(var, value)
                                      for var, value in os.environ.iteritems()])
    for var, value in env.iteritems():
        osutils.set_or_unset_env(var, value)
        if var not in test._original_os_environ:
            # The var is new, add it with a value of None, so
            # restore_os_environ will delete it
            test._original_os_environ[var] = None


def restore_os_environ(test):
    """Restore os.environ to its original state.

    :param test: A test instance previously passed to override_os_environ.
    """
    for var, value in test._original_os_environ.iteritems():
        # Restore the original value (or delete it if the value has been set to
        # None in override_os_environ).
        osutils.set_or_unset_env(var, value)


class ExtendedTestResult(testtools.TextTestResult):
    """Accepts, reports and accumulates the results of running tests.

    Compared to the unittest version this class adds support for
    profiling, benchmarking, stopping as soon as a test fails,  and
    skipping tests.  There are further-specialized subclasses for
    different types of display.

    When a test finishes, in whatever way, it calls one of the addSuccess,
    addFailure or addError classes.  These in turn may redirect to a more
    specific case for the special test results supported by our extended
    tests.

    Note that just one of these objects is fed the results from many tests.
    """

    stop_early = False

    def __init__(self, stream, descriptions, verbosity,
                 bench_history=None,
                 strict=False,
                 ):
        """Construct new TestResult.

        :param bench_history: Optionally, a writable file object to accumulate
            benchmark results.
        """
        testtools.TextTestResult.__init__(self, stream)
        if bench_history is not None:
            from bzrlib.version import _get_bzr_source_tree
            src_tree = _get_bzr_source_tree()
            if src_tree:
                try:
                    revision_id = src_tree.get_parent_ids()[0]
                except IndexError:
                    # XXX: if this is a brand new tree, do the same as if there
                    # is no branch.
                    revision_id = ''
            else:
                # XXX: If there's no branch, what should we do?
                revision_id = ''
            bench_history.write("--date %s %s\n" % (time.time(), revision_id))
        self._bench_history = bench_history
        self.ui = ui.ui_factory
        self.num_tests = 0
        self.error_count = 0
        self.failure_count = 0
        self.known_failure_count = 0
        self.skip_count = 0
        self.not_applicable_count = 0
        self.unsupported = {}
        self.count = 0
        self._overall_start_time = time.time()
        self._strict = strict
        self._first_thread_leaker_id = None
        self._tests_leaking_threads_count = 0
        self._traceback_from_test = None

    def stopTestRun(self):
        run = self.testsRun
        actionTaken = "Ran"
        stopTime = time.time()
        timeTaken = stopTime - self.startTime
        # GZ 2010-07-19: Seems testtools has no printErrors method, and though
        #                the parent class method is similar have to duplicate
        self._show_list('ERROR', self.errors)
        self._show_list('FAIL', self.failures)
        self.stream.write(self.sep2)
        self.stream.write("%s %d test%s in %.3fs\n\n" % (actionTaken,
                            run, run != 1 and "s" or "", timeTaken))
        if not self.wasSuccessful():
            self.stream.write("FAILED (")
            failed, errored = map(len, (self.failures, self.errors))
            if failed:
                self.stream.write("failures=%d" % failed)
            if errored:
                if failed: self.stream.write(", ")
                self.stream.write("errors=%d" % errored)
            if self.known_failure_count:
                if failed or errored: self.stream.write(", ")
                self.stream.write("known_failure_count=%d" %
                    self.known_failure_count)
            self.stream.write(")\n")
        else:
            if self.known_failure_count:
                self.stream.write("OK (known_failures=%d)\n" %
                    self.known_failure_count)
            else:
                self.stream.write("OK\n")
        if self.skip_count > 0:
            skipped = self.skip_count
            self.stream.write('%d test%s skipped\n' %
                                (skipped, skipped != 1 and "s" or ""))
        if self.unsupported:
            for feature, count in sorted(self.unsupported.items()):
                self.stream.write("Missing feature '%s' skipped %d tests.\n" %
                    (feature, count))
        if self._strict:
            ok = self.wasStrictlySuccessful()
        else:
            ok = self.wasSuccessful()
        if self._first_thread_leaker_id:
            self.stream.write(
                '%s is leaking threads among %d leaking tests.\n' % (
                self._first_thread_leaker_id,
                self._tests_leaking_threads_count))
            # We don't report the main thread as an active one.
            self.stream.write(
                '%d non-main threads were left active in the end.\n'
                % (len(self._active_threads) - 1))

    def getDescription(self, test):
        return test.id()

    def _extractBenchmarkTime(self, testCase, details=None):
        """Add a benchmark time for the current test case."""
        if details and 'benchtime' in details:
            return float(''.join(details['benchtime'].iter_bytes()))
        return getattr(testCase, "_benchtime", None)

    def _elapsedTestTimeString(self):
        """Return a time string for the overall time the current test has taken."""
        return self._formatTime(self._delta_to_float(
            self._now() - self._start_datetime))

    def _testTimeString(self, testCase):
        benchmark_time = self._extractBenchmarkTime(testCase)
        if benchmark_time is not None:
            return self._formatTime(benchmark_time) + "*"
        else:
            return self._elapsedTestTimeString()

    def _formatTime(self, seconds):
        """Format seconds as milliseconds with leading spaces."""
        # some benchmarks can take thousands of seconds to run, so we need 8
        # places
        return "%8dms" % (1000 * seconds)

    def _shortened_test_description(self, test):
        what = test.id()
        what = re.sub(r'^bzrlib\.tests\.', '', what)
        return what

    # GZ 2010-10-04: Cloned tests may end up harmlessly calling this method
    #                multiple times in a row, because the handler is added for
    #                each test but the container list is shared between cases.
    #                See lp:498869 lp:625574 and lp:637725 for background.
    def _record_traceback_from_test(self, exc_info):
        """Store the traceback from passed exc_info tuple till"""
        self._traceback_from_test = exc_info[2]

    def startTest(self, test):
        super(ExtendedTestResult, self).startTest(test)
        if self.count == 0:
            self.startTests()
        self.count += 1
        self.report_test_start(test)
        test.number = self.count
        self._recordTestStartTime()
        # Make testtools cases give us the real traceback on failure
        addOnException = getattr(test, "addOnException", None)
        if addOnException is not None:
            addOnException(self._record_traceback_from_test)
        # Only check for thread leaks on bzrlib derived test cases
        if isinstance(test, TestCase):
            test.addCleanup(self._check_leaked_threads, test)

    def stopTest(self, test):
        super(ExtendedTestResult, self).stopTest(test)
        # Manually break cycles, means touching various private things but hey
        getDetails = getattr(test, "getDetails", None)
        if getDetails is not None:
            getDetails().clear()
        # Clear _type_equality_funcs to try to stop TestCase instances
        # from wasting memory. 'clear' is not available in all Python
        # versions (bug 809048)
        type_equality_funcs = getattr(test, "_type_equality_funcs", None)
        if type_equality_funcs is not None:
            tef_clear = getattr(type_equality_funcs, "clear", None)
            if tef_clear is None:
                tef_instance_dict = getattr(type_equality_funcs, "__dict__", None)
                if tef_instance_dict is not None:
                    tef_clear = tef_instance_dict.clear
            if tef_clear is not None:
                tef_clear()
        self._traceback_from_test = None

    def startTests(self):
        self.report_tests_starting()
        self._active_threads = threading.enumerate()

    def _check_leaked_threads(self, test):
        """See if any threads have leaked since last call

        A sample of live threads is stored in the _active_threads attribute,
        when this method runs it compares the current live threads and any not
        in the previous sample are treated as having leaked.
        """
        now_active_threads = set(threading.enumerate())
        threads_leaked = now_active_threads.difference(self._active_threads)
        if threads_leaked:
            self._report_thread_leak(test, threads_leaked, now_active_threads)
            self._tests_leaking_threads_count += 1
            if self._first_thread_leaker_id is None:
                self._first_thread_leaker_id = test.id()
            self._active_threads = now_active_threads

    def _recordTestStartTime(self):
        """Record that a test has started."""
        self._start_datetime = self._now()

    def addError(self, test, err):
        """Tell result that test finished with an error.

        Called from the TestCase run() method when the test
        fails with an unexpected error.
        """
        self._post_mortem(self._traceback_from_test)
        super(ExtendedTestResult, self).addError(test, err)
        self.error_count += 1
        self.report_error(test, err)
        if self.stop_early:
            self.stop()

    def addFailure(self, test, err):
        """Tell result that test failed.

        Called from the TestCase run() method when the test
        fails because e.g. an assert() method failed.
        """
        self._post_mortem(self._traceback_from_test)
        super(ExtendedTestResult, self).addFailure(test, err)
        self.failure_count += 1
        self.report_failure(test, err)
        if self.stop_early:
            self.stop()

    def addSuccess(self, test, details=None):
        """Tell result that test completed successfully.

        Called from the TestCase run()
        """
        if self._bench_history is not None:
            benchmark_time = self._extractBenchmarkTime(test, details)
            if benchmark_time is not None:
                self._bench_history.write("%s %s\n" % (
                    self._formatTime(benchmark_time),
                    test.id()))
        self.report_success(test)
        super(ExtendedTestResult, self).addSuccess(test)
        test._log_contents = ''

    def addExpectedFailure(self, test, err):
        self.known_failure_count += 1
        self.report_known_failure(test, err)

    def addUnexpectedSuccess(self, test, details=None):
        """Tell result the test unexpectedly passed, counting as a failure

        When the minimum version of testtools required becomes 0.9.8 this
        can be updated to use the new handling there.
        """
        super(ExtendedTestResult, self).addFailure(test, details=details)
        self.failure_count += 1
        self.report_unexpected_success(test,
            "".join(details["reason"].iter_text()))
        if self.stop_early:
            self.stop()

    def addNotSupported(self, test, feature):
        """The test will not be run because of a missing feature.
        """
        # this can be called in two different ways: it may be that the
        # test started running, and then raised (through requireFeature)
        # UnavailableFeature.  Alternatively this method can be called
        # while probing for features before running the test code proper; in
        # that case we will see startTest and stopTest, but the test will
        # never actually run.
        self.unsupported.setdefault(str(feature), 0)
        self.unsupported[str(feature)] += 1
        self.report_unsupported(test, feature)

    def addSkip(self, test, reason):
        """A test has not run for 'reason'."""
        self.skip_count += 1
        self.report_skip(test, reason)

    def addNotApplicable(self, test, reason):
        self.not_applicable_count += 1
        self.report_not_applicable(test, reason)

    def _count_stored_tests(self):
        """Count of tests instances kept alive due to not succeeding"""
        return self.error_count + self.failure_count + self.known_failure_count

    def _post_mortem(self, tb=None):
        """Start a PDB post mortem session."""
        if os.environ.get('BZR_TEST_PDB', None):
            import pdb
            pdb.post_mortem(tb)

    def progress(self, offset, whence):
        """The test is adjusting the count of tests to run."""
        if whence == SUBUNIT_SEEK_SET:
            self.num_tests = offset
        elif whence == SUBUNIT_SEEK_CUR:
            self.num_tests += offset
        else:
            raise errors.BzrError("Unknown whence %r" % whence)

    def report_tests_starting(self):
        """Display information before the test run begins"""
        if getattr(sys, 'frozen', None) is None:
            bzr_path = osutils.realpath(sys.argv[0])
        else:
            bzr_path = sys.executable
        self.stream.write(
            'bzr selftest: %s\n' % (bzr_path,))
        self.stream.write(
            '   %s\n' % (
                    bzrlib.__path__[0],))
        self.stream.write(
            '   bzr-%s python-%s %s\n' % (
                    bzrlib.version_string,
                    bzrlib._format_version_tuple(sys.version_info),
                    platform.platform(aliased=1),
                    ))
        self.stream.write('\n')

    def report_test_start(self, test):
        """Display information on the test just about to be run"""

    def _report_thread_leak(self, test, leaked_threads, active_threads):
        """Display information on a test that leaked one or more threads"""
        # GZ 2010-09-09: A leak summary reported separately from the general
        #                thread debugging would be nice. Tests under subunit
        #                need something not using stream, perhaps adding a
        #                testtools details object would be fitting.
        if 'threads' in selftest_debug_flags:
            self.stream.write('%s is leaking, active is now %d\n' %
                (test.id(), len(active_threads)))

    def startTestRun(self):
        self.startTime = time.time()

    def report_success(self, test):
        pass

    def wasStrictlySuccessful(self):
        if self.unsupported or self.known_failure_count:
            return False
        return self.wasSuccessful()


class TextTestResult(ExtendedTestResult):
    """Displays progress and results of tests in text form"""

    def __init__(self, stream, descriptions, verbosity,
                 bench_history=None,
                 pb=None,
                 strict=None,
                 ):
        ExtendedTestResult.__init__(self, stream, descriptions, verbosity,
            bench_history, strict)
        # We no longer pass them around, but just rely on the UIFactory stack
        # for state
        if pb is not None:
            warnings.warn("Passing pb to TextTestResult is deprecated")
        self.pb = self.ui.nested_progress_bar()
        self.pb.show_pct = False
        self.pb.show_spinner = False
        self.pb.show_eta = False,
        self.pb.show_count = False
        self.pb.show_bar = False
        self.pb.update_latency = 0
        self.pb.show_transport_activity = False

    def stopTestRun(self):
        # called when the tests that are going to run have run
        self.pb.clear()
        self.pb.finished()
        super(TextTestResult, self).stopTestRun()

    def report_tests_starting(self):
        super(TextTestResult, self).report_tests_starting()
        self.pb.update('[test 0/%d] Starting' % (self.num_tests))

    def _progress_prefix_text(self):
        # the longer this text, the less space we have to show the test
        # name...
        a = '[%d' % self.count              # total that have been run
        # tests skipped as known not to be relevant are not important enough
        # to show here
        ## if self.skip_count:
        ##     a += ', %d skip' % self.skip_count
        ## if self.known_failure_count:
        ##     a += '+%dX' % self.known_failure_count
        if self.num_tests:
            a +='/%d' % self.num_tests
        a += ' in '
        runtime = time.time() - self._overall_start_time
        if runtime >= 60:
            a += '%dm%ds' % (runtime / 60, runtime % 60)
        else:
            a += '%ds' % runtime
        total_fail_count = self.error_count + self.failure_count
        if total_fail_count:
            a += ', %d failed' % total_fail_count
        # if self.unsupported:
        #     a += ', %d missing' % len(self.unsupported)
        a += ']'
        return a

    def report_test_start(self, test):
        self.pb.update(
                self._progress_prefix_text()
                + ' '
                + self._shortened_test_description(test))

    def _test_description(self, test):
        return self._shortened_test_description(test)

    def report_error(self, test, err):
        self.stream.write('ERROR: %s\n    %s\n' % (
            self._test_description(test),
            err[1],
            ))

    def report_failure(self, test, err):
        self.stream.write('FAIL: %s\n    %s\n' % (
            self._test_description(test),
            err[1],
            ))

    def report_known_failure(self, test, err):
        pass

    def report_unexpected_success(self, test, reason):
        self.stream.write('FAIL: %s\n    %s: %s\n' % (
            self._test_description(test),
            "Unexpected success. Should have failed",
            reason,
            ))

    def report_skip(self, test, reason):
        pass

    def report_not_applicable(self, test, reason):
        pass

    def report_unsupported(self, test, feature):
        """test cannot be run because feature is missing."""


class VerboseTestResult(ExtendedTestResult):
    """Produce long output, with one line per test run plus times"""

    def _ellipsize_to_right(self, a_string, final_width):
        """Truncate and pad a string, keeping the right hand side"""
        if len(a_string) > final_width:
            result = '...' + a_string[3-final_width:]
        else:
            result = a_string
        return result.ljust(final_width)

    def report_tests_starting(self):
        self.stream.write('running %d tests...\n' % self.num_tests)
        super(VerboseTestResult, self).report_tests_starting()

    def report_test_start(self, test):
        name = self._shortened_test_description(test)
        width = osutils.terminal_width()
        if width is not None:
            # width needs space for 6 char status, plus 1 for slash, plus an
            # 11-char time string, plus a trailing blank
            # when NUMBERED_DIRS: plus 5 chars on test number, plus 1 char on
            # space
            self.stream.write(self._ellipsize_to_right(name, width-18))
        else:
            self.stream.write(name)
        self.stream.flush()

    def _error_summary(self, err):
        indent = ' ' * 4
        return '%s%s' % (indent, err[1])

    def report_error(self, test, err):
        self.stream.write('ERROR %s\n%s\n'
                % (self._testTimeString(test),
                   self._error_summary(err)))

    def report_failure(self, test, err):
        self.stream.write(' FAIL %s\n%s\n'
                % (self._testTimeString(test),
                   self._error_summary(err)))

    def report_known_failure(self, test, err):
        self.stream.write('XFAIL %s\n%s\n'
                % (self._testTimeString(test),
                   self._error_summary(err)))

    def report_unexpected_success(self, test, reason):
        self.stream.write(' FAIL %s\n%s: %s\n'
                % (self._testTimeString(test),
                   "Unexpected success. Should have failed",
                   reason))

    def report_success(self, test):
        self.stream.write('   OK %s\n' % self._testTimeString(test))
        for bench_called, stats in getattr(test, '_benchcalls', []):
            self.stream.write('LSProf output for %s(%s, %s)\n' % bench_called)
            stats.pprint(file=self.stream)
        # flush the stream so that we get smooth output. This verbose mode is
        # used to show the output in PQM.
        self.stream.flush()

    def report_skip(self, test, reason):
        self.stream.write(' SKIP %s\n%s\n'
                % (self._testTimeString(test), reason))

    def report_not_applicable(self, test, reason):
        self.stream.write('  N/A %s\n    %s\n'
                % (self._testTimeString(test), reason))

    def report_unsupported(self, test, feature):
        """test cannot be run because feature is missing."""
        self.stream.write("NODEP %s\n    The feature '%s' is not available.\n"
                %(self._testTimeString(test), feature))


class TextTestRunner(object):
    stop_on_failure = False

    def __init__(self,
                 stream=sys.stderr,
                 descriptions=0,
                 verbosity=1,
                 bench_history=None,
                 strict=False,
                 result_decorators=None,
                 ):
        """Create a TextTestRunner.

        :param result_decorators: An optional list of decorators to apply
            to the result object being used by the runner. Decorators are
            applied left to right - the first element in the list is the 
            innermost decorator.
        """
        # stream may know claim to know to write unicode strings, but in older
        # pythons this goes sufficiently wrong that it is a bad idea. (
        # specifically a built in file with encoding 'UTF-8' will still try
        # to encode using ascii.
        new_encoding = osutils.get_terminal_encoding()
        codec = codecs.lookup(new_encoding)
        if type(codec) is tuple:
            # Python 2.4
            encode = codec[0]
        else:
            encode = codec.encode
        # GZ 2010-09-08: Really we don't want to be writing arbitrary bytes,
        #                so should swap to the plain codecs.StreamWriter
        stream = osutils.UnicodeOrBytesToBytesWriter(encode, stream,
            "backslashreplace")
        stream.encoding = new_encoding
        self.stream = stream
        self.descriptions = descriptions
        self.verbosity = verbosity
        self._bench_history = bench_history
        self._strict = strict
        self._result_decorators = result_decorators or []

    def run(self, test):
        "Run the given test case or test suite."
        if self.verbosity == 1:
            result_class = TextTestResult
        elif self.verbosity >= 2:
            result_class = VerboseTestResult
        original_result = result_class(self.stream,
                              self.descriptions,
                              self.verbosity,
                              bench_history=self._bench_history,
                              strict=self._strict,
                              )
        # Signal to result objects that look at stop early policy to stop,
        original_result.stop_early = self.stop_on_failure
        result = original_result
        for decorator in self._result_decorators:
            result = decorator(result)
            result.stop_early = self.stop_on_failure
        result.startTestRun()
        try:
            test.run(result)
        finally:
            result.stopTestRun()
        # higher level code uses our extended protocol to determine
        # what exit code to give.
        return original_result


def iter_suite_tests(suite):
    """Return all tests in a suite, recursing through nested suites"""
    if isinstance(suite, unittest.TestCase):
        yield suite
    elif isinstance(suite, unittest.TestSuite):
        for item in suite:
            for r in iter_suite_tests(item):
                yield r
    else:
        raise Exception('unknown type %r for object %r'
                        % (type(suite), suite))


TestSkipped = testtools.testcase.TestSkipped


class TestNotApplicable(TestSkipped):
    """A test is not applicable to the situation where it was run.

    This is only normally raised by parameterized tests, if they find that
    the instance they're constructed upon does not support one aspect
    of its interface.
    """


# traceback._some_str fails to format exceptions that have the default
# __str__ which does an implicit ascii conversion. However, repr() on those
# objects works, for all that its not quite what the doctor may have ordered.
def _clever_some_str(value):
    try:
        return str(value)
    except:
        try:
            return repr(value).replace('\\n', '\n')
        except:
            return '<unprintable %s object>' % type(value).__name__

traceback._some_str = _clever_some_str


# deprecated - use self.knownFailure(), or self.expectFailure.
KnownFailure = testtools.testcase._ExpectedFailure


class UnavailableFeature(Exception):
    """A feature required for this test was not available.

    This can be considered a specialised form of SkippedTest.

    The feature should be used to construct the exception.
    """


class StringIOWrapper(object):
    """A wrapper around cStringIO which just adds an encoding attribute.

    Internally we can check sys.stdout to see what the output encoding
    should be. However, cStringIO has no encoding attribute that we can
    set. So we wrap it instead.
    """
    encoding='ascii'
    _cstring = None

    def __init__(self, s=None):
        if s is not None:
            self.__dict__['_cstring'] = StringIO(s)
        else:
            self.__dict__['_cstring'] = StringIO()

    def __getattr__(self, name, getattr=getattr):
        return getattr(self.__dict__['_cstring'], name)

    def __setattr__(self, name, val):
        if name == 'encoding':
            self.__dict__['encoding'] = val
        else:
            return setattr(self._cstring, name, val)


class TestUIFactory(TextUIFactory):
    """A UI Factory for testing.

    Hide the progress bar but emit note()s.
    Redirect stdin.
    Allows get_password to be tested without real tty attached.

    See also CannedInputUIFactory which lets you provide programmatic input in
    a structured way.
    """
    # TODO: Capture progress events at the model level and allow them to be
    # observed by tests that care.
    #
    # XXX: Should probably unify more with CannedInputUIFactory or a
    # particular configuration of TextUIFactory, or otherwise have a clearer
    # idea of how they're supposed to be different.
    # See https://bugs.launchpad.net/bzr/+bug/408213

    def __init__(self, stdout=None, stderr=None, stdin=None):
        if stdin is not None:
            # We use a StringIOWrapper to be able to test various
            # encodings, but the user is still responsible to
            # encode the string and to set the encoding attribute
            # of StringIOWrapper.
            stdin = StringIOWrapper(stdin)
        super(TestUIFactory, self).__init__(stdin, stdout, stderr)

    def get_non_echoed_password(self):
        """Get password from stdin without trying to handle the echo mode"""
        password = self.stdin.readline()
        if not password:
            raise EOFError
        if password[-1] == '\n':
            password = password[:-1]
        return password

    def make_progress_view(self):
        return NullProgressView()


def isolated_doctest_setUp(test):
    override_os_environ(test)


def isolated_doctest_tearDown(test):
    restore_os_environ(test)


def IsolatedDocTestSuite(*args, **kwargs):
    """Overrides doctest.DocTestSuite to handle isolation.

    The method is really a factory and users are expected to use it as such.
    """

    kwargs['setUp'] = isolated_doctest_setUp
    kwargs['tearDown'] = isolated_doctest_tearDown
    return doctest.DocTestSuite(*args, **kwargs)


class TestCase(testtools.TestCase):
    """Base class for bzr unit tests.

    Tests that need access to disk resources should subclass
    TestCaseInTempDir not TestCase.

    Error and debug log messages are redirected from their usual
    location into a temporary file, the contents of which can be
    retrieved by _get_log().  We use a real OS file, not an in-memory object,
    so that it can also capture file IO.  When the test completes this file
    is read into memory and removed from disk.

    There are also convenience functions to invoke bzr's command-line
    routine, and to build and check bzr trees.

    In addition to the usual method of overriding tearDown(), this class also
    allows subclasses to register cleanup functions via addCleanup, which are
    run in order as the object is torn down.  It's less likely this will be
    accidentally overlooked.
    """

    _log_file = None
    # record lsprof data when performing benchmark calls.
    _gather_lsprof_in_benchmarks = False

    def __init__(self, methodName='testMethod'):
        super(TestCase, self).__init__(methodName)
        self._directory_isolation = True
        self.exception_handlers.insert(0,
            (UnavailableFeature, self._do_unsupported_or_skip))
        self.exception_handlers.insert(0,
            (TestNotApplicable, self._do_not_applicable))

    def setUp(self):
        super(TestCase, self).setUp()
        for feature in getattr(self, '_test_needs_features', []):
            self.requireFeature(feature)
        self._cleanEnvironment()
        self._silenceUI()
        self._startLogFile()
        self._benchcalls = []
        self._benchtime = None
        self._clear_hooks()
        self._track_transports()
        self._track_locks()
        self._clear_debug_flags()
        # Isolate global verbosity level, to make sure it's reproducible
        # between tests.  We should get rid of this altogether: bug 656694. --
        # mbp 20101008
        self.overrideAttr(bzrlib.trace, '_verbosity_level', 0)
        # Isolate config option expansion until its default value for bzrlib is
        # settled on or a the FIXME associated with _get_expand_default_value
        # is addressed -- vila 20110219
        self.overrideAttr(config, '_expand_default_value', None)
        self._log_files = set()
        # Each key in the ``_counters`` dict holds a value for a different
        # counter. When the test ends, addDetail() should be used to output the
        # counter values. This happens in install_counter_hook().
        self._counters = {}
        if 'config_stats' in selftest_debug_flags:
            self._install_config_stats_hooks()
        # Do not use i18n for tests (unless the test reverses this)
        i18n.disable_i18n()

    def debug(self):
        # debug a frame up.
        import pdb
        # The sys preserved stdin/stdout should allow blackbox tests debugging
        pdb.Pdb(stdin=sys.__stdin__, stdout=sys.__stdout__
                ).set_trace(sys._getframe().f_back)

    def discardDetail(self, name):
        """Extend the addDetail, getDetails api so we can remove a detail.

        eg. bzr always adds the 'log' detail at startup, but we don't want to
        include it for skipped, xfail, etc tests.

        It is safe to call this for a detail that doesn't exist, in case this
        gets called multiple times.
        """
        # We cheat. details is stored in __details which means we shouldn't
        # touch it. but getDetails() returns the dict directly, so we can
        # mutate it.
        details = self.getDetails()
        if name in details:
            del details[name]

    def install_counter_hook(self, hooks, name, counter_name=None):
        """Install a counting hook.

        Any hook can be counted as long as it doesn't need to return a value.

        :param hooks: Where the hook should be installed.

        :param name: The hook name that will be counted.

        :param counter_name: The counter identifier in ``_counters``, defaults
            to ``name``.
        """
        _counters = self._counters # Avoid closing over self
        if counter_name is None:
            counter_name = name
        if _counters.has_key(counter_name):
            raise AssertionError('%s is already used as a counter name'
                                  % (counter_name,))
        _counters[counter_name] = 0
        self.addDetail(counter_name, content.Content(content.UTF8_TEXT,
            lambda: ['%d' % (_counters[counter_name],)]))
        def increment_counter(*args, **kwargs):
            _counters[counter_name] += 1
        label = 'count %s calls' % (counter_name,)
        hooks.install_named_hook(name, increment_counter, label)
        self.addCleanup(hooks.uninstall_named_hook, name, label)

    def _install_config_stats_hooks(self):
        """Install config hooks to count hook calls.

        """
        for hook_name in ('get', 'set', 'remove', 'load', 'save'):
            self.install_counter_hook(config.ConfigHooks, hook_name,
                                       'config.%s' % (hook_name,))

        # The OldConfigHooks are private and need special handling to protect
        # against recursive tests (tests that run other tests), so we just do
        # manually what registering them into _builtin_known_hooks will provide
        # us.
        self.overrideAttr(config, 'OldConfigHooks', config._OldConfigHooks())
        for hook_name in ('get', 'set', 'remove', 'load', 'save'):
            self.install_counter_hook(config.OldConfigHooks, hook_name,
                                      'old_config.%s' % (hook_name,))

    def _clear_debug_flags(self):
        """Prevent externally set debug flags affecting tests.

        Tests that want to use debug flags can just set them in the
        debug_flags set during setup/teardown.
        """
        # Start with a copy of the current debug flags we can safely modify.
        self.overrideAttr(debug, 'debug_flags', set(debug.debug_flags))
        if 'allow_debug' not in selftest_debug_flags:
            debug.debug_flags.clear()
        if 'disable_lock_checks' not in selftest_debug_flags:
            debug.debug_flags.add('strict_locks')

    def _clear_hooks(self):
        # prevent hooks affecting tests
        known_hooks = hooks.known_hooks
        self._preserved_hooks = {}
        for key, (parent, name) in known_hooks.iter_parent_objects():
            current_hooks = getattr(parent, name)
            self._preserved_hooks[parent] = (name, current_hooks)
        self._preserved_lazy_hooks = hooks._lazy_hooks
        hooks._lazy_hooks = {}
        self.addCleanup(self._restoreHooks)
        for key, (parent, name) in known_hooks.iter_parent_objects():
            factory = known_hooks.get(key)
            setattr(parent, name, factory())
        # this hook should always be installed
        request._install_hook()

    def disable_directory_isolation(self):
        """Turn off directory isolation checks."""
        self._directory_isolation = False

    def enable_directory_isolation(self):
        """Enable directory isolation checks."""
        self._directory_isolation = True

    def _silenceUI(self):
        """Turn off UI for duration of test"""
        # by default the UI is off; tests can turn it on if they want it.
        self.overrideAttr(ui, 'ui_factory', ui.SilentUIFactory())

    def _check_locks(self):
        """Check that all lock take/release actions have been paired."""
        # We always check for mismatched locks. If a mismatch is found, we
        # fail unless -Edisable_lock_checks is supplied to selftest, in which
        # case we just print a warning.
        # unhook:
        acquired_locks = [lock for action, lock in self._lock_actions
                          if action == 'acquired']
        released_locks = [lock for action, lock in self._lock_actions
                          if action == 'released']
        broken_locks = [lock for action, lock in self._lock_actions
                        if action == 'broken']
        # trivially, given the tests for lock acquistion and release, if we
        # have as many in each list, it should be ok. Some lock tests also
        # break some locks on purpose and should be taken into account by
        # considering that breaking a lock is just a dirty way of releasing it.
        if len(acquired_locks) != (len(released_locks) + len(broken_locks)):
            message = (
                'Different number of acquired and '
                'released or broken locks.\n'
                'acquired=%s\n'
                'released=%s\n'
                'broken=%s\n' %
                (acquired_locks, released_locks, broken_locks))
            if not self._lock_check_thorough:
                # Rather than fail, just warn
                print "Broken test %s: %s" % (self, message)
                return
            self.fail(message)

    def _track_locks(self):
        """Track lock activity during tests."""
        self._lock_actions = []
        if 'disable_lock_checks' in selftest_debug_flags:
            self._lock_check_thorough = False
        else:
            self._lock_check_thorough = True

        self.addCleanup(self._check_locks)
        _mod_lock.Lock.hooks.install_named_hook('lock_acquired',
                                                self._lock_acquired, None)
        _mod_lock.Lock.hooks.install_named_hook('lock_released',
                                                self._lock_released, None)
        _mod_lock.Lock.hooks.install_named_hook('lock_broken',
                                                self._lock_broken, None)

    def _lock_acquired(self, result):
        self._lock_actions.append(('acquired', result))

    def _lock_released(self, result):
        self._lock_actions.append(('released', result))

    def _lock_broken(self, result):
        self._lock_actions.append(('broken', result))

    def permit_dir(self, name):
        """Permit a directory to be used by this test. See permit_url."""
        name_transport = _mod_transport.get_transport_from_path(name)
        self.permit_url(name)
        self.permit_url(name_transport.base)

    def permit_url(self, url):
        """Declare that url is an ok url to use in this test.
        
        Do this for memory transports, temporary test directory etc.
        
        Do not do this for the current working directory, /tmp, or any other
        preexisting non isolated url.
        """
        if not url.endswith('/'):
            url += '/'
        self._bzr_selftest_roots.append(url)

    def permit_source_tree_branch_repo(self):
        """Permit the source tree bzr is running from to be opened.

        Some code such as bzrlib.version attempts to read from the bzr branch
        that bzr is executing from (if any). This method permits that directory
        to be used in the test suite.
        """
        path = self.get_source_path()
        self.record_directory_isolation()
        try:
            try:
                workingtree.WorkingTree.open(path)
            except (errors.NotBranchError, errors.NoWorkingTree):
                raise TestSkipped('Needs a working tree of bzr sources')
        finally:
            self.enable_directory_isolation()

    def _preopen_isolate_transport(self, transport):
        """Check that all transport openings are done in the test work area."""
        while isinstance(transport, pathfilter.PathFilteringTransport):
            # Unwrap pathfiltered transports
            transport = transport.server.backing_transport.clone(
                transport._filter('.'))
        url = transport.base
        # ReadonlySmartTCPServer_for_testing decorates the backing transport
        # urls it is given by prepending readonly+. This is appropriate as the
        # client shouldn't know that the server is readonly (or not readonly).
        # We could register all servers twice, with readonly+ prepending, but
        # that makes for a long list; this is about the same but easier to
        # read.
        if url.startswith('readonly+'):
            url = url[len('readonly+'):]
        self._preopen_isolate_url(url)

    def _preopen_isolate_url(self, url):
        if not self._directory_isolation:
            return
        if self._directory_isolation == 'record':
            self._bzr_selftest_roots.append(url)
            return
        # This prevents all transports, including e.g. sftp ones backed on disk
        # from working unless they are explicitly granted permission. We then
        # depend on the code that sets up test transports to check that they are
        # appropriately isolated and enable their use by calling
        # self.permit_transport()
        if not osutils.is_inside_any(self._bzr_selftest_roots, url):
            raise errors.BzrError("Attempt to escape test isolation: %r %r"
                % (url, self._bzr_selftest_roots))

    def record_directory_isolation(self):
        """Gather accessed directories to permit later access.
        
        This is used for tests that access the branch bzr is running from.
        """
        self._directory_isolation = "record"

    def start_server(self, transport_server, backing_server=None):
        """Start transport_server for this test.

        This starts the server, registers a cleanup for it and permits the
        server's urls to be used.
        """
        if backing_server is None:
            transport_server.start_server()
        else:
            transport_server.start_server(backing_server)
        self.addCleanup(transport_server.stop_server)
        # Obtain a real transport because if the server supplies a password, it
        # will be hidden from the base on the client side.
        t = _mod_transport.get_transport_from_url(transport_server.get_url())
        # Some transport servers effectively chroot the backing transport;
        # others like SFTPServer don't - users of the transport can walk up the
        # transport to read the entire backing transport. This wouldn't matter
        # except that the workdir tests are given - and that they expect the
        # server's url to point at - is one directory under the safety net. So
        # Branch operations into the transport will attempt to walk up one
        # directory. Chrooting all servers would avoid this but also mean that
        # we wouldn't be testing directly against non-root urls. Alternatively
        # getting the test framework to start the server with a backing server
        # at the actual safety net directory would work too, but this then
        # means that the self.get_url/self.get_transport methods would need
        # to transform all their results. On balance its cleaner to handle it
        # here, and permit a higher url when we have one of these transports.
        if t.base.endswith('/work/'):
            # we have safety net/test root/work
            t = t.clone('../..')
        elif isinstance(transport_server,
                        test_server.SmartTCPServer_for_testing):
            # The smart server adds a path similar to work, which is traversed
            # up from by the client. But the server is chrooted - the actual
            # backing transport is not escaped from, and VFS requests to the
            # root will error (because they try to escape the chroot).
            t2 = t.clone('..')
            while t2.base != t.base:
                t = t2
                t2 = t.clone('..')
        self.permit_url(t.base)

    def _track_transports(self):
        """Install checks for transport usage."""
        # TestCase has no safe place it can write to.
        self._bzr_selftest_roots = []
        # Currently the easiest way to be sure that nothing is going on is to
        # hook into bzr dir opening. This leaves a small window of error for
        # transport tests, but they are well known, and we can improve on this
        # step.
        bzrdir.BzrDir.hooks.install_named_hook("pre_open",
            self._preopen_isolate_transport, "Check bzr directories are safe.")

    def _ndiff_strings(self, a, b):
        """Return ndiff between two strings containing lines.

        A trailing newline is added if missing to make the strings
        print properly."""
        if b and b[-1] != '\n':
            b += '\n'
        if a and a[-1] != '\n':
            a += '\n'
        difflines = difflib.ndiff(a.splitlines(True),
                                  b.splitlines(True),
                                  linejunk=lambda x: False,
                                  charjunk=lambda x: False)
        return ''.join(difflines)

    def assertEqual(self, a, b, message=''):
        try:
            if a == b:
                return
        except UnicodeError, e:
            # If we can't compare without getting a UnicodeError, then
            # obviously they are different
            trace.mutter('UnicodeError: %s', e)
        if message:
            message += '\n'
        raise AssertionError("%snot equal:\na = %s\nb = %s\n"
            % (message,
               pprint.pformat(a), pprint.pformat(b)))

    assertEquals = assertEqual

    def assertEqualDiff(self, a, b, message=None):
        """Assert two texts are equal, if not raise an exception.

        This is intended for use with multi-line strings where it can
        be hard to find the differences by eye.
        """
        # TODO: perhaps override assertEquals to call this for strings?
        if a == b:
            return
        if message is None:
            message = "texts not equal:\n"
        if a + '\n' == b:
            message = 'first string is missing a final newline.\n'
        if a == b + '\n':
            message = 'second string is missing a final newline.\n'
        raise AssertionError(message +
                             self._ndiff_strings(a, b))

    def assertEqualMode(self, mode, mode_test):
        self.assertEqual(mode, mode_test,
                         'mode mismatch %o != %o' % (mode, mode_test))

    def assertEqualStat(self, expected, actual):
        """assert that expected and actual are the same stat result.

        :param expected: A stat result.
        :param actual: A stat result.
        :raises AssertionError: If the expected and actual stat values differ
            other than by atime.
        """
        self.assertEqual(expected.st_size, actual.st_size,
                         'st_size did not match')
        self.assertEqual(expected.st_mtime, actual.st_mtime,
                         'st_mtime did not match')
        self.assertEqual(expected.st_ctime, actual.st_ctime,
                         'st_ctime did not match')
        if sys.platform == 'win32':
            # On Win32 both 'dev' and 'ino' cannot be trusted. In python2.4 it
            # is 'dev' that varies, in python 2.5 (6?) it is st_ino that is
            # odd. We just force it to always be 0 to avoid any problems.
            self.assertEqual(0, expected.st_dev)
            self.assertEqual(0, actual.st_dev)
            self.assertEqual(0, expected.st_ino)
            self.assertEqual(0, actual.st_ino)
        else:
            self.assertEqual(expected.st_dev, actual.st_dev,
                             'st_dev did not match')
            self.assertEqual(expected.st_ino, actual.st_ino,
                             'st_ino did not match')
        self.assertEqual(expected.st_mode, actual.st_mode,
                         'st_mode did not match')

    def assertLength(self, length, obj_with_len):
        """Assert that obj_with_len is of length length."""
        if len(obj_with_len) != length:
            self.fail("Incorrect length: wanted %d, got %d for %r" % (
                length, len(obj_with_len), obj_with_len))

    def assertLogsError(self, exception_class, func, *args, **kwargs):
        """Assert that `func(*args, **kwargs)` quietly logs a specific error.
        """
        captured = []
        orig_log_exception_quietly = trace.log_exception_quietly
        try:
            def capture():
                orig_log_exception_quietly()
                captured.append(sys.exc_info()[1])
            trace.log_exception_quietly = capture
            func(*args, **kwargs)
        finally:
            trace.log_exception_quietly = orig_log_exception_quietly
        self.assertLength(1, captured)
        err = captured[0]
        self.assertIsInstance(err, exception_class)
        return err

    def assertPositive(self, val):
        """Assert that val is greater than 0."""
        self.assertTrue(val > 0, 'expected a positive value, but got %s' % val)

    def assertNegative(self, val):
        """Assert that val is less than 0."""
        self.assertTrue(val < 0, 'expected a negative value, but got %s' % val)

    def assertStartsWith(self, s, prefix):
        if not s.startswith(prefix):
            raise AssertionError('string %r does not start with %r' % (s, prefix))

    def assertEndsWith(self, s, suffix):
        """Asserts that s ends with suffix."""
        if not s.endswith(suffix):
            raise AssertionError('string %r does not end with %r' % (s, suffix))

    def assertContainsRe(self, haystack, needle_re, flags=0):
        """Assert that a contains something matching a regular expression."""
        if not re.search(needle_re, haystack, flags):
            if '\n' in haystack or len(haystack) > 60:
                # a long string, format it in a more readable way
                raise AssertionError(
                        'pattern "%s" not found in\n"""\\\n%s"""\n'
                        % (needle_re, haystack))
            else:
                raise AssertionError('pattern "%s" not found in "%s"'
                        % (needle_re, haystack))

    def assertNotContainsRe(self, haystack, needle_re, flags=0):
        """Assert that a does not match a regular expression"""
        if re.search(needle_re, haystack, flags):
            raise AssertionError('pattern "%s" found in "%s"'
                    % (needle_re, haystack))

    def assertContainsString(self, haystack, needle):
        if haystack.find(needle) == -1:
            self.fail("string %r not found in '''%s'''" % (needle, haystack))

    def assertNotContainsString(self, haystack, needle):
        if haystack.find(needle) != -1:
            self.fail("string %r found in '''%s'''" % (needle, haystack))

    def assertSubset(self, sublist, superlist):
        """Assert that every entry in sublist is present in superlist."""
        missing = set(sublist) - set(superlist)
        if len(missing) > 0:
            raise AssertionError("value(s) %r not present in container %r" %
                                 (missing, superlist))

    def assertListRaises(self, excClass, func, *args, **kwargs):
        """Fail unless excClass is raised when the iterator from func is used.

        Many functions can return generators this makes sure
        to wrap them in a list() call to make sure the whole generator
        is run, and that the proper exception is raised.
        """
        try:
            list(func(*args, **kwargs))
        except excClass, e:
            return e
        else:
            if getattr(excClass,'__name__', None) is not None:
                excName = excClass.__name__
            else:
                excName = str(excClass)
            raise self.failureException, "%s not raised" % excName

    def assertRaises(self, excClass, callableObj, *args, **kwargs):
        """Assert that a callable raises a particular exception.

        :param excClass: As for the except statement, this may be either an
            exception class, or a tuple of classes.
        :param callableObj: A callable, will be passed ``*args`` and
            ``**kwargs``.

        Returns the exception so that you can examine it.
        """
        try:
            callableObj(*args, **kwargs)
        except excClass, e:
            return e
        else:
            if getattr(excClass,'__name__', None) is not None:
                excName = excClass.__name__
            else:
                # probably a tuple
                excName = str(excClass)
            raise self.failureException, "%s not raised" % excName

    def assertIs(self, left, right, message=None):
        if not (left is right):
            if message is not None:
                raise AssertionError(message)
            else:
                raise AssertionError("%r is not %r." % (left, right))

    def assertIsNot(self, left, right, message=None):
        if (left is right):
            if message is not None:
                raise AssertionError(message)
            else:
                raise AssertionError("%r is %r." % (left, right))

    def assertTransportMode(self, transport, path, mode):
        """Fail if a path does not have mode "mode".

        If modes are not supported on this transport, the assertion is ignored.
        """
        if not transport._can_roundtrip_unix_modebits():
            return
        path_stat = transport.stat(path)
        actual_mode = stat.S_IMODE(path_stat.st_mode)
        self.assertEqual(mode, actual_mode,
                         'mode of %r incorrect (%s != %s)'
                         % (path, oct(mode), oct(actual_mode)))

    def assertIsSameRealPath(self, path1, path2):
        """Fail if path1 and path2 points to different files"""
        self.assertEqual(osutils.realpath(path1),
                         osutils.realpath(path2),
                         "apparent paths:\na = %s\nb = %s\n," % (path1, path2))

    def assertIsInstance(self, obj, kls, msg=None):
        """Fail if obj is not an instance of kls
        
        :param msg: Supplementary message to show if the assertion fails.
        """
        if not isinstance(obj, kls):
            m = "%r is an instance of %s rather than %s" % (
                obj, obj.__class__, kls)
            if msg:
                m += ": " + msg
            self.fail(m)

    def assertFileEqual(self, content, path):
        """Fail if path does not contain 'content'."""
        self.assertPathExists(path)
        f = file(path, 'rb')
        try:
            s = f.read()
        finally:
            f.close()
        self.assertEqualDiff(content, s)

    def assertDocstring(self, expected_docstring, obj):
        """Fail if obj does not have expected_docstring"""
        if __doc__ is None:
            # With -OO the docstring should be None instead
            self.assertIs(obj.__doc__, None)
        else:
            self.assertEqual(expected_docstring, obj.__doc__)

    @symbol_versioning.deprecated_method(symbol_versioning.deprecated_in((2, 4)))
    def failUnlessExists(self, path):
        return self.assertPathExists(path)

    def assertPathExists(self, path):
        """Fail unless path or paths, which may be abs or relative, exist."""
        if not isinstance(path, basestring):
            for p in path:
                self.assertPathExists(p)
        else:
            self.assertTrue(osutils.lexists(path),
                path + " does not exist")

    @symbol_versioning.deprecated_method(symbol_versioning.deprecated_in((2, 4)))
    def failIfExists(self, path):
        return self.assertPathDoesNotExist(path)

    def assertPathDoesNotExist(self, path):
        """Fail if path or paths, which may be abs or relative, exist."""
        if not isinstance(path, basestring):
            for p in path:
                self.assertPathDoesNotExist(p)
        else:
            self.assertFalse(osutils.lexists(path),
                path + " exists")

    def _capture_deprecation_warnings(self, a_callable, *args, **kwargs):
        """A helper for callDeprecated and applyDeprecated.

        :param a_callable: A callable to call.
        :param args: The positional arguments for the callable
        :param kwargs: The keyword arguments for the callable
        :return: A tuple (warnings, result). result is the result of calling
            a_callable(``*args``, ``**kwargs``).
        """
        local_warnings = []
        def capture_warnings(msg, cls=None, stacklevel=None):
            # we've hooked into a deprecation specific callpath,
            # only deprecations should getting sent via it.
            self.assertEqual(cls, DeprecationWarning)
            local_warnings.append(msg)
        original_warning_method = symbol_versioning.warn
        symbol_versioning.set_warning_method(capture_warnings)
        try:
            result = a_callable(*args, **kwargs)
        finally:
            symbol_versioning.set_warning_method(original_warning_method)
        return (local_warnings, result)

    def applyDeprecated(self, deprecation_format, a_callable, *args, **kwargs):
        """Call a deprecated callable without warning the user.

        Note that this only captures warnings raised by symbol_versioning.warn,
        not other callers that go direct to the warning module.

        To test that a deprecated method raises an error, do something like
        this (remember that both assertRaises and applyDeprecated delays *args
        and **kwargs passing)::

            self.assertRaises(errors.ReservedId,
                self.applyDeprecated,
                deprecated_in((1, 5, 0)),
                br.append_revision,
                'current:')

        :param deprecation_format: The deprecation format that the callable
            should have been deprecated with. This is the same type as the
            parameter to deprecated_method/deprecated_function. If the
            callable is not deprecated with this format, an assertion error
            will be raised.
        :param a_callable: A callable to call. This may be a bound method or
            a regular function. It will be called with ``*args`` and
            ``**kwargs``.
        :param args: The positional arguments for the callable
        :param kwargs: The keyword arguments for the callable
        :return: The result of a_callable(``*args``, ``**kwargs``)
        """
        call_warnings, result = self._capture_deprecation_warnings(a_callable,
            *args, **kwargs)
        expected_first_warning = symbol_versioning.deprecation_string(
            a_callable, deprecation_format)
        if len(call_warnings) == 0:
            self.fail("No deprecation warning generated by call to %s" %
                a_callable)
        self.assertEqual(expected_first_warning, call_warnings[0])
        return result

    def callCatchWarnings(self, fn, *args, **kw):
        """Call a callable that raises python warnings.

        The caller's responsible for examining the returned warnings.

        If the callable raises an exception, the exception is not
        caught and propagates up to the caller.  In that case, the list
        of warnings is not available.

        :returns: ([warning_object, ...], fn_result)
        """
        # XXX: This is not perfect, because it completely overrides the
        # warnings filters, and some code may depend on suppressing particular
        # warnings.  It's the easiest way to insulate ourselves from -Werror,
        # though.  -- Andrew, 20071062
        wlist = []
        def _catcher(message, category, filename, lineno, file=None, line=None):
            # despite the name, 'message' is normally(?) a Warning subclass
            # instance
            wlist.append(message)
        saved_showwarning = warnings.showwarning
        saved_filters = warnings.filters
        try:
            warnings.showwarning = _catcher
            warnings.filters = []
            result = fn(*args, **kw)
        finally:
            warnings.showwarning = saved_showwarning
            warnings.filters = saved_filters
        return wlist, result

    def callDeprecated(self, expected, callable, *args, **kwargs):
        """Assert that a callable is deprecated in a particular way.

        This is a very precise test for unusual requirements. The
        applyDeprecated helper function is probably more suited for most tests
        as it allows you to simply specify the deprecation format being used
        and will ensure that that is issued for the function being called.

        Note that this only captures warnings raised by symbol_versioning.warn,
        not other callers that go direct to the warning module.  To catch
        general warnings, use callCatchWarnings.

        :param expected: a list of the deprecation warnings expected, in order
        :param callable: The callable to call
        :param args: The positional arguments for the callable
        :param kwargs: The keyword arguments for the callable
        """
        call_warnings, result = self._capture_deprecation_warnings(callable,
            *args, **kwargs)
        self.assertEqual(expected, call_warnings)
        return result

    def _startLogFile(self):
        """Send bzr and test log messages to a temporary file.

        The file is removed as the test is torn down.
        """
        pseudo_log_file = StringIO()
        def _get_log_contents_for_weird_testtools_api():
            return [pseudo_log_file.getvalue().decode(
                "utf-8", "replace").encode("utf-8")]
        self.addDetail("log", content.Content(content.ContentType("text",
            "plain", {"charset": "utf8"}),
            _get_log_contents_for_weird_testtools_api))
        self._log_file = pseudo_log_file
        self._log_memento = trace.push_log_file(self._log_file)
        self.addCleanup(self._finishLogFile)

    def _finishLogFile(self):
        """Finished with the log file.

        Close the file and delete it.
        """
        if trace._trace_file:
            # flush the log file, to get all content
            trace._trace_file.flush()
        trace.pop_log_file(self._log_memento)

    def thisFailsStrictLockCheck(self):
        """It is known that this test would fail with -Dstrict_locks.

        By default, all tests are run with strict lock checking unless
        -Edisable_lock_checks is supplied. However there are some tests which
        we know fail strict locks at this point that have not been fixed.
        They should call this function to disable the strict checking.

        This should be used sparingly, it is much better to fix the locking
        issues rather than papering over the problem by calling this function.
        """
        debug.debug_flags.discard('strict_locks')

    def overrideAttr(self, obj, attr_name, new=_unitialized_attr):
        """Overrides an object attribute restoring it after the test.

        :note: This should be used with discretion; you should think about
        whether it's better to make the code testable without monkey-patching.

        :param obj: The object that will be mutated.

        :param attr_name: The attribute name we want to preserve/override in
            the object.

        :param new: The optional value we want to set the attribute to.

        :returns: The actual attr value.
        """
        value = getattr(obj, attr_name)
        # The actual value is captured by the call below
        self.addCleanup(setattr, obj, attr_name, value)
        if new is not _unitialized_attr:
            setattr(obj, attr_name, new)
        return value

    def overrideEnv(self, name, new):
        """Set an environment variable, and reset it after the test.

        :param name: The environment variable name.

        :param new: The value to set the variable to. If None, the 
            variable is deleted from the environment.

        :returns: The actual variable value.
        """
        value = osutils.set_or_unset_env(name, new)
        self.addCleanup(osutils.set_or_unset_env, name, value)
        return value

    def recordCalls(self, obj, attr_name):
        """Monkeypatch in a wrapper that will record calls.

        The monkeypatch is automatically removed when the test concludes.

        :param obj: The namespace holding the reference to be replaced;
            typically a module, class, or object.
        :param attr_name: A string for the name of the attribute to 
            patch.
        :returns: A list that will be extended with one item every time the
            function is called, with a tuple of (args, kwargs).
        """
        calls = []

        def decorator(*args, **kwargs):
            calls.append((args, kwargs))
            return orig(*args, **kwargs)
        orig = self.overrideAttr(obj, attr_name, decorator)
        return calls

    def _cleanEnvironment(self):
        for name, value in isolated_environ.iteritems():
            self.overrideEnv(name, value)

    def _restoreHooks(self):
        for klass, (name, hooks) in self._preserved_hooks.items():
            setattr(klass, name, hooks)
        self._preserved_hooks.clear()
        bzrlib.hooks._lazy_hooks = self._preserved_lazy_hooks
        self._preserved_lazy_hooks.clear()

    def knownFailure(self, reason):
        """Declare that this test fails for a known reason

        Tests that are known to fail should generally be using expectedFailure
        with an appropriate reverse assertion if a change could cause the test
        to start passing. Conversely if the test has no immediate prospect of
        succeeding then using skip is more suitable.

        When this method is called while an exception is being handled, that
        traceback will be used, otherwise a new exception will be thrown to
        provide one but won't be reported.
        """
        self._add_reason(reason)
        try:
            exc_info = sys.exc_info()
            if exc_info != (None, None, None):
                self._report_traceback(exc_info)
            else:
                try:
                    raise self.failureException(reason)
                except self.failureException:
                    exc_info = sys.exc_info()
            # GZ 02-08-2011: Maybe cleanup this err.exc_info attribute too?
            raise testtools.testcase._ExpectedFailure(exc_info)
        finally:
            del exc_info

    def _suppress_log(self):
        """Remove the log info from details."""
        self.discardDetail('log')

    def _do_skip(self, result, reason):
        self._suppress_log()
        addSkip = getattr(result, 'addSkip', None)
        if not callable(addSkip):
            result.addSuccess(result)
        else:
            addSkip(self, reason)

    @staticmethod
    def _do_known_failure(self, result, e):
        self._suppress_log()
        err = sys.exc_info()
        addExpectedFailure = getattr(result, 'addExpectedFailure', None)
        if addExpectedFailure is not None:
            addExpectedFailure(self, err)
        else:
            result.addSuccess(self)

    @staticmethod
    def _do_not_applicable(self, result, e):
        if not e.args:
            reason = 'No reason given'
        else:
            reason = e.args[0]
        self._suppress_log ()
        addNotApplicable = getattr(result, 'addNotApplicable', None)
        if addNotApplicable is not None:
            result.addNotApplicable(self, reason)
        else:
            self._do_skip(result, reason)

    @staticmethod
    def _report_skip(self, result, err):
        """Override the default _report_skip.

        We want to strip the 'log' detail. If we waint until _do_skip, it has
        already been formatted into the 'reason' string, and we can't pull it
        out again.
        """
        self._suppress_log()
        super(TestCase, self)._report_skip(self, result, err)

    @staticmethod
    def _report_expected_failure(self, result, err):
        """Strip the log.

        See _report_skip for motivation.
        """
        self._suppress_log()
        super(TestCase, self)._report_expected_failure(self, result, err)

    @staticmethod
    def _do_unsupported_or_skip(self, result, e):
        reason = e.args[0]
        self._suppress_log()
        addNotSupported = getattr(result, 'addNotSupported', None)
        if addNotSupported is not None:
            result.addNotSupported(self, reason)
        else:
            self._do_skip(result, reason)

    def time(self, callable, *args, **kwargs):
        """Run callable and accrue the time it takes to the benchmark time.

        If lsprofiling is enabled (i.e. by --lsprof-time to bzr selftest) then
        this will cause lsprofile statistics to be gathered and stored in
        self._benchcalls.
        """
        if self._benchtime is None:
            self.addDetail('benchtime', content.Content(content.ContentType(
                "text", "plain"), lambda:[str(self._benchtime)]))
            self._benchtime = 0
        start = time.time()
        try:
            if not self._gather_lsprof_in_benchmarks:
                return callable(*args, **kwargs)
            else:
                # record this benchmark
                ret, stats = bzrlib.lsprof.profile(callable, *args, **kwargs)
                stats.sort()
                self._benchcalls.append(((callable, args, kwargs), stats))
                return ret
        finally:
            self._benchtime += time.time() - start

    def log(self, *args):
        trace.mutter(*args)

    def get_log(self):
        """Get a unicode string containing the log from bzrlib.trace.

        Undecodable characters are replaced.
        """
        return u"".join(self.getDetails()['log'].iter_text())

    def requireFeature(self, feature):
        """This test requires a specific feature is available.

        :raises UnavailableFeature: When feature is not available.
        """
        if not feature.available():
            raise UnavailableFeature(feature)

    def _run_bzr_autosplit(self, args, retcode, encoding, stdin,
            working_dir):
        """Run bazaar command line, splitting up a string command line."""
        if isinstance(args, basestring):
            # shlex don't understand unicode strings,
            # so args should be plain string (bialix 20070906)
            args = list(shlex.split(str(args)))
        return self._run_bzr_core(args, retcode=retcode,
                encoding=encoding, stdin=stdin, working_dir=working_dir,
                )

    def _run_bzr_core(self, args, retcode, encoding, stdin,
            working_dir):
        # Clear chk_map page cache, because the contents are likely to mask
        # locking errors.
        chk_map.clear_cache()
        if encoding is None:
            encoding = osutils.get_user_encoding()
        stdout = StringIOWrapper()
        stderr = StringIOWrapper()
        stdout.encoding = encoding
        stderr.encoding = encoding

        self.log('run bzr: %r', args)
        # FIXME: don't call into logging here
        handler = logging.StreamHandler(stderr)
        handler.setLevel(logging.INFO)
        logger = logging.getLogger('')
        logger.addHandler(handler)
        old_ui_factory = ui.ui_factory
        ui.ui_factory = TestUIFactory(stdin=stdin, stdout=stdout, stderr=stderr)

        cwd = None
        if working_dir is not None:
            cwd = osutils.getcwd()
            os.chdir(working_dir)

        try:
            try:
                result = self.apply_redirected(
                    ui.ui_factory.stdin,
                    stdout, stderr,
                    _mod_commands.run_bzr_catch_user_errors,
                    args)
            except KeyboardInterrupt:
                # Reraise KeyboardInterrupt with contents of redirected stdout
                # and stderr as arguments, for tests which are interested in
                # stdout and stderr and are expecting the exception.
                out = stdout.getvalue()
                err = stderr.getvalue()
                if out:
                    self.log('output:\n%r', out)
                if err:
                    self.log('errors:\n%r', err)
                raise KeyboardInterrupt(out, err)
        finally:
            logger.removeHandler(handler)
            ui.ui_factory = old_ui_factory
            if cwd is not None:
                os.chdir(cwd)

        out = stdout.getvalue()
        err = stderr.getvalue()
        if out:
            self.log('output:\n%r', out)
        if err:
            self.log('errors:\n%r', err)
        if retcode is not None:
            self.assertEquals(retcode, result,
                              message='Unexpected return code')
        return result, out, err

    def run_bzr(self, args, retcode=0, encoding=None, stdin=None,
                working_dir=None, error_regexes=[], output_encoding=None):
        """Invoke bzr, as if it were run from the command line.

        The argument list should not include the bzr program name - the
        first argument is normally the bzr command.  Arguments may be
        passed in three ways:

        1- A list of strings, eg ["commit", "a"].  This is recommended
        when the command contains whitespace or metacharacters, or
        is built up at run time.

        2- A single string, eg "add a".  This is the most convenient
        for hardcoded commands.

        This runs bzr through the interface that catches and reports
        errors, and with logging set to something approximating the
        default, so that error reporting can be checked.

        This should be the main method for tests that want to exercise the
        overall behavior of the bzr application (rather than a unit test
        or a functional test of the library.)

        This sends the stdout/stderr results into the test's log,
        where it may be useful for debugging.  See also run_captured.

        :keyword stdin: A string to be used as stdin for the command.
        :keyword retcode: The status code the command should return;
            default 0.
        :keyword working_dir: The directory to run the command in
        :keyword error_regexes: A list of expected error messages.  If
            specified they must be seen in the error output of the command.
        """
        retcode, out, err = self._run_bzr_autosplit(
            args=args,
            retcode=retcode,
            encoding=encoding,
            stdin=stdin,
            working_dir=working_dir,
            )
        self.assertIsInstance(error_regexes, (list, tuple))
        for regex in error_regexes:
            self.assertContainsRe(err, regex)
        return out, err

    def run_bzr_error(self, error_regexes, *args, **kwargs):
        """Run bzr, and check that stderr contains the supplied regexes

        :param error_regexes: Sequence of regular expressions which
            must each be found in the error output. The relative ordering
            is not enforced.
        :param args: command-line arguments for bzr
        :param kwargs: Keyword arguments which are interpreted by run_bzr
            This function changes the default value of retcode to be 3,
            since in most cases this is run when you expect bzr to fail.

        :return: (out, err) The actual output of running the command (in case
            you want to do more inspection)

        Examples of use::

            # Make sure that commit is failing because there is nothing to do
            self.run_bzr_error(['no changes to commit'],
                               ['commit', '-m', 'my commit comment'])
            # Make sure --strict is handling an unknown file, rather than
            # giving us the 'nothing to do' error
            self.build_tree(['unknown'])
            self.run_bzr_error(['Commit refused because there are unknown files'],
                               ['commit', --strict', '-m', 'my commit comment'])
        """
        kwargs.setdefault('retcode', 3)
        kwargs['error_regexes'] = error_regexes
        out, err = self.run_bzr(*args, **kwargs)
        return out, err

    def run_bzr_subprocess(self, *args, **kwargs):
        """Run bzr in a subprocess for testing.

        This starts a new Python interpreter and runs bzr in there.
        This should only be used for tests that have a justifiable need for
        this isolation: e.g. they are testing startup time, or signal
        handling, or early startup code, etc.  Subprocess code can't be
        profiled or debugged so easily.

        :keyword retcode: The status code that is expected.  Defaults to 0.  If
            None is supplied, the status code is not checked.
        :keyword env_changes: A dictionary which lists changes to environment
            variables. A value of None will unset the env variable.
            The values must be strings. The change will only occur in the
            child, so you don't need to fix the environment after running.
        :keyword universal_newlines: Convert CRLF => LF
        :keyword allow_plugins: By default the subprocess is run with
            --no-plugins to ensure test reproducibility. Also, it is possible
            for system-wide plugins to create unexpected output on stderr,
            which can cause unnecessary test failures.
        """
        env_changes = kwargs.get('env_changes', {})
        working_dir = kwargs.get('working_dir', None)
        allow_plugins = kwargs.get('allow_plugins', False)
        if len(args) == 1:
            if isinstance(args[0], list):
                args = args[0]
            elif isinstance(args[0], basestring):
                args = list(shlex.split(args[0]))
        else:
            raise ValueError("passing varargs to run_bzr_subprocess")
        process = self.start_bzr_subprocess(args, env_changes=env_changes,
                                            working_dir=working_dir,
                                            allow_plugins=allow_plugins)
        # We distinguish between retcode=None and retcode not passed.
        supplied_retcode = kwargs.get('retcode', 0)
        return self.finish_bzr_subprocess(process, retcode=supplied_retcode,
            universal_newlines=kwargs.get('universal_newlines', False),
            process_args=args)

    def start_bzr_subprocess(self, process_args, env_changes=None,
                             skip_if_plan_to_signal=False,
                             working_dir=None,
                             allow_plugins=False, stderr=subprocess.PIPE):
        """Start bzr in a subprocess for testing.

        This starts a new Python interpreter and runs bzr in there.
        This should only be used for tests that have a justifiable need for
        this isolation: e.g. they are testing startup time, or signal
        handling, or early startup code, etc.  Subprocess code can't be
        profiled or debugged so easily.

        :param process_args: a list of arguments to pass to the bzr executable,
            for example ``['--version']``.
        :param env_changes: A dictionary which lists changes to environment
            variables. A value of None will unset the env variable.
            The values must be strings. The change will only occur in the
            child, so you don't need to fix the environment after running.
        :param skip_if_plan_to_signal: raise TestSkipped when true and system
            doesn't support signalling subprocesses.
        :param allow_plugins: If False (default) pass --no-plugins to bzr.
        :param stderr: file to use for the subprocess's stderr.  Valid values
            are those valid for the stderr argument of `subprocess.Popen`.
            Default value is ``subprocess.PIPE``.

        :returns: Popen object for the started process.
        """
        if skip_if_plan_to_signal:
            if os.name != "posix":
                raise TestSkipped("Sending signals not supported")

        if env_changes is None:
            env_changes = {}
        old_env = {}

        def cleanup_environment():
            for env_var, value in env_changes.iteritems():
                old_env[env_var] = osutils.set_or_unset_env(env_var, value)

        def restore_environment():
            for env_var, value in old_env.iteritems():
                osutils.set_or_unset_env(env_var, value)

        bzr_path = self.get_bzr_path()

        cwd = None
        if working_dir is not None:
            cwd = osutils.getcwd()
            os.chdir(working_dir)

        try:
            # win32 subprocess doesn't support preexec_fn
            # so we will avoid using it on all platforms, just to
            # make sure the code path is used, and we don't break on win32
            cleanup_environment()
            # Include the subprocess's log file in the test details, in case
            # the test fails due to an error in the subprocess.
            self._add_subprocess_log(trace._get_bzr_log_filename())
            command = [sys.executable]
            # frozen executables don't need the path to bzr
            if getattr(sys, "frozen", None) is None:
                command.append(bzr_path)
            if not allow_plugins:
                command.append('--no-plugins')
            command.extend(process_args)
            process = self._popen(command, stdin=subprocess.PIPE,
                                  stdout=subprocess.PIPE,
                                  stderr=stderr)
        finally:
            restore_environment()
            if cwd is not None:
                os.chdir(cwd)

        return process

    def _add_subprocess_log(self, log_file_path):
        if len(self._log_files) == 0:
            # Register an addCleanup func.  We do this on the first call to
            # _add_subprocess_log rather than in TestCase.setUp so that this
            # addCleanup is registered after any cleanups for tempdirs that
            # subclasses might create, which will probably remove the log file
            # we want to read.
            self.addCleanup(self._subprocess_log_cleanup)
        # self._log_files is a set, so if a log file is reused we won't grab it
        # twice.
        self._log_files.add(log_file_path)

    def _subprocess_log_cleanup(self):
        for count, log_file_path in enumerate(self._log_files):
            # We use buffer_now=True to avoid holding the file open beyond
            # the life of this function, which might interfere with e.g.
            # cleaning tempdirs on Windows.
            # XXX: Testtools 0.9.5 doesn't have the content_from_file helper
            #detail_content = content.content_from_file(
            #    log_file_path, buffer_now=True)
            with open(log_file_path, 'rb') as log_file:
                log_file_bytes = log_file.read()
            detail_content = content.Content(content.ContentType("text",
                "plain", {"charset": "utf8"}), lambda: [log_file_bytes])
            self.addDetail("start_bzr_subprocess-log-%d" % (count,),
                detail_content)

    def _popen(self, *args, **kwargs):
        """Place a call to Popen.

        Allows tests to override this method to intercept the calls made to
        Popen for introspection.
        """
        return subprocess.Popen(*args, **kwargs)

    def get_source_path(self):
        """Return the path of the directory containing bzrlib."""
        return os.path.dirname(os.path.dirname(bzrlib.__file__))

    def get_bzr_path(self):
        """Return the path of the 'bzr' executable for this test suite."""
        bzr_path = os.path.join(self.get_source_path(), "bzr")
        if not os.path.isfile(bzr_path):
            # We are probably installed. Assume sys.argv is the right file
            bzr_path = sys.argv[0]
        return bzr_path

    def finish_bzr_subprocess(self, process, retcode=0, send_signal=None,
                              universal_newlines=False, process_args=None):
        """Finish the execution of process.

        :param process: the Popen object returned from start_bzr_subprocess.
        :param retcode: The status code that is expected.  Defaults to 0.  If
            None is supplied, the status code is not checked.
        :param send_signal: an optional signal to send to the process.
        :param universal_newlines: Convert CRLF => LF
        :returns: (stdout, stderr)
        """
        if send_signal is not None:
            os.kill(process.pid, send_signal)
        out, err = process.communicate()

        if universal_newlines:
            out = out.replace('\r\n', '\n')
            err = err.replace('\r\n', '\n')

        if retcode is not None and retcode != process.returncode:
            if process_args is None:
                process_args = "(unknown args)"
            trace.mutter('Output of bzr %s:\n%s', process_args, out)
            trace.mutter('Error for bzr %s:\n%s', process_args, err)
            self.fail('Command bzr %s failed with retcode %s != %s'
                      % (process_args, retcode, process.returncode))
        return [out, err]

    def check_tree_shape(self, tree, shape):
        """Compare a tree to a list of expected names.

        Fail if they are not precisely equal.
        """
        extras = []
        shape = list(shape)             # copy
        for path, ie in tree.iter_entries_by_dir():
            name = path.replace('\\', '/')
            if ie.kind == 'directory':
                name = name + '/'
            if name == "/":
                pass # ignore root entry
            elif name in shape:
                shape.remove(name)
            else:
                extras.append(name)
        if shape:
            self.fail("expected paths not found in inventory: %r" % shape)
        if extras:
            self.fail("unexpected paths found in inventory: %r" % extras)

    def apply_redirected(self, stdin=None, stdout=None, stderr=None,
                         a_callable=None, *args, **kwargs):
        """Call callable with redirected std io pipes.

        Returns the return code."""
        if not callable(a_callable):
            raise ValueError("a_callable must be callable.")
        if stdin is None:
            stdin = StringIO("")
        if stdout is None:
            if getattr(self, "_log_file", None) is not None:
                stdout = self._log_file
            else:
                stdout = StringIO()
        if stderr is None:
            if getattr(self, "_log_file", None is not None):
                stderr = self._log_file
            else:
                stderr = StringIO()
        real_stdin = sys.stdin
        real_stdout = sys.stdout
        real_stderr = sys.stderr
        try:
            sys.stdout = stdout
            sys.stderr = stderr
            sys.stdin = stdin
            return a_callable(*args, **kwargs)
        finally:
            sys.stdout = real_stdout
            sys.stderr = real_stderr
            sys.stdin = real_stdin

    def reduceLockdirTimeout(self):
        """Reduce the default lock timeout for the duration of the test, so that
        if LockContention occurs during a test, it does so quickly.

        Tests that expect to provoke LockContention errors should call this.
        """
        self.overrideAttr(lockdir, '_DEFAULT_TIMEOUT_SECONDS', 0)

    def make_utf8_encoded_stringio(self, encoding_type=None):
        """Return a StringIOWrapper instance, that will encode Unicode
        input to UTF-8.
        """
        if encoding_type is None:
            encoding_type = 'strict'
        sio = StringIO()
        output_encoding = 'utf-8'
        sio = codecs.getwriter(output_encoding)(sio, errors=encoding_type)
        sio.encoding = output_encoding
        return sio

    def disable_verb(self, verb):
        """Disable a smart server verb for one test."""
        from bzrlib.smart import request
        request_handlers = request.request_handlers
        orig_method = request_handlers.get(verb)
        request_handlers.remove(verb)
        self.addCleanup(request_handlers.register, verb, orig_method)


class CapturedCall(object):
    """A helper for capturing smart server calls for easy debug analysis."""

    def __init__(self, params, prefix_length):
        """Capture the call with params and skip prefix_length stack frames."""
        self.call = params
        import traceback
        # The last 5 frames are the __init__, the hook frame, and 3 smart
        # client frames. Beyond this we could get more clever, but this is good
        # enough for now.
        stack = traceback.extract_stack()[prefix_length:-5]
        self.stack = ''.join(traceback.format_list(stack))

    def __str__(self):
        return self.call.method

    def __repr__(self):
        return self.call.method

    def stack(self):
        return self.stack


class TestCaseWithMemoryTransport(TestCase):
    """Common test class for tests that do not need disk resources.

    Tests that need disk resources should derive from TestCaseInTempDir
    orTestCaseWithTransport.

    TestCaseWithMemoryTransport sets the TEST_ROOT variable for all bzr tests.

    For TestCaseWithMemoryTransport the ``test_home_dir`` is set to the name of
    a directory which does not exist. This serves to help ensure test isolation
    is preserved. ``test_dir`` is set to the TEST_ROOT, as is cwd, because they
    must exist. However, TestCaseWithMemoryTransport does not offer local file
    defaults for the transport in tests, nor does it obey the command line
    override, so tests that accidentally write to the common directory should
    be rare.

    :cvar TEST_ROOT: Directory containing all temporary directories, plus a
        ``.bzr`` directory that stops us ascending higher into the filesystem.
    """

    TEST_ROOT = None
    _TEST_NAME = 'test'

    def __init__(self, methodName='runTest'):
        # allow test parameterization after test construction and before test
        # execution. Variables that the parameterizer sets need to be
        # ones that are not set by setUp, or setUp will trash them.
        super(TestCaseWithMemoryTransport, self).__init__(methodName)
        self.vfs_transport_factory = default_transport
        self.transport_server = None
        self.transport_readonly_server = None
        self.__vfs_server = None

    def get_transport(self, relpath=None):
        """Return a writeable transport.

        This transport is for the test scratch space relative to
        "self._test_root"

        :param relpath: a path relative to the base url.
        """
        t = _mod_transport.get_transport_from_url(self.get_url(relpath))
        self.assertFalse(t.is_readonly())
        return t

    def get_readonly_transport(self, relpath=None):
        """Return a readonly transport for the test scratch space

        This can be used to test that operations which should only need
        readonly access in fact do not try to write.

        :param relpath: a path relative to the base url.
        """
        t = _mod_transport.get_transport_from_url(
            self.get_readonly_url(relpath))
        self.assertTrue(t.is_readonly())
        return t

    def create_transport_readonly_server(self):
        """Create a transport server from class defined at init.

        This is mostly a hook for daughter classes.
        """
        return self.transport_readonly_server()

    def get_readonly_server(self):
        """Get the server instance for the readonly transport

        This is useful for some tests with specific servers to do diagnostics.
        """
        if self.__readonly_server is None:
            if self.transport_readonly_server is None:
                # readonly decorator requested
                self.__readonly_server = test_server.ReadonlyServer()
            else:
                # explicit readonly transport.
                self.__readonly_server = self.create_transport_readonly_server()
            self.start_server(self.__readonly_server,
                self.get_vfs_only_server())
        return self.__readonly_server

    def get_readonly_url(self, relpath=None):
        """Get a URL for the readonly transport.

        This will either be backed by '.' or a decorator to the transport
        used by self.get_url()
        relpath provides for clients to get a path relative to the base url.
        These should only be downwards relative, not upwards.
        """
        base = self.get_readonly_server().get_url()
        return self._adjust_url(base, relpath)

    def get_vfs_only_server(self):
        """Get the vfs only read/write server instance.

        This is useful for some tests with specific servers that need
        diagnostics.

        For TestCaseWithMemoryTransport this is always a MemoryServer, and there
        is no means to override it.
        """
        if self.__vfs_server is None:
            self.__vfs_server = memory.MemoryServer()
            self.start_server(self.__vfs_server)
        return self.__vfs_server

    def get_server(self):
        """Get the read/write server instance.

        This is useful for some tests with specific servers that need
        diagnostics.

        This is built from the self.transport_server factory. If that is None,
        then the self.get_vfs_server is returned.
        """
        if self.__server is None:
            if (self.transport_server is None or self.transport_server is
                self.vfs_transport_factory):
                self.__server = self.get_vfs_only_server()
            else:
                # bring up a decorated means of access to the vfs only server.
                self.__server = self.transport_server()
                self.start_server(self.__server, self.get_vfs_only_server())
        return self.__server

    def _adjust_url(self, base, relpath):
        """Get a URL (or maybe a path) for the readwrite transport.

        This will either be backed by '.' or to an equivalent non-file based
        facility.
        relpath provides for clients to get a path relative to the base url.
        These should only be downwards relative, not upwards.
        """
        if relpath is not None and relpath != '.':
            if not base.endswith('/'):
                base = base + '/'
            # XXX: Really base should be a url; we did after all call
            # get_url()!  But sometimes it's just a path (from
            # LocalAbspathServer), and it'd be wrong to append urlescaped data
            # to a non-escaped local path.
            if base.startswith('./') or base.startswith('/'):
                base += relpath
            else:
                base += urlutils.escape(relpath)
        return base

    def get_url(self, relpath=None):
        """Get a URL (or maybe a path) for the readwrite transport.

        This will either be backed by '.' or to an equivalent non-file based
        facility.
        relpath provides for clients to get a path relative to the base url.
        These should only be downwards relative, not upwards.
        """
        base = self.get_server().get_url()
        return self._adjust_url(base, relpath)

    def get_vfs_only_url(self, relpath=None):
        """Get a URL (or maybe a path for the plain old vfs transport.

        This will never be a smart protocol.  It always has all the
        capabilities of the local filesystem, but it might actually be a
        MemoryTransport or some other similar virtual filesystem.

        This is the backing transport (if any) of the server returned by
        get_url and get_readonly_url.

        :param relpath: provides for clients to get a path relative to the base
            url.  These should only be downwards relative, not upwards.
        :return: A URL
        """
        base = self.get_vfs_only_server().get_url()
        return self._adjust_url(base, relpath)

    def _create_safety_net(self):
        """Make a fake bzr directory.

        This prevents any tests propagating up onto the TEST_ROOT directory's
        real branch.
        """
        root = TestCaseWithMemoryTransport.TEST_ROOT
        try:
            # Make sure we get a readable and accessible home for .bzr.log
            # and/or config files, and not fallback to weird defaults (see
            # http://pad.lv/825027).
            self.assertIs(None, os.environ.get('BZR_HOME', None))
            os.environ['BZR_HOME'] = root
            wt = bzrdir.BzrDir.create_standalone_workingtree(root)
            del os.environ['BZR_HOME']
        except Exception, e:
            self.fail("Fail to initialize the safety net: %r\nExiting\n" % (e,))
        # Hack for speed: remember the raw bytes of the dirstate file so that
        # we don't need to re-open the wt to check it hasn't changed.
        TestCaseWithMemoryTransport._SAFETY_NET_PRISTINE_DIRSTATE = (
            wt.control_transport.get_bytes('dirstate'))

    def _check_safety_net(self):
        """Check that the safety .bzr directory have not been touched.

        _make_test_root have created a .bzr directory to prevent tests from
        propagating. This method ensures than a test did not leaked.
        """
        root = TestCaseWithMemoryTransport.TEST_ROOT
        t = _mod_transport.get_transport_from_path(root)
        self.permit_url(t.base)
        if (t.get_bytes('.bzr/checkout/dirstate') != 
                TestCaseWithMemoryTransport._SAFETY_NET_PRISTINE_DIRSTATE):
            # The current test have modified the /bzr directory, we need to
            # recreate a new one or all the followng tests will fail.
            # If you need to inspect its content uncomment the following line
            # import pdb; pdb.set_trace()
            _rmtree_temp_dir(root + '/.bzr', test_id=self.id())
            self._create_safety_net()
            raise AssertionError('%s/.bzr should not be modified' % root)

    def _make_test_root(self):
        if TestCaseWithMemoryTransport.TEST_ROOT is None:
            # Watch out for tricky test dir (on OSX /tmp -> /private/tmp)
            root = osutils.realpath(osutils.mkdtemp(prefix='testbzr-',
                                                    suffix='.tmp'))
            TestCaseWithMemoryTransport.TEST_ROOT = root

            self._create_safety_net()

            # The same directory is used by all tests, and we're not
            # specifically told when all tests are finished.  This will do.
            atexit.register(_rmtree_temp_dir, root)

        self.permit_dir(TestCaseWithMemoryTransport.TEST_ROOT)
        self.addCleanup(self._check_safety_net)

    def makeAndChdirToTestDir(self):
        """Create a temporary directories for this one test.

        This must set self.test_home_dir and self.test_dir and chdir to
        self.test_dir.

        For TestCaseWithMemoryTransport we chdir to the TEST_ROOT for this test.
        """
        os.chdir(TestCaseWithMemoryTransport.TEST_ROOT)
        self.test_dir = TestCaseWithMemoryTransport.TEST_ROOT
        self.test_home_dir = self.test_dir + "/MemoryTransportMissingHomeDir"
        self.permit_dir(self.test_dir)

    def make_branch(self, relpath, format=None):
        """Create a branch on the transport at relpath."""
        repo = self.make_repository(relpath, format=format)
        return repo.bzrdir.create_branch(append_revisions_only=False)

    def resolve_format(self, format):
        """Resolve an object to a ControlDir format object.

        The initial format object can either already be
        a ControlDirFormat, None (for the default format),
        or a string with the name of the control dir format.

        :param format: Object to resolve
        :return A ControlDirFormat instance
        """
        if format is None:
            format = 'default'
        if isinstance(format, basestring):
            format = bzrdir.format_registry.make_bzrdir(format)
        return format

    def resolve_format(self, format):
        """Resolve an object to a ControlDir format object.

        The initial format object can either already be
        a ControlDirFormat, None (for the default format),
        or a string with the name of the control dir format.

        :param format: Object to resolve
        :return A ControlDirFormat instance
        """
        if format is None:
            format = 'default'
        if isinstance(format, basestring):
            format = bzrdir.format_registry.make_bzrdir(format)
        return format

    def make_bzrdir(self, relpath, format=None):
        try:
            # might be a relative or absolute path
            maybe_a_url = self.get_url(relpath)
            segments = maybe_a_url.rsplit('/', 1)
            t = _mod_transport.get_transport(maybe_a_url)
            if len(segments) > 1 and segments[-1] not in ('', '.'):
                t.ensure_base()
            format = self.resolve_format(format)
            return format.initialize_on_transport(t)
        except errors.UninitializableFormat:
            raise TestSkipped("Format %s is not initializable." % format)

    def make_repository(self, relpath, shared=False, format=None):
        """Create a repository on our default transport at relpath.

        Note that relpath must be a relative path, not a full url.
        """
        # FIXME: If you create a remoterepository this returns the underlying
        # real format, which is incorrect.  Actually we should make sure that
        # RemoteBzrDir returns a RemoteRepository.
        # maybe  mbp 20070410
        made_control = self.make_bzrdir(relpath, format=format)
        return made_control.create_repository(shared=shared)

    def make_smart_server(self, path, backing_server=None):
        if backing_server is None:
            backing_server = self.get_server()
        smart_server = test_server.SmartTCPServer_for_testing()
        self.start_server(smart_server, backing_server)
        remote_transport = _mod_transport.get_transport_from_url(smart_server.get_url()
                                                   ).clone(path)
        return remote_transport

    def make_branch_and_memory_tree(self, relpath, format=None):
        """Create a branch on the default transport and a MemoryTree for it."""
        b = self.make_branch(relpath, format=format)
        return memorytree.MemoryTree.create_on_branch(b)

    def make_branch_builder(self, relpath, format=None):
        branch = self.make_branch(relpath, format=format)
        return branchbuilder.BranchBuilder(branch=branch)

    def overrideEnvironmentForTesting(self):
        test_home_dir = self.test_home_dir
        if isinstance(test_home_dir, unicode):
            test_home_dir = test_home_dir.encode(sys.getfilesystemencoding())
        self.overrideEnv('HOME', test_home_dir)
        self.overrideEnv('BZR_HOME', test_home_dir)

    def setUp(self):
        super(TestCaseWithMemoryTransport, self).setUp()
        # Ensure that ConnectedTransport doesn't leak sockets
        def get_transport_from_url_with_cleanup(*args, **kwargs):
            t = orig_get_transport_from_url(*args, **kwargs)
            if isinstance(t, _mod_transport.ConnectedTransport):
                self.addCleanup(t.disconnect)
            return t

        orig_get_transport_from_url = self.overrideAttr(
            _mod_transport, 'get_transport_from_url',
            get_transport_from_url_with_cleanup)
        self._make_test_root()
        self.addCleanup(os.chdir, os.getcwdu())
        self.makeAndChdirToTestDir()
        self.overrideEnvironmentForTesting()
        self.__readonly_server = None
        self.__server = None
        self.reduceLockdirTimeout()

    def setup_smart_server_with_call_log(self):
        """Sets up a smart server as the transport server with a call log."""
        self.transport_server = test_server.SmartTCPServer_for_testing
        self.hpss_calls = []
        import traceback
        # Skip the current stack down to the caller of
        # setup_smart_server_with_call_log
        prefix_length = len(traceback.extract_stack()) - 2
        def capture_hpss_call(params):
            self.hpss_calls.append(
                CapturedCall(params, prefix_length))
        client._SmartClient.hooks.install_named_hook(
            'call', capture_hpss_call, None)

    def reset_smart_call_log(self):
        self.hpss_calls = []


class TestCaseInTempDir(TestCaseWithMemoryTransport):
    """Derived class that runs a test within a temporary directory.

    This is useful for tests that need to create a branch, etc.

    The directory is created in a slightly complex way: for each
    Python invocation, a new temporary top-level directory is created.
    All test cases create their own directory within that.  If the
    tests complete successfully, the directory is removed.

    :ivar test_base_dir: The path of the top-level directory for this
    test, which contains a home directory and a work directory.

    :ivar test_home_dir: An initially empty directory under test_base_dir
    which is used as $HOME for this test.

    :ivar test_dir: A directory under test_base_dir used as the current
    directory when the test proper is run.
    """

    OVERRIDE_PYTHON = 'python'

    def setUp(self):
        super(TestCaseInTempDir, self).setUp()
        # Remove the protection set in isolated_environ, we have a proper
        # access to disk resources now.
        self.overrideEnv('BZR_LOG', None)

    def check_file_contents(self, filename, expect):
        self.log("check contents of file %s" % filename)
        f = file(filename)
        try:
            contents = f.read()
        finally:
            f.close()
        if contents != expect:
            self.log("expected: %r" % expect)
            self.log("actually: %r" % contents)
            self.fail("contents of %s not as expected" % filename)

    def _getTestDirPrefix(self):
        # create a directory within the top level test directory
        if sys.platform in ('win32', 'cygwin'):
            name_prefix = re.sub('[<>*=+",:;_/\\-]', '_', self.id())
            # windows is likely to have path-length limits so use a short name
            name_prefix = name_prefix[-30:]
        else:
            name_prefix = re.sub('[/]', '_', self.id())
        return name_prefix

    def makeAndChdirToTestDir(self):
        """See TestCaseWithMemoryTransport.makeAndChdirToTestDir().

        For TestCaseInTempDir we create a temporary directory based on the test
        name and then create two subdirs - test and home under it.
        """
        name_prefix = osutils.pathjoin(TestCaseWithMemoryTransport.TEST_ROOT,
            self._getTestDirPrefix())
        name = name_prefix
        for i in range(100):
            if os.path.exists(name):
                name = name_prefix + '_' + str(i)
            else:
                # now create test and home directories within this dir
                self.test_base_dir = name
                self.addCleanup(self.deleteTestDir)
                os.mkdir(self.test_base_dir)
                break
        self.permit_dir(self.test_base_dir)
        # 'sprouting' and 'init' of a branch both walk up the tree to find
        # stacking policy to honour; create a bzr dir with an unshared
        # repository (but not a branch - our code would be trying to escape
        # then!) to stop them, and permit it to be read.
        # control = bzrdir.BzrDir.create(self.test_base_dir)
        # control.create_repository()
        self.test_home_dir = self.test_base_dir + '/home'
        os.mkdir(self.test_home_dir)
        self.test_dir = self.test_base_dir + '/work'
        os.mkdir(self.test_dir)
        os.chdir(self.test_dir)
        # put name of test inside
        f = file(self.test_base_dir + '/name', 'w')
        try:
            f.write(self.id())
        finally:
            f.close()

    def deleteTestDir(self):
        os.chdir(TestCaseWithMemoryTransport.TEST_ROOT)
        _rmtree_temp_dir(self.test_base_dir, test_id=self.id())

    def build_tree(self, shape, line_endings='binary', transport=None):
        """Build a test tree according to a pattern.

        shape is a sequence of file specifications.  If the final
        character is '/', a directory is created.

        This assumes that all the elements in the tree being built are new.

        This doesn't add anything to a branch.

        :type shape:    list or tuple.
        :param line_endings: Either 'binary' or 'native'
            in binary mode, exact contents are written in native mode, the
            line endings match the default platform endings.
        :param transport: A transport to write to, for building trees on VFS's.
            If the transport is readonly or None, "." is opened automatically.
        :return: None
        """
        if type(shape) not in (list, tuple):
            raise AssertionError("Parameter 'shape' should be "
                "a list or a tuple. Got %r instead" % (shape,))
        # It's OK to just create them using forward slashes on windows.
        if transport is None or transport.is_readonly():
            transport = _mod_transport.get_transport_from_path(".")
        for name in shape:
            self.assertIsInstance(name, basestring)
            if name[-1] == '/':
                transport.mkdir(urlutils.escape(name[:-1]))
            else:
                if line_endings == 'binary':
                    end = '\n'
                elif line_endings == 'native':
                    end = os.linesep
                else:
                    raise errors.BzrError(
                        'Invalid line ending request %r' % line_endings)
                content = "contents of %s%s" % (name.encode('utf-8'), end)
                transport.put_bytes_non_atomic(urlutils.escape(name), content)

    build_tree_contents = staticmethod(treeshape.build_tree_contents)

    def assertInWorkingTree(self, path, root_path='.', tree=None):
        """Assert whether path or paths are in the WorkingTree"""
        if tree is None:
            tree = workingtree.WorkingTree.open(root_path)
        if not isinstance(path, basestring):
            for p in path:
                self.assertInWorkingTree(p, tree=tree)
        else:
            self.assertIsNot(tree.path2id(path), None,
                path+' not in working tree.')

    def assertNotInWorkingTree(self, path, root_path='.', tree=None):
        """Assert whether path or paths are not in the WorkingTree"""
        if tree is None:
            tree = workingtree.WorkingTree.open(root_path)
        if not isinstance(path, basestring):
            for p in path:
                self.assertNotInWorkingTree(p,tree=tree)
        else:
            self.assertIs(tree.path2id(path), None, path+' in working tree.')


class TestCaseWithTransport(TestCaseInTempDir):
    """A test case that provides get_url and get_readonly_url facilities.

    These back onto two transport servers, one for readonly access and one for
    read write access.

    If no explicit class is provided for readonly access, a
    ReadonlyTransportDecorator is used instead which allows the use of non disk
    based read write transports.

    If an explicit class is provided for readonly access, that server and the
    readwrite one must both define get_url() as resolving to os.getcwd().
    """

    def get_vfs_only_server(self):
        """See TestCaseWithMemoryTransport.

        This is useful for some tests with specific servers that need
        diagnostics.
        """
        if self.__vfs_server is None:
            self.__vfs_server = self.vfs_transport_factory()
            self.start_server(self.__vfs_server)
        return self.__vfs_server

    def make_branch_and_tree(self, relpath, format=None):
        """Create a branch on the transport and a tree locally.

        If the transport is not a LocalTransport, the Tree can't be created on
        the transport.  In that case if the vfs_transport_factory is
        LocalURLServer the working tree is created in the local
        directory backing the transport, and the returned tree's branch and
        repository will also be accessed locally. Otherwise a lightweight
        checkout is created and returned.

        We do this because we can't physically create a tree in the local
        path, with a branch reference to the transport_factory url, and
        a branch + repository in the vfs_transport, unless the vfs_transport
        namespace is distinct from the local disk - the two branch objects
        would collide. While we could construct a tree with its branch object
        pointing at the transport_factory transport in memory, reopening it
        would behaving unexpectedly, and has in the past caused testing bugs
        when we tried to do it that way.

        :param format: The BzrDirFormat.
        :returns: the WorkingTree.
        """
        # TODO: always use the local disk path for the working tree,
        # this obviously requires a format that supports branch references
        # so check for that by checking bzrdir.BzrDirFormat.get_default_format()
        # RBC 20060208
        b = self.make_branch(relpath, format=format)
        try:
            return b.bzrdir.create_workingtree()
        except errors.NotLocalUrl:
            # We can only make working trees locally at the moment.  If the
            # transport can't support them, then we keep the non-disk-backed
            # branch and create a local checkout.
            if self.vfs_transport_factory is test_server.LocalURLServer:
                # the branch is colocated on disk, we cannot create a checkout.
                # hopefully callers will expect this.
                local_controldir= bzrdir.BzrDir.open(self.get_vfs_only_url(relpath))
                wt = local_controldir.create_workingtree()
                if wt.branch._format != b._format:
                    wt._branch = b
                    # Make sure that assigning to wt._branch fixes wt.branch,
                    # in case the implementation details of workingtree objects
                    # change.
                    self.assertIs(b, wt.branch)
                return wt
            else:
                return b.create_checkout(relpath, lightweight=True)

    def assertIsDirectory(self, relpath, transport):
        """Assert that relpath within transport is a directory.

        This may not be possible on all transports; in that case it propagates
        a TransportNotPossible.
        """
        try:
            mode = transport.stat(relpath).st_mode
        except errors.NoSuchFile:
            self.fail("path %s is not a directory; no such file"
                      % (relpath))
        if not stat.S_ISDIR(mode):
            self.fail("path %s is not a directory; has mode %#o"
                      % (relpath, mode))

    def assertTreesEqual(self, left, right):
        """Check that left and right have the same content and properties."""
        # we use a tree delta to check for equality of the content, and we
        # manually check for equality of other things such as the parents list.
        self.assertEqual(left.get_parent_ids(), right.get_parent_ids())
        differences = left.changes_from(right)
        self.assertFalse(differences.has_changed(),
            "Trees %r and %r are different: %r" % (left, right, differences))

    def setUp(self):
        super(TestCaseWithTransport, self).setUp()
        self.__vfs_server = None

    def disable_missing_extensions_warning(self):
        """Some tests expect a precise stderr content.

        There is no point in forcing them to duplicate the extension related
        warning.
        """
        config.GlobalConfig().set_user_option('ignore_missing_extensions', True)


class ChrootedTestCase(TestCaseWithTransport):
    """A support class that provides readonly urls outside the local namespace.

    This is done by checking if self.transport_server is a MemoryServer. if it
    is then we are chrooted already, if it is not then an HttpServer is used
    for readonly urls.

    TODO RBC 20060127: make this an option to TestCaseWithTransport so it can
                       be used without needed to redo it when a different
                       subclass is in use ?
    """

    def setUp(self):
        from bzrlib.tests import http_server
        super(ChrootedTestCase, self).setUp()
        if not self.vfs_transport_factory == memory.MemoryServer:
            self.transport_readonly_server = http_server.HttpServer


def condition_id_re(pattern):
    """Create a condition filter which performs a re check on a test's id.

    :param pattern: A regular expression string.
    :return: A callable that returns True if the re matches.
    """
    filter_re = re.compile(pattern, 0)
    def condition(test):
        test_id = test.id()
        return filter_re.search(test_id)
    return condition


def condition_isinstance(klass_or_klass_list):
    """Create a condition filter which returns isinstance(param, klass).

    :return: A callable which when called with one parameter obj return the
        result of isinstance(obj, klass_or_klass_list).
    """
    def condition(obj):
        return isinstance(obj, klass_or_klass_list)
    return condition


def condition_id_in_list(id_list):
    """Create a condition filter which verify that test's id in a list.

    :param id_list: A TestIdList object.
    :return: A callable that returns True if the test's id appears in the list.
    """
    def condition(test):
        return id_list.includes(test.id())
    return condition


def condition_id_startswith(starts):
    """Create a condition filter verifying that test's id starts with a string.

    :param starts: A list of string.
    :return: A callable that returns True if the test's id starts with one of
        the given strings.
    """
    def condition(test):
        for start in starts:
            if test.id().startswith(start):
                return True
        return False
    return condition


def exclude_tests_by_condition(suite, condition):
    """Create a test suite which excludes some tests from suite.

    :param suite: The suite to get tests from.
    :param condition: A callable whose result evaluates True when called with a
        test case which should be excluded from the result.
    :return: A suite which contains the tests found in suite that fail
        condition.
    """
    result = []
    for test in iter_suite_tests(suite):
        if not condition(test):
            result.append(test)
    return TestUtil.TestSuite(result)


def filter_suite_by_condition(suite, condition):
    """Create a test suite by filtering another one.

    :param suite: The source suite.
    :param condition: A callable whose result evaluates True when called with a
        test case which should be included in the result.
    :return: A suite which contains the tests found in suite that pass
        condition.
    """
    result = []
    for test in iter_suite_tests(suite):
        if condition(test):
            result.append(test)
    return TestUtil.TestSuite(result)


def filter_suite_by_re(suite, pattern):
    """Create a test suite by filtering another one.

    :param suite:           the source suite
    :param pattern:         pattern that names must match
    :returns: the newly created suite
    """
    condition = condition_id_re(pattern)
    result_suite = filter_suite_by_condition(suite, condition)
    return result_suite


def filter_suite_by_id_list(suite, test_id_list):
    """Create a test suite by filtering another one.

    :param suite: The source suite.
    :param test_id_list: A list of the test ids to keep as strings.
    :returns: the newly created suite
    """
    condition = condition_id_in_list(test_id_list)
    result_suite = filter_suite_by_condition(suite, condition)
    return result_suite


def filter_suite_by_id_startswith(suite, start):
    """Create a test suite by filtering another one.

    :param suite: The source suite.
    :param start: A list of string the test id must start with one of.
    :returns: the newly created suite
    """
    condition = condition_id_startswith(start)
    result_suite = filter_suite_by_condition(suite, condition)
    return result_suite


def exclude_tests_by_re(suite, pattern):
    """Create a test suite which excludes some tests from suite.

    :param suite: The suite to get tests from.
    :param pattern: A regular expression string. Test ids that match this
        pattern will be excluded from the result.
    :return: A TestSuite that contains all the tests from suite without the
        tests that matched pattern. The order of tests is the same as it was in
        suite.
    """
    return exclude_tests_by_condition(suite, condition_id_re(pattern))


def preserve_input(something):
    """A helper for performing test suite transformation chains.

    :param something: Anything you want to preserve.
    :return: Something.
    """
    return something


def randomize_suite(suite):
    """Return a new TestSuite with suite's tests in random order.

    The tests in the input suite are flattened into a single suite in order to
    accomplish this. Any nested TestSuites are removed to provide global
    randomness.
    """
    tests = list(iter_suite_tests(suite))
    random.shuffle(tests)
    return TestUtil.TestSuite(tests)


def split_suite_by_condition(suite, condition):
    """Split a test suite into two by a condition.

    :param suite: The suite to split.
    :param condition: The condition to match on. Tests that match this
        condition are returned in the first test suite, ones that do not match
        are in the second suite.
    :return: A tuple of two test suites, where the first contains tests from
        suite matching the condition, and the second contains the remainder
        from suite. The order within each output suite is the same as it was in
        suite.
    """
    matched = []
    did_not_match = []
    for test in iter_suite_tests(suite):
        if condition(test):
            matched.append(test)
        else:
            did_not_match.append(test)
    return TestUtil.TestSuite(matched), TestUtil.TestSuite(did_not_match)


def split_suite_by_re(suite, pattern):
    """Split a test suite into two by a regular expression.

    :param suite: The suite to split.
    :param pattern: A regular expression string. Test ids that match this
        pattern will be in the first test suite returned, and the others in the
        second test suite returned.
    :return: A tuple of two test suites, where the first contains tests from
        suite matching pattern, and the second contains the remainder from
        suite. The order within each output suite is the same as it was in
        suite.
    """
    return split_suite_by_condition(suite, condition_id_re(pattern))


def run_suite(suite, name='test', verbose=False, pattern=".*",
              stop_on_failure=False,
              transport=None, lsprof_timed=None, bench_history=None,
              matching_tests_first=None,
              list_only=False,
              random_seed=None,
              exclude_pattern=None,
              strict=False,
              runner_class=None,
              suite_decorators=None,
              stream=None,
              result_decorators=None,
              ):
    """Run a test suite for bzr selftest.

    :param runner_class: The class of runner to use. Must support the
        constructor arguments passed by run_suite which are more than standard
        python uses.
    :return: A boolean indicating success.
    """
    TestCase._gather_lsprof_in_benchmarks = lsprof_timed
    if verbose:
        verbosity = 2
    else:
        verbosity = 1
    if runner_class is None:
        runner_class = TextTestRunner
    if stream is None:
        stream = sys.stdout
    runner = runner_class(stream=stream,
                            descriptions=0,
                            verbosity=verbosity,
                            bench_history=bench_history,
                            strict=strict,
                            result_decorators=result_decorators,
                            )
    runner.stop_on_failure=stop_on_failure
    if isinstance(suite, unittest.TestSuite):
        # Empty out _tests list of passed suite and populate new TestSuite
        suite._tests[:], suite = [], TestSuite(suite)
    # built in decorator factories:
    decorators = [
        random_order(random_seed, runner),
        exclude_tests(exclude_pattern),
        ]
    if matching_tests_first:
        decorators.append(tests_first(pattern))
    else:
        decorators.append(filter_tests(pattern))
    if suite_decorators:
        decorators.extend(suite_decorators)
    # tell the result object how many tests will be running: (except if
    # --parallel=fork is being used. Robert said he will provide a better
    # progress design later -- vila 20090817)
    if fork_decorator not in decorators:
        decorators.append(CountingDecorator)
    for decorator in decorators:
        suite = decorator(suite)
    if list_only:
        # Done after test suite decoration to allow randomisation etc
        # to take effect, though that is of marginal benefit.
        if verbosity >= 2:
            stream.write("Listing tests only ...\n")
        for t in iter_suite_tests(suite):
            stream.write("%s\n" % (t.id()))
        return True
    result = runner.run(suite)
    if strict:
        return result.wasStrictlySuccessful()
    else:
        return result.wasSuccessful()


# A registry where get() returns a suite decorator.
parallel_registry = registry.Registry()


def fork_decorator(suite):
    if getattr(os, "fork", None) is None:
        raise errors.BzrCommandError("platform does not support fork,"
            " try --parallel=subprocess instead.")
    concurrency = osutils.local_concurrency()
    if concurrency == 1:
        return suite
    from testtools import ConcurrentTestSuite
    return ConcurrentTestSuite(suite, fork_for_tests)
parallel_registry.register('fork', fork_decorator)


def subprocess_decorator(suite):
    concurrency = osutils.local_concurrency()
    if concurrency == 1:
        return suite
    from testtools import ConcurrentTestSuite
    return ConcurrentTestSuite(suite, reinvoke_for_tests)
parallel_registry.register('subprocess', subprocess_decorator)


def exclude_tests(exclude_pattern):
    """Return a test suite decorator that excludes tests."""
    if exclude_pattern is None:
        return identity_decorator
    def decorator(suite):
        return ExcludeDecorator(suite, exclude_pattern)
    return decorator


def filter_tests(pattern):
    if pattern == '.*':
        return identity_decorator
    def decorator(suite):
        return FilterTestsDecorator(suite, pattern)
    return decorator


def random_order(random_seed, runner):
    """Return a test suite decorator factory for randomising tests order.
    
    :param random_seed: now, a string which casts to a long, or a long.
    :param runner: A test runner with a stream attribute to report on.
    """
    if random_seed is None:
        return identity_decorator
    def decorator(suite):
        return RandomDecorator(suite, random_seed, runner.stream)
    return decorator


def tests_first(pattern):
    if pattern == '.*':
        return identity_decorator
    def decorator(suite):
        return TestFirstDecorator(suite, pattern)
    return decorator


def identity_decorator(suite):
    """Return suite."""
    return suite


class TestDecorator(TestUtil.TestSuite):
    """A decorator for TestCase/TestSuite objects.

    Contains rather than flattening suite passed on construction
    """

    def __init__(self, suite=None):
        super(TestDecorator, self).__init__()
        if suite is not None:
            self.addTest(suite)

    # Don't need subclass run method with suite emptying
    run = unittest.TestSuite.run


class CountingDecorator(TestDecorator):
    """A decorator which calls result.progress(self.countTestCases)."""

    def run(self, result):
        progress_method = getattr(result, 'progress', None)
        if callable(progress_method):
            progress_method(self.countTestCases(), SUBUNIT_SEEK_SET)
        return super(CountingDecorator, self).run(result)


class ExcludeDecorator(TestDecorator):
    """A decorator which excludes test matching an exclude pattern."""

    def __init__(self, suite, exclude_pattern):
        super(ExcludeDecorator, self).__init__(
            exclude_tests_by_re(suite, exclude_pattern))


class FilterTestsDecorator(TestDecorator):
    """A decorator which filters tests to those matching a pattern."""

    def __init__(self, suite, pattern):
        super(FilterTestsDecorator, self).__init__(
            filter_suite_by_re(suite, pattern))


class RandomDecorator(TestDecorator):
    """A decorator which randomises the order of its tests."""

    def __init__(self, suite, random_seed, stream):
        random_seed = self.actual_seed(random_seed)
        stream.write("Randomizing test order using seed %s\n\n" %
            (random_seed,))
        # Initialise the random number generator.
        random.seed(random_seed)
        super(RandomDecorator, self).__init__(randomize_suite(suite))

    @staticmethod
    def actual_seed(seed):
        if seed == "now":
            # We convert the seed to a long to make it reuseable across
            # invocations (because the user can reenter it).
            return long(time.time())
        else:
            # Convert the seed to a long if we can
            try:
                return long(seed)
            except (TypeError, ValueError):
                pass
        return seed


class TestFirstDecorator(TestDecorator):
    """A decorator which moves named tests to the front."""

    def __init__(self, suite, pattern):
        super(TestFirstDecorator, self).__init__()
        self.addTests(split_suite_by_re(suite, pattern))


def partition_tests(suite, count):
    """Partition suite into count lists of tests."""
    # This just assigns tests in a round-robin fashion.  On one hand this
    # splits up blocks of related tests that might run faster if they shared
    # resources, but on the other it avoids assigning blocks of slow tests to
    # just one partition.  So the slowest partition shouldn't be much slower
    # than the fastest.
    partitions = [list() for i in range(count)]
    tests = iter_suite_tests(suite)
    for partition, test in itertools.izip(itertools.cycle(partitions), tests):
        partition.append(test)
    return partitions


def workaround_zealous_crypto_random():
    """Crypto.Random want to help us being secure, but we don't care here.

    This workaround some test failure related to the sftp server. Once paramiko
    stop using the controversial API in Crypto.Random, we may get rid of it.
    """
    try:
        from Crypto.Random import atfork
        atfork()
    except ImportError:
        pass


def fork_for_tests(suite):
    """Take suite and start up one runner per CPU by forking()

    :return: An iterable of TestCase-like objects which can each have
        run(result) called on them to feed tests to result.
    """
    concurrency = osutils.local_concurrency()
    result = []
    from subunit import ProtocolTestCase
    from subunit.test_results import AutoTimingTestResultDecorator
    class TestInOtherProcess(ProtocolTestCase):
        # Should be in subunit, I think. RBC.
        def __init__(self, stream, pid):
            ProtocolTestCase.__init__(self, stream)
            self.pid = pid

        def run(self, result):
            try:
                ProtocolTestCase.run(self, result)
            finally:
                os.waitpid(self.pid, 0)

    test_blocks = partition_tests(suite, concurrency)
    # Clear the tests from the original suite so it doesn't keep them alive
    suite._tests[:] = []
    for process_tests in test_blocks:
        process_suite = TestUtil.TestSuite(process_tests)
        # Also clear each split list so new suite has only reference
        process_tests[:] = []
        c2pread, c2pwrite = os.pipe()
        pid = os.fork()
        if pid == 0:
            workaround_zealous_crypto_random()
            try:
                os.close(c2pread)
                # Leave stderr and stdout open so we can see test noise
                # Close stdin so that the child goes away if it decides to
                # read from stdin (otherwise its a roulette to see what
                # child actually gets keystrokes for pdb etc).
                sys.stdin.close()
                # GZ 2011-06-16: Why set stdin to None? Breaks multi fork.
                #sys.stdin = None
                stream = os.fdopen(c2pwrite, 'wb', 1)
                subunit_result = AutoTimingTestResultDecorator(
                    SubUnitBzrProtocolClient(stream))
                process_suite.run(subunit_result)
            finally:
                # GZ 2011-06-16: Is always exiting with silent success
                #                really the right thing? Hurts debugging.
                os._exit(0)
        else:
            os.close(c2pwrite)
            stream = os.fdopen(c2pread, 'rb', 1)
            test = TestInOtherProcess(stream, pid)
            result.append(test)
    return result


def reinvoke_for_tests(suite):
    """Take suite and start up one runner per CPU using subprocess().

    :return: An iterable of TestCase-like objects which can each have
        run(result) called on them to feed tests to result.
    """
    concurrency = osutils.local_concurrency()
    result = []
    from subunit import ProtocolTestCase
    class TestInSubprocess(ProtocolTestCase):
        def __init__(self, process, name):
            ProtocolTestCase.__init__(self, process.stdout)
            self.process = process
            self.process.stdin.close()
            self.name = name

        def run(self, result):
            try:
                ProtocolTestCase.run(self, result)
            finally:
                self.process.wait()
                os.unlink(self.name)
            # print "pid %d finished" % finished_process
    test_blocks = partition_tests(suite, concurrency)
    for process_tests in test_blocks:
        # ugly; currently reimplement rather than reuses TestCase methods.
        bzr_path = os.path.dirname(os.path.dirname(bzrlib.__file__))+'/bzr'
        if not os.path.isfile(bzr_path):
            # We are probably installed. Assume sys.argv is the right file
            bzr_path = sys.argv[0]
        bzr_path = [bzr_path]
        if sys.platform == "win32":
            # if we're on windows, we can't execute the bzr script directly
            bzr_path = [sys.executable] + bzr_path
        fd, test_list_file_name = tempfile.mkstemp()
        test_list_file = os.fdopen(fd, 'wb', 1)
        for test in process_tests:
            test_list_file.write(test.id() + '\n')
        test_list_file.close()
        try:
            argv = bzr_path + ['selftest', '--load-list', test_list_file_name,
                '--subunit']
            if '--no-plugins' in sys.argv:
                argv.append('--no-plugins')
            # stderr=subprocess.STDOUT would be ideal, but until we prevent
            # noise on stderr it can interrupt the subunit protocol.
            process = subprocess.Popen(argv, stdin=subprocess.PIPE,
                                      stdout=subprocess.PIPE,
                                      stderr=subprocess.PIPE,
                                      bufsize=1)
            test = TestInSubprocess(process, test_list_file_name)
            result.append(test)
        except:
            os.unlink(test_list_file_name)
            raise
    return result


class ProfileResult(testtools.ExtendedToOriginalDecorator):
    """Generate profiling data for all activity between start and success.
    
    The profile data is appended to the test's _benchcalls attribute and can
    be accessed by the forwarded-to TestResult.

    While it might be cleaner do accumulate this in stopTest, addSuccess is
    where our existing output support for lsprof is, and this class aims to
    fit in with that: while it could be moved it's not necessary to accomplish
    test profiling, nor would it be dramatically cleaner.
    """

    def startTest(self, test):
        self.profiler = bzrlib.lsprof.BzrProfiler()
        # Prevent deadlocks in tests that use lsprof: those tests will
        # unavoidably fail.
        bzrlib.lsprof.BzrProfiler.profiler_block = 0
        self.profiler.start()
        testtools.ExtendedToOriginalDecorator.startTest(self, test)

    def addSuccess(self, test):
        stats = self.profiler.stop()
        try:
            calls = test._benchcalls
        except AttributeError:
            test._benchcalls = []
            calls = test._benchcalls
        calls.append(((test.id(), "", ""), stats))
        testtools.ExtendedToOriginalDecorator.addSuccess(self, test)

    def stopTest(self, test):
        testtools.ExtendedToOriginalDecorator.stopTest(self, test)
        self.profiler = None


# Controlled by "bzr selftest -E=..." option
# Currently supported:
#   -Eallow_debug           Will no longer clear debug.debug_flags() so it
#                           preserves any flags supplied at the command line.
#   -Edisable_lock_checks   Turns errors in mismatched locks into simple prints
#                           rather than failing tests. And no longer raise
#                           LockContention when fctnl locks are not being used
#                           with proper exclusion rules.
#   -Ethreads               Will display thread ident at creation/join time to
#                           help track thread leaks
<<<<<<< HEAD
#   -Euncollected_cases     Display the identity of any test cases that weren't
#                           deallocated after being completed.
=======

#   -Econfig_stats          Will collect statistics using addDetail
>>>>>>> 80c8e9c8
selftest_debug_flags = set()


def selftest(verbose=False, pattern=".*", stop_on_failure=True,
             transport=None,
             test_suite_factory=None,
             lsprof_timed=None,
             bench_history=None,
             matching_tests_first=None,
             list_only=False,
             random_seed=None,
             exclude_pattern=None,
             strict=False,
             load_list=None,
             debug_flags=None,
             starting_with=None,
             runner_class=None,
             suite_decorators=None,
             stream=None,
             lsprof_tests=False,
             ):
    """Run the whole test suite under the enhanced runner"""
    # XXX: Very ugly way to do this...
    # Disable warning about old formats because we don't want it to disturb
    # any blackbox tests.
    from bzrlib import repository
    repository._deprecation_warning_done = True

    global default_transport
    if transport is None:
        transport = default_transport
    old_transport = default_transport
    default_transport = transport
    global selftest_debug_flags
    old_debug_flags = selftest_debug_flags
    if debug_flags is not None:
        selftest_debug_flags = set(debug_flags)
    try:
        if load_list is None:
            keep_only = None
        else:
            keep_only = load_test_id_list(load_list)
        if starting_with:
            starting_with = [test_prefix_alias_registry.resolve_alias(start)
                             for start in starting_with]
        if test_suite_factory is None:
            # Reduce loading time by loading modules based on the starting_with
            # patterns.
            suite = test_suite(keep_only, starting_with)
        else:
            suite = test_suite_factory()
        if starting_with:
            # But always filter as requested.
            suite = filter_suite_by_id_startswith(suite, starting_with)
        result_decorators = []
        if lsprof_tests:
            result_decorators.append(ProfileResult)
        return run_suite(suite, 'testbzr', verbose=verbose, pattern=pattern,
                     stop_on_failure=stop_on_failure,
                     transport=transport,
                     lsprof_timed=lsprof_timed,
                     bench_history=bench_history,
                     matching_tests_first=matching_tests_first,
                     list_only=list_only,
                     random_seed=random_seed,
                     exclude_pattern=exclude_pattern,
                     strict=strict,
                     runner_class=runner_class,
                     suite_decorators=suite_decorators,
                     stream=stream,
                     result_decorators=result_decorators,
                     )
    finally:
        default_transport = old_transport
        selftest_debug_flags = old_debug_flags


def load_test_id_list(file_name):
    """Load a test id list from a text file.

    The format is one test id by line.  No special care is taken to impose
    strict rules, these test ids are used to filter the test suite so a test id
    that do not match an existing test will do no harm. This allows user to add
    comments, leave blank lines, etc.
    """
    test_list = []
    try:
        ftest = open(file_name, 'rt')
    except IOError, e:
        if e.errno != errno.ENOENT:
            raise
        else:
            raise errors.NoSuchFile(file_name)

    for test_name in ftest.readlines():
        test_list.append(test_name.strip())
    ftest.close()
    return test_list


def suite_matches_id_list(test_suite, id_list):
    """Warns about tests not appearing or appearing more than once.

    :param test_suite: A TestSuite object.
    :param test_id_list: The list of test ids that should be found in
         test_suite.

    :return: (absents, duplicates) absents is a list containing the test found
        in id_list but not in test_suite, duplicates is a list containing the
        test found multiple times in test_suite.

    When using a prefined test id list, it may occurs that some tests do not
    exist anymore or that some tests use the same id. This function warns the
    tester about potential problems in his workflow (test lists are volatile)
    or in the test suite itself (using the same id for several tests does not
    help to localize defects).
    """
    # Build a dict counting id occurrences
    tests = dict()
    for test in iter_suite_tests(test_suite):
        id = test.id()
        tests[id] = tests.get(id, 0) + 1

    not_found = []
    duplicates = []
    for id in id_list:
        occurs = tests.get(id, 0)
        if not occurs:
            not_found.append(id)
        elif occurs > 1:
            duplicates.append(id)

    return not_found, duplicates


class TestIdList(object):
    """Test id list to filter a test suite.

    Relying on the assumption that test ids are built as:
    <module>[.<class>.<method>][(<param>+)], <module> being in python dotted
    notation, this class offers methods to :
    - avoid building a test suite for modules not refered to in the test list,
    - keep only the tests listed from the module test suite.
    """

    def __init__(self, test_id_list):
        # When a test suite needs to be filtered against us we compare test ids
        # for equality, so a simple dict offers a quick and simple solution.
        self.tests = dict().fromkeys(test_id_list, True)

        # While unittest.TestCase have ids like:
        # <module>.<class>.<method>[(<param+)],
        # doctest.DocTestCase can have ids like:
        # <module>
        # <module>.<class>
        # <module>.<function>
        # <module>.<class>.<method>

        # Since we can't predict a test class from its name only, we settle on
        # a simple constraint: a test id always begins with its module name.

        modules = {}
        for test_id in test_id_list:
            parts = test_id.split('.')
            mod_name = parts.pop(0)
            modules[mod_name] = True
            for part in parts:
                mod_name += '.' + part
                modules[mod_name] = True
        self.modules = modules

    def refers_to(self, module_name):
        """Is there tests for the module or one of its sub modules."""
        return self.modules.has_key(module_name)

    def includes(self, test_id):
        return self.tests.has_key(test_id)


class TestPrefixAliasRegistry(registry.Registry):
    """A registry for test prefix aliases.

    This helps implement shorcuts for the --starting-with selftest
    option. Overriding existing prefixes is not allowed but not fatal (a
    warning will be emitted).
    """

    def register(self, key, obj, help=None, info=None,
                 override_existing=False):
        """See Registry.register.

        Trying to override an existing alias causes a warning to be emitted,
        not a fatal execption.
        """
        try:
            super(TestPrefixAliasRegistry, self).register(
                key, obj, help=help, info=info, override_existing=False)
        except KeyError:
            actual = self.get(key)
            trace.note(
                'Test prefix alias %s is already used for %s, ignoring %s'
                % (key, actual, obj))

    def resolve_alias(self, id_start):
        """Replace the alias by the prefix in the given string.

        Using an unknown prefix is an error to help catching typos.
        """
        parts = id_start.split('.')
        try:
            parts[0] = self.get(parts[0])
        except KeyError:
            raise errors.BzrCommandError(
                '%s is not a known test prefix alias' % parts[0])
        return '.'.join(parts)


test_prefix_alias_registry = TestPrefixAliasRegistry()
"""Registry of test prefix aliases."""


# This alias allows to detect typos ('bzrlin.') by making all valid test ids
# appear prefixed ('bzrlib.' is "replaced" by 'bzrlib.').
test_prefix_alias_registry.register('bzrlib', 'bzrlib')

# Obvious highest levels prefixes, feel free to add your own via a plugin
test_prefix_alias_registry.register('bd', 'bzrlib.doc')
test_prefix_alias_registry.register('bu', 'bzrlib.utils')
test_prefix_alias_registry.register('bt', 'bzrlib.tests')
test_prefix_alias_registry.register('bb', 'bzrlib.tests.blackbox')
test_prefix_alias_registry.register('bp', 'bzrlib.plugins')


def _test_suite_testmod_names():
    """Return the standard list of test module names to test."""
    return [
        'bzrlib.doc',
        'bzrlib.tests.blackbox',
        'bzrlib.tests.commands',
        'bzrlib.tests.doc_generate',
        'bzrlib.tests.per_branch',
        'bzrlib.tests.per_bzrdir',
        'bzrlib.tests.per_controldir',
        'bzrlib.tests.per_controldir_colo',
        'bzrlib.tests.per_foreign_vcs',
        'bzrlib.tests.per_interrepository',
        'bzrlib.tests.per_intertree',
        'bzrlib.tests.per_inventory',
        'bzrlib.tests.per_interbranch',
        'bzrlib.tests.per_lock',
        'bzrlib.tests.per_merger',
        'bzrlib.tests.per_transport',
        'bzrlib.tests.per_tree',
        'bzrlib.tests.per_pack_repository',
        'bzrlib.tests.per_repository',
        'bzrlib.tests.per_repository_chk',
        'bzrlib.tests.per_repository_reference',
        'bzrlib.tests.per_repository_vf',
        'bzrlib.tests.per_uifactory',
        'bzrlib.tests.per_versionedfile',
        'bzrlib.tests.per_workingtree',
        'bzrlib.tests.test__annotator',
        'bzrlib.tests.test__bencode',
        'bzrlib.tests.test__btree_serializer',
        'bzrlib.tests.test__chk_map',
        'bzrlib.tests.test__dirstate_helpers',
        'bzrlib.tests.test__groupcompress',
        'bzrlib.tests.test__known_graph',
        'bzrlib.tests.test__rio',
        'bzrlib.tests.test__simple_set',
        'bzrlib.tests.test__static_tuple',
        'bzrlib.tests.test__walkdirs_win32',
        'bzrlib.tests.test_ancestry',
        'bzrlib.tests.test_annotate',
        'bzrlib.tests.test_api',
        'bzrlib.tests.test_atomicfile',
        'bzrlib.tests.test_bad_files',
        'bzrlib.tests.test_bisect_multi',
        'bzrlib.tests.test_branch',
        'bzrlib.tests.test_branchbuilder',
        'bzrlib.tests.test_btree_index',
        'bzrlib.tests.test_bugtracker',
        'bzrlib.tests.test_bundle',
        'bzrlib.tests.test_bzrdir',
        'bzrlib.tests.test__chunks_to_lines',
        'bzrlib.tests.test_cache_utf8',
        'bzrlib.tests.test_chk_map',
        'bzrlib.tests.test_chk_serializer',
        'bzrlib.tests.test_chunk_writer',
        'bzrlib.tests.test_clean_tree',
        'bzrlib.tests.test_cleanup',
        'bzrlib.tests.test_cmdline',
        'bzrlib.tests.test_commands',
        'bzrlib.tests.test_commit',
        'bzrlib.tests.test_commit_merge',
        'bzrlib.tests.test_config',
        'bzrlib.tests.test_conflicts',
        'bzrlib.tests.test_controldir',
        'bzrlib.tests.test_counted_lock',
        'bzrlib.tests.test_crash',
        'bzrlib.tests.test_decorators',
        'bzrlib.tests.test_delta',
        'bzrlib.tests.test_debug',
        'bzrlib.tests.test_diff',
        'bzrlib.tests.test_directory_service',
        'bzrlib.tests.test_dirstate',
        'bzrlib.tests.test_email_message',
        'bzrlib.tests.test_eol_filters',
        'bzrlib.tests.test_errors',
        'bzrlib.tests.test_estimate_compressed_size',
        'bzrlib.tests.test_export',
        'bzrlib.tests.test_export_pot',
        'bzrlib.tests.test_extract',
        'bzrlib.tests.test_features',
        'bzrlib.tests.test_fetch',
        'bzrlib.tests.test_fixtures',
        'bzrlib.tests.test_fifo_cache',
        'bzrlib.tests.test_filters',
        'bzrlib.tests.test_filter_tree',
        'bzrlib.tests.test_ftp_transport',
        'bzrlib.tests.test_foreign',
        'bzrlib.tests.test_generate_docs',
        'bzrlib.tests.test_generate_ids',
        'bzrlib.tests.test_globbing',
        'bzrlib.tests.test_gpg',
        'bzrlib.tests.test_graph',
        'bzrlib.tests.test_groupcompress',
        'bzrlib.tests.test_hashcache',
        'bzrlib.tests.test_help',
        'bzrlib.tests.test_hooks',
        'bzrlib.tests.test_http',
        'bzrlib.tests.test_http_response',
        'bzrlib.tests.test_https_ca_bundle',
        'bzrlib.tests.test_i18n',
        'bzrlib.tests.test_identitymap',
        'bzrlib.tests.test_ignores',
        'bzrlib.tests.test_index',
        'bzrlib.tests.test_import_tariff',
        'bzrlib.tests.test_info',
        'bzrlib.tests.test_inv',
        'bzrlib.tests.test_inventory_delta',
        'bzrlib.tests.test_knit',
        'bzrlib.tests.test_lazy_import',
        'bzrlib.tests.test_lazy_regex',
        'bzrlib.tests.test_library_state',
        'bzrlib.tests.test_lock',
        'bzrlib.tests.test_lockable_files',
        'bzrlib.tests.test_lockdir',
        'bzrlib.tests.test_log',
        'bzrlib.tests.test_lru_cache',
        'bzrlib.tests.test_lsprof',
        'bzrlib.tests.test_mail_client',
        'bzrlib.tests.test_matchers',
        'bzrlib.tests.test_memorytree',
        'bzrlib.tests.test_merge',
        'bzrlib.tests.test_merge3',
        'bzrlib.tests.test_merge_core',
        'bzrlib.tests.test_merge_directive',
        'bzrlib.tests.test_mergetools',
        'bzrlib.tests.test_missing',
        'bzrlib.tests.test_msgeditor',
        'bzrlib.tests.test_multiparent',
        'bzrlib.tests.test_mutabletree',
        'bzrlib.tests.test_nonascii',
        'bzrlib.tests.test_options',
        'bzrlib.tests.test_osutils',
        'bzrlib.tests.test_osutils_encodings',
        'bzrlib.tests.test_pack',
        'bzrlib.tests.test_patch',
        'bzrlib.tests.test_patches',
        'bzrlib.tests.test_permissions',
        'bzrlib.tests.test_plugins',
        'bzrlib.tests.test_progress',
        'bzrlib.tests.test_pyutils',
        'bzrlib.tests.test_read_bundle',
        'bzrlib.tests.test_reconcile',
        'bzrlib.tests.test_reconfigure',
        'bzrlib.tests.test_registry',
        'bzrlib.tests.test_remote',
        'bzrlib.tests.test_rename_map',
        'bzrlib.tests.test_repository',
        'bzrlib.tests.test_revert',
        'bzrlib.tests.test_revision',
        'bzrlib.tests.test_revisionspec',
        'bzrlib.tests.test_revisiontree',
        'bzrlib.tests.test_rio',
        'bzrlib.tests.test_rules',
        'bzrlib.tests.test_sampler',
        'bzrlib.tests.test_scenarios',
        'bzrlib.tests.test_script',
        'bzrlib.tests.test_selftest',
        'bzrlib.tests.test_serializer',
        'bzrlib.tests.test_setup',
        'bzrlib.tests.test_sftp_transport',
        'bzrlib.tests.test_shelf',
        'bzrlib.tests.test_shelf_ui',
        'bzrlib.tests.test_smart',
        'bzrlib.tests.test_smart_add',
        'bzrlib.tests.test_smart_request',
        'bzrlib.tests.test_smart_transport',
        'bzrlib.tests.test_smtp_connection',
        'bzrlib.tests.test_source',
        'bzrlib.tests.test_ssh_transport',
        'bzrlib.tests.test_status',
        'bzrlib.tests.test_store',
        'bzrlib.tests.test_strace',
        'bzrlib.tests.test_subsume',
        'bzrlib.tests.test_switch',
        'bzrlib.tests.test_symbol_versioning',
        'bzrlib.tests.test_tag',
        'bzrlib.tests.test_test_server',
        'bzrlib.tests.test_testament',
        'bzrlib.tests.test_textfile',
        'bzrlib.tests.test_textmerge',
        'bzrlib.tests.test_cethread',
        'bzrlib.tests.test_timestamp',
        'bzrlib.tests.test_trace',
        'bzrlib.tests.test_transactions',
        'bzrlib.tests.test_transform',
        'bzrlib.tests.test_transport',
        'bzrlib.tests.test_transport_log',
        'bzrlib.tests.test_tree',
        'bzrlib.tests.test_treebuilder',
        'bzrlib.tests.test_treeshape',
        'bzrlib.tests.test_tsort',
        'bzrlib.tests.test_tuned_gzip',
        'bzrlib.tests.test_ui',
        'bzrlib.tests.test_uncommit',
        'bzrlib.tests.test_upgrade',
        'bzrlib.tests.test_upgrade_stacked',
        'bzrlib.tests.test_urlutils',
        'bzrlib.tests.test_utextwrap',
        'bzrlib.tests.test_version',
        'bzrlib.tests.test_version_info',
        'bzrlib.tests.test_versionedfile',
        'bzrlib.tests.test_weave',
        'bzrlib.tests.test_whitebox',
        'bzrlib.tests.test_win32utils',
        'bzrlib.tests.test_workingtree',
        'bzrlib.tests.test_workingtree_4',
        'bzrlib.tests.test_wsgi',
        'bzrlib.tests.test_xml',
        ]


def _test_suite_modules_to_doctest():
    """Return the list of modules to doctest."""
    if __doc__ is None:
        # GZ 2009-03-31: No docstrings with -OO so there's nothing to doctest
        return []
    return [
        'bzrlib',
        'bzrlib.branchbuilder',
        'bzrlib.decorators',
        'bzrlib.inventory',
        'bzrlib.iterablefile',
        'bzrlib.lockdir',
        'bzrlib.merge3',
        'bzrlib.option',
        'bzrlib.pyutils',
        'bzrlib.symbol_versioning',
        'bzrlib.tests',
        'bzrlib.tests.fixtures',
        'bzrlib.timestamp',
        'bzrlib.transport.http',
        'bzrlib.version_info_formats.format_custom',
        ]


def test_suite(keep_only=None, starting_with=None):
    """Build and return TestSuite for the whole of bzrlib.

    :param keep_only: A list of test ids limiting the suite returned.

    :param starting_with: An id limiting the suite returned to the tests
         starting with it.

    This function can be replaced if you need to change the default test
    suite on a global basis, but it is not encouraged.
    """

    loader = TestUtil.TestLoader()

    if keep_only is not None:
        id_filter = TestIdList(keep_only)
    if starting_with:
        # We take precedence over keep_only because *at loading time* using
        # both options means we will load less tests for the same final result.
        def interesting_module(name):
            for start in starting_with:
                if (
                    # Either the module name starts with the specified string
                    name.startswith(start)
                    # or it may contain tests starting with the specified string
                    or start.startswith(name)
                    ):
                    return True
            return False
        loader = TestUtil.FilteredByModuleTestLoader(interesting_module)

    elif keep_only is not None:
        loader = TestUtil.FilteredByModuleTestLoader(id_filter.refers_to)
        def interesting_module(name):
            return id_filter.refers_to(name)

    else:
        loader = TestUtil.TestLoader()
        def interesting_module(name):
            # No filtering, all modules are interesting
            return True

    suite = loader.suiteClass()

    # modules building their suite with loadTestsFromModuleNames
    suite.addTest(loader.loadTestsFromModuleNames(_test_suite_testmod_names()))

    for mod in _test_suite_modules_to_doctest():
        if not interesting_module(mod):
            # No tests to keep here, move along
            continue
        try:
            # note that this really does mean "report only" -- doctest
            # still runs the rest of the examples
            doc_suite = IsolatedDocTestSuite(
                mod, optionflags=doctest.REPORT_ONLY_FIRST_FAILURE)
        except ValueError, e:
            print '**failed to get doctest for: %s\n%s' % (mod, e)
            raise
        if len(doc_suite._tests) == 0:
            raise errors.BzrError("no doctests found in %s" % (mod,))
        suite.addTest(doc_suite)

    default_encoding = sys.getdefaultencoding()
    for name, plugin in _mod_plugin.plugins().items():
        if not interesting_module(plugin.module.__name__):
            continue
        plugin_suite = plugin.test_suite()
        # We used to catch ImportError here and turn it into just a warning,
        # but really if you don't have --no-plugins this should be a failure.
        # mbp 20080213 - see http://bugs.launchpad.net/bugs/189771
        if plugin_suite is None:
            plugin_suite = plugin.load_plugin_tests(loader)
        if plugin_suite is not None:
            suite.addTest(plugin_suite)
        if default_encoding != sys.getdefaultencoding():
            trace.warning(
                'Plugin "%s" tried to reset default encoding to: %s', name,
                sys.getdefaultencoding())
            reload(sys)
            sys.setdefaultencoding(default_encoding)

    if keep_only is not None:
        # Now that the referred modules have loaded their tests, keep only the
        # requested ones.
        suite = filter_suite_by_id_list(suite, id_filter)
        # Do some sanity checks on the id_list filtering
        not_found, duplicates = suite_matches_id_list(suite, keep_only)
        if starting_with:
            # The tester has used both keep_only and starting_with, so he is
            # already aware that some tests are excluded from the list, there
            # is no need to tell him which.
            pass
        else:
            # Some tests mentioned in the list are not in the test suite. The
            # list may be out of date, report to the tester.
            for id in not_found:
                trace.warning('"%s" not found in the test suite', id)
        for id in duplicates:
            trace.warning('"%s" is used as an id by several tests', id)

    return suite


def multiply_scenarios(*scenarios):
    """Multiply two or more iterables of scenarios.

    It is safe to pass scenario generators or iterators.

    :returns: A list of compound scenarios: the cross-product of all 
        scenarios, with the names concatenated and the parameters
        merged together.
    """
    return reduce(_multiply_two_scenarios, map(list, scenarios))


def _multiply_two_scenarios(scenarios_left, scenarios_right):
    """Multiply two sets of scenarios.

    :returns: the cartesian product of the two sets of scenarios, that is
        a scenario for every possible combination of a left scenario and a
        right scenario.
    """
    return [
        ('%s,%s' % (left_name, right_name),
         dict(left_dict.items() + right_dict.items()))
        for left_name, left_dict in scenarios_left
        for right_name, right_dict in scenarios_right]


def multiply_tests(tests, scenarios, result):
    """Multiply tests_list by scenarios into result.

    This is the core workhorse for test parameterisation.

    Typically the load_tests() method for a per-implementation test suite will
    call multiply_tests and return the result.

    :param tests: The tests to parameterise.
    :param scenarios: The scenarios to apply: pairs of (scenario_name,
        scenario_param_dict).
    :param result: A TestSuite to add created tests to.

    This returns the passed in result TestSuite with the cross product of all
    the tests repeated once for each scenario.  Each test is adapted by adding
    the scenario name at the end of its id(), and updating the test object's
    __dict__ with the scenario_param_dict.

    >>> import bzrlib.tests.test_sampler
    >>> r = multiply_tests(
    ...     bzrlib.tests.test_sampler.DemoTest('test_nothing'),
    ...     [('one', dict(param=1)),
    ...      ('two', dict(param=2))],
    ...     TestUtil.TestSuite())
    >>> tests = list(iter_suite_tests(r))
    >>> len(tests)
    2
    >>> tests[0].id()
    'bzrlib.tests.test_sampler.DemoTest.test_nothing(one)'
    >>> tests[0].param
    1
    >>> tests[1].param
    2
    """
    for test in iter_suite_tests(tests):
        apply_scenarios(test, scenarios, result)
    return result


def apply_scenarios(test, scenarios, result):
    """Apply the scenarios in scenarios to test and add to result.

    :param test: The test to apply scenarios to.
    :param scenarios: An iterable of scenarios to apply to test.
    :return: result
    :seealso: apply_scenario
    """
    for scenario in scenarios:
        result.addTest(apply_scenario(test, scenario))
    return result


def apply_scenario(test, scenario):
    """Copy test and apply scenario to it.

    :param test: A test to adapt.
    :param scenario: A tuple describing the scenarion.
        The first element of the tuple is the new test id.
        The second element is a dict containing attributes to set on the
        test.
    :return: The adapted test.
    """
    new_id = "%s(%s)" % (test.id(), scenario[0])
    new_test = clone_test(test, new_id)
    for name, value in scenario[1].items():
        setattr(new_test, name, value)
    return new_test


def clone_test(test, new_id):
    """Clone a test giving it a new id.

    :param test: The test to clone.
    :param new_id: The id to assign to it.
    :return: The new test.
    """
    new_test = copy.copy(test)
    new_test.id = lambda: new_id
    # XXX: Workaround <https://bugs.launchpad.net/testtools/+bug/637725>, which
    # causes cloned tests to share the 'details' dict.  This makes it hard to
    # read the test output for parameterized tests, because tracebacks will be
    # associated with irrelevant tests.
    try:
        details = new_test._TestCase__details
    except AttributeError:
        # must be a different version of testtools than expected.  Do nothing.
        pass
    else:
        # Reset the '__details' dict.
        new_test._TestCase__details = {}
    return new_test


def permute_tests_for_extension(standard_tests, loader, py_module_name,
                                ext_module_name):
    """Helper for permutating tests against an extension module.

    This is meant to be used inside a modules 'load_tests()' function. It will
    create 2 scenarios, and cause all tests in the 'standard_tests' to be run
    against both implementations. Setting 'test.module' to the appropriate
    module. See bzrlib.tests.test__chk_map.load_tests as an example.

    :param standard_tests: A test suite to permute
    :param loader: A TestLoader
    :param py_module_name: The python path to a python module that can always
        be loaded, and will be considered the 'python' implementation. (eg
        'bzrlib._chk_map_py')
    :param ext_module_name: The python path to an extension module. If the
        module cannot be loaded, a single test will be added, which notes that
        the module is not available. If it can be loaded, all standard_tests
        will be run against that module.
    :return: (suite, feature) suite is a test-suite that has all the permuted
        tests. feature is the Feature object that can be used to determine if
        the module is available.
    """

    from bzrlib.tests.features import ModuleAvailableFeature
    py_module = pyutils.get_named_object(py_module_name)
    scenarios = [
        ('python', {'module': py_module}),
    ]
    suite = loader.suiteClass()
    feature = ModuleAvailableFeature(ext_module_name)
    if feature.available():
        scenarios.append(('C', {'module': feature.module}))
    else:
        # the compiled module isn't available, so we add a failing test
        class FailWithoutFeature(TestCase):
            def test_fail(self):
                self.requireFeature(feature)
        suite.addTest(loader.loadTestsFromTestCase(FailWithoutFeature))
    result = multiply_tests(standard_tests, scenarios, suite)
    return result, feature


def _rmtree_temp_dir(dirname, test_id=None):
    # If LANG=C we probably have created some bogus paths
    # which rmtree(unicode) will fail to delete
    # so make sure we are using rmtree(str) to delete everything
    # except on win32, where rmtree(str) will fail
    # since it doesn't have the property of byte-stream paths
    # (they are either ascii or mbcs)
    if sys.platform == 'win32':
        # make sure we are using the unicode win32 api
        dirname = unicode(dirname)
    else:
        dirname = dirname.encode(sys.getfilesystemencoding())
    try:
        osutils.rmtree(dirname)
    except OSError, e:
        # We don't want to fail here because some useful display will be lost
        # otherwise. Polluting the tmp dir is bad, but not giving all the
        # possible info to the test runner is even worse.
        if test_id != None:
            ui.ui_factory.clear_term()
            sys.stderr.write('\nWhile running: %s\n' % (test_id,))
        # Ugly, but the last thing we want here is fail, so bear with it.
        printable_e = str(e).decode(osutils.get_user_encoding(), 'replace'
                                    ).encode('ascii', 'replace')
        sys.stderr.write('Unable to remove testing dir %s\n%s'
                         % (os.path.basename(dirname), printable_e))


def probe_unicode_in_user_encoding():
    """Try to encode several unicode strings to use in unicode-aware tests.
    Return first successfull match.

    :return:  (unicode value, encoded plain string value) or (None, None)
    """
    possible_vals = [u'm\xb5', u'\xe1', u'\u0410']
    for uni_val in possible_vals:
        try:
            str_val = uni_val.encode(osutils.get_user_encoding())
        except UnicodeEncodeError:
            # Try a different character
            pass
        else:
            return uni_val, str_val
    return None, None


def probe_bad_non_ascii(encoding):
    """Try to find [bad] character with code [128..255]
    that cannot be decoded to unicode in some encoding.
    Return None if all non-ascii characters is valid
    for given encoding.
    """
    for i in xrange(128, 256):
        char = chr(i)
        try:
            char.decode(encoding)
        except UnicodeDecodeError:
            return char
    return None


# Only define SubUnitBzrRunner if subunit is available.
try:
    from subunit import TestProtocolClient
    from subunit.test_results import AutoTimingTestResultDecorator
    class SubUnitBzrProtocolClient(TestProtocolClient):

        # GZ 2011-05-26: This duplicates logic in ExtendedTestResult.stopTest
        def stopTest(self, test):
            super(SubUnitBzrProtocolClient, self).stopTest(test)
            # Break bound method cycles added in Python 2.7 unittest rewrite
            type_equality_funcs = getattr(test, "_type_equality_funcs", None)
            if type_equality_funcs is not None:
                type_equality_funcs.clear()

        def addSuccess(self, test, details=None):
            # The subunit client always includes the details in the subunit
            # stream, but we don't want to include it in ours.
            if details is not None and 'log' in details:
                del details['log']
            return super(SubUnitBzrProtocolClient, self).addSuccess(
                test, details)

    class SubUnitBzrRunner(TextTestRunner):
        def run(self, test):
            result = AutoTimingTestResultDecorator(
                SubUnitBzrProtocolClient(self.stream))
            test.run(result)
            return result
except ImportError:
    pass


@deprecated_function(deprecated_in((2, 5, 0)))
def ModuleAvailableFeature(name):
    from bzrlib.tests import features
    return features.ModuleAvailableFeature(name)
    <|MERGE_RESOLUTION|>--- conflicted
+++ resolved
@@ -3632,13 +3632,9 @@
 #                           with proper exclusion rules.
 #   -Ethreads               Will display thread ident at creation/join time to
 #                           help track thread leaks
-<<<<<<< HEAD
 #   -Euncollected_cases     Display the identity of any test cases that weren't
 #                           deallocated after being completed.
-=======
-
 #   -Econfig_stats          Will collect statistics using addDetail
->>>>>>> 80c8e9c8
 selftest_debug_flags = set()
 
 
