# Copyright (C) 2005, 2006 by Canonical Ltd
#
# This program is free software; you can redistribute it and/or modify
# it under the terms of the GNU General Public License as published by
# the Free Software Foundation; either version 2 of the License, or
# (at your option) any later version.
#
# This program is distributed in the hope that it will be useful,
# but WITHOUT ANY WARRANTY; without even the implied warranty of
# MERCHANTABILITY or FITNESS FOR A PARTICULAR PURPOSE.  See the
# GNU General Public License for more details.
#
# You should have received a copy of the GNU General Public License
# along with this program; if not, write to the Free Software
# Foundation, Inc., 59 Temple Place, Suite 330, Boston, MA  02111-1307  USA


# TODO: Perhaps there should be an API to find out if bzr running under the
# test suite -- some plugins might want to avoid making intrusive changes if
# this is the case.  However, we want behaviour under to test to diverge as
# little as possible, so this should be used rarely if it's added at all.
# (Suggestion from j-a-meinel, 2005-11-24)

# NOTE: Some classes in here use camelCaseNaming() rather than
# underscore_naming().  That's for consistency with unittest; it's not the
# general style of bzrlib.  Please continue that consistency when adding e.g.
# new assertFoo() methods.

import codecs
from cStringIO import StringIO
import difflib
import doctest
import errno
import logging
import os
import re
import shlex
import stat
from subprocess import Popen, PIPE
import sys
import tempfile
import unittest
import time


from bzrlib import memorytree
import bzrlib.branch
import bzrlib.bzrdir as bzrdir
import bzrlib.commands
import bzrlib.bundle.serializer
import bzrlib.errors as errors
import bzrlib.export
import bzrlib.inventory
import bzrlib.iterablefile
import bzrlib.lockdir
try:
    import bzrlib.lsprof
except ImportError:
    # lsprof not available
    pass
from bzrlib.merge import merge_inner
import bzrlib.merge3
import bzrlib.osutils
import bzrlib.osutils as osutils
import bzrlib.plugin
import bzrlib.progress as progress
from bzrlib.revision import common_ancestor
import bzrlib.store
from bzrlib import symbol_versioning
import bzrlib.trace
from bzrlib.transport import get_transport
import bzrlib.transport
from bzrlib.transport.local import LocalRelpathServer
from bzrlib.transport.memory import MemoryServer
from bzrlib.transport.readonly import ReadonlyServer
from bzrlib.trace import mutter
from bzrlib.tests import TestUtil
from bzrlib.tests.TestUtil import (
                          TestSuite,
                          TestLoader,
                          )
from bzrlib.tests.treeshape import build_tree_contents
import bzrlib.urlutils as urlutils
from bzrlib.workingtree import WorkingTree, WorkingTreeFormat2

default_transport = LocalRelpathServer

MODULES_TO_TEST = []
MODULES_TO_DOCTEST = [
                      bzrlib.branch,
                      bzrlib.bundle.serializer,
                      bzrlib.commands,
                      bzrlib.errors,
                      bzrlib.export,
                      bzrlib.inventory,
                      bzrlib.iterablefile,
                      bzrlib.lockdir,
                      bzrlib.merge3,
                      bzrlib.option,
                      bzrlib.osutils,
                      bzrlib.store,
                      bzrlib.transport,
                      ]


def packages_to_test():
    """Return a list of packages to test.

    The packages are not globally imported so that import failures are
    triggered when running selftest, not when importing the command.
    """
    import bzrlib.doc
    import bzrlib.tests.blackbox
    import bzrlib.tests.branch_implementations
    import bzrlib.tests.bzrdir_implementations
    import bzrlib.tests.interrepository_implementations
    import bzrlib.tests.interversionedfile_implementations
    import bzrlib.tests.intertree_implementations
    import bzrlib.tests.repository_implementations
    import bzrlib.tests.revisionstore_implementations
    import bzrlib.tests.tree_implementations
    import bzrlib.tests.workingtree_implementations
    return [
            bzrlib.doc,
            bzrlib.tests.blackbox,
            bzrlib.tests.branch_implementations,
            bzrlib.tests.bzrdir_implementations,
            bzrlib.tests.interrepository_implementations,
            bzrlib.tests.interversionedfile_implementations,
            bzrlib.tests.intertree_implementations,
            bzrlib.tests.repository_implementations,
            bzrlib.tests.revisionstore_implementations,
            bzrlib.tests.tree_implementations,
            bzrlib.tests.workingtree_implementations,
            ]


class _MyResult(unittest._TextTestResult):
    """Custom TestResult.

    Shows output in a different format, including displaying runtime for tests.
    """
    stop_early = False
    
    def __init__(self, stream, descriptions, verbosity, pb=None,
                 bench_history=None):
        """Construct new TestResult.

        :param bench_history: Optionally, a writable file object to accumulate
            benchmark results.
        """
        unittest._TextTestResult.__init__(self, stream, descriptions, verbosity)
        self.pb = pb
        if bench_history is not None:
            from bzrlib.version import _get_bzr_source_tree
            src_tree = _get_bzr_source_tree()
            if src_tree:
                try:
                    revision_id = src_tree.get_parent_ids()[0]
                except IndexError:
                    # XXX: if this is a brand new tree, do the same as if there
                    # is no branch.
                    revision_id = ''
            else:
                # XXX: If there's no branch, what should we do?
                revision_id = ''
            bench_history.write("--date %s %s\n" % (time.time(), revision_id))
        self._bench_history = bench_history
    
    def extractBenchmarkTime(self, testCase):
        """Add a benchmark time for the current test case."""
        self._benchmarkTime = getattr(testCase, "_benchtime", None)
    
    def _elapsedTestTimeString(self):
        """Return a time string for the overall time the current test has taken."""
        return self._formatTime(time.time() - self._start_time)

    def _testTimeString(self):
        if self._benchmarkTime is not None:
            return "%s/%s" % (
                self._formatTime(self._benchmarkTime),
                self._elapsedTestTimeString())
        else:
            return "      %s" % self._elapsedTestTimeString()

    def _formatTime(self, seconds):
        """Format seconds as milliseconds with leading spaces."""
        return "%5dms" % (1000 * seconds)

    def _ellipsise_unimportant_words(self, a_string, final_width,
                                   keep_start=False):
        """Add ellipses (sp?) for overly long strings.
        
        :param keep_start: If true preserve the start of a_string rather
                           than the end of it.
        """
        if keep_start:
            if len(a_string) > final_width:
                result = a_string[:final_width-3] + '...'
            else:
                result = a_string
        else:
            if len(a_string) > final_width:
                result = '...' + a_string[3-final_width:]
            else:
                result = a_string
        return result.ljust(final_width)

    def startTest(self, test):
        unittest.TestResult.startTest(self, test)
        # In a short description, the important words are in
        # the beginning, but in an id, the important words are
        # at the end
        SHOW_DESCRIPTIONS = False

        if not self.showAll and self.dots and self.pb is not None:
            final_width = 13
        else:
            final_width = osutils.terminal_width()
            final_width = final_width - 15 - 8
        what = None
        if SHOW_DESCRIPTIONS:
            what = test.shortDescription()
            if what:
                what = self._ellipsise_unimportant_words(what, final_width, keep_start=True)
        if what is None:
            what = test.id()
            if what.startswith('bzrlib.tests.'):
                what = what[13:]
            what = self._ellipsise_unimportant_words(what, final_width)
        if self.showAll:
            self.stream.write(what)
        elif self.dots and self.pb is not None:
            self.pb.update(what, self.testsRun - 1, None)
        self.stream.flush()
        self._recordTestStartTime()

    def _recordTestStartTime(self):
        """Record that a test has started."""
        self._start_time = time.time()

    def addError(self, test, err):
        if isinstance(err[1], TestSkipped):
            return self.addSkipped(test, err)    
        unittest.TestResult.addError(self, test, err)
        # We can only do this if we have one of our TestCases, not if
        # we have a doctest.
        setKeepLogfile = getattr(test, 'setKeepLogfile', None)
        if setKeepLogfile is not None:
            setKeepLogfile()
        self.extractBenchmarkTime(test)
        if self.showAll:
            self.stream.writeln("ERROR %s" % self._testTimeString())
        elif self.dots and self.pb is None:
            self.stream.write('E')
        elif self.dots:
            self.pb.update(self._ellipsise_unimportant_words('ERROR', 13), self.testsRun, None)
            self.pb.note(self._ellipsise_unimportant_words(
                            test.id() + ': ERROR',
                            osutils.terminal_width()))
        self.stream.flush()
        if self.stop_early:
            self.stop()

    def addFailure(self, test, err):
        unittest.TestResult.addFailure(self, test, err)
        # We can only do this if we have one of our TestCases, not if
        # we have a doctest.
        setKeepLogfile = getattr(test, 'setKeepLogfile', None)
        if setKeepLogfile is not None:
            setKeepLogfile()
        self.extractBenchmarkTime(test)
        if self.showAll:
            self.stream.writeln(" FAIL %s" % self._testTimeString())
        elif self.dots and self.pb is None:
            self.stream.write('F')
        elif self.dots:
            self.pb.update(self._ellipsise_unimportant_words('FAIL', 13), self.testsRun, None)
            self.pb.note(self._ellipsise_unimportant_words(
                            test.id() + ': FAIL',
                            osutils.terminal_width()))
        self.stream.flush()
        if self.stop_early:
            self.stop()

    def addSuccess(self, test):
        self.extractBenchmarkTime(test)
        if self._bench_history is not None:
            if self._benchmarkTime is not None:
                self._bench_history.write("%s %s\n" % (
                    self._formatTime(self._benchmarkTime),
                    test.id()))
        if self.showAll:
            self.stream.writeln('   OK %s' % self._testTimeString())
            for bench_called, stats in getattr(test, '_benchcalls', []):
                self.stream.writeln('LSProf output for %s(%s, %s)' % bench_called)
                stats.pprint(file=self.stream)
        elif self.dots and self.pb is None:
            self.stream.write('~')
        elif self.dots:
            self.pb.update(self._ellipsise_unimportant_words('OK', 13), self.testsRun, None)
        self.stream.flush()
        unittest.TestResult.addSuccess(self, test)

    def addSkipped(self, test, skip_excinfo):
        self.extractBenchmarkTime(test)
        if self.showAll:
            print >>self.stream, ' SKIP %s' % self._testTimeString()
            print >>self.stream, '     %s' % skip_excinfo[1]
        elif self.dots and self.pb is None:
            self.stream.write('S')
        elif self.dots:
            self.pb.update(self._ellipsise_unimportant_words('SKIP', 13), self.testsRun, None)
        self.stream.flush()
        # seems best to treat this as success from point-of-view of unittest
        # -- it actually does nothing so it barely matters :)
        try:
            test.tearDown()
        except KeyboardInterrupt:
            raise
        except:
            self.addError(test, test.__exc_info())
        else:
            unittest.TestResult.addSuccess(self, test)

    def printErrorList(self, flavour, errors):
        for test, err in errors:
            self.stream.writeln(self.separator1)
            self.stream.writeln("%s: %s" % (flavour, self.getDescription(test)))
            if getattr(test, '_get_log', None) is not None:
                print >>self.stream
                print >>self.stream, \
                        ('vvvv[log from %s]' % test.id()).ljust(78,'-')
                print >>self.stream, test._get_log()
                print >>self.stream, \
                        ('^^^^[log from %s]' % test.id()).ljust(78,'-')
            self.stream.writeln(self.separator2)
            self.stream.writeln("%s" % err)


class TextTestRunner(object):
    stop_on_failure = False

    def __init__(self,
                 stream=sys.stderr,
                 descriptions=0,
                 verbosity=1,
                 keep_output=False,
                 pb=None,
                 bench_history=None):
        self.stream = unittest._WritelnDecorator(stream)
        self.descriptions = descriptions
        self.verbosity = verbosity
        self.keep_output = keep_output
        self.pb = pb
        self._bench_history = bench_history

    def _makeResult(self):
        result = _MyResult(self.stream,
                           self.descriptions,
                           self.verbosity,
                           pb=self.pb,
                           bench_history=self._bench_history)
        result.stop_early = self.stop_on_failure
        return result

    def run(self, test):
        "Run the given test case or test suite."
        result = self._makeResult()
        startTime = time.time()
        if self.pb is not None:
            self.pb.update('Running tests', 0, test.countTestCases())
        test.run(result)
        stopTime = time.time()
        timeTaken = stopTime - startTime
        result.printErrors()
        self.stream.writeln(result.separator2)
        run = result.testsRun
        self.stream.writeln("Ran %d test%s in %.3fs" %
                            (run, run != 1 and "s" or "", timeTaken))
        self.stream.writeln()
        if not result.wasSuccessful():
            self.stream.write("FAILED (")
            failed, errored = map(len, (result.failures, result.errors))
            if failed:
                self.stream.write("failures=%d" % failed)
            if errored:
                if failed: self.stream.write(", ")
                self.stream.write("errors=%d" % errored)
            self.stream.writeln(")")
        else:
            self.stream.writeln("OK")
        if self.pb is not None:
            self.pb.update('Cleaning up', 0, 1)
        # This is still a little bogus, 
        # but only a little. Folk not using our testrunner will
        # have to delete their temp directories themselves.
        test_root = TestCaseWithMemoryTransport.TEST_ROOT
        if result.wasSuccessful() or not self.keep_output:
            if test_root is not None:
                # If LANG=C we probably have created some bogus paths
                # which rmtree(unicode) will fail to delete
                # so make sure we are using rmtree(str) to delete everything
                # except on win32, where rmtree(str) will fail
                # since it doesn't have the property of byte-stream paths
                # (they are either ascii or mbcs)
                if sys.platform == 'win32':
                    # make sure we are using the unicode win32 api
                    test_root = unicode(test_root)
                else:
                    test_root = test_root.encode(
                        sys.getfilesystemencoding())
                osutils.rmtree(test_root)
        else:
            if self.pb is not None:
                self.pb.note("Failed tests working directories are in '%s'\n",
                             test_root)
            else:
                self.stream.writeln(
                    "Failed tests working directories are in '%s'\n" %
                    test_root)
        TestCaseWithMemoryTransport.TEST_ROOT = None
        if self.pb is not None:
            self.pb.clear()
        return result


def iter_suite_tests(suite):
    """Return all tests in a suite, recursing through nested suites"""
    for item in suite._tests:
        if isinstance(item, unittest.TestCase):
            yield item
        elif isinstance(item, unittest.TestSuite):
            for r in iter_suite_tests(item):
                yield r
        else:
            raise Exception('unknown object %r inside test suite %r'
                            % (item, suite))


class TestSkipped(Exception):
    """Indicates that a test was intentionally skipped, rather than failing."""


class CommandFailed(Exception):
    pass


class StringIOWrapper(object):
    """A wrapper around cStringIO which just adds an encoding attribute.
    
    Internally we can check sys.stdout to see what the output encoding
    should be. However, cStringIO has no encoding attribute that we can
    set. So we wrap it instead.
    """
    encoding='ascii'
    _cstring = None

    def __init__(self, s=None):
        if s is not None:
            self.__dict__['_cstring'] = StringIO(s)
        else:
            self.__dict__['_cstring'] = StringIO()

    def __getattr__(self, name, getattr=getattr):
        return getattr(self.__dict__['_cstring'], name)

    def __setattr__(self, name, val):
        if name == 'encoding':
            self.__dict__['encoding'] = val
        else:
            return setattr(self._cstring, name, val)


class TestCase(unittest.TestCase):
    """Base class for bzr unit tests.
    
    Tests that need access to disk resources should subclass 
    TestCaseInTempDir not TestCase.

    Error and debug log messages are redirected from their usual
    location into a temporary file, the contents of which can be
    retrieved by _get_log().  We use a real OS file, not an in-memory object,
    so that it can also capture file IO.  When the test completes this file
    is read into memory and removed from disk.
       
    There are also convenience functions to invoke bzr's command-line
    routine, and to build and check bzr trees.
   
    In addition to the usual method of overriding tearDown(), this class also
    allows subclasses to register functions into the _cleanups list, which is
    run in order as the object is torn down.  It's less likely this will be
    accidentally overlooked.
    """

    _log_file_name = None
    _log_contents = ''
    _keep_log_file = False
    # record lsprof data when performing benchmark calls.
    _gather_lsprof_in_benchmarks = False

    def __init__(self, methodName='testMethod'):
        super(TestCase, self).__init__(methodName)
        self._cleanups = []

    def setUp(self):
        unittest.TestCase.setUp(self)
        self._cleanEnvironment()
        bzrlib.trace.disable_default_logging()
        self._startLogFile()
        self._benchcalls = []
        self._benchtime = None

    def _ndiff_strings(self, a, b):
        """Return ndiff between two strings containing lines.
        
        A trailing newline is added if missing to make the strings
        print properly."""
        if b and b[-1] != '\n':
            b += '\n'
        if a and a[-1] != '\n':
            a += '\n'
        difflines = difflib.ndiff(a.splitlines(True),
                                  b.splitlines(True),
                                  linejunk=lambda x: False,
                                  charjunk=lambda x: False)
        return ''.join(difflines)

    def assertEqualDiff(self, a, b, message=None):
        """Assert two texts are equal, if not raise an exception.
        
        This is intended for use with multi-line strings where it can 
        be hard to find the differences by eye.
        """
        # TODO: perhaps override assertEquals to call this for strings?
        if a == b:
            return
        if message is None:
            message = "texts not equal:\n"
        raise AssertionError(message + 
                             self._ndiff_strings(a, b))      
        
    def assertEqualMode(self, mode, mode_test):
        self.assertEqual(mode, mode_test,
                         'mode mismatch %o != %o' % (mode, mode_test))

    def assertStartsWith(self, s, prefix):
        if not s.startswith(prefix):
            raise AssertionError('string %r does not start with %r' % (s, prefix))

    def assertEndsWith(self, s, suffix):
        """Asserts that s ends with suffix."""
        if not s.endswith(suffix):
            raise AssertionError('string %r does not end with %r' % (s, suffix))

    def assertContainsRe(self, haystack, needle_re):
        """Assert that a contains something matching a regular expression."""
        if not re.search(needle_re, haystack):
            raise AssertionError('pattern "%s" not found in "%s"'
                    % (needle_re, haystack))

    def assertNotContainsRe(self, haystack, needle_re):
        """Assert that a does not match a regular expression"""
        if re.search(needle_re, haystack):
            raise AssertionError('pattern "%s" found in "%s"'
                    % (needle_re, haystack))

    def assertSubset(self, sublist, superlist):
        """Assert that every entry in sublist is present in superlist."""
        missing = []
        for entry in sublist:
            if entry not in superlist:
                missing.append(entry)
        if len(missing) > 0:
            raise AssertionError("value(s) %r not present in container %r" % 
                                 (missing, superlist))

    def assertIs(self, left, right):
        if not (left is right):
            raise AssertionError("%r is not %r." % (left, right))

    def assertTransportMode(self, transport, path, mode):
        """Fail if a path does not have mode mode.
        
        If modes are not supported on this transport, the assertion is ignored.
        """
        if not transport._can_roundtrip_unix_modebits():
            return
        path_stat = transport.stat(path)
        actual_mode = stat.S_IMODE(path_stat.st_mode)
        self.assertEqual(mode, actual_mode,
            'mode of %r incorrect (%o != %o)' % (path, mode, actual_mode))

    def assertIsInstance(self, obj, kls):
        """Fail if obj is not an instance of kls"""
        if not isinstance(obj, kls):
            self.fail("%r is an instance of %s rather than %s" % (
                obj, obj.__class__, kls))

    def _capture_warnings(self, a_callable, *args, **kwargs):
        """A helper for callDeprecated and applyDeprecated.

        :param a_callable: A callable to call.
        :param args: The positional arguments for the callable
        :param kwargs: The keyword arguments for the callable
        :return: A tuple (warnings, result). result is the result of calling
            a_callable(*args, **kwargs).
        """
        local_warnings = []
        def capture_warnings(msg, cls, stacklevel=None):
            # we've hooked into a deprecation specific callpath,
            # only deprecations should getting sent via it.
            self.assertEqual(cls, DeprecationWarning)
            local_warnings.append(msg)
        original_warning_method = symbol_versioning.warn
        symbol_versioning.set_warning_method(capture_warnings)
        try:
            result = a_callable(*args, **kwargs)
        finally:
            symbol_versioning.set_warning_method(original_warning_method)
        return (local_warnings, result)

    def applyDeprecated(self, deprecation_format, a_callable, *args, **kwargs):
        """Call a deprecated callable without warning the user.

        :param deprecation_format: The deprecation format that the callable
            should have been deprecated with. This is the same type as the 
            parameter to deprecated_method/deprecated_function. If the 
            callable is not deprecated with this format, an assertion error
            will be raised.
        :param a_callable: A callable to call. This may be a bound method or
            a regular function. It will be called with *args and **kwargs.
        :param args: The positional arguments for the callable
        :param kwargs: The keyword arguments for the callable
        :return: The result of a_callable(*args, **kwargs)
        """
        call_warnings, result = self._capture_warnings(a_callable,
            *args, **kwargs)
        expected_first_warning = symbol_versioning.deprecation_string(
            a_callable, deprecation_format)
        if len(call_warnings) == 0:
            self.fail("No assertion generated by call to %s" %
                a_callable)
        self.assertEqual(expected_first_warning, call_warnings[0])
        return result

    def callDeprecated(self, expected, callable, *args, **kwargs):
        """Assert that a callable is deprecated in a particular way.

        This is a very precise test for unusual requirements. The 
        applyDeprecated helper function is probably more suited for most tests
        as it allows you to simply specify the deprecation format being used
        and will ensure that that is issued for the function being called.

        :param expected: a list of the deprecation warnings expected, in order
        :param callable: The callable to call
        :param args: The positional arguments for the callable
        :param kwargs: The keyword arguments for the callable
        """
        call_warnings, result = self._capture_warnings(callable,
            *args, **kwargs)
        self.assertEqual(expected, call_warnings)
        return result

    def _startLogFile(self):
        """Send bzr and test log messages to a temporary file.

        The file is removed as the test is torn down.
        """
        fileno, name = tempfile.mkstemp(suffix='.log', prefix='testbzr')
        self._log_file = os.fdopen(fileno, 'w+')
        self._log_nonce = bzrlib.trace.enable_test_log(self._log_file)
        self._log_file_name = name
        self.addCleanup(self._finishLogFile)

    def _finishLogFile(self):
        """Finished with the log file.

        Close the file and delete it, unless setKeepLogfile was called.
        """
        if self._log_file is None:
            return
        bzrlib.trace.disable_test_log(self._log_nonce)
        self._log_file.close()
        self._log_file = None
        if not self._keep_log_file:
            os.remove(self._log_file_name)
            self._log_file_name = None

    def setKeepLogfile(self):
        """Make the logfile not be deleted when _finishLogFile is called."""
        self._keep_log_file = True

    def addCleanup(self, callable):
        """Arrange to run a callable when this case is torn down.

        Callables are run in the reverse of the order they are registered, 
        ie last-in first-out.
        """
        if callable in self._cleanups:
            raise ValueError("cleanup function %r already registered on %s" 
                    % (callable, self))
        self._cleanups.append(callable)

    def _cleanEnvironment(self):
        new_env = {
            'BZR_HOME': None, # Don't inherit BZR_HOME to all the tests.
            'HOME': os.getcwd(),
            'APPDATA': os.getcwd(),
            'BZR_EMAIL': None,
            'BZREMAIL': None, # may still be present in the environment
            'EMAIL': None,
            'BZR_PROGRESS_BAR': None,
        }
        self.__old_env = {}
        self.addCleanup(self._restoreEnvironment)
        for name, value in new_env.iteritems():
            self._captureVar(name, value)

    def _captureVar(self, name, newvalue):
        """Set an environment variable, and reset it when finished."""
        self.__old_env[name] = osutils.set_or_unset_env(name, newvalue)

    def _restoreEnvironment(self):
        for name, value in self.__old_env.iteritems():
            osutils.set_or_unset_env(name, value)

    def tearDown(self):
        self._runCleanups()
        unittest.TestCase.tearDown(self)

    def time(self, callable, *args, **kwargs):
        """Run callable and accrue the time it takes to the benchmark time.
        
        If lsprofiling is enabled (i.e. by --lsprof-time to bzr selftest) then
        this will cause lsprofile statistics to be gathered and stored in
        self._benchcalls.
        """
        if self._benchtime is None:
            self._benchtime = 0
        start = time.time()
        try:
            if not self._gather_lsprof_in_benchmarks:
                return callable(*args, **kwargs)
            else:
                # record this benchmark
                ret, stats = bzrlib.lsprof.profile(callable, *args, **kwargs)
                stats.sort()
                self._benchcalls.append(((callable, args, kwargs), stats))
                return ret
        finally:
            self._benchtime += time.time() - start

    def _runCleanups(self):
        """Run registered cleanup functions. 

        This should only be called from TestCase.tearDown.
        """
        # TODO: Perhaps this should keep running cleanups even if 
        # one of them fails?
        for cleanup_fn in reversed(self._cleanups):
            cleanup_fn()

    def log(self, *args):
        mutter(*args)

    def _get_log(self, keep_log_file=False):
        """Return as a string the log for this test. If the file is still
        on disk and keep_log_file=False, delete the log file and store the
        content in self._log_contents."""
        # flush the log file, to get all content
        import bzrlib.trace
        bzrlib.trace._trace_file.flush()
        if self._log_contents:
            return self._log_contents
        if self._log_file_name is not None:
            logfile = open(self._log_file_name)
            try:
                log_contents = logfile.read()
            finally:
                logfile.close()
            if not keep_log_file:
                self._log_contents = log_contents
                os.remove(self._log_file_name)
            return log_contents
        else:
            return "DELETED log file to reduce memory footprint"

    def capture(self, cmd, retcode=0):
        """Shortcut that splits cmd into words, runs, and returns stdout"""
        return self.run_bzr_captured(cmd.split(), retcode=retcode)[0]

    def run_bzr_captured(self, argv, retcode=0, encoding=None, stdin=None,
                         working_dir=None):
        """Invoke bzr and return (stdout, stderr).

        Useful for code that wants to check the contents of the
        output, the way error messages are presented, etc.

        This should be the main method for tests that want to exercise the
        overall behavior of the bzr application (rather than a unit test
        or a functional test of the library.)

        Much of the old code runs bzr by forking a new copy of Python, but
        that is slower, harder to debug, and generally not necessary.

        This runs bzr through the interface that catches and reports
        errors, and with logging set to something approximating the
        default, so that error reporting can be checked.

        :param argv: arguments to invoke bzr
        :param retcode: expected return code, or None for don't-care.
        :param encoding: encoding for sys.stdout and sys.stderr
        :param stdin: A string to be used as stdin for the command.
        :param working_dir: Change to this directory before running
        """
        if encoding is None:
            encoding = bzrlib.user_encoding
        if stdin is not None:
            stdin = StringIO(stdin)
        stdout = StringIOWrapper()
        stderr = StringIOWrapper()
        stdout.encoding = encoding
        stderr.encoding = encoding

        self.log('run bzr: %r', argv)
        # FIXME: don't call into logging here
        handler = logging.StreamHandler(stderr)
        handler.setLevel(logging.INFO)
        logger = logging.getLogger('')
        logger.addHandler(handler)
        old_ui_factory = bzrlib.ui.ui_factory
        bzrlib.ui.ui_factory = bzrlib.tests.blackbox.TestUIFactory(
            stdout=stdout,
            stderr=stderr)
        bzrlib.ui.ui_factory.stdin = stdin

        cwd = None
        if working_dir is not None:
            cwd = osutils.getcwd()
            os.chdir(working_dir)

        try:
            result = self.apply_redirected(stdin, stdout, stderr,
                                           bzrlib.commands.run_bzr_catch_errors,
                                           argv)
        finally:
            logger.removeHandler(handler)
            bzrlib.ui.ui_factory = old_ui_factory
            if cwd is not None:
                os.chdir(cwd)

        out = stdout.getvalue()
        err = stderr.getvalue()
        if out:
            self.log('output:\n%r', out)
        if err:
            self.log('errors:\n%r', err)
        if retcode is not None:
            self.assertEquals(retcode, result)
        return out, err

    def run_bzr(self, *args, **kwargs):
        """Invoke bzr, as if it were run from the command line.

        This should be the main method for tests that want to exercise the
        overall behavior of the bzr application (rather than a unit test
        or a functional test of the library.)

        This sends the stdout/stderr results into the test's log,
        where it may be useful for debugging.  See also run_captured.

        :param stdin: A string to be used as stdin for the command.
        """
        retcode = kwargs.pop('retcode', 0)
        encoding = kwargs.pop('encoding', None)
        stdin = kwargs.pop('stdin', None)
        working_dir = kwargs.pop('working_dir', None)
        return self.run_bzr_captured(args, retcode=retcode, encoding=encoding,
                                     stdin=stdin, working_dir=working_dir)

    def run_bzr_decode(self, *args, **kwargs):
        if 'encoding' in kwargs:
            encoding = kwargs['encoding']
        else:
            encoding = bzrlib.user_encoding
        return self.run_bzr(*args, **kwargs)[0].decode(encoding)

    def run_bzr_error(self, error_regexes, *args, **kwargs):
        """Run bzr, and check that stderr contains the supplied regexes
        
        :param error_regexes: Sequence of regular expressions which 
            must each be found in the error output. The relative ordering
            is not enforced.
        :param args: command-line arguments for bzr
        :param kwargs: Keyword arguments which are interpreted by run_bzr
            This function changes the default value of retcode to be 3,
            since in most cases this is run when you expect bzr to fail.
        :return: (out, err) The actual output of running the command (in case you
                 want to do more inspection)

        Examples of use:
            # Make sure that commit is failing because there is nothing to do
            self.run_bzr_error(['no changes to commit'],
                               'commit', '-m', 'my commit comment')
            # Make sure --strict is handling an unknown file, rather than
            # giving us the 'nothing to do' error
            self.build_tree(['unknown'])
            self.run_bzr_error(['Commit refused because there are unknown files'],
                               'commit', '--strict', '-m', 'my commit comment')
        """
        kwargs.setdefault('retcode', 3)
        out, err = self.run_bzr(*args, **kwargs)
        for regex in error_regexes:
            self.assertContainsRe(err, regex)
        return out, err

    def run_bzr_subprocess(self, *args, **kwargs):
        """Run bzr in a subprocess for testing.

        This starts a new Python interpreter and runs bzr in there. 
        This should only be used for tests that have a justifiable need for
        this isolation: e.g. they are testing startup time, or signal
        handling, or early startup code, etc.  Subprocess code can't be 
        profiled or debugged so easily.

        :param retcode: The status code that is expected.  Defaults to 0.  If
            None is supplied, the status code is not checked.
        :param env_changes: A dictionary which lists changes to environment
            variables. A value of None will unset the env variable.
            The values must be strings. The change will only occur in the
            child, so you don't need to fix the environment after running.
        :param universal_newlines: Convert CRLF => LF
        """
        env_changes = kwargs.get('env_changes', {})
        working_dir = kwargs.get('working_dir', None)
        process = self.start_bzr_subprocess(args, env_changes=env_changes,
                                            working_dir=working_dir)
        # We distinguish between retcode=None and retcode not passed.
        supplied_retcode = kwargs.get('retcode', 0)
        return self.finish_bzr_subprocess(process, retcode=supplied_retcode,
            universal_newlines=kwargs.get('universal_newlines', False),
            process_args=args)

    def start_bzr_subprocess(self, process_args, env_changes=None,
                             skip_if_plan_to_signal=False,
                             working_dir=None):
        """Start bzr in a subprocess for testing.

        This starts a new Python interpreter and runs bzr in there.
        This should only be used for tests that have a justifiable need for
        this isolation: e.g. they are testing startup time, or signal
        handling, or early startup code, etc.  Subprocess code can't be
        profiled or debugged so easily.

        :param process_args: a list of arguments to pass to the bzr executable,
            for example `['--version']`.
        :param env_changes: A dictionary which lists changes to environment
            variables. A value of None will unset the env variable.
            The values must be strings. The change will only occur in the
            child, so you don't need to fix the environment after running.
        :param skip_if_plan_to_signal: raise TestSkipped when true and os.kill
            is not available.

        :returns: Popen object for the started process.
        """
        if skip_if_plan_to_signal:
            if not getattr(os, 'kill', None):
                raise TestSkipped("os.kill not available.")

        if env_changes is None:
            env_changes = {}
        old_env = {}

        def cleanup_environment():
            for env_var, value in env_changes.iteritems():
                old_env[env_var] = osutils.set_or_unset_env(env_var, value)

        def restore_environment():
            for env_var, value in old_env.iteritems():
                osutils.set_or_unset_env(env_var, value)

        bzr_path = self.get_bzr_path()

        cwd = None
        if working_dir is not None:
            cwd = osutils.getcwd()
            os.chdir(working_dir)

        try:
            # win32 subprocess doesn't support preexec_fn
            # so we will avoid using it on all platforms, just to
            # make sure the code path is used, and we don't break on win32
            cleanup_environment()
            process = Popen([sys.executable, bzr_path] + list(process_args),
                             stdin=PIPE, stdout=PIPE, stderr=PIPE)
        finally:
            restore_environment()
            if cwd is not None:
                os.chdir(cwd)

        return process

    def get_bzr_path(self):
        """Return the path of the 'bzr' executable for this test suite."""
        bzr_path = os.path.dirname(os.path.dirname(bzrlib.__file__))+'/bzr'
        if not os.path.isfile(bzr_path):
            # We are probably installed. Assume sys.argv is the right file
            bzr_path = sys.argv[0]
        return bzr_path

    def finish_bzr_subprocess(self, process, retcode=0, send_signal=None,
                              universal_newlines=False, process_args=None):
        """Finish the execution of process.

        :param process: the Popen object returned from start_bzr_subprocess.
        :param retcode: The status code that is expected.  Defaults to 0.  If
            None is supplied, the status code is not checked.
        :param send_signal: an optional signal to send to the process.
        :param universal_newlines: Convert CRLF => LF
        :returns: (stdout, stderr)
        """
        if send_signal is not None:
            os.kill(process.pid, send_signal)
        out, err = process.communicate()

        if universal_newlines:
            out = out.replace('\r\n', '\n')
            err = err.replace('\r\n', '\n')

        if retcode is not None and retcode != process.returncode:
            if process_args is None:
                process_args = "(unknown args)"
            mutter('Output of bzr %s:\n%s', process_args, out)
            mutter('Error for bzr %s:\n%s', process_args, err)
            self.fail('Command bzr %s failed with retcode %s != %s'
                      % (process_args, retcode, process.returncode))
        return [out, err]

    def check_inventory_shape(self, inv, shape):
        """Compare an inventory to a list of expected names.

        Fail if they are not precisely equal.
        """
        extras = []
        shape = list(shape)             # copy
        for path, ie in inv.entries():
            name = path.replace('\\', '/')
            if ie.kind == 'dir':
                name = name + '/'
            if name in shape:
                shape.remove(name)
            else:
                extras.append(name)
        if shape:
            self.fail("expected paths not found in inventory: %r" % shape)
        if extras:
            self.fail("unexpected paths found in inventory: %r" % extras)

    def apply_redirected(self, stdin=None, stdout=None, stderr=None,
                         a_callable=None, *args, **kwargs):
        """Call callable with redirected std io pipes.

        Returns the return code."""
        if not callable(a_callable):
            raise ValueError("a_callable must be callable.")
        if stdin is None:
            stdin = StringIO("")
        if stdout is None:
            if getattr(self, "_log_file", None) is not None:
                stdout = self._log_file
            else:
                stdout = StringIO()
        if stderr is None:
            if getattr(self, "_log_file", None is not None):
                stderr = self._log_file
            else:
                stderr = StringIO()
        real_stdin = sys.stdin
        real_stdout = sys.stdout
        real_stderr = sys.stderr
        try:
            sys.stdout = stdout
            sys.stderr = stderr
            sys.stdin = stdin
            return a_callable(*args, **kwargs)
        finally:
            sys.stdout = real_stdout
            sys.stderr = real_stderr
            sys.stdin = real_stdin

    @symbol_versioning.deprecated_method(symbol_versioning.zero_eleven)
    def merge(self, branch_from, wt_to):
        """A helper for tests to do a ui-less merge.

        This should move to the main library when someone has time to integrate
        it in.
        """
        # minimal ui-less merge.
        wt_to.branch.fetch(branch_from)
        base_rev = common_ancestor(branch_from.last_revision(),
                                   wt_to.branch.last_revision(),
                                   wt_to.branch.repository)
        merge_inner(wt_to.branch, branch_from.basis_tree(),
                    wt_to.branch.repository.revision_tree(base_rev),
                    this_tree=wt_to)
        wt_to.add_parent_tree_id(branch_from.last_revision())


BzrTestBase = TestCase


class TestCaseWithMemoryTransport(TestCase):
    """Common test class for tests that do not need disk resources.

    Tests that need disk resources should derive from TestCaseWithTransport.

    TestCaseWithMemoryTransport sets the TEST_ROOT variable for all bzr tests.

    For TestCaseWithMemoryTransport the test_home_dir is set to the name of
    a directory which does not exist. This serves to help ensure test isolation
    is preserved. test_dir is set to the TEST_ROOT, as is cwd, because they
    must exist. However, TestCaseWithMemoryTransport does not offer local
    file defaults for the transport in tests, nor does it obey the command line
    override, so tests that accidentally write to the common directory should
    be rare.
    """

    TEST_ROOT = None
    _TEST_NAME = 'test'


    def __init__(self, methodName='runTest'):
        # allow test parameterisation after test construction and before test
        # execution. Variables that the parameteriser sets need to be 
        # ones that are not set by setUp, or setUp will trash them.
        super(TestCaseWithMemoryTransport, self).__init__(methodName)
        self.transport_server = default_transport
        self.transport_readonly_server = None

    def failUnlessExists(self, path):
        """Fail unless path, which may be abs or relative, exists."""
        self.failUnless(osutils.lexists(path))

    def failIfExists(self, path):
        """Fail if path, which may be abs or relative, exists."""
        self.failIf(osutils.lexists(path))
        
    def get_transport(self):
        """Return a writeable transport for the test scratch space"""
        t = get_transport(self.get_url())
        self.assertFalse(t.is_readonly())
        return t

    def get_readonly_transport(self):
        """Return a readonly transport for the test scratch space
        
        This can be used to test that operations which should only need
        readonly access in fact do not try to write.
        """
        t = get_transport(self.get_readonly_url())
        self.assertTrue(t.is_readonly())
        return t

    def get_readonly_server(self):
        """Get the server instance for the readonly transport

        This is useful for some tests with specific servers to do diagnostics.
        """
        if self.__readonly_server is None:
            if self.transport_readonly_server is None:
                # readonly decorator requested
                # bring up the server
                self.get_url()
                self.__readonly_server = ReadonlyServer()
                self.__readonly_server.setUp(self.__server)
            else:
                self.__readonly_server = self.transport_readonly_server()
                self.__readonly_server.setUp()
            self.addCleanup(self.__readonly_server.tearDown)
        return self.__readonly_server

    def get_readonly_url(self, relpath=None):
        """Get a URL for the readonly transport.

        This will either be backed by '.' or a decorator to the transport 
        used by self.get_url()
        relpath provides for clients to get a path relative to the base url.
        These should only be downwards relative, not upwards.
        """
        base = self.get_readonly_server().get_url()
        if relpath is not None:
            if not base.endswith('/'):
                base = base + '/'
            base = base + relpath
        return base

    def get_server(self):
        """Get the read/write server instance.

        This is useful for some tests with specific servers that need
        diagnostics.

        For TestCaseWithMemoryTransport this is always a MemoryServer, and there
        is no means to override it.
        """
        if self.__server is None:
            self.__server = MemoryServer()
            self.__server.setUp()
            self.addCleanup(self.__server.tearDown)
        return self.__server

    def get_url(self, relpath=None):
        """Get a URL (or maybe a path) for the readwrite transport.

        This will either be backed by '.' or to an equivalent non-file based
        facility.
        relpath provides for clients to get a path relative to the base url.
        These should only be downwards relative, not upwards.
        """
        base = self.get_server().get_url()
        if relpath is not None and relpath != '.':
            if not base.endswith('/'):
                base = base + '/'
            # XXX: Really base should be a url; we did after all call
            # get_url()!  But sometimes it's just a path (from
            # LocalAbspathServer), and it'd be wrong to append urlescaped data
            # to a non-escaped local path.
            if base.startswith('./') or base.startswith('/'):
                base += relpath
            else:
                base += urlutils.escape(relpath)
        return base

    def _make_test_root(self):
        if TestCaseWithMemoryTransport.TEST_ROOT is not None:
            return
        i = 0
        while True:
            root = u'test%04d.tmp' % i
            try:
                os.mkdir(root)
            except OSError, e:
                if e.errno == errno.EEXIST:
                    i += 1
                    continue
                else:
                    raise
            # successfully created
            TestCaseWithMemoryTransport.TEST_ROOT = osutils.abspath(root)
            break
        # make a fake bzr directory there to prevent any tests propagating
        # up onto the source directory's real branch
        bzrdir.BzrDir.create_standalone_workingtree(
            TestCaseWithMemoryTransport.TEST_ROOT)

    def makeAndChdirToTestDir(self):
        """Create a temporary directories for this one test.
        
        This must set self.test_home_dir and self.test_dir and chdir to
        self.test_dir.
        
        For TestCaseWithMemoryTransport we chdir to the TEST_ROOT for this test.
        """
        os.chdir(TestCaseWithMemoryTransport.TEST_ROOT)
        self.test_dir = TestCaseWithMemoryTransport.TEST_ROOT
        self.test_home_dir = self.test_dir + "/MemoryTransportMissingHomeDir"
        
    def make_branch(self, relpath, format=None):
        """Create a branch on the transport at relpath."""
        repo = self.make_repository(relpath, format=format)
        return repo.bzrdir.create_branch()

    def make_bzrdir(self, relpath, format=None):
        try:
            # might be a relative or absolute path
            maybe_a_url = self.get_url(relpath)
            segments = maybe_a_url.rsplit('/', 1)
            t = get_transport(maybe_a_url)
            if len(segments) > 1 and segments[-1] not in ('', '.'):
                try:
                    t.mkdir('.')
                except errors.FileExists:
                    pass
            if format is None:
                format = bzrlib.bzrdir.BzrDirFormat.get_default_format()
            return format.initialize_on_transport(t)
        except errors.UninitializableFormat:
            raise TestSkipped("Format %s is not initializable." % format)

    def make_repository(self, relpath, shared=False, format=None):
        """Create a repository on our default transport at relpath."""
        made_control = self.make_bzrdir(relpath, format=format)
        return made_control.create_repository(shared=shared)

    def make_branch_and_memory_tree(self, relpath):
        """Create a branch on the default transport and a MemoryTree for it."""
        b = self.make_branch(relpath)
        return memorytree.MemoryTree.create_on_branch(b)

    def overrideEnvironmentForTesting(self):
        os.environ['HOME'] = self.test_home_dir
        os.environ['APPDATA'] = self.test_home_dir
        
    def setUp(self):
        super(TestCaseWithMemoryTransport, self).setUp()
        self._make_test_root()
        _currentdir = os.getcwdu()
        def _leaveDirectory():
            os.chdir(_currentdir)
        self.addCleanup(_leaveDirectory)
        self.makeAndChdirToTestDir()
        self.overrideEnvironmentForTesting()
        self.__readonly_server = None
        self.__server = None

     
class TestCaseInTempDir(TestCaseWithMemoryTransport):
    """Derived class that runs a test within a temporary directory.

    This is useful for tests that need to create a branch, etc.

    The directory is created in a slightly complex way: for each
    Python invocation, a new temporary top-level directory is created.
    All test cases create their own directory within that.  If the
    tests complete successfully, the directory is removed.

    InTempDir is an old alias for FunctionalTestCase.
    """

    OVERRIDE_PYTHON = 'python'

    def check_file_contents(self, filename, expect):
        self.log("check contents of file %s" % filename)
        contents = file(filename, 'r').read()
        if contents != expect:
            self.log("expected: %r" % expect)
            self.log("actually: %r" % contents)
            self.fail("contents of %s not as expected" % filename)

    def makeAndChdirToTestDir(self):
        """See TestCaseWithMemoryTransport.makeAndChdirToTestDir().
        
        For TestCaseInTempDir we create a temporary directory based on the test
        name and then create two subdirs - test and home under it.
        """
        # shorten the name, to avoid test failures due to path length
        short_id = self.id().replace('bzrlib.tests.', '') \
                   .replace('__main__.', '')[-100:]
        # it's possible the same test class is run several times for
        # parameterized tests, so make sure the names don't collide.  
        i = 0
        while True:
            if i > 0:
                candidate_dir = '%s/%s.%d' % (self.TEST_ROOT, short_id, i)
            else:
                candidate_dir = '%s/%s' % (self.TEST_ROOT, short_id)
            if os.path.exists(candidate_dir):
                i = i + 1
                continue
            else:
                os.mkdir(candidate_dir)
                self.test_home_dir = candidate_dir + '/home'
                os.mkdir(self.test_home_dir)
                self.test_dir = candidate_dir + '/work'
                os.mkdir(self.test_dir)
                os.chdir(self.test_dir)
                break

    def build_tree(self, shape, line_endings='native', transport=None):
        """Build a test tree according to a pattern.

        shape is a sequence of file specifications.  If the final
        character is '/', a directory is created.

        This assumes that all the elements in the tree being built are new.

        This doesn't add anything to a branch.
        :param line_endings: Either 'binary' or 'native'
                             in binary mode, exact contents are written
                             in native mode, the line endings match the
                             default platform endings.

        :param transport: A transport to write to, for building trees on 
                          VFS's. If the transport is readonly or None,
                          "." is opened automatically.
        """
        # It's OK to just create them using forward slashes on windows.
        if transport is None or transport.is_readonly():
            transport = get_transport(".")
        for name in shape:
            self.assert_(isinstance(name, basestring))
            if name[-1] == '/':
                transport.mkdir(urlutils.escape(name[:-1]))
            else:
                if line_endings == 'binary':
                    end = '\n'
                elif line_endings == 'native':
                    end = os.linesep
                else:
                    raise errors.BzrError('Invalid line ending request %r' % (line_endings,))
                content = "contents of %s%s" % (name.encode('utf-8'), end)
                # Technically 'put()' is the right command. However, put
                # uses an AtomicFile, which requires an extra rename into place
                # As long as the files didn't exist in the past, append() will
                # do the same thing as put()
                # On jam's machine, make_kernel_like_tree is:
                #   put:    4.5-7.5s (averaging 6s)
                #   append: 2.9-4.5s
                #   put_non_atomic: 2.9-4.5s
                transport.put_bytes_non_atomic(urlutils.escape(name), content)

    def build_tree_contents(self, shape):
        build_tree_contents(shape)

    def assertFileEqual(self, content, path):
        """Fail if path does not contain 'content'."""
        self.failUnless(osutils.lexists(path))
        # TODO: jam 20060427 Shouldn't this be 'rb'?
        self.assertEqualDiff(content, open(path, 'r').read())


class TestCaseWithTransport(TestCaseInTempDir):
    """A test case that provides get_url and get_readonly_url facilities.

    These back onto two transport servers, one for readonly access and one for
    read write access.

    If no explicit class is provided for readonly access, a
    ReadonlyTransportDecorator is used instead which allows the use of non disk
    based read write transports.

    If an explicit class is provided for readonly access, that server and the 
    readwrite one must both define get_url() as resolving to os.getcwd().
    """

<<<<<<< HEAD
    def __init__(self, methodName='testMethod'):
        super(TestCaseWithTransport, self).__init__(methodName)
        self.__readonly_server = None
        self.__server = None
        self.transport_server = default_transport
        self.transport_readonly_server = None

    def create_transport_server(self):
        """Create a transport server from class defined at init.

        This is mostly a hook for daugter classes.
        """
        return self.transport_server()

    def create_transport_readonly_server(self):
        """Create a transport read-only server from class defined at init.

        This is mostly a hook for daugter classes.
        """
        return self.transport_readonly_server()

    def get_readonly_url(self, relpath=None):
        """Get a URL for the readonly transport.

        This will either be backed by '.' or a decorator to the transport 
        used by self.get_url()
        relpath provides for clients to get a path relative to the base url.
        These should only be downwards relative, not upwards.
        """
        base = self.get_readonly_server().get_url()
        if relpath is not None:
            if not base.endswith('/'):
                base = base + '/'
            base = base + relpath
        return base

    def get_readonly_server(self):
        """Get the server instance for the readonly transport

        This is useful for some tests with specific servers to do diagnostics.
        """
        if self.__readonly_server is None:
            if self.transport_readonly_server is None:
                # readonly decorator requested
                # bring up the server
                self.get_url()
                self.__readonly_server = ReadonlyServer()
                self.__readonly_server.setUp(self.__server)
            else:
                self.__readonly_server = self.create_transport_readonly_server()
                self.__readonly_server.setUp()
            self.addCleanup(self.__readonly_server.tearDown)
        return self.__readonly_server

=======
>>>>>>> 67871e17
    def get_server(self):
        """See TestCaseWithMemoryTransport.

        This is useful for some tests with specific servers that need
        diagnostics.
        """
        if self.__server is None:
            self.__server = self.create_transport_server()
            self.__server.setUp()
            self.addCleanup(self.__server.tearDown)
        return self.__server

    def make_branch_and_tree(self, relpath, format=None):
        """Create a branch on the transport and a tree locally.

        If the transport is not a LocalTransport, the Tree can't be created on
        the transport.  In that case the working tree is created in the local
        directory, and the returned tree's branch and repository will also be
        accessed locally.

        This will fail if the original default transport for this test
        case wasn't backed by the working directory, as the branch won't
        be on disk for us to open it.  

        :param format: The BzrDirFormat.
        :returns: the WorkingTree.
        """
        # TODO: always use the local disk path for the working tree,
        # this obviously requires a format that supports branch references
        # so check for that by checking bzrdir.BzrDirFormat.get_default_format()
        # RBC 20060208
        b = self.make_branch(relpath, format=format)
        try:
            return b.bzrdir.create_workingtree()
        except errors.NotLocalUrl:
            # We can only make working trees locally at the moment.  If the
            # transport can't support them, then reopen the branch on a local
            # transport, and create the working tree there.  
            #
            # Possibly we should instead keep
            # the non-disk-backed branch and create a local checkout?
            bd = bzrdir.BzrDir.open(relpath)
            return bd.create_workingtree()

    def assertIsDirectory(self, relpath, transport):
        """Assert that relpath within transport is a directory.

        This may not be possible on all transports; in that case it propagates
        a TransportNotPossible.
        """
        try:
            mode = transport.stat(relpath).st_mode
        except errors.NoSuchFile:
            self.fail("path %s is not a directory; no such file"
                      % (relpath))
        if not stat.S_ISDIR(mode):
            self.fail("path %s is not a directory; has mode %#o"
                      % (relpath, mode))

    def setUp(self):
        super(TestCaseWithTransport, self).setUp()
        self.__server = None
        self.transport_server = default_transport


class ChrootedTestCase(TestCaseWithTransport):
    """A support class that provides readonly urls outside the local namespace.

    This is done by checking if self.transport_server is a MemoryServer. if it
    is then we are chrooted already, if it is not then an HttpServer is used
    for readonly urls.

    TODO RBC 20060127: make this an option to TestCaseWithTransport so it can
                       be used without needed to redo it when a different 
                       subclass is in use ?
    """

    def setUp(self):
        super(ChrootedTestCase, self).setUp()
        if not self.transport_server == bzrlib.transport.memory.MemoryServer:
            self.transport_readonly_server = bzrlib.transport.http.HttpServer


def filter_suite_by_re(suite, pattern):
    result = TestUtil.TestSuite()
    filter_re = re.compile(pattern)
    for test in iter_suite_tests(suite):
        if filter_re.search(test.id()):
            result.addTest(test)
    return result


def run_suite(suite, name='test', verbose=False, pattern=".*",
              stop_on_failure=False, keep_output=False,
              transport=None, lsprof_timed=None, bench_history=None):
    TestCase._gather_lsprof_in_benchmarks = lsprof_timed
    if verbose:
        verbosity = 2
        pb = None
    else:
        verbosity = 1
        pb = progress.ProgressBar()
    runner = TextTestRunner(stream=sys.stdout,
                            descriptions=0,
                            verbosity=verbosity,
                            keep_output=keep_output,
                            pb=pb,
                            bench_history=bench_history)
    runner.stop_on_failure=stop_on_failure
    if pattern != '.*':
        suite = filter_suite_by_re(suite, pattern)
    result = runner.run(suite)
    return result.wasSuccessful()


def selftest(verbose=False, pattern=".*", stop_on_failure=True,
             keep_output=False,
             transport=None,
             test_suite_factory=None,
             lsprof_timed=None,
             bench_history=None):
    """Run the whole test suite under the enhanced runner"""
    # XXX: Very ugly way to do this...
    # Disable warning about old formats because we don't want it to disturb
    # any blackbox tests.
    from bzrlib import repository
    repository._deprecation_warning_done = True

    global default_transport
    if transport is None:
        transport = default_transport
    old_transport = default_transport
    default_transport = transport
    try:
        if test_suite_factory is None:
            suite = test_suite()
        else:
            suite = test_suite_factory()
        return run_suite(suite, 'testbzr', verbose=verbose, pattern=pattern,
                     stop_on_failure=stop_on_failure, keep_output=keep_output,
                     transport=transport,
                     lsprof_timed=lsprof_timed,
                     bench_history=bench_history)
    finally:
        default_transport = old_transport


def test_suite():
    """Build and return TestSuite for the whole of bzrlib.
    
    This function can be replaced if you need to change the default test
    suite on a global basis, but it is not encouraged.
    """
    testmod_names = [
                   'bzrlib.tests.test_ancestry',
                   'bzrlib.tests.test_api',
                   'bzrlib.tests.test_atomicfile',
                   'bzrlib.tests.test_bad_files',
                   'bzrlib.tests.test_branch',
                   'bzrlib.tests.test_bundle',
                   'bzrlib.tests.test_bzrdir',
                   'bzrlib.tests.test_cache_utf8',
                   'bzrlib.tests.test_command',
                   'bzrlib.tests.test_commit',
                   'bzrlib.tests.test_commit_merge',
                   'bzrlib.tests.test_config',
                   'bzrlib.tests.test_conflicts',
                   'bzrlib.tests.test_decorators',
                   'bzrlib.tests.test_diff',
                   'bzrlib.tests.test_doc_generate',
                   'bzrlib.tests.test_errors',
                   'bzrlib.tests.test_escaped_store',
                   'bzrlib.tests.test_fetch',
                   'bzrlib.tests.test_ftp_transport',
                   'bzrlib.tests.test_gpg',
                   'bzrlib.tests.test_graph',
                   'bzrlib.tests.test_hashcache',
                   'bzrlib.tests.test_http',
                   'bzrlib.tests.test_http_response',
                   'bzrlib.tests.test_identitymap',
                   'bzrlib.tests.test_ignores',
                   'bzrlib.tests.test_inv',
                   'bzrlib.tests.test_knit',
                   'bzrlib.tests.test_lazy_import',
                   'bzrlib.tests.test_lockdir',
                   'bzrlib.tests.test_lockable_files',
                   'bzrlib.tests.test_log',
                   'bzrlib.tests.test_memorytree',
                   'bzrlib.tests.test_merge',
                   'bzrlib.tests.test_merge3',
                   'bzrlib.tests.test_merge_core',
                   'bzrlib.tests.test_missing',
                   'bzrlib.tests.test_msgeditor',
                   'bzrlib.tests.test_nonascii',
                   'bzrlib.tests.test_options',
                   'bzrlib.tests.test_osutils',
                   'bzrlib.tests.test_patch',
                   'bzrlib.tests.test_patches',
                   'bzrlib.tests.test_permissions',
                   'bzrlib.tests.test_plugins',
                   'bzrlib.tests.test_progress',
                   'bzrlib.tests.test_reconcile',
                   'bzrlib.tests.test_repository',
                   'bzrlib.tests.test_revert',
                   'bzrlib.tests.test_revision',
                   'bzrlib.tests.test_revisionnamespaces',
                   'bzrlib.tests.test_revisiontree',
                   'bzrlib.tests.test_rio',
                   'bzrlib.tests.test_sampler',
                   'bzrlib.tests.test_selftest',
                   'bzrlib.tests.test_setup',
                   'bzrlib.tests.test_sftp_transport',
                   'bzrlib.tests.test_smart_add',
                   'bzrlib.tests.test_smart_transport',
                   'bzrlib.tests.test_source',
                   'bzrlib.tests.test_status',
                   'bzrlib.tests.test_store',
                   'bzrlib.tests.test_symbol_versioning',
                   'bzrlib.tests.test_testament',
                   'bzrlib.tests.test_textfile',
                   'bzrlib.tests.test_textmerge',
                   'bzrlib.tests.test_trace',
                   'bzrlib.tests.test_transactions',
                   'bzrlib.tests.test_transform',
                   'bzrlib.tests.test_transport',
                   'bzrlib.tests.test_tree',
                   'bzrlib.tests.test_treebuilder',
                   'bzrlib.tests.test_tsort',
                   'bzrlib.tests.test_tuned_gzip',
                   'bzrlib.tests.test_ui',
                   'bzrlib.tests.test_upgrade',
                   'bzrlib.tests.test_urlutils',
                   'bzrlib.tests.test_versionedfile',
                   'bzrlib.tests.test_version',
                   'bzrlib.tests.test_version_info',
                   'bzrlib.tests.test_weave',
                   'bzrlib.tests.test_whitebox',
                   'bzrlib.tests.test_workingtree',
                   'bzrlib.tests.test_xml',
                   ]
    test_transport_implementations = [
        'bzrlib.tests.test_transport_implementations',
        'bzrlib.tests.test_read_bundle',
        ]
    suite = TestUtil.TestSuite()
    loader = TestUtil.TestLoader()
    suite.addTest(loader.loadTestsFromModuleNames(testmod_names))
    from bzrlib.transport import TransportTestProviderAdapter
    adapter = TransportTestProviderAdapter()
    adapt_modules(test_transport_implementations, adapter, loader, suite)
    for package in packages_to_test():
        suite.addTest(package.test_suite())
    for m in MODULES_TO_TEST:
        suite.addTest(loader.loadTestsFromModule(m))
    for m in MODULES_TO_DOCTEST:
        suite.addTest(doctest.DocTestSuite(m))
    for name, plugin in bzrlib.plugin.all_plugins().items():
        if getattr(plugin, 'test_suite', None) is not None:
            suite.addTest(plugin.test_suite())
    return suite


def adapt_modules(mods_list, adapter, loader, suite):
    """Adapt the modules in mods_list using adapter and add to suite."""
    for test in iter_suite_tests(loader.loadTestsFromModuleNames(mods_list)):
        suite.addTests(adapter.adapt(test))<|MERGE_RESOLUTION|>--- conflicted
+++ resolved
@@ -1434,14 +1434,6 @@
     readwrite one must both define get_url() as resolving to os.getcwd().
     """
 
-<<<<<<< HEAD
-    def __init__(self, methodName='testMethod'):
-        super(TestCaseWithTransport, self).__init__(methodName)
-        self.__readonly_server = None
-        self.__server = None
-        self.transport_server = default_transport
-        self.transport_readonly_server = None
-
     def create_transport_server(self):
         """Create a transport server from class defined at init.
 
@@ -1449,48 +1441,6 @@
         """
         return self.transport_server()
 
-    def create_transport_readonly_server(self):
-        """Create a transport read-only server from class defined at init.
-
-        This is mostly a hook for daugter classes.
-        """
-        return self.transport_readonly_server()
-
-    def get_readonly_url(self, relpath=None):
-        """Get a URL for the readonly transport.
-
-        This will either be backed by '.' or a decorator to the transport 
-        used by self.get_url()
-        relpath provides for clients to get a path relative to the base url.
-        These should only be downwards relative, not upwards.
-        """
-        base = self.get_readonly_server().get_url()
-        if relpath is not None:
-            if not base.endswith('/'):
-                base = base + '/'
-            base = base + relpath
-        return base
-
-    def get_readonly_server(self):
-        """Get the server instance for the readonly transport
-
-        This is useful for some tests with specific servers to do diagnostics.
-        """
-        if self.__readonly_server is None:
-            if self.transport_readonly_server is None:
-                # readonly decorator requested
-                # bring up the server
-                self.get_url()
-                self.__readonly_server = ReadonlyServer()
-                self.__readonly_server.setUp(self.__server)
-            else:
-                self.__readonly_server = self.create_transport_readonly_server()
-                self.__readonly_server.setUp()
-            self.addCleanup(self.__readonly_server.tearDown)
-        return self.__readonly_server
-
-=======
->>>>>>> 67871e17
     def get_server(self):
         """See TestCaseWithMemoryTransport.
 
