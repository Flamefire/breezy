--- conflicted
+++ resolved
@@ -2042,7 +2042,6 @@
         self.__server = None
         self.reduceLockdirTimeout()
 
-<<<<<<< HEAD
     def setup_smart_server_with_call_log(self):
         """Sets up a smart server as the transport server with a call log."""
         self.transport_server = server.SmartTCPServer_for_testing
@@ -2056,10 +2055,7 @@
     def reset_smart_call_log(self):
         self.hpss_calls = []
 
-     
-=======
-
->>>>>>> caf1e9df
+
 class TestCaseInTempDir(TestCaseWithMemoryTransport):
     """Derived class that runs a test within a temporary directory.
 
