# Copyright (C) 2005 by Canonical Ltd

# This program is free software; you can redistribute it and/or modify
# it under the terms of the GNU General Public License as published by
# the Free Software Foundation; either version 2 of the License, or
# (at your option) any later version.

# This program is distributed in the hope that it will be useful,
# but WITHOUT ANY WARRANTY; without even the implied warranty of
# MERCHANTABILITY or FITNESS FOR A PARTICULAR PURPOSE.  See the
# GNU General Public License for more details.

# You should have received a copy of the GNU General Public License
# along with this program; if not, write to the Free Software
# Foundation, Inc., 59 Temple Place, Suite 330, Boston, MA  02111-1307  USA


# TODO: Perhaps there should be an API to find out if bzr running under the
# test suite -- some plugins might want to avoid making intrusive changes if
# this is the case.  However, we want behaviour under to test to diverge as
# little as possible, so this should be used rarely if it's added at all.
# (Suggestion from j-a-meinel, 2005-11-24)

from cStringIO import StringIO
import difflib
import errno
import logging
import os
import re
import shutil
import stat
import sys
import tempfile
import unittest
import time
import codecs

import bzrlib.branch
import bzrlib.commands
from bzrlib.errors import BzrError
import bzrlib.inventory
import bzrlib.iterablefile
import bzrlib.merge3
import bzrlib.osutils
import bzrlib.osutils as osutils
import bzrlib.plugin
import bzrlib.store
import bzrlib.trace
from bzrlib.transport import urlescape
from bzrlib.trace import mutter
from bzrlib.tests.TestUtil import TestLoader, TestSuite
from bzrlib.tests.treeshape import build_tree_contents

MODULES_TO_TEST = []
MODULES_TO_DOCTEST = [
                      bzrlib.branch,
                      bzrlib.commands,
                      bzrlib.errors,
                      bzrlib.inventory,
                      bzrlib.iterablefile,
                      bzrlib.merge3,
                      bzrlib.option,
                      bzrlib.osutils,
                      bzrlib.store
                      ]
def packages_to_test():
    import bzrlib.tests.blackbox
    return [
            bzrlib.tests.blackbox
            ]


class EarlyStoppingTestResultAdapter(object):
    """An adapter for TestResult to stop at the first first failure or error"""

    def __init__(self, result):
        self._result = result

    def addError(self, test, err):
        self._result.addError(test, err)
        self._result.stop()

    def addFailure(self, test, err):
        self._result.addFailure(test, err)
        self._result.stop()

    def __getattr__(self, name):
        return getattr(self._result, name)

    def __setattr__(self, name, value):
        if name == '_result':
            object.__setattr__(self, name, value)
        return setattr(self._result, name, value)


class _MyResult(unittest._TextTestResult):
    """Custom TestResult.

    Shows output in a different format, including displaying runtime for tests.
    """

    def _elapsedTime(self):
        return "%5dms" % (1000 * (time.time() - self._start_time))

    def startTest(self, test):
        unittest.TestResult.startTest(self, test)
        # In a short description, the important words are in
        # the beginning, but in an id, the important words are
        # at the end
        SHOW_DESCRIPTIONS = False
        if self.showAll:
            width = osutils.terminal_width()
            name_width = width - 15
            what = None
            if SHOW_DESCRIPTIONS:
                what = test.shortDescription()
                if what:
                    if len(what) > name_width:
                        what = what[:name_width-3] + '...'
            if what is None:
                what = test.id()
                if what.startswith('bzrlib.tests.'):
                    what = what[13:]
                if len(what) > name_width:
                    what = '...' + what[3-name_width:]
            what = what.ljust(name_width)
            self.stream.write(what)
        self.stream.flush()
        self._start_time = time.time()

    def addError(self, test, err):
        if isinstance(err[1], TestSkipped):
            return self.addSkipped(test, err)    
        unittest.TestResult.addError(self, test, err)
        if self.showAll:
            self.stream.writeln("ERROR %s" % self._elapsedTime())
        elif self.dots:
            self.stream.write('E')
        self.stream.flush()

    def addFailure(self, test, err):
        unittest.TestResult.addFailure(self, test, err)
        if self.showAll:
            self.stream.writeln(" FAIL %s" % self._elapsedTime())
        elif self.dots:
            self.stream.write('F')
        self.stream.flush()

    def addSuccess(self, test):
        if self.showAll:
            self.stream.writeln('   OK %s' % self._elapsedTime())
        elif self.dots:
            self.stream.write('~')
        self.stream.flush()
        unittest.TestResult.addSuccess(self, test)

    def addSkipped(self, test, skip_excinfo):
        if self.showAll:
            print >>self.stream, ' SKIP %s' % self._elapsedTime()
            print >>self.stream, '     %s' % skip_excinfo[1]
        elif self.dots:
            self.stream.write('S')
        self.stream.flush()
        # seems best to treat this as success from point-of-view of unittest
        # -- it actually does nothing so it barely matters :)
        unittest.TestResult.addSuccess(self, test)

    def printErrorList(self, flavour, errors):
        for test, err in errors:
            self.stream.writeln(self.separator1)
            self.stream.writeln("%s: %s" % (flavour, self.getDescription(test)))
            if hasattr(test, '_get_log'):
                print >>self.stream
                print >>self.stream, \
                        ('vvvv[log from %s]' % test.id()).ljust(78,'-')
                print >>self.stream, test._get_log()
                print >>self.stream, \
                        ('^^^^[log from %s]' % test.id()).ljust(78,'-')
            self.stream.writeln(self.separator2)
            self.stream.writeln("%s" % err)


class TextTestRunner(unittest.TextTestRunner):
    stop_on_failure = False

    def _makeResult(self):
        result = _MyResult(self.stream, self.descriptions, self.verbosity)
        if self.stop_on_failure:
            result = EarlyStoppingTestResultAdapter(result)
        return result


def iter_suite_tests(suite):
    """Return all tests in a suite, recursing through nested suites"""
    for item in suite._tests:
        if isinstance(item, unittest.TestCase):
            yield item
        elif isinstance(item, unittest.TestSuite):
            for r in iter_suite_tests(item):
                yield r
        else:
            raise Exception('unknown object %r inside test suite %r'
                            % (item, suite))


class TestSkipped(Exception):
    """Indicates that a test was intentionally skipped, rather than failing."""
    # XXX: Not used yet


class CommandFailed(Exception):
    pass


class StringIOWrapper(object):
    """A wrapper around cStringIO which just adds an encoding attribute.
    
    Internally we can check sys.stdout to see what the output encoding
    should be. However, cStringIO has no encoding attribute that we can
    set. So we wrap it instead.
    """
    encoding='ascii'
    _cstring = None

    def __init__(self, s=None):
        if s is not None:
            self.__dict__['_cstring'] = StringIO(s)
        else:
            self.__dict__['_cstring'] = StringIO()

    def __getattr__(self, name, getattr=getattr):
        return getattr(self.__dict__['_cstring'], name)

    def __setattr__(self, name, val):
        if name == 'encoding':
            self.__dict__['encoding'] = val
        else:
            return setattr(self._cstring, name, val)


class TestCase(unittest.TestCase):
    """Base class for bzr unit tests.
    
    Tests that need access to disk resources should subclass 
    TestCaseInTempDir not TestCase.

    Error and debug log messages are redirected from their usual
    location into a temporary file, the contents of which can be
    retrieved by _get_log().  We use a real OS file, not an in-memory object,
    so that it can also capture file IO.  When the test completes this file
    is read into memory and removed from disk.
       
    There are also convenience functions to invoke bzr's command-line
    routine, and to build and check bzr trees.
   
    In addition to the usual method of overriding tearDown(), this class also
    allows subclasses to register functions into the _cleanups list, which is
    run in order as the object is torn down.  It's less likely this will be
    accidentally overlooked.
    """

    BZRPATH = 'bzr'
    _log_file_name = None
    _log_contents = ''

    def setUp(self):
        unittest.TestCase.setUp(self)
        self._cleanups = []
        self._cleanEnvironment()
        bzrlib.trace.disable_default_logging()
        self._startLogFile()

    def _ndiff_strings(self, a, b):
        """Return ndiff between two strings containing lines.
        
        A trailing newline is added if missing to make the strings
        print properly."""
        if b and b[-1] != '\n':
            b += '\n'
        if a and a[-1] != '\n':
            a += '\n'
        difflines = difflib.ndiff(a.splitlines(True),
                                  b.splitlines(True),
                                  linejunk=lambda x: False,
                                  charjunk=lambda x: False)
        return ''.join(difflines)

    def assertEqualDiff(self, a, b):
        """Assert two texts are equal, if not raise an exception.
        
        This is intended for use with multi-line strings where it can 
        be hard to find the differences by eye.
        """
        # TODO: perhaps override assertEquals to call this for strings?
        if a == b:
            return
        raise AssertionError("texts not equal:\n" + 
                             self._ndiff_strings(a, b))      
        
    def assertStartsWith(self, s, prefix):
        if not s.startswith(prefix):
            raise AssertionError('string %r does not start with %r' % (s, prefix))

    def assertEndsWith(self, s, suffix):
        if not s.endswith(prefix):
            raise AssertionError('string %r does not end with %r' % (s, suffix))

    def assertContainsRe(self, haystack, needle_re):
        """Assert that a contains something matching a regular expression."""
        if not re.search(needle_re, haystack):
            raise AssertionError('pattern "%s" not found in "%s"'
                    % (needle_re, haystack))

    def AssertSubset(self, sublist, superlist):
        """Assert that every entry in sublist is present in superlist."""
        missing = []
        for entry in sublist:
            if entry not in superlist:
                missing.append(entry)
        if len(missing) > 0:
            raise AssertionError("value(s) %r not present in container %r" % 
                                 (missing, superlist))

    def assertIs(self, left, right):
        if not (left is right):
            raise AssertionError("%r is not %r." % (left, right))

    def assertTransportMode(self, transport, path, mode):
        """Fail if a path does not have mode mode.
        
        If modes are not supported on this platform, the test is skipped.
        """
        if sys.platform == 'win32':
            return
        path_stat = transport.stat(path)
        actual_mode = stat.S_IMODE(path_stat.st_mode)
        self.assertEqual(mode, actual_mode,
            'mode of %r incorrect (%o != %o)' % (path, mode, actual_mode))

    def _startLogFile(self):
        """Send bzr and test log messages to a temporary file.

        The file is removed as the test is torn down.
        """
        fileno, name = tempfile.mkstemp(suffix='.log', prefix='testbzr')
        encoder, decoder, stream_reader, stream_writer = codecs.lookup('UTF-8')
        self._log_file = stream_writer(os.fdopen(fileno, 'w+'))
        bzrlib.trace.enable_test_log(self._log_file)
        self._log_file_name = name
        self.addCleanup(self._finishLogFile)

    def _finishLogFile(self):
        """Finished with the log file.

        Read contents into memory, close, and delete.
        """
        bzrlib.trace.disable_test_log()
        self._log_file.seek(0)
        self._log_contents = self._log_file.read()
        self._log_file.close()
        os.remove(self._log_file_name)
        self._log_file = self._log_file_name = None

    def addCleanup(self, callable):
        """Arrange to run a callable when this case is torn down.

        Callables are run in the reverse of the order they are registered, 
        ie last-in first-out.
        """
        if callable in self._cleanups:
            raise ValueError("cleanup function %r already registered on %s" 
                    % (callable, self))
        self._cleanups.append(callable)

    def _cleanEnvironment(self):
        new_env = {
            'HOME': os.getcwd(),
            'APPDATA': os.getcwd(),
            'BZREMAIL': None,
            'EMAIL': None,
        }
        self.__old_env = {}
        self.addCleanup(self._restoreEnvironment)
        for name, value in new_env.iteritems():
            self._captureVar(name, value)


    def _captureVar(self, name, newvalue):
        """Set an environment variable, preparing it to be reset when finished."""
        self.__old_env[name] = os.environ.get(name, None)
        if newvalue is None:
            if name in os.environ:
                del os.environ[name]
        else:
            os.environ[name] = newvalue

    @staticmethod
    def _restoreVar(name, value):
        if value is None:
            if name in os.environ:
                del os.environ[name]
        else:
            os.environ[name] = value

    def _restoreEnvironment(self):
        for name, value in self.__old_env.iteritems():
            self._restoreVar(name, value)

    def tearDown(self):
        self._runCleanups()
        unittest.TestCase.tearDown(self)

    def _runCleanups(self):
        """Run registered cleanup functions. 

        This should only be called from TestCase.tearDown.
        """
        # TODO: Perhaps this should keep running cleanups even if 
        # one of them fails?
        for cleanup_fn in reversed(self._cleanups):
            cleanup_fn()

    def log(self, *args):
        mutter(*args)

    def _get_log(self):
        """Return as a string the log for this test"""
        if self._log_file_name:
            return open(self._log_file_name).read()
        else:
            return self._log_contents
        # TODO: Delete the log after it's been read in

    def capture(self, cmd, retcode=0):
        """Shortcut that splits cmd into words, runs, and returns stdout"""
        return self.run_bzr_captured(cmd.split(), retcode=retcode)[0]

    def run_bzr_captured(self, argv, retcode=0, encoding=None):
        """Invoke bzr and return (stdout, stderr).

        Useful for code that wants to check the contents of the
        output, the way error messages are presented, etc.

        This should be the main method for tests that want to exercise the
        overall behavior of the bzr application (rather than a unit test
        or a functional test of the library.)

        Much of the old code runs bzr by forking a new copy of Python, but
        that is slower, harder to debug, and generally not necessary.

        This runs bzr through the interface that catches and reports
        errors, and with logging set to something approximating the
        default, so that error reporting can be checked.

        :param argv: arguments to invoke bzr
        :param retcode: expected return code, or None for don't-care.
        :param encoding: encoding for sys.stdout and sys.stderr
        """
        if encoding is None:
            encoding = bzrlib.user_encoding
        stdout = StringIOWrapper()
        stderr = StringIOWrapper()
        stdout.encoding = encoding
        stderr.encoding = encoding

        self.log('run bzr: %r', argv)
        # FIXME: don't call into logging here
        handler = logging.StreamHandler(stderr)
        handler.setFormatter(bzrlib.trace.QuietFormatter())
        handler.setLevel(logging.INFO)
        logger = logging.getLogger('')
        logger.addHandler(handler)
        try:
            result = self.apply_redirected(None, stdout, stderr,
                                           bzrlib.commands.run_bzr_catch_errors,
                                           argv)
        finally:
            logger.removeHandler(handler)
        # TODO: jam 20060105 Because we theoretically know the encoding
        #       of stdout and stderr, we could decode them at this time
        #       but for now, we will assume that the output of all
        #       functions
        out = stdout.getvalue()
        err = stderr.getvalue()
        if out:
            self.log('output:\n%r', out)
        if err:
            self.log('errors:\n%r', err)
        if retcode is not None:
            self.assertEquals(result, retcode)
        return out, err

    def run_bzr(self, *args, **kwargs):
        """Invoke bzr, as if it were run from the command line.

        This should be the main method for tests that want to exercise the
        overall behavior of the bzr application (rather than a unit test
        or a functional test of the library.)

        This sends the stdout/stderr results into the test's log,
        where it may be useful for debugging.  See also run_captured.
        """
        retcode = kwargs.pop('retcode', 0)
        encoding = kwargs.pop('encoding', None)
        return self.run_bzr_captured(args, retcode=retcode, encoding=encoding)

    def run_bzr_decode(self, *args, **kwargs):
        if kwargs.has_key('encoding'):
            encoding = kwargs['encoding']
        else:
            encoding = bzrlib.user_encoding
        return self.run_bzr(*args, **kwargs)[0].decode(encoding)

    def check_inventory_shape(self, inv, shape):
        """Compare an inventory to a list of expected names.

        Fail if they are not precisely equal.
        """
        extras = []
        shape = list(shape)             # copy
        for path, ie in inv.entries():
            name = path.replace('\\', '/')
            if ie.kind == 'dir':
                name = name + '/'
            if name in shape:
                shape.remove(name)
            else:
                extras.append(name)
        if shape:
            self.fail("expected paths not found in inventory: %r" % shape)
        if extras:
            self.fail("unexpected paths found in inventory: %r" % extras)

    def apply_redirected(self, stdin=None, stdout=None, stderr=None,
                         a_callable=None, *args, **kwargs):
        """Call callable with redirected std io pipes.

        Returns the return code."""
        if not callable(a_callable):
            raise ValueError("a_callable must be callable.")
        if stdin is None:
            stdin = StringIO("")
        if stdout is None:
            if hasattr(self, "_log_file"):
                stdout = self._log_file
            else:
                stdout = StringIO()
        if stderr is None:
            if hasattr(self, "_log_file"):
                stderr = self._log_file
            else:
                stderr = StringIO()
        real_stdin = sys.stdin
        real_stdout = sys.stdout
        real_stderr = sys.stderr
        try:
            sys.stdout = stdout
            sys.stderr = stderr
            sys.stdin = stdin
            return a_callable(*args, **kwargs)
        finally:
            sys.stdout = real_stdout
            sys.stderr = real_stderr
            sys.stdin = real_stdin


BzrTestBase = TestCase

     
class TestCaseInTempDir(TestCase):
    """Derived class that runs a test within a temporary directory.

    This is useful for tests that need to create a branch, etc.

    The directory is created in a slightly complex way: for each
    Python invocation, a new temporary top-level directory is created.
    All test cases create their own directory within that.  If the
    tests complete successfully, the directory is removed.

    InTempDir is an old alias for FunctionalTestCase.
    """

    TEST_ROOT = None
    _TEST_NAME = 'test'
    OVERRIDE_PYTHON = 'python'

    def check_file_contents(self, filename, expect):
        self.log("check contents of file %s" % filename)
        contents = file(filename, 'r').read()
        if contents != expect:
            self.log("expected: %r" % expect)
            self.log("actually: %r" % contents)
            self.fail("contents of %s not as expected" % filename)

    def _make_test_root(self):
        if TestCaseInTempDir.TEST_ROOT is not None:
            return
        i = 0
        while True:
            root = u'test%04d.tmp' % i
            try:
                os.mkdir(root)
            except OSError, e:
                if e.errno == errno.EEXIST:
                    i += 1
                    continue
                else:
                    raise
            # successfully created
            TestCaseInTempDir.TEST_ROOT = osutils.abspath(root)
            break
        # make a fake bzr directory there to prevent any tests propagating
        # up onto the source directory's real branch
        os.mkdir(osutils.pathjoin(TestCaseInTempDir.TEST_ROOT, '.bzr'))

    def setUp(self):
        super(TestCaseInTempDir, self).setUp()
        self._make_test_root()
        _currentdir = os.getcwdu()
        short_id = self.id().replace('bzrlib.tests.', '') \
                   .replace('__main__.', '')
        self.test_dir = osutils.pathjoin(self.TEST_ROOT, short_id)
        os.mkdir(self.test_dir)
        os.chdir(self.test_dir)
        os.environ['HOME'] = self.test_dir
        os.environ['APPDATA'] = self.test_dir
        def _leaveDirectory():
            os.chdir(_currentdir)
        self.addCleanup(_leaveDirectory)
        
    def build_tree(self, shape, line_endings='native', transport=None):
        """Build a test tree according to a pattern.

        shape is a sequence of file specifications.  If the final
        character is '/', a directory is created.

        This doesn't add anything to a branch.
        :param line_endings: Either 'binary' or 'native'
                             in binary mode, exact contents are written
                             in native mode, the line endings match the
                             default platform endings.

        :param transport: A transport to write to, for building trees on 
                          VFS's. If the transport is readonly or None,
                          "." is opened automatically.
        """
        # XXX: It's OK to just create them using forward slashes on windows?
        if transport is None or transport.is_readonly():
            transport = bzrlib.transport.get_transport(".")
        for name in shape:
            self.assert_(isinstance(name, basestring))
            if name[-1] == '/':
                transport.mkdir(urlescape(name[:-1]))
            else:
                if line_endings == 'binary':
                    end = '\n'
                elif line_endings == 'native':
                    end = os.linesep
                else:
                    raise BzrError('Invalid line ending request %r' % (line_endings,))
                content = "contents of %s%s" % (name.encode('utf-8'), end)
                transport.put(urlescape(name), StringIO(content))

    def build_tree_contents(self, shape):
        build_tree_contents(shape)

    def failUnlessExists(self, path):
        """Fail unless path, which may be abs or relative, exists."""
        self.failUnless(osutils.lexists(path))

    def failIfExists(self, path):
        """Fail if path, which may be abs or relative, exists."""
        self.failIf(osutils.lexists(path))
        
    def assertFileEqual(self, content, path):
        """Fail if path does not contain 'content'."""
        self.failUnless(osutils.lexists(path))
        self.assertEqualDiff(content, open(path, 'r').read())


def filter_suite_by_re(suite, pattern):
    result = TestSuite()
    filter_re = re.compile(pattern)
    for test in iter_suite_tests(suite):
        if filter_re.search(test.id()):
            result.addTest(test)
    return result


def run_suite(suite, name='test', verbose=False, pattern=".*",
              stop_on_failure=False, keep_output=False):
    TestCaseInTempDir._TEST_NAME = name
    if verbose:
        verbosity = 2
    else:
        verbosity = 1
    runner = TextTestRunner(stream=sys.stdout,
                            descriptions=0,
                            verbosity=verbosity)
    runner.stop_on_failure=stop_on_failure
    if pattern != '.*':
        suite = filter_suite_by_re(suite, pattern)
    result = runner.run(suite)
    # This is still a little bogus, 
    # but only a little. Folk not using our testrunner will
    # have to delete their temp directories themselves.
    if result.wasSuccessful() or not keep_output:
        if TestCaseInTempDir.TEST_ROOT is not None:
            shutil.rmtree(TestCaseInTempDir.TEST_ROOT) 
    else:
        print "Failed tests working directories are in '%s'\n" % TestCaseInTempDir.TEST_ROOT
    return result.wasSuccessful()


def selftest(verbose=False, pattern=".*", stop_on_failure=True,
             keep_output=False):
    """Run the whole test suite under the enhanced runner"""
    return run_suite(test_suite(), 'testbzr', verbose=verbose, pattern=pattern,
                     stop_on_failure=stop_on_failure, keep_output=keep_output)


def test_suite():
    """Build and return TestSuite for the whole program."""
    from doctest import DocTestSuite

    global MODULES_TO_DOCTEST

    testmod_names = [ \
                   'bzrlib.tests.test_ancestry',
                   'bzrlib.tests.test_annotate',
                   'bzrlib.tests.test_api',
                   'bzrlib.tests.test_bad_files',
                   'bzrlib.tests.test_basis_inventory',
                   'bzrlib.tests.test_branch',
                   'bzrlib.tests.test_command',
                   'bzrlib.tests.test_commit',
                   'bzrlib.tests.test_commit_merge',
                   'bzrlib.tests.test_config',
                   'bzrlib.tests.test_conflicts',
                   'bzrlib.tests.test_diff',
                   'bzrlib.tests.test_decorators',
                   'bzrlib.tests.test_fetch',
<<<<<<< HEAD
                   'bzrlib.tests.test_glob_matcher',
=======
                   'bzrlib.tests.test_fileid_involved',
>>>>>>> 509fee9e
                   'bzrlib.tests.test_gpg',
                   'bzrlib.tests.test_graph',
                   'bzrlib.tests.test_hashcache',
                   'bzrlib.tests.test_http',
                   'bzrlib.tests.test_identitymap',
                   'bzrlib.tests.test_inv',
                   'bzrlib.tests.test_lockable_files',
                   'bzrlib.tests.test_log',
                   'bzrlib.tests.test_merge',
                   'bzrlib.tests.test_merge3',
                   'bzrlib.tests.test_merge_core',
                   'bzrlib.tests.test_missing',
                   'bzrlib.tests.test_msgeditor',
                   'bzrlib.tests.test_nonascii',
                   'bzrlib.tests.test_options',
                   'bzrlib.tests.test_osutils',
                   'bzrlib.tests.test_parent',
                   'bzrlib.tests.test_permissions',
                   'bzrlib.tests.test_plugins',
                   'bzrlib.tests.test_remove',
                   'bzrlib.tests.test_revision',
                   'bzrlib.tests.test_revisionnamespaces',
                   'bzrlib.tests.test_revprops',
                   'bzrlib.tests.test_reweave',
                   'bzrlib.tests.test_rio',
                   'bzrlib.tests.test_sampler',
                   'bzrlib.tests.test_selftest',
                   'bzrlib.tests.test_setup',
                   'bzrlib.tests.test_sftp_transport',
                   'bzrlib.tests.test_smart_add',
                   'bzrlib.tests.test_source',
                   'bzrlib.tests.test_status',
                   'bzrlib.tests.test_store',
                   'bzrlib.tests.test_symbol_versioning',
                   'bzrlib.tests.test_testament',
                   'bzrlib.tests.test_trace',
                   'bzrlib.tests.test_transactions',
                   'bzrlib.tests.test_transport',
                   'bzrlib.tests.test_tsort',
                   'bzrlib.tests.test_ui',
                   'bzrlib.tests.test_uncommit',
                   'bzrlib.tests.test_upgrade',
                   'bzrlib.tests.test_weave',
                   'bzrlib.tests.test_whitebox',
                   'bzrlib.tests.test_workingtree',
                   'bzrlib.tests.test_xml',
                   ]
    test_transport_implementations = [
        'bzrlib.tests.test_transport_implementations']

    TestCase.BZRPATH = osutils.pathjoin(
            osutils.realpath(osutils.dirname(bzrlib.__path__[0])), 'bzr')
    print '%10s: %s' % ('bzr', osutils.realpath(sys.argv[0]))
    print '%10s: %s' % ('bzrlib', bzrlib.__path__[0])
    print
    suite = TestSuite()
    # python2.4's TestLoader.loadTestsFromNames gives very poor 
    # errors if it fails to load a named module - no indication of what's
    # actually wrong, just "no such module".  We should probably override that
    # class, but for the moment just load them ourselves. (mbp 20051202)
    loader = TestLoader()
    from bzrlib.transport import TransportTestProviderAdapter
    adapter = TransportTestProviderAdapter()
    for mod_name in test_transport_implementations:
        mod = _load_module_by_name(mod_name)
        for test in iter_suite_tests(loader.loadTestsFromModule(mod)):
            suite.addTests(adapter.adapt(test))
    for mod_name in testmod_names:
        mod = _load_module_by_name(mod_name)
        suite.addTest(loader.loadTestsFromModule(mod))
    for package in packages_to_test():
        suite.addTest(package.test_suite())
    for m in MODULES_TO_TEST:
        suite.addTest(loader.loadTestsFromModule(m))
    for m in (MODULES_TO_DOCTEST):
        suite.addTest(DocTestSuite(m))
    for name, plugin in bzrlib.plugin.all_plugins().items():
        if hasattr(plugin, 'test_suite'):
            suite.addTest(plugin.test_suite())
    return suite


def _load_module_by_name(mod_name):
    parts = mod_name.split('.')
    module = __import__(mod_name)
    del parts[0]
    # for historical reasons python returns the top-level module even though
    # it loads the submodule; we need to walk down to get the one we want.
    while parts:
        module = getattr(module, parts.pop(0))
    return module<|MERGE_RESOLUTION|>--- conflicted
+++ resolved
@@ -740,11 +740,8 @@
                    'bzrlib.tests.test_diff',
                    'bzrlib.tests.test_decorators',
                    'bzrlib.tests.test_fetch',
-<<<<<<< HEAD
+                   'bzrlib.tests.test_fileid_involved',
                    'bzrlib.tests.test_glob_matcher',
-=======
-                   'bzrlib.tests.test_fileid_involved',
->>>>>>> 509fee9e
                    'bzrlib.tests.test_gpg',
                    'bzrlib.tests.test_graph',
                    'bzrlib.tests.test_hashcache',
