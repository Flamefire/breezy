--- conflicted
+++ resolved
@@ -1117,13 +1117,7 @@
             # set, so we skip a number of tests for RemoteBzrDirFormat's.
             self.assertIsInstance(control, RemoteBzrDir)
         else:
-<<<<<<< HEAD
-            from bzrlib.plugins.weave_fmt.bzrdir import BzrDirFormat5, BzrDirFormat6
-            if need_meta and isinstance(expected_format, (BzrDirFormat5,
-                BzrDirFormat6)):
-=======
             if need_meta and not expected_format.flexible_components:
->>>>>>> dee88172
                 # Pre-metadir formats change when we are making something that
                 # needs a metaformat, because clone is used for push.
                 expected_format = bzrdir.BzrDirMetaFormat1()
