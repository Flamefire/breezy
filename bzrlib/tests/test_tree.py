# Copyright (C) 2006, 2008 Canonical Ltd
#
# This program is free software; you can redistribute it and/or modify
# it under the terms of the GNU General Public License as published by
# the Free Software Foundation; either version 2 of the License, or
# (at your option) any later version.
#
# This program is distributed in the hope that it will be useful,
# but WITHOUT ANY WARRANTY; without even the implied warranty of
# MERCHANTABILITY or FITNESS FOR A PARTICULAR PURPOSE.  See the
# GNU General Public License for more details.
#
# You should have received a copy of the GNU General Public License
# along with this program; if not, write to the Free Software
# Foundation, Inc., 59 Temple Place, Suite 330, Boston, MA  02111-1307  USA

"""Tests for Tree and InterTree."""

from bzrlib import (
    errors,
    revision,
    tests,
    tree as _mod_tree,
    )
from bzrlib.tests import TestCaseWithTransport
from bzrlib.tree import InterTree


class TestInterTree(TestCaseWithTransport):

    def test_revision_tree_revision_tree(self):
        # we should have an InterTree registered for RevisionTree to
        # RevisionTree.
        tree = self.make_branch_and_tree('.')
        rev_id = tree.commit('first post')
        rev_id2 = tree.commit('second post', allow_pointless=True)
        rev_tree = tree.branch.repository.revision_tree(rev_id)
        rev_tree2 = tree.branch.repository.revision_tree(rev_id2)
        optimiser = InterTree.get(rev_tree, rev_tree2)
        self.assertIsInstance(optimiser, InterTree)
        optimiser = InterTree.get(rev_tree2, rev_tree)
        self.assertIsInstance(optimiser, InterTree)

    def test_working_tree_revision_tree(self):
        # we should have an InterTree available for WorkingTree to 
        # RevisionTree.
        tree = self.make_branch_and_tree('.')
        rev_id = tree.commit('first post')
        rev_tree = tree.branch.repository.revision_tree(rev_id)
        optimiser = InterTree.get(rev_tree, tree)
        self.assertIsInstance(optimiser, InterTree)
        optimiser = InterTree.get(tree, rev_tree)
        self.assertIsInstance(optimiser, InterTree)

    def test_working_tree_working_tree(self):
        # we should have an InterTree available for WorkingTree to 
        # WorkingTree.
        tree = self.make_branch_and_tree('1')
        tree2 = self.make_branch_and_tree('2')
        optimiser = InterTree.get(tree, tree2)
        self.assertIsInstance(optimiser, InterTree)
        optimiser = InterTree.get(tree2, tree)
        self.assertIsInstance(optimiser, InterTree)


class RecordingOptimiser(InterTree):

    calls = []

    def compare(self, want_unchanged=False, specific_files=None,
        extra_trees=None, require_versioned=False, include_root=False,
        want_unversioned=False):
        self.calls.append(
            ('compare', self.source, self.target, want_unchanged,
             specific_files, extra_trees, require_versioned, 
             include_root, want_unversioned)
            )
    
    @classmethod
    def is_compatible(klass, source, target):
        return True


class TestTree(TestCaseWithTransport):

    def test_compare_calls_InterTree_compare(self):
        """This test tests the way Tree.compare() uses InterTree."""
        old_optimisers = InterTree._optimisers
        try:
            InterTree._optimisers = []
            RecordingOptimiser.calls = []
            InterTree.register_optimiser(RecordingOptimiser)
            tree = self.make_branch_and_tree('1')
            tree2 = self.make_branch_and_tree('2')
            # do a series of calls:
            # trivial usage
            tree.changes_from(tree2)
            # pass in all optional arguments by position
            tree.changes_from(tree2, 'unchanged', 'specific', 'extra', 
                              'require', True)
            # pass in all optional arguments by keyword
            tree.changes_from(tree2,
                specific_files='specific',
                want_unchanged='unchanged',
                extra_trees='extra',
                require_versioned='require',
                include_root=True,
                want_unversioned=True,
                )
        finally:
            InterTree._optimisers = old_optimisers
        self.assertEqual(
            [
             ('compare', tree2, tree, False, None, None, False, False, False),
             ('compare', tree2, tree, 'unchanged', 'specific', 'extra',
              'require', True, False),
             ('compare', tree2, tree, 'unchanged', 'specific', 'extra',
              'require', True, True),
            ], RecordingOptimiser.calls)

    def test_changes_from_with_root(self):
        """Ensure the include_root option does what's expected."""
        wt = self.make_branch_and_tree('.')
        delta = wt.changes_from(wt.basis_tree())
        self.assertEqual(len(delta.added), 0)
        delta = wt.changes_from(wt.basis_tree(), wt, include_root=True)
        self.assertEqual(len(delta.added), 1)
        self.assertEqual(delta.added[0][0], '')

    def test_changes_from_with_require_versioned(self):
        """Ensure the require_versioned option does what's expected."""
        wt = self.make_branch_and_tree('.')
        self.build_tree(['known_file', 'unknown_file'])
        wt.add('known_file')

        self.assertRaises(errors.PathsNotVersionedError,
            wt.changes_from, wt.basis_tree(), wt, specific_files=['known_file',
            'unknown_file'], require_versioned=True)

        # we need to pass a known file with an unknown file to get this to
        # fail when expected.
        delta = wt.changes_from(wt.basis_tree(), wt, 
            specific_files=['known_file', 'unknown_file'] ,
            require_versioned=False)
        self.assertEqual(len(delta.added), 1)


class TestMultiWalker(TestCaseWithTransport):

    def assertStepOne(self, has_more, path, file_id, iterator):
        retval = _mod_tree.MultiWalker._step_one(iterator)
        if not has_more:
            self.assertIs(None, path)
            self.assertIs(None, file_id)
            self.assertEqual((False, None, None), retval)
        else:
            self.assertEqual((has_more, path, file_id),
                             (retval[0], retval[1], retval[2].file_id))

    def test__step_one_empty(self):
        tree = self.make_branch_and_tree('empty')
        repo = tree.branch.repository
        empty_tree = repo.revision_tree(revision.NULL_REVISION)

        iterator = empty_tree.iter_entries_by_dir()
        self.assertStepOne(False, None, None, iterator)
        self.assertStepOne(False, None, None, iterator)

    def test__step_one(self):
        tree = self.make_branch_and_tree('tree')
        self.build_tree(['tree/a', 'tree/b/', 'tree/b/c'])
        tree.add(['a', 'b', 'b/c'], ['a-id', 'b-id', 'c-id'])

        iterator = tree.iter_entries_by_dir()
        tree.lock_read()
        self.addCleanup(tree.unlock)

        root_id = tree.path2id('')
        self.assertStepOne(True, '', root_id, iterator)
        self.assertStepOne(True, 'a', 'a-id', iterator)
        self.assertStepOne(True, 'b', 'b-id', iterator)
        self.assertStepOne(True, 'b/c', 'c-id', iterator)
        self.assertStepOne(False, None, None, iterator)
        self.assertStepOne(False, None, None, iterator)

    def assertWalkerNext(self, exp_path, exp_file_id, master_has_node,
                         exp_other_paths, iterator):
        """Check what happens when we step the iterator.

        :param path: The path for this entry
        :param file_id: The file_id for this entry
        :param master_has_node: Does the master tree have this entry?
        :param exp_other_paths: A list of other_path values.
        :param iterator: The iterator to step
        """
        path, file_id, master_ie, other_values = iterator.next()
        self.assertEqual((exp_path, exp_file_id), (path, file_id),
                         'Master entry did not match')
        if master_has_node:
            self.assertIsNot(None, master_ie, 'master should have an entry')
        else:
            self.assertIs(None, master_ie, 'master should not have an entry')
        self.assertEqual(len(exp_other_paths), len(other_values),
                            'Wrong number of other entries')
        other_paths = []
        other_file_ids = []
        for path, ie in other_values:
            other_paths.append(path)
            if ie is None:
                other_file_ids.append(None)
            else:
                other_file_ids.append(ie.file_id)
        
        exp_file_ids = []
        for path in exp_other_paths:
            if path is None:
                exp_file_ids.append(None)
            else:
                exp_file_ids.append(file_id)
        self.assertEqual(exp_other_paths, other_paths, "Other paths incorrect")
        self.assertEqual(exp_file_ids, other_file_ids,
                         "Other file_ids incorrect")

    def lock_and_get_basis_and_root_id(self, tree):
        tree.lock_read()
        self.addCleanup(tree.unlock)
        basis_tree = tree.basis_tree()
        basis_tree.lock_read()
        self.addCleanup(basis_tree.unlock)
        root_id = tree.path2id('')
        return basis_tree, root_id

    def test_simple_stepping(self):
        tree = self.make_branch_and_tree('tree')
        self.build_tree(['tree/a', 'tree/b/', 'tree/b/c'])
        tree.add(['a', 'b', 'b/c'], ['a-id', 'b-id', 'c-id'])

        tree.commit('first', rev_id='first-rev-id')

        basis_tree, root_id = self.lock_and_get_basis_and_root_id(tree)

        walker = _mod_tree.MultiWalker(tree, [basis_tree])
        iterator = walker.iter_all()
        self.assertWalkerNext(u'', root_id, True, [u''], iterator)
        self.assertWalkerNext(u'a', 'a-id', True, [u'a'], iterator)
        self.assertWalkerNext(u'b', 'b-id', True, [u'b'], iterator)
        self.assertWalkerNext(u'b/c', 'c-id', True, [u'b/c'], iterator)
        self.assertRaises(StopIteration, iterator.next)

    def test_master_has_extra(self):
        tree = self.make_branch_and_tree('tree')
        self.build_tree(['tree/a', 'tree/b/', 'tree/c', 'tree/d'])
        tree.add(['a', 'b', 'd'], ['a-id', 'b-id', 'd-id'])

        tree.commit('first', rev_id='first-rev-id')

        tree.add(['c'], ['c-id'])
        basis_tree, root_id = self.lock_and_get_basis_and_root_id(tree)

        walker = _mod_tree.MultiWalker(tree, [basis_tree])
        iterator = walker.iter_all()
        self.assertWalkerNext(u'', root_id, True, [u''], iterator)
        self.assertWalkerNext(u'a', 'a-id', True, [u'a'], iterator)
        self.assertWalkerNext(u'b', 'b-id', True, [u'b'], iterator)
        self.assertWalkerNext(u'c', 'c-id', True, [None], iterator)
        self.assertWalkerNext(u'd', 'd-id', True, [u'd'], iterator)
        self.assertRaises(StopIteration, iterator.next)

    def test_master_renamed_to_earlier(self):
        """The record is still present, it just shows up early."""
        tree = self.make_branch_and_tree('tree')
        self.build_tree(['tree/a', 'tree/c', 'tree/d'])
        tree.add(['a', 'c', 'd'], ['a-id', 'c-id', 'd-id'])
        tree.commit('first', rev_id='first-rev-id')
        tree.rename_one('d', 'b')

        basis_tree, root_id = self.lock_and_get_basis_and_root_id(tree)

        walker = _mod_tree.MultiWalker(tree, [basis_tree])
        iterator = walker.iter_all()
        self.assertWalkerNext(u'', root_id, True, [u''], iterator)
        self.assertWalkerNext(u'a', 'a-id', True, [u'a'], iterator)
        self.assertWalkerNext(u'b', 'd-id', True, [u'd'], iterator)
        self.assertWalkerNext(u'c', 'c-id', True, [u'c'], iterator)
        self.assertRaises(StopIteration, iterator.next)

    def test_master_renamed_to_later(self):
        tree = self.make_branch_and_tree('tree')
        self.build_tree(['tree/a', 'tree/b', 'tree/d'])
        tree.add(['a', 'b', 'd'], ['a-id', 'b-id', 'd-id'])
        tree.commit('first', rev_id='first-rev-id')
        tree.rename_one('b', 'e')

        basis_tree, root_id = self.lock_and_get_basis_and_root_id(tree)

        walker = _mod_tree.MultiWalker(tree, [basis_tree])
        iterator = walker.iter_all()
        self.assertWalkerNext(u'', root_id, True, [u''], iterator)
        self.assertWalkerNext(u'a', 'a-id', True, [u'a'], iterator)
        self.assertWalkerNext(u'd', 'd-id', True, [u'd'], iterator)
        self.assertWalkerNext(u'e', 'b-id', True, [u'b'], iterator)
        self.assertRaises(StopIteration, iterator.next)

    def test_other_extra_in_middle(self):
        tree = self.make_branch_and_tree('tree')
        self.build_tree(['tree/a', 'tree/b', 'tree/d'])
        tree.add(['a', 'b', 'd'], ['a-id', 'b-id', 'd-id'])
        tree.commit('first', rev_id='first-rev-id')
        tree.remove(['b'])

        basis_tree, root_id = self.lock_and_get_basis_and_root_id(tree)
        walker = _mod_tree.MultiWalker(tree, [basis_tree])
        iterator = walker.iter_all()
        self.assertWalkerNext(u'', root_id, True, [u''], iterator)
        self.assertWalkerNext(u'a', 'a-id', True, [u'a'], iterator)
        self.assertWalkerNext(u'd', 'd-id', True, [u'd'], iterator)
        self.assertWalkerNext(u'b', 'b-id', False, [u'b'], iterator)
        self.assertRaises(StopIteration, iterator.next)

    def test_other_extra_at_end(self):
        tree = self.make_branch_and_tree('tree')
        self.build_tree(['tree/a', 'tree/b', 'tree/d'])
        tree.add(['a', 'b', 'd'], ['a-id', 'b-id', 'd-id'])
        tree.commit('first', rev_id='first-rev-id')
        tree.remove(['d'])

        basis_tree, root_id = self.lock_and_get_basis_and_root_id(tree)
        walker = _mod_tree.MultiWalker(tree, [basis_tree])
        iterator = walker.iter_all()
        self.assertWalkerNext(u'', root_id, True, [u''], iterator)
        self.assertWalkerNext(u'a', 'a-id', True, [u'a'], iterator)
        self.assertWalkerNext(u'b', 'b-id', True, [u'b'], iterator)
        self.assertWalkerNext(u'd', 'd-id', False, [u'd'], iterator)
        self.assertRaises(StopIteration, iterator.next)

    def test_others_extra_at_end(self):
        tree = self.make_branch_and_tree('tree')
        self.build_tree(['tree/a', 'tree/b', 'tree/c', 'tree/d', 'tree/e'])
        tree.add(['a', 'b', 'c', 'd', 'e'],
                 ['a-id', 'b-id', 'c-id', 'd-id', 'e-id'])
        tree.commit('first', rev_id='first-rev-id')
        tree.remove(['e'])
        tree.commit('second', rev_id='second-rev-id')
        tree.remove(['d'])
        tree.commit('third', rev_id='third-rev-id')
        tree.remove(['c'])

        basis_tree, root_id = self.lock_and_get_basis_and_root_id(tree)
        first_tree = tree.branch.repository.revision_tree('first-rev-id')
        second_tree = tree.branch.repository.revision_tree('second-rev-id')
        walker = _mod_tree.MultiWalker(tree, [basis_tree, first_tree,
                                              second_tree])
        iterator = walker.iter_all()
        self.assertWalkerNext(u'', root_id, True, [u'', u'', u''], iterator)
        self.assertWalkerNext(u'a', 'a-id', True, [u'a', u'a', u'a'], iterator)
        self.assertWalkerNext(u'b', 'b-id', True, [u'b', u'b', u'b'], iterator)
        self.assertWalkerNext(u'c', 'c-id', False, [u'c', u'c', u'c'], iterator)
        self.assertWalkerNext(u'd', 'd-id', False, [None, u'd', u'd'], iterator)
        self.assertWalkerNext(u'e', 'e-id', False, [None, u'e', None], iterator)
        self.assertRaises(StopIteration, iterator.next)

    def test_different_file_id_in_others(self):
        tree = self.make_branch_and_tree('tree')
        self.build_tree(['tree/a', 'tree/b', 'tree/c/'])
        tree.add(['a', 'b', 'c'], ['a-id', 'b-id', 'c-id'])
        tree.commit('first', rev_id='first-rev-id')

        tree.rename_one('b', 'c/d')
        self.build_tree(['tree/b'])
        tree.add(['b'], ['b2-id'])
        tree.commit('second', rev_id='second-rev-id')

        tree.rename_one('a', 'c/e')
        self.build_tree(['tree/a'])
        tree.add(['a'], ['a2-id'])

        basis_tree, root_id = self.lock_and_get_basis_and_root_id(tree)
        first_tree = tree.branch.repository.revision_tree('first-rev-id')
        walker = _mod_tree.MultiWalker(tree, [basis_tree, first_tree])

        iterator = walker.iter_all()
        self.assertWalkerNext(u'', root_id, True, [u'', u''], iterator)
        self.assertWalkerNext(u'a', 'a2-id', True, [None, None], iterator)
        self.assertWalkerNext(u'b', 'b2-id', True, [u'b', None], iterator)
        self.assertWalkerNext(u'c', 'c-id', True, [u'c', u'c'], iterator)
        self.assertWalkerNext(u'c/d', 'b-id', True, [u'c/d', u'b'], iterator)
        self.assertWalkerNext(u'c/e', 'a-id', True, [u'a', u'a'], iterator)
<<<<<<< HEAD
        self.assertRaises(StopIteration, iterator.next)
=======
        self.assertRaises(StopIteration, iterator.next)

    def assertCmpByDirblock(self, cmp_val, path1, path2):
        self.assertEqual(cmp_val,
            _mod_tree.MultiWalker._cmp_path_by_dirblock(path1, path2))

    def test__cmp_path_by_dirblock(self):
        # We only support Unicode strings at this point
        self.assertRaises(TypeError,
            _mod_tree.MultiWalker._cmp_path_by_dirblock, '', 'b')
        self.assertCmpByDirblock(0, u'', u'')
        self.assertCmpByDirblock(0, u'a', u'a')
        self.assertCmpByDirblock(0, u'a/b', u'a/b')
        self.assertCmpByDirblock(0, u'a/b/c', u'a/b/c')
        self.assertCmpByDirblock(1, u'a-a', u'a')
        self.assertCmpByDirblock(-1, u'a-a', u'a/a')
        self.assertCmpByDirblock(-1, u'a=a', u'a/a')
        self.assertCmpByDirblock(1, u'a-a/a', u'a/a')
        self.assertCmpByDirblock(1, u'a=a/a', u'a/a')
        self.assertCmpByDirblock(1, u'a-a/a', u'a/a/a')
        self.assertCmpByDirblock(1, u'a=a/a', u'a/a/a')
        self.assertCmpByDirblock(1, u'a-a/a/a', u'a/a/a')
        self.assertCmpByDirblock(1, u'a=a/a/a', u'a/a/a')

    def assertPathToKey(self, expected, path):
        self.assertEqual(expected, _mod_tree.MultiWalker._path_to_key(path))

    def test__path_to_key(self):
        self.assertPathToKey(([u''], u''), u'')
        self.assertPathToKey(([u''], u'a'), u'a')
        self.assertPathToKey(([u'a'], u'b'), u'a/b')
        self.assertPathToKey(([u'a', u'b'], u'c'), u'a/b/c')
>>>>>>> bcab7797
<|MERGE_RESOLUTION|>--- conflicted
+++ resolved
@@ -385,9 +385,6 @@
         self.assertWalkerNext(u'c', 'c-id', True, [u'c', u'c'], iterator)
         self.assertWalkerNext(u'c/d', 'b-id', True, [u'c/d', u'b'], iterator)
         self.assertWalkerNext(u'c/e', 'a-id', True, [u'a', u'a'], iterator)
-<<<<<<< HEAD
-        self.assertRaises(StopIteration, iterator.next)
-=======
         self.assertRaises(StopIteration, iterator.next)
 
     def assertCmpByDirblock(self, cmp_val, path1, path2):
@@ -419,5 +416,4 @@
         self.assertPathToKey(([u''], u''), u'')
         self.assertPathToKey(([u''], u'a'), u'a')
         self.assertPathToKey(([u'a'], u'b'), u'a/b')
-        self.assertPathToKey(([u'a', u'b'], u'c'), u'a/b/c')
->>>>>>> bcab7797
+        self.assertPathToKey(([u'a', u'b'], u'c'), u'a/b/c')