--- conflicted
+++ resolved
@@ -23,12 +23,8 @@
 import tempfile
 from tempfile import TemporaryFile
 
-<<<<<<< HEAD
 import bzrlib
-from bzrlib.tests import TestCase
-=======
 from bzrlib.tests import TestCase, TestSkipped
->>>>>>> 8700d6d4
 import bzrlib.osutils as osutils
 
 # XXX: This clobbers the build directory in the real source tree; it'd be nice
@@ -48,12 +44,8 @@
         This tests that the build process and man generator run correctly.
         It also can catch new subdirectories that weren't added to setup.py.
         """
-<<<<<<< HEAD
-=======
         if not os.path.isfile('setup.py'):
             raise TestSkipped('There is no setup.py file in current directory')
->>>>>>> 8700d6d4
-
         self.log('test_build running in %s' % os.getcwd())
         install_dir = tempfile.mkdtemp()
         # setup.py must be run from the root source directory, but the tests
