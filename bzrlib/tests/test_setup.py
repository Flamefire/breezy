# Copyright (C) 2005, 2006, 2008, 2009, 2010 Canonical Ltd
#
# This program is free software; you can redistribute it and/or modify
# it under the terms of the GNU General Public License as published by
# the Free Software Foundation; either version 2 of the License, or
# (at your option) any later version.
#
# This program is distributed in the hope that it will be useful,
# but WITHOUT ANY WARRANTY; without even the implied warranty of
# MERCHANTABILITY or FITNESS FOR A PARTICULAR PURPOSE.  See the
# GNU General Public License for more details.
#
# You should have received a copy of the GNU General Public License
# along with this program; if not, write to the Free Software
# Foundation, Inc., 51 Franklin Street, Fifth Floor, Boston, MA 02110-1301 USA

"""Test for setup.py build process"""

import os
import sys
import subprocess
import shutil
from tempfile import TemporaryFile

import bzrlib
from bzrlib.tests import TestCase, TestSkipped
import bzrlib.osutils as osutils

# XXX: This clobbers the build directory in the real source tree; it'd be nice
# to avoid that.
#
# TODO: Run bzr from the installed copy to see if it works.  Really we need to
# run something that exercises every module, just starting it may not detect
# some missing modules.
#
# TODO: Check that the version numbers are in sync.  (Or avoid this...)

class TestSetup(TestCase):

    def test_build_and_install(self):
        """ test cmd `python setup.py build`

        This tests that the build process and man generator run correctly.
        It also can catch new subdirectories that weren't added to setup.py.
        """
        # setup.py must be run from the root source directory, but the tests
        # are not necessarily invoked from there
        self.source_dir = os.path.dirname(os.path.dirname(bzrlib.__file__))
        if not os.path.isfile(os.path.join(self.source_dir, 'setup.py')):
            raise TestSkipped(
                'There is no setup.py file adjacent to the bzrlib directory')
        try:
            import distutils.sysconfig
            makefile_path = distutils.sysconfig.get_makefile_filename()
            if not os.path.exists(makefile_path):
                raise TestSkipped(
                    'You must have the python Makefile installed to run this'
                    ' test. Usually this can be found by installing'
                    ' "python-dev"')
        except ImportError:
            raise TestSkipped(
                'You must have distutils installed to run this test.'
                ' Usually this can be found by installing "python-dev"')
        self.log('test_build running in %s' % os.getcwd())
        root_dir = osutils.mkdtemp()
<<<<<<< HEAD
        # setup.py must be run from the root source directory, but the tests
        # are not necessarily invoked from there
        self.source_dir = os.path.dirname(os.path.dirname(bzrlib.__file__))
=======
>>>>>>> c8791bd5
        try:
            self.run_setup(['clean'])
            # build is implied by install
            ## self.run_setup(['build'])
            self.run_setup(['install', '--root', root_dir])
            self.run_setup(['clean'])
        finally:
            osutils.rmtree(root_dir)

    def run_setup(self, args):
        args = [sys.executable, './setup.py', ] + args
        self.log('source base directory: %s', self.source_dir)
        self.log('args: %r', args)
        p = subprocess.Popen(args,
                             cwd=self.source_dir,
                             stdout=subprocess.PIPE,
                             stderr=subprocess.PIPE,
                             )
        stdout, stderr = p.communicate()
        self.log('stdout: %r', stdout)
        self.log('stderr: %r', stderr)
        self.assertEqual(0, p.returncode,
                         'invocation of %r failed' % args)<|MERGE_RESOLUTION|>--- conflicted
+++ resolved
@@ -63,12 +63,6 @@
                 ' Usually this can be found by installing "python-dev"')
         self.log('test_build running in %s' % os.getcwd())
         root_dir = osutils.mkdtemp()
-<<<<<<< HEAD
-        # setup.py must be run from the root source directory, but the tests
-        # are not necessarily invoked from there
-        self.source_dir = os.path.dirname(os.path.dirname(bzrlib.__file__))
-=======
->>>>>>> c8791bd5
         try:
             self.run_setup(['clean'])
             # build is implied by install
