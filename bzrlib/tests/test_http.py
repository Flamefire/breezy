# Copyright (C) 2005, 2006 Canonical Ltd
#
# This program is free software; you can redistribute it and/or modify
# it under the terms of the GNU General Public License as published by
# the Free Software Foundation; either version 2 of the License, or
# (at your option) any later version.
#
# This program is distributed in the hope that it will be useful,
# but WITHOUT ANY WARRANTY; without even the implied warranty of
# MERCHANTABILITY or FITNESS FOR A PARTICULAR PURPOSE.  See the
# GNU General Public License for more details.
#
# You should have received a copy of the GNU General Public License
# along with this program; if not, write to the Free Software
# Foundation, Inc., 59 Temple Place, Suite 330, Boston, MA  02111-1307  USA

# FIXME: This test should be repeated for each available http client
# implementation; at the moment we have urllib and pycurl.

# TODO: Should be renamed to bzrlib.transport.http.tests?

import select
import socket
import threading

import bzrlib
<<<<<<< HEAD
from bzrlib import errors
from bzrlib.tests import (
    TestCase,
    TestSkipped,
    )
from bzrlib.tests.HttpServer import (
    HttpServer,
    HttpServer_PyCurl,
    HttpServer_urllib,
    )
from bzrlib.tests.HTTPTestUtil import (
    BadProtocolRequestHandler,
    BadStatusRequestHandler,
    ForbiddenRequestHandler,
    InvalidStatusRequestHandler,
    NoRangeRequestHandler,
    SingleRangeRequestHandler,
    TestCaseWithWebserver,
    WallRequestHandler,
    )
from bzrlib.transport import (
    get_transport,
    Transport,
    )
from bzrlib.transport.http import (
    extract_auth,
    HttpTransportBase,
    )
=======
from bzrlib.errors import DependencyNotPresent, UnsupportedProtocol
from bzrlib import osutils
from bzrlib.tests import TestCase, TestSkipped
from bzrlib.transport import get_transport, Transport
from bzrlib.transport.http import extract_auth, HttpTransportBase
>>>>>>> 4c14f076
from bzrlib.transport.http._urllib import HttpTransport_urllib


class FakeManager(object):

    def __init__(self):
        self.credentials = []

    def add_password(self, realm, host, username, password):
        self.credentials.append([realm, host, username, password])


class RecordingServer(object):
    """A fake HTTP server.
    
    It records the bytes sent to it, and replies with a 200.
    """

    def __init__(self, expect_body_tail=None):
        """Constructor.

        :type expect_body_tail: str
        :param expect_body_tail: a reply won't be sent until this string is
            received.
        """
        self._expect_body_tail = expect_body_tail
        self.host = None
        self.port = None
        self.received_bytes = ''

    def setUp(self):
        self._sock = socket.socket(socket.AF_INET, socket.SOCK_STREAM)
        self._sock.bind(('127.0.0.1', 0))
        self.host, self.port = self._sock.getsockname()
        self._ready = threading.Event()
        self._thread = threading.Thread(target=self._accept_read_and_reply)
        self._thread.setDaemon(True)
        self._thread.start()
        self._ready.wait(5)

    def _accept_read_and_reply(self):
        self._sock.listen(1)
        self._ready.set()
        self._sock.settimeout(5)
        try:
            conn, address = self._sock.accept()
            # On win32, the accepted connection will be non-blocking to start
            # with because we're using settimeout.
            conn.setblocking(True)
            while not self.received_bytes.endswith(self._expect_body_tail):
                self.received_bytes += conn.recv(4096)
            conn.sendall('HTTP/1.1 200 OK\r\n')
        except socket.timeout:
            # Make sure the client isn't stuck waiting for us to e.g. accept.
            self._sock.close()

    def tearDown(self):
        try:
            self._sock.close()
        except socket.error:
            # We might have already closed it.  We don't care.
            pass
        self.host = None
        self.port = None


class TestHttpUrls(TestCase):

    def test_url_parsing(self):
        f = FakeManager()
        url = extract_auth('http://example.com', f)
        self.assertEquals('http://example.com', url)
        self.assertEquals(0, len(f.credentials))
        url = extract_auth('http://user:pass@www.bazaar-vcs.org/bzr/bzr.dev', f)
        self.assertEquals('http://www.bazaar-vcs.org/bzr/bzr.dev', url)
        self.assertEquals(1, len(f.credentials))
        self.assertEquals([None, 'www.bazaar-vcs.org', 'user', 'pass'],
                          f.credentials[0])

    def test_abs_url(self):
        """Construction of absolute http URLs"""
        t = HttpTransport_urllib('http://bazaar-vcs.org/bzr/bzr.dev/')
        eq = self.assertEqualDiff
        eq(t.abspath('.'),
           'http://bazaar-vcs.org/bzr/bzr.dev')
        eq(t.abspath('foo/bar'),
           'http://bazaar-vcs.org/bzr/bzr.dev/foo/bar')
        eq(t.abspath('.bzr'),
           'http://bazaar-vcs.org/bzr/bzr.dev/.bzr')
        eq(t.abspath('.bzr/1//2/./3'),
           'http://bazaar-vcs.org/bzr/bzr.dev/.bzr/1/2/3')

    def test_invalid_http_urls(self):
        """Trap invalid construction of urls"""
        t = HttpTransport_urllib('http://bazaar-vcs.org/bzr/bzr.dev/')
        self.assertRaises(ValueError,
            t.abspath,
            '.bzr/')

    def test_http_root_urls(self):
        """Construction of URLs from server root"""
        t = HttpTransport_urllib('http://bzr.ozlabs.org/')
        eq = self.assertEqualDiff
        eq(t.abspath('.bzr/tree-version'),
           'http://bzr.ozlabs.org/.bzr/tree-version')

    def test_http_impl_urls(self):
        """There are servers which ask for particular clients to connect"""
        server = HttpServer_PyCurl()
        try:
            server.setUp()
            url = server.get_url()
            self.assertTrue(url.startswith('http+pycurl://'))
        finally:
            server.tearDown()


class TestHttpConnections(object):
    """Test the http connections.

    This MUST be used by daughter classes that also inherit from
    TestCaseWithWebserver.

    We can't inherit directly from TestCaseWithWebserver or the
    test framework will try to create an instance which cannot
    run, its implementation being incomplete.
    """

    def setUp(self):
        TestCaseWithWebserver.setUp(self)
        self.build_tree(['xxx', 'foo/', 'foo/bar'], line_endings='binary',
                        transport=self.get_transport())

    def test_http_has(self):
        server = self.get_readonly_server()
        t = self._transport(server.get_url())
        self.assertEqual(t.has('foo/bar'), True)
        self.assertEqual(len(server.logs), 1)
        self.assertContainsRe(server.logs[0],
            r'"HEAD /foo/bar HTTP/1.." (200|302) - "-" "bzr/')

    def test_http_has_not_found(self):
        server = self.get_readonly_server()
        t = self._transport(server.get_url())
        self.assertEqual(t.has('not-found'), False)
        self.assertContainsRe(server.logs[1],
            r'"HEAD /not-found HTTP/1.." 404 - "-" "bzr/')

    def test_http_get(self):
        server = self.get_readonly_server()
        t = self._transport(server.get_url())
        fp = t.get('foo/bar')
        self.assertEqualDiff(
            fp.read(),
            'contents of foo/bar\n')
        self.assertEqual(len(server.logs), 1)
        self.assertTrue(server.logs[0].find(
            '"GET /foo/bar HTTP/1.1" 200 - "-" "bzr/%s'
            % bzrlib.__version__) > -1)

    def test_get_smart_medium(self):
        # For HTTP, get_smart_medium should return the transport object.
        server = self.get_readonly_server()
        http_transport = self._transport(server.get_url())
        medium = http_transport.get_smart_medium()
        self.assertIs(medium, http_transport)

    def test_has_on_bogus_host(self):
        # Get a free address and don't 'accept' on it, so that we
        # can be sure there is no http handler there, but set a
        # reasonable timeout to not slow down tests too much.
        default_timeout = socket.getdefaulttimeout()
        try:
            socket.setdefaulttimeout(2)
            s = socket.socket()
            s.bind(('localhost', 0))
            t = self._transport('http://%s:%s/' % s.getsockname())
            self.assertRaises(errors.ConnectionError, t.has, 'foo/bar')
        finally:
            socket.setdefaulttimeout(default_timeout)


class TestWithTransport_pycurl(object):
    """Test case to inherit from if pycurl is present"""
    def _get_pycurl_maybe(self):
        try:
            from bzrlib.transport.http._pycurl import PyCurlTransport
            return PyCurlTransport
        except errors.DependencyNotPresent:
            raise TestSkipped('pycurl not present')

    _transport = property(_get_pycurl_maybe)


class TestHttpConnections_urllib(TestHttpConnections, TestCaseWithWebserver):
    """Test http connections with urllib"""

    _transport = HttpTransport_urllib



class TestHttpConnections_pycurl(TestWithTransport_pycurl,
                                 TestHttpConnections,
                                 TestCaseWithWebserver):
    """Test http connections with pycurl"""


class TestHttpTransportRegistration(TestCase):
    """Test registrations of various http implementations"""

    def test_http_registered(self):
        # urlllib should always be present
        t = get_transport('http+urllib://bzr.google.com/')
        self.assertIsInstance(t, Transport)
        self.assertIsInstance(t, HttpTransport_urllib)


class TestOffsets(TestCase):
    """Test offsets_to_ranges method"""

    def test_offsets_to_ranges_simple(self):
        to_range = HttpTransportBase.offsets_to_ranges
        ranges = to_range([(10, 1)])
        self.assertEqual([[10, 10]], ranges)

        ranges = to_range([(0, 1), (1, 1)])
        self.assertEqual([[0, 1]], ranges)

        ranges = to_range([(1, 1), (0, 1)])
        self.assertEqual([[0, 1]], ranges)

    def test_offset_to_ranges_overlapped(self):
        to_range = HttpTransportBase.offsets_to_ranges

        ranges = to_range([(10, 1), (20, 2), (22, 5)])
        self.assertEqual([[10, 10], [20, 26]], ranges)

        ranges = to_range([(10, 1), (11, 2), (22, 5)])
        self.assertEqual([[10, 12], [22, 26]], ranges)


class TestPost(TestCase):

    def _test_post_body_is_received(self, scheme):
        server = RecordingServer(expect_body_tail='end-of-body')
        server.setUp()
        self.addCleanup(server.tearDown)
        url = '%s://%s:%s/' % (scheme, server.host, server.port)
        try:
            http_transport = get_transport(url)
        except errors.UnsupportedProtocol:
            raise TestSkipped('%s not available' % scheme)
        code, response = http_transport._post('abc def end-of-body')
        self.assertTrue(
            server.received_bytes.startswith('POST /.bzr/smart HTTP/1.'))
        self.assertTrue('content-length: 19\r' in server.received_bytes.lower())
        # The transport should not be assuming that the server can accept
        # chunked encoding the first time it connects, because HTTP/1.1, so we
        # check for the literal string.
        self.assertTrue(
            server.received_bytes.endswith('\r\n\r\nabc def end-of-body'))

    def test_post_body_is_received_urllib(self):
        self._test_post_body_is_received('http+urllib')

    def test_post_body_is_received_pycurl(self):
        self._test_post_body_is_received('http+pycurl')


class TestRangeHeader(TestCase):
    """Test range_header method"""

    def check_header(self, value, ranges=[], tail=0):
        range_header = HttpTransportBase.range_header
        self.assertEqual(value, range_header(ranges, tail))

    def test_range_header_single(self):
        self.check_header('0-9', ranges=[[0,9]])
        self.check_header('100-109', ranges=[[100,109]])

    def test_range_header_tail(self):
        self.check_header('-10', tail=10)
        self.check_header('-50', tail=50)

    def test_range_header_multi(self):
        self.check_header('0-9,100-200,300-5000',
                          ranges=[(0,9), (100, 200), (300,5000)])

    def test_range_header_mixed(self):
        self.check_header('0-9,300-5000,-50',
                          ranges=[(0,9), (300,5000)],
                          tail=50)


class TestWallServer(object):
    """Tests exceptions during the connection phase"""

    def create_transport_readonly_server(self):
        return HttpServer(WallRequestHandler)

    def test_http_has(self):
        server = self.get_readonly_server()
        t = self._transport(server.get_url())
        self.assertRaises(errors.ConnectionError, t.has, 'foo/bar')

    def test_http_get(self):
        server = self.get_readonly_server()
        t = self._transport(server.get_url())
        self.assertRaises(errors.ConnectionError, t.get, 'foo/bar')


class TestWallServer_urllib(TestWallServer, TestCaseWithWebserver):
    """Tests "wall" server for urllib implementation"""

    _transport = HttpTransport_urllib


class TestWallServer_pycurl(TestWithTransport_pycurl,
                            TestWallServer,
                            TestCaseWithWebserver):
    """Tests "wall" server for pycurl implementation"""


class TestBadStatusServer(object):
    """Tests bad status from server."""

    def create_transport_readonly_server(self):
        return HttpServer(BadStatusRequestHandler)

    def test_http_has(self):
        server = self.get_readonly_server()
        t = self._transport(server.get_url())
        self.assertRaises(errors.InvalidHttpResponse, t.has, 'foo/bar')

    def test_http_get(self):
        server = self.get_readonly_server()
        t = self._transport(server.get_url())
        self.assertRaises(errors.InvalidHttpResponse, t.get, 'foo/bar')


class TestBadStatusServer_urllib(TestBadStatusServer, TestCaseWithWebserver):
    """Tests bad status server for urllib implementation"""

    _transport = HttpTransport_urllib


class TestBadStatusServer_pycurl(TestWithTransport_pycurl,
                                 TestBadStatusServer,
                                 TestCaseWithWebserver):
    """Tests bad status server for pycurl implementation"""


class TestInvalidStatusServer(TestBadStatusServer):
    """Tests invalid status from server.

    Both implementations raises the same error as for a bad status.
    """

    def create_transport_readonly_server(self):
        return HttpServer(InvalidStatusRequestHandler)


class TestInvalidStatusServer_urllib(TestInvalidStatusServer,
                                     TestCaseWithWebserver):
    """Tests invalid status server for urllib implementation"""

    _transport = HttpTransport_urllib


class TestInvalidStatusServer_pycurl(TestWithTransport_pycurl,
                                     TestInvalidStatusServer,
                                     TestCaseWithWebserver):
    """Tests invalid status server for pycurl implementation"""


class TestBadProtocolServer(object):
    """Tests bad protocol from server."""

    def create_transport_readonly_server(self):
        return HttpServer(BadProtocolRequestHandler)

    def test_http_has(self):
        server = self.get_readonly_server()
        t = self._transport(server.get_url())
        self.assertRaises(errors.InvalidHttpResponse, t.has, 'foo/bar')

    def test_http_get(self):
        server = self.get_readonly_server()
        t = self._transport(server.get_url())
        self.assertRaises(errors.InvalidHttpResponse, t.get, 'foo/bar')


class TestBadProtocolServer_urllib(TestBadProtocolServer,
                                   TestCaseWithWebserver):
    """Tests bad protocol server for urllib implementation"""

    _transport = HttpTransport_urllib

# curl don't check the protocol version
#class TestBadProtocolServer_pycurl(TestWithTransport_pycurl,
#                                   TestBadProtocolServer,
#                                   TestCaseWithWebserver):
#    """Tests bad protocol server for pycurl implementation"""


class TestForbiddenServer(object):
    """Tests forbidden server"""

    def create_transport_readonly_server(self):
        return HttpServer(ForbiddenRequestHandler)

    def test_http_has(self):
        server = self.get_readonly_server()
        t = self._transport(server.get_url())
        self.assertRaises(errors.TransportError, t.has, 'foo/bar')

    def test_http_get(self):
        server = self.get_readonly_server()
        t = self._transport(server.get_url())
        self.assertRaises(errors.TransportError, t.get, 'foo/bar')


class TestForbiddenServer_urllib(TestForbiddenServer, TestCaseWithWebserver):
    """Tests forbidden server for urllib implementation"""

    _transport = HttpTransport_urllib


class TestForbiddenServer_pycurl(TestWithTransport_pycurl,
                                 TestForbiddenServer,
                                 TestCaseWithWebserver):
    """Tests forbidden server for pycurl implementation"""


class TestRecordingServer(TestCase):

    def test_create(self):
        server = RecordingServer(expect_body_tail=None)
        self.assertEqual('', server.received_bytes)
        self.assertEqual(None, server.host)
        self.assertEqual(None, server.port)

    def test_setUp_and_tearDown(self):
        server = RecordingServer(expect_body_tail=None)
        server.setUp()
        try:
            self.assertNotEqual(None, server.host)
            self.assertNotEqual(None, server.port)
        finally:
            server.tearDown()
        self.assertEqual(None, server.host)
        self.assertEqual(None, server.port)

    def test_send_receive_bytes(self):
        server = RecordingServer(expect_body_tail='c')
        server.setUp()
        self.addCleanup(server.tearDown)
        sock = socket.socket(socket.AF_INET, socket.SOCK_STREAM)
        sock.connect((server.host, server.port))
        sock.sendall('abc')
        self.assertEqual('HTTP/1.1 200 OK\r\n',
<<<<<<< HEAD
                         sock.recv(4096, socket.MSG_WAITALL))
        self.assertEqual('abc', server.received_bytes)


class TestRangeRequestServer(object):
    """Test the http connections.

    This MUST be used by daughter classes that also inherit from
    TestCaseWithWebserver.

    We can't inherit directly from TestCaseWithWebserver or the
    test framework will try to create an instance which cannot
    run, its implementation being incomplete.
    """

    def setUp(self):
        TestCaseWithWebserver.setUp(self)
        self.build_tree_contents([('a', '0123456789')],)

    """Tests readv requests against server"""

    def test_readv(self):
        server = self.get_readonly_server()
        t = self._transport(server.get_url())
        l = list(t.readv('a', ((0, 1), (1, 1), (3, 2), (9, 1))))
        self.assertEqual(l[0], (0, '0'))
        self.assertEqual(l[1], (1, '1'))
        self.assertEqual(l[2], (3, '34'))
        self.assertEqual(l[3], (9, '9'))

    def test_readv_out_of_order(self):
        server = self.get_readonly_server()
        t = self._transport(server.get_url())
        l = list(t.readv('a', ((1, 1), (9, 1), (0, 1), (3, 2))))
        self.assertEqual(l[0], (1, '1'))
        self.assertEqual(l[1], (9, '9'))
        self.assertEqual(l[2], (0, '0'))
        self.assertEqual(l[3], (3, '34'))

    def test_readv_short_read(self):
        server = self.get_readonly_server()
        t = self._transport(server.get_url())

        # This is intentionally reading off the end of the file
        # since we are sure that it cannot get there
        self.assertListRaises((errors.ShortReadvError, AssertionError),
                              t.readv, 'a', [(1,1), (8,10)])

        # This is trying to seek past the end of the file, it should
        # also raise a special error
        self.assertListRaises(errors.ShortReadvError,
                              t.readv, 'a', [(12,2)])


class TestSingleRangeRequestServer(TestRangeRequestServer):
    """Test readv against a server which accept only single range requests"""

    def create_transport_readonly_server(self):
        return HttpServer(SingleRangeRequestHandler)


class TestSingleRangeRequestServer_urllib(TestSingleRangeRequestServer,
                                          TestCaseWithWebserver):
    """Tests single range requests accepting server for urllib implementation"""

    _transport = HttpTransport_urllib


class TestSingleRangeRequestServer_pycurl(TestWithTransport_pycurl,
                                          TestSingleRangeRequestServer,
                                          TestCaseWithWebserver):
    """Tests single range requests accepting server for pycurl implementation"""


class TestNoRangeRequestServer(TestRangeRequestServer):
    """Test readv against a server which do not accept range requests"""

    def create_transport_readonly_server(self):
        return HttpServer(NoRangeRequestHandler)


class TestNoRangeRequestServer_urllib(TestNoRangeRequestServer,
                                      TestCaseWithWebserver):
    """Tests range requests refusing server for urllib implementation"""

    _transport = HttpTransport_urllib


class TestNoRangeRequestServer_pycurl(TestWithTransport_pycurl,
                               TestNoRangeRequestServer,
                               TestCaseWithWebserver):
    """Tests range requests refusing server for pycurl implementation"""

=======
                         osutils.recv_all(sock, 4096))
        self.assertEqual('abc', server.received_bytes)
>>>>>>> 4c14f076
<|MERGE_RESOLUTION|>--- conflicted
+++ resolved
@@ -24,8 +24,8 @@
 import threading
 
 import bzrlib
-<<<<<<< HEAD
 from bzrlib import errors
+from bzrlib import osutils
 from bzrlib.tests import (
     TestCase,
     TestSkipped,
@@ -53,13 +53,6 @@
     extract_auth,
     HttpTransportBase,
     )
-=======
-from bzrlib.errors import DependencyNotPresent, UnsupportedProtocol
-from bzrlib import osutils
-from bzrlib.tests import TestCase, TestSkipped
-from bzrlib.transport import get_transport, Transport
-from bzrlib.transport.http import extract_auth, HttpTransportBase
->>>>>>> 4c14f076
 from bzrlib.transport.http._urllib import HttpTransport_urllib
 
 
@@ -521,8 +514,7 @@
         sock.connect((server.host, server.port))
         sock.sendall('abc')
         self.assertEqual('HTTP/1.1 200 OK\r\n',
-<<<<<<< HEAD
-                         sock.recv(4096, socket.MSG_WAITALL))
+                         osutils.recv_all(sock, 4096))
         self.assertEqual('abc', server.received_bytes)
 
 
@@ -615,7 +607,3 @@
                                TestCaseWithWebserver):
     """Tests range requests refusing server for pycurl implementation"""
 
-=======
-                         osutils.recv_all(sock, 4096))
-        self.assertEqual('abc', server.received_bytes)
->>>>>>> 4c14f076
