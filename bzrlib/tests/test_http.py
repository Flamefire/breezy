--- conflicted
+++ resolved
@@ -19,13 +19,11 @@
 
 # TODO: Should be renamed to bzrlib.transport.http.tests?
 
-import errno
 import select
 import socket
 import threading
 
 import bzrlib
-<<<<<<< HEAD
 from bzrlib import errors
 from bzrlib.tests import (
     TestCase,
@@ -52,12 +50,6 @@
     extract_auth,
     HttpTransportBase,
     )
-=======
-from bzrlib.errors import DependencyNotPresent, UnsupportedProtocol
-from bzrlib.tests import TestCase, TestSkipped
-from bzrlib.transport import get_transport, Transport
-from bzrlib.transport.http import extract_auth, HttpTransportBase
->>>>>>> 6826bcd1
 from bzrlib.transport.http._urllib import HttpTransport_urllib
 
 
@@ -215,11 +207,8 @@
             'contents of foo/bar\n')
         self.assertEqual(len(server.logs), 1)
         self.assertTrue(server.logs[0].find(
-<<<<<<< HEAD
             '"GET /foo/bar HTTP/1.1" 200 - "-" "bzr/%s'
             % bzrlib.__version__) > -1)
-=======
-            '"GET /foo/bar HTTP/1.1" 200 - "-" "bzr/%s' % bzrlib.__version__) > -1)
 
     def test_get_smart_medium(self):
         # For HTTP, get_smart_medium should return the transport object.
@@ -227,16 +216,6 @@
         http_transport = self._transport(server.get_url())
         medium = http_transport.get_smart_medium()
         self.assertIs(medium, http_transport)
-        
-
-class TestHttpConnections_urllib(TestCaseWithWebserver, TestHttpMixins):
-
-    _transport = HttpTransport_urllib
-
-    def setUp(self):
-        TestCaseWithWebserver.setUp(self)
-        self._prep_tree()
->>>>>>> 6826bcd1
 
     def test_has_on_bogus_host(self):
         # Get a free address and don't 'accept' on it, so that we
@@ -272,15 +251,12 @@
 
 
 
-<<<<<<< HEAD
 class TestHttpConnections_pycurl(TestWithTransport_pycurl,
                                  TestHttpConnections,
                                  TestCaseWithWebserver):
     """Test http connections with pycurl"""
 
 
-=======
->>>>>>> 6826bcd1
 class TestHttpTransportRegistration(TestCase):
     """Test registrations of various http implementations"""
 
@@ -367,7 +343,6 @@
                           ranges=[(0,9), (300,5000)],
                           tail=50)
 
-<<<<<<< HEAD
 
 class TestWallServer(object):
     """Tests exceptions during the connection phase"""
@@ -507,8 +482,8 @@
                                  TestForbiddenServer,
                                  TestCaseWithWebserver):
     """Tests forbidden server for pycurl implementation"""
-=======
-        
+
+
 class TestRecordingServer(TestCase):
 
     def test_create(self):
@@ -537,5 +512,4 @@
         sock.sendall('abc')
         self.assertEqual('HTTP/1.1 200 OK\r\n',
                          sock.recv(4096, socket.MSG_WAITALL))
-        self.assertEqual('abc', server.received_bytes)
->>>>>>> 6826bcd1
+        self.assertEqual('abc', server.received_bytes)