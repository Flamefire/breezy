# Copyright (C) 2007-2011 Canonical Ltd
#
# This program is free software; you can redistribute it and/or modify
# it under the terms of the GNU General Public License as published by
# the Free Software Foundation; either version 2 of the License, or
# (at your option) any later version.
#
# This program is distributed in the hope that it will be useful,
# but WITHOUT ANY WARRANTY; without even the implied warranty of
# MERCHANTABILITY or FITNESS FOR A PARTICULAR PURPOSE.  See the
# GNU General Public License for more details.
#
# You should have received a copy of the GNU General Public License
# along with this program; if not, write to the Free Software
# Foundation, Inc., 51 Franklin Street, Fifth Floor, Boston, MA 02110-1301 USA

"""Tests for the compiled dirstate helpers."""

import bisect
import os
import time

from bzrlib import (
    dirstate,
    errors,
    osutils,
    tests,
    )
from bzrlib.tests import (
    test_dirstate,
    )
from bzrlib.tests.test_osutils import dir_reader_scenarios
from bzrlib.tests.scenarios import (
    load_tests_apply_scenarios,
    multiply_scenarios,
    )


load_tests = load_tests_apply_scenarios


compiled_dirstate_helpers_feature = tests.ModuleAvailableFeature(
    'bzrlib._dirstate_helpers_pyx')


# FIXME: we should also parametrize against SHA1Provider !

ue_scenarios = [('dirstate_Python',
    {'update_entry': dirstate.py_update_entry})]
if compiled_dirstate_helpers_feature.available():
    update_entry = compiled_dirstate_helpers_feature.module.update_entry
    ue_scenarios.append(('dirstate_Pyrex', {'update_entry': update_entry}))

pe_scenarios = [('dirstate_Python',
    {'_process_entry': dirstate.ProcessEntryPython})]
if compiled_dirstate_helpers_feature.available():
    process_entry = compiled_dirstate_helpers_feature.module.ProcessEntryC
    pe_scenarios.append(('dirstate_Pyrex', {'_process_entry': process_entry}))


class TestBisectPathMixin(object):
    """Test that _bisect_path_*() returns the expected values.

    _bisect_path_* is intended to work like bisect.bisect_*() except it
    knows it is working on paths that are sorted by ('path', 'to', 'foo')
    chunks rather than by raw 'path/to/foo'.

    Test Cases should inherit from this and override ``get_bisect_path`` return
    their implementation, and ``get_bisect`` to return the matching
    bisect.bisect_* function.
    """

    def get_bisect_path(self):
        """Return an implementation of _bisect_path_*"""
        raise NotImplementedError

    def get_bisect(self):
        """Return a version of bisect.bisect_*.

        Also, for the 'exists' check, return the offset to the real values.
        For example bisect_left returns the index of an entry, while
        bisect_right returns the index *after* an entry

        :return: (bisect_func, offset)
        """
        raise NotImplementedError

    def assertBisect(self, paths, split_paths, path, exists=True):
        """Assert that bisect_split works like bisect_left on the split paths.

        :param paths: A list of path names
        :param split_paths: A list of path names that are already split up by directory
            ('path/to/foo' => ('path', 'to', 'foo'))
        :param path: The path we are indexing.
        :param exists: The path should be present, so make sure the
            final location actually points to the right value.

        All other arguments will be passed along.
        """
        bisect_path = self.get_bisect_path()
        self.assertIsInstance(paths, list)
        bisect_path_idx = bisect_path(paths, path)
        split_path = self.split_for_dirblocks([path])[0]
        bisect_func, offset = self.get_bisect()
        bisect_split_idx = bisect_func(split_paths, split_path)
        self.assertEqual(bisect_split_idx, bisect_path_idx,
                         '%s disagreed. %s != %s'
                         ' for key %r'
                         % (bisect_path.__name__,
                            bisect_split_idx, bisect_path_idx, path)
                         )
        if exists:
            self.assertEqual(path, paths[bisect_path_idx+offset])

    def split_for_dirblocks(self, paths):
        dir_split_paths = []
        for path in paths:
            dirname, basename = os.path.split(path)
            dir_split_paths.append((dirname.split('/'), basename))
        dir_split_paths.sort()
        return dir_split_paths

    def test_simple(self):
        """In the simple case it works just like bisect_left"""
        paths = ['', 'a', 'b', 'c', 'd']
        split_paths = self.split_for_dirblocks(paths)
        for path in paths:
            self.assertBisect(paths, split_paths, path, exists=True)
        self.assertBisect(paths, split_paths, '_', exists=False)
        self.assertBisect(paths, split_paths, 'aa', exists=False)
        self.assertBisect(paths, split_paths, 'bb', exists=False)
        self.assertBisect(paths, split_paths, 'cc', exists=False)
        self.assertBisect(paths, split_paths, 'dd', exists=False)
        self.assertBisect(paths, split_paths, 'a/a', exists=False)
        self.assertBisect(paths, split_paths, 'b/b', exists=False)
        self.assertBisect(paths, split_paths, 'c/c', exists=False)
        self.assertBisect(paths, split_paths, 'd/d', exists=False)

    def test_involved(self):
        """This is where bisect_path_* diverges slightly."""
        # This is the list of paths and their contents
        # a/
        #   a/
        #     a
        #     z
        #   a-a/
        #     a
        #   a-z/
        #     z
        #   a=a/
        #     a
        #   a=z/
        #     z
        #   z/
        #     a
        #     z
        #   z-a
        #   z-z
        #   z=a
        #   z=z
        # a-a/
        #   a
        # a-z/
        #   z
        # a=a/
        #   a
        # a=z/
        #   z
        # This is the exact order that is stored by dirstate
        # All children in a directory are mentioned before an children of
        # children are mentioned.
        # So all the root-directory paths, then all the
        # first sub directory, etc.
        paths = [# content of '/'
                 '', 'a', 'a-a', 'a-z', 'a=a', 'a=z',
                 # content of 'a/'
                 'a/a', 'a/a-a', 'a/a-z',
                 'a/a=a', 'a/a=z',
                 'a/z', 'a/z-a', 'a/z-z',
                 'a/z=a', 'a/z=z',
                 # content of 'a/a/'
                 'a/a/a', 'a/a/z',
                 # content of 'a/a-a'
                 'a/a-a/a',
                 # content of 'a/a-z'
                 'a/a-z/z',
                 # content of 'a/a=a'
                 'a/a=a/a',
                 # content of 'a/a=z'
                 'a/a=z/z',
                 # content of 'a/z/'
                 'a/z/a', 'a/z/z',
                 # content of 'a-a'
                 'a-a/a',
                 # content of 'a-z'
                 'a-z/z',
                 # content of 'a=a'
                 'a=a/a',
                 # content of 'a=z'
                 'a=z/z',
                ]
        split_paths = self.split_for_dirblocks(paths)
        sorted_paths = []
        for dir_parts, basename in split_paths:
            if dir_parts == ['']:
                sorted_paths.append(basename)
            else:
                sorted_paths.append('/'.join(dir_parts + [basename]))

        self.assertEqual(sorted_paths, paths)

        for path in paths:
            self.assertBisect(paths, split_paths, path, exists=True)


class TestBisectPathLeft(tests.TestCase, TestBisectPathMixin):
    """Run all Bisect Path tests against _bisect_path_left."""

    def get_bisect_path(self):
        from bzrlib._dirstate_helpers_py import _bisect_path_left
        return _bisect_path_left

    def get_bisect(self):
        return bisect.bisect_left, 0


class TestCompiledBisectPathLeft(TestBisectPathLeft):
    """Run all Bisect Path tests against _bisect_path_lect"""

    _test_needs_features = [compiled_dirstate_helpers_feature]

    def get_bisect_path(self):
        from bzrlib._dirstate_helpers_pyx import _bisect_path_left
        return _bisect_path_left


class TestBisectPathRight(tests.TestCase, TestBisectPathMixin):
    """Run all Bisect Path tests against _bisect_path_right"""

    def get_bisect_path(self):
        from bzrlib._dirstate_helpers_py import _bisect_path_right
        return _bisect_path_right

    def get_bisect(self):
        return bisect.bisect_right, -1


class TestCompiledBisectPathRight(TestBisectPathRight):
    """Run all Bisect Path tests against _bisect_path_right"""

    _test_needs_features = [compiled_dirstate_helpers_feature]

    def get_bisect_path(self):
        from bzrlib._dirstate_helpers_pyx import _bisect_path_right
        return _bisect_path_right


class TestBisectDirblock(tests.TestCase):
    """Test that bisect_dirblock() returns the expected values.

    bisect_dirblock is intended to work like bisect.bisect_left() except it
    knows it is working on dirblocks and that dirblocks are sorted by ('path',
    'to', 'foo') chunks rather than by raw 'path/to/foo'.

    This test is parameterized by calling get_bisect_dirblock(). Child test
    cases can override this function to test against a different
    implementation.
    """

    def get_bisect_dirblock(self):
        """Return an implementation of bisect_dirblock"""
        from bzrlib._dirstate_helpers_py import bisect_dirblock
        return bisect_dirblock

    def assertBisect(self, dirblocks, split_dirblocks, path, *args, **kwargs):
        """Assert that bisect_split works like bisect_left on the split paths.

        :param dirblocks: A list of (path, [info]) pairs.
        :param split_dirblocks: A list of ((split, path), [info]) pairs.
        :param path: The path we are indexing.

        All other arguments will be passed along.
        """
        bisect_dirblock = self.get_bisect_dirblock()
        self.assertIsInstance(dirblocks, list)
        bisect_split_idx = bisect_dirblock(dirblocks, path, *args, **kwargs)
        split_dirblock = (path.split('/'), [])
        bisect_left_idx = bisect.bisect_left(split_dirblocks, split_dirblock,
                                             *args)
        self.assertEqual(bisect_left_idx, bisect_split_idx,
                         'bisect_split disagreed. %s != %s'
                         ' for key %r'
                         % (bisect_left_idx, bisect_split_idx, path)
                         )

    def paths_to_dirblocks(self, paths):
        """Convert a list of paths into dirblock form.

        Also, ensure that the paths are in proper sorted order.
        """
        dirblocks = [(path, []) for path in paths]
        split_dirblocks = [(path.split('/'), []) for path in paths]
        self.assertEqual(sorted(split_dirblocks), split_dirblocks)
        return dirblocks, split_dirblocks

    def test_simple(self):
        """In the simple case it works just like bisect_left"""
        paths = ['', 'a', 'b', 'c', 'd']
        dirblocks, split_dirblocks = self.paths_to_dirblocks(paths)
        for path in paths:
            self.assertBisect(dirblocks, split_dirblocks, path)
        self.assertBisect(dirblocks, split_dirblocks, '_')
        self.assertBisect(dirblocks, split_dirblocks, 'aa')
        self.assertBisect(dirblocks, split_dirblocks, 'bb')
        self.assertBisect(dirblocks, split_dirblocks, 'cc')
        self.assertBisect(dirblocks, split_dirblocks, 'dd')
        self.assertBisect(dirblocks, split_dirblocks, 'a/a')
        self.assertBisect(dirblocks, split_dirblocks, 'b/b')
        self.assertBisect(dirblocks, split_dirblocks, 'c/c')
        self.assertBisect(dirblocks, split_dirblocks, 'd/d')

    def test_involved(self):
        """This is where bisect_left diverges slightly."""
        paths = ['', 'a',
                 'a/a', 'a/a/a', 'a/a/z', 'a/a-a', 'a/a-z',
                 'a/z', 'a/z/a', 'a/z/z', 'a/z-a', 'a/z-z',
                 'a-a', 'a-z',
                 'z', 'z/a/a', 'z/a/z', 'z/a-a', 'z/a-z',
                 'z/z', 'z/z/a', 'z/z/z', 'z/z-a', 'z/z-z',
                 'z-a', 'z-z',
                ]
        dirblocks, split_dirblocks = self.paths_to_dirblocks(paths)
        for path in paths:
            self.assertBisect(dirblocks, split_dirblocks, path)

    def test_involved_cached(self):
        """This is where bisect_left diverges slightly."""
        paths = ['', 'a',
                 'a/a', 'a/a/a', 'a/a/z', 'a/a-a', 'a/a-z',
                 'a/z', 'a/z/a', 'a/z/z', 'a/z-a', 'a/z-z',
                 'a-a', 'a-z',
                 'z', 'z/a/a', 'z/a/z', 'z/a-a', 'z/a-z',
                 'z/z', 'z/z/a', 'z/z/z', 'z/z-a', 'z/z-z',
                 'z-a', 'z-z',
                ]
        cache = {}
        dirblocks, split_dirblocks = self.paths_to_dirblocks(paths)
        for path in paths:
            self.assertBisect(dirblocks, split_dirblocks, path, cache=cache)


class TestCompiledBisectDirblock(TestBisectDirblock):
    """Test that bisect_dirblock() returns the expected values.

    bisect_dirblock is intended to work like bisect.bisect_left() except it
    knows it is working on dirblocks and that dirblocks are sorted by ('path',
    'to', 'foo') chunks rather than by raw 'path/to/foo'.

    This runs all the normal tests that TestBisectDirblock did, but uses the
    compiled version.
    """

    _test_needs_features = [compiled_dirstate_helpers_feature]

    def get_bisect_dirblock(self):
        from bzrlib._dirstate_helpers_pyx import bisect_dirblock
        return bisect_dirblock


class TestCmpByDirs(tests.TestCase):
    """Test an implementation of cmp_by_dirs()

    cmp_by_dirs() compares 2 paths by their directory sections, rather than as
    plain strings.

    Child test cases can override ``get_cmp_by_dirs`` to test a specific
    implementation.
    """

    def get_cmp_by_dirs(self):
        """Get a specific implementation of cmp_by_dirs."""
        from bzrlib._dirstate_helpers_py import cmp_by_dirs
        return cmp_by_dirs

    def assertCmpByDirs(self, expected, str1, str2):
        """Compare the two strings, in both directions.

        :param expected: The expected comparison value. -1 means str1 comes
            first, 0 means they are equal, 1 means str2 comes first
        :param str1: string to compare
        :param str2: string to compare
        """
        cmp_by_dirs = self.get_cmp_by_dirs()
        if expected == 0:
            self.assertEqual(str1, str2)
            self.assertEqual(0, cmp_by_dirs(str1, str2))
            self.assertEqual(0, cmp_by_dirs(str2, str1))
        elif expected > 0:
            self.assertPositive(cmp_by_dirs(str1, str2))
            self.assertNegative(cmp_by_dirs(str2, str1))
        else:
            self.assertNegative(cmp_by_dirs(str1, str2))
            self.assertPositive(cmp_by_dirs(str2, str1))

    def test_cmp_empty(self):
        """Compare against the empty string."""
        self.assertCmpByDirs(0, '', '')
        self.assertCmpByDirs(1, 'a', '')
        self.assertCmpByDirs(1, 'ab', '')
        self.assertCmpByDirs(1, 'abc', '')
        self.assertCmpByDirs(1, 'abcd', '')
        self.assertCmpByDirs(1, 'abcde', '')
        self.assertCmpByDirs(1, 'abcdef', '')
        self.assertCmpByDirs(1, 'abcdefg', '')
        self.assertCmpByDirs(1, 'abcdefgh', '')
        self.assertCmpByDirs(1, 'abcdefghi', '')
        self.assertCmpByDirs(1, 'test/ing/a/path/', '')

    def test_cmp_same_str(self):
        """Compare the same string"""
        self.assertCmpByDirs(0, 'a', 'a')
        self.assertCmpByDirs(0, 'ab', 'ab')
        self.assertCmpByDirs(0, 'abc', 'abc')
        self.assertCmpByDirs(0, 'abcd', 'abcd')
        self.assertCmpByDirs(0, 'abcde', 'abcde')
        self.assertCmpByDirs(0, 'abcdef', 'abcdef')
        self.assertCmpByDirs(0, 'abcdefg', 'abcdefg')
        self.assertCmpByDirs(0, 'abcdefgh', 'abcdefgh')
        self.assertCmpByDirs(0, 'abcdefghi', 'abcdefghi')
        self.assertCmpByDirs(0, 'testing a long string', 'testing a long string')
        self.assertCmpByDirs(0, 'x'*10000, 'x'*10000)
        self.assertCmpByDirs(0, 'a/b', 'a/b')
        self.assertCmpByDirs(0, 'a/b/c', 'a/b/c')
        self.assertCmpByDirs(0, 'a/b/c/d', 'a/b/c/d')
        self.assertCmpByDirs(0, 'a/b/c/d/e', 'a/b/c/d/e')

    def test_simple_paths(self):
        """Compare strings that act like normal string comparison"""
        self.assertCmpByDirs(-1, 'a', 'b')
        self.assertCmpByDirs(-1, 'aa', 'ab')
        self.assertCmpByDirs(-1, 'ab', 'bb')
        self.assertCmpByDirs(-1, 'aaa', 'aab')
        self.assertCmpByDirs(-1, 'aab', 'abb')
        self.assertCmpByDirs(-1, 'abb', 'bbb')
        self.assertCmpByDirs(-1, 'aaaa', 'aaab')
        self.assertCmpByDirs(-1, 'aaab', 'aabb')
        self.assertCmpByDirs(-1, 'aabb', 'abbb')
        self.assertCmpByDirs(-1, 'abbb', 'bbbb')
        self.assertCmpByDirs(-1, 'aaaaa', 'aaaab')
        self.assertCmpByDirs(-1, 'a/a', 'a/b')
        self.assertCmpByDirs(-1, 'a/b', 'b/b')
        self.assertCmpByDirs(-1, 'a/a/a', 'a/a/b')
        self.assertCmpByDirs(-1, 'a/a/b', 'a/b/b')
        self.assertCmpByDirs(-1, 'a/b/b', 'b/b/b')
        self.assertCmpByDirs(-1, 'a/a/a/a', 'a/a/a/b')
        self.assertCmpByDirs(-1, 'a/a/a/b', 'a/a/b/b')
        self.assertCmpByDirs(-1, 'a/a/b/b', 'a/b/b/b')
        self.assertCmpByDirs(-1, 'a/b/b/b', 'b/b/b/b')
        self.assertCmpByDirs(-1, 'a/a/a/a/a', 'a/a/a/a/b')

    def test_tricky_paths(self):
        self.assertCmpByDirs(1, 'ab/cd/ef', 'ab/cc/ef')
        self.assertCmpByDirs(1, 'ab/cd/ef', 'ab/c/ef')
        self.assertCmpByDirs(-1, 'ab/cd/ef', 'ab/cd-ef')
        self.assertCmpByDirs(-1, 'ab/cd', 'ab/cd-')
        self.assertCmpByDirs(-1, 'ab/cd', 'ab-cd')

    def test_cmp_unicode_not_allowed(self):
        cmp_by_dirs = self.get_cmp_by_dirs()
        self.assertRaises(TypeError, cmp_by_dirs, u'Unicode', 'str')
        self.assertRaises(TypeError, cmp_by_dirs, 'str', u'Unicode')
        self.assertRaises(TypeError, cmp_by_dirs, u'Unicode', u'Unicode')

    def test_cmp_non_ascii(self):
        self.assertCmpByDirs(-1, '\xc2\xb5', '\xc3\xa5') # u'\xb5', u'\xe5'
        self.assertCmpByDirs(-1, 'a', '\xc3\xa5') # u'a', u'\xe5'
        self.assertCmpByDirs(-1, 'b', '\xc2\xb5') # u'b', u'\xb5'
        self.assertCmpByDirs(-1, 'a/b', 'a/\xc3\xa5') # u'a/b', u'a/\xe5'
        self.assertCmpByDirs(-1, 'b/a', 'b/\xc2\xb5') # u'b/a', u'b/\xb5'


class TestCompiledCmpByDirs(TestCmpByDirs):
    """Test the pyrex implementation of cmp_by_dirs"""

    _test_needs_features = [compiled_dirstate_helpers_feature]

    def get_cmp_by_dirs(self):
        from bzrlib._dirstate_helpers_pyx import cmp_by_dirs
        return cmp_by_dirs


class TestCmpPathByDirblock(tests.TestCase):
    """Test an implementation of _cmp_path_by_dirblock()

    _cmp_path_by_dirblock() compares two paths using the sort order used by
    DirState. All paths in the same directory are sorted together.

    Child test cases can override ``get_cmp_path_by_dirblock`` to test a specific
    implementation.
    """

    def get_cmp_path_by_dirblock(self):
        """Get a specific implementation of _cmp_path_by_dirblock."""
        from bzrlib._dirstate_helpers_py import _cmp_path_by_dirblock
        return _cmp_path_by_dirblock

    def assertCmpPathByDirblock(self, paths):
        """Compare all paths and make sure they evaluate to the correct order.

        This does N^2 comparisons. It is assumed that ``paths`` is properly
        sorted list.

        :param paths: a sorted list of paths to compare
        """
        # First, make sure the paths being passed in are correct
        def _key(p):
            dirname, basename = os.path.split(p)
            return dirname.split('/'), basename
        self.assertEqual(sorted(paths, key=_key), paths)

        cmp_path_by_dirblock = self.get_cmp_path_by_dirblock()
        for idx1, path1 in enumerate(paths):
            for idx2, path2 in enumerate(paths):
                cmp_val = cmp_path_by_dirblock(path1, path2)
                if idx1 < idx2:
                    self.assertTrue(cmp_val < 0,
                        '%s did not state that %r came before %r, cmp=%s'
                        % (cmp_path_by_dirblock.__name__,
                           path1, path2, cmp_val))
                elif idx1 > idx2:
                    self.assertTrue(cmp_val > 0,
                        '%s did not state that %r came after %r, cmp=%s'
                        % (cmp_path_by_dirblock.__name__,
                           path1, path2, cmp_val))
                else: # idx1 == idx2
                    self.assertTrue(cmp_val == 0,
                        '%s did not state that %r == %r, cmp=%s'
                        % (cmp_path_by_dirblock.__name__,
                           path1, path2, cmp_val))

    def test_cmp_simple_paths(self):
        """Compare against the empty string."""
        self.assertCmpPathByDirblock(['', 'a', 'ab', 'abc', 'a/b/c', 'b/d/e'])
        self.assertCmpPathByDirblock(['kl', 'ab/cd', 'ab/ef', 'gh/ij'])

    def test_tricky_paths(self):
        self.assertCmpPathByDirblock([
            # Contents of ''
            '', 'a', 'a-a', 'a=a', 'b',
            # Contents of 'a'
            'a/a', 'a/a-a', 'a/a=a', 'a/b',
            # Contents of 'a/a'
            'a/a/a', 'a/a/a-a', 'a/a/a=a',
            # Contents of 'a/a/a'
            'a/a/a/a', 'a/a/a/b',
            # Contents of 'a/a/a-a',
            'a/a/a-a/a', 'a/a/a-a/b',
            # Contents of 'a/a/a=a',
            'a/a/a=a/a', 'a/a/a=a/b',
            # Contents of 'a/a-a'
            'a/a-a/a',
            # Contents of 'a/a-a/a'
            'a/a-a/a/a', 'a/a-a/a/b',
            # Contents of 'a/a=a'
            'a/a=a/a',
            # Contents of 'a/b'
            'a/b/a', 'a/b/b',
            # Contents of 'a-a',
            'a-a/a', 'a-a/b',
            # Contents of 'a=a',
            'a=a/a', 'a=a/b',
            # Contents of 'b',
            'b/a', 'b/b',
            ])
        self.assertCmpPathByDirblock([
                 # content of '/'
                 '', 'a', 'a-a', 'a-z', 'a=a', 'a=z',
                 # content of 'a/'
                 'a/a', 'a/a-a', 'a/a-z',
                 'a/a=a', 'a/a=z',
                 'a/z', 'a/z-a', 'a/z-z',
                 'a/z=a', 'a/z=z',
                 # content of 'a/a/'
                 'a/a/a', 'a/a/z',
                 # content of 'a/a-a'
                 'a/a-a/a',
                 # content of 'a/a-z'
                 'a/a-z/z',
                 # content of 'a/a=a'
                 'a/a=a/a',
                 # content of 'a/a=z'
                 'a/a=z/z',
                 # content of 'a/z/'
                 'a/z/a', 'a/z/z',
                 # content of 'a-a'
                 'a-a/a',
                 # content of 'a-z'
                 'a-z/z',
                 # content of 'a=a'
                 'a=a/a',
                 # content of 'a=z'
                 'a=z/z',
                ])

    def test_unicode_not_allowed(self):
        cmp_path_by_dirblock = self.get_cmp_path_by_dirblock()
        self.assertRaises(TypeError, cmp_path_by_dirblock, u'Uni', 'str')
        self.assertRaises(TypeError, cmp_path_by_dirblock, 'str', u'Uni')
        self.assertRaises(TypeError, cmp_path_by_dirblock, u'Uni', u'Uni')
        self.assertRaises(TypeError, cmp_path_by_dirblock, u'x/Uni', 'x/str')
        self.assertRaises(TypeError, cmp_path_by_dirblock, 'x/str', u'x/Uni')
        self.assertRaises(TypeError, cmp_path_by_dirblock, u'x/Uni', u'x/Uni')

    def test_nonascii(self):
        self.assertCmpPathByDirblock([
            # content of '/'
            '', 'a', '\xc2\xb5', '\xc3\xa5',
            # content of 'a'
            'a/a', 'a/\xc2\xb5', 'a/\xc3\xa5',
            # content of 'a/a'
            'a/a/a', 'a/a/\xc2\xb5', 'a/a/\xc3\xa5',
            # content of 'a/\xc2\xb5'
            'a/\xc2\xb5/a', 'a/\xc2\xb5/\xc2\xb5', 'a/\xc2\xb5/\xc3\xa5',
            # content of 'a/\xc3\xa5'
            'a/\xc3\xa5/a', 'a/\xc3\xa5/\xc2\xb5', 'a/\xc3\xa5/\xc3\xa5',
            # content of '\xc2\xb5'
            '\xc2\xb5/a', '\xc2\xb5/\xc2\xb5', '\xc2\xb5/\xc3\xa5',
            # content of '\xc2\xe5'
            '\xc3\xa5/a', '\xc3\xa5/\xc2\xb5', '\xc3\xa5/\xc3\xa5',
            ])


class TestCompiledCmpPathByDirblock(TestCmpPathByDirblock):
    """Test the pyrex implementation of _cmp_path_by_dirblock"""

    _test_needs_features = [compiled_dirstate_helpers_feature]

    def get_cmp_by_dirs(self):
        from bzrlib._dirstate_helpers_pyx import _cmp_path_by_dirblock
        return _cmp_path_by_dirblock


class TestMemRChr(tests.TestCase):
    """Test memrchr functionality"""

    _test_needs_features = [compiled_dirstate_helpers_feature]

    def assertMemRChr(self, expected, s, c):
        from bzrlib._dirstate_helpers_pyx import _py_memrchr
        self.assertEqual(expected, _py_memrchr(s, c))

    def test_missing(self):
        self.assertMemRChr(None, '', 'a')
        self.assertMemRChr(None, '', 'c')
        self.assertMemRChr(None, 'abcdefghijklm', 'q')
        self.assertMemRChr(None, 'aaaaaaaaaaaaaaaaaaaaaaa', 'b')

    def test_single_entry(self):
        self.assertMemRChr(0, 'abcdefghijklm', 'a')
        self.assertMemRChr(1, 'abcdefghijklm', 'b')
        self.assertMemRChr(2, 'abcdefghijklm', 'c')
        self.assertMemRChr(10, 'abcdefghijklm', 'k')
        self.assertMemRChr(11, 'abcdefghijklm', 'l')
        self.assertMemRChr(12, 'abcdefghijklm', 'm')

    def test_multiple(self):
        self.assertMemRChr(10, 'abcdefjklmabcdefghijklm', 'a')
        self.assertMemRChr(11, 'abcdefjklmabcdefghijklm', 'b')
        self.assertMemRChr(12, 'abcdefjklmabcdefghijklm', 'c')
        self.assertMemRChr(20, 'abcdefjklmabcdefghijklm', 'k')
        self.assertMemRChr(21, 'abcdefjklmabcdefghijklm', 'l')
        self.assertMemRChr(22, 'abcdefjklmabcdefghijklm', 'm')
        self.assertMemRChr(22, 'aaaaaaaaaaaaaaaaaaaaaaa', 'a')

    def test_with_nulls(self):
        self.assertMemRChr(10, 'abc\0\0\0jklmabc\0\0\0ghijklm', 'a')
        self.assertMemRChr(11, 'abc\0\0\0jklmabc\0\0\0ghijklm', 'b')
        self.assertMemRChr(12, 'abc\0\0\0jklmabc\0\0\0ghijklm', 'c')
        self.assertMemRChr(20, 'abc\0\0\0jklmabc\0\0\0ghijklm', 'k')
        self.assertMemRChr(21, 'abc\0\0\0jklmabc\0\0\0ghijklm', 'l')
        self.assertMemRChr(22, 'abc\0\0\0jklmabc\0\0\0ghijklm', 'm')
        self.assertMemRChr(22, 'aaa\0\0\0aaaaaaa\0\0\0aaaaaaa', 'a')
        self.assertMemRChr(9, '\0\0\0\0\0\0\0\0\0\0', '\0')


class TestReadDirblocks(test_dirstate.TestCaseWithDirState):
    """Test an implementation of _read_dirblocks()

    _read_dirblocks() reads in all of the dirblock information from the disk
    file.

    Child test cases can override ``get_read_dirblocks`` to test a specific
    implementation.
    """

    # inherits scenarios from test_dirstate

    def get_read_dirblocks(self):
        from bzrlib._dirstate_helpers_py import _read_dirblocks
        return _read_dirblocks

    def test_smoketest(self):
        """Make sure that we can create and read back a simple file."""
        tree, state, expected = self.create_basic_dirstate()
        del tree
        state._read_header_if_needed()
        self.assertEqual(dirstate.DirState.NOT_IN_MEMORY,
                         state._dirblock_state)
        read_dirblocks = self.get_read_dirblocks()
        read_dirblocks(state)
        self.assertEqual(dirstate.DirState.IN_MEMORY_UNMODIFIED,
                         state._dirblock_state)

    def test_trailing_garbage(self):
        tree, state, expected = self.create_basic_dirstate()
        # On Unix, we can write extra data as long as we haven't read yet, but
        # on Win32, if you've opened the file with FILE_SHARE_READ, trying to
        # open it in append mode will fail.
        state.unlock()
        f = open('dirstate', 'ab')
        try:
            # Add bogus trailing garbage
            f.write('bogus\n')
        finally:
            f.close()
            state.lock_read()
        e = self.assertRaises(errors.DirstateCorrupt,
                              state._read_dirblocks_if_needed)
        # Make sure we mention the bogus characters in the error
        self.assertContainsRe(str(e), 'bogus')


class TestCompiledReadDirblocks(TestReadDirblocks):
    """Test the pyrex implementation of _read_dirblocks"""

    _test_needs_features = [compiled_dirstate_helpers_feature]

    def get_read_dirblocks(self):
        from bzrlib._dirstate_helpers_pyx import _read_dirblocks
        return _read_dirblocks


class TestUsingCompiledIfAvailable(tests.TestCase):
    """Check that any compiled functions that are available are the default.

    It is possible to have typos, etc in the import line, such that
    _dirstate_helpers_pyx is actually available, but the compiled functions are
    not being used.
    """

    def test_bisect_dirblock(self):
        if compiled_dirstate_helpers_feature.available():
            from bzrlib._dirstate_helpers_pyx import bisect_dirblock
        else:
            from bzrlib._dirstate_helpers_py import bisect_dirblock
        self.assertIs(bisect_dirblock, dirstate.bisect_dirblock)

    def test__bisect_path_left(self):
        if compiled_dirstate_helpers_feature.available():
            from bzrlib._dirstate_helpers_pyx import _bisect_path_left
        else:
            from bzrlib._dirstate_helpers_py import _bisect_path_left
        self.assertIs(_bisect_path_left, dirstate._bisect_path_left)

    def test__bisect_path_right(self):
        if compiled_dirstate_helpers_feature.available():
            from bzrlib._dirstate_helpers_pyx import _bisect_path_right
        else:
            from bzrlib._dirstate_helpers_py import _bisect_path_right
        self.assertIs(_bisect_path_right, dirstate._bisect_path_right)

    def test_cmp_by_dirs(self):
        if compiled_dirstate_helpers_feature.available():
            from bzrlib._dirstate_helpers_pyx import cmp_by_dirs
        else:
            from bzrlib._dirstate_helpers_py import cmp_by_dirs
        self.assertIs(cmp_by_dirs, dirstate.cmp_by_dirs)

    def test__read_dirblocks(self):
        if compiled_dirstate_helpers_feature.available():
            from bzrlib._dirstate_helpers_pyx import _read_dirblocks
        else:
            from bzrlib._dirstate_helpers_py import _read_dirblocks
        self.assertIs(_read_dirblocks, dirstate._read_dirblocks)

    def test_update_entry(self):
        if compiled_dirstate_helpers_feature.available():
            from bzrlib._dirstate_helpers_pyx import update_entry
        else:
            from bzrlib.dirstate import update_entry
        self.assertIs(update_entry, dirstate.update_entry)

    def test_process_entry(self):
        if compiled_dirstate_helpers_feature.available():
            from bzrlib._dirstate_helpers_pyx import ProcessEntryC
            self.assertIs(ProcessEntryC, dirstate._process_entry)
        else:
            from bzrlib.dirstate import ProcessEntryPython
            self.assertIs(ProcessEntryPython, dirstate._process_entry)


class TestUpdateEntry(test_dirstate.TestCaseWithDirState):
    """Test the DirState.update_entry functions"""

    scenarios = multiply_scenarios(
        dir_reader_scenarios(), ue_scenarios)

    # Set by load_tests
    update_entry = None

    def setUp(self):
        super(TestUpdateEntry, self).setUp()
        self.overrideAttr(dirstate, 'update_entry', self.update_entry)

    def get_state_with_a(self):
        """Create a DirState tracking a single object named 'a'"""
        state = test_dirstate.InstrumentedDirState.initialize('dirstate')
        self.addCleanup(state.unlock)
        state.add('a', 'a-id', 'file', None, '')
        entry = state._get_entry(0, path_utf8='a')
        return state, entry

    def test_observed_sha1_cachable(self):
        state, entry = self.get_state_with_a()
        atime = time.time() - 10
        self.build_tree(['a'])
        statvalue = os.lstat('a')
        statvalue = test_dirstate._FakeStat(statvalue.st_size, atime, atime,
            statvalue.st_dev, statvalue.st_ino, statvalue.st_mode)
        state._observed_sha1(entry, "foo", statvalue)
        self.assertEqual('foo', entry[1][0][1])
        packed_stat = dirstate.pack_stat(statvalue)
        self.assertEqual(packed_stat, entry[1][0][4])

    def test_observed_sha1_not_cachable(self):
        state, entry = self.get_state_with_a()
        oldval = entry[1][0][1]
        oldstat = entry[1][0][4]
        self.build_tree(['a'])
        statvalue = os.lstat('a')
        state._observed_sha1(entry, "foo", statvalue)
        self.assertEqual(oldval, entry[1][0][1])
        self.assertEqual(oldstat, entry[1][0][4])

    def test_update_entry(self):
        state, _ = self.get_state_with_a()
        tree = self.make_branch_and_tree('tree')
        tree.lock_write()
        empty_revid = tree.commit('empty')
        self.build_tree(['tree/a'])
        tree.add(['a'], ['a-id'])
        with_a_id = tree.commit('with_a')
        self.addCleanup(tree.unlock)
        state.set_parent_trees(
            [(empty_revid, tree.branch.repository.revision_tree(empty_revid))],
            [])
        entry = state._get_entry(0, path_utf8='a')
        self.build_tree(['a'])
        # Add one where we don't provide the stat or sha already
        self.assertEqual(('', 'a', 'a-id'), entry[0])
        self.assertEqual(('f', '', 0, False, dirstate.DirState.NULLSTAT),
                         entry[1][0])
        # Flush the buffers to disk
        state.save()
        self.assertEqual(dirstate.DirState.IN_MEMORY_UNMODIFIED,
                         state._dirblock_state)

        stat_value = os.lstat('a')
        packed_stat = dirstate.pack_stat(stat_value)
        link_or_sha1 = self.update_entry(state, entry, abspath='a',
                                          stat_value=stat_value)
        self.assertEqual(None, link_or_sha1)

        # The dirblock entry should not have computed or cached the file's
        # sha1, but it did update the files' st_size. However, this is not
        # worth writing a dirstate file for, so we leave the state UNMODIFIED
        self.assertEqual(('f', '', 14, False, dirstate.DirState.NULLSTAT),
                         entry[1][0])
        self.assertEqual(dirstate.DirState.IN_MEMORY_UNMODIFIED,
                         state._dirblock_state)
        mode = stat_value.st_mode
        self.assertEqual([('is_exec', mode, False)], state._log)

        state.save()
        self.assertEqual(dirstate.DirState.IN_MEMORY_UNMODIFIED,
                         state._dirblock_state)

        # Roll the clock back so the file is guaranteed to look too new. We
        # should still not compute the sha1.
        state.adjust_time(-10)
        del state._log[:]

        link_or_sha1 = self.update_entry(state, entry, abspath='a',
                                          stat_value=stat_value)
        self.assertEqual([('is_exec', mode, False)], state._log)
        self.assertEqual(None, link_or_sha1)
        self.assertEqual(dirstate.DirState.IN_MEMORY_UNMODIFIED,
                         state._dirblock_state)
        self.assertEqual(('f', '', 14, False, dirstate.DirState.NULLSTAT),
                         entry[1][0])
        state.save()

        # If it is cachable (the clock has moved forward) but new it still
        # won't calculate the sha or cache it.
        state.adjust_time(+20)
        del state._log[:]
        link_or_sha1 = dirstate.update_entry(state, entry, abspath='a',
                                          stat_value=stat_value)
        self.assertEqual(None, link_or_sha1)
        self.assertEqual([('is_exec', mode, False)], state._log)
        self.assertEqual(('f', '', 14, False, dirstate.DirState.NULLSTAT),
                         entry[1][0])
        self.assertEqual(dirstate.DirState.IN_MEMORY_UNMODIFIED,
                         state._dirblock_state)

        # If the file is no longer new, and the clock has been moved forward
        # sufficiently, it will cache the sha.
        del state._log[:]
        state.set_parent_trees(
            [(with_a_id, tree.branch.repository.revision_tree(with_a_id))],
            [])
        entry = state._get_entry(0, path_utf8='a')

        link_or_sha1 = self.update_entry(state, entry, abspath='a',
                                          stat_value=stat_value)
        self.assertEqual('b50e5406bb5e153ebbeb20268fcf37c87e1ecfb6',
                         link_or_sha1)
        self.assertEqual([('is_exec', mode, False), ('sha1', 'a')],
                          state._log)
        self.assertEqual(('f', link_or_sha1, 14, False, packed_stat),
                         entry[1][0])

        # Subsequent calls will just return the cached value
        del state._log[:]
        link_or_sha1 = self.update_entry(state, entry, abspath='a',
                                          stat_value=stat_value)
        self.assertEqual('b50e5406bb5e153ebbeb20268fcf37c87e1ecfb6',
                         link_or_sha1)
        self.assertEqual([], state._log)
        self.assertEqual(('f', link_or_sha1, 14, False, packed_stat),
                         entry[1][0])

    def test_update_entry_symlink(self):
        """Update entry should read symlinks."""
        self.requireFeature(tests.SymlinkFeature)
        state, entry = self.get_state_with_a()
        state.save()
        self.assertEqual(dirstate.DirState.IN_MEMORY_UNMODIFIED,
                         state._dirblock_state)
        os.symlink('target', 'a')

        state.adjust_time(-10) # Make the symlink look new
        stat_value = os.lstat('a')
        packed_stat = dirstate.pack_stat(stat_value)
        link_or_sha1 = self.update_entry(state, entry, abspath='a',
                                          stat_value=stat_value)
        self.assertEqual('target', link_or_sha1)
        self.assertEqual([('read_link', 'a', '')], state._log)
        # Dirblock is not updated (the link is too new)
        self.assertEqual([('l', '', 6, False, dirstate.DirState.NULLSTAT)],
                         entry[1])
        self.assertEqual(dirstate.DirState.IN_MEMORY_MODIFIED,
                         state._dirblock_state)

        # Because the stat_value looks new, we should re-read the target
        link_or_sha1 = self.update_entry(state, entry, abspath='a',
                                          stat_value=stat_value)
        self.assertEqual('target', link_or_sha1)
        self.assertEqual([('read_link', 'a', ''),
                          ('read_link', 'a', ''),
                         ], state._log)
        self.assertEqual([('l', '', 6, False, dirstate.DirState.NULLSTAT)],
                         entry[1])
        state.adjust_time(+20) # Skip into the future, all files look old
        link_or_sha1 = self.update_entry(state, entry, abspath='a',
                                          stat_value=stat_value)
        self.assertEqual('target', link_or_sha1)
        # We need to re-read the link because only now can we cache it
        self.assertEqual([('read_link', 'a', ''),
                          ('read_link', 'a', ''),
                          ('read_link', 'a', ''),
                         ], state._log)
        self.assertEqual([('l', 'target', 6, False, packed_stat)],
                         entry[1])

        # Another call won't re-read the link
        self.assertEqual([('read_link', 'a', ''),
                          ('read_link', 'a', ''),
                          ('read_link', 'a', ''),
                         ], state._log)
        link_or_sha1 = self.update_entry(state, entry, abspath='a',
                                          stat_value=stat_value)
        self.assertEqual('target', link_or_sha1)
        self.assertEqual([('l', 'target', 6, False, packed_stat)],
                         entry[1])

    def do_update_entry(self, state, entry, abspath):
        stat_value = os.lstat(abspath)
        return self.update_entry(state, entry, abspath, stat_value)

    def test_update_entry_dir(self):
        state, entry = self.get_state_with_a()
        self.build_tree(['a/'])
        self.assertIs(None, self.do_update_entry(state, entry, 'a'))

    def test_update_entry_dir_unchanged(self):
        state, entry = self.get_state_with_a()
        self.build_tree(['a/'])
        state.adjust_time(+20)
        self.assertIs(None, self.do_update_entry(state, entry, 'a'))
        # a/ used to be a file, but is now a directory, worth saving
        self.assertEqual(dirstate.DirState.IN_MEMORY_MODIFIED,
                         state._dirblock_state)
        state.save()
        self.assertEqual(dirstate.DirState.IN_MEMORY_UNMODIFIED,
                         state._dirblock_state)
        # No changes to a/ means not worth saving.
        self.assertIs(None, self.do_update_entry(state, entry, 'a'))
        self.assertEqual(dirstate.DirState.IN_MEMORY_UNMODIFIED,
                         state._dirblock_state)
        # Change the last-modified time for the directory
        t = time.time() - 100.0
<<<<<<< HEAD
        os.utime('a', (t, t))
=======
        try:
            os.utime('a', (t, t))
        except OSError:
            # It looks like Win32 + FAT doesn't allow to change times on a dir.
            raise tests.TestSkipped("can't update mtime of a dir on FAT")
>>>>>>> d0e2b73c
        saved_packed_stat = entry[1][0][-1]
        self.assertIs(None, self.do_update_entry(state, entry, 'a'))
        # We *do* go ahead and update the information in the dirblocks, but we
        # don't bother setting IN_MEMORY_MODIFIED because it is trivial to
        # recompute.
        self.assertNotEqual(saved_packed_stat, entry[1][0][-1])
        self.assertEqual(dirstate.DirState.IN_MEMORY_UNMODIFIED,
                         state._dirblock_state)

    def test_update_entry_file_unchanged(self):
        state, _ = self.get_state_with_a()
        tree = self.make_branch_and_tree('tree')
        tree.lock_write()
        self.build_tree(['tree/a'])
        tree.add(['a'], ['a-id'])
        with_a_id = tree.commit('witha')
        self.addCleanup(tree.unlock)
        state.set_parent_trees(
            [(with_a_id, tree.branch.repository.revision_tree(with_a_id))],
            [])
        entry = state._get_entry(0, path_utf8='a')
        self.build_tree(['a'])
        sha1sum = 'b50e5406bb5e153ebbeb20268fcf37c87e1ecfb6'
        state.adjust_time(+20)
        self.assertEqual(sha1sum, self.do_update_entry(state, entry, 'a'))
        self.assertEqual(dirstate.DirState.IN_MEMORY_MODIFIED,
                         state._dirblock_state)
        state.save()
        self.assertEqual(dirstate.DirState.IN_MEMORY_UNMODIFIED,
                         state._dirblock_state)
        self.assertEqual(sha1sum, self.do_update_entry(state, entry, 'a'))
        self.assertEqual(dirstate.DirState.IN_MEMORY_UNMODIFIED,
                         state._dirblock_state)

    def test_update_entry_tree_reference(self):
        state = test_dirstate.InstrumentedDirState.initialize('dirstate')
        self.addCleanup(state.unlock)
        state.add('r', 'r-id', 'tree-reference', None, '')
        self.build_tree(['r/'])
        entry = state._get_entry(0, path_utf8='r')
        self.do_update_entry(state, entry, 'r')
        entry = state._get_entry(0, path_utf8='r')
        self.assertEqual('t', entry[1][0][0])

    def create_and_test_file(self, state, entry):
        """Create a file at 'a' and verify the state finds it during update.

        The state should already be versioning *something* at 'a'. This makes
        sure that state.update_entry recognizes it as a file.
        """
        self.build_tree(['a'])
        stat_value = os.lstat('a')
        packed_stat = dirstate.pack_stat(stat_value)

        link_or_sha1 = self.do_update_entry(state, entry, abspath='a')
        self.assertEqual(None, link_or_sha1)
        self.assertEqual([('f', '', 14, False, dirstate.DirState.NULLSTAT)],
                         entry[1])
        return packed_stat

    def create_and_test_dir(self, state, entry):
        """Create a directory at 'a' and verify the state finds it.

        The state should already be versioning *something* at 'a'. This makes
        sure that state.update_entry recognizes it as a directory.
        """
        self.build_tree(['a/'])
        stat_value = os.lstat('a')
        packed_stat = dirstate.pack_stat(stat_value)

        link_or_sha1 = self.do_update_entry(state, entry, abspath='a')
        self.assertIs(None, link_or_sha1)
        self.assertEqual([('d', '', 0, False, packed_stat)], entry[1])

        return packed_stat

    # FIXME: Add unicode version
    def create_and_test_symlink(self, state, entry):
        """Create a symlink at 'a' and verify the state finds it.

        The state should already be versioning *something* at 'a'. This makes
        sure that state.update_entry recognizes it as a symlink.

        This should not be called if this platform does not have symlink
        support.
        """
        # caller should care about skipping test on platforms without symlinks
        os.symlink('path/to/foo', 'a')

        stat_value = os.lstat('a')
        packed_stat = dirstate.pack_stat(stat_value)

        link_or_sha1 = self.do_update_entry(state, entry, abspath='a')
        self.assertEqual('path/to/foo', link_or_sha1)
        self.assertEqual([('l', 'path/to/foo', 11, False, packed_stat)],
                         entry[1])
        return packed_stat

    def test_update_file_to_dir(self):
        """If a file changes to a directory we return None for the sha.
        We also update the inventory record.
        """
        state, entry = self.get_state_with_a()
        # The file sha1 won't be cached unless the file is old
        state.adjust_time(+10)
        self.create_and_test_file(state, entry)
        os.remove('a')
        self.create_and_test_dir(state, entry)

    def test_update_file_to_symlink(self):
        """File becomes a symlink"""
        self.requireFeature(tests.SymlinkFeature)
        state, entry = self.get_state_with_a()
        # The file sha1 won't be cached unless the file is old
        state.adjust_time(+10)
        self.create_and_test_file(state, entry)
        os.remove('a')
        self.create_and_test_symlink(state, entry)

    def test_update_dir_to_file(self):
        """Directory becoming a file updates the entry."""
        state, entry = self.get_state_with_a()
        # The file sha1 won't be cached unless the file is old
        state.adjust_time(+10)
        self.create_and_test_dir(state, entry)
        os.rmdir('a')
        self.create_and_test_file(state, entry)

    def test_update_dir_to_symlink(self):
        """Directory becomes a symlink"""
        self.requireFeature(tests.SymlinkFeature)
        state, entry = self.get_state_with_a()
        # The symlink target won't be cached if it isn't old
        state.adjust_time(+10)
        self.create_and_test_dir(state, entry)
        os.rmdir('a')
        self.create_and_test_symlink(state, entry)

    def test_update_symlink_to_file(self):
        """Symlink becomes a file"""
        self.requireFeature(tests.SymlinkFeature)
        state, entry = self.get_state_with_a()
        # The symlink and file info won't be cached unless old
        state.adjust_time(+10)
        self.create_and_test_symlink(state, entry)
        os.remove('a')
        self.create_and_test_file(state, entry)

    def test_update_symlink_to_dir(self):
        """Symlink becomes a directory"""
        self.requireFeature(tests.SymlinkFeature)
        state, entry = self.get_state_with_a()
        # The symlink target won't be cached if it isn't old
        state.adjust_time(+10)
        self.create_and_test_symlink(state, entry)
        os.remove('a')
        self.create_and_test_dir(state, entry)

    def test__is_executable_win32(self):
        state, entry = self.get_state_with_a()
        self.build_tree(['a'])

        # Make sure we are using the win32 implementation of _is_executable
        state._is_executable = state._is_executable_win32

        # The file on disk is not executable, but we are marking it as though
        # it is. With _is_executable_win32 we ignore what is on disk.
        entry[1][0] = ('f', '', 0, True, dirstate.DirState.NULLSTAT)

        stat_value = os.lstat('a')
        packed_stat = dirstate.pack_stat(stat_value)

        state.adjust_time(-10) # Make sure everything is new
        self.update_entry(state, entry, abspath='a', stat_value=stat_value)

        # The row is updated, but the executable bit stays set.
        self.assertEqual([('f', '', 14, True, dirstate.DirState.NULLSTAT)],
                         entry[1])

        # Make the disk object look old enough to cache (but it won't cache the
        # sha as it is a new file).
        state.adjust_time(+20)
        digest = 'b50e5406bb5e153ebbeb20268fcf37c87e1ecfb6'
        self.update_entry(state, entry, abspath='a', stat_value=stat_value)
        self.assertEqual([('f', '', 14, True, dirstate.DirState.NULLSTAT)],
            entry[1])

    def _prepare_tree(self):
        # Create a tree
        text = 'Hello World\n'
        tree = self.make_branch_and_tree('tree')
        self.build_tree_contents([('tree/a file', text)])
        tree.add('a file', 'a-file-id')
        # Note: dirstate does not sha prior to the first commit
        # so commit now in order for the test to work
        tree.commit('first')
        return tree, text

    def test_sha1provider_sha1_used(self):
        tree, text = self._prepare_tree()
        state = dirstate.DirState.from_tree(tree, 'dirstate',
            UppercaseSHA1Provider())
        self.addCleanup(state.unlock)
        expected_sha = osutils.sha_string(text.upper() + "foo")
        entry = state._get_entry(0, path_utf8='a file')
        state._sha_cutoff_time()
        state._cutoff_time += 10
        sha1 = self.update_entry(state, entry, 'tree/a file',
                                 os.lstat('tree/a file'))
        self.assertEqual(expected_sha, sha1)

    def test_sha1provider_stat_and_sha1_used(self):
        tree, text = self._prepare_tree()
        tree.lock_write()
        self.addCleanup(tree.unlock)
        state = tree._current_dirstate()
        state._sha1_provider = UppercaseSHA1Provider()
        # If we used the standard provider, it would look like nothing has
        # changed
        file_ids_changed = [change[0] for change
                            in tree.iter_changes(tree.basis_tree())]
        self.assertEqual(['a-file-id'], file_ids_changed)


class UppercaseSHA1Provider(dirstate.SHA1Provider):
    """A custom SHA1Provider."""

    def sha1(self, abspath):
        return self.stat_and_sha1(abspath)[1]

    def stat_and_sha1(self, abspath):
        file_obj = file(abspath, 'rb')
        try:
            statvalue = os.fstat(file_obj.fileno())
            text = ''.join(file_obj.readlines())
            sha1 = osutils.sha_string(text.upper() + "foo")
        finally:
            file_obj.close()
        return statvalue, sha1


class TestProcessEntry(test_dirstate.TestCaseWithDirState):

    scenarios = multiply_scenarios(dir_reader_scenarios(), pe_scenarios)

    # Set by load_tests
    _process_entry = None

    def setUp(self):
        super(TestProcessEntry, self).setUp()
        self.overrideAttr(dirstate, '_process_entry', self._process_entry)

    def assertChangedFileIds(self, expected, tree):
        tree.lock_read()
        try:
            file_ids = [info[0] for info
                        in tree.iter_changes(tree.basis_tree())]
        finally:
            tree.unlock()
        self.assertEqual(sorted(expected), sorted(file_ids))

    def test_exceptions_raised(self):
        # This is a direct test of bug #495023, it relies on osutils.is_inside
        # getting called in an inner function. Which makes it a bit brittle,
        # but at least it does reproduce the bug.
        tree = self.make_branch_and_tree('tree')
        self.build_tree(['tree/file', 'tree/dir/', 'tree/dir/sub',
                         'tree/dir2/', 'tree/dir2/sub2'])
        tree.add(['file', 'dir', 'dir/sub', 'dir2', 'dir2/sub2'])
        tree.commit('first commit')
        tree.lock_read()
        self.addCleanup(tree.unlock)
        basis_tree = tree.basis_tree()
        def is_inside_raises(*args, **kwargs):
            raise RuntimeError('stop this')
        self.overrideAttr(osutils, 'is_inside', is_inside_raises)
        self.assertListRaises(RuntimeError, tree.iter_changes, basis_tree)

    def test_simple_changes(self):
        tree = self.make_branch_and_tree('tree')
        self.build_tree(['tree/file'])
        tree.add(['file'], ['file-id'])
        self.assertChangedFileIds([tree.get_root_id(), 'file-id'], tree)
        tree.commit('one')
        self.assertChangedFileIds([], tree)

    def test_sha1provider_stat_and_sha1_used(self):
        tree = self.make_branch_and_tree('tree')
        self.build_tree(['tree/file'])
        tree.add(['file'], ['file-id'])
        tree.commit('one')
        tree.lock_write()
        self.addCleanup(tree.unlock)
        state = tree._current_dirstate()
        state._sha1_provider = UppercaseSHA1Provider()
        self.assertChangedFileIds(['file-id'], tree)
<|MERGE_RESOLUTION|>--- conflicted
+++ resolved
@@ -1020,15 +1020,11 @@
                          state._dirblock_state)
         # Change the last-modified time for the directory
         t = time.time() - 100.0
-<<<<<<< HEAD
-        os.utime('a', (t, t))
-=======
         try:
             os.utime('a', (t, t))
         except OSError:
             # It looks like Win32 + FAT doesn't allow to change times on a dir.
             raise tests.TestSkipped("can't update mtime of a dir on FAT")
->>>>>>> d0e2b73c
         saved_packed_stat = entry[1][0][-1]
         self.assertIs(None, self.do_update_entry(state, entry, 'a'))
         # We *do* go ahead and update the information in the dirblocks, but we
