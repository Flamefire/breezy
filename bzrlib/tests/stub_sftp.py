# Copyright (C) 2005 Robey Pointer <robey@lag.net>, Canonical Ltd

# This program is free software; you can redistribute it and/or modify
# it under the terms of the GNU General Public License as published by
# the Free Software Foundation; either version 2 of the License, or
# (at your option) any later version.

# This program is distributed in the hope that it will be useful,
# but WITHOUT ANY WARRANTY; without even the implied warranty of
# MERCHANTABILITY or FITNESS FOR A PARTICULAR PURPOSE.  See the
# GNU General Public License for more details.

# You should have received a copy of the GNU General Public License
# along with this program; if not, write to the Free Software
# Foundation, Inc., 59 Temple Place, Suite 330, Boston, MA  02111-1307  USA

"""
A stub SFTP server for loopback SFTP testing.
Adapted from the one in paramiko's unit tests.
"""

import os
from paramiko import ServerInterface, SFTPServerInterface, SFTPServer, SFTPAttributes, \
    SFTPHandle, SFTP_OK, AUTH_SUCCESSFUL, OPEN_SUCCEEDED
import sys

from bzrlib.osutils import pathjoin
from bzrlib.trace import mutter


class StubServer (ServerInterface):

    def __init__(self, test_case):
        ServerInterface.__init__(self)
        self._test_case = test_case

    def check_auth_password(self, username, password):
        # all are allowed
        self._test_case.log('sftpserver - authorizing: %s' % (username,))
        return AUTH_SUCCESSFUL

    def check_channel_request(self, kind, chanid):
        self._test_case.log('sftpserver - channel request: %s, %s' % (kind, chanid))
        return OPEN_SUCCEEDED


class StubSFTPHandle (SFTPHandle):
    def stat(self):
        try:
            return SFTPAttributes.from_stat(os.fstat(self.readfile.fileno()))
        except OSError, e:
            return SFTPServer.convert_errno(e.errno)

    def chattr(self, attr):
        # python doesn't have equivalents to fchown or fchmod, so we have to
        # use the stored filename
        mutter('Changing permissions on %s to %s', self.filename, attr)
        try:
            SFTPServer.set_file_attr(self.filename, attr)
        except OSError, e:
            return SFTPServer.convert_errno(e.errno)


class StubSFTPServer (SFTPServerInterface):

    def __init__(self, server, root, home=None):
        SFTPServerInterface.__init__(self, server)
        # All paths are actually relative to 'root'.
        # this is like implementing chroot().
        self.root = root
        if home is None:
<<<<<<< HEAD
            # XXX: if 'home' is None, shouldn't it
            #       be set to '', since it should
            #       be relative to 'root'?
            self.home = self.root
=======
            self.home = ''
>>>>>>> 8ed8f5ee
        else:
            assert home.startswith(self.root), \
                    "home must be a subdirectory of root (%s vs %s)" \
                    % (home, root)
            self.home = home[len(self.root):]
        if self.home.startswith('/'):
            self.home = self.home[1:]
        server._test_case.log('sftpserver - new connection')

    def _realpath(self, path):
<<<<<<< HEAD
        if sys.platform == 'win32':
            # Win32 sftp paths end up looking like
            # sftp://host@foo/h:/foo/bar
            # which gets translated here to:
            # /h:/foo/bar
            # Local paths stay 'foo/bar', though.
            # Also, win32 needs to use the Unicode APIs.
            thispath = path.decode('utf8')
            if path.startswith('/'):
                # Abspath
                realpath = os.path.normpath(thispath[1:])
            else:
                realpath = os.path.normpath(os.path.join(self.home, thispath))
        else:
            realpath = self.root + self.canonicalize(path)
        return realpath
=======
        # paths returned from self.canonicalize() always start with
        # a path separator. So if 'root' is just '/', this would cause
        # a double slash at the beginning '//home/dir'. 
        if self.root == '/':
            return self.canonicalize(path)
        return self.root + self.canonicalize(path)
>>>>>>> 8ed8f5ee

    if sys.platform == 'win32':
        def canonicalize(self, path):
            # Win32 sftp paths end up looking like
            #     sftp://host@foo/h:/foo/bar
            # which means absolute paths look like:
            #     /h:/foo/bar
            # and relative paths stay the same:
            #     foo/bar
            # win32 needs to use the Unicode APIs. so we require the 
            # paths to be utf8 (Linux just uses bytestreams)
            thispath = path.decode('utf8')
            if path.startswith('/'):
                # Abspath H:/foo/bar
                return os.path.normpath(thispath[1:])
            else:
                return os.path.normpath(os.path.join(self.home, thispath))
    else:
        def canonicalize(self, path):
            if os.path.isabs(path):
                return os.path.normpath(path)
            else:
                return os.path.normpath('/' + os.path.join(self.home, path))

    def chattr(self, path, attr):
        try:
            SFTPServer.set_file_attr(path, attr)
        except OSError, e:
            return SFTPServer.convert_errno(e.errno)
        return SFTP_OK

    def list_folder(self, path):
        path = self._realpath(path)
        try:
            out = [ ]
            # TODO: win32 incorrectly lists paths with non-ascii if path is not
            # unicode. However on Linux the server should only deal with
            # bytestreams and posix.listdir does the right thing 
            if sys.platform == 'win32':
                flist = [f.encode('utf8') for f in os.listdir(path)]
            else:
                flist = os.listdir(path)
            for fname in flist:
                attr = SFTPAttributes.from_stat(os.stat(pathjoin(path, fname)))
                attr.filename = fname
                out.append(attr)
            return out
        except OSError, e:
            return SFTPServer.convert_errno(e.errno)

    def stat(self, path):
        path = self._realpath(path)
        try:
            return SFTPAttributes.from_stat(os.stat(path))
        except OSError, e:
            return SFTPServer.convert_errno(e.errno)

    def lstat(self, path):
        path = self._realpath(path)
        try:
            return SFTPAttributes.from_stat(os.lstat(path))
        except OSError, e:
            return SFTPServer.convert_errno(e.errno)

    def open(self, path, flags, attr):
        path = self._realpath(path)
        try:
            if hasattr(os, 'O_BINARY'):
                flags |= os.O_BINARY
            if getattr(attr, 'st_mode', None):
                fd = os.open(path, flags, attr.st_mode)
            else:
                fd = os.open(path, flags)
        except OSError, e:
            return SFTPServer.convert_errno(e.errno)

        if (flags & os.O_CREAT) and (attr is not None):
            attr._flags &= ~attr.FLAG_PERMISSIONS
            SFTPServer.set_file_attr(path, attr)
        if flags & os.O_WRONLY:
            fstr = 'wb'
        elif flags & os.O_RDWR:
            fstr = 'rb+'
        else:
            # O_RDONLY (== 0)
            fstr = 'rb'
        try:
            f = os.fdopen(fd, fstr)
        except (IOError, OSError), e:
            return SFTPServer.convert_errno(e.errno)
        fobj = StubSFTPHandle()
        fobj.filename = path
        fobj.readfile = f
        fobj.writefile = f
        return fobj

    def remove(self, path):
        path = self._realpath(path)
        try:
            os.remove(path)
        except OSError, e:
            return SFTPServer.convert_errno(e.errno)
        return SFTP_OK

    def rename(self, oldpath, newpath):
        oldpath = self._realpath(oldpath)
        newpath = self._realpath(newpath)
        try:
            os.rename(oldpath, newpath)
        except OSError, e:
            return SFTPServer.convert_errno(e.errno)
        return SFTP_OK

    def mkdir(self, path, attr):
        path = self._realpath(path)
        try:
            # Using getattr() in case st_mode is None or 0
            # both evaluate to False
            if getattr(attr, 'st_mode', None):
                os.mkdir(path, attr.st_mode)
            else:
                os.mkdir(path)
            if attr is not None:
                attr._flags &= ~attr.FLAG_PERMISSIONS
                SFTPServer.set_file_attr(path, attr)
        except OSError, e:
            return SFTPServer.convert_errno(e.errno)
        return SFTP_OK

    def rmdir(self, path):
        path = self._realpath(path)
        try:
            os.rmdir(path)
        except OSError, e:
            return SFTPServer.convert_errno(e.errno)
        return SFTP_OK

    # removed: chattr, symlink, readlink
    # (nothing in bzr's sftp transport uses those)<|MERGE_RESOLUTION|>--- conflicted
+++ resolved
@@ -69,14 +69,7 @@
         # this is like implementing chroot().
         self.root = root
         if home is None:
-<<<<<<< HEAD
-            # XXX: if 'home' is None, shouldn't it
-            #       be set to '', since it should
-            #       be relative to 'root'?
-            self.home = self.root
-=======
             self.home = ''
->>>>>>> 8ed8f5ee
         else:
             assert home.startswith(self.root), \
                     "home must be a subdirectory of root (%s vs %s)" \
@@ -87,31 +80,12 @@
         server._test_case.log('sftpserver - new connection')
 
     def _realpath(self, path):
-<<<<<<< HEAD
-        if sys.platform == 'win32':
-            # Win32 sftp paths end up looking like
-            # sftp://host@foo/h:/foo/bar
-            # which gets translated here to:
-            # /h:/foo/bar
-            # Local paths stay 'foo/bar', though.
-            # Also, win32 needs to use the Unicode APIs.
-            thispath = path.decode('utf8')
-            if path.startswith('/'):
-                # Abspath
-                realpath = os.path.normpath(thispath[1:])
-            else:
-                realpath = os.path.normpath(os.path.join(self.home, thispath))
-        else:
-            realpath = self.root + self.canonicalize(path)
-        return realpath
-=======
         # paths returned from self.canonicalize() always start with
         # a path separator. So if 'root' is just '/', this would cause
         # a double slash at the beginning '//home/dir'. 
         if self.root == '/':
             return self.canonicalize(path)
         return self.root + self.canonicalize(path)
->>>>>>> 8ed8f5ee
 
     if sys.platform == 'win32':
         def canonicalize(self, path):
