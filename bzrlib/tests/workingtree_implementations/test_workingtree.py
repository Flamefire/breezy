# Copyright (C) 2005, 2006 Canonical Ltd
# Authors:  Robert Collins <robert.collins@canonical.com>
#
# This program is free software; you can redistribute it and/or modify
# it under the terms of the GNU General Public License as published by
# the Free Software Foundation; either version 2 of the License, or
# (at your option) any later version.
#
# This program is distributed in the hope that it will be useful,
# but WITHOUT ANY WARRANTY; without even the implied warranty of
# MERCHANTABILITY or FITNESS FOR A PARTICULAR PURPOSE.  See the
# GNU General Public License for more details.
#
# You should have received a copy of the GNU General Public License
# along with this program; if not, write to the Free Software
# Foundation, Inc., 59 Temple Place, Suite 330, Boston, MA  02111-1307  USA

from cStringIO import StringIO
import os
import sys

from bzrlib import ignores
import bzrlib
from bzrlib import branch, bzrdir, errors, osutils, urlutils, workingtree
from bzrlib.errors import (NotBranchError, NotVersionedError,
                           UnsupportedOperation, PathsNotVersionedError)
from bzrlib.osutils import pathjoin, getcwd, has_symlinks
from bzrlib.tests import TestSkipped
from bzrlib.tests.workingtree_implementations import TestCaseWithWorkingTree
from bzrlib.trace import mutter
from bzrlib.workingtree import (TreeEntry, TreeDirectory, TreeFile, TreeLink,
                                WorkingTree)
from bzrlib.conflicts import ConflictList, TextConflict, ContentsConflict



class TestWorkingTree(TestCaseWithWorkingTree):

    def test_list_files(self):
        tree = self.make_branch_and_tree('.')
        self.build_tree(['dir/', 'file'])
        if has_symlinks():
            os.symlink('target', 'symlink')
        files = list(tree.list_files())
        self.assertEqual(files[0], ('dir', '?', 'directory', None, TreeDirectory()))
        self.assertEqual(files[1], ('file', '?', 'file', None, TreeFile()))
        if has_symlinks():
            self.assertEqual(files[2], ('symlink', '?', 'symlink', None, TreeLink()))

    def test_list_files_sorted(self):
        tree = self.make_branch_and_tree('.')
        ignores._set_user_ignores(['./.bazaar'])
        self.build_tree(['dir/', 'file', 'dir/file', 'dir/b',
                         'dir/subdir/', 'a', 'dir/subfile',
                         'zz_dir/', 'zz_dir/subfile'])
        files = [(path, kind) for (path, v, kind, file_id, entry)
                               in tree.list_files()]
        self.assertEqual([
            ('.bazaar', 'directory'),
            ('a', 'file'),
            ('dir', 'directory'),
            ('file', 'file'),
            ('zz_dir', 'directory'),
            ], files)

        tree.add(['dir', 'zz_dir'])
        files = [(path, kind) for (path, v, kind, file_id, entry)
                               in tree.list_files()]
        self.assertEqual([
            ('.bazaar', 'directory'),
            ('a', 'file'),
            ('dir', 'directory'),
            ('dir/b', 'file'),
            ('dir/file', 'file'),
            ('dir/subdir', 'directory'),
            ('dir/subfile', 'file'),
            ('file', 'file'),
            ('zz_dir', 'directory'),
            ('zz_dir/subfile', 'file'),
            ], files)

    def test_open_containing(self):
        branch = self.make_branch_and_tree('.').branch
        local_base = urlutils.local_path_from_url(branch.base)

        # Empty opens '.'
        wt, relpath = WorkingTree.open_containing()
        self.assertEqual('', relpath)
        self.assertEqual(wt.basedir + '/', local_base)

        # '.' opens this dir
        wt, relpath = WorkingTree.open_containing(u'.')
        self.assertEqual('', relpath)
        self.assertEqual(wt.basedir + '/', local_base)

        # './foo' finds '.' and a relpath of 'foo'
        wt, relpath = WorkingTree.open_containing('./foo')
        self.assertEqual('foo', relpath)
        self.assertEqual(wt.basedir + '/', local_base)

        # abspath(foo) finds '.' and relpath of 'foo'
        wt, relpath = WorkingTree.open_containing('./foo')
        wt, relpath = WorkingTree.open_containing(getcwd() + '/foo')
        self.assertEqual('foo', relpath)
        self.assertEqual(wt.basedir + '/', local_base)

        # can even be a url: finds '.' and relpath of 'foo'
        wt, relpath = WorkingTree.open_containing('./foo')
        wt, relpath = WorkingTree.open_containing(
                    urlutils.local_path_to_url(getcwd() + '/foo'))
        self.assertEqual('foo', relpath)
        self.assertEqual(wt.basedir + '/', local_base)


    def test_basic_relpath(self):
        # for comprehensive relpath tests, see whitebox.py.
        tree = self.make_branch_and_tree('.')
        self.assertEqual('child',
                         tree.relpath(pathjoin(getcwd(), 'child')))

    def test_lock_locks_branch(self):
        tree = self.make_branch_and_tree('.')
        tree.lock_read()
        self.assertEqual('r', tree.branch.peek_lock_mode())
        tree.unlock()
        self.assertEqual(None, tree.branch.peek_lock_mode())
        tree.lock_write()
        self.assertEqual('w', tree.branch.peek_lock_mode())
        tree.unlock()
        self.assertEqual(None, tree.branch.peek_lock_mode())
 
    def test_revert(self):
        """Test selected-file revert"""
        tree = self.make_branch_and_tree('.')

        self.build_tree(['hello.txt'])
        file('hello.txt', 'w').write('initial hello')

        self.assertRaises(PathsNotVersionedError,
                          tree.revert, ['hello.txt'])
        tree.add(['hello.txt'])
        tree.commit('create initial hello.txt')

        self.check_file_contents('hello.txt', 'initial hello')
        file('hello.txt', 'w').write('new hello')
        self.check_file_contents('hello.txt', 'new hello')

        # revert file modified since last revision
        tree.revert(['hello.txt'])
        self.check_file_contents('hello.txt', 'initial hello')
        self.check_file_contents('hello.txt.~1~', 'new hello')

        # reverting again does not clobber the backup
        tree.revert(['hello.txt'])
        self.check_file_contents('hello.txt', 'initial hello')
        self.check_file_contents('hello.txt.~1~', 'new hello')
        
        # backup files are numbered
        file('hello.txt', 'w').write('new hello2')
        tree.revert(['hello.txt'])
        self.check_file_contents('hello.txt', 'initial hello')
        self.check_file_contents('hello.txt.~1~', 'new hello')
        self.check_file_contents('hello.txt.~2~', 'new hello2')

    def test_revert_missing(self):
        # Revert a file that has been deleted since last commit
        tree = self.make_branch_and_tree('.')
        file('hello.txt', 'w').write('initial hello')
        tree.add('hello.txt')
        tree.commit('added hello.txt')
        os.unlink('hello.txt')
        tree.remove('hello.txt')
        tree.revert(['hello.txt'])
        self.failUnlessExists('hello.txt')

    def test_versioned_files_not_unknown(self):
        tree = self.make_branch_and_tree('.')
        self.build_tree(['hello.txt'])
        tree.add('hello.txt')
        self.assertEquals(list(tree.unknowns()),
                          [])

    def test_unknowns(self):
        tree = self.make_branch_and_tree('.')
        self.build_tree(['hello.txt',
                         'hello.txt.~1~'])
        self.build_tree_contents([('.bzrignore', '*.~*\n')])
        tree.add('.bzrignore')
        self.assertEquals(list(tree.unknowns()),
                          ['hello.txt'])

    def test_initialize(self):
        # initialize should create a working tree and branch in an existing dir
        t = self.make_branch_and_tree('.')
        b = branch.Branch.open('.')
        self.assertEqual(t.branch.base, b.base)
        t2 = WorkingTree.open('.')
        self.assertEqual(t.basedir, t2.basedir)
        self.assertEqual(b.base, t2.branch.base)
        # TODO maybe we should check the branch format? not sure if its
        # appropriate here.

    def test_rename_dirs(self):
        """Test renaming directories and the files within them."""
        wt = self.make_branch_and_tree('.')
        b = wt.branch
        self.build_tree(['dir/', 'dir/sub/', 'dir/sub/file'])
        wt.add(['dir', 'dir/sub', 'dir/sub/file'])

        wt.commit('create initial state')

        revid = b.revision_history()[0]
        self.log('first revision_id is {%s}' % revid)
        
        inv = b.repository.get_revision_inventory(revid)
        self.log('contents of inventory: %r' % inv.entries())

        self.check_inventory_shape(inv,
                                   ['dir', 'dir/sub', 'dir/sub/file'])

        wt.rename_one('dir', 'newdir')

        self.check_inventory_shape(wt.read_working_inventory(),
                                   ['newdir', 'newdir/sub', 'newdir/sub/file'])

        wt.rename_one('newdir/sub', 'newdir/newsub')
        self.check_inventory_shape(wt.read_working_inventory(),
                                   ['newdir', 'newdir/newsub',
                                    'newdir/newsub/file'])

    def test_add_in_unversioned(self):
        """Try to add a file in an unversioned directory.

        "bzr add" adds the parent as necessary, but simple working tree add
        doesn't do that.
        """
        from bzrlib.errors import NotVersionedError
        wt = self.make_branch_and_tree('.')
        self.build_tree(['foo/',
                         'foo/hello'])
        self.assertRaises(NotVersionedError,
                          wt.add,
                          'foo/hello')

    def test_add_missing(self):
        # adding a msising file -> NoSuchFile
        wt = self.make_branch_and_tree('.')
        self.assertRaises(errors.NoSuchFile, wt.add, 'fpp')

    def test_remove_verbose(self):
        #FIXME the remove api should not print or otherwise depend on the
        # text UI - RBC 20060124
        wt = self.make_branch_and_tree('.')
        self.build_tree(['hello'])
        wt.add(['hello'])
        wt.commit(message='add hello')
        stdout = StringIO()
        stderr = StringIO()
        self.assertEqual(None, self.apply_redirected(None, stdout, stderr,
                                                     wt.remove,
                                                     ['hello'],
                                                     verbose=True))
        self.assertEqual('?       hello\n', stdout.getvalue())
        self.assertEqual('', stderr.getvalue())

    def test_clone_trivial(self):
        wt = self.make_branch_and_tree('source')
        cloned_dir = wt.bzrdir.clone('target')
        cloned = cloned_dir.open_workingtree()
        self.assertEqual(cloned.last_revision(), wt.last_revision())

    def test_last_revision(self):
        wt = self.make_branch_and_tree('source')
        self.assertEqual(None, wt.last_revision())
        wt.commit('A', allow_pointless=True, rev_id='A')
        self.assertEqual('A', wt.last_revision())

    def test_set_last_revision(self):
        wt = self.make_branch_and_tree('source')
        self.assertEqual(None, wt.last_revision())
        # set last-revision to one not in the history
        wt.set_last_revision('A')
        # set it back to None for an empty tree.
        wt.set_last_revision(None)
        wt.commit('A', allow_pointless=True, rev_id='A')
        self.assertEqual('A', wt.last_revision())
        # None is aways in the branch
        wt.set_last_revision(None)
        self.assertEqual(None, wt.last_revision())
        # and now we can set it to 'A'
        # because some formats mutate the branch to set it on the tree
        # we need to alter the branch to let this pass.
        wt.branch.set_revision_history(['A', 'B'])
        wt.set_last_revision('A')
        self.assertEqual('A', wt.last_revision())

    def test_set_last_revision_different_to_branch(self):
        # working tree formats from the meta-dir format and newer support
        # setting the last revision on a tree independently of that on the 
        # branch. Its concievable that some future formats may want to 
        # couple them again (i.e. because its really a smart server and
        # the working tree will always match the branch). So we test
        # that formats where initialising a branch does not initialise a 
        # tree - and thus have separable entities - support skewing the 
        # two things.
        branch = self.make_branch('tree')
        try:
            # if there is a working tree now, this is not supported.
            branch.bzrdir.open_workingtree()
            return
        except errors.NoWorkingTree:
            pass
        wt = branch.bzrdir.create_workingtree()
        wt.commit('A', allow_pointless=True, rev_id='A')
        wt.set_last_revision(None)
        self.assertEqual(None, wt.last_revision())
        self.assertEqual('A', wt.branch.last_revision())
        # and now we can set it back to 'A'
        wt.set_last_revision('A')
        self.assertEqual('A', wt.last_revision())
        self.assertEqual('A', wt.branch.last_revision())

    def test_clone_and_commit_preserves_last_revision(self):
        wt = self.make_branch_and_tree('source')
        cloned_dir = wt.bzrdir.clone('target')
        wt.commit('A', allow_pointless=True, rev_id='A')
        self.assertNotEqual(cloned_dir.open_workingtree().last_revision(),
                            wt.last_revision())

    def test_clone_preserves_content(self):
        wt = self.make_branch_and_tree('source')
        self.build_tree(['added', 'deleted', 'notadded'], transport=wt.bzrdir.transport.clone('..'))
        wt.add('deleted', 'deleted')
        wt.commit('add deleted')
        wt.remove('deleted')
        wt.add('added', 'added')
        cloned_dir = wt.bzrdir.clone('target')
        cloned = cloned_dir.open_workingtree()
        cloned_transport = cloned.bzrdir.transport.clone('..')
        self.assertFalse(cloned_transport.has('deleted'))
        self.assertTrue(cloned_transport.has('added'))
        self.assertFalse(cloned_transport.has('notadded'))
        self.assertEqual('added', cloned.path2id('added'))
        self.assertEqual(None, cloned.path2id('deleted'))
        self.assertEqual(None, cloned.path2id('notadded'))
        
    def test_basis_tree_returns_last_revision(self):
        wt = self.make_branch_and_tree('.')
        self.build_tree(['foo'])
        wt.add('foo', 'foo-id')
        wt.commit('A', rev_id='A')
        wt.rename_one('foo', 'bar')
        wt.commit('B', rev_id='B')
        wt.set_parent_ids(['B'])
        tree = wt.basis_tree()
        self.failUnless(tree.has_filename('bar'))
        wt.set_parent_ids(['A'])
        tree = wt.basis_tree()
        self.failUnless(tree.has_filename('foo'))

    def test_clone_tree_revision(self):
        # make a tree with a last-revision,
        # and clone it with a different last-revision, this should switch
        # do it.
        #
        # also test that the content is merged
        # and conflicts recorded.
        # This should merge between the trees - local edits should be preserved
        # but other changes occured.
        # we test this by having one file that does
        # not change between two revisions, and another that does -
        # if the changed one is not changed, fail,
        # if the one that did not change has lost a local change, fail.
        # 
        raise TestSkipped('revision limiting is not implemented yet.')

    def test_initialize_with_revision_id(self):
        # a bzrdir can construct a working tree for itself @ a specific revision.
        source = self.make_branch_and_tree('source')
        source.commit('a', rev_id='a', allow_pointless=True)
        source.commit('b', rev_id='b', allow_pointless=True)
        self.build_tree(['new/'])
        made_control = self.bzrdir_format.initialize('new')
        source.branch.repository.clone(made_control)
        source.branch.clone(made_control)
        made_tree = self.workingtree_format.initialize(made_control, revision_id='a')
        self.assertEqual('a', made_tree.last_revision())

    def test_update_sets_last_revision(self):
        # working tree formats from the meta-dir format and newer support
        # setting the last revision on a tree independently of that on the 
        # branch. Its concievable that some future formats may want to 
        # couple them again (i.e. because its really a smart server and
        # the working tree will always match the branch). So we test
        # that formats where initialising a branch does not initialise a 
        # tree - and thus have separable entities - support skewing the 
        # two things.
        main_branch = self.make_branch('tree')
        try:
            # if there is a working tree now, this is not supported.
            main_branch.bzrdir.open_workingtree()
            return
        except errors.NoWorkingTree:
            pass
        wt = main_branch.bzrdir.create_workingtree()
        # create an out of date working tree by making a checkout in this
        # current format
        self.build_tree(['checkout/', 'tree/file'])
        checkout = bzrdir.BzrDirMetaFormat1().initialize('checkout')
        branch.BranchReferenceFormat().initialize(checkout, main_branch)
        old_tree = self.workingtree_format.initialize(checkout)
        # now commit to 'tree'
        wt.add('file')
        wt.commit('A', rev_id='A')
        # and update old_tree
        self.assertEqual(0, old_tree.update())
        self.failUnlessExists('checkout/file')
        self.assertEqual('A', old_tree.last_revision())

    def test_update_returns_conflict_count(self):
        # working tree formats from the meta-dir format and newer support
        # setting the last revision on a tree independently of that on the 
        # branch. Its concievable that some future formats may want to 
        # couple them again (i.e. because its really a smart server and
        # the working tree will always match the branch). So we test
        # that formats where initialising a branch does not initialise a 
        # tree - and thus have separable entities - support skewing the 
        # two things.
        main_branch = self.make_branch('tree')
        try:
            # if there is a working tree now, this is not supported.
            main_branch.bzrdir.open_workingtree()
            return
        except errors.NoWorkingTree:
            pass
        wt = main_branch.bzrdir.create_workingtree()
        # create an out of date working tree by making a checkout in this
        # current format
        self.build_tree(['checkout/', 'tree/file'])
        checkout = bzrdir.BzrDirMetaFormat1().initialize('checkout')
        branch.BranchReferenceFormat().initialize(checkout, main_branch)
        old_tree = self.workingtree_format.initialize(checkout)
        # now commit to 'tree'
        wt.add('file')
        wt.commit('A', rev_id='A')
        # and add a file file to the checkout
        self.build_tree(['checkout/file'])
        old_tree.add('file')
        # and update old_tree
        self.assertEqual(1, old_tree.update())
        self.assertEqual('A', old_tree.last_revision())

    def test_merge_revert(self):
        from bzrlib.merge import merge_inner
        this = self.make_branch_and_tree('b1')
        open('b1/a', 'wb').write('a test\n')
        this.add('a')
        open('b1/b', 'wb').write('b test\n')
        this.add('b')
        this.commit(message='')
        base = this.bzrdir.clone('b2').open_workingtree()
        open('b2/a', 'wb').write('b test\n')
        other = this.bzrdir.clone('b3').open_workingtree()
        open('b3/a', 'wb').write('c test\n')
        open('b3/c', 'wb').write('c test\n')
        other.add('c')

        open('b1/b', 'wb').write('q test\n')
        open('b1/d', 'wb').write('d test\n')
        merge_inner(this.branch, other, base, this_tree=this)
        self.assertNotEqual(open('b1/a', 'rb').read(), 'a test\n')
        this.revert([])
        self.assertEqual(open('b1/a', 'rb').read(), 'a test\n')
        self.assertIs(os.path.exists('b1/b.~1~'), True)
        self.assertIs(os.path.exists('b1/c'), False)
        self.assertIs(os.path.exists('b1/a.~1~'), False)
        self.assertIs(os.path.exists('b1/d'), True)

    def test_update_updates_bound_branch_no_local_commits(self):
        # doing an update in a tree updates the branch its bound to too.
        master_tree = self.make_branch_and_tree('master')
        tree = self.make_branch_and_tree('tree')
        try:
            tree.branch.bind(master_tree.branch)
        except errors.UpgradeRequired:
            # legacy branches cannot bind
            return
        master_tree.commit('foo', rev_id='foo', allow_pointless=True)
        tree.update()
        self.assertEqual('foo', tree.last_revision())
        self.assertEqual('foo', tree.branch.last_revision())

    def test_update_turns_local_commit_into_merge(self):
        # doing an update with a few local commits and no master commits
        # makes pending-merges. 
        # this is done so that 'bzr update; bzr revert' will always produce
        # an exact copy of the 'logical branch' - the referenced branch for
        # a checkout, and the master for a bound branch.
        # its possible that we should instead have 'bzr update' when there
        # is nothing new on the master leave the current commits intact and
        # alter 'revert' to revert to the master always. But for now, its
        # good.
        master_tree = self.make_branch_and_tree('master')
        master_tip = master_tree.commit('first master commit')
        tree = self.make_branch_and_tree('tree')
        try:
            tree.branch.bind(master_tree.branch)
        except errors.UpgradeRequired:
            # legacy branches cannot bind
            return
        # sync with master
        tree.update()
        # work locally
        tree.commit('foo', rev_id='foo', allow_pointless=True, local=True)
        tree.commit('bar', rev_id='bar', allow_pointless=True, local=True)
<<<<<<< HEAD
        # put a new commit on the master tree to update to.
        master_rev = master_tree.commit('first master commit')
        tree.update()
        self.assertEqual(master_rev, tree.last_revision())
        self.assertEqual([master_rev], tree.branch.revision_history())
=======
        # sync with master prepatory to committing
        tree.update()
        # which should have pivoted the local tip into a merge
        self.assertEqual(master_tip, tree.last_revision())
        self.assertEqual([master_tip], tree.branch.revision_history())
>>>>>>> b7466d48
        self.assertEqual(['bar'], tree.pending_merges())
        self.assertEqual([master_tip, 'bar'], tree.get_parent_ids())

    def test_merge_modified(self):
        tree = self.make_branch_and_tree('master')
        tree._control_files.put('merge-hashes', StringIO('asdfasdf'))
        self.assertRaises(errors.MergeModifiedFormatError, tree.merge_modified)

    def test_conflicts(self):
        from bzrlib.tests.test_conflicts import example_conflicts
        tree = self.make_branch_and_tree('master')
        try:
            tree.set_conflicts(example_conflicts)
        except UnsupportedOperation:
            raise TestSkipped('set_conflicts not supported')
            
        tree2 = WorkingTree.open('master')
        self.assertEqual(tree2.conflicts(), example_conflicts)
        tree2._control_files.put('conflicts', StringIO(''))
        self.assertRaises(errors.ConflictFormatError, 
                          tree2.conflicts)
        tree2._control_files.put('conflicts', StringIO('a'))
        self.assertRaises(errors.ConflictFormatError, 
                          tree2.conflicts)

    def make_merge_conflicts(self):
        from bzrlib.merge import merge_inner 
        tree = self.make_branch_and_tree('mine')
        file('mine/bloo', 'wb').write('one')
        tree.add('bloo')
        file('mine/blo', 'wb').write('on')
        tree.add('blo')
        tree.commit("blah", allow_pointless=False)
        base = tree.basis_tree()
        bzrdir.BzrDir.open("mine").sprout("other")
        file('other/bloo', 'wb').write('two')
        othertree = WorkingTree.open('other')
        othertree.commit('blah', allow_pointless=False)
        file('mine/bloo', 'wb').write('three')
        tree.commit("blah", allow_pointless=False)
        merge_inner(tree.branch, othertree, base, this_tree=tree)
        return tree

    def test_merge_conflicts(self):
        tree = self.make_merge_conflicts()
        self.assertEqual(len(tree.conflicts()), 1)

    def test_clear_merge_conflicts(self):
        tree = self.make_merge_conflicts()
        self.assertEqual(len(tree.conflicts()), 1)
        try:
            tree.set_conflicts(ConflictList())
        except UnsupportedOperation:
            raise TestSkipped
        self.assertEqual(tree.conflicts(), ConflictList())

    def test_add_conflicts(self):
        tree = self.make_branch_and_tree('tree')
        try:
            tree.add_conflicts([TextConflict('path_a')])
        except UnsupportedOperation:
            raise TestSkipped()
        self.assertEqual(ConflictList([TextConflict('path_a')]),
                         tree.conflicts())
        tree.add_conflicts([TextConflict('path_a')])
        self.assertEqual(ConflictList([TextConflict('path_a')]), 
                         tree.conflicts())
        tree.add_conflicts([ContentsConflict('path_a')])
        self.assertEqual(ConflictList([ContentsConflict('path_a'), 
                                       TextConflict('path_a')]),
                         tree.conflicts())
        tree.add_conflicts([TextConflict('path_b')])
        self.assertEqual(ConflictList([ContentsConflict('path_a'), 
                                       TextConflict('path_a'),
                                       TextConflict('path_b')]),
                         tree.conflicts())

    def test_revert_clear_conflicts(self):
        tree = self.make_merge_conflicts()
        self.assertEqual(len(tree.conflicts()), 1)
        tree.revert(["blo"])
        self.assertEqual(len(tree.conflicts()), 1)
        tree.revert(["bloo"])
        self.assertEqual(len(tree.conflicts()), 0)

    def test_revert_clear_conflicts2(self):
        tree = self.make_merge_conflicts()
        self.assertEqual(len(tree.conflicts()), 1)
        tree.revert([])
        self.assertEqual(len(tree.conflicts()), 0)

    def test_format_description(self):
        tree = self.make_branch_and_tree('tree')
        text = tree._format.get_format_description()
        self.failUnless(len(text))

    def test_branch_attribute_is_not_settable(self):
        # the branch attribute is an aspect of the working tree, not a
        # configurable attribute
        tree = self.make_branch_and_tree('tree')
        def set_branch():
            tree.branch = tree.branch
        self.assertRaises(AttributeError, set_branch)

    def test_list_files_versioned_before_ignored(self):
        """A versioned file matching an ignore rule should not be ignored."""
        tree = self.make_branch_and_tree('.')
        self.build_tree(['foo.pyc'])
        # ensure that foo.pyc is ignored
        self.build_tree_contents([('.bzrignore', 'foo.pyc')])
        tree.add('foo.pyc', 'anid')
        files = sorted(list(tree.list_files()))
        self.assertEqual((u'.bzrignore', '?', 'file', None), files[0][:-1])
        self.assertEqual((u'foo.pyc', 'V', 'file', 'anid'), files[1][:-1])
        self.assertEqual(2, len(files))

    def test_non_normalized_add_accessible(self):
        try:
            self.build_tree([u'a\u030a'])
        except UnicodeError:
            raise TestSkipped('Filesystem does not support unicode filenames')
        tree = self.make_branch_and_tree('.')
        orig = osutils.normalized_filename
        osutils.normalized_filename = osutils._accessible_normalized_filename
        try:
            tree.add([u'a\u030a'])
            self.assertEqual([('', 'directory'), (u'\xe5', 'file')],
                    [(path, ie.kind) for path,ie in 
                                tree.inventory.iter_entries()])
        finally:
            osutils.normalized_filename = orig

    def test_non_normalized_add_inaccessible(self):
        try:
            self.build_tree([u'a\u030a'])
        except UnicodeError:
            raise TestSkipped('Filesystem does not support unicode filenames')
        tree = self.make_branch_and_tree('.')
        orig = osutils.normalized_filename
        osutils.normalized_filename = osutils._inaccessible_normalized_filename
        try:
            self.assertRaises(errors.InvalidNormalization,
                tree.add, [u'a\u030a'])
        finally:
            osutils.normalized_filename = orig

<|MERGE_RESOLUTION|>--- conflicted
+++ resolved
@@ -513,19 +513,11 @@
         # work locally
         tree.commit('foo', rev_id='foo', allow_pointless=True, local=True)
         tree.commit('bar', rev_id='bar', allow_pointless=True, local=True)
-<<<<<<< HEAD
-        # put a new commit on the master tree to update to.
-        master_rev = master_tree.commit('first master commit')
-        tree.update()
-        self.assertEqual(master_rev, tree.last_revision())
-        self.assertEqual([master_rev], tree.branch.revision_history())
-=======
         # sync with master prepatory to committing
         tree.update()
         # which should have pivoted the local tip into a merge
         self.assertEqual(master_tip, tree.last_revision())
         self.assertEqual([master_tip], tree.branch.revision_history())
->>>>>>> b7466d48
         self.assertEqual(['bar'], tree.pending_merges())
         self.assertEqual([master_tip, 'bar'], tree.get_parent_ids())
 
