--- conflicted
+++ resolved
@@ -230,17 +230,10 @@
                 ]
         # bzr itself does not create unicode file ids, but we want them for
         # testing.
-<<<<<<< HEAD
-        file_ids = [u'TREE_ROOT',
-                    u'f\xf6-id'.encode('utf8'),
-                    u'b\xe5r-id'.encode('utf8'),
-                    u'b\xe1z-id'.encode('utf8'),
-=======
         file_ids = ['TREE_ROOT',
                     'f\xc3\xb6-id',
                     'b\xc3\xa5r-id',
                     'b\xc3\xa1z-id',
->>>>>>> da124af0
                    ]
         try:
             self.build_tree(paths[1:])
@@ -263,12 +256,8 @@
         self._create_tree_with_utf8(tree)
         tree2 = tree.bzrdir.sprout('tree2').open_workingtree()
         self.build_tree([u'tree2/b\xe5r/z\xf7z'])
-<<<<<<< HEAD
-        tree2.add([u'b\xe5r/z\xf7z'], [u'z\xf7z-id'.encode('utf8')])
-=======
         self.callDeprecated([osutils._file_id_warning],
                             tree2.add, [u'b\xe5r/z\xf7z'], [u'z\xf7z-id'])
->>>>>>> da124af0
         tree2.commit(u'to m\xe9rge', rev_id=u'r\xe9v-2'.encode('utf8'))
 
         tree.merge_from_branch(tree2.branch)
