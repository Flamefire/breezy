# Copyright (C) 2007, 2008 Canonical Ltd
#
# This program is free software; you can redistribute it and/or modify
# it under the terms of the GNU General Public License as published by
# the Free Software Foundation; either version 2 of the License, or
# (at your option) any later version.
#
# This program is distributed in the hope that it will be useful,
# but WITHOUT ANY WARRANTY; without even the implied warranty of
# MERCHANTABILITY or FITNESS FOR A PARTICULAR PURPOSE.  See the
# GNU General Public License for more details.
#
# You should have received a copy of the GNU General Public License
# along with this program; if not, write to the Free Software
# Foundation, Inc., 59 Temple Place, Suite 330, Boston, MA  02111-1307  USA

"""Tests for interface conformance of inventories of trees."""


from cStringIO import StringIO
import os

from bzrlib.diff import internal_diff
from bzrlib.mutabletree import MutableTree
from bzrlib.osutils import has_symlinks
from bzrlib.tests import SymlinkFeature, TestSkipped
from bzrlib.tests.tree_implementations import TestCaseWithTree
from bzrlib.transform import _PreviewTree
from bzrlib.uncommit import uncommit


<<<<<<< HEAD
=======
def get_entry(tree, file_id):
    return tree.iter_entries_by_dir([file_id]).next()[1]


class TestEntryDiffing(TestCaseWithTree):

    def setUp(self):
        super(TestEntryDiffing, self).setUp()
        self.wt = self.make_branch_and_tree('.')
        self.branch = self.wt.branch
        open('file', 'wb').write('foo\n')
        open('binfile', 'wb').write('foo\n')
        self.wt.add(['file'], ['fileid'])
        self.wt.add(['binfile'], ['binfileid'])
        if has_symlinks():
            os.symlink('target1', 'symlink')
            self.wt.add(['symlink'], ['linkid'])
        self.wt.commit('message_1', rev_id = '1')
        open('file', 'wb').write('bar\n')
        open('binfile', 'wb').write('x' * 1023 + '\x00\n')
        if has_symlinks():
            os.unlink('symlink')
            os.symlink('target2', 'symlink')
        self.tree_1 = self.branch.repository.revision_tree('1')
        self.inv_1 = self.branch.repository.get_inventory('1')
        self.file_1 = self.inv_1['fileid']
        self.file_1b = self.inv_1['binfileid']
        self.tree_2 = self.workingtree_to_test_tree(self.wt)
        self.tree_2.lock_read()
        self.addCleanup(self.tree_2.unlock)
        self.file_2 = get_entry(self.tree_2, 'fileid')
        self.file_2b = get_entry(self.tree_2, 'binfileid')
        if has_symlinks():
            self.link_1 = self.inv_1['linkid']
            self.link_2 = get_entry(self.tree_2, 'linkid')


>>>>>>> 1a876aeb
class TestPreviousHeads(TestCaseWithTree):

    def setUp(self):
        # we want several inventories, that respectively
        # give use the following scenarios:
        # A) fileid not in any inventory (A),
        # B) fileid present in one inventory (B) and (A,B)
        # C) fileid present in two inventories, and they
        #   are not mutual descendents (B, C)
        # D) fileid present in two inventories and one is
        #   a descendent of the other. (B, D)
        super(TestPreviousHeads, self).setUp()
        self.wt = self.make_branch_and_tree('.')
        self.branch = self.wt.branch
        self.build_tree(['file'])
        self.wt.commit('new branch', allow_pointless=True, rev_id='A')
        self.inv_A = self.branch.repository.get_inventory('A')
        self.wt.add(['file'], ['fileid'])
        self.wt.commit('add file', rev_id='B')
        self.inv_B = self.branch.repository.get_inventory('B')
        uncommit(self.branch, tree=self.wt)
        self.assertEqual(self.branch.revision_history(), ['A'])
        self.wt.commit('another add of file', rev_id='C')
        self.inv_C = self.branch.repository.get_inventory('C')
        self.wt.add_parent_tree_id('B')
        self.wt.commit('merge in B', rev_id='D')
        self.inv_D = self.branch.repository.get_inventory('D')
        self.tree = self.workingtree_to_test_tree(self.wt)
        self.tree.lock_read()
        self.addCleanup(self.tree.unlock)
        self.file_active = get_entry(self.tree, 'fileid')
        self.weave = self.branch.repository.weave_store.get_weave('fileid',
            self.branch.repository.get_transaction())

    # TODO: test two inventories with the same file revision


class TestInventory(TestCaseWithTree):

    def _set_up(self):
        self.tree = self.get_tree_with_subdirs_and_all_content_types()
        self.tree.lock_read()
        self.addCleanup(self.tree.unlock)

    def test_symlink_target(self):
        self.requireFeature(SymlinkFeature)
        self._set_up()
        if isinstance(self.tree, (MutableTree, _PreviewTree)):
            raise TestSkipped(
                'symlinks not accurately represented in working trees and'
                ' preview trees')
        entry = get_entry(self.tree, self.tree.path2id('symlink'))
        self.assertEqual(entry.symlink_target, 'link-target')

    def test_symlink_target_tree(self):
        self.requireFeature(SymlinkFeature)
        self._set_up()
        self.assertEqual('link-target',
                         self.tree.get_symlink_target('symlink'))

    def test_kind_symlink(self):
        self.requireFeature(SymlinkFeature)
        self._set_up()
        self.assertEqual('symlink', self.tree.kind('symlink'))
        self.assertIs(None, self.tree.get_file_size('symlink'))

    def test_symlink(self):
        self.requireFeature(SymlinkFeature)
        self._set_up()
        entry = get_entry(self.tree, self.tree.path2id('symlink'))
        self.assertEqual(entry.kind, 'symlink')
        self.assertEqual(None, entry.text_size)<|MERGE_RESOLUTION|>--- conflicted
+++ resolved
@@ -29,46 +29,10 @@
 from bzrlib.uncommit import uncommit
 
 
-<<<<<<< HEAD
-=======
 def get_entry(tree, file_id):
     return tree.iter_entries_by_dir([file_id]).next()[1]
 
 
-class TestEntryDiffing(TestCaseWithTree):
-
-    def setUp(self):
-        super(TestEntryDiffing, self).setUp()
-        self.wt = self.make_branch_and_tree('.')
-        self.branch = self.wt.branch
-        open('file', 'wb').write('foo\n')
-        open('binfile', 'wb').write('foo\n')
-        self.wt.add(['file'], ['fileid'])
-        self.wt.add(['binfile'], ['binfileid'])
-        if has_symlinks():
-            os.symlink('target1', 'symlink')
-            self.wt.add(['symlink'], ['linkid'])
-        self.wt.commit('message_1', rev_id = '1')
-        open('file', 'wb').write('bar\n')
-        open('binfile', 'wb').write('x' * 1023 + '\x00\n')
-        if has_symlinks():
-            os.unlink('symlink')
-            os.symlink('target2', 'symlink')
-        self.tree_1 = self.branch.repository.revision_tree('1')
-        self.inv_1 = self.branch.repository.get_inventory('1')
-        self.file_1 = self.inv_1['fileid']
-        self.file_1b = self.inv_1['binfileid']
-        self.tree_2 = self.workingtree_to_test_tree(self.wt)
-        self.tree_2.lock_read()
-        self.addCleanup(self.tree_2.unlock)
-        self.file_2 = get_entry(self.tree_2, 'fileid')
-        self.file_2b = get_entry(self.tree_2, 'binfileid')
-        if has_symlinks():
-            self.link_1 = self.inv_1['linkid']
-            self.link_2 = get_entry(self.tree_2, 'linkid')
-
-
->>>>>>> 1a876aeb
 class TestPreviousHeads(TestCaseWithTree):
 
     def setUp(self):
