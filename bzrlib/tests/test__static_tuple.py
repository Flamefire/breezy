--- conflicted
+++ resolved
@@ -428,7 +428,6 @@
             return
         self.assertIsNot(None, self.module._C_API)
 
-<<<<<<< HEAD
     def test_from_sequence_tuple(self):
         st = self.module.StaticTuple.from_sequence(('foo', 'bar'))
         self.assertIsInstance(st, self.module.StaticTuple)
@@ -459,7 +458,7 @@
                           self.module.StaticTuple.from_sequence, object(), 'a')
         self.assertRaises(TypeError,
                           self.module.StaticTuple.from_sequence, foo='a')
-=======
+
     def test_static_tuple_thunk(self):
         # Make sure the right implementation is available from
         # bzrlib.static_tuple.StaticTuple.
@@ -467,6 +466,5 @@
             if CompiledStaticTuple.available():
                 # We will be using the C version
                 return
-        self.assertIs(static_tuple.StaticTuple, 
-                      self.module.StaticTuple)
->>>>>>> 2da389a2
+        self.assertIs(static_tuple.StaticTuple,
+                      self.module.StaticTuple)