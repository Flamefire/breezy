--- conflicted
+++ resolved
@@ -33,11 +33,7 @@
     features,
     TestCaseWithTransport,
     )
-<<<<<<< HEAD
-from bzrlib.tests.matchers import NoVfsCalls
-=======
 from bzrlib.tests.matchers import ContainsNoVfsCalls
->>>>>>> 15b78386
 
 
 class TestExport(TestCaseWithTransport):
@@ -452,11 +448,5 @@
         # being too low. If rpc_count increases, more network roundtrips have
         # become necessary for this use case. Please do not adjust this number
         # upwards without agreement from bzr's network support maintainers.
-<<<<<<< HEAD
         self.assertLength(7, self.hpss_calls)
-        self.assertThat(self.hpss_calls, NoVfsCalls)
-=======
-        self.assertLength(16, self.hpss_calls)
-        self.expectFailure("export requires inventory access which requires VFS",
-            self.assertThat, self.hpss_calls, ContainsNoVfsCalls)
->>>>>>> 15b78386
+        self.assertThat(self.hpss_calls, ContainsNoVfsCalls)