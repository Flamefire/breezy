--- conflicted
+++ resolved
@@ -25,11 +25,7 @@
     script,
     test_config as _t_config,
     )
-<<<<<<< HEAD
-from bzrlib.tests.matchers import NoVfsCalls
-=======
 from bzrlib.tests.matchers import ContainsNoVfsCalls
->>>>>>> 15b78386
 
 
 class TestWithoutConfig(tests.TestCaseWithTransport):
@@ -343,8 +339,4 @@
         # become necessary for this use case. Please do not adjust this number
         # upwards without agreement from bzr's network support maintainers.
         self.assertLength(5, self.hpss_calls)
-<<<<<<< HEAD
-        self.assertThat(self.hpss_calls, NoVfsCalls)
-=======
-        self.assertThat(self.hpss_calls, ContainsNoVfsCalls)
->>>>>>> 15b78386
+        self.assertThat(self.hpss_calls, ContainsNoVfsCalls)