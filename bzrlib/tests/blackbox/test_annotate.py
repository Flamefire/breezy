# Copyright (C) 2005-2010 Canonical Ltd
# -*- coding: utf-8 -*-
#
# This program is free software; you can redistribute it and/or modify
# it under the terms of the GNU General Public License as published by
# the Free Software Foundation; either version 2 of the License, or
# (at your option) any later version.
#
# This program is distributed in the hope that it will be useful,
# but WITHOUT ANY WARRANTY; without even the implied warranty of
# MERCHANTABILITY or FITNESS FOR A PARTICULAR PURPOSE.  See the
# GNU General Public License for more details.
#
# You should have received a copy of the GNU General Public License
# along with this program; if not, write to the Free Software
# Foundation, Inc., 51 Franklin Street, Fifth Floor, Boston, MA 02110-1301 USA


"""Black-box tests for bzr.

These check that it behaves properly when it's invoked through the regular
command-line interface. This doesn't actually run a new interpreter but
rather starts again from the run_bzr function.
"""


from bzrlib import (
    config,
    tests,
    )

<<<<<<< HEAD
from bzrlib.tests.matchers import NoVfsCalls
=======
from bzrlib.tests.matchers import ContainsNoVfsCalls
>>>>>>> 15b78386
from bzrlib.urlutils import joinpath


class TestAnnotate(tests.TestCaseWithTransport):

    def setUp(self):
        super(TestAnnotate, self).setUp()
        wt = self.make_branch_and_tree('.')
        b = wt.branch
        self.build_tree_contents([('hello.txt', 'my helicopter\n'),
                                  ('nomail.txt', 'nomail\n')])
        wt.add(['hello.txt'])
        self.revision_id_1 = wt.commit('add hello',
                              committer='test@user',
                              timestamp=1165960000.00, timezone=0)
        wt.add(['nomail.txt'])
        self.revision_id_2 = wt.commit('add nomail',
                              committer='no mail',
                              timestamp=1165970000.00, timezone=0)
        self.build_tree_contents([('hello.txt', 'my helicopter\n'
                                                'your helicopter\n')])
        self.revision_id_3 = wt.commit('mod hello',
                              committer='user@test',
                              timestamp=1166040000.00, timezone=0)
        self.build_tree_contents([('hello.txt', 'my helicopter\n'
                                                'your helicopter\n'
                                                'all of\n'
                                                'our helicopters\n'
                                  )])
        self.revision_id_4 = wt.commit('mod hello',
                              committer='user@test',
                              timestamp=1166050000.00, timezone=0)

    def test_help_annotate(self):
        """Annotate command exists"""
        out, err = self.run_bzr('--no-plugins annotate --help')

    def test_annotate_cmd(self):
        out, err = self.run_bzr('annotate hello.txt')
        self.assertEqual('', err)
        self.assertEqualDiff('''\
1   test@us | my helicopter
3   user@te | your helicopter
4   user@te | all of
            | our helicopters
''', out)

    def test_annotate_cmd_full(self):
        out, err = self.run_bzr('annotate hello.txt --all')
        self.assertEqual('', err)
        self.assertEqualDiff('''\
1   test@us | my helicopter
3   user@te | your helicopter
4   user@te | all of
4   user@te | our helicopters
''', out)

    def test_annotate_cmd_long(self):
        out, err = self.run_bzr('annotate hello.txt --long')
        self.assertEqual('', err)
        self.assertEqualDiff('''\
1   test@user 20061212 | my helicopter
3   user@test 20061213 | your helicopter
4   user@test 20061213 | all of
                       | our helicopters
''', out)

    def test_annotate_cmd_show_ids(self):
        out, err = self.run_bzr('annotate hello.txt --show-ids')
        max_len = max([len(self.revision_id_1),
                       len(self.revision_id_3),
                       len(self.revision_id_4)])
        self.assertEqual('', err)
        self.assertEqualDiff('''\
%*s | my helicopter
%*s | your helicopter
%*s | all of
%*s | our helicopters
''' % (max_len, self.revision_id_1,
       max_len, self.revision_id_3,
       max_len, self.revision_id_4,
       max_len, '',
      )
, out)

    def test_no_mail(self):
        out, err = self.run_bzr('annotate nomail.txt')
        self.assertEqual('', err)
        self.assertEqualDiff('''\
2   no mail | nomail
''', out)

    def test_annotate_cmd_revision(self):
        out, err = self.run_bzr('annotate hello.txt -r1')
        self.assertEqual('', err)
        self.assertEqualDiff('''\
1   test@us | my helicopter
''', out)

    def test_annotate_cmd_revision3(self):
        out, err = self.run_bzr('annotate hello.txt -r3')
        self.assertEqual('', err)
        self.assertEqualDiff('''\
1   test@us | my helicopter
3   user@te | your helicopter
''', out)

    def test_annotate_cmd_unknown_revision(self):
        out, err = self.run_bzr('annotate hello.txt -r 10',
                                retcode=3)
        self.assertEqual('', out)
        self.assertContainsRe(err, "Requested revision: '10' does not exist")

    def test_annotate_cmd_two_revisions(self):
        out, err = self.run_bzr('annotate hello.txt -r1..2',
                                retcode=3)
        self.assertEqual('', out)
        self.assertEqual('bzr: ERROR: bzr annotate --revision takes'
                         ' exactly one revision identifier\n',
                         err)


class TestSimpleAnnotate(tests.TestCaseWithTransport):
    """Annotate tests with no complex setup."""

    def _setup_edited_file(self, relpath='.'):
        """Create a tree with a locally edited file."""
        tree = self.make_branch_and_tree(relpath)
        file_relpath = joinpath(relpath, 'file')
        self.build_tree_contents([(file_relpath, 'foo\ngam\n')])
        tree.add('file')
        tree.commit('add file', committer="test@host", rev_id="rev1")
        self.build_tree_contents([(file_relpath, 'foo\nbar\ngam\n')])
        return tree

    def test_annotate_cmd_revspec_branch(self):
        tree = self._setup_edited_file('trunk')
        tree.branch.create_checkout(self.get_url('work'), lightweight=True)
        out, err = self.run_bzr(['annotate', 'file', '-r', 'branch:../trunk'],
                                working_dir='work')
        self.assertEqual('', err)
        self.assertEqual(
            '1   test@ho | foo\n'
            '            | gam\n',
            out)

    def test_annotate_edited_file(self):
        tree = self._setup_edited_file()
        tree.branch.get_config().set_user_option('email', 'current@host2')
        out, err = self.run_bzr('annotate file')
        self.assertEqual(
            '1   test@ho | foo\n'
            '2?  current | bar\n'
            '1   test@ho | gam\n',
            out)

    def test_annotate_edited_file_no_default(self):
        # Ensure that when no username is available annotate still works.
        self.overrideEnv('EMAIL', None)
        self.overrideEnv('BZR_EMAIL', None)
        # Also, make sure that it's not inferred from mailname.
        self.overrideAttr(config, '_auto_user_id',
            lambda: (None, None))
        tree = self._setup_edited_file()
        out, err = self.run_bzr('annotate file')
        self.assertEqual(
            '1   test@ho | foo\n'
            '2?  local u | bar\n'
            '1   test@ho | gam\n',
            out)

    def test_annotate_edited_file_show_ids(self):
        tree = self._setup_edited_file()
        tree.branch.get_config().set_user_option('email', 'current@host2')
        out, err = self.run_bzr('annotate file --show-ids')
        self.assertEqual(
            '    rev1 | foo\n'
            'current: | bar\n'
            '    rev1 | gam\n',
            out)

    def _create_merged_file(self):
        """Create a file with a pending merge and local edit."""
        tree = self.make_branch_and_tree('.')
        self.build_tree_contents([('file', 'foo\ngam\n')])
        tree.add('file')
        tree.commit('add file', rev_id="rev1", committer="test@host")
        # right side
        self.build_tree_contents([('file', 'foo\nbar\ngam\n')])
        tree.commit("right", rev_id="rev1.1.1", committer="test@host")
        tree.pull(tree.branch, True, "rev1")
        # left side
        self.build_tree_contents([('file', 'foo\nbaz\ngam\n')])
        tree.commit("left", rev_id="rev2", committer="test@host")
        # merge
        tree.merge_from_branch(tree.branch, "rev1.1.1")
        # edit the file to be 'resolved' and have a further local edit
        self.build_tree_contents([('file', 'local\nfoo\nbar\nbaz\ngam\n')])
        return tree

    def test_annotated_edited_merged_file_revnos(self):
        wt = self._create_merged_file()
        out, err = self.run_bzr(['annotate', 'file'])
        email = config.extract_email_address(wt.branch.get_config().username())
        self.assertEqual(
            '3?    %-7s | local\n'
            '1     test@ho | foo\n'
            '1.1.1 test@ho | bar\n'
            '2     test@ho | baz\n'
            '1     test@ho | gam\n' % email[:7],
            out)

    def test_annotated_edited_merged_file_ids(self):
        self._create_merged_file()
        out, err = self.run_bzr(['annotate', 'file', '--show-ids'])
        self.assertEqual(
            'current: | local\n'
            '    rev1 | foo\n'
            'rev1.1.1 | bar\n'
            '    rev2 | baz\n'
            '    rev1 | gam\n',
            out)

    def test_annotate_empty_file(self):
        tree = self.make_branch_and_tree('.')
        self.build_tree_contents([('empty', '')])
        tree.add('empty')
        tree.commit('add empty file')
        out, err = self.run_bzr(['annotate', 'empty'])
        self.assertEqual('', out)

    def test_annotate_removed_file(self):
        tree = self.make_branch_and_tree('.')
        self.build_tree_contents([('empty', '')])
        tree.add('empty')
        tree.commit('add empty file')
        # delete the file.
        tree.remove('empty')
        tree.commit('remove empty file')
        out, err = self.run_bzr(['annotate', '-r1', 'empty'])
        self.assertEqual('', out)

    def test_annotate_empty_file_show_ids(self):
        tree = self.make_branch_and_tree('.')
        self.build_tree_contents([('empty', '')])
        tree.add('empty')
        tree.commit('add empty file')
        out, err = self.run_bzr(['annotate', '--show-ids', 'empty'])
        self.assertEqual('', out)

    def test_annotate_nonexistant_file(self):
        tree = self.make_branch_and_tree('.')
        self.build_tree(['file'])
        tree.add(['file'])
        tree.commit('add a file')
        out, err = self.run_bzr(['annotate', 'doesnotexist'], retcode=3)
        self.assertEqual('', out)
        self.assertEqual("bzr: ERROR: doesnotexist is not versioned.\n", err)

    def test_annotate_without_workingtree(self):
        tree = self.make_branch_and_tree('.')
        self.build_tree_contents([('empty', '')])
        tree.add('empty')
        tree.commit('add empty file')
        bzrdir = tree.branch.bzrdir
        bzrdir.destroy_workingtree()
        self.assertFalse(bzrdir.has_workingtree())
        out, err = self.run_bzr(['annotate', 'empty'])
        self.assertEqual('', out)

    def test_annotate_directory(self):
        """Test --directory option"""
        wt = self.make_branch_and_tree('a')
        self.build_tree_contents([('a/hello.txt', 'my helicopter\n')])
        wt.add(['hello.txt'])
        wt.commit('commit', committer='test@user')
        out, err = self.run_bzr(['annotate', '-d', 'a', 'hello.txt'])
        self.assertEqualDiff('1   test@us | my helicopter\n', out)


class TestSmartServerAnnotate(tests.TestCaseWithTransport):

    def test_simple_annotate(self):
        self.setup_smart_server_with_call_log()
        wt = self.make_branch_and_tree('branch')
        self.build_tree_contents([('branch/hello.txt', 'my helicopter\n')])
        wt.add(['hello.txt'])
        wt.commit('commit', committer='test@user')
        self.reset_smart_call_log()
        out, err = self.run_bzr(['annotate', "-d", self.get_url('branch'),
            "hello.txt"])
        # This figure represent the amount of work to perform this use case. It
        # is entirely ok to reduce this number if a test fails due to rpc_count
        # being too low. If rpc_count increases, more network roundtrips have
        # become necessary for this use case. Please do not adjust this number
        # upwards without agreement from bzr's network support maintainers.
<<<<<<< HEAD
        self.assertLength(15, self.hpss_calls)
        self.expectFailure("annotate accesses inventories, which require VFS access",
            self.assertThat, self.hpss_calls, NoVfsCalls)
=======
        self.assertLength(19, self.hpss_calls)
        self.expectFailure("annotate accesses inventories, which require VFS access",
            self.assertThat, self.hpss_calls, ContainsNoVfsCalls)
>>>>>>> 15b78386
<|MERGE_RESOLUTION|>--- conflicted
+++ resolved
@@ -29,11 +29,7 @@
     tests,
     )
 
-<<<<<<< HEAD
-from bzrlib.tests.matchers import NoVfsCalls
-=======
 from bzrlib.tests.matchers import ContainsNoVfsCalls
->>>>>>> 15b78386
 from bzrlib.urlutils import joinpath
 
 
@@ -330,12 +326,6 @@
         # being too low. If rpc_count increases, more network roundtrips have
         # become necessary for this use case. Please do not adjust this number
         # upwards without agreement from bzr's network support maintainers.
-<<<<<<< HEAD
         self.assertLength(15, self.hpss_calls)
         self.expectFailure("annotate accesses inventories, which require VFS access",
-            self.assertThat, self.hpss_calls, NoVfsCalls)
-=======
-        self.assertLength(19, self.hpss_calls)
-        self.expectFailure("annotate accesses inventories, which require VFS access",
-            self.assertThat, self.hpss_calls, ContainsNoVfsCalls)
->>>>>>> 15b78386
+            self.assertThat, self.hpss_calls, ContainsNoVfsCalls)