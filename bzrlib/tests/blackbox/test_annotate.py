--- conflicted
+++ resolved
@@ -326,11 +326,7 @@
         # being too low. If rpc_count increases, more network roundtrips have
         # become necessary for this use case. Please do not adjust this number
         # upwards without agreement from bzr's network support maintainers.
-<<<<<<< HEAD
-        self.assertLength(19, self.hpss_calls)
+        self.assertLength(15, self.hpss_calls)
         self.assertLength(1, self.hpss_connections)
-=======
-        self.assertLength(15, self.hpss_calls)
->>>>>>> f40b45af
         self.expectFailure("annotate accesses inventories, which require VFS access",
             self.assertThat, self.hpss_calls, ContainsNoVfsCalls)