--- conflicted
+++ resolved
@@ -52,12 +52,8 @@
         t = bzrdir.BzrDir.create_standalone_workingtree('.')
         # an empty inventory with no revision will trigger reconciliation.
         repo = t.branch.repository
-<<<<<<< HEAD
-        inv = Inventory() 
-=======
         inv = Inventory(revision_id='missing')
         inv.root.revision='missing'
->>>>>>> 9ab7be97
         repo.add_inventory('missing', inv, [])
         (out, err) = self.run_bzr_captured(['reconcile'])
         self.assertEqualDiff(out, "Reconciling repository %s\n"
