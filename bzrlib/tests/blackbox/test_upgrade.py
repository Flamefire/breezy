--- conflicted
+++ resolved
@@ -68,12 +68,7 @@
 
     def test_upgrade_up_to_date(self):
         # when up to date we should get a message to that effect
-<<<<<<< HEAD
         (out, err) = self.run_bzr('upgrade current_format_branch', retcode=3)
-=======
-        (out, err) = self.run_bzr(
-            ['upgrade', 'current_format_branch'], retcode=3)
->>>>>>> 404d6652
         self.assertEqual("", out)
         self.assertEqualDiff("bzr: ERROR: The branch format Bazaar-NG meta "
                              "directory, format 1 is already at the most "
@@ -83,14 +78,9 @@
         # when upgrading a checkout, the branch location and a suggestion
         # to upgrade it should be emitted even if the checkout is up to 
         # date
-<<<<<<< HEAD
         (out, err) = self.run_bzr('upgrade current_format_checkout', retcode=3)
-=======
-        (out, err) = self.run_bzr(
-            ['upgrade', 'current_format_checkout'], retcode=3)
->>>>>>> 404d6652
         self.assertEqual("This is a checkout. The branch (%s) needs to be "
-                         "upgraded separately.\n" 
+                         "upgraded separately.\n"
                          % get_transport(self.get_url('current_format_branch')).base,
                          out)
         self.assertEqualDiff("bzr: ERROR: The branch format Bazaar-NG meta "
