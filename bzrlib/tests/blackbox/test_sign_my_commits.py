--- conflicted
+++ resolved
@@ -113,7 +113,7 @@
         self.assertUnsigned(repo, 'B')
         self.assertUnsigned(repo, 'C')
         self.assertUnsigned(repo, 'D')
-<<<<<<< HEAD
+        self.assertUnsigned(repo, 'E')
 
     def test_verify_commits(self):
         wt = self.setup_tree()
@@ -124,7 +124,7 @@
 
         out = self.run_bzr('verify', retcode=1)
 
-        self.assertEquals(('', '3 commits with valid signatures\n0 commits \
+        self.assertEquals(('', '4 commits with valid signatures\n0 commits \
 with unknown keys\n0 commits not valid\n1 commit not signed\n'), out)
 
     def test_verify_commits_acceptable_key(self):
@@ -136,8 +136,5 @@
 
         out = self.run_bzr(['verify', '--acceptable-keys=foo,bar'], retcode=1)
 
-        self.assertEquals(('', '3 commits with valid signatures\n0 commits \
-with unknown keys\n0 commits not valid\n1 commit not signed\n'), out)
-=======
-        self.assertUnsigned(repo, 'E')
->>>>>>> 58d21532
+        self.assertEquals(('', '4 commits with valid signatures\n0 commits \
+with unknown keys\n0 commits not valid\n1 commit not signed\n'), out)