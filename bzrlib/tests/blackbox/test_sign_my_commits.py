# Copyright (C) 2005 Canonical Ltd
# -*- coding: utf-8 -*-
#
# This program is free software; you can redistribute it and/or modify
# it under the terms of the GNU General Public License as published by
# the Free Software Foundation; either version 2 of the License, or
# (at your option) any later version.
#
# This program is distributed in the hope that it will be useful,
# but WITHOUT ANY WARRANTY; without even the implied warranty of
# MERCHANTABILITY or FITNESS FOR A PARTICULAR PURPOSE.  See the
# GNU General Public License for more details.
#
# You should have received a copy of the GNU General Public License
# along with this program; if not, write to the Free Software
# Foundation, Inc., 51 Franklin Street, Fifth Floor, Boston, MA 02110-1301 USA

"""Black-box tests for bzr sign-my-commits."""

from bzrlib import (
    gpg,
    tests,
    )
<<<<<<< HEAD
from bzrlib.tests.matchers import NoVfsCalls
=======
from bzrlib.tests.matchers import ContainsNoVfsCalls
>>>>>>> 15b78386


class SignMyCommits(tests.TestCaseWithTransport):

    def monkey_patch_gpg(self):
        """Monkey patch the gpg signing strategy to be a loopback.

        This also registers the cleanup, so that we will revert to
        the original gpg strategy when done.
        """
        # monkey patch gpg signing mechanism
        self.overrideAttr(gpg, 'GPGStrategy', gpg.LoopbackGPGStrategy)

    def setup_tree(self, location='.'):
        wt = self.make_branch_and_tree(location)
        wt.commit("base A", allow_pointless=True, rev_id='A')
        wt.commit("base B", allow_pointless=True, rev_id='B')
        wt.commit("base C", allow_pointless=True, rev_id='C')
        wt.commit("base D", allow_pointless=True, rev_id='D',
                committer='Alternate <alt@foo.com>')
        wt.add_parent_tree_id("aghost")
        wt.commit("base E", allow_pointless=True, rev_id='E')
        return wt

    def assertUnsigned(self, repo, revision_id):
        """Assert that revision_id is not signed in repo."""
        self.assertFalse(repo.has_signature_for_revision_id(revision_id))

    def assertSigned(self, repo, revision_id):
        """Assert that revision_id is signed in repo."""
        self.assertTrue(repo.has_signature_for_revision_id(revision_id))

    def test_sign_my_commits(self):
        #Test re signing of data.
        wt = self.setup_tree()
        repo = wt.branch.repository

        self.monkey_patch_gpg()

        self.assertUnsigned(repo, 'A')
        self.assertUnsigned(repo, 'B')
        self.assertUnsigned(repo, 'C')
        self.assertUnsigned(repo, 'D')

        self.run_bzr('sign-my-commits')

        self.assertSigned(repo, 'A')
        self.assertSigned(repo, 'B')
        self.assertSigned(repo, 'C')
        self.assertUnsigned(repo, 'D')

    def test_sign_my_commits_location(self):
        wt = self.setup_tree('other')
        repo = wt.branch.repository

        self.monkey_patch_gpg()

        self.run_bzr('sign-my-commits other')

        self.assertSigned(repo, 'A')
        self.assertSigned(repo, 'B')
        self.assertSigned(repo, 'C')
        self.assertUnsigned(repo, 'D')

    def test_sign_diff_committer(self):
        wt = self.setup_tree()
        repo = wt.branch.repository

        self.monkey_patch_gpg()

        self.run_bzr(['sign-my-commits', '.', 'Alternate <alt@foo.com>'])

        self.assertUnsigned(repo, 'A')
        self.assertUnsigned(repo, 'B')
        self.assertUnsigned(repo, 'C')
        self.assertSigned(repo, 'D')

    def test_sign_dry_run(self):
        wt = self.setup_tree()
        repo = wt.branch.repository

        self.monkey_patch_gpg()

        out = self.run_bzr('sign-my-commits --dry-run')[0]

        outlines = out.splitlines()
        self.assertEquals(5, len(outlines))
        self.assertEquals('Signed 4 revisions', outlines[-1])
        self.assertUnsigned(repo, 'A')
        self.assertUnsigned(repo, 'B')
        self.assertUnsigned(repo, 'C')
        self.assertUnsigned(repo, 'D')
        self.assertUnsigned(repo, 'E')

    def test_verify_commits(self):
        wt = self.setup_tree()
        self.monkey_patch_gpg()
        self.run_bzr('sign-my-commits')
        out = self.run_bzr('verify-signatures', retcode=1)
        self.assertEquals(('4 commits with valid signatures\n'
                           '0 commits with key now expired\n'
                           '0 commits with unknown keys\n'
                           '0 commits not valid\n'
                           '1 commit not signed\n', ''), out)

    def test_verify_commits_acceptable_key(self):
        wt = self.setup_tree()
        self.monkey_patch_gpg()
        self.run_bzr('sign-my-commits')
        out = self.run_bzr(['verify-signatures', '--acceptable-keys=foo,bar'],
                            retcode=1)
        self.assertEquals(('4 commits with valid signatures\n'
                           '0 commits with key now expired\n'
                           '0 commits with unknown keys\n'
                           '0 commits not valid\n'
                           '1 commit not signed\n', ''), out)


class TestSmartServerSignMyCommits(tests.TestCaseWithTransport):

    def monkey_patch_gpg(self):
        """Monkey patch the gpg signing strategy to be a loopback.

        This also registers the cleanup, so that we will revert to
        the original gpg strategy when done.
        """
        # monkey patch gpg signing mechanism
        self.overrideAttr(gpg, 'GPGStrategy', gpg.LoopbackGPGStrategy)

    def test_sign_single_commit(self):
        self.setup_smart_server_with_call_log()
        t = self.make_branch_and_tree('branch')
        self.build_tree_contents([('branch/foo', 'thecontents')])
        t.add("foo")
        t.commit("message")
        self.reset_smart_call_log()
        self.monkey_patch_gpg()
        out, err = self.run_bzr(['sign-my-commits', self.get_url('branch')])
        # This figure represent the amount of work to perform this use case. It
        # is entirely ok to reduce this number if a test fails due to rpc_count
        # being too low. If rpc_count increases, more network roundtrips have
        # become necessary for this use case. Please do not adjust this number
        # upwards without agreement from bzr's network support maintainers.
<<<<<<< HEAD
        self.assertLength(50, self.hpss_calls)
        self.expectFailure("signing commits requires VFS access",
            self.assertThat, self.hpss_calls, NoVfsCalls)
=======
        self.assertLength(51, self.hpss_calls)
        self.expectFailure("signing commits requires VFS access",
            self.assertThat, self.hpss_calls, ContainsNoVfsCalls)
>>>>>>> 15b78386

    def test_verify_commits(self):
        self.setup_smart_server_with_call_log()
        t = self.make_branch_and_tree('branch')
        self.build_tree_contents([('branch/foo', 'thecontents')])
        t.add("foo")
        t.commit("message")
        self.monkey_patch_gpg()
        out, err = self.run_bzr(['sign-my-commits', self.get_url('branch')])
        self.reset_smart_call_log()
        self.run_bzr('sign-my-commits')
        out = self.run_bzr(['verify-signatures', self.get_url('branch')])
        # This figure represent the amount of work to perform this use case. It
        # is entirely ok to reduce this number if a test fails due to rpc_count
        # being too low. If rpc_count increases, more network roundtrips have
        # become necessary for this use case. Please do not adjust this number
        # upwards without agreement from bzr's network support maintainers.
<<<<<<< HEAD
        self.assertLength(10, self.hpss_calls)
        self.assertThat(self.hpss_calls, NoVfsCalls)
=======

        # The number of readv requests seems to vary depending on the generated
        # repository and how well it compresses, so allow for a bit of
        # variation:
        if len(self.hpss_calls) not in (18, 19):
            self.fail("Incorrect length: wanted 18 or 19, got %d for %r" % (
                len(self.hpss_calls), self.hpss_calls))
        self.expectFailure("verifying commits requires VFS access",
            self.assertThat, self.hpss_calls, ContainsNoVfsCalls)
>>>>>>> 15b78386
<|MERGE_RESOLUTION|>--- conflicted
+++ resolved
@@ -21,11 +21,7 @@
     gpg,
     tests,
     )
-<<<<<<< HEAD
-from bzrlib.tests.matchers import NoVfsCalls
-=======
 from bzrlib.tests.matchers import ContainsNoVfsCalls
->>>>>>> 15b78386
 
 
 class SignMyCommits(tests.TestCaseWithTransport):
@@ -169,15 +165,8 @@
         # being too low. If rpc_count increases, more network roundtrips have
         # become necessary for this use case. Please do not adjust this number
         # upwards without agreement from bzr's network support maintainers.
-<<<<<<< HEAD
-        self.assertLength(50, self.hpss_calls)
-        self.expectFailure("signing commits requires VFS access",
-            self.assertThat, self.hpss_calls, NoVfsCalls)
-=======
-        self.assertLength(51, self.hpss_calls)
-        self.expectFailure("signing commits requires VFS access",
-            self.assertThat, self.hpss_calls, ContainsNoVfsCalls)
->>>>>>> 15b78386
+        self.assertLength(15, self.hpss_calls)
+        self.assertThat(self.hpss_calls, ContainsNoVfsCalls)
 
     def test_verify_commits(self):
         self.setup_smart_server_with_call_log()
@@ -195,17 +184,5 @@
         # being too low. If rpc_count increases, more network roundtrips have
         # become necessary for this use case. Please do not adjust this number
         # upwards without agreement from bzr's network support maintainers.
-<<<<<<< HEAD
         self.assertLength(10, self.hpss_calls)
-        self.assertThat(self.hpss_calls, NoVfsCalls)
-=======
-
-        # The number of readv requests seems to vary depending on the generated
-        # repository and how well it compresses, so allow for a bit of
-        # variation:
-        if len(self.hpss_calls) not in (18, 19):
-            self.fail("Incorrect length: wanted 18 or 19, got %d for %r" % (
-                len(self.hpss_calls), self.hpss_calls))
-        self.expectFailure("verifying commits requires VFS access",
-            self.assertThat, self.hpss_calls, ContainsNoVfsCalls)
->>>>>>> 15b78386
+        self.assertThat(self.hpss_calls, ContainsNoVfsCalls)