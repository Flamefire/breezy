--- conflicted
+++ resolved
@@ -22,17 +22,10 @@
 import os
 import sys
 
-<<<<<<< HEAD
 from bzrlib.tests import MemoryServer, TestCaseWithTransport
-=======
-from bzrlib import (
-    config,
-    tests,
-    )
->>>>>>> 8affd168
 
 
-class TestCat(tests.TestCaseWithTransport):
+class TestCat(TestCaseWithTransport):
 
     def test_cat(self):
         tree = self.make_branch_and_tree('branch')
