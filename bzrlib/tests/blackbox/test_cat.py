--- conflicted
+++ resolved
@@ -21,11 +21,7 @@
 import os
 
 from bzrlib import tests
-<<<<<<< HEAD
-from bzrlib.tests.matchers import NoVfsCalls
-=======
 from bzrlib.tests.matchers import ContainsNoVfsCalls
->>>>>>> e9963455
 from bzrlib.transport import memory
 
 
@@ -245,8 +241,4 @@
         # upwards without agreement from bzr's network support maintainers.
         self.assertLength(16, self.hpss_calls)
         self.expectFailure("cat still uses VFS calls",
-<<<<<<< HEAD
-            self.assertThat, self.hpss_calls, NoVfsCalls)
-=======
-            self.assertThat, self.hpss_calls, ContainsNoVfsCalls)
->>>>>>> e9963455
+            self.assertThat, self.hpss_calls, ContainsNoVfsCalls)