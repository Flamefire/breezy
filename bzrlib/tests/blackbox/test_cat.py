--- conflicted
+++ resolved
@@ -22,10 +22,7 @@
 import os
 
 from bzrlib import tests
-<<<<<<< HEAD
-=======
 from bzrlib.transport import memory
->>>>>>> d6de82d6
 
 
 class TestCat(tests.TestCaseWithTransport):
@@ -199,10 +196,6 @@
         self.assertEqual('contents of README\n', out)
 
     def test_cat_nonexistent_branch(self):
-<<<<<<< HEAD
-        self.vfs_transport_factory = tests.MemoryServer
-=======
         self.vfs_transport_factory = memory.MemoryServer
->>>>>>> d6de82d6
         self.run_bzr_error(['^bzr: ERROR: Not a branch'],
                            ['cat', self.get_url()])