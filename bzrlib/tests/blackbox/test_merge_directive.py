# Copyright (C) 2007 Canonical Ltd
#
# This program is free software; you can redistribute it and/or modify
# it under the terms of the GNU General Public License as published by
# the Free Software Foundation; either version 2 of the License, or
# (at your option) any later version.
#
# This program is distributed in the hope that it will be useful,
# but WITHOUT ANY WARRANTY; without even the implied warranty of
# MERCHANTABILITY or FITNESS FOR A PARTICULAR PURPOSE.  See the
# GNU General Public License for more details.
#
# You should have received a copy of the GNU General Public License
# along with this program; if not, write to the Free Software
# Foundation, Inc., 59 Temple Place, Suite 330, Boston, MA  02111-1307  USA

import os
import smtplib

from bzrlib import (
    gpg,
    tests,
    workingtree,
    )


EMAIL1 = """To: pqm@example.com
From: J. Random Hacker <jrandom@example.com>
Subject: bar

# Bazaar merge directive format 1
# revision_id: bar-id
# target_branch: ../tree2
# testament_sha1: .*
# timestamp: .*
# source_branch: .
#"""


class TestMergeDirective(tests.TestCaseWithTransport):

    def prepare_merge_directive(self):
        self.tree1 = self.make_branch_and_tree('tree1')
        self.build_tree_contents([('tree1/file', 'a\nb\nc\nd\n')])
        self.tree1.branch.get_config().set_user_option('email',
            'J. Random Hacker <jrandom@example.com>')
        self.tree1.add('file')
        self.tree1.commit('foo')
        self.tree2 = self.tree1.bzrdir.sprout('tree2').open_workingtree()
        self.build_tree_contents([('tree1/file', 'a\nb\nc\nd\ne\n')])
        self.tree1.commit('bar', rev_id='bar-id')
        os.chdir('tree1')
        return tree1, tree2

    def test_merge_directive(self):
        self.prepare_merge_directive()
        md_text = self.run_bzr('merge-directive', '../tree2')[0]
        self.assertContainsRe(md_text, "\\+e")
        md_text = self.run_bzr('merge-directive', '-r', '-2', '../tree2')[0]
        self.assertNotContainsRe(md_text, "\\+e")

    def test_submit_branch(self):
        self.prepare_merge_directive()
        self.run_bzr_error(('No submit branch',), 'merge-directive', retcode=3)
        self.run_bzr('merge-directive', '../tree2')

    def test_public_branch(self):
        self.prepare_merge_directive()
        self.run_bzr_error(('No public branch',), 'merge-directive', '--diff',
                           '../tree2', retcode=3)
        md_text = self.run_bzr('merge-directive', '../tree2')[0]
        self.assertNotContainsRe(md_text, 'source_branch:')
        self.run_bzr('merge-directive', '--diff', '../tree2', '.')
        self.run_bzr('merge-directive', '--diff')[0]
        self.assertNotContainsRe(md_text, 'source_branch:')

    def test_patch_types(self):
        self.prepare_merge_directive()
        md_text = self.run_bzr('merge-directive', '../tree2')[0]
        self.assertContainsRe(md_text, "Bazaar revision bundle")
        self.assertContainsRe(md_text, "\\+e")
        md_text = self.run_bzr('merge-directive', '../tree2', '--diff', '.')[0]
        self.assertNotContainsRe(md_text, "Bazaar revision bundle")
        self.assertContainsRe(md_text, "\\+e")
        md_text = self.run_bzr('merge-directive', '--plain')[0]
        self.assertNotContainsRe(md_text, "\\+e")

    def test_message(self):
        self.prepare_merge_directive()
        md_text = self.run_bzr('merge-directive', '../tree2')[0]
        self.assertNotContainsRe(md_text, 'message: Message for merge')
        md_text = self.run_bzr('merge-directive', '-m', 'Message for merge')[0]
        self.assertContainsRe(md_text, 'message: Message for merge')

    def test_signing(self):
        self.prepare_merge_directive()
        old_strategy = gpg.GPGStrategy
        gpg.GPGStrategy = gpg.LoopbackGPGStrategy
        try:
            md_text = self.run_bzr('merge-directive', '--sign', '../tree2')[0]
        finally:
            gpg.GPGStrategy = old_strategy
        self.assertContainsRe(md_text, '^-----BEGIN PSEUDO-SIGNED CONTENT')

    def run_bzr_fakemail(self, *args, **kwargs):
        sendmail_calls = []
        def sendmail(self, from_, to, message):
            sendmail_calls.append((self, from_, to, message))
        connect_calls = []
        def connect(self, host='localhost', port=0):
            connect_calls.append((self, host, port))
        old_sendmail = smtplib.SMTP.sendmail
        smtplib.SMTP.sendmail = sendmail
        old_connect = smtplib.SMTP.connect
        smtplib.SMTP.connect = connect
        try:
            result = self.run_bzr(*args, **kwargs)
        finally:
            smtplib.SMTP.sendmail = old_sendmail
            smtplib.SMTP.connect = old_connect
        return result + (connect_calls, sendmail_calls)

    def test_mail_default(self):
        tree1, tree2 = self.prepare_merge_directive()
        md_text, errr, connect_calls, sendmail_calls =\
            self.run_bzr_fakemail('merge-directive', '--mail-to',
                                  'pqm@example.com', '--plain', '../tree2',
                                  '.')
        self.assertEqual('', md_text)
        self.assertEqual(1, len(connect_calls))
        call = connect_calls[0]
        self.assertEqual(('localhost', 0), call[1:3])
        self.assertEqual(1, len(sendmail_calls))
        call = sendmail_calls[0]
        self.assertEqual(('J. Random Hacker <jrandom@example.com>',
                          'pqm@example.com'), call[1:3])
        self.assertContainsRe(call[3], EMAIL1)

<<<<<<< HEAD
    def test_manual_pull_raw(self):
        self.prepare_merge_directive()
        self.tree1.commit('baz', rev_id='baz-id')
        md_text = self.run_bzr('merge-directive', self.tree2.basedir,
                               '-r', '2', self.tree1.basedir, '--plain')[0]
        self.build_tree_contents([('../directive', md_text)])
        os.chdir('../tree2')
        self.run_bzr('pull', '../directive')
        wt = workingtree.WorkingTree.open('.')
        self.assertEqual('bar-id', wt.last_revision())

    def test_manual_pull_user_r(self):
        """If the user supplies -r, an error is emitted"""
        self.prepare_merge_directive()
        self.tree1.commit('baz', rev_id='baz-id')
        md_text = self.run_bzr('merge-directive', self.tree2.basedir,
                               self.tree1.basedir, '--plain')[0]
        self.build_tree_contents([('../directive', md_text)])
        os.chdir('../tree2')
        self.run_bzr_error(
            ('Cannot use -r with merge directives or bundles',),
            'pull', '-r', '2', '../directive')

    def test_manual_pull_bundle(self):
        self.prepare_merge_directive()
        self.tree1.commit('baz', rev_id='baz-id')
        md_text = self.run_bzr('merge-directive', self.tree2.basedir,
                               '-r', '2', '/dev/null', '--bundle')[0]
        self.build_tree_contents([('../directive', md_text)])
        os.chdir('../tree2')
        self.run_bzr('pull', '../directive')
        wt = workingtree.WorkingTree.open('.')
        self.assertEqual('bar-id', wt.last_revision())

    def test_manual_merge_raw(self):
        self.prepare_merge_directive()
        self.tree1.commit('baz', rev_id='baz-id')
        md_text = self.run_bzr('merge-directive', self.tree2.basedir,
                               '-r', '2', self.tree1.basedir, '--plain')[0]
        self.build_tree_contents([('../directive', md_text)])
        os.chdir('../tree2')
        self.run_bzr('merge', '../directive')
        wt = workingtree.WorkingTree.open('.')
        self.assertEqual('bar-id', wt.get_parent_ids()[1])

    def test_manual_merge_user_r(self):
        """If the user supplies -r, an error is emitted"""
        self.prepare_merge_directive()
        self.tree1.commit('baz', rev_id='baz-id')
        md_text = self.run_bzr('merge-directive', self.tree2.basedir,
                               self.tree1.basedir, '--plain')[0]
        self.build_tree_contents([('../directive', md_text)])
        os.chdir('../tree2')
        self.run_bzr_error(
            ('Cannot use -r with merge directives or bundles',),
            'merge', '-r', '2', '../directive')

    def test_manual_merge_bundle(self):
        self.prepare_merge_directive()
        self.tree1.commit('baz', rev_id='baz-id')
        md_text = self.run_bzr('merge-directive', self.tree2.basedir,
                               '-r', '2', '/dev/null', '--bundle')[0]
        self.build_tree_contents([('../directive', md_text)])
        os.chdir('../tree2')
        self.run_bzr('merge', '../directive')
        wt = workingtree.WorkingTree.open('.')
        self.assertEqual('bar-id', wt.get_parent_ids()[1])
=======
    def test_mail_uses_config(self):
        tree1, tree2 = self.prepare_merge_directive()
        tree1.branch.get_config().set_user_option('smtp_server', 'bogushost')
        md_text, errr, connect_calls, sendmail_calls =\
            self.run_bzr_fakemail('merge-directive', '--mail-to',
                                  'pqm@example.com', '--plain', '../tree2',
                                  '.')
        call = connect_calls[0]
        self.assertEqual(('bogushost', 0), call[1:3])
>>>>>>> e5d1d92b
<|MERGE_RESOLUTION|>--- conflicted
+++ resolved
@@ -136,7 +136,6 @@
                           'pqm@example.com'), call[1:3])
         self.assertContainsRe(call[3], EMAIL1)
 
-<<<<<<< HEAD
     def test_manual_pull_raw(self):
         self.prepare_merge_directive()
         self.tree1.commit('baz', rev_id='baz-id')
@@ -204,7 +203,7 @@
         self.run_bzr('merge', '../directive')
         wt = workingtree.WorkingTree.open('.')
         self.assertEqual('bar-id', wt.get_parent_ids()[1])
-=======
+
     def test_mail_uses_config(self):
         tree1, tree2 = self.prepare_merge_directive()
         tree1.branch.get_config().set_user_option('smtp_server', 'bogushost')
@@ -213,5 +212,4 @@
                                   'pqm@example.com', '--plain', '../tree2',
                                   '.')
         call = connect_calls[0]
-        self.assertEqual(('bogushost', 0), call[1:3])
->>>>>>> e5d1d92b
+        self.assertEqual(('bogushost', 0), call[1:3])