# Copyright (C) 2006, 2007, 2009, 2010, 2011 Canonical Ltd
#
# This program is free software; you can redistribute it and/or modify
# it under the terms of the GNU General Public License as published by
# the Free Software Foundation; either version 2 of the License, or
# (at your option) any later version.
#
# This program is distributed in the hope that it will be useful,
# but WITHOUT ANY WARRANTY; without even the implied warranty of
# MERCHANTABILITY or FITNESS FOR A PARTICULAR PURPOSE.  See the
# GNU General Public License for more details.
#
# You should have received a copy of the GNU General Public License
# along with this program; if not, write to the Free Software
# Foundation, Inc., 51 Franklin Street, Fifth Floor, Boston, MA 02110-1301 USA

"""Tests for display of exceptions."""

import sys

from bzrlib import (
    config,
    controldir,
    errors,
    osutils,
    repository,
    tests,
    )
from bzrlib.repofmt.groupcompress_repo import RepositoryFormat2a

from bzrlib.tests import TestCase


class TestExceptionReporting(TestCase):

    def test_exception_exitcode(self):
        # we must use a subprocess, because the normal in-memory mechanism
        # allows errors to propagate up through the test suite
        out, err = self.run_bzr_subprocess(['assert-fail'],
            universal_newlines=True,
            retcode=errors.EXIT_INTERNAL_ERROR)
        self.assertEqual(4, errors.EXIT_INTERNAL_ERROR)
        self.assertContainsRe(err,
                r'exceptions\.AssertionError: always fails\n')
        self.assertContainsRe(err, r'Bazaar has encountered an internal error')


class TestOptParseBugHandling(TestCase):
    "Test that we handle http://bugs.python.org/issue2931"

    def test_nonascii_optparse(self):
        """Reasonable error raised when non-ascii in option name"""
        if sys.version_info < (2,5):
            error_re = 'no such option'
        else:
            error_re = 'Only ASCII permitted in option names'
        out = self.run_bzr_error([error_re], ['st',u'-\xe4'])


class TestObsoleteRepoFormat(RepositoryFormat2a):

    @classmethod
    def get_format_string(cls):
        return "Test Obsolete Repository Format"

    def is_deprecated(self):
        return True


class TestDeprecationWarning(tests.TestCaseWithTransport):
    """The deprecation warning is controlled via a global variable:
    repository._deprecation_warning_done. As such, it can be emitted only once
    during a bzr invocation, no matter how many repositories are involved.

    It would be better if it was a repo attribute instead but that's far more
    work than I want to do right now -- vila 20091215.
    """

    def setUp(self):
        super(TestDeprecationWarning, self).setUp()
        self.addCleanup(repository.format_registry.remove,
            TestObsoleteRepoFormat)
        repository.format_registry.register(TestObsoleteRepoFormat)
        self.addCleanup(controldir.format_registry.remove, "testobsolete")
        bzrdir.register_metadir(controldir.format_registry, "testobsolete",
            "bzrlib.tests.blackbox.test_exceptions.TestObsoleteRepoFormat",
            branch_format='bzrlib.branch.BzrBranchFormat7',
            tree_format='bzrlib.workingtree.WorkingTreeFormat6',
            deprecated=True,
            help='Same as 2a, but with an obsolete repo format.')
        self.disable_deprecation_warning()

    def enable_deprecation_warning(self, repo=None):
        """repo is not used yet since _deprecation_warning_done is a global"""
        repository._deprecation_warning_done = False

    def disable_deprecation_warning(self, repo=None):
        """repo is not used yet since _deprecation_warning_done is a global"""
        repository._deprecation_warning_done = True

    def make_obsolete_repo(self, path):
        # We don't want the deprecation raising during the repo creation
<<<<<<< HEAD
        from bzrlib.plugins.weave_fmt.bzrdir import BzrDirFormat5
        tree = self.make_branch_and_tree(path, format=BzrDirFormat5())
=======
        format = controldir.format_registry.make_bzrdir("testobsolete")
        tree = self.make_branch_and_tree(path, format=format)
>>>>>>> 6b240f3d
        return tree

    def check_warning(self, present):
        if present:
            check = self.assertContainsRe
        else:
            check = self.assertNotContainsRe
        check(self._get_log(keep_log_file=True), 'WARNING.*bzr upgrade')

    def test_repository_deprecation_warning(self):
        """Old formats give a warning"""
        self.make_obsolete_repo('foo')
        self.enable_deprecation_warning()
        out, err = self.run_bzr('status', working_dir='foo')
        self.check_warning(True)

    def test_repository_deprecation_warning_suppressed_global(self):
        """Old formats give a warning"""
        conf = config.GlobalConfig()
        conf.set_user_option('suppress_warnings', 'format_deprecation')
        self.make_obsolete_repo('foo')
        self.enable_deprecation_warning()
        out, err = self.run_bzr('status', working_dir='foo')
        self.check_warning(False)

    def test_repository_deprecation_warning_suppressed_locations(self):
        """Old formats give a warning"""
        self.make_obsolete_repo('foo')
        conf = config.LocationConfig(osutils.pathjoin(self.test_dir, 'foo'))
        conf.set_user_option('suppress_warnings', 'format_deprecation')
        self.enable_deprecation_warning()
        out, err = self.run_bzr('status', working_dir='foo')
        self.check_warning(False)

    def test_repository_deprecation_warning_suppressed_branch(self):
        """Old formats give a warning"""
        tree = self.make_obsolete_repo('foo')
        conf = tree.branch.get_config()
        conf.set_user_option('suppress_warnings', 'format_deprecation')
        self.enable_deprecation_warning()
        out, err = self.run_bzr('status', working_dir='foo')
        self.check_warning(False)<|MERGE_RESOLUTION|>--- conflicted
+++ resolved
@@ -100,13 +100,8 @@
 
     def make_obsolete_repo(self, path):
         # We don't want the deprecation raising during the repo creation
-<<<<<<< HEAD
-        from bzrlib.plugins.weave_fmt.bzrdir import BzrDirFormat5
-        tree = self.make_branch_and_tree(path, format=BzrDirFormat5())
-=======
         format = controldir.format_registry.make_bzrdir("testobsolete")
         tree = self.make_branch_and_tree(path, format=format)
->>>>>>> 6b240f3d
         return tree
 
     def check_warning(self, present):
