# Copyright (C) 2005, 2007, 2008 Canonical Ltd
#
# This program is free software; you can redistribute it and/or modify
# it under the terms of the GNU General Public License as published by
# the Free Software Foundation; either version 2 of the License, or
# (at your option) any later version.
#
# This program is distributed in the hope that it will be useful,
# but WITHOUT ANY WARRANTY; without even the implied warranty of
# MERCHANTABILITY or FITNESS FOR A PARTICULAR PURPOSE.  See the
# GNU General Public License for more details.
#
# You should have received a copy of the GNU General Public License
# along with this program; if not, write to the Free Software
# Foundation, Inc., 59 Temple Place, Suite 330, Boston, MA  02111-1307  USA


"""Black-box tests for bzr push."""

import os
import re

from bzrlib import (
    errors,
    transport,
    urlutils,
    )
from bzrlib.branch import Branch
from bzrlib.bzrdir import BzrDirMetaFormat1
from bzrlib.osutils import abspath
from bzrlib.repofmt.knitrepo import RepositoryFormatKnit1
from bzrlib.smart import client, server
from bzrlib.tests.blackbox import ExternalBase
from bzrlib.tests.http_server import HttpServer
from bzrlib.transport.memory import MemoryServer, MemoryTransport
from bzrlib.uncommit import uncommit
from bzrlib.urlutils import local_path_from_url
from bzrlib.workingtree import WorkingTree


class TestPush(ExternalBase):

    def test_push_error_on_vfs_http(self):
        """ pushing a branch to a HTTP server fails cleanly. """
        # the trunk is published on a web server
        self.transport_readonly_server = HttpServer
        self.make_branch('source')
        public_url = self.get_readonly_url('target')
        self.run_bzr_error(['http does not support mkdir'],
                           ['push', public_url],
                           working_dir='source')

    def test_push_remember(self):
        """Push changes from one branch to another and test push location."""
        transport = self.get_transport()
        tree_a = self.make_branch_and_tree('branch_a')
        branch_a = tree_a.branch
        self.build_tree(['branch_a/a'])
        tree_a.add('a')
        tree_a.commit('commit a')
        tree_b = branch_a.bzrdir.sprout('branch_b').open_workingtree()
        branch_b = tree_b.branch
        tree_c = branch_a.bzrdir.sprout('branch_c').open_workingtree()
        branch_c = tree_c.branch
        self.build_tree(['branch_a/b'])
        tree_a.add('b')
        tree_a.commit('commit b')
        self.build_tree(['branch_b/c'])
        tree_b.add('c')
        tree_b.commit('commit c')
        # initial push location must be empty
        self.assertEqual(None, branch_b.get_push_location())

        # test push for failure without push location set
        os.chdir('branch_a')
        out = self.run_bzr('push', retcode=3)
        self.assertEquals(out,
                ('','bzr: ERROR: No push location known or specified.\n'))

        # test not remembered if cannot actually push
        self.run_bzr('push ../path/which/doesnt/exist', retcode=3)
        out = self.run_bzr('push', retcode=3)
        self.assertEquals(
                ('', 'bzr: ERROR: No push location known or specified.\n'),
                out)

        # test implicit --remember when no push location set, push fails
        out = self.run_bzr('push ../branch_b', retcode=3)
        self.assertEquals(out,
                ('','bzr: ERROR: These branches have diverged.  '
                    'Try using "merge" and then "push".\n'))
        self.assertEquals(abspath(branch_a.get_push_location()),
                          abspath(branch_b.bzrdir.root_transport.base))

        # test implicit --remember after resolving previous failure
        uncommit(branch=branch_b, tree=tree_b)
        transport.delete('branch_b/c')
        out, err = self.run_bzr('push')
        path = branch_a.get_push_location()
        self.assertEquals(out,
                          'Using saved push location: %s\n' 
                          'Pushed up to revision 2.\n'
                          % local_path_from_url(path))
        self.assertEqual(err,
                         'All changes applied successfully.\n')
        self.assertEqual(path,
                         branch_b.bzrdir.root_transport.base)
        # test explicit --remember
        self.run_bzr('push ../branch_c --remember')
        self.assertEquals(branch_a.get_push_location(),
                          branch_c.bzrdir.root_transport.base)
    
    def test_push_without_tree(self):
        # bzr push from a branch that does not have a checkout should work.
        b = self.make_branch('.')
        out, err = self.run_bzr('push pushed-location')
        self.assertEqual('', out)
        self.assertEqual('Created new branch.\n', err)
        b2 = Branch.open('pushed-location')
        self.assertEndsWith(b2.base, 'pushed-location/')

    def test_push_new_branch_revision_count(self):
        # bzr push of a branch with revisions to a new location 
        # should print the number of revisions equal to the length of the 
        # local branch.
        t = self.make_branch_and_tree('tree')
        self.build_tree(['tree/file'])
        t.add('file')
        t.commit('commit 1')
        os.chdir('tree')
        out, err = self.run_bzr('push pushed-to')
        os.chdir('..')
        self.assertEqual('', out)
        self.assertEqual('Created new branch.\n', err)

    def test_push_only_pushes_history(self):
        # Knit branches should only push the history for the current revision.
        format = BzrDirMetaFormat1()
        format.repository_format = RepositoryFormatKnit1()
        shared_repo = self.make_repository('repo', format=format, shared=True)
        shared_repo.set_make_working_trees(True)

        def make_shared_tree(path):
            shared_repo.bzrdir.root_transport.mkdir(path)
            shared_repo.bzrdir.create_branch_convenience('repo/' + path)
            return WorkingTree.open('repo/' + path)
        tree_a = make_shared_tree('a')
        self.build_tree(['repo/a/file'])
        tree_a.add('file')
        tree_a.commit('commit a-1', rev_id='a-1')
        f = open('repo/a/file', 'ab')
        f.write('more stuff\n')
        f.close()
        tree_a.commit('commit a-2', rev_id='a-2')

        tree_b = make_shared_tree('b')
        self.build_tree(['repo/b/file'])
        tree_b.add('file')
        tree_b.commit('commit b-1', rev_id='b-1')

        self.assertTrue(shared_repo.has_revision('a-1'))
        self.assertTrue(shared_repo.has_revision('a-2'))
        self.assertTrue(shared_repo.has_revision('b-1'))

        # Now that we have a repository with shared files, make sure
        # that things aren't copied out by a 'push'
        os.chdir('repo/b')
        self.run_bzr('push ../../push-b')
        pushed_tree = WorkingTree.open('../../push-b')
        pushed_repo = pushed_tree.branch.repository
        self.assertFalse(pushed_repo.has_revision('a-1'))
        self.assertFalse(pushed_repo.has_revision('a-2'))
        self.assertTrue(pushed_repo.has_revision('b-1'))

    def test_push_funky_id(self):
        t = self.make_branch_and_tree('tree')
        os.chdir('tree')
        self.build_tree(['filename'])
        t.add('filename', 'funky-chars<>%&;"\'')
        t.commit('commit filename')
        self.run_bzr('push ../new-tree')

    def test_push_dash_d(self):
        t = self.make_branch_and_tree('from')
        t.commit(allow_pointless=True,
                message='first commit')
        self.run_bzr('push -d from to-one')
        self.failUnlessExists('to-one')
        self.run_bzr('push -d %s %s' 
            % tuple(map(urlutils.local_path_to_url, ['from', 'to-two'])))
        self.failUnlessExists('to-two')

    def test_push_smart_non_stacked_streaming_acceptance(self):
        self.setup_smart_server_with_call_log()
        t = self.make_branch_and_tree('from')
        t.commit(allow_pointless=True, message='first commit')
        self.reset_smart_call_log()
        self.run_bzr(['push', self.get_url('to-one')], working_dir='from')
        rpc_count = len(self.hpss_calls)
        # This figure represent the amount of work to perform this use case. It
        # is entirely ok to reduce this number if a test fails due to rpc_count
        # being too low. If rpc_count increases, more network roundtrips have
        # become necessary for this use case. Please do not adjust this number
        # upwards without agreement from bzr's network support maintainers.
<<<<<<< HEAD
        self.assertEqual(74, rpc_count)
=======
        self.assertEqual(94, rpc_count)
>>>>>>> a4061059

    def test_push_smart_stacked_streaming_acceptance(self):
        self.setup_smart_server_with_call_log()
        parent = self.make_branch_and_tree('parent', format='1.9')
        parent.commit(message='first commit')
        local = parent.bzrdir.sprout('local').open_workingtree()
        local.commit(message='local commit')
        self.reset_smart_call_log()
        self.run_bzr(['push', '--stacked', '--stacked-on', '../parent',
            self.get_url('public')], working_dir='local')
        rpc_count = len(self.hpss_calls)
        # This figure represent the amount of work to perform this use case. It
        # is entirely ok to reduce this number if a test fails due to rpc_count
        # being too low. If rpc_count increases, more network roundtrips have
        # become necessary for this use case. Please do not adjust this number
        # upwards without agreement from bzr's network support maintainers.
<<<<<<< HEAD
        self.assertEqual(99, rpc_count)
=======
        self.assertEqual(119, rpc_count)
>>>>>>> a4061059
        remote = Branch.open('public')
        self.assertEndsWith(remote.get_stacked_on_url(), '/parent')

    def create_simple_tree(self):
        tree = self.make_branch_and_tree('tree')
        self.build_tree(['tree/a'])
        tree.add(['a'], ['a-id'])
        tree.commit('one', rev_id='r1')
        return tree

    def test_push_create_prefix(self):
        """'bzr push --create-prefix' will create leading directories."""
        tree = self.create_simple_tree()

        self.run_bzr_error(['Parent directory of ../new/tree does not exist'],
                           'push ../new/tree',
                           working_dir='tree')
        self.run_bzr('push ../new/tree --create-prefix',
                     working_dir='tree')
        new_tree = WorkingTree.open('new/tree')
        self.assertEqual(tree.last_revision(), new_tree.last_revision())
        self.failUnlessExists('new/tree/a')

    def test_push_use_existing(self):
        """'bzr push --use-existing-dir' can push into an existing dir.

        By default, 'bzr push' will not use an existing, non-versioned dir.
        """
        tree = self.create_simple_tree()
        self.build_tree(['target/'])

        self.run_bzr_error(['Target directory ../target already exists',
                            'Supply --use-existing-dir',
                           ],
                           'push ../target', working_dir='tree')

        self.run_bzr('push --use-existing-dir ../target',
                     working_dir='tree')

        new_tree = WorkingTree.open('target')
        self.assertEqual(tree.last_revision(), new_tree.last_revision())
        # The push should have created target/a
        self.failUnlessExists('target/a')

    def test_push_onto_repo(self):
        """We should be able to 'bzr push' into an existing bzrdir."""
        tree = self.create_simple_tree()
        repo = self.make_repository('repo', shared=True)

        self.run_bzr('push ../repo',
                     working_dir='tree')

        # Pushing onto an existing bzrdir will create a repository and
        # branch as needed, but will only create a working tree if there was
        # no BzrDir before.
        self.assertRaises(errors.NoWorkingTree, WorkingTree.open, 'repo')
        new_branch = Branch.open('repo')
        self.assertEqual(tree.last_revision(), new_branch.last_revision())

    def test_push_onto_just_bzrdir(self):
        """We don't handle when the target is just a bzrdir.

        Because you shouldn't be able to create *just* a bzrdir in the wild.
        """
        # TODO: jam 20070109 Maybe it would be better to create the repository
        #       if at this point
        tree = self.create_simple_tree()
        a_bzrdir = self.make_bzrdir('dir')

        self.run_bzr_error(['At ../dir you have a valid .bzr control'],
                'push ../dir',
                working_dir='tree')

    def test_push_with_revisionspec(self):
        """We should be able to push a revision older than the tip."""
        tree_from = self.make_branch_and_tree('from')
        tree_from.commit("One.", rev_id="from-1")
        tree_from.commit("Two.", rev_id="from-2")

        self.run_bzr('push -r1 ../to', working_dir='from')

        tree_to = WorkingTree.open('to')
        repo_to = tree_to.branch.repository
        self.assertTrue(repo_to.has_revision('from-1'))
        self.assertFalse(repo_to.has_revision('from-2'))
        self.assertEqual(tree_to.branch.last_revision_info()[1], 'from-1')

        self.run_bzr_error(
            "bzr: ERROR: bzr push --revision takes one value.\n",
            'push -r0..2 ../to', working_dir='from')

    def create_trunk_and_feature_branch(self):
        # We have a mainline
        trunk_tree = self.make_branch_and_tree('target',
            format='development')
        trunk_tree.commit('mainline')
        # and a branch from it
        branch_tree = self.make_branch_and_tree('branch',
            format='development')
        branch_tree.pull(trunk_tree.branch)
        branch_tree.branch.set_parent(trunk_tree.branch.base)
        # with some work on it
        branch_tree.commit('moar work plz')
        return trunk_tree, branch_tree

    def assertPublished(self, branch_revid, stacked_on):
        """Assert that the branch 'published' has been published correctly."""
        published_branch = Branch.open('published')
        # The published branch refers to the mainline
        self.assertEqual(stacked_on, published_branch.get_stacked_on_url())
        # and the branch's work was pushed
        self.assertTrue(published_branch.repository.has_revision(branch_revid))

    def test_push_new_branch_stacked_on(self):
        """Pushing a new branch with --stacked-on creates a stacked branch."""
        trunk_tree, branch_tree = self.create_trunk_and_feature_branch()
        # we publish branch_tree with a reference to the mainline.
        out, err = self.run_bzr(['push', '--stacked-on', trunk_tree.branch.base,
            self.get_url('published')], working_dir='branch')
        self.assertEqual('', out)
        self.assertEqual('Created new stacked branch referring to %s.\n' %
            trunk_tree.branch.base, err)
        self.assertPublished(branch_tree.last_revision(),
            trunk_tree.branch.base)

    def test_push_new_branch_stacked_uses_parent_when_no_public_url(self):
        """When the parent has no public url the parent is used as-is."""
        trunk_tree, branch_tree = self.create_trunk_and_feature_branch()
        # now we do a stacked push, which should determine the public location
        # for us.
        out, err = self.run_bzr(['push', '--stacked',
            self.get_url('published')], working_dir='branch')
        self.assertEqual('', out)
        self.assertEqual('Created new stacked branch referring to %s.\n' %
            trunk_tree.branch.base, err)
        self.assertPublished(branch_tree.last_revision(), trunk_tree.branch.base)

    def test_push_new_branch_stacked_uses_parent_public(self):
        """Pushing a new branch with --stacked creates a stacked branch."""
        trunk_tree, branch_tree = self.create_trunk_and_feature_branch()
        # the trunk is published on a web server
        self.transport_readonly_server = HttpServer
        trunk_public = self.make_branch('public_trunk', format='development')
        trunk_public.pull(trunk_tree.branch)
        trunk_public_url = self.get_readonly_url('public_trunk')
        trunk_tree.branch.set_public_branch(trunk_public_url)
        # now we do a stacked push, which should determine the public location
        # for us.
        out, err = self.run_bzr(['push', '--stacked',
            self.get_url('published')], working_dir='branch')
        self.assertEqual('', out)
        self.assertEqual('Created new stacked branch referring to %s.\n' %
            trunk_public_url, err)
        self.assertPublished(branch_tree.last_revision(), trunk_public_url)

    def test_push_new_branch_stacked_no_parent(self):
        """Pushing with --stacked and no parent branch errors."""
        branch = self.make_branch_and_tree('branch', format='development')
        # now we do a stacked push, which should fail as the place to refer too
        # cannot be determined.
        out, err = self.run_bzr_error(
            ['Could not determine branch to refer to\\.'], ['push', '--stacked',
            self.get_url('published')], working_dir='branch')
        self.assertEqual('', out)
        self.assertFalse(self.get_transport('published').has('.'))

    def test_push_notifies_default_stacking(self):
        self.make_branch('stack_on', format='1.6')
        self.make_bzrdir('.').get_config().set_default_stack_on('stack_on')
        self.make_branch('from', format='1.6')
        out, err = self.run_bzr('push -d from to')
        self.assertContainsRe(err,
                              'Using default stacking branch stack_on at .*')

    def test_push_doesnt_create_broken_branch(self):
        """Pushing a new standalone branch works even when there's a default
        stacking policy at the destination.

        The new branch will preserve the repo format (even if it isn't the
        default for the branch), and will be stacked when the repo format
        allows (which means that the branch format isn't necessarly preserved).
        """
        self.make_repository('repo', shared=True, format='1.6')
        builder = self.make_branch_builder('repo/local', format='pack-0.92')
        builder.start_series()
        builder.build_snapshot('rev-1', None, [
            ('add', ('', 'root-id', 'directory', '')),
            ('add', ('filename', 'f-id', 'file', 'content\n'))])
        builder.build_snapshot('rev-2', ['rev-1'], [])
        builder.build_snapshot('rev-3', ['rev-2'],
            [('modify', ('f-id', 'new-content\n'))])
        builder.finish_series()
        branch = builder.get_branch()
        # Push rev-1 to "trunk", so that we can stack on it.
        self.run_bzr('push -d repo/local trunk -r 1')
        # Set a default stacking policy so that new branches will automatically
        # stack on trunk.
        self.make_bzrdir('.').get_config().set_default_stack_on('trunk')
        # Push rev-2 to a new branch "remote".  It will be stacked on "trunk".
        out, err = self.run_bzr('push -d repo/local remote -r 2')
        self.assertContainsRe(
            err, 'Using default stacking branch trunk at .*')
        # Push rev-3 onto "remote".  If "remote" not stacked and is missing the
        # fulltext record for f-id @ rev-1, then this will fail.
        out, err = self.run_bzr('push -d repo/local remote -r 3')

    def test_push_verbose_shows_log(self):
        tree = self.make_branch_and_tree('source')
        tree.commit('rev1')
        out, err = self.run_bzr('push -v -d source target')
        # initial push contains log
        self.assertContainsRe(out, 'rev1')
        tree.commit('rev2')
        out, err = self.run_bzr('push -v -d source target')
        # subsequent push contains log
        self.assertContainsRe(out, 'rev2')
        # subsequent log is accurate
        self.assertNotContainsRe(out, 'rev1')


class RedirectingMemoryTransport(MemoryTransport):

    def mkdir(self, relpath, mode=None):
        from bzrlib.trace import mutter
        mutter('cwd: %r, rel: %r, abs: %r' % (self._cwd, relpath, abspath))
        if self._cwd == '/source/':
            raise errors.RedirectRequested(self.abspath(relpath),
                                           self.abspath('../target'),
                                           is_permanent=True)
        elif self._cwd == '/infinite-loop/':
            raise errors.RedirectRequested(self.abspath(relpath),
                                           self.abspath('../infinite-loop'),
                                           is_permanent=True)
        else:
            return super(RedirectingMemoryTransport, self).mkdir(
                relpath, mode)

    def _redirected_to(self, source, target):
        # We do accept redirections
        return transport.get_transport(target)


class RedirectingMemoryServer(MemoryServer):

    def setUp(self):
        self._dirs = {'/': None}
        self._files = {}
        self._locks = {}
        self._scheme = 'redirecting-memory+%s:///' % id(self)
        transport.register_transport(self._scheme, self._memory_factory)

    def _memory_factory(self, url):
        result = RedirectingMemoryTransport(url)
        result._dirs = self._dirs
        result._files = self._files
        result._locks = self._locks
        return result

    def tearDown(self):
        transport.unregister_transport(self._scheme, self._memory_factory)


class TestPushRedirect(ExternalBase):

    def setUp(self):
        ExternalBase.setUp(self)
        self.memory_server = RedirectingMemoryServer()
        self.memory_server.setUp()
        self.addCleanup(self.memory_server.tearDown)

        # Make the branch and tree that we'll be pushing.
        t = self.make_branch_and_tree('tree')
        self.build_tree(['tree/file'])
        t.add('file')
        t.commit('commit 1')

    def test_push_redirects_on_mkdir(self):
        """If the push requires a mkdir, push respects redirect requests.

        This is added primarily to handle lp:/ URI support, so that users can
        push to new branches by specifying lp:/ URIs.
        """
        destination_url = self.memory_server.get_url() + 'source'
        self.run_bzr(['push', '-d', 'tree', destination_url])

        local_revision = Branch.open('tree').last_revision()
        remote_revision = Branch.open(
            self.memory_server.get_url() + 'target').last_revision()
        self.assertEqual(remote_revision, local_revision)

    def test_push_gracefully_handles_too_many_redirects(self):
        """Push fails gracefully if the mkdir generates a large number of
        redirects.
        """
        destination_url = self.memory_server.get_url() + 'infinite-loop'
        out, err = self.run_bzr_error(
            ['Too many redirections trying to make %s\\.\n'
             % re.escape(destination_url)],
            ['push', '-d', 'tree', destination_url], retcode=3)
        self.assertEqual('', out)<|MERGE_RESOLUTION|>--- conflicted
+++ resolved
@@ -202,11 +202,7 @@
         # being too low. If rpc_count increases, more network roundtrips have
         # become necessary for this use case. Please do not adjust this number
         # upwards without agreement from bzr's network support maintainers.
-<<<<<<< HEAD
         self.assertEqual(74, rpc_count)
-=======
-        self.assertEqual(94, rpc_count)
->>>>>>> a4061059
 
     def test_push_smart_stacked_streaming_acceptance(self):
         self.setup_smart_server_with_call_log()
@@ -223,11 +219,7 @@
         # being too low. If rpc_count increases, more network roundtrips have
         # become necessary for this use case. Please do not adjust this number
         # upwards without agreement from bzr's network support maintainers.
-<<<<<<< HEAD
         self.assertEqual(99, rpc_count)
-=======
-        self.assertEqual(119, rpc_count)
->>>>>>> a4061059
         remote = Branch.open('public')
         self.assertEndsWith(remote.get_stacked_on_url(), '/parent')
 
