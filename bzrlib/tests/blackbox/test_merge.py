# Copyright (C) 2006, 2007 Canonical Ltd
#
# This program is free software; you can redistribute it and/or modify
# it under the terms of the GNU General Public License as published by
# the Free Software Foundation; either version 2 of the License, or
# (at your option) any later version.
#
# This program is distributed in the hope that it will be useful,
# but WITHOUT ANY WARRANTY; without even the implied warranty of
# MERCHANTABILITY or FITNESS FOR A PARTICULAR PURPOSE.  See the
# GNU General Public License for more details.
#
# You should have received a copy of the GNU General Public License
# along with this program; if not, write to the Free Software
# Foundation, Inc., 51 Franklin Street, Fifth Floor, Boston, MA 02110-1301 USA
#
# Author: Aaron Bentley <aaron.bentley@utoronto.ca>

"""Black-box tests for bzr merge.
"""

import os

from bzrlib import (
    branch,
    bzrdir,
    conflicts,
    errors,
    merge_directive,
    osutils,
    tests,
    urlutils,
    workingtree,
    )


class TestMerge(tests.TestCaseWithTransport):

    def example_branch(self, path='.'):
        tree = self.make_branch_and_tree(path)
        self.build_tree_contents([
            (osutils.pathjoin(path, 'hello'), 'foo'),
            (osutils.pathjoin(path, 'goodbye'), 'baz')])
        tree.add('hello')
        tree.commit(message='setup')
        tree.add('goodbye')
        tree.commit(message='setup')
        return tree

    def create_conflicting_branches(self):
        """Create two branches which have overlapping modifications.

        :return: (tree, other_branch) Where merging other_branch causes a file
            conflict.
        """
        builder = self.make_branch_builder('branch')
        builder.build_snapshot('rev1', None,
            [('add', ('', 'root-id', 'directory', None)),
             ('add', ('fname', 'f-id', 'file', 'a\nb\nc\n'))])
        builder.build_snapshot('rev2other', ['rev1'],
            [('modify', ('f-id', 'a\nB\nD\n'))])
        other = builder.get_branch().bzrdir.sprout('other').open_branch()
        builder.build_snapshot('rev2this', ['rev1'],
            [('modify', ('f-id', 'a\nB\nC\n'))])
        tree = builder.get_branch().create_checkout('tree', lightweight=True)
        return tree, other

    def test_merge_reprocess(self):
        d = bzrdir.BzrDir.create_standalone_workingtree('.')
        d.commit('h')
        self.run_bzr('merge . --reprocess --merge-type weave')

    def test_merge(self):
        a_tree = self.example_branch('a')
        ancestor = a_tree.branch.revno()
        b_tree = a_tree.bzrdir.sprout('b').open_workingtree()
        self.build_tree_contents([('b/goodbye', 'quux')])
        b_tree.commit(message="more u's are always good")

        self.build_tree_contents([('a/hello', 'quuux')])
        # We can't merge when there are in-tree changes
        os.chdir('a')
        self.run_bzr('merge ../b', retcode=3)
        a = workingtree.WorkingTree.open('.')
        a_tip = a.commit("Like an epidemic of u's")
        self.run_bzr('merge ../b -r last:1..last:1 --merge-type blooof',
                    retcode=3)
        self.run_bzr('merge ../b -r last:1..last:1 --merge-type merge3')
        a_tree.revert(backups=False)
        self.run_bzr('merge ../b -r last:1..last:1 --merge-type weave')
        a_tree.revert(backups=False)
        self.run_bzr('merge ../b -r last:1..last:1 --merge-type lca')
        a_tree.revert(backups=False)
        self.run_bzr_error(['Show-base is not supported for this merge type'],
                           'merge ../b -r last:1..last:1 --merge-type weave'
                           ' --show-base')
        a_tree.revert(backups=False)
        self.run_bzr('merge ../b -r last:1..last:1 --reprocess')
        a_tree.revert(backups=False)
        self.run_bzr('merge ../b -r last:1')
        self.check_file_contents('goodbye', 'quux')
        # Merging a branch pulls its revision into the tree
        b = branch.Branch.open('../b')
        b_tip = b.last_revision()
        self.failUnless(a.branch.repository.has_revision(b_tip))
        self.assertEqual([a_tip, b_tip], a.get_parent_ids())
        a_tree.revert(backups=False)
        out, err = self.run_bzr('merge -r revno:1:./hello', retcode=3)
        self.assertTrue("Not a branch" in err)
        self.run_bzr('merge -r revno:%d:./..revno:%d:../b'
                    %(ancestor,b.revno()))
        self.assertEquals(a.get_parent_ids(),
                          [a.branch.last_revision(), b.last_revision()])
        self.check_file_contents('goodbye', 'quux')
        a_tree.revert(backups=False)
        self.run_bzr('merge -r revno:%d:../b'%b.revno())
        self.assertEquals(a.get_parent_ids(),
                          [a.branch.last_revision(), b.last_revision()])
        a_tip = a.commit('merged')
        self.run_bzr('merge ../b -r last:1')
        self.assertEqual([a_tip], a.get_parent_ids())

    def test_merge_defaults_to_reprocess(self):
        tree, other = self.create_conflicting_branches()
        # The default merge algorithm should enable 'reprocess' because
        # 'show-base' is not set
        self.run_bzr('merge ../other', working_dir='tree',
                     retcode=1)
        self.assertEqualDiff('a\n'
                             'B\n'
                             '<<<<<<< TREE\n'
                             'C\n'
                             '=======\n'
                             'D\n'
                             '>>>>>>> MERGE-SOURCE\n',
                             tree.get_file_text('f-id'))

    def test_merge_explicit_reprocess_show_base(self):
        tree, other = self.create_conflicting_branches()
        # Explicitly setting --reprocess, and --show-base is an error
        self.run_bzr_error(['Cannot do conflict reduction and show base'],
                           'merge ../other --reprocess --show-base',
                           working_dir='tree')

    def test_merge_override_reprocess(self):
        tree, other = self.create_conflicting_branches()
        # Explicitly disable reprocess
        self.run_bzr('merge ../other --no-reprocess', working_dir='tree',
                     retcode=1)
        self.assertEqualDiff('a\n'
                             '<<<<<<< TREE\n'
                             'B\n'
                             'C\n'
                             '=======\n'
                             'B\n'
                             'D\n'
                             '>>>>>>> MERGE-SOURCE\n',
                             tree.get_file_text('f-id'))

    def test_merge_override_show_base(self):
        tree, other = self.create_conflicting_branches()
        # Setting '--show-base' will auto-disable '--reprocess'
        self.run_bzr('merge ../other --show-base', working_dir='tree',
                     retcode=1)
        self.assertEqualDiff('a\n'
                             '<<<<<<< TREE\n'
                             'B\n'
                             'C\n'
                             '||||||| BASE-REVISION\n'
                             'b\n'
                             'c\n'
                             '=======\n'
                             'B\n'
                             'D\n'
                             '>>>>>>> MERGE-SOURCE\n',
                             tree.get_file_text('f-id'))

    def test_merge_with_missing_file(self):
        """Merge handles missing file conflicts"""
        self.build_tree_contents([
            ('a/',),
            ('a/sub/',),
            ('a/sub/a.txt', 'hello\n'),
            ('a/b.txt', 'hello\n'),
            ('a/sub/c.txt', 'hello\n')])
        a_tree = self.make_branch_and_tree('a')
        a_tree.add(['sub', 'b.txt', 'sub/c.txt', 'sub/a.txt'])
        a_tree.commit(message='added a')
        b_tree = a_tree.bzrdir.sprout('b').open_workingtree()
        self.build_tree_contents([
            ('a/sub/a.txt', 'hello\nthere\n'),
            ('a/b.txt', 'hello\nthere\n'),
            ('a/sub/c.txt', 'hello\nthere\n')])
        a_tree.commit(message='Added there')
        os.remove('a/sub/a.txt')
        os.remove('a/sub/c.txt')
        os.rmdir('a/sub')
        os.remove('a/b.txt')
        a_tree.commit(message='Removed a.txt')
        self.build_tree_contents([
            ('b/sub/a.txt', 'hello\nsomething\n'),
            ('b/b.txt', 'hello\nsomething\n'),
            ('b/sub/c.txt', 'hello\nsomething\n')])
        b_tree.commit(message='Modified a.txt')
        os.chdir('b')
        self.run_bzr('merge ../a/', retcode=1)
        self.failUnlessExists('sub/a.txt.THIS')
        self.failUnlessExists('sub/a.txt.BASE')
        os.chdir('../a')
        self.run_bzr('merge ../b/', retcode=1)
        self.failUnlessExists('sub/a.txt.OTHER')
        self.failUnlessExists('sub/a.txt.BASE')

    def test_merge_remember(self):
        """Merge changes from one branch to another, test submit location."""
        tree_a = self.make_branch_and_tree('branch_a')
        branch_a = tree_a.branch
        self.build_tree(['branch_a/a'])
        tree_a.add('a')
        tree_a.commit('commit a')
        branch_b = branch_a.bzrdir.sprout('branch_b').open_branch()
        tree_b = branch_b.bzrdir.open_workingtree()
        branch_c = branch_a.bzrdir.sprout('branch_c').open_branch()
        tree_c = branch_c.bzrdir.open_workingtree()
        self.build_tree(['branch_a/b'])
        tree_a.add('b')
        tree_a.commit('commit b')
        self.build_tree(['branch_c/c'])
        tree_c.add('c')
        tree_c.commit('commit c')
        # reset parent
        parent = branch_b.get_parent()
        branch_b.set_parent(None)
        self.assertEqual(None, branch_b.get_parent())
        # test merge for failure without parent set
        os.chdir('branch_b')
        out = self.run_bzr('merge', retcode=3)
        self.assertEquals(out,
                ('','bzr: ERROR: No location specified or remembered\n'))

        # test uncommitted changes
        self.build_tree(['d'])
        tree_b.add('d')
        self.run_bzr_error(['Working tree ".*" has uncommitted changes'],
                           'merge')

        # merge should now pass and implicitly remember merge location
        tree_b.commit('commit d')
        out, err = self.run_bzr('merge ../branch_a')

        base = urlutils.local_path_from_url(branch_a.base)
        self.assertEndsWith(err, '+N  b\nAll changes applied successfully.\n')
        self.assertEquals(osutils.abspath(branch_b.get_submit_branch()),
                          osutils.abspath(parent))
        # test implicit --remember when committing new file
        self.build_tree(['e'])
        tree_b.add('e')
        tree_b.commit('commit e')
        out, err = self.run_bzr('merge')
        self.assertStartsWith(err,
                          'Merging from remembered submit location %s\n' % (base,))
        # re-open tree as external run_bzr modified it
        tree_b = branch_b.bzrdir.open_workingtree()
        tree_b.commit('merge branch_a')
        # test explicit --remember
        out, err = self.run_bzr('merge ../branch_c --remember')
        self.assertEquals(out, '')
        self.assertEquals(err, '+N  c\nAll changes applied successfully.\n')
        self.assertEquals(osutils.abspath(branch_b.get_submit_branch()),
                          osutils.abspath(branch_c.bzrdir.root_transport.base))
        # re-open tree as external run_bzr modified it
        tree_b = branch_b.bzrdir.open_workingtree()
        tree_b.commit('merge branch_c')

    def test_merge_bundle(self):
        from bzrlib.testament import Testament
        tree_a = self.make_branch_and_tree('branch_a')
        self.build_tree_contents([('branch_a/a', 'hello')])
        tree_a.add('a')
        tree_a.commit('message')

        tree_b = tree_a.bzrdir.sprout('branch_b').open_workingtree()
        self.build_tree_contents([('branch_a/a', 'hey there')])
        tree_a.commit('message')

        self.build_tree_contents([('branch_b/a', 'goodbye')])
        tree_b.commit('message')
        os.chdir('branch_b')
        self.run_bzr('bundle ../branch_a -o ../bundle')
        os.chdir('../branch_a')
        self.run_bzr('merge ../bundle', retcode=1)
        testament_a = Testament.from_revision(tree_a.branch.repository,
                                              tree_b.get_parent_ids()[0])
        testament_b = Testament.from_revision(tree_b.branch.repository,
                                              tree_b.get_parent_ids()[0])
        self.assertEqualDiff(testament_a.as_text(),
                         testament_b.as_text())
        tree_a.set_conflicts(conflicts.ConflictList())
        tree_a.commit('message')
        # it is legal to attempt to merge an already-merged bundle
        output = self.run_bzr('merge ../bundle')[1]
        # but it does nothing
        self.assertFalse(tree_a.changes_from(tree_a.basis_tree()).has_changed())
        self.assertEqual('Nothing to do.\n', output)

    def test_merge_uncommitted(self):
        """Check that merge --uncommitted behaves properly"""
        tree_a = self.make_branch_and_tree('a')
        self.build_tree(['a/file_1', 'a/file_2'])
        tree_a.add(['file_1', 'file_2'])
        tree_a.commit('commit 1')
        tree_b = tree_a.bzrdir.sprout('b').open_workingtree()
        self.failUnlessExists('b/file_1')
        tree_a.rename_one('file_1', 'file_i')
        tree_a.commit('commit 2')
        tree_a.rename_one('file_2', 'file_ii')
        ## os.chdir('b')
        self.run_bzr('merge a --uncommitted -d b')
        self.failUnlessExists('b/file_1')
        self.failUnlessExists('b/file_ii')
        tree_b.revert()
        self.run_bzr_error(('Cannot use --uncommitted and --revision',),
                           'merge /a --uncommitted -r1 -d b')

    def test_merge_uncommitted_file(self):
        """It should be possible to merge changes from a single file."""
        tree_a = self.make_branch_and_tree('tree_a')
        tree_a.commit('initial commit')
        tree_a.bzrdir.sprout('tree_b')
        self.build_tree(['tree_a/file1', 'tree_a/file2'])
        tree_a.add(['file1', 'file2'])
        os.chdir('tree_b')
        self.run_bzr(['merge', '--uncommitted', '../tree_a/file1'])
        self.failUnlessExists('file1')
        self.failIfExists('file2')

    def pullable_branch(self):
        tree_a = self.make_branch_and_tree('a')
        self.build_tree(['a/file'])
        tree_a.add(['file'])
        self.id1 = tree_a.commit('commit 1')

        tree_b = self.make_branch_and_tree('b')
        tree_b.pull(tree_a.branch)
        file('b/file', 'wb').write('foo')
        self.id2 = tree_b.commit('commit 2')

    def test_merge_pull(self):
        self.pullable_branch()
        os.chdir('a')
        (out, err) = self.run_bzr('merge --pull ../b')
        self.assertContainsRe(out, 'Now on revision 2\\.')
        tree_a = workingtree.WorkingTree.open('.')
        self.assertEqual([self.id2], tree_a.get_parent_ids())

    def test_merge_kind_change(self):
        tree_a = self.make_branch_and_tree('tree_a')
        self.build_tree_contents([('tree_a/file', 'content_1')])
        tree_a.add('file', 'file-id')
        tree_a.commit('added file')
        tree_b = tree_a.bzrdir.sprout('tree_b').open_workingtree()
        os.unlink('tree_a/file')
        self.build_tree(['tree_a/file/'])
        tree_a.commit('changed file to directory')
        os.chdir('tree_b')
        self.run_bzr('merge ../tree_a')
        self.assertEqual('directory', osutils.file_kind('file'))
        tree_b.revert()
        self.assertEqual('file', osutils.file_kind('file'))
        self.build_tree_contents([('file', 'content_2')])
        tree_b.commit('content change')
        self.run_bzr('merge ../tree_a', retcode=1)
        self.assertEqual(tree_b.conflicts(),
                         [conflicts.ContentsConflict('file',
                                                     file_id='file-id')])

    def test_directive_cherrypick(self):
        source = self.make_branch_and_tree('source')
        source.commit("nothing")
        # see https://bugs.edge.launchpad.net/bzr/+bug/409688 - trying to
        # cherrypick from one branch into another unrelated branch with a
        # different root id will give shape conflicts.  as a workaround we
        # make sure they share the same root id.
        target = source.bzrdir.sprout('target').open_workingtree()
        self.build_tree(['source/a'])
        source.add('a')
        source.commit('Added a', rev_id='rev1')
        self.build_tree(['source/b'])
        source.add('b')
        source.commit('Added b', rev_id='rev2')
        target.commit('empty commit')
        self.write_directive('directive', source.branch, 'target', 'rev2',
                             'rev1')
        out, err = self.run_bzr('merge -d target directive')
        self.failIfExists('target/a')
        self.failUnlessExists('target/b')
        self.assertContainsRe(err, 'Performing cherrypick')

    def write_directive(self, filename, source, target, revision_id,
                        base_revision_id=None, mangle_patch=False):
        md = merge_directive.MergeDirective2.from_objects(
            source.repository, revision_id, 0, 0, target,
            base_revision_id=base_revision_id)
        if mangle_patch:
            md.patch = 'asdf\n'
        self.build_tree_contents([(filename, ''.join(md.to_lines()))])

    def test_directive_verify_warning(self):
        source = self.make_branch_and_tree('source')
        self.build_tree(['source/a'])
        source.add('a')
        source.commit('Added a', rev_id='rev1')
        target = self.make_branch_and_tree('target')
        target.commit('empty commit')
        self.write_directive('directive', source.branch, 'target', 'rev1')
        err = self.run_bzr('merge -d target directive')[1]
        self.assertNotContainsRe(err, 'Preview patch does not match changes')
        target.revert()
        self.write_directive('directive', source.branch, 'target', 'rev1',
                             mangle_patch=True)
        err = self.run_bzr('merge -d target directive')[1]
        self.assertContainsRe(err, 'Preview patch does not match changes')

    def test_merge_arbitrary(self):
        target = self.make_branch_and_tree('target')
        target.commit('empty')
        # We need a revision that has no integer revno
        branch_a = target.bzrdir.sprout('branch_a').open_workingtree()
        self.build_tree(['branch_a/file1'])
        branch_a.add('file1')
        branch_a.commit('added file1', rev_id='rev2a')
        branch_b = target.bzrdir.sprout('branch_b').open_workingtree()
        self.build_tree(['branch_b/file2'])
        branch_b.add('file2')
        branch_b.commit('added file2', rev_id='rev2b')
        branch_b.merge_from_branch(branch_a.branch)
        self.failUnlessExists('branch_b/file1')
        branch_b.commit('merged branch_a', rev_id='rev3b')

        # It works if the revid has an interger revno
        self.run_bzr('merge -d target -r revid:rev2a branch_a')
        self.failUnlessExists('target/file1')
        self.failIfExists('target/file2')
        target.revert()

        # It should work if the revid has no integer revno
        self.run_bzr('merge -d target -r revid:rev2a branch_b')
        self.failUnlessExists('target/file1')
        self.failIfExists('target/file2')

    def assertDirectoryContent(self, directory, entries, message=''):
        """Assert whether entries (file or directories) exist in a directory.

        It also checks that there are no extra entries.
        """
        ondisk = os.listdir(directory)
        if set(ondisk) == set(entries):
            return
        if message:
            message += '\n'
        raise AssertionError(
            '%s"%s" directory content is different:\na = %s\nb = %s\n'
            % (message, directory, sorted(entries), sorted(ondisk)))

    def test_cherrypicking_merge(self):
        # make source branch
        source = self.make_branch_and_tree('source')
        for f in ('a', 'b', 'c', 'd'):
            self.build_tree(['source/'+f])
            source.add(f)
            source.commit('added '+f, rev_id='rev_'+f)
        # target branch
        target = source.bzrdir.sprout('target', 'rev_a').open_workingtree()
        self.assertDirectoryContent('target', ['.bzr', 'a'])
        # pick 1 revision
        self.run_bzr('merge -d target -r revid:rev_b..revid:rev_c source')
        self.assertDirectoryContent('target', ['.bzr', 'a', 'c'])
        target.revert()
        # pick 2 revisions
        self.run_bzr('merge -d target -r revid:rev_b..revid:rev_d source')
        self.assertDirectoryContent('target', ['.bzr', 'a', 'c', 'd'])
        target.revert()
        # pick 1 revision with option --changes
        self.run_bzr('merge -d target -c revid:rev_d source')
        self.assertDirectoryContent('target', ['.bzr', 'a', 'd'])

    def test_merge_criss_cross(self):
        tree_a = self.make_branch_and_tree('a')
        tree_a.commit('', rev_id='rev1')
        tree_b = tree_a.bzrdir.sprout('b').open_workingtree()
        tree_a.commit('', rev_id='rev2a')
        tree_b.commit('', rev_id='rev2b')
        tree_a.merge_from_branch(tree_b.branch)
        tree_b.merge_from_branch(tree_a.branch)
        tree_a.commit('', rev_id='rev3a')
        tree_b.commit('', rev_id='rev3b')
        graph = tree_a.branch.repository.get_graph(tree_b.branch.repository)
        out, err = self.run_bzr(['merge', '-d', 'a', 'b'])
        self.assertContainsRe(err, 'Warning: criss-cross merge encountered.')

    def test_merge_from_submit(self):
        tree_a = self.make_branch_and_tree('a')
        tree_b = tree_a.bzrdir.sprout('b').open_workingtree()
        tree_c = tree_a.bzrdir.sprout('c').open_workingtree()
        out, err = self.run_bzr(['merge', '-d', 'c'])
        self.assertContainsRe(err, 'Merging from remembered parent location .*a\/')
        tree_c.branch.set_submit_branch(tree_b.bzrdir.root_transport.base)
        out, err = self.run_bzr(['merge', '-d', 'c'])
        self.assertContainsRe(err, 'Merging from remembered submit location .*b\/')

    def test_remember_sets_submit(self):
        tree_a = self.make_branch_and_tree('a')
        tree_b = tree_a.bzrdir.sprout('b').open_workingtree()
        self.assertIs(tree_b.branch.get_submit_branch(), None)

        # Remember should not happen if using default from parent
        out, err = self.run_bzr(['merge', '-d', 'b'])
        self.assertIs(tree_b.branch.get_submit_branch(), None)

        # Remember should happen if user supplies location
        out, err = self.run_bzr(['merge', '-d', 'b', 'a'])
        self.assertEqual(tree_b.branch.get_submit_branch(),
                         tree_a.bzrdir.root_transport.base)

    def test_weave_cherrypick(self):
        this_tree = self.make_branch_and_tree('this')
        self.build_tree_contents([('this/file', "a\n")])
        this_tree.add('file')
        this_tree.commit('rev1')
        other_tree = this_tree.bzrdir.sprout('other').open_workingtree()
        self.build_tree_contents([('other/file', "a\nb\n")])
        other_tree.commit('rev2b')
        self.build_tree_contents([('other/file', "c\na\nb\n")])
        other_tree.commit('rev3b')
        self.run_bzr('merge --weave -d this other -r -2..-1')
        self.assertFileEqual('c\na\n', 'this/file')

    def test_lca_merge_criss_cross(self):
        tree_a = self.make_branch_and_tree('a')
        self.build_tree_contents([('a/file', 'base-contents\n')])
        tree_a.add('file')
        tree_a.commit('', rev_id='rev1')
        tree_b = tree_a.bzrdir.sprout('b').open_workingtree()
        self.build_tree_contents([('a/file',
                                   'base-contents\nthis-contents\n')])
        tree_a.commit('', rev_id='rev2a')
        self.build_tree_contents([('b/file',
                                   'base-contents\nother-contents\n')])
        tree_b.commit('', rev_id='rev2b')
        tree_a.merge_from_branch(tree_b.branch)
        self.build_tree_contents([('a/file',
                                   'base-contents\nthis-contents\n')])
        tree_a.set_conflicts(conflicts.ConflictList())
        tree_b.merge_from_branch(tree_a.branch)
        self.build_tree_contents([('b/file',
                                   'base-contents\nother-contents\n')])
        tree_b.set_conflicts(conflicts.ConflictList())
        tree_a.commit('', rev_id='rev3a')
        tree_b.commit('', rev_id='rev3b')
        out, err = self.run_bzr(['merge', '-d', 'a', 'b', '--lca'], retcode=1)
        self.assertFileEqual('base-contents\n<<<<<<< TREE\nthis-contents\n'
                             '=======\nother-contents\n>>>>>>> MERGE-SOURCE\n',
                             'a/file')

    def test_merge_preview(self):
        this_tree = self.make_branch_and_tree('this')
        this_tree.commit('rev1')
        other_tree = this_tree.bzrdir.sprout('other').open_workingtree()
        self.build_tree_contents([('other/file', 'new line')])
        other_tree.add('file')
        other_tree.commit('rev2a')
        this_tree.commit('rev2b')
        out, err = self.run_bzr(['merge', '-d', 'this', 'other', '--preview'])
        self.assertContainsRe(out, '\+new line')
        self.assertNotContainsRe(err, '\+N  file\n')
        this_tree.lock_read()
        self.addCleanup(this_tree.unlock)
        self.assertEqual([],
                         list(this_tree.iter_changes(this_tree.basis_tree())))

    def test_merge_missing_second_revision_spec(self):
        """Merge uses branch basis when the second revision is unspecified."""
        this = self.make_branch_and_tree('this')
        this.commit('rev1')
        other = self.make_branch_and_tree('other')
        self.build_tree(['other/other_file'])
        other.add('other_file')
        other.commit('rev1b')
        self.run_bzr('merge -d this other -r0..')
        self.failUnlessExists('this/other_file')

<<<<<<< HEAD
    def test_merge_interactive_unlocks_branch(self):
        this = self.make_branch_and_tree('this')
        other = self.make_branch_and_tree('other')
        other.commit('empty commit')
        self.run_bzr('merge -i -d this other')
        this.lock_write()
        this.unlock()
=======
    def test_merge_reversed_revision_range(self):
        tree = self.make_branch_and_tree(".")
        for f in ("a", "b"):
            self.build_tree([f])
            tree.add(f)
            tree.commit("added "+f)
        for context in (".", "", "a"):
            self.run_bzr("merge -r 1..0 " + context)
            self.failIfExists("a")
            tree.revert()
            self.failUnlessExists("a")
>>>>>>> 842476e3


class TestMergeForce(tests.TestCaseWithTransport):

    def setUp(self):
        super(TestMergeForce, self).setUp()
        self.tree_a = self.make_branch_and_tree('a')
        self.build_tree(['a/foo'])
        self.tree_a.add(['foo'])
        self.tree_a.commit('add file')
        self.tree_b = self.tree_a.bzrdir.sprout('b').open_workingtree()
        self.build_tree_contents([('a/foo', 'change 1')])
        self.tree_a.commit('change file')
        self.tree_b.merge_from_branch(self.tree_a.branch)

    def test_merge_force(self):
        self.tree_a.commit('empty change to allow merge to run')
        # Second merge on top of the uncommitted one
        self.run_bzr(['merge', '../a', '--force'], working_dir='b')


    def test_merge_with_uncommitted_changes(self):
        self.run_bzr_error(['Working tree .* has uncommitted changes'],
                           ['merge', '../a'], working_dir='b')

    def test_merge_with_pending_merges(self):
        # Revert the changes keeping the pending merge
        self.run_bzr(['revert', 'b'])
        self.run_bzr_error(['Working tree .* has uncommitted changes'],
                           ['merge', '../a'], working_dir='b')<|MERGE_RESOLUTION|>--- conflicted
+++ resolved
@@ -589,7 +589,6 @@
         self.run_bzr('merge -d this other -r0..')
         self.failUnlessExists('this/other_file')
 
-<<<<<<< HEAD
     def test_merge_interactive_unlocks_branch(self):
         this = self.make_branch_and_tree('this')
         other = self.make_branch_and_tree('other')
@@ -597,7 +596,7 @@
         self.run_bzr('merge -i -d this other')
         this.lock_write()
         this.unlock()
-=======
+
     def test_merge_reversed_revision_range(self):
         tree = self.make_branch_and_tree(".")
         for f in ("a", "b"):
@@ -609,7 +608,6 @@
             self.failIfExists("a")
             tree.revert()
             self.failUnlessExists("a")
->>>>>>> 842476e3
 
 
 class TestMergeForce(tests.TestCaseWithTransport):
