# Copyright (C) 2006 Canonical Ltd
#
# This program is free software; you can redistribute it and/or modify
# it under the terms of the GNU General Public License as published by
# the Free Software Foundation; either version 2 of the License, or
# (at your option) any later version.
#
# This program is distributed in the hope that it will be useful,
# but WITHOUT ANY WARRANTY; without even the implied warranty of
# MERCHANTABILITY or FITNESS FOR A PARTICULAR PURPOSE.  See the
# GNU General Public License for more details.
#
# You should have received a copy of the GNU General Public License
# along with this program; if not, write to the Free Software
# Foundation, Inc., 51 Franklin Street, Fifth Floor, Boston, MA 02110-1301 USA


"""Tests of the bzr serve command."""

import os
import os.path
import signal
import subprocess
import sys
import thread
import threading

from bzrlib import (
    builtins,
    errors,
    osutils,
    revision as _mod_revision,
    )
from bzrlib.branch import Branch
from bzrlib.bzrdir import BzrDir
from bzrlib.smart import client, medium
<<<<<<< HEAD
from bzrlib.smart.server import SmartTCPServer
from bzrlib.tests import ParamikoFeature, TestCaseWithTransport, TestSkipped
=======
from bzrlib.smart.server import BzrServerFactory, SmartTCPServer
from bzrlib.tests import (
    TestCaseWithTransport,
    TestCaseWithMemoryTransport,
    TestSkipped,
    )
>>>>>>> 47236acb
from bzrlib.trace import mutter
from bzrlib.transport import get_transport, remote


class TestBzrServe(TestCaseWithTransport):

    def setUp(self):
        super(TestBzrServe, self).setUp()
        self.disable_missing_extensions_warning()

    def assertInetServerShutsdownCleanly(self, process):
        """Shutdown the server process looking for errors."""
        # Shutdown the server: the server should shut down when it cannot read
        # from stdin anymore.
        process.stdin.close()
        # Hide stdin from the subprocess module, so it won't fail to close it.
        process.stdin = None
        result = self.finish_bzr_subprocess(process)
        self.assertEqual('', result[0])
        self.assertEqual('', result[1])

    def assertServerFinishesCleanly(self, process):
        """Shutdown the bzr serve instance process looking for errors."""
        # Shutdown the server
        result = self.finish_bzr_subprocess(process, retcode=3,
                                            send_signal=signal.SIGINT)
        self.assertEqual('', result[0])
        self.assertEqual('bzr: interrupted\n', result[1])

    def make_read_requests(self, branch):
        """Do some read only requests."""
        branch.lock_read()
        try:
            branch.repository.all_revision_ids()
            self.assertEqual(_mod_revision.NULL_REVISION,
                             _mod_revision.ensure_null(branch.last_revision()))
        finally:
            branch.unlock()

    def start_server_inet(self, extra_options=()):
        """Start a bzr server subprocess using the --inet option.

        :param extra_options: extra options to give the server.
        :return: a tuple with the bzr process handle for passing to
            finish_bzr_subprocess, a client for the server, and a transport.
        """
        # Serve from the current directory
        process = self.start_bzr_subprocess(['serve', '--inet'])

        # Connect to the server
        # We use this url because while this is no valid URL to connect to this
        # server instance, the transport needs a URL.
        url = 'bzr://localhost/'
        self.permit_url(url)
        client_medium = medium.SmartSimplePipesClientMedium(
            process.stdout, process.stdin, url)
        transport = remote.RemoteTransport(url, medium=client_medium)
        return process, transport

    def start_server_port(self, extra_options=()):
        """Start a bzr server subprocess.

        :param extra_options: extra options to give the server.
        :return: a tuple with the bzr process handle for passing to
            finish_bzr_subprocess, and the base url for the server.
        """
        # Serve from the current directory
        args = ['serve', '--port', 'localhost:0']
        args.extend(extra_options)
        process = self.start_bzr_subprocess(args, skip_if_plan_to_signal=True)
        port_line = process.stderr.readline()
        prefix = 'listening on port: '
        self.assertStartsWith(port_line, prefix)
        port = int(port_line[len(prefix):])
        url = 'bzr://localhost:%d/' % port
        self.permit_url(url)
        return process, url

    def test_bzr_serve_inet_readonly(self):
        """bzr server should provide a read only filesystem by default."""
        process, transport = self.start_server_inet()
        self.assertRaises(errors.TransportNotPossible, transport.mkdir, 'adir')
        self.assertInetServerShutsdownCleanly(process)

    def test_bzr_serve_inet_readwrite(self):
        # Make a branch
        self.make_branch('.')

        process, transport = self.start_server_inet(['--allow-writes'])

        # We get a working branch
        branch = BzrDir.open_from_transport(transport).open_branch()
        self.make_read_requests(branch)
        self.assertInetServerShutsdownCleanly(process)

    def test_bzr_serve_port_readonly(self):
        """bzr server should provide a read only filesystem by default."""
        process, url = self.start_server_port()
        transport = get_transport(url)
        self.assertRaises(errors.TransportNotPossible, transport.mkdir, 'adir')
        self.assertServerFinishesCleanly(process)

    def test_bzr_serve_port_readwrite(self):
        # Make a branch
        self.make_branch('.')

        process, url = self.start_server_port(['--allow-writes'])

        # Connect to the server
        branch = Branch.open(url)
        self.make_read_requests(branch)
        self.assertServerFinishesCleanly(process)

    def test_bzr_serve_supports_protocol(self):
        # Make a branch
        self.make_branch('.')

        process, url = self.start_server_port(['--allow-writes',
                                               '--protocol=bzr'])

        # Connect to the server
        branch = Branch.open(url)
        self.make_read_requests(branch)
        self.assertServerFinishesCleanly(process)


class TestCmdServeChrooting(TestCaseWithTransport):

    def test_serve_tcp(self):
        """'bzr serve' wraps the given --directory in a ChrootServer.

        So requests that search up through the parent directories (like
        find_repositoryV3) will give "not found" responses, rather than
        InvalidURLJoin or jail break errors.
        """
        t = self.get_transport()
        t.mkdir('server-root')
        self.run_bzr_serve_then_func(
            ['--port', '127.0.0.1:0',
             '--directory', t.local_abspath('server-root'),
             '--allow-writes'],
            self.when_server_started)
        # The when_server_started method issued a find_repositoryV3 that should
        # fail with 'norepository' because there are no repositories inside the
        # --directory.
        self.assertEqual(('norepository',), self.client_resp)

    def run_bzr_serve_then_func(self, serve_args, func, *func_args,
            **func_kwargs):
        """Run 'bzr serve', and run the given func in a thread once the server
        has started.
        
        When 'func' terminates, the server will be terminated too.
        """
        # install hook
        def on_server_start(backing_urls, tcp_server):
            t = threading.Thread(
                target=on_server_start_thread, args=(tcp_server,))
            t.start()
        def on_server_start_thread(tcp_server):
            try:
                # Run func
                self.tcp_server = tcp_server
                try:
                    func(*func_args, **func_kwargs)
                except Exception, e:
                    # Log errors to make some test failures a little less
                    # mysterious.
                    mutter('func broke: %r', e)
            finally:
                # Then stop the server
                mutter('interrupting...')
                thread.interrupt_main()
        SmartTCPServer.hooks.install_named_hook(
            'server_started_ex', on_server_start,
            'run_bzr_serve_then_func hook')
        # start a TCP server
        try:
            self.run_bzr(['serve'] + list(serve_args))
        except KeyboardInterrupt:
            pass

    def when_server_started(self):
        # Connect to the TCP server and issue some requests and see what comes
        # back.
        client_medium = medium.SmartTCPClientMedium(
            '127.0.0.1', self.tcp_server.port,
            'bzr://localhost:%d/' % (self.tcp_server.port,))
        smart_client = client._SmartClient(client_medium)
        resp = smart_client.call('mkdir', 'foo', '')
        resp = smart_client.call('BzrDirFormat.initialize', 'foo/')
        try:
            resp = smart_client.call('BzrDir.find_repositoryV3', 'foo/')
        except errors.ErrorFromSmartServer, e:
            resp = e.error_tuple
        self.client_resp = resp
        client_medium.disconnect()


class TestUserdirExpansion(TestCaseWithMemoryTransport):

    def fake_expanduser(self, path):
        """A simple, environment-independent, function for the duration of this
        test.

        Paths starting with a path segment of '~user' will expand to start with
        '/home/user/'.  Every other path will be unchanged.
        """
        if path.split('/', 1)[0] == '~user':
            return '/home/user' + path[len('~user'):]
        return path

    def make_test_server(self, base_path='/'):
        """Make and setUp a BzrServerFactory, backed by a memory transport, and
        creat '/home/user' in that transport.
        """
        bzr_server = BzrServerFactory(
            self.fake_expanduser, lambda t: base_path)
        mem_transport = self.get_transport()
        mem_transport.mkdir_multi(['home', 'home/user'])
        bzr_server.set_up(mem_transport, None, None, inet=True)
        self.addCleanup(bzr_server.tear_down)
        return bzr_server

    def test_bzr_serve_expands_userdir(self):
        bzr_server = self.make_test_server()
        self.assertTrue(bzr_server.smart_server.backing_transport.has('~user'))

    def test_bzr_serve_does_not_expand_userdir_outside_base(self):
        bzr_server = self.make_test_server('/foo')
        self.assertFalse(bzr_server.smart_server.backing_transport.has('~user'))

    def test_get_base_path(self):
        """cmd_serve will turn the --directory option into a LocalTransport
        (optionally decorated with 'readonly+').  BzrServerFactory can
        determine the original --directory from that transport.
        """
        # Define a fake 'protocol' to capture the transport that cmd_serve
        # passes to serve_bzr.
        def capture_transport(transport, host, port, inet):
            self.bzr_serve_transport = transport
        cmd = builtins.cmd_serve()
        # Read-only
        cmd.run(directory='/a/b/c', protocol=capture_transport)
        server_maker = BzrServerFactory()
        self.assertEqual(
            'readonly+file:///a/b/c/', self.bzr_serve_transport.base)
        self.assertEqual(
            u'/a/b/c/', server_maker.get_base_path(self.bzr_serve_transport))
        # Read-write
        cmd.run(directory='/a/b/c', protocol=capture_transport,
            allow_writes=True)
        server_maker = BzrServerFactory()
        self.assertEqual('file:///a/b/c/', self.bzr_serve_transport.base)
        self.assertEqual(
            u'/a/b/c/', server_maker.get_base_path(self.bzr_serve_transport))
<|MERGE_RESOLUTION|>--- conflicted
+++ resolved
@@ -34,17 +34,13 @@
 from bzrlib.branch import Branch
 from bzrlib.bzrdir import BzrDir
 from bzrlib.smart import client, medium
-<<<<<<< HEAD
-from bzrlib.smart.server import SmartTCPServer
-from bzrlib.tests import ParamikoFeature, TestCaseWithTransport, TestSkipped
-=======
 from bzrlib.smart.server import BzrServerFactory, SmartTCPServer
 from bzrlib.tests import (
+    ParamikoFeature,
+    TestCaseWithMemoryTransport,
     TestCaseWithTransport,
-    TestCaseWithMemoryTransport,
     TestSkipped,
     )
->>>>>>> 47236acb
 from bzrlib.trace import mutter
 from bzrlib.transport import get_transport, remote
 
