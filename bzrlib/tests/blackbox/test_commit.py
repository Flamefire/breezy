# Copyright (C) 2005, 2006 Canonical Ltd
#
# This program is free software; you can redistribute it and/or modify
# it under the terms of the GNU General Public License as published by
# the Free Software Foundation; either version 2 of the License, or
# (at your option) any later version.
#
# This program is distributed in the hope that it will be useful,
# but WITHOUT ANY WARRANTY; without even the implied warranty of
# MERCHANTABILITY or FITNESS FOR A PARTICULAR PURPOSE.  See the
# GNU General Public License for more details.
#
# You should have received a copy of the GNU General Public License
# along with this program; if not, write to the Free Software
# Foundation, Inc., 59 Temple Place, Suite 330, Boston, MA  02111-1307  USA


"""Tests for the commit CLI of bzr."""

import os

from bzrlib import (
    ignores,
    )
from bzrlib.bzrdir import BzrDir
from bzrlib.tests.blackbox import ExternalBase


class TestCommit(ExternalBase):

    def test_05_empty_commit(self):
        """Commit of tree with no versioned files should fail"""
        # If forced, it should succeed, but this is not tested here.
        self.make_branch_and_tree('.')
        self.build_tree(['hello.txt'])
        out,err = self.run_bzr('commit -m empty', retcode=3)
        self.assertEqual('', out)
        self.assertStartsWith(err, 'bzr: ERROR: no changes to commit.'
                                  ' use --unchanged to commit anyhow\n')

    def test_commit_success(self):
        """Successful commit should not leave behind a bzr-commit-* file"""
        self.make_branch_and_tree('.')
        self.run_bzr('commit --unchanged -m message')
        self.assertEqual('', self.run_bzr('unknowns')[0])

        # same for unicode messages
        self.run_bzr(["commit", "--unchanged", "-m", u'foo\xb5'])
        self.assertEqual('', self.run_bzr('unknowns')[0])

    def test_commit_with_path(self):
        """Commit tree with path of root specified"""
        a_tree = self.make_branch_and_tree('a')
        self.build_tree(['a/a_file'])
        a_tree.add('a_file')
        self.run_bzr(['commit', '-m', 'first commit', 'a'])

        b_tree = a_tree.bzrdir.sprout('b').open_workingtree()
        self.build_tree_contents([('b/a_file', 'changes in b')])
        self.run_bzr(['commit', '-m', 'first commit in b', 'b'])

        self.build_tree_contents([('a/a_file', 'new contents')])
        self.run_bzr(['commit', '-m', 'change in a', 'a'])

        b_tree.merge_from_branch(a_tree.branch)
        self.assertEqual(len(b_tree.conflicts()), 1)
        self.run_bzr('resolved b/a_file')
        self.run_bzr(['commit', '-m', 'merge into b', 'b'])


    def test_10_verbose_commit(self):
        """Add one file and examine verbose commit output"""
        tree = self.make_branch_and_tree('.')
        self.build_tree(['hello.txt'])
<<<<<<< HEAD
        self.run_bzr("add hello.txt")
        out,err = self.run_bzr('commit -v -m added')
=======
        tree.add("hello.txt")
        out,err = self.run_bzr('commit -m added')
>>>>>>> 2bef65a8
        self.assertEqual('', out)
        self.assertEqual('added hello.txt\n'
                         'Committed revision 1.\n',
                         err)

    def test_10_quiet_commit(self):
        """Add one file and examine quiet commit output"""
        self.run_bzr("init")
        self.build_tree(['hello.txt'])
        self.run_bzr("add hello.txt")
        out,err = self.run_bzr('commit -q -m added')
        self.assertEqual('', out)
        self.assertEqual('', err)

    def test_10_normal_commit(self):
        """Add one file and examine normal commit output"""
        self.run_bzr("init")
        self.build_tree(['hello.txt'])
        self.run_bzr("add hello.txt")
        out,err = self.run_bzr('commit -m added')
        self.assertEqual('', out)
        self.assertEqual('Committed revision 1.\n',
                         err)

    def prepare_simple_history(self):
        """Prepare and return a working tree with one commit of one file"""
        # Commit with modified file should say so
        wt = BzrDir.create_standalone_workingtree('.')
        self.build_tree(['hello.txt', 'extra.txt'])
        wt.add(['hello.txt'])
        wt.commit(message='added')
        return wt

    def test_normal_commit_modified(self):
        # Normal commit of modified file should say just the new revision
        wt = self.prepare_simple_history()
        self.build_tree_contents([('hello.txt', 'new contents')])
        out, err = self.run_bzr('commit -m modified')
        self.assertEqual('', out)
        self.assertEqual('Committed revision 2.\n',
                         err)

    def test_verbose_commit_modified(self):
        # Verbose commit of modified file should say so
        wt = self.prepare_simple_history()
        self.build_tree_contents([('hello.txt', 'new contents')])
        out, err = self.run_bzr('commit -v -m modified')
        self.assertEqual('', out)
        self.assertEqual('modified hello.txt\n'
                         'Committed revision 2.\n',
                         err)

    def test_normal_commit_renamed(self):
        # Verbose commit of renamed file should say just the new revision
        wt = self.prepare_simple_history()
        wt.rename_one('hello.txt', 'gutentag.txt')
        out, err = self.run_bzr('commit -m renamed')
        self.assertEqual('', out)
        self.assertEqual('Committed revision 2.\n',
                         err)

    def test_verbose_commit_renamed(self):
        # Verbose commit of renamed file should say so
        wt = self.prepare_simple_history()
        wt.rename_one('hello.txt', 'gutentag.txt')
        out, err = self.run_bzr('commit -v -m renamed')
        self.assertEqual('', out)
        self.assertEqual('renamed hello.txt => gutentag.txt\n'
                         'Committed revision 2.\n',
                         err)

    def test_normal_commit_moved(self):
        # Verbose commit of file moved to new directory should say just
        # the new revision
        wt = self.prepare_simple_history()
        os.mkdir('subdir')
        wt.add(['subdir'])
        wt.rename_one('hello.txt', 'subdir/hello.txt')
        out, err = self.run_bzr('commit -m renamed')
        self.assertEqual('', out)
        self.assertEqualDiff('Committed revision 2.\n',
                             err)

    def test_verbose_commit_moved(self):
        # Verbose commit of file moved to new directory should say so
        wt = self.prepare_simple_history()
        os.mkdir('subdir')
        wt.add(['subdir'])
        wt.rename_one('hello.txt', 'subdir/hello.txt')
        out, err = self.run_bzr('commit -v -m renamed')
        self.assertEqual('', out)
        self.assertEqualDiff('added subdir\n'
                             'renamed hello.txt => subdir/hello.txt\n'
                             'Committed revision 2.\n',
                             err)

    def test_normal_commit_with_unknown(self):
        """Unknown files should not be listed by default in normal output"""
        # Is that really the best policy?
        wt = BzrDir.create_standalone_workingtree('.')
        self.build_tree(['hello.txt', 'extra.txt'])
        wt.add(['hello.txt'])
        out,err = self.run_bzr('commit -m added')
        self.assertEqual('', out)
        self.assertEqual('Committed revision 1.\n',
                         err)

    def test_verbose_commit_with_unknown(self):
        """Unknown files should not be listed by default in verbose output"""
        # Is that really the best policy?
        wt = BzrDir.create_standalone_workingtree('.')
        self.build_tree(['hello.txt', 'extra.txt'])
        wt.add(['hello.txt'])
        out,err = self.run_bzr('commit -v -m added')
        self.assertEqual('', out)
        self.assertEqual('added hello.txt\n'
                         'Committed revision 1.\n',
                         err)

    def test_normal_commit_with_unchanged(self):
        """Unchanged files should not be listed by default in normal output"""
        self.run_bzr("init")
        self.build_tree(['hello.txt', 'unchanged.txt'])
        self.run_bzr('add unchanged.txt')
        self.run_bzr('commit -m unchanged unchanged.txt')
        self.run_bzr("add hello.txt")
        out,err = self.run_bzr('commit -m added')
        self.assertEqual('', out)
        self.assertEqual('Committed revision 2.\n',
                         err)

    def test_verbose_commit_with_unchanged(self):
        """Unchanged files should not be listed by default in verbose output"""
        tree = self.make_branch_and_tree('.')
        self.build_tree(['hello.txt', 'unchanged.txt'])
        tree.add('unchanged.txt')
        self.run_bzr('commit -m unchanged unchanged.txt')
<<<<<<< HEAD
        self.run_bzr("add hello.txt")
        out,err = self.run_bzr('commit -v -m added')
=======
        tree.add("hello.txt")
        out,err = self.run_bzr('commit -m added')
>>>>>>> 2bef65a8
        self.assertEqual('', out)
        self.assertEqual('added hello.txt\n'
                         'Committed revision 2.\n',
                         err)

    def test_commit_merge_reports_all_modified_files(self):
        # the commit command should show all the files that are shown by
        # bzr diff or bzr status when committing, even when they were not
        # changed by the user but rather through doing a merge.
        this_tree = self.make_branch_and_tree('this')
        # we need a bunch of files and dirs, to perform one action on each.
        self.build_tree([
            'this/dirtorename/',
            'this/dirtoreparent/',
            'this/dirtoleave/',
            'this/dirtoremove/',
            'this/filetoreparent',
            'this/filetorename',
            'this/filetomodify',
            'this/filetoremove',
            'this/filetoleave']
            )
        this_tree.add([
            'dirtorename',
            'dirtoreparent',
            'dirtoleave',
            'dirtoremove',
            'filetoreparent',
            'filetorename',
            'filetomodify',
            'filetoremove',
            'filetoleave']
            )
        this_tree.commit('create_files')
        other_dir = this_tree.bzrdir.sprout('other')
        other_tree = other_dir.open_workingtree()
        other_tree.lock_write()
        # perform the needed actions on the files and dirs.
        try:
            other_tree.rename_one('dirtorename', 'renameddir')
            other_tree.rename_one('dirtoreparent', 'renameddir/reparenteddir')
            other_tree.rename_one('filetorename', 'renamedfile')
            other_tree.rename_one('filetoreparent',
                                  'renameddir/reparentedfile')
            other_tree.remove(['dirtoremove', 'filetoremove'])
            self.build_tree_contents([
                ('other/newdir/',),
                ('other/filetomodify', 'new content'),
                ('other/newfile', 'new file content')])
            other_tree.add('newfile')
            other_tree.add('newdir/')
            other_tree.commit('modify all sample files and dirs.')
        finally:
            other_tree.unlock()
        this_tree.merge_from_branch(other_tree.branch)
        os.chdir('this')
        out,err = self.run_bzr('commit -v -m added')
        os.chdir('..')
        self.assertEqual('', out)
        self.assertEqualDiff(
            'modified filetomodify\n'
            'added newdir\n'
            'added newfile\n'
            'renamed dirtorename => renameddir\n'
            'renamed dirtoreparent => renameddir/reparenteddir\n'
            'renamed filetoreparent => renameddir/reparentedfile\n'
            'renamed filetorename => renamedfile\n'
            'deleted dirtoremove\n'
            'deleted filetoremove\n'
            'Committed revision 2.\n',
            err)

    def test_empty_commit_message(self):
        tree = self.make_branch_and_tree('.')
        self.build_tree_contents([('foo.c', 'int main() {}')])
        tree.add('foo.c')
        self.run_bzr('commit -m ""', retcode=3)

    def test_unsupported_encoding_commit_message(self):
        tree = self.make_branch_and_tree('.')
        self.build_tree_contents([('foo.c', 'int main() {}')])
        tree.add('foo.c')
        out,err = self.run_bzr_subprocess('commit -m "\xff"', retcode=1,
                                                    env_changes={'LANG': 'C'})
        self.assertContainsRe(err, r'bzrlib.errors.BzrError: Parameter.*is '
                                    'unsupported by the current encoding.')

    def test_other_branch_commit(self):
        # this branch is to ensure consistent behaviour, whether we're run
        # inside a branch, or not.
        outer_tree = self.make_branch_and_tree('.')
        inner_tree = self.make_branch_and_tree('branch')
        self.build_tree_contents([
            ('branch/foo.c', 'int main() {}'),
            ('branch/bar.c', 'int main() {}')])
        inner_tree.add('foo.c')
        inner_tree.add('bar.c')
        # can't commit files in different trees; sane error
        self.run_bzr('commit -m newstuff branch/foo.c .', retcode=3)
        self.run_bzr('commit -m newstuff branch/foo.c')
        self.run_bzr('commit -m newstuff branch')
        self.run_bzr('commit -m newstuff branch', retcode=3)

    def test_out_of_date_tree_commit(self):
        # check we get an error code and a clear message committing with an out
        # of date checkout
        tree = self.make_branch_and_tree('branch')
        # make a checkout
        checkout = tree.branch.create_checkout('checkout', lightweight=True)
        # commit to the original branch to make the checkout out of date
        tree.commit('message branch', allow_pointless=True)
        # now commit to the checkout should emit
        # ERROR: Out of date with the branch, 'bzr update' is suggested
        output = self.run_bzr('commit --unchanged -m checkout_message '
                             'checkout', retcode=3)
        self.assertEqual(output,
                         ('',
                          "bzr: ERROR: Working tree is out of date, please "
                          "run 'bzr update'.\n"))

    def test_local_commit_unbound(self):
        # a --local commit on an unbound branch is an error
        self.make_branch_and_tree('.')
        out, err = self.run_bzr('commit --local', retcode=3)
        self.assertEqualDiff('', out)
        self.assertEqualDiff('bzr: ERROR: Cannot perform local-only commits '
                             'on unbound branches.\n', err)

    def test_commit_a_text_merge_in_a_checkout(self):
        # checkouts perform multiple actions in a transaction across bond
        # branches and their master, and have been observed to fail in the
        # past. This is a user story reported to fail in bug #43959 where 
        # a merge done in a checkout (using the update command) failed to
        # commit correctly.
        trunk = self.make_branch_and_tree('trunk')

        u1 = trunk.branch.create_checkout('u1')
        self.build_tree_contents([('u1/hosts', 'initial contents')])
        u1.add('hosts')
        self.run_bzr('commit -m add-hosts u1')

        u2 = trunk.branch.create_checkout('u2')
        self.build_tree_contents([('u2/hosts', 'altered in u2')])
        self.run_bzr('commit -m checkin-from-u2 u2')

        # make an offline commits
        self.build_tree_contents([('u1/hosts', 'first offline change in u1')])
        self.run_bzr('commit -m checkin-offline --local u1')

        # now try to pull in online work from u2, and then commit our offline
        # work as a merge
        # retcode 1 as we expect a text conflict
        self.run_bzr('update u1', retcode=1)
        self.run_bzr('resolved u1/hosts')
        # add a text change here to represent resolving the merge conflicts in
        # favour of a new version of the file not identical to either the u1
        # version or the u2 version.
        self.build_tree_contents([('u1/hosts', 'merge resolution\n')])
        self.run_bzr('commit -m checkin-merge-of-the-offline-work-from-u1 u1')

    def test_commit_respects_spec_for_removals(self):
        """Commit with a file spec should only commit removals that match"""
        t = self.make_branch_and_tree('.')
        self.build_tree(['file-a', 'dir-a/', 'dir-a/file-b'])
        t.add(['file-a', 'dir-a', 'dir-a/file-b'])
        t.commit('Create')
        t.remove(['file-a', 'dir-a/file-b'])
        os.chdir('dir-a')
        result = self.run_bzr('commit . -m removed-file-b')[1]
        self.assertNotContainsRe(result, 'file-a')
        result = self.run_bzr('status')[0]
        self.assertContainsRe(result, 'removed:\n  file-a')

    def test_strict_commit(self):
        """Commit with --strict works if everything is known"""
        ignores._set_user_ignores([])
        tree = self.make_branch_and_tree('tree')
        self.build_tree(['tree/a'])
        tree.add('a')
        # A simple change should just work
        self.run_bzr('commit --strict -m adding-a',
                     working_dir='tree')

    def test_strict_commit_no_changes(self):
        """commit --strict gives "no changes" if there is nothing to commit"""
        tree = self.make_branch_and_tree('tree')
        self.build_tree(['tree/a'])
        tree.add('a')
        tree.commit('adding a')

        # With no changes, it should just be 'no changes'
        # Make sure that commit is failing because there is nothing to do
        self.run_bzr_error(['no changes to commit'],
                           'commit --strict -m no-changes',
                           working_dir='tree')

        # But --strict doesn't care if you supply --unchanged
        self.run_bzr('commit --strict --unchanged -m no-changes',
                     working_dir='tree')

    def test_strict_commit_unknown(self):
        """commit --strict fails if a file is unknown"""
        tree = self.make_branch_and_tree('tree')
        self.build_tree(['tree/a'])
        tree.add('a')
        tree.commit('adding a')

        # Add one file so there is a change, but forget the other
        self.build_tree(['tree/b', 'tree/c'])
        tree.add('b')
        self.run_bzr_error(['Commit refused because there are unknown files'],
                           'commit --strict -m add-b',
                           working_dir='tree')

        # --no-strict overrides --strict
        self.run_bzr('commit --strict -m add-b --no-strict',
                     working_dir='tree')

    def test_fixes_bug_output(self):
        """commit --fixes=lp:23452 succeeds without output."""
        tree = self.make_branch_and_tree('tree')
        self.build_tree(['tree/hello.txt'])
        tree.add('hello.txt')
        output, err = self.run_bzr(
            'commit -v -m hello --fixes=lp:23452 tree/hello.txt')
        self.assertEqual('', output)
        self.assertEqual('added hello.txt\nCommitted revision 1.\n', err)

    def test_no_bugs_no_properties(self):
        """If no bugs are fixed, the bugs property is not set.

        see https://beta.launchpad.net/bzr/+bug/109613
        """
        tree = self.make_branch_and_tree('tree')
        self.build_tree(['tree/hello.txt'])
        tree.add('hello.txt')
        self.run_bzr( 'commit -m hello tree/hello.txt')
        # Get the revision properties, ignoring the branch-nick property, which
        # we don't care about for this test.
        last_rev = tree.branch.repository.get_revision(tree.last_revision())
        properties = dict(last_rev.properties)
        del properties['branch-nick']
        self.assertFalse('bugs' in properties)

    def test_fixes_bug_sets_property(self):
        """commit --fixes=lp:234 sets the lp:234 revprop to 'fixed'."""
        tree = self.make_branch_and_tree('tree')
        self.build_tree(['tree/hello.txt'])
        tree.add('hello.txt')
        self.run_bzr('commit -m hello --fixes=lp:234 tree/hello.txt')

        # Get the revision properties, ignoring the branch-nick property, which
        # we don't care about for this test.
        last_rev = tree.branch.repository.get_revision(tree.last_revision())
        properties = dict(last_rev.properties)
        del properties['branch-nick']

        self.assertEqual({'bugs': 'https://launchpad.net/bugs/234 fixed'},
                         properties)

    def test_fixes_multiple_bugs_sets_properties(self):
        """--fixes can be used more than once to show that bugs are fixed."""
        tree = self.make_branch_and_tree('tree')
        self.build_tree(['tree/hello.txt'])
        tree.add('hello.txt')
        self.run_bzr('commit -m hello --fixes=lp:123 --fixes=lp:235'
                     ' tree/hello.txt')

        # Get the revision properties, ignoring the branch-nick property, which
        # we don't care about for this test.
        last_rev = tree.branch.repository.get_revision(tree.last_revision())
        properties = dict(last_rev.properties)
        del properties['branch-nick']

        self.assertEqual(
            {'bugs': 'https://launchpad.net/bugs/123 fixed\n'
                     'https://launchpad.net/bugs/235 fixed'},
            properties)

    def test_fixes_bug_with_alternate_trackers(self):
        """--fixes can be used on a properly configured branch to mark bug
        fixes on multiple trackers.
        """
        tree = self.make_branch_and_tree('tree')
        tree.branch.get_config().set_user_option(
            'trac_twisted_url', 'http://twistedmatrix.com/trac')
        self.build_tree(['tree/hello.txt'])
        tree.add('hello.txt')
        self.run_bzr('commit -m hello --fixes=lp:123 --fixes=twisted:235 tree/')

        # Get the revision properties, ignoring the branch-nick property, which
        # we don't care about for this test.
        last_rev = tree.branch.repository.get_revision(tree.last_revision())
        properties = dict(last_rev.properties)
        del properties['branch-nick']

        self.assertEqual(
            {'bugs': 'https://launchpad.net/bugs/123 fixed\n'
                     'http://twistedmatrix.com/trac/ticket/235 fixed'},
            properties)

    def test_fixes_unknown_bug_prefix(self):
        tree = self.make_branch_and_tree('tree')
        self.build_tree(['tree/hello.txt'])
        tree.add('hello.txt')
        self.run_bzr_error(
            ["Unrecognized bug %s. Commit refused." % 'xxx:123'],
            'commit -m add-b --fixes=xxx:123',
            working_dir='tree')

    def test_fixes_invalid_bug_number(self):
        tree = self.make_branch_and_tree('tree')
        self.build_tree(['tree/hello.txt'])
        tree.add('hello.txt')
        self.run_bzr_error(
            ["Invalid bug identifier for %s. Commit refused." % 'lp:orange'],
            'commit -m add-b --fixes=lp:orange',
            working_dir='tree')

    def test_fixes_invalid_argument(self):
        """Raise an appropriate error when the fixes argument isn't tag:id."""
        tree = self.make_branch_and_tree('tree')
        self.build_tree(['tree/hello.txt'])
        tree.add('hello.txt')
        self.run_bzr_error(
            [r"Invalid bug orange. Must be in the form of 'tag:id'\. "
             r"Commit refused\."],
            'commit -m add-b --fixes=orange',
            working_dir='tree')

    def test_no_author(self):
        """If the author is not specified, the author property is not set."""
        tree = self.make_branch_and_tree('tree')
        self.build_tree(['tree/hello.txt'])
        tree.add('hello.txt')
        self.run_bzr( 'commit -m hello tree/hello.txt')
        last_rev = tree.branch.repository.get_revision(tree.last_revision())
        properties = last_rev.properties
        self.assertFalse('author' in properties)

    def test_author_sets_property(self):
        """commit --author='John Doe <jdoe@example.com>' sets the author
           revprop.
        """
        tree = self.make_branch_and_tree('tree')
        self.build_tree(['tree/hello.txt'])
        tree.add('hello.txt')
        self.run_bzr("commit -m hello --author='John Doe <jdoe@example.com>' "
                     "tree/hello.txt")
        last_rev = tree.branch.repository.get_revision(tree.last_revision())
        properties = last_rev.properties
        self.assertEqual('John Doe <jdoe@example.com>', properties['author'])

    def test_author_no_email(self):
        """Author's name without an email address is allowed, too."""
        tree = self.make_branch_and_tree('tree')
        self.build_tree(['tree/hello.txt'])
        tree.add('hello.txt')
        out, err = self.run_bzr("commit -m hello --author='John Doe' "
                                "tree/hello.txt")
        last_rev = tree.branch.repository.get_revision(tree.last_revision())
        properties = last_rev.properties
        self.assertEqual('John Doe', properties['author'])<|MERGE_RESOLUTION|>--- conflicted
+++ resolved
@@ -72,13 +72,8 @@
         """Add one file and examine verbose commit output"""
         tree = self.make_branch_and_tree('.')
         self.build_tree(['hello.txt'])
-<<<<<<< HEAD
-        self.run_bzr("add hello.txt")
+        tree.add("hello.txt")
         out,err = self.run_bzr('commit -v -m added')
-=======
-        tree.add("hello.txt")
-        out,err = self.run_bzr('commit -m added')
->>>>>>> 2bef65a8
         self.assertEqual('', out)
         self.assertEqual('added hello.txt\n'
                          'Committed revision 1.\n',
@@ -216,13 +211,8 @@
         self.build_tree(['hello.txt', 'unchanged.txt'])
         tree.add('unchanged.txt')
         self.run_bzr('commit -m unchanged unchanged.txt')
-<<<<<<< HEAD
-        self.run_bzr("add hello.txt")
+        tree.add("hello.txt")
         out,err = self.run_bzr('commit -v -m added')
-=======
-        tree.add("hello.txt")
-        out,err = self.run_bzr('commit -m added')
->>>>>>> 2bef65a8
         self.assertEqual('', out)
         self.assertEqual('added hello.txt\n'
                          'Committed revision 2.\n',
