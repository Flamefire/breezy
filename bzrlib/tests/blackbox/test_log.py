# Copyright (C) 2005, 2006, 2007, 2009 Canonical Ltd
#
# This program is free software; you can redistribute it and/or modify
# it under the terms of the GNU General Public License as published by
# the Free Software Foundation; either version 2 of the License, or
# (at your option) any later version.
#
# This program is distributed in the hope that it will be useful,
# but WITHOUT ANY WARRANTY; without even the implied warranty of
# MERCHANTABILITY or FITNESS FOR A PARTICULAR PURPOSE.  See the
# GNU General Public License for more details.
#
# You should have received a copy of the GNU General Public License
# along with this program; if not, write to the Free Software
# Foundation, Inc., 51 Franklin Street, Fifth Floor, Boston, MA 02110-1301 USA


"""Black-box tests for bzr log."""

import os, re

from bzrlib import osutils
from bzrlib.tests.blackbox import ExternalBase
from bzrlib.tests import KnownFailure, TestCaseInTempDir, TestCaseWithTransport
from bzrlib.tests.test_log import (
    normalize_log,
    )
from bzrlib.tests import test_log


class TestCaseWithoutPropsHandler(ExternalBase,
                                  test_log.TestCaseWithoutPropsHandler):
    pass


class TestLog(ExternalBase):

    def _prepare(self, path='.', format=None):
        tree = self.make_branch_and_tree(path, format=format)
        self.build_tree(
            [path + '/hello.txt', path + '/goodbye.txt', path + '/meep.txt'])
        tree.add('hello.txt')
        tree.commit(message='message1')
        tree.add('goodbye.txt')
        tree.commit(message='message2')
        tree.add('meep.txt')
        tree.commit(message='message3')
        self.full_log = self.run_bzr(["log", path])[0]
        return tree

    def test_log_null_end_revspec(self):
        self._prepare()
        self.assertTrue('revno: 1\n' in self.full_log)
        self.assertTrue('revno: 2\n' in self.full_log)
        self.assertTrue('revno: 3\n' in self.full_log)
        self.assertTrue('message:\n  message1\n' in self.full_log)
        self.assertTrue('message:\n  message2\n' in self.full_log)
        self.assertTrue('message:\n  message3\n' in self.full_log)

        log = self.run_bzr("log -r 1..")[0]
        self.assertEqualDiff(log, self.full_log)

    def test_log_null_begin_revspec(self):
        self._prepare()
        log = self.run_bzr("log -r ..3")[0]
        self.assertEqualDiff(self.full_log, log)

    def test_log_null_both_revspecs(self):
        self._prepare()
        log = self.run_bzr("log -r ..")[0]
        self.assertEqualDiff(self.full_log, log)

    def test_log_zero_revspec(self):
        self._prepare()
        self.run_bzr_error('bzr: ERROR: Logging revision 0 is invalid.',
                           ['log', '-r0'])

    def test_log_zero_begin_revspec(self):
        self._prepare()
        self.run_bzr_error('bzr: ERROR: Logging revision 0 is invalid.',
                           ['log', '-r0..2'])

    def test_log_zero_end_revspec(self):
        self._prepare()
        self.run_bzr_error('bzr: ERROR: Logging revision 0 is invalid.',
                           ['log', '-r-2..0'])

    def test_log_unsupported_timezone(self):
        self._prepare()
        self.run_bzr_error('bzr: ERROR: Unsupported timezone format "foo", '
                           'options are "utc", "original", "local".',
                           ['log', '--timezone', 'foo'])

    def test_log_negative_begin_revspec_full_log(self):
        self._prepare()
        log = self.run_bzr("log -r -3..")[0]
        self.assertEqualDiff(self.full_log, log)

    def test_log_negative_both_revspec_full_log(self):
        self._prepare()
        log = self.run_bzr("log -r -3..-1")[0]
        self.assertEqualDiff(self.full_log, log)

    def test_log_negative_both_revspec_partial(self):
        self._prepare()
        log = self.run_bzr("log -r -3..-2")[0]
        self.assertTrue('revno: 1\n' in log)
        self.assertTrue('revno: 2\n' in log)
        self.assertTrue('revno: 3\n' not in log)

    def test_log_negative_begin_revspec(self):
        self._prepare()
        log = self.run_bzr("log -r -2..")[0]
        self.assertTrue('revno: 1\n' not in log)
        self.assertTrue('revno: 2\n' in log)
        self.assertTrue('revno: 3\n' in log)

    def test_log_positive_revspecs(self):
        self._prepare()
        log = self.run_bzr("log -r 1..3")[0]
        self.assertEqualDiff(self.full_log, log)

    def test_log_reversed_revspecs(self):
        self._prepare()
        self.run_bzr_error(('bzr: ERROR: Start revision must be older than '
                            'the end revision.\n',),
                           ['log', '-r3..1'])

    def test_log_revno_n_path(self):
        self._prepare(path='branch1')
        self._prepare(path='branch2')
        log = self.run_bzr("log -r revno:2:branch1..revno:3:branch2",
                          retcode=3)[0]
        log = self.run_bzr("log -r revno:1:branch2..revno:3:branch2")[0]
        self.assertEqualDiff(self.full_log, log)
        log = self.run_bzr("log -r revno:1:branch2")[0]
        self.assertTrue('revno: 1\n' in log)
        self.assertTrue('revno: 2\n' not in log)
        self.assertTrue('branch nick: branch2\n' in log)
        self.assertTrue('branch nick: branch1\n' not in log)

    def test_log_nonexistent_revno(self):
        self._prepare()
        (out, err) = self.run_bzr_error(args="log -r 1234",
            error_regexes=["bzr: ERROR: Requested revision: '1234' "
                "does not exist in branch:"])

    def test_log_nonexistent_dotted_revno(self):
        self._prepare()
        (out, err) = self.run_bzr_error(args="log -r 123.123",
            error_regexes=["bzr: ERROR: Requested revision: '123.123' "
                "does not exist in branch:"])

    def test_log_change_revno(self):
        self._prepare()
        expected_log = self.run_bzr("log -r 1")[0]
        log = self.run_bzr("log -c 1")[0]
        self.assertEqualDiff(expected_log, log)

    def test_log_change_nonexistent_revno(self):
        self._prepare()
        (out, err) = self.run_bzr_error(args="log -c 1234",
            error_regexes=["bzr: ERROR: Requested revision: '1234' "
                "does not exist in branch:"])

    def test_log_change_nonexistent_dotted_revno(self):
        self._prepare()
        (out, err) = self.run_bzr_error(args="log -c 123.123",
            error_regexes=["bzr: ERROR: Requested revision: '123.123' "
                "does not exist in branch:"])

    def test_log_change_single_revno(self):
        self._prepare()
        self.run_bzr_error('bzr: ERROR: Option --change does not'
                           ' accept revision ranges',
                           ['log', '--change', '2..3'])

    def test_log_change_incompatible_with_revision(self):
        self._prepare()
        self.run_bzr_error('bzr: ERROR: --revision and --change'
                           ' are mutually exclusive',
                           ['log', '--change', '2', '--revision', '3'])

    def test_log_nonexistent_file(self):
        # files that don't exist in either the basis tree or working tree
        # should give an error
        wt = self.make_branch_and_tree('.')
        out, err = self.run_bzr('log does-not-exist', retcode=3)
        self.assertContainsRe(
            err, 'Path unknown at end or start of revision range: does-not-exist')

    def test_log_with_tags(self):
        tree = self._prepare(format='dirstate-tags')
        branch = tree.branch
        branch.tags.set_tag('tag1', branch.get_rev_id(1))
        branch.tags.set_tag('tag1.1', branch.get_rev_id(1))
        branch.tags.set_tag('tag3', branch.last_revision())

        log = self.run_bzr("log -r-1")[0]
        self.assertTrue('tags: tag3' in log)

        log = self.run_bzr("log -r1")[0]
        # I guess that we can't know the order of tags in the output
        # since dicts are unordered, need to check both possibilities
        self.assertContainsRe(log, r'tags: (tag1, tag1\.1|tag1\.1, tag1)')

    def test_merged_log_with_tags(self):
        branch1_tree = self._prepare(path='branch1', format='dirstate-tags')
        branch1 = branch1_tree.branch
        branch2_tree = branch1_tree.bzrdir.sprout('branch2').open_workingtree()
        branch1_tree.commit(message='foobar', allow_pointless=True)
        branch1.tags.set_tag('tag1', branch1.last_revision())
        os.chdir('branch2')
        self.run_bzr('merge ../branch1') # tags don't propagate otherwise
        branch2_tree.commit(message='merge branch 1')
        log = self.run_bzr("log -n0 -r-1")[0]
        self.assertContainsRe(log, r'    tags: tag1')
        log = self.run_bzr("log -n0 -r3.1.1")[0]
        self.assertContainsRe(log, r'tags: tag1')

    def test_log_limit(self):
        tree = self.make_branch_and_tree('.')
        # We want more commits than our batch size starts at
        for pos in range(10):
            tree.commit("%s" % pos)
        log = self.run_bzr("log --limit 2")[0]
        self.assertNotContainsRe(log, r'revno: 1\n')
        self.assertNotContainsRe(log, r'revno: 2\n')
        self.assertNotContainsRe(log, r'revno: 3\n')
        self.assertNotContainsRe(log, r'revno: 4\n')
        self.assertNotContainsRe(log, r'revno: 5\n')
        self.assertNotContainsRe(log, r'revno: 6\n')
        self.assertNotContainsRe(log, r'revno: 7\n')
        self.assertNotContainsRe(log, r'revno: 8\n')
        self.assertContainsRe(log, r'revno: 9\n')
        self.assertContainsRe(log, r'revno: 10\n')

    def test_log_limit_short(self):
        self._prepare()
        log = self.run_bzr("log -l 2")[0]
        self.assertNotContainsRe(log, r'revno: 1\n')
        self.assertContainsRe(log, r'revno: 2\n')
        self.assertContainsRe(log, r'revno: 3\n')

    def test_log_bad_message_re(self):
        """Bad --message argument gives a sensible message
        
        See https://bugs.launchpad.net/bzr/+bug/251352
        """
        self._prepare()
        out, err = self.run_bzr(['log', '-m', '*'], retcode=3)
        self.assertEqual("bzr: ERROR: Invalid regular expression"
            " in log message filter"
            ": '*'"
            ": nothing to repeat\n", err)
        self.assertEqual('', out)


class TestLogVerbose(TestCaseWithTransport):

    def setUp(self):
        super(TestLogVerbose, self).setUp()
        tree = self.make_branch_and_tree('.')
        self.build_tree(['hello.txt'])
        tree.add('hello.txt')
        tree.commit(message='message1')

    def assertUseShortDeltaFormat(self, cmd):
        log = self.run_bzr(cmd)[0]
        # Check that we use the short status format
        self.assertContainsRe(log, '(?m)^\s*A  hello.txt$')
        self.assertNotContainsRe(log, '(?m)^\s*added:$')

    def assertUseLongDeltaFormat(self, cmd):
        log = self.run_bzr(cmd)[0]
        # Check that we use the long status format
        self.assertNotContainsRe(log, '(?m)^\s*A  hello.txt$')
        self.assertContainsRe(log, '(?m)^\s*added:$')

    def test_log_short_verbose(self):
        self.assertUseShortDeltaFormat(['log', '--short', '-v'])

    def test_log_short_verbose_verbose(self):
        self.assertUseLongDeltaFormat(['log', '--short', '-vv'])

    def test_log_long_verbose(self):
        # Check that we use the long status format, ignoring the verbosity
        # level
        self.assertUseLongDeltaFormat(['log', '--long', '-v'])

    def test_log_long_verbose_verbose(self):
        # Check that we use the long status format, ignoring the verbosity
        # level
        self.assertUseLongDeltaFormat(['log', '--long', '-vv'])


class TestLogMerges(TestCaseWithoutPropsHandler):

    def _prepare(self):
        parent_tree = self.make_branch_and_tree('parent')
        parent_tree.commit(message='first post', allow_pointless=True)
        child_tree = parent_tree.bzrdir.sprout('child').open_workingtree()
        child_tree.commit(message='branch 1', allow_pointless=True)
        smaller_tree = \
                child_tree.bzrdir.sprout('smallerchild').open_workingtree()
        smaller_tree.commit(message='branch 2', allow_pointless=True)
        child_tree.merge_from_branch(smaller_tree.branch)
        child_tree.commit(message='merge branch 2')
        parent_tree.merge_from_branch(child_tree.branch)
        parent_tree.commit(message='merge branch 1')
        os.chdir('parent')

    def _prepare_short(self):
        parent_tree = self.make_branch_and_tree('parent')
        parent_tree.commit(message='first post',
            timestamp=1132586700, timezone=36000,
            committer='Joe Foo <joe@foo.com>')
        child_tree = parent_tree.bzrdir.sprout('child').open_workingtree()
        child_tree.commit(message='branch 1',
            timestamp=1132586800, timezone=36000,
            committer='Joe Foo <joe@foo.com>')
        smaller_tree = \
                child_tree.bzrdir.sprout('smallerchild').open_workingtree()
        smaller_tree.commit(message='branch 2',
            timestamp=1132586900, timezone=36000,
            committer='Joe Foo <joe@foo.com>')
        child_tree.merge_from_branch(smaller_tree.branch)
        child_tree.commit(message='merge branch 2',
            timestamp=1132587000, timezone=36000,
            committer='Joe Foo <joe@foo.com>')
        parent_tree.merge_from_branch(child_tree.branch)
        parent_tree.commit(message='merge branch 1',
            timestamp=1132587100, timezone=36000,
            committer='Joe Foo <joe@foo.com>')
        os.chdir('parent')

    def test_merges_are_indented_by_level(self):
        self._prepare()
        out,err = self.run_bzr('log -n0')
        self.assertEqual('', err)
        log = normalize_log(out)
        self.assertEqualDiff(log, """\
------------------------------------------------------------
revno: 2 [merge]
committer: Lorem Ipsum <test@example.com>
branch nick: parent
timestamp: Just now
message:
  merge branch 1
    ------------------------------------------------------------
    revno: 1.1.2 [merge]
    committer: Lorem Ipsum <test@example.com>
    branch nick: child
    timestamp: Just now
    message:
      merge branch 2
        ------------------------------------------------------------
        revno: 1.2.1
        committer: Lorem Ipsum <test@example.com>
        branch nick: smallerchild
        timestamp: Just now
        message:
          branch 2
    ------------------------------------------------------------
    revno: 1.1.1
    committer: Lorem Ipsum <test@example.com>
    branch nick: child
    timestamp: Just now
    message:
      branch 1
------------------------------------------------------------
revno: 1
committer: Lorem Ipsum <test@example.com>
branch nick: parent
timestamp: Just now
message:
  first post
""")

    def test_force_merge_revisions_off(self):
        self._prepare()
        out,err = self.run_bzr('log --long -n1')
        self.assertEqual('', err)
        log = normalize_log(out)
        self.assertEqualDiff(log, """\
------------------------------------------------------------
revno: 2 [merge]
committer: Lorem Ipsum <test@example.com>
branch nick: parent
timestamp: Just now
message:
  merge branch 1
------------------------------------------------------------
revno: 1
committer: Lorem Ipsum <test@example.com>
branch nick: parent
timestamp: Just now
message:
  first post
------------------------------------------------------------
Use --levels 0 (or -n0) to see merged revisions.
""")

    def test_force_merge_revisions_on(self):
        self._prepare_short()
        out,err = self.run_bzr('log --short -n0')
        self.assertEqual('', err)
        log = normalize_log(out)
        self.assertEqualDiff(log, """\
    2 Joe Foo\t2005-11-22 [merge]
      merge branch 1

          1.1.2 Joe Foo\t2005-11-22 [merge]
                merge branch 2

              1.2.1 Joe Foo\t2005-11-22
                    branch 2

          1.1.1 Joe Foo\t2005-11-22
                branch 1

    1 Joe Foo\t2005-11-22
      first post

""")

    def test_force_merge_revisions_N(self):
        self._prepare_short()
        out,err = self.run_bzr('log --short -n2')
        self.assertEqual('', err)
        log = normalize_log(out)
        self.assertEqualDiff(log, """\
    2 Joe Foo\t2005-11-22 [merge]
      merge branch 1

          1.1.2 Joe Foo\t2005-11-22 [merge]
                merge branch 2

          1.1.1 Joe Foo\t2005-11-22
                branch 1

    1 Joe Foo\t2005-11-22
      first post

""")

    def test_merges_single_merge_rev(self):
        self._prepare()
        out,err = self.run_bzr('log -n0 -r1.1.2')
        self.assertEqual('', err)
        log = normalize_log(out)
        self.assertEqualDiff(log, """\
------------------------------------------------------------
revno: 1.1.2 [merge]
committer: Lorem Ipsum <test@example.com>
branch nick: child
timestamp: Just now
message:
  merge branch 2
    ------------------------------------------------------------
    revno: 1.2.1
    committer: Lorem Ipsum <test@example.com>
    branch nick: smallerchild
    timestamp: Just now
    message:
      branch 2
""")

    def test_merges_partial_range(self):
        self._prepare()
        out, err = self.run_bzr('log -n0 -r1.1.1..1.1.2')
        self.assertEqual('', err)
        log = normalize_log(out)
        self.assertEqualDiff(log, """\
------------------------------------------------------------
revno: 1.1.2 [merge]
committer: Lorem Ipsum <test@example.com>
branch nick: child
timestamp: Just now
message:
  merge branch 2
    ------------------------------------------------------------
    revno: 1.2.1
    committer: Lorem Ipsum <test@example.com>
    branch nick: smallerchild
    timestamp: Just now
    message:
      branch 2
------------------------------------------------------------
revno: 1.1.1
committer: Lorem Ipsum <test@example.com>
branch nick: child
timestamp: Just now
message:
  branch 1
""")

    def test_merges_nonsupporting_formatter(self):
        # This "feature" of log formatters is madness. If a log
        # formatter cannot display a dotted-revno, it ought to ignore it.
        # Otherwise, a linear sequence is always expected to be handled now.
        raise KnownFailure('log formatters must support linear sequences now')
        self._prepare()
        err_msg = 'Selected log formatter only supports mainline revisions.'
        # The single revision case is tested in the core tests
        # since all standard formatters support single merge revisions.
        out,err = self.run_bzr('log --short -r1..1.1.2', retcode=3)
        self.assertContainsRe(err, err_msg)
        out,err = self.run_bzr('log --short -r1.1.1..1.1.2', retcode=3)
        self.assertContainsRe(err, err_msg)


def subst_dates(string):
    """Replace date strings with constant values."""
    return re.sub(r'\d{4}-\d{2}-\d{2} \d{2}:\d{2}:\d{2} [-\+]\d{4}',
                  'YYYY-MM-DD HH:MM:SS +ZZZZ', string)


class TestLogDiff(TestCaseWithoutPropsHandler):

    def _prepare(self):
        parent_tree = self.make_branch_and_tree('parent')
        self.build_tree(['parent/file1', 'parent/file2'])
        parent_tree.add('file1')
        parent_tree.add('file2')
        parent_tree.commit(message='first post',
            timestamp=1132586655, timezone=36000,
            committer='Lorem Ipsum <test@example.com>')
        child_tree = parent_tree.bzrdir.sprout('child').open_workingtree()
        self.build_tree_contents([('child/file2', 'hello\n')])
        child_tree.commit(message='branch 1',
            timestamp=1132586700, timezone=36000,
            committer='Lorem Ipsum <test@example.com>')
        parent_tree.merge_from_branch(child_tree.branch)
        parent_tree.commit(message='merge branch 1',
            timestamp=1132586800, timezone=36000,
            committer='Lorem Ipsum <test@example.com>')
        os.chdir('parent')

    def test_log_show_diff_long_with_merges(self):
        self._prepare()
        out,err = self.run_bzr('log -p -n0')
        self.assertEqual('', err)
        log = normalize_log(out)
        self.assertEqualDiff(subst_dates(log), """\
------------------------------------------------------------
revno: 2 [merge]
committer: Lorem Ipsum <test@example.com>
branch nick: parent
timestamp: Just now
message:
  merge branch 1
diff:
=== modified file 'file2'
--- file2\tYYYY-MM-DD HH:MM:SS +ZZZZ
+++ file2\tYYYY-MM-DD HH:MM:SS +ZZZZ
@@ -1,1 +1,1 @@
-contents of parent/file2
+hello
    ------------------------------------------------------------
    revno: 1.1.1
    committer: Lorem Ipsum <test@example.com>
    branch nick: child
    timestamp: Just now
    message:
      branch 1
    diff:
    === modified file 'file2'
    --- file2\tYYYY-MM-DD HH:MM:SS +ZZZZ
    +++ file2\tYYYY-MM-DD HH:MM:SS +ZZZZ
    @@ -1,1 +1,1 @@
    -contents of parent/file2
    +hello
------------------------------------------------------------
revno: 1
committer: Lorem Ipsum <test@example.com>
branch nick: parent
timestamp: Just now
message:
  first post
diff:
=== added file 'file1'
--- file1\tYYYY-MM-DD HH:MM:SS +ZZZZ
+++ file1\tYYYY-MM-DD HH:MM:SS +ZZZZ
@@ -0,0 +1,1 @@
+contents of parent/file1

=== added file 'file2'
--- file2\tYYYY-MM-DD HH:MM:SS +ZZZZ
+++ file2\tYYYY-MM-DD HH:MM:SS +ZZZZ
@@ -0,0 +1,1 @@
+contents of parent/file2
""")

    def test_log_show_diff_short(self):
        self._prepare()
        out,err = self.run_bzr('log -p --short')
        self.assertEqual('', err)
        log = normalize_log(out)
        self.assertEqualDiff(subst_dates(log), """\
    2 Lorem Ipsum\t2005-11-22 [merge]
      merge branch 1
      === modified file 'file2'
      --- file2\tYYYY-MM-DD HH:MM:SS +ZZZZ
      +++ file2\tYYYY-MM-DD HH:MM:SS +ZZZZ
      @@ -1,1 +1,1 @@
      -contents of parent/file2
      +hello

    1 Lorem Ipsum\t2005-11-22
      first post
      === added file 'file1'
      --- file1\tYYYY-MM-DD HH:MM:SS +ZZZZ
      +++ file1\tYYYY-MM-DD HH:MM:SS +ZZZZ
      @@ -0,0 +1,1 @@
      +contents of parent/file1
\x20\x20\x20\x20\x20\x20
      === added file 'file2'
      --- file2\tYYYY-MM-DD HH:MM:SS +ZZZZ
      +++ file2\tYYYY-MM-DD HH:MM:SS +ZZZZ
      @@ -0,0 +1,1 @@
      +contents of parent/file2

""")

    def test_log_show_diff_line(self):
        self._prepare()
        out,err = self.run_bzr('log -p --line')
        self.assertEqual('', err)
        log = normalize_log(out)
        # Not supported by this formatter so expect plain output
        self.assertEqualDiff(subst_dates(log), """\
2: Lorem Ipsum 2005-11-22 [merge] merge branch 1
1: Lorem Ipsum 2005-11-22 first post
""")

    def test_log_show_diff_file(self):
        """Only the diffs for the given file are to be shown"""
        self._prepare()
        out,err = self.run_bzr('log -p --short file2')
        self.assertEqual('', err)
        log = normalize_log(out)
        self.assertEqualDiff(subst_dates(log), """\
    2 Lorem Ipsum\t2005-11-22 [merge]
      merge branch 1
      === modified file 'file2'
      --- file2\tYYYY-MM-DD HH:MM:SS +ZZZZ
      +++ file2\tYYYY-MM-DD HH:MM:SS +ZZZZ
      @@ -1,1 +1,1 @@
      -contents of parent/file2
      +hello

    1 Lorem Ipsum\t2005-11-22
      first post
      === added file 'file2'
      --- file2\tYYYY-MM-DD HH:MM:SS +ZZZZ
      +++ file2\tYYYY-MM-DD HH:MM:SS +ZZZZ
      @@ -0,0 +1,1 @@
      +contents of parent/file2

""")
        out,err = self.run_bzr('log -p --short file1')
        self.assertEqual('', err)
        log = normalize_log(out)
        self.assertEqualDiff(subst_dates(log), """\
    1 Lorem Ipsum\t2005-11-22
      first post
      === added file 'file1'
      --- file1\tYYYY-MM-DD HH:MM:SS +ZZZZ
      +++ file1\tYYYY-MM-DD HH:MM:SS +ZZZZ
      @@ -0,0 +1,1 @@
      +contents of parent/file1

""")

    def test_log_show_diff_non_ascii(self):
        # Smoke test for bug #328007 UnicodeDecodeError on 'log -p'
        message = u'Message with \xb5'
        body = 'Body with \xb5\n'
        wt = self.make_branch_and_tree('.')
        self.build_tree_contents([('foo', body)])
        wt.add('foo')
        wt.commit(message=message)
        # check that command won't fail with unicode error
        # don't care about exact output because we have other tests for this
        out,err = self.run_bzr('log -p --long')
        self.assertNotEqual('', out)
        self.assertEqual('', err)
        out,err = self.run_bzr('log -p --short')
        self.assertNotEqual('', out)
        self.assertEqual('', err)
        out,err = self.run_bzr('log -p --line')
        self.assertNotEqual('', out)
        self.assertEqual('', err)


class TestLogEncodings(TestCaseInTempDir):

    _mu = u'\xb5'
    _message = u'Message with \xb5'

    # Encodings which can encode mu
    good_encodings = [
        'utf-8',
        'latin-1',
        'iso-8859-1',
        'cp437', # Common windows encoding
        'cp1251', # Russian windows encoding
        'cp1258', # Common windows encoding
    ]
    # Encodings which cannot encode mu
    bad_encodings = [
        'ascii',
        'iso-8859-2',
        'koi8_r',
    ]

    def setUp(self):
        TestCaseInTempDir.setUp(self)
        self.user_encoding = osutils._cached_user_encoding

    def tearDown(self):
        osutils._cached_user_encoding = self.user_encoding
        TestCaseInTempDir.tearDown(self)

    def create_branch(self):
        bzr = self.run_bzr
        bzr('init')
        open('a', 'wb').write('some stuff\n')
        bzr('add a')
        bzr(['commit', '-m', self._message])

    def try_encoding(self, encoding, fail=False):
        bzr = self.run_bzr
        if fail:
            self.assertRaises(UnicodeEncodeError,
                self._mu.encode, encoding)
            encoded_msg = self._message.encode(encoding, 'replace')
        else:
            encoded_msg = self._message.encode(encoding)

        old_encoding = osutils._cached_user_encoding
        # This test requires that 'run_bzr' uses the current
        # bzrlib, because we override user_encoding, and expect
        # it to be used
        try:
            osutils._cached_user_encoding = 'ascii'
            # We should be able to handle any encoding
            out, err = bzr('log', encoding=encoding)
            if not fail:
                # Make sure we wrote mu as we expected it to exist
                self.assertNotEqual(-1, out.find(encoded_msg))
                out_unicode = out.decode(encoding)
                self.assertNotEqual(-1, out_unicode.find(self._message))
            else:
                self.assertNotEqual(-1, out.find('Message with ?'))
        finally:
            osutils._cached_user_encoding = old_encoding

    def test_log_handles_encoding(self):
        self.create_branch()

        for encoding in self.good_encodings:
            self.try_encoding(encoding)

    def test_log_handles_bad_encoding(self):
        self.create_branch()

        for encoding in self.bad_encodings:
            self.try_encoding(encoding, fail=True)

    def test_stdout_encoding(self):
        bzr = self.run_bzr
        osutils._cached_user_encoding = "cp1251"

        bzr('init')
        self.build_tree(['a'])
        bzr('add a')
        bzr(['commit', '-m', u'\u0422\u0435\u0441\u0442'])
        stdout, stderr = self.run_bzr('log', encoding='cp866')

        message = stdout.splitlines()[-1]

        # explanation of the check:
        # u'\u0422\u0435\u0441\u0442' is word 'Test' in russian
        # in cp866  encoding this is string '\x92\xa5\xe1\xe2'
        # in cp1251 encoding this is string '\xd2\xe5\xf1\xf2'
        # This test should check that output of log command
        # encoded to sys.stdout.encoding
        test_in_cp866 = '\x92\xa5\xe1\xe2'
        test_in_cp1251 = '\xd2\xe5\xf1\xf2'
        # Make sure the log string is encoded in cp866
        self.assertEquals(test_in_cp866, message[2:])
        # Make sure the cp1251 string is not found anywhere
        self.assertEquals(-1, stdout.find(test_in_cp1251))


class TestLogFile(TestCaseWithTransport):

    def test_log_local_branch_file(self):
        """We should be able to log files in local treeless branches"""
        tree = self.make_branch_and_tree('tree')
        self.build_tree(['tree/file'])
        tree.add('file')
        tree.commit('revision 1')
        tree.bzrdir.destroy_workingtree()
        self.run_bzr('log tree/file')

    def prepare_tree(self, complex=False):
        # The complex configuration includes deletes and renames
        tree = self.make_branch_and_tree('parent')
        self.build_tree(['parent/file1', 'parent/file2', 'parent/file3'])
        tree.add('file1')
        tree.commit('add file1')
        tree.add('file2')
        tree.commit('add file2')
        tree.add('file3')
        tree.commit('add file3')
        child_tree = tree.bzrdir.sprout('child').open_workingtree()
        self.build_tree_contents([('child/file2', 'hello')])
        child_tree.commit(message='branch 1')
        tree.merge_from_branch(child_tree.branch)
        tree.commit(message='merge child branch')
        if complex:
            tree.remove('file2')
            tree.commit('remove file2')
            tree.rename_one('file3', 'file4')
            tree.commit('file3 is now called file4')
            tree.remove('file1')
            tree.commit('remove file1')
        os.chdir('parent')

    def test_log_file(self):
        """The log for a particular file should only list revs for that file"""
        self.prepare_tree()
        log = self.run_bzr('log -n0 file1')[0]
        self.assertContainsRe(log, 'revno: 1\n')
        self.assertNotContainsRe(log, 'revno: 2\n')
        self.assertNotContainsRe(log, 'revno: 3\n')
        self.assertNotContainsRe(log, 'revno: 3.1.1\n')
<<<<<<< HEAD
        self.assertNotContainsRe(log, 'revno: 4 ')
        log = self.run_bzr('log file2')[0]
=======
        self.assertNotContainsRe(log, 'revno: 4\n')
        log = self.run_bzr('log -n0 file2')[0]
>>>>>>> a568f987
        self.assertNotContainsRe(log, 'revno: 1\n')
        self.assertContainsRe(log, 'revno: 2\n')
        self.assertNotContainsRe(log, 'revno: 3\n')
        self.assertContainsRe(log, 'revno: 3.1.1\n')
<<<<<<< HEAD
        self.assertContainsRe(log, 'revno: 4 ')
        log = self.run_bzr('log file3')[0]
=======
        self.assertContainsRe(log, 'revno: 4\n')
        log = self.run_bzr('log -n0 file3')[0]
>>>>>>> a568f987
        self.assertNotContainsRe(log, 'revno: 1\n')
        self.assertNotContainsRe(log, 'revno: 2\n')
        self.assertContainsRe(log, 'revno: 3\n')
        self.assertNotContainsRe(log, 'revno: 3.1.1\n')
<<<<<<< HEAD
        self.assertNotContainsRe(log, 'revno: 4 ')
        log = self.run_bzr('log -r3.1.1 file2')[0]
=======
        self.assertNotContainsRe(log, 'revno: 4\n')
        log = self.run_bzr('log -n0 -r3.1.1 file2')[0]
>>>>>>> a568f987
        self.assertNotContainsRe(log, 'revno: 1\n')
        self.assertNotContainsRe(log, 'revno: 2\n')
        self.assertNotContainsRe(log, 'revno: 3\n')
        self.assertContainsRe(log, 'revno: 3.1.1\n')
<<<<<<< HEAD
        self.assertNotContainsRe(log, 'revno: 4 ')
        log = self.run_bzr('log -r4 file2')[0]
=======
        self.assertNotContainsRe(log, 'revno: 4\n')
        log = self.run_bzr('log -n0 -r4 file2')[0]
>>>>>>> a568f987
        self.assertNotContainsRe(log, 'revno: 1\n')
        self.assertNotContainsRe(log, 'revno: 2\n')
        self.assertNotContainsRe(log, 'revno: 3\n')
        self.assertContainsRe(log, 'revno: 3.1.1\n')
<<<<<<< HEAD
        self.assertContainsRe(log, 'revno: 4 ')
        log = self.run_bzr('log -r3.. file2')[0]
=======
        self.assertContainsRe(log, 'revno: 4\n')
        log = self.run_bzr('log -n0 -r3.. file2')[0]
>>>>>>> a568f987
        self.assertNotContainsRe(log, 'revno: 1\n')
        self.assertNotContainsRe(log, 'revno: 2\n')
        self.assertNotContainsRe(log, 'revno: 3\n')
        self.assertContainsRe(log, 'revno: 3.1.1\n')
<<<<<<< HEAD
        self.assertContainsRe(log, 'revno: 4 ')
        log = self.run_bzr('log -r..3 file2')[0]
=======
        self.assertContainsRe(log, 'revno: 4\n')
        log = self.run_bzr('log -n0 -r..3 file2')[0]
>>>>>>> a568f987
        self.assertNotContainsRe(log, 'revno: 1\n')
        self.assertContainsRe(log, 'revno: 2\n')
        self.assertNotContainsRe(log, 'revno: 3\n')
        self.assertNotContainsRe(log, 'revno: 3.1.1\n')
        self.assertNotContainsRe(log, 'revno: 4 ')

    def test_log_file_historical_missing(self):
        # Check logging a deleted file gives an error if the
        # file isn't found at the end or start of the revision range
        self.prepare_tree(complex=True)
        err_msg = "Path unknown at end or start of revision range: file2"
        err = self.run_bzr('log file2', retcode=3)[1]
        self.assertContainsRe(err, err_msg)

    def test_log_file_historical_end(self):
        # Check logging a deleted file is ok if the file existed
        # at the end the revision range
        self.prepare_tree(complex=True)
        log, err = self.run_bzr('log -n0 -r..4 file2')
        self.assertEquals('', err)
        self.assertNotContainsRe(log, 'revno: 1\n')
        self.assertContainsRe(log, 'revno: 2\n')
        self.assertNotContainsRe(log, 'revno: 3\n')
        self.assertContainsRe(log, 'revno: 3.1.1\n')
        self.assertContainsRe(log, 'revno: 4 ')

    def test_log_file_historical_start(self):
        # Check logging a deleted file is ok if the file existed
        # at the start of the revision range
        self.prepare_tree(complex=True)
        log, err = self.run_bzr('log file1')
        self.assertEquals('', err)
        self.assertContainsRe(log, 'revno: 1\n')
        self.assertNotContainsRe(log, 'revno: 2\n')
        self.assertNotContainsRe(log, 'revno: 3\n')
        self.assertNotContainsRe(log, 'revno: 3.1.1\n')
        self.assertNotContainsRe(log, 'revno: 4 ')

    def test_log_file_renamed(self):
        """File matched against revision range, not current tree."""
        self.prepare_tree(complex=True)

        # Check logging a renamed file gives an error by default
        err_msg = "Path unknown at end or start of revision range: file3"
        err = self.run_bzr('log file3', retcode=3)[1]
        self.assertContainsRe(err, err_msg)

        # Check we can see a renamed file if we give the right end revision
        log, err = self.run_bzr('log -r..4 file3')
        self.assertEquals('', err)
        self.assertNotContainsRe(log, 'revno: 1\n')
        self.assertNotContainsRe(log, 'revno: 2\n')
        self.assertContainsRe(log, 'revno: 3\n')
        self.assertNotContainsRe(log, 'revno: 3.1.1\n')
        self.assertNotContainsRe(log, 'revno: 4 ')

    def test_line_log_file(self):
        """The line log for a file should only list relevant mainline revs"""
        # Note: this also implicitly  covers the short logging case.
        # We test using --line in preference to --short because matching
        # revnos in the output of --line is more reliable.
        self.prepare_tree()

        # full history of file1
        log = self.run_bzr('log --line file1')[0]
        self.assertContainsRe(log, '^1:', re.MULTILINE)
        self.assertNotContainsRe(log, '^2:', re.MULTILINE)
        self.assertNotContainsRe(log, '^3:', re.MULTILINE)
        self.assertNotContainsRe(log, '^3.1.1:', re.MULTILINE)
        self.assertNotContainsRe(log, '^4:', re.MULTILINE)

        # full history of file2
        log = self.run_bzr('log --line file2')[0]
        self.assertNotContainsRe(log, '^1:', re.MULTILINE)
        self.assertContainsRe(log, '^2:', re.MULTILINE)
        self.assertNotContainsRe(log, '^3:', re.MULTILINE)
        self.assertNotContainsRe(log, '^3.1.1:', re.MULTILINE)
        self.assertContainsRe(log, '^4:', re.MULTILINE)

        # full history of file3
        log = self.run_bzr('log --line file3')[0]
        self.assertNotContainsRe(log, '^1:', re.MULTILINE)
        self.assertNotContainsRe(log, '^2:', re.MULTILINE)
        self.assertContainsRe(log, '^3:', re.MULTILINE)
        self.assertNotContainsRe(log, '^3.1.1:', re.MULTILINE)
        self.assertNotContainsRe(log, '^4:', re.MULTILINE)

        # file in a merge revision
        log = self.run_bzr('log --line -r3.1.1 file2')[0]
        self.assertNotContainsRe(log, '^1:', re.MULTILINE)
        self.assertNotContainsRe(log, '^2:', re.MULTILINE)
        self.assertNotContainsRe(log, '^3:', re.MULTILINE)
        self.assertContainsRe(log, '^3.1.1:', re.MULTILINE)
        self.assertNotContainsRe(log, '^4:', re.MULTILINE)

        # file in a mainline revision
        log = self.run_bzr('log --line -r4 file2')[0]
        self.assertNotContainsRe(log, '^1:', re.MULTILINE)
        self.assertNotContainsRe(log, '^2:', re.MULTILINE)
        self.assertNotContainsRe(log, '^3:', re.MULTILINE)
        self.assertNotContainsRe(log, '^3.1.1:', re.MULTILINE)
        self.assertContainsRe(log, '^4:', re.MULTILINE)

        # file since a revision
        log = self.run_bzr('log --line -r3.. file2')[0]
        self.assertNotContainsRe(log, '^1:', re.MULTILINE)
        self.assertNotContainsRe(log, '^2:', re.MULTILINE)
        self.assertNotContainsRe(log, '^3:', re.MULTILINE)
        self.assertNotContainsRe(log, '^3.1.1:', re.MULTILINE)
        self.assertContainsRe(log, '^4:', re.MULTILINE)

        # file up to a revision
        log = self.run_bzr('log --line -r..3 file2')[0]
        self.assertNotContainsRe(log, '^1:', re.MULTILINE)
        self.assertContainsRe(log, '^2:', re.MULTILINE)
        self.assertNotContainsRe(log, '^3:', re.MULTILINE)
        self.assertNotContainsRe(log, '^3.1.1:', re.MULTILINE)
        self.assertNotContainsRe(log, '^4:', re.MULTILINE)


class TestLogMultiple(TestCaseWithTransport):

    def prepare_tree(self):
        tree = self.make_branch_and_tree('parent')
        self.build_tree([
            'parent/file1',
            'parent/file2',
            'parent/dir1/',
            'parent/dir1/file5',
            'parent/dir1/dir2/',
            'parent/dir1/dir2/file3',
            'parent/file4'])
        tree.add('file1')
        tree.commit('add file1')
        tree.add('file2')
        tree.commit('add file2')
        tree.add(['dir1', 'dir1/dir2', 'dir1/dir2/file3'])
        tree.commit('add file3')
        tree.add('file4')
        tree.commit('add file4')
        tree.add('dir1/file5')
        tree.commit('add file5')
        child_tree = tree.bzrdir.sprout('child').open_workingtree()
        self.build_tree_contents([('child/file2', 'hello')])
        child_tree.commit(message='branch 1')
        tree.merge_from_branch(child_tree.branch)
        tree.commit(message='merge child branch')
        os.chdir('parent')

    def assertRevnos(self, paths_str, expected_revnos):
        # confirm the revision numbers in log --line output are those expected
        out, err = self.run_bzr('log --line -n0 %s' % (paths_str,))
        self.assertEqual('', err)
        revnos = [s.split(':', 1)[0].lstrip() for s in out.splitlines()]
        self.assertEqual(expected_revnos, revnos)

    def test_log_files(self):
        """The log for multiple file should only list revs for those files"""
        self.prepare_tree()
        self.assertRevnos('file1 file2 dir1/dir2/file3',
            ['6', '5.1.1', '3', '2', '1'])

    def test_log_directory(self):
        """The log for a directory should show all nested files."""
        self.prepare_tree()
        self.assertRevnos('dir1', ['5', '3'])

    def test_log_nested_directory(self):
        """The log for a directory should show all nested files."""
        self.prepare_tree()
        self.assertRevnos('dir1/dir2', ['3'])

    def test_log_in_nested_directory(self):
        """The log for a directory should show all nested files."""
        self.prepare_tree()
        os.chdir("dir1")
        self.assertRevnos('.', ['5', '3'])

    def test_log_files_and_directories(self):
        """Logging files and directories together should be fine."""
        self.prepare_tree()
        self.assertRevnos('file4 dir1/dir2', ['4', '3'])

    def test_log_files_and_dirs_in_nested_directory(self):
        """The log for a directory should show all nested files."""
        self.prepare_tree()
        os.chdir("dir1")
        self.assertRevnos('dir2 file5', ['5', '3'])<|MERGE_RESOLUTION|>--- conflicted
+++ resolved
@@ -838,68 +838,38 @@
         self.assertNotContainsRe(log, 'revno: 2\n')
         self.assertNotContainsRe(log, 'revno: 3\n')
         self.assertNotContainsRe(log, 'revno: 3.1.1\n')
-<<<<<<< HEAD
         self.assertNotContainsRe(log, 'revno: 4 ')
-        log = self.run_bzr('log file2')[0]
-=======
-        self.assertNotContainsRe(log, 'revno: 4\n')
         log = self.run_bzr('log -n0 file2')[0]
->>>>>>> a568f987
         self.assertNotContainsRe(log, 'revno: 1\n')
         self.assertContainsRe(log, 'revno: 2\n')
         self.assertNotContainsRe(log, 'revno: 3\n')
         self.assertContainsRe(log, 'revno: 3.1.1\n')
-<<<<<<< HEAD
         self.assertContainsRe(log, 'revno: 4 ')
-        log = self.run_bzr('log file3')[0]
-=======
-        self.assertContainsRe(log, 'revno: 4\n')
         log = self.run_bzr('log -n0 file3')[0]
->>>>>>> a568f987
         self.assertNotContainsRe(log, 'revno: 1\n')
         self.assertNotContainsRe(log, 'revno: 2\n')
         self.assertContainsRe(log, 'revno: 3\n')
         self.assertNotContainsRe(log, 'revno: 3.1.1\n')
-<<<<<<< HEAD
         self.assertNotContainsRe(log, 'revno: 4 ')
-        log = self.run_bzr('log -r3.1.1 file2')[0]
-=======
-        self.assertNotContainsRe(log, 'revno: 4\n')
         log = self.run_bzr('log -n0 -r3.1.1 file2')[0]
->>>>>>> a568f987
         self.assertNotContainsRe(log, 'revno: 1\n')
         self.assertNotContainsRe(log, 'revno: 2\n')
         self.assertNotContainsRe(log, 'revno: 3\n')
         self.assertContainsRe(log, 'revno: 3.1.1\n')
-<<<<<<< HEAD
         self.assertNotContainsRe(log, 'revno: 4 ')
-        log = self.run_bzr('log -r4 file2')[0]
-=======
-        self.assertNotContainsRe(log, 'revno: 4\n')
         log = self.run_bzr('log -n0 -r4 file2')[0]
->>>>>>> a568f987
         self.assertNotContainsRe(log, 'revno: 1\n')
         self.assertNotContainsRe(log, 'revno: 2\n')
         self.assertNotContainsRe(log, 'revno: 3\n')
         self.assertContainsRe(log, 'revno: 3.1.1\n')
-<<<<<<< HEAD
         self.assertContainsRe(log, 'revno: 4 ')
-        log = self.run_bzr('log -r3.. file2')[0]
-=======
-        self.assertContainsRe(log, 'revno: 4\n')
         log = self.run_bzr('log -n0 -r3.. file2')[0]
->>>>>>> a568f987
         self.assertNotContainsRe(log, 'revno: 1\n')
         self.assertNotContainsRe(log, 'revno: 2\n')
         self.assertNotContainsRe(log, 'revno: 3\n')
         self.assertContainsRe(log, 'revno: 3.1.1\n')
-<<<<<<< HEAD
         self.assertContainsRe(log, 'revno: 4 ')
-        log = self.run_bzr('log -r..3 file2')[0]
-=======
-        self.assertContainsRe(log, 'revno: 4\n')
         log = self.run_bzr('log -n0 -r..3 file2')[0]
->>>>>>> a568f987
         self.assertNotContainsRe(log, 'revno: 1\n')
         self.assertContainsRe(log, 'revno: 2\n')
         self.assertNotContainsRe(log, 'revno: 3\n')
