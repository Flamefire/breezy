# Copyright (C) 2006-2010 Canonical Ltd
#
# This program is free software; you can redistribute it and/or modify
# it under the terms of the GNU General Public License as published by
# the Free Software Foundation; either version 2 of the License, or
# (at your option) any later version.
#
# This program is distributed in the hope that it will be useful,
# but WITHOUT ANY WARRANTY; without even the implied warranty of
# MERCHANTABILITY or FITNESS FOR A PARTICULAR PURPOSE.  See the
# GNU General Public License for more details.
#
# You should have received a copy of the GNU General Public License
# along with this program; if not, write to the Free Software
# Foundation, Inc., 51 Franklin Street, Fifth Floor, Boston, MA 02110-1301 USA


"""Black-box tests for bzr log."""

from itertools import izip
import os

from bzrlib import (
    branchbuilder,
    errors,
    log,
    osutils,
    tests,
    )
from bzrlib.tests import (
    test_log,
    features,
    )
<<<<<<< HEAD
from bzrlib.tests.matchers import NoVfsCalls
=======
from bzrlib.tests.matchers import ContainsNoVfsCalls
>>>>>>> 15b78386


class TestLog(tests.TestCaseWithTransport, test_log.TestLogMixin):

    def make_minimal_branch(self, path='.', format=None):
        tree = self.make_branch_and_tree(path, format=format)
        self.build_tree([path + '/hello.txt'])
        tree.add('hello.txt')
        tree.commit(message='message1')
        return tree

    def make_linear_branch(self, path='.', format=None):
        tree = self.make_branch_and_tree(path, format=format)
        self.build_tree(
            [path + '/hello.txt', path + '/goodbye.txt', path + '/meep.txt'])
        tree.add('hello.txt')
        tree.commit(message='message1')
        tree.add('goodbye.txt')
        tree.commit(message='message2')
        tree.add('meep.txt')
        tree.commit(message='message3')
        return tree

    def make_merged_branch(self, path='.', format=None):
        tree = self.make_linear_branch(path, format)
        tree2 = tree.bzrdir.sprout('tree2',
            revision_id=tree.branch.get_rev_id(1)).open_workingtree()
        tree2.commit(message='tree2 message2')
        tree2.commit(message='tree2 message3')
        tree.merge_from_branch(tree2.branch)
        tree.commit(message='merge')
        return tree


class TestLogWithLogCatcher(TestLog):

    def setUp(self):
        super(TestLogWithLogCatcher, self).setUp()
        # Capture log formatter creations
        class MyLogFormatter(test_log.LogCatcher):

            def __new__(klass, *args, **kwargs):
                self.log_catcher = test_log.LogCatcher(*args, **kwargs)
                # Always return our own log formatter
                return self.log_catcher
        # Break cycle with closure over self on cleanup by removing method
        self.addCleanup(setattr, MyLogFormatter, "__new__", None)

        def getme(branch):
                # Always return our own log formatter class hijacking the
                # default behavior (which requires setting up a config
                # variable)
            return MyLogFormatter
        self.overrideAttr(log.log_formatter_registry, 'get_default', getme)

    def get_captured_revisions(self):
        return self.log_catcher.revisions

    def assertLogRevnos(self, args, expected_revnos, working_dir='.',
                        out='', err=''):
        actual_out, actual_err = self.run_bzr(['log'] + args,
                                              working_dir=working_dir)
        self.assertEqual(out, actual_out)
        self.assertEqual(err, actual_err)
        self.assertEqual(expected_revnos,
                         [r.revno for r in self.get_captured_revisions()])

    def assertLogRevnosAndDepths(self, args, expected_revnos_and_depths,
                                working_dir='.'):
        self.run_bzr(['log'] + args, working_dir=working_dir)
        self.assertEqual(expected_revnos_and_depths,
                         [(r.revno, r.merge_depth)
                           for r in self.get_captured_revisions()])


class TestLogRevSpecs(TestLogWithLogCatcher):

    def test_log_no_revspec(self):
        self.make_linear_branch()
        self.assertLogRevnos([], ['3', '2', '1'])

    def test_log_null_end_revspec(self):
        self.make_linear_branch()
        self.assertLogRevnos(['-r1..'], ['3', '2', '1'])

    def test_log_null_begin_revspec(self):
        self.make_linear_branch()
        self.assertLogRevnos(['-r..3'], ['3', '2', '1'])

    def test_log_null_both_revspecs(self):
        self.make_linear_branch()
        self.assertLogRevnos(['-r..'], ['3', '2', '1'])

    def test_log_negative_begin_revspec_full_log(self):
        self.make_linear_branch()
        self.assertLogRevnos(['-r-3..'], ['3', '2', '1'])

    def test_log_negative_both_revspec_full_log(self):
        self.make_linear_branch()
        self.assertLogRevnos(['-r-3..-1'], ['3', '2', '1'])

    def test_log_negative_both_revspec_partial(self):
        self.make_linear_branch()
        self.assertLogRevnos(['-r-3..-2'], ['2', '1'])

    def test_log_negative_begin_revspec(self):
        self.make_linear_branch()
        self.assertLogRevnos(['-r-2..'], ['3', '2'])

    def test_log_positive_revspecs(self):
        self.make_linear_branch()
        self.assertLogRevnos(['-r1..3'], ['3', '2', '1'])

    def test_log_dotted_revspecs(self):
        self.make_merged_branch()
        self.assertLogRevnos(['-n0', '-r1..1.1.1'], ['1.1.1', '1'])

    def test_log_limit(self):
        tree = self.make_branch_and_tree('.')
        # We want more commits than our batch size starts at
        for pos in range(10):
            tree.commit("%s" % pos)
        self.assertLogRevnos(['--limit', '2'], ['10', '9'])

    def test_log_limit_short(self):
        self.make_linear_branch()
        self.assertLogRevnos(['-l', '2'], ['3', '2'])

    def test_log_change_revno(self):
        self.make_linear_branch()
        self.assertLogRevnos(['-c1'], ['1'])

    def test_branch_revspec(self):
        foo = self.make_branch_and_tree('foo')
        bar = self.make_branch_and_tree('bar')
        self.build_tree(['foo/foo.txt', 'bar/bar.txt'])
        foo.add('foo.txt')
        bar.add('bar.txt')
        foo.commit(message='foo')
        bar.commit(message='bar')
        self.run_bzr('log -r branch:../bar', working_dir='foo')
        self.assertEqual([bar.branch.get_rev_id(1)],
                         [r.rev.revision_id
                          for r in self.get_captured_revisions()])


class TestLogExcludeCommonAncestry(TestLogWithLogCatcher):

    def test_exclude_common_ancestry_simple_revnos(self):
        self.make_linear_branch()
        self.assertLogRevnos(['-r1..3', '--exclude-common-ancestry'],
                             ['3', '2'])


class TestLogMergedLinearAncestry(TestLogWithLogCatcher):

    def setUp(self):
        super(TestLogMergedLinearAncestry, self).setUp()
        # FIXME: Using a MemoryTree would be even better here (but until we
        # stop calling run_bzr, there is no point) --vila 100118.
        builder = branchbuilder.BranchBuilder(self.get_transport())
        builder.start_series()
        # 1
        # | \
        # 2  1.1.1
        # | / |
        # 3  1.1.2
        # |   |
        # |  1.1.3
        # | / |
        # 4  1.1.4
        # | /
        # 5

        # mainline
        builder.build_snapshot('1', None, [
            ('add', ('', 'root-id', 'directory', ''))])
        builder.build_snapshot('2', ['1'], [])
        # branch
        builder.build_snapshot('1.1.1', ['1'], [])
        # merge branch into mainline
        builder.build_snapshot('3', ['2', '1.1.1'], [])
        # new commits in branch
        builder.build_snapshot('1.1.2', ['1.1.1'], [])
        builder.build_snapshot('1.1.3', ['1.1.2'], [])
        # merge branch into mainline
        builder.build_snapshot('4', ['3', '1.1.3'], [])
        # merge mainline into branch
        builder.build_snapshot('1.1.4', ['1.1.3', '4'], [])
        # merge branch into mainline
        builder.build_snapshot('5', ['4', '1.1.4'], [])
        builder.finish_series()

    def test_n0(self):
        self.assertLogRevnos(['-n0', '-r1.1.1..1.1.4'],
                             ['1.1.4', '4', '1.1.3', '1.1.2', '3', '1.1.1'])
    def test_n0_forward(self):
        self.assertLogRevnos(['-n0', '-r1.1.1..1.1.4', '--forward'],
                             ['3', '1.1.1', '4', '1.1.2', '1.1.3', '1.1.4'])

    def test_n1(self):
        # starting from 1.1.4 we follow the left-hand ancestry
        self.assertLogRevnos(['-n1', '-r1.1.1..1.1.4'],
                             ['1.1.4', '1.1.3', '1.1.2', '1.1.1'])

    def test_n1_forward(self):
        self.assertLogRevnos(['-n1', '-r1.1.1..1.1.4', '--forward'],
                             ['1.1.1', '1.1.2', '1.1.3', '1.1.4'])


class Test_GenerateAllRevisions(TestLogWithLogCatcher):

    def setUp(self):
        super(Test_GenerateAllRevisions, self).setUp()
        builder = self.make_branch_with_many_merges()
        b = builder.get_branch()
        b.lock_read()
        self.addCleanup(b.unlock)
        self.branch = b

    def make_branch_with_many_merges(self, path='.', format=None):
        builder = branchbuilder.BranchBuilder(self.get_transport())
        builder.start_series()
        # The graph below may look a bit complicated (and it may be but I've
        # banged my head enough on it) but the bug requires at least dotted
        # revnos *and* merged revisions below that.
        builder.build_snapshot('1', None, [
            ('add', ('', 'root-id', 'directory', ''))])
        builder.build_snapshot('2', ['1'], [])
        builder.build_snapshot('1.1.1', ['1'], [])
        builder.build_snapshot('2.1.1', ['2'], [])
        builder.build_snapshot('3', ['2', '1.1.1'], [])
        builder.build_snapshot('2.1.2', ['2.1.1'], [])
        builder.build_snapshot('2.2.1', ['2.1.1'], [])
        builder.build_snapshot('2.1.3', ['2.1.2', '2.2.1'], [])
        builder.build_snapshot('4', ['3', '2.1.3'], [])
        builder.build_snapshot('5', ['4', '2.1.2'], [])
        builder.finish_series()
        return builder

    def test_not_an_ancestor(self):
        self.assertRaises(errors.BzrCommandError,
                          log._generate_all_revisions,
                          self.branch, '1.1.1', '2.1.3', 'reverse',
                          delayed_graph_generation=True)

    def test_wrong_order(self):
        self.assertRaises(errors.BzrCommandError,
                          log._generate_all_revisions,
                          self.branch, '5', '2.1.3', 'reverse',
                          delayed_graph_generation=True)

    def test_no_start_rev_id_with_end_rev_id_being_a_merge(self):
        revs = log._generate_all_revisions(
            self.branch, None, '2.1.3',
            'reverse', delayed_graph_generation=True)


class TestLogRevSpecsWithPaths(TestLogWithLogCatcher):

    def test_log_revno_n_path_wrong_namespace(self):
        self.make_linear_branch('branch1')
        self.make_linear_branch('branch2')
        # There is no guarantee that a path exist between two arbitrary
        # revisions.
        self.run_bzr("log -r revno:2:branch1..revno:3:branch2", retcode=3)

    def test_log_revno_n_path_correct_order(self):
        self.make_linear_branch('branch2')
        self.assertLogRevnos(['-rrevno:1:branch2..revno:3:branch2'],
                             ['3', '2','1'])

    def test_log_revno_n_path(self):
        self.make_linear_branch('branch2')
        self.assertLogRevnos(['-rrevno:1:branch2'],
                             ['1'])
        rev_props = self.log_catcher.revisions[0].rev.properties
        self.assertEqual('branch2', rev_props['branch-nick'])


class TestLogErrors(TestLog):

    def test_log_zero_revspec(self):
        self.make_minimal_branch()
        self.run_bzr_error(['bzr: ERROR: Logging revision 0 is invalid.'],
                           ['log', '-r0'])

    def test_log_zero_begin_revspec(self):
        self.make_linear_branch()
        self.run_bzr_error(['bzr: ERROR: Logging revision 0 is invalid.'],
                           ['log', '-r0..2'])

    def test_log_zero_end_revspec(self):
        self.make_linear_branch()
        self.run_bzr_error(['bzr: ERROR: Logging revision 0 is invalid.'],
                           ['log', '-r-2..0'])

    def test_log_nonexistent_revno(self):
        self.make_minimal_branch()
        self.run_bzr_error(["bzr: ERROR: Requested revision: '1234' "
                            "does not exist in branch:"],
                           ['log', '-r1234'])

    def test_log_nonexistent_dotted_revno(self):
        self.make_minimal_branch()
        self.run_bzr_error(["bzr: ERROR: Requested revision: '123.123' "
                            "does not exist in branch:"],
                           ['log',  '-r123.123'])

    def test_log_change_nonexistent_revno(self):
        self.make_minimal_branch()
        self.run_bzr_error(["bzr: ERROR: Requested revision: '1234' "
                            "does not exist in branch:"],
                           ['log',  '-c1234'])

    def test_log_change_nonexistent_dotted_revno(self):
        self.make_minimal_branch()
        self.run_bzr_error(["bzr: ERROR: Requested revision: '123.123' "
                            "does not exist in branch:"],
                           ['log', '-c123.123'])

    def test_log_change_single_revno_only(self):
        self.make_minimal_branch()
        self.run_bzr_error(['bzr: ERROR: Option --change does not'
                           ' accept revision ranges'],
                           ['log', '--change', '2..3'])

    def test_log_change_incompatible_with_revision(self):
        self.run_bzr_error(['bzr: ERROR: --revision and --change'
                           ' are mutually exclusive'],
                           ['log', '--change', '2', '--revision', '3'])

    def test_log_nonexistent_file(self):
        self.make_minimal_branch()
        # files that don't exist in either the basis tree or working tree
        # should give an error
        out, err = self.run_bzr('log does-not-exist', retcode=3)
        self.assertContainsRe(err,
                              'Path unknown at end or start of revision range: '
                              'does-not-exist')

    def test_log_reversed_revspecs(self):
        self.make_linear_branch()
        self.run_bzr_error(('bzr: ERROR: Start revision must be older than '
                            'the end revision.\n',),
                           ['log', '-r3..1'])

    def test_log_reversed_dotted_revspecs(self):
        self.make_merged_branch()
        self.run_bzr_error(('bzr: ERROR: Start revision not found in '
                            'left-hand history of end revision.\n',),
                           "log -r 1.1.1..1")

    def test_log_bad_message_re(self):
        """Bad --message argument gives a sensible message

        See https://bugs.launchpad.net/bzr/+bug/251352
        """
        self.make_minimal_branch()
        out, err = self.run_bzr(['log', '-m', '*'], retcode=3)
        self.assertContainsRe(err, "ERROR.*Invalid pattern.*nothing to repeat")
        self.assertNotContainsRe(err, "Unprintable exception")
        self.assertEqual(out, '')

    def test_log_unsupported_timezone(self):
        self.make_linear_branch()
        self.run_bzr_error(['bzr: ERROR: Unsupported timezone format "foo", '
                            'options are "utc", "original", "local".'],
                           ['log', '--timezone', 'foo'])

    def test_log_exclude_ancestry_no_range(self):
        self.make_linear_branch()
        self.run_bzr_error(['bzr: ERROR: --exclude-common-ancestry'
                            ' requires -r with two revisions'],
                           ['log', '--exclude-common-ancestry'])

    def test_log_exclude_ancestry_single_revision(self):
        self.make_merged_branch()
        self.run_bzr_error(['bzr: ERROR: --exclude-common-ancestry'
                            ' requires two different revisions'],
                           ['log', '--exclude-common-ancestry',
                            '-r1.1.1..1.1.1'])

class TestLogTags(TestLog):

    def test_log_with_tags(self):
        tree = self.make_linear_branch(format='dirstate-tags')
        branch = tree.branch
        branch.tags.set_tag('tag1', branch.get_rev_id(1))
        branch.tags.set_tag('tag1.1', branch.get_rev_id(1))
        branch.tags.set_tag('tag3', branch.last_revision())

        log = self.run_bzr("log -r-1")[0]
        self.assertTrue('tags: tag3' in log)

        log = self.run_bzr("log -r1")[0]
        # I guess that we can't know the order of tags in the output
        # since dicts are unordered, need to check both possibilities
        self.assertContainsRe(log, r'tags: (tag1, tag1\.1|tag1\.1, tag1)')

    def test_merged_log_with_tags(self):
        branch1_tree = self.make_linear_branch('branch1',
                                               format='dirstate-tags')
        branch1 = branch1_tree.branch
        branch2_tree = branch1_tree.bzrdir.sprout('branch2').open_workingtree()
        branch1_tree.commit(message='foobar', allow_pointless=True)
        branch1.tags.set_tag('tag1', branch1.last_revision())
        # tags don't propagate if we don't merge
        self.run_bzr('merge ../branch1', working_dir='branch2')
        branch2_tree.commit(message='merge branch 1')
        log = self.run_bzr("log -n0 -r-1", working_dir='branch2')[0]
        self.assertContainsRe(log, r'    tags: tag1')
        log = self.run_bzr("log -n0 -r3.1.1", working_dir='branch2')[0]
        self.assertContainsRe(log, r'tags: tag1')


class TestLogSignatures(TestLog):

    def test_log_with_signatures(self):
        self.requireFeature(features.gpgme)

        tree = self.make_linear_branch(format='dirstate-tags')

        log = self.run_bzr("log --signatures")[0]
        self.assertTrue('signature: no signature' in log)

    def test_log_without_signatures(self):
        self.requireFeature(features.gpgme)

        tree = self.make_linear_branch(format='dirstate-tags')

        log = self.run_bzr("log")[0]
        self.assertFalse('signature: no signature' in log)


class TestLogVerbose(TestLog):

    def setUp(self):
        super(TestLogVerbose, self).setUp()
        self.make_minimal_branch()

    def assertUseShortDeltaFormat(self, cmd):
        log = self.run_bzr(cmd)[0]
        # Check that we use the short status format
        self.assertContainsRe(log, '(?m)^\s*A  hello.txt$')
        self.assertNotContainsRe(log, '(?m)^\s*added:$')

    def assertUseLongDeltaFormat(self, cmd):
        log = self.run_bzr(cmd)[0]
        # Check that we use the long status format
        self.assertNotContainsRe(log, '(?m)^\s*A  hello.txt$')
        self.assertContainsRe(log, '(?m)^\s*added:$')

    def test_log_short_verbose(self):
        self.assertUseShortDeltaFormat(['log', '--short', '-v'])

    def test_log_s_verbose(self):
        self.assertUseShortDeltaFormat(['log', '-S', '-v'])

    def test_log_short_verbose_verbose(self):
        self.assertUseLongDeltaFormat(['log', '--short', '-vv'])

    def test_log_long_verbose(self):
        # Check that we use the long status format, ignoring the verbosity
        # level
        self.assertUseLongDeltaFormat(['log', '--long', '-v'])

    def test_log_long_verbose_verbose(self):
        # Check that we use the long status format, ignoring the verbosity
        # level
        self.assertUseLongDeltaFormat(['log', '--long', '-vv'])


class TestLogMerges(TestLogWithLogCatcher):

    def setUp(self):
        super(TestLogMerges, self).setUp()
        self.make_branches_with_merges()

    def make_branches_with_merges(self):
        level0 = self.make_branch_and_tree('level0')
        self.wt_commit(level0, 'in branch level0')
        level1 = level0.bzrdir.sprout('level1').open_workingtree()
        self.wt_commit(level1, 'in branch level1')
        level2 = level1.bzrdir.sprout('level2').open_workingtree()
        self.wt_commit(level2, 'in branch level2')
        level1.merge_from_branch(level2.branch)
        self.wt_commit(level1, 'merge branch level2')
        level0.merge_from_branch(level1.branch)
        self.wt_commit(level0, 'merge branch level1')

    def test_merges_are_indented_by_level(self):
        self.run_bzr(['log', '-n0'], working_dir='level0')
        revnos_and_depth = [(r.revno, r.merge_depth)
                            for r in self.get_captured_revisions()]
        self.assertEqual([('2', 0), ('1.1.2', 1), ('1.2.1', 2), ('1.1.1', 1),
                          ('1', 0)],
                         [(r.revno, r.merge_depth)
                            for r in self.get_captured_revisions()])

    def test_force_merge_revisions_off(self):
        self.assertLogRevnos(['-n1'], ['2', '1'], working_dir='level0')

    def test_force_merge_revisions_on(self):
        self.assertLogRevnos(['-n0'], ['2', '1.1.2', '1.2.1', '1.1.1', '1'],
                             working_dir='level0')

    def test_include_merges(self):
        # Confirm --include-merges gives the same output as -n0
        msg = ("The option '--include-merges' to 'bzr log' "
               "has been deprecated in bzr 2.5. "
               "Please use '--include-merged' instead.\n")
        self.assertLogRevnos(['--include-merges'],
                             ['2', '1.1.2', '1.2.1', '1.1.1', '1'],
                             working_dir='level0', err=msg)
        self.assertLogRevnos(['--include-merges'],
                             ['2', '1.1.2', '1.2.1', '1.1.1', '1'],
                             working_dir='level0', err=msg)
        out_im, err_im = self.run_bzr('log --include-merges',
                                      working_dir='level0')
        out_n0, err_n0 = self.run_bzr('log -n0', working_dir='level0')
        self.assertEqual(msg, err_im)
        self.assertEqual('', err_n0)
        self.assertEqual(out_im, out_n0)

    def test_include_merged(self):
        # Confirm --include-merged gives the same output as -n0
        expected = ['2', '1.1.2', '1.2.1', '1.1.1', '1']
        self.assertLogRevnos(['--include-merged'],
                             expected, working_dir='level0')
        self.assertLogRevnos(['--include-merged'],
                             expected, working_dir='level0')

    def test_force_merge_revisions_N(self):
        self.assertLogRevnos(['-n2'],
                             ['2', '1.1.2', '1.1.1', '1'],
                             working_dir='level0')

    def test_merges_single_merge_rev(self):
        self.assertLogRevnosAndDepths(['-n0', '-r1.1.2'],
                                      [('1.1.2', 0), ('1.2.1', 1)],
                                      working_dir='level0')

    def test_merges_partial_range(self):
        self.assertLogRevnosAndDepths(
                ['-n0', '-r1.1.1..1.1.2'],
                [('1.1.2', 0), ('1.2.1', 1), ('1.1.1', 0)],
                working_dir='level0')

    def test_merges_partial_range_ignore_before_lower_bound(self):
        """Dont show revisions before the lower bound's merged revs"""
        self.assertLogRevnosAndDepths(
                ['-n0', '-r1.1.2..2'],
                [('2', 0), ('1.1.2', 1), ('1.2.1', 2)],
                working_dir='level0')

    def test_omit_merges_with_sidelines(self):
        self.assertLogRevnos(['--omit-merges', '-n0'], ['1.2.1', '1.1.1', '1'],
                             working_dir='level0')

    def test_omit_merges_without_sidelines(self):
        self.assertLogRevnos(['--omit-merges', '-n1'], ['1'],
                             working_dir='level0')


class TestLogDiff(TestLogWithLogCatcher):

    # FIXME: We need specific tests for each LogFormatter about how the diffs
    # are displayed: --long indent them by depth, --short use a fixed
    # indent and --line does't display them. -- vila 10019

    def setUp(self):
        super(TestLogDiff, self).setUp()
        self.make_branch_with_diffs()

    def make_branch_with_diffs(self):
        level0 = self.make_branch_and_tree('level0')
        self.build_tree(['level0/file1', 'level0/file2'])
        level0.add('file1')
        level0.add('file2')
        self.wt_commit(level0, 'in branch level0')

        level1 = level0.bzrdir.sprout('level1').open_workingtree()
        self.build_tree_contents([('level1/file2', 'hello\n')])
        self.wt_commit(level1, 'in branch level1')
        level0.merge_from_branch(level1.branch)
        self.wt_commit(level0, 'merge branch level1')

    def _diff_file1_revno1(self):
        return """=== added file 'file1'
--- file1\t1970-01-01 00:00:00 +0000
+++ file1\t2005-11-22 00:00:00 +0000
@@ -0,0 +1,1 @@
+contents of level0/file1

"""

    def _diff_file2_revno2(self):
        return """=== modified file 'file2'
--- file2\t2005-11-22 00:00:00 +0000
+++ file2\t2005-11-22 00:00:01 +0000
@@ -1,1 +1,1 @@
-contents of level0/file2
+hello

"""

    def _diff_file2_revno1_1_1(self):
        return """=== modified file 'file2'
--- file2\t2005-11-22 00:00:00 +0000
+++ file2\t2005-11-22 00:00:01 +0000
@@ -1,1 +1,1 @@
-contents of level0/file2
+hello

"""

    def _diff_file2_revno1(self):
        return """=== added file 'file2'
--- file2\t1970-01-01 00:00:00 +0000
+++ file2\t2005-11-22 00:00:00 +0000
@@ -0,0 +1,1 @@
+contents of level0/file2

"""

    def assertLogRevnosAndDiff(self, args, expected,
                            working_dir='.'):
        self.run_bzr(['log', '-p'] + args, working_dir=working_dir)
        expected_revnos_and_depths = [
            (revno, depth) for revno, depth, diff in expected]
        # Check the revnos and depths first to make debugging easier
        self.assertEqual(expected_revnos_and_depths,
                         [(r.revno, r.merge_depth)
                           for r in self.get_captured_revisions()])
        # Now check the diffs, adding the revno  in case of failure
        fmt = 'In revno %s\n%s'
        for expected_rev, actual_rev in izip(expected,
                                             self.get_captured_revisions()):
            revno, depth, expected_diff = expected_rev
            actual_diff = actual_rev.diff
            self.assertEqualDiff(fmt % (revno, expected_diff),
                                 fmt % (revno, actual_diff))

    def test_log_diff_with_merges(self):
        self.assertLogRevnosAndDiff(
            ['-n0'],
            [('2', 0, self._diff_file2_revno2()),
             ('1.1.1', 1, self._diff_file2_revno1_1_1()),
             ('1', 0, self._diff_file1_revno1()
              + self._diff_file2_revno1())],
            working_dir='level0')


    def test_log_diff_file1(self):
        self.assertLogRevnosAndDiff(['-n0', 'file1'],
                                    [('1', 0, self._diff_file1_revno1())],
                                    working_dir='level0')

    def test_log_diff_file2(self):
        self.assertLogRevnosAndDiff(['-n1', 'file2'],
                                    [('2', 0, self._diff_file2_revno2()),
                                     ('1', 0, self._diff_file2_revno1())],
                                    working_dir='level0')


class TestLogUnicodeDiff(TestLog):

    def test_log_show_diff_non_ascii(self):
        # Smoke test for bug #328007 UnicodeDecodeError on 'log -p'
        message = u'Message with \xb5'
        body = 'Body with \xb5\n'
        wt = self.make_branch_and_tree('.')
        self.build_tree_contents([('foo', body)])
        wt.add('foo')
        wt.commit(message=message)
        # check that command won't fail with unicode error
        # don't care about exact output because we have other tests for this
        out,err = self.run_bzr('log -p --long')
        self.assertNotEqual('', out)
        self.assertEqual('', err)
        out,err = self.run_bzr('log -p --short')
        self.assertNotEqual('', out)
        self.assertEqual('', err)
        out,err = self.run_bzr('log -p --line')
        self.assertNotEqual('', out)
        self.assertEqual('', err)


class TestLogEncodings(tests.TestCaseInTempDir):

    _mu = u'\xb5'
    _message = u'Message with \xb5'

    # Encodings which can encode mu
    good_encodings = [
        'utf-8',
        'latin-1',
        'iso-8859-1',
        'cp437', # Common windows encoding
        'cp1251', # Russian windows encoding
        'cp1258', # Common windows encoding
    ]
    # Encodings which cannot encode mu
    bad_encodings = [
        'ascii',
        'iso-8859-2',
        'koi8_r',
    ]

    def setUp(self):
        super(TestLogEncodings, self).setUp()
        self.overrideAttr(osutils, '_cached_user_encoding')

    def create_branch(self):
        bzr = self.run_bzr
        bzr('init')
        self.build_tree_contents([('a', 'some stuff\n')])
        bzr('add a')
        bzr(['commit', '-m', self._message])

    def try_encoding(self, encoding, fail=False):
        bzr = self.run_bzr
        if fail:
            self.assertRaises(UnicodeEncodeError,
                self._mu.encode, encoding)
            encoded_msg = self._message.encode(encoding, 'replace')
        else:
            encoded_msg = self._message.encode(encoding)

        old_encoding = osutils._cached_user_encoding
        # This test requires that 'run_bzr' uses the current
        # bzrlib, because we override user_encoding, and expect
        # it to be used
        try:
            osutils._cached_user_encoding = 'ascii'
            # We should be able to handle any encoding
            out, err = bzr('log', encoding=encoding)
            if not fail:
                # Make sure we wrote mu as we expected it to exist
                self.assertNotEqual(-1, out.find(encoded_msg))
                out_unicode = out.decode(encoding)
                self.assertNotEqual(-1, out_unicode.find(self._message))
            else:
                self.assertNotEqual(-1, out.find('Message with ?'))
        finally:
            osutils._cached_user_encoding = old_encoding

    def test_log_handles_encoding(self):
        self.create_branch()

        for encoding in self.good_encodings:
            self.try_encoding(encoding)

    def test_log_handles_bad_encoding(self):
        self.create_branch()

        for encoding in self.bad_encodings:
            self.try_encoding(encoding, fail=True)

    def test_stdout_encoding(self):
        bzr = self.run_bzr
        osutils._cached_user_encoding = "cp1251"

        bzr('init')
        self.build_tree(['a'])
        bzr('add a')
        bzr(['commit', '-m', u'\u0422\u0435\u0441\u0442'])
        stdout, stderr = self.run_bzr('log', encoding='cp866')

        message = stdout.splitlines()[-1]

        # explanation of the check:
        # u'\u0422\u0435\u0441\u0442' is word 'Test' in russian
        # in cp866  encoding this is string '\x92\xa5\xe1\xe2'
        # in cp1251 encoding this is string '\xd2\xe5\xf1\xf2'
        # This test should check that output of log command
        # encoded to sys.stdout.encoding
        test_in_cp866 = '\x92\xa5\xe1\xe2'
        test_in_cp1251 = '\xd2\xe5\xf1\xf2'
        # Make sure the log string is encoded in cp866
        self.assertEquals(test_in_cp866, message[2:])
        # Make sure the cp1251 string is not found anywhere
        self.assertEquals(-1, stdout.find(test_in_cp1251))


class TestLogFile(TestLogWithLogCatcher):

    def test_log_local_branch_file(self):
        """We should be able to log files in local treeless branches"""
        tree = self.make_branch_and_tree('tree')
        self.build_tree(['tree/file'])
        tree.add('file')
        tree.commit('revision 1')
        tree.bzrdir.destroy_workingtree()
        self.run_bzr('log tree/file')

    def prepare_tree(self, complex=False):
        # The complex configuration includes deletes and renames
        tree = self.make_branch_and_tree('parent')
        self.build_tree(['parent/file1', 'parent/file2', 'parent/file3'])
        tree.add('file1')
        tree.commit('add file1')
        tree.add('file2')
        tree.commit('add file2')
        tree.add('file3')
        tree.commit('add file3')
        child_tree = tree.bzrdir.sprout('child').open_workingtree()
        self.build_tree_contents([('child/file2', 'hello')])
        child_tree.commit(message='branch 1')
        tree.merge_from_branch(child_tree.branch)
        tree.commit(message='merge child branch')
        if complex:
            tree.remove('file2')
            tree.commit('remove file2')
            tree.rename_one('file3', 'file4')
            tree.commit('file3 is now called file4')
            tree.remove('file1')
            tree.commit('remove file1')
        os.chdir('parent')

    # FIXME: It would be good to parametrize the following tests against all
    # formatters. But the revisions selection is not *currently* part of the
    # LogFormatter contract, so using LogCatcher is sufficient -- vila 100118
    def test_log_file1(self):
        self.prepare_tree()
        self.assertLogRevnos(['-n0', 'file1'], ['1'])

    def test_log_file2(self):
        self.prepare_tree()
        # file2 full history
        self.assertLogRevnos(['-n0', 'file2'], ['4', '3.1.1', '2'])
        # file2 in a merge revision
        self.assertLogRevnos(['-n0', '-r3.1.1', 'file2'], ['3.1.1'])
        # file2 in a mainline revision
        self.assertLogRevnos(['-n0', '-r4', 'file2'], ['4', '3.1.1'])
        # file2 since a revision
        self.assertLogRevnos(['-n0', '-r3..', 'file2'], ['4', '3.1.1'])
        # file2 up to a revision
        self.assertLogRevnos(['-n0', '-r..3', 'file2'], ['2'])

    def test_log_file3(self):
        self.prepare_tree()
        self.assertLogRevnos(['-n0', 'file3'], ['3'])

    def test_log_file_historical_missing(self):
        # Check logging a deleted file gives an error if the
        # file isn't found at the end or start of the revision range
        self.prepare_tree(complex=True)
        err_msg = "Path unknown at end or start of revision range: file2"
        err = self.run_bzr('log file2', retcode=3)[1]
        self.assertContainsRe(err, err_msg)

    def test_log_file_historical_end(self):
        # Check logging a deleted file is ok if the file existed
        # at the end the revision range
        self.prepare_tree(complex=True)
        self.assertLogRevnos(['-n0', '-r..4', 'file2'], ['4', '3.1.1', '2'])

    def test_log_file_historical_start(self):
        # Check logging a deleted file is ok if the file existed
        # at the start of the revision range
        self.prepare_tree(complex=True)
        self.assertLogRevnos(['file1'], ['1'])

    def test_log_file_renamed(self):
        """File matched against revision range, not current tree."""
        self.prepare_tree(complex=True)

        # Check logging a renamed file gives an error by default
        err_msg = "Path unknown at end or start of revision range: file3"
        err = self.run_bzr('log file3', retcode=3)[1]
        self.assertContainsRe(err, err_msg)

        # Check we can see a renamed file if we give the right end revision
        self.assertLogRevnos(['-r..4', 'file3'], ['3'])


class TestLogMultiple(TestLogWithLogCatcher):

    def prepare_tree(self):
        tree = self.make_branch_and_tree('parent')
        self.build_tree([
            'parent/file1',
            'parent/file2',
            'parent/dir1/',
            'parent/dir1/file5',
            'parent/dir1/dir2/',
            'parent/dir1/dir2/file3',
            'parent/file4'])
        tree.add('file1')
        tree.commit('add file1')
        tree.add('file2')
        tree.commit('add file2')
        tree.add(['dir1', 'dir1/dir2', 'dir1/dir2/file3'])
        tree.commit('add file3')
        tree.add('file4')
        tree.commit('add file4')
        tree.add('dir1/file5')
        tree.commit('add file5')
        child_tree = tree.bzrdir.sprout('child').open_workingtree()
        self.build_tree_contents([('child/file2', 'hello')])
        child_tree.commit(message='branch 1')
        tree.merge_from_branch(child_tree.branch)
        tree.commit(message='merge child branch')
        os.chdir('parent')

    def test_log_files(self):
        """The log for multiple file should only list revs for those files"""
        self.prepare_tree()
        self.assertLogRevnos(['file1', 'file2', 'dir1/dir2/file3'],
                             ['6', '5.1.1', '3', '2', '1'])

    def test_log_directory(self):
        """The log for a directory should show all nested files."""
        self.prepare_tree()
        self.assertLogRevnos(['dir1'], ['5', '3'])

    def test_log_nested_directory(self):
        """The log for a directory should show all nested files."""
        self.prepare_tree()
        self.assertLogRevnos(['dir1/dir2'], ['3'])

    def test_log_in_nested_directory(self):
        """The log for a directory should show all nested files."""
        self.prepare_tree()
        os.chdir("dir1")
        self.assertLogRevnos(['.'], ['5', '3'])

    def test_log_files_and_directories(self):
        """Logging files and directories together should be fine."""
        self.prepare_tree()
        self.assertLogRevnos(['file4', 'dir1/dir2'], ['4', '3'])

    def test_log_files_and_dirs_in_nested_directory(self):
        """The log for a directory should show all nested files."""
        self.prepare_tree()
        os.chdir("dir1")
        self.assertLogRevnos(['dir2', 'file5'], ['5', '3'])


class MainlineGhostTests(TestLogWithLogCatcher):

    def setUp(self):
        super(MainlineGhostTests, self).setUp()
        tree = self.make_branch_and_tree('')
        tree.set_parent_ids(["spooky"], allow_leftmost_as_ghost=True)
        tree.add('')
        tree.commit('msg1', rev_id='rev1')
        tree.commit('msg2', rev_id='rev2')

    def test_log_range(self):
        self.assertLogRevnos(["-r1..2"], ["2", "1"])

    def test_log_norange(self):
        self.assertLogRevnos([], ["2", "1"])

    def test_log_range_open_begin(self):
        self.knownFailure("log with ghosts fails. bug #726466")
        (stdout, stderr) = self.run_bzr(['log', '-r..2'], retcode=3)
        self.assertEqual(["2", "1"],
                         [r.revno for r in self.get_captured_revisions()])
        self.assertEquals("bzr: ERROR: Further revision history missing.", stderr)

    def test_log_range_open_end(self):
        self.assertLogRevnos(["-r1.."], ["2", "1"])

class TestLogMatch(TestLogWithLogCatcher):
    def prepare_tree(self):
        tree = self.make_branch_and_tree('')
        self.build_tree(
            ['/hello.txt', '/goodbye.txt'])
        tree.add('hello.txt')
        tree.commit(message='message1', committer='committer1', authors=['author1'])
        tree.add('goodbye.txt')
        tree.commit(message='message2', committer='committer2', authors=['author2'])
    
    def test_message(self):
        self.prepare_tree()
        self.assertLogRevnos(["-m", "message1"], ["1"])
        self.assertLogRevnos(["-m", "message2"], ["2"])
        self.assertLogRevnos(["-m", "message"], ["2", "1"])
        self.assertLogRevnos(["-m", "message1", "-m", "message2"], ["2", "1"])
        self.assertLogRevnos(["--match-message", "message1"], ["1"])
        self.assertLogRevnos(["--match-message", "message2"], ["2"])
        self.assertLogRevnos(["--match-message", "message"], ["2", "1"])
        self.assertLogRevnos(["--match-message", "message1", 
                              "--match-message", "message2"], ["2", "1"])
        self.assertLogRevnos(["--message", "message1"], ["1"])
        self.assertLogRevnos(["--message", "message2"], ["2"])
        self.assertLogRevnos(["--message", "message"], ["2", "1"])
        self.assertLogRevnos(["--match-message", "message1", 
                              "--message", "message2"], ["2", "1"])
        self.assertLogRevnos(["--message", "message1", 
                              "--match-message", "message2"], ["2", "1"])

    def test_committer(self):
        self.prepare_tree()
        self.assertLogRevnos(["-m", "committer1"], ["1"])
        self.assertLogRevnos(["-m", "committer2"], ["2"])
        self.assertLogRevnos(["-m", "committer"], ["2", "1"])
        self.assertLogRevnos(["-m", "committer1", "-m", "committer2"], 
                             ["2", "1"])
        self.assertLogRevnos(["--match-committer", "committer1"], ["1"])
        self.assertLogRevnos(["--match-committer", "committer2"], ["2"])
        self.assertLogRevnos(["--match-committer", "committer"], ["2", "1"])
        self.assertLogRevnos(["--match-committer", "committer1", 
                              "--match-committer", "committer2"], ["2", "1"])

    def test_author(self):
        self.prepare_tree()
        self.assertLogRevnos(["-m", "author1"], ["1"])
        self.assertLogRevnos(["-m", "author2"], ["2"])
        self.assertLogRevnos(["-m", "author"], ["2", "1"])
        self.assertLogRevnos(["-m", "author1", "-m", "author2"], 
                             ["2", "1"])
        self.assertLogRevnos(["--match-author", "author1"], ["1"])
        self.assertLogRevnos(["--match-author", "author2"], ["2"])
        self.assertLogRevnos(["--match-author", "author"], ["2", "1"])
        self.assertLogRevnos(["--match-author", "author1", 
                              "--match-author", "author2"], ["2", "1"])


class TestSmartServerLog(tests.TestCaseWithTransport):

    def test_standard_log(self):
        self.setup_smart_server_with_call_log()
        t = self.make_branch_and_tree('branch')
        self.build_tree_contents([('branch/foo', 'thecontents')])
        t.add("foo")
        t.commit("message")
        self.reset_smart_call_log()
        out, err = self.run_bzr(['log', self.get_url('branch')])
        # This figure represent the amount of work to perform this use case. It
        # is entirely ok to reduce this number if a test fails due to rpc_count
        # being too low. If rpc_count increases, more network roundtrips have
        # become necessary for this use case. Please do not adjust this number
        # upwards without agreement from bzr's network support maintainers.
<<<<<<< HEAD
        self.assertThat(self.hpss_calls, NoVfsCalls)
=======
        self.assertThat(self.hpss_calls, ContainsNoVfsCalls)
>>>>>>> 15b78386
        self.assertLength(10, self.hpss_calls)

    def test_verbose_log(self):
        self.setup_smart_server_with_call_log()
        t = self.make_branch_and_tree('branch')
        self.build_tree_contents([('branch/foo', 'thecontents')])
        t.add("foo")
        t.commit("message")
        self.reset_smart_call_log()
        out, err = self.run_bzr(['log', '-v', self.get_url('branch')])
        # This figure represent the amount of work to perform this use case. It
        # is entirely ok to reduce this number if a test fails due to rpc_count
        # being too low. If rpc_count increases, more network roundtrips have
        # become necessary for this use case. Please do not adjust this number
        # upwards without agreement from bzr's network support maintainers.
<<<<<<< HEAD
        self.assertLength(11, self.hpss_calls)
        self.assertThat(self.hpss_calls, NoVfsCalls)
=======
        self.assertLength(19, self.hpss_calls)
        self.expectFailure("verbose log accesses inventories, which require VFS",
            self.assertThat, self.hpss_calls, ContainsNoVfsCalls)
>>>>>>> 15b78386

    def test_per_file(self):
        self.setup_smart_server_with_call_log()
        t = self.make_branch_and_tree('branch')
        self.build_tree_contents([('branch/foo', 'thecontents')])
        t.add("foo")
        t.commit("message")
        self.reset_smart_call_log()
        out, err = self.run_bzr(['log', '-v', self.get_url('branch') + "/foo"])
        # This figure represent the amount of work to perform this use case. It
        # is entirely ok to reduce this number if a test fails due to rpc_count
        # being too low. If rpc_count increases, more network roundtrips have
        # become necessary for this use case. Please do not adjust this number
        # upwards without agreement from bzr's network support maintainers.
<<<<<<< HEAD
        self.assertLength(15, self.hpss_calls)
        self.assertThat(self.hpss_calls, NoVfsCalls)
=======
        self.assertLength(21, self.hpss_calls)
        self.expectFailure("per-file graph access requires VFS",
            self.assertThat, self.hpss_calls, ContainsNoVfsCalls)
>>>>>>> 15b78386
<|MERGE_RESOLUTION|>--- conflicted
+++ resolved
@@ -31,11 +31,7 @@
     test_log,
     features,
     )
-<<<<<<< HEAD
-from bzrlib.tests.matchers import NoVfsCalls
-=======
 from bzrlib.tests.matchers import ContainsNoVfsCalls
->>>>>>> 15b78386
 
 
 class TestLog(tests.TestCaseWithTransport, test_log.TestLogMixin):
@@ -1074,11 +1070,7 @@
         # being too low. If rpc_count increases, more network roundtrips have
         # become necessary for this use case. Please do not adjust this number
         # upwards without agreement from bzr's network support maintainers.
-<<<<<<< HEAD
-        self.assertThat(self.hpss_calls, NoVfsCalls)
-=======
         self.assertThat(self.hpss_calls, ContainsNoVfsCalls)
->>>>>>> 15b78386
         self.assertLength(10, self.hpss_calls)
 
     def test_verbose_log(self):
@@ -1094,14 +1086,8 @@
         # being too low. If rpc_count increases, more network roundtrips have
         # become necessary for this use case. Please do not adjust this number
         # upwards without agreement from bzr's network support maintainers.
-<<<<<<< HEAD
         self.assertLength(11, self.hpss_calls)
-        self.assertThat(self.hpss_calls, NoVfsCalls)
-=======
-        self.assertLength(19, self.hpss_calls)
-        self.expectFailure("verbose log accesses inventories, which require VFS",
-            self.assertThat, self.hpss_calls, ContainsNoVfsCalls)
->>>>>>> 15b78386
+        self.assertThat(self.hpss_calls, ContainsNoVfsCalls)
 
     def test_per_file(self):
         self.setup_smart_server_with_call_log()
@@ -1116,11 +1102,5 @@
         # being too low. If rpc_count increases, more network roundtrips have
         # become necessary for this use case. Please do not adjust this number
         # upwards without agreement from bzr's network support maintainers.
-<<<<<<< HEAD
         self.assertLength(15, self.hpss_calls)
-        self.assertThat(self.hpss_calls, NoVfsCalls)
-=======
-        self.assertLength(21, self.hpss_calls)
-        self.expectFailure("per-file graph access requires VFS",
-            self.assertThat, self.hpss_calls, ContainsNoVfsCalls)
->>>>>>> 15b78386
+        self.assertThat(self.hpss_calls, ContainsNoVfsCalls)