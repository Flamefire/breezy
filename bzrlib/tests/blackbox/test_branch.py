--- conflicted
+++ resolved
@@ -31,10 +31,7 @@
 from bzrlib.tests import (
     KnownFailure,
     HardlinkFeature,
-<<<<<<< HEAD
-=======
     test_server,
->>>>>>> d6de82d6
     )
 from bzrlib.tests.test_sftp_transport import TestCaseWithSFTPServer
 from bzrlib.urlutils import local_path_to_url, strip_trailing_slash
@@ -312,12 +309,7 @@
 
     def test_branch_stacked_from_smart_server(self):
         # We can branch stacking on a smart server
-<<<<<<< HEAD
-        from bzrlib.smart.server import SmartTCPServer_for_testing
-        self.transport_server = SmartTCPServer_for_testing
-=======
         self.transport_server = test_server.SmartTCPServer_for_testing
->>>>>>> d6de82d6
         trunk = self.make_branch('mainline', format='1.9')
         out, err = self.run_bzr(
             ['branch', '--stacked', self.get_url('mainline'), 'shallow'])
