--- conflicted
+++ resolved
@@ -146,27 +146,6 @@
 
 class TestAddActions(TestCase):
 
-<<<<<<< HEAD
-    def test_null(self):
-        self.run_action("", False)
-
-    def test_add(self):
-        self.run_action("", True)
-
-    def test_add_and_print(self):
-        self.run_action("added path\n", True)
-
-    def test_print(self):
-        self.run_action("added path\n", False)
-
-    def run_action(self, output, should_add):
-        from bzrlib.add import AddAction
-        from cStringIO import StringIO
-        inv = Inventory()
-        stdout = StringIO()
-        action = AddAction(to_file=stdout,
-            should_print=bool(output), should_add=should_add)
-=======
     def test_quiet(self):
         self.run_action("")
 
@@ -179,7 +158,6 @@
         inv = Inventory()
         stdout = StringIO()
         action = AddAction(to_file=stdout, should_print=bool(output))
->>>>>>> ebdefa04
 
         self.apply_redirected(None, stdout, None, action, inv, None,
             _FastPath('path'), 'file')
