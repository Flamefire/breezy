--- conflicted
+++ resolved
@@ -383,15 +383,8 @@
         (stacked_left_tree,
          stacked_right_tree) = new_stacked_branch.repository.revision_trees(
             ['left', 'right'])
-<<<<<<< HEAD
-        self.assertEqual(left_tree.root_inventory,
-                stacked_left_tree.root_inventory)
-        self.assertEqual(right_tree.root_inventory,
-                stacked_right_tree.root_inventory)
-=======
         self.assertEqual(left_tree, stacked_left_tree)
         self.assertEqual(right_tree, stacked_right_tree)
->>>>>>> fac7c142
         # Finally, it's not enough to see that the basis inventories are
         # present.  The texts introduced in merge (and only those) should be
         # present, and also generating a stream should succeed without blowing
