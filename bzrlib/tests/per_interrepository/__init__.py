# Copyright (C) 2006-2010 Canonical Ltd
# Authors: Robert Collins <robert.collins@canonical.com>
# -*- coding: utf-8 -*-
#
# This program is free software; you can redistribute it and/or modify
# it under the terms of the GNU General Public License as published by
# the Free Software Foundation; either version 2 of the License, or
# (at your option) any later version.
#
# This program is distributed in the hope that it will be useful,
# but WITHOUT ANY WARRANTY; without even the implied warranty of
# MERCHANTABILITY or FITNESS FOR A PARTICULAR PURPOSE.  See the
# GNU General Public License for more details.
#
# You should have received a copy of the GNU General Public License
# along with this program; if not, write to the Free Software
# Foundation, Inc., 51 Franklin Street, Fifth Floor, Boston, MA 02110-1301 USA


"""InterRepository implementation tests for bzr.

These test the conformance of all the interrepository variations to the
expected API including generally applicable corner cases.
Specific tests for individual formats are in the tests/test_repository.py file
rather than in tests/per_interrepository/*.py.
"""


from bzrlib import (
    pyutils,
    transport,
    )
from bzrlib.errors import (
    FileExists,
    UninitializableFormat,
    )

from bzrlib.repository import (
    format_registry,
    InterDifferingSerializer,
    InterRepository,
    )
from bzrlib.tests import (
    TestSkipped,
    default_transport,
    multiply_tests,
    )
from bzrlib.tests.per_controldir.test_controldir import TestCaseWithControlDir


def make_scenarios(transport_server, transport_readonly_server, formats):
    """Transform the input formats to a list of scenarios.

    :param formats: A list of tuples:
        (label, repository_format, repository_format_to).
    """
    result = []
    for label, repository_format, repository_format_to, extra_setup in formats:
        id = '%s,%s,%s' % (label, repository_format.__class__.__name__,
                           repository_format_to.__class__.__name__)
        scenario = (id,
            {"transport_server": transport_server,
             "transport_readonly_server": transport_readonly_server,
             "repository_format": repository_format,
             "repository_format_to": repository_format_to,
             "extra_setup": extra_setup,
             })
        result.append(scenario)
    return result


def default_test_list():
    """Generate the default list of interrepo permutations to test."""
    from bzrlib.repofmt import (
        groupcompress_repo,
        knitrepo,
        pack_repo,
        )
    result = []
    def add_combo(interrepo_cls, from_format, to_format, extra_setup=None,
                  label=None):
        if label is None:
            label = interrepo_cls.__name__
        result.append((label, from_format, to_format, extra_setup))
    # test the default InterRepository between format 6 and the current
    # default format.
    # XXX: robertc 20060220 reinstate this when there are two supported
    # formats which do not have an optimal code path between them.
    #result.append((InterRepository,
    #               RepositoryFormat6(),
    #               RepositoryFormatKnit1()))
    for optimiser_class in InterRepository._optimisers:
        format_to_test = optimiser_class._get_repo_format_to_test()
        if format_to_test is not None:
            add_combo(optimiser_class, format_to_test, format_to_test)
    # if there are specific combinations we want to use, we can add them
    # here. We want to test rich root upgrading.
    # XXX: although we attach InterRepository class names to these scenarios,
    # there's nothing asserting that these labels correspond to what is
    # actually used.
    def force_known_graph(testcase):
        from bzrlib.fetch import Inter1and2Helper
        testcase.overrideAttr(Inter1and2Helper, 'known_graph_threshold', -1)
    # Gather extra scenarios from the repository implementations,
    # as InterRepositories can be used by Repository implementations
    # they aren't aware of.
<<<<<<< HEAD
    for repo_format in format_registry._get_all():
        for (interrepo_cls, from_format, to_format) in (
            repo_format._get_extra_interrepo_test_combinations()):
=======
    for module_name in format_registry._get_all_modules():
        module = pyutils.get_named_object(module_name)
        try:
            get_extra_interrepo_test_combinations = getattr(
                module,
                "get_extra_interrepo_test_combinations")
        except AttributeError:
            continue
        for (interrepo_cls, from_format, to_format) in (
            get_extra_interrepo_test_combinations()):
>>>>>>> 56a6e1a4
            add_combo(interrepo_cls, from_format, to_format)
    add_combo(InterRepository,
              knitrepo.RepositoryFormatKnit1(),
              knitrepo.RepositoryFormatKnit3())
    add_combo(knitrepo.InterKnitRepo,
              knitrepo.RepositoryFormatKnit1(),
              pack_repo.RepositoryFormatKnitPack1())
    add_combo(knitrepo.InterKnitRepo,
              pack_repo.RepositoryFormatKnitPack1(),
              knitrepo.RepositoryFormatKnit1())
    add_combo(knitrepo.InterKnitRepo,
              knitrepo.RepositoryFormatKnit3(),
              pack_repo.RepositoryFormatKnitPack3())
    add_combo(knitrepo.InterKnitRepo,
              pack_repo.RepositoryFormatKnitPack3(),
              knitrepo.RepositoryFormatKnit3())
    add_combo(knitrepo.InterKnitRepo,
              pack_repo.RepositoryFormatKnitPack3(),
              pack_repo.RepositoryFormatKnitPack4())
    add_combo(InterDifferingSerializer,
              pack_repo.RepositoryFormatKnitPack1(),
              pack_repo.RepositoryFormatKnitPack6RichRoot())
    add_combo(InterDifferingSerializer,
              pack_repo.RepositoryFormatKnitPack1(),
              pack_repo.RepositoryFormatKnitPack6RichRoot(),
              force_known_graph,
              label='InterDifferingSerializer+get_known_graph_ancestry')
    add_combo(InterDifferingSerializer,
              pack_repo.RepositoryFormatKnitPack6RichRoot(),
              groupcompress_repo.RepositoryFormat2a())
    add_combo(InterDifferingSerializer,
              groupcompress_repo.RepositoryFormat2a(),
              pack_repo.RepositoryFormatKnitPack6RichRoot())
    return result


class TestCaseWithInterRepository(TestCaseWithControlDir):

    def setUp(self):
        super(TestCaseWithInterRepository, self).setUp()
        if self.extra_setup:
            self.extra_setup(self)

    def make_branch(self, relpath, format=None):
        repo = self.make_repository(relpath, format=format)
        return repo.bzrdir.create_branch()

    def make_bzrdir(self, relpath, format=None):
        try:
            url = self.get_url(relpath)
            segments = url.split('/')
            if segments and segments[-1] not in ('', '.'):
                parent = '/'.join(segments[:-1])
                t = transport.get_transport(parent)
                try:
                    t.mkdir(segments[-1])
                except FileExists:
                    pass
            if format is None:
                format = self.repository_format._matchingbzrdir
            return format.initialize(url)
        except UninitializableFormat:
            raise TestSkipped("Format %s is not initializable." % format)

    def make_repository(self, relpath, format=None):
        made_control = self.make_bzrdir(relpath, format=format)
        return self.repository_format.initialize(made_control)

    def make_to_repository(self, relpath):
        made_control = self.make_bzrdir(relpath,
            self.repository_format_to._matchingbzrdir)
        return self.repository_format_to.initialize(made_control)


def load_tests(standard_tests, module, loader):
    submod_tests = loader.loadTestsFromModuleNames([
        'bzrlib.tests.per_interrepository.test_fetch',
        'bzrlib.tests.per_interrepository.test_interrepository',
        ])
    scenarios = make_scenarios(
        default_transport,
        # None here will cause a readonly decorator to be created
        # by the TestCaseWithTransport.get_readonly_transport method.
        None,
        default_test_list()
        )
    return multiply_tests(submod_tests, scenarios, standard_tests)<|MERGE_RESOLUTION|>--- conflicted
+++ resolved
@@ -104,11 +104,6 @@
     # Gather extra scenarios from the repository implementations,
     # as InterRepositories can be used by Repository implementations
     # they aren't aware of.
-<<<<<<< HEAD
-    for repo_format in format_registry._get_all():
-        for (interrepo_cls, from_format, to_format) in (
-            repo_format._get_extra_interrepo_test_combinations()):
-=======
     for module_name in format_registry._get_all_modules():
         module = pyutils.get_named_object(module_name)
         try:
@@ -119,7 +114,6 @@
             continue
         for (interrepo_cls, from_format, to_format) in (
             get_extra_interrepo_test_combinations()):
->>>>>>> 56a6e1a4
             add_combo(interrepo_cls, from_format, to_format)
     add_combo(InterRepository,
               knitrepo.RepositoryFormatKnit1(),
