--- conflicted
+++ resolved
@@ -25,13 +25,8 @@
 
     def test_create(self):
         # Make sure the basis file is created by a commit
-<<<<<<< HEAD
         t = self.make_branch_and_tree('.')
         b = t.branch
-=======
-        b = Branch.initialize('.')
-        t = b.working_tree()
->>>>>>> fe626c58
         open('a', 'wb').write('a\n')
         t.add('a')
         t.commit('a', rev_id='r1')
