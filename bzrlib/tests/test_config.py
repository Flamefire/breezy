--- conflicted
+++ resolved
@@ -2100,83 +2100,6 @@
         store = config.BranchStore(b)
 
 
-<<<<<<< HEAD
-class TestConfigStackGet(tests.TestCase):
-
-    # FIXME: This should be parametrized for all known ConfigStack or dedicated
-    # paramerized tests created to avoid bloating -- vila 2011-03-31
-
-    def test_single_config_get(self):
-        conf = dict(foo='bar')
-        conf_stack = config.ConfigStack([conf])
-        self.assertEquals('bar', conf_stack.get('foo'))
-
-    def test_get_first_definition(self):
-        conf1 = dict(foo='bar')
-        conf2 = dict(foo='baz')
-        conf_stack = config.ConfigStack([conf1, conf2])
-        self.assertEquals('bar', conf_stack.get('foo'))
-
-    def test_get_embedded_definition(self):
-        conf1 = dict(yy='12')
-        conf2 = config.ConfigStack([dict(xx='42'), dict(foo='baz')])
-        conf_stack = config.ConfigStack([conf1, conf2])
-        self.assertEquals('baz', conf_stack.get('foo'))
-
-    def test_get_for_empty_stack(self):
-        conf_stack = config.ConfigStack()
-        self.assertEquals(None, conf_stack.get('foo'))
-
-    def test_get_for_empty_section_callable(self):
-        conf_stack = config.ConfigStack([lambda : []])
-        self.assertEquals(None, conf_stack.get('foo'))
-
-
-class TestConfigStackSet(tests.TestCaseWithTransport):
-
-    # FIXME: This should be parametrized for all known ConfigStack or dedicated
-    # paramerized tests created to avoid bloating -- vila 2011-04-05
-
-    def test_simple_set(self):
-        store = config.ConfigObjStore.from_string(
-            'foo=bar', self.get_transport(), 'test.conf')
-        conf = config.ConfigStack(
-            [store.get_sections], store.get_mutable_section)
-        self.assertEquals('bar', conf.get('foo'))
-        conf.set('foo', 'baz')
-        # Did we get it back ?
-        self.assertEquals('baz', conf.get('foo'))
-
-    def test_set_creates_a_new_section(self):
-        store = config.ConfigObjStore.from_string(
-            '', self.get_transport(), 'test.conf')
-        conf = config.ConfigStack(
-            [store.get_sections], store.get_mutable_section)
-        conf.set('foo', 'baz')
-        self.assertEquals, 'baz', conf.get('foo')
-
-
-class TestConfigStackRemove(tests.TestCaseWithTransport):
-
-    # FIXME: This should be parametrized for all known ConfigStack or dedicated
-    # paramerized tests created to avoid bloating -- vila 2011-04-06
-
-    def test_remove_existing(self):
-        store = config.ConfigObjStore.from_string(
-            'foo=bar', self.get_transport(), 'test.conf')
-        conf = config.ConfigStack(
-            [store.get_sections], store.get_mutable_section)
-        self.assertEquals('bar', conf.get('foo'))
-        conf.remove('foo')
-        # Did we get it back ?
-        self.assertEquals(None, conf.get('foo'))
-
-    def test_remove_unknown(self):
-        store = config.ConfigObjStore(self.get_transport(), 'test.conf')
-        conf = config.ConfigStack(
-            [store.get_sections], store.get_mutable_section)
-        self.assertRaises(KeyError, conf.remove, 'I_do_not_exist')
-=======
 class TestSectionMatcher(TestStore):
 
     scenarios = [('location', {'matcher': config.LocationMatcher})]
@@ -2240,7 +2163,84 @@
                           [section.id for section in sections])
         self.assertEquals(['baz', 'bar/baz'],
                           [section.extra_path for section in sections])
->>>>>>> ddcd015d
+
+
+
+class TestConfigStackGet(tests.TestCase):
+
+    # FIXME: This should be parametrized for all known ConfigStack or dedicated
+    # paramerized tests created to avoid bloating -- vila 2011-03-31
+
+    def test_single_config_get(self):
+        conf = dict(foo='bar')
+        conf_stack = config.ConfigStack([conf])
+        self.assertEquals('bar', conf_stack.get('foo'))
+
+    def test_get_first_definition(self):
+        conf1 = dict(foo='bar')
+        conf2 = dict(foo='baz')
+        conf_stack = config.ConfigStack([conf1, conf2])
+        self.assertEquals('bar', conf_stack.get('foo'))
+
+    def test_get_embedded_definition(self):
+        conf1 = dict(yy='12')
+        conf2 = config.ConfigStack([dict(xx='42'), dict(foo='baz')])
+        conf_stack = config.ConfigStack([conf1, conf2])
+        self.assertEquals('baz', conf_stack.get('foo'))
+
+    def test_get_for_empty_stack(self):
+        conf_stack = config.ConfigStack()
+        self.assertEquals(None, conf_stack.get('foo'))
+
+    def test_get_for_empty_section_callable(self):
+        conf_stack = config.ConfigStack([lambda : []])
+        self.assertEquals(None, conf_stack.get('foo'))
+
+
+class TestConfigStackSet(tests.TestCaseWithTransport):
+
+    # FIXME: This should be parametrized for all known ConfigStack or dedicated
+    # paramerized tests created to avoid bloating -- vila 2011-04-05
+
+    def test_simple_set(self):
+        store = config.ConfigObjStore.from_string(
+            'foo=bar', self.get_transport(), 'test.conf')
+        conf = config.ConfigStack(
+            [store.get_sections], store.get_mutable_section)
+        self.assertEquals('bar', conf.get('foo'))
+        conf.set('foo', 'baz')
+        # Did we get it back ?
+        self.assertEquals('baz', conf.get('foo'))
+
+    def test_set_creates_a_new_section(self):
+        store = config.ConfigObjStore.from_string(
+            '', self.get_transport(), 'test.conf')
+        conf = config.ConfigStack(
+            [store.get_sections], store.get_mutable_section)
+        conf.set('foo', 'baz')
+        self.assertEquals, 'baz', conf.get('foo')
+
+
+class TestConfigStackRemove(tests.TestCaseWithTransport):
+
+    # FIXME: This should be parametrized for all known ConfigStack or dedicated
+    # paramerized tests created to avoid bloating -- vila 2011-04-06
+
+    def test_remove_existing(self):
+        store = config.ConfigObjStore.from_string(
+            'foo=bar', self.get_transport(), 'test.conf')
+        conf = config.ConfigStack(
+            [store.get_sections], store.get_mutable_section)
+        self.assertEquals('bar', conf.get('foo'))
+        conf.remove('foo')
+        # Did we get it back ?
+        self.assertEquals(None, conf.get('foo'))
+
+    def test_remove_unknown(self):
+        store = config.ConfigObjStore(self.get_transport(), 'test.conf')
+        conf = config.ConfigStack(
+            [store.get_sections], store.get_mutable_section)
+        self.assertRaises(KeyError, conf.remove, 'I_do_not_exist')
 
 
 class TestConfigGetOptions(tests.TestCaseWithTransport, TestOptionsMixin):
