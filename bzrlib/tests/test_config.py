--- conflicted
+++ resolved
@@ -1166,21 +1166,14 @@
         if global_config is None:
             global_config = sample_config_text
 
-<<<<<<< HEAD
-        my_global_config = config.GlobalConfig(_content=global_config)
+        config.ensure_config_dir_exists()
+        my_global_config = config.GlobalConfig.from_bytes(global_config)
         my_global_config.lock_write()
         my_global_config._write_config_file()
         my_global_config.unlock()
-        my_location_config = config.LocationConfig(
-            my_branch.base, _content=sample_branches_text)
-        my_location_config.lock_write()
-=======
-        config.ensure_config_dir_exists()
-        my_global_config = config.GlobalConfig.from_bytes(global_config)
-        my_global_config._write_config_file()
         my_location_config = config.LocationConfig.from_bytes(
             sample_branches_text, my_branch.base)
->>>>>>> 222a94d5
+        my_location_config.lock_write()
         my_location_config._write_config_file()
         my_location_config.unlock()
 
@@ -1254,25 +1247,16 @@
                           location_config=None, branch_data_config=None):
         my_branch = FakeBranch(location)
         if global_config is not None:
-<<<<<<< HEAD
-            my_global_config = config.GlobalConfig(_content=global_config)
-            my_global_config.lock_write()
-=======
             my_global_config = config.GlobalConfig.from_bytes(global_config)
             config.ensure_config_dir_exists()
->>>>>>> 222a94d5
+            my_global_config.lock_write()
             my_global_config._write_config_file()
             my_global_config.unlock()
         if location_config is not None:
-<<<<<<< HEAD
-            my_location_config = config.LocationConfig(my_branch.base,
-                                                       _content=location_config)
-            my_location_config.lock_write()
-=======
             my_location_config = config.LocationConfig.from_bytes(
                 location_config, my_branch.base)
             config.ensure_config_dir_exists()
->>>>>>> 222a94d5
+            my_location_config.lock_write()
             my_location_config._write_config_file()
             my_location_config.unlock()
         my_config = config.BranchConfig(my_branch)
