--- conflicted
+++ resolved
@@ -1,4 +1,4 @@
-# Copyright (C) 2007 Canonical Ltd
+# Copyright (C) 2007, 2009 Canonical Ltd
 #
 # This program is free software; you can redistribute it and/or modify
 # it under the terms of the GNU General Public License as published by
@@ -33,8 +33,6 @@
 
 class TestHooks(TestCase):
 
-<<<<<<< HEAD
-=======
     def test_create_hook_first(self):
         hooks = Hooks()
         doc = ("Invoked after changing the tip of a branch object. Called with"
@@ -110,7 +108,6 @@
         self.applyDeprecated(one_five, hooks.install_hook, 'set_rh', None)
         self.assertEqual(hooks['set_rh'], [None])
 
->>>>>>> fa2c9229
     def test_install_named_hook_raises_unknown_hook(self):
         hooks = Hooks()
         self.assertRaises(UnknownHook, hooks.install_named_hook, 'silly',
@@ -126,24 +123,7 @@
         hooks = Hooks()
         hooks['set_rh'] = []
         hooks.install_named_hook('set_rh', None, "demo")
-<<<<<<< HEAD
         self.assertEqual("demo", hooks.get_hook_name(None))
-=======
-        self.assertEqual("demo", hooks.get_hook_name(None))
-
-    def test_name_hook_and_retrieve_name(self):
-        """name_hook puts the name in the names mapping."""
-        hooks = Hooks()
-        hooks['set_rh'] = []
-        self.applyDeprecated(one_five, hooks.install_hook, 'set_rh', None)
-        hooks.name_hook(None, 'demo')
-        self.assertEqual("demo", hooks.get_hook_name(None))
-
-    def test_get_unnamed_hook_name_is_unnamed(self):
-        hooks = Hooks()
-        hooks['set_rh'] = []
-        self.applyDeprecated(one_five, hooks.install_hook, 'set_rh', None)
-        self.assertEqual("No hook name", hooks.get_hook_name(None))
 
 
 class TestHook(TestCase):
@@ -217,5 +197,4 @@
             ('bzrlib.branch', 'Branch.hooks')))
         self.assertEqual((branch, 'Branch'),
             known_hooks_key_to_parent_and_attribute(
-            ('bzrlib.branch', 'Branch')))
->>>>>>> fa2c9229
+            ('bzrlib.branch', 'Branch')))