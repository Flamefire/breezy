# Copyright (C) 2006-2011 Canonical Ltd
#
# This program is free software; you can redistribute it and/or modify
# it under the terms of the GNU General Public License as published by
# the Free Software Foundation; either version 2 of the License, or
# (at your option) any later version.
#
# This program is distributed in the hope that it will be useful,
# but WITHOUT ANY WARRANTY; without even the implied warranty of
# MERCHANTABILITY or FITNESS FOR A PARTICULAR PURPOSE.  See the
# GNU General Public License for more details.
#
# You should have received a copy of the GNU General Public License
# along with this program; if not, write to the Free Software
# Foundation, Inc., 51 Franklin Street, Fifth Floor, Boston, MA 02110-1301 USA

"""Tests for the BzrDir facility and any format specific tests.

For interface contract tests, see tests/per_bzr_dir.
"""

import os
import subprocess
import sys

from bzrlib import (
    branch,
    bzrdir,
    controldir,
    errors,
    help_topics,
    lock,
    repository,
    osutils,
    remote,
    symbol_versioning,
    transport as _mod_transport,
    urlutils,
    win32utils,
    workingtree,
    )
import bzrlib.branch
from bzrlib.errors import (NotBranchError,
                           NoColocatedBranchSupport,
                           UnknownFormatError,
                           UnsupportedFormatError,
                           )
from bzrlib.tests import (
    TestCase,
    TestCaseWithMemoryTransport,
    TestCaseWithTransport,
    TestSkipped,
    )
from bzrlib.tests import(
    http_server,
    http_utils,
    )
from bzrlib.tests.test_http import TestWithTransport_pycurl
from bzrlib.transport import (
    memory,
    pathfilter,
    )
from bzrlib.transport.http._urllib import HttpTransport_urllib
from bzrlib.transport.nosmart import NoSmartTransportDecorator
from bzrlib.transport.readonly import ReadonlyTransportDecorator
from bzrlib.repofmt import knitrepo, weaverepo, pack_repo


class TestDefaultFormat(TestCase):

    def test_get_set_default_format(self):
        old_format = bzrdir.BzrDirFormat.get_default_format()
        self.assertIsInstance(old_format, bzrdir.BzrDirMetaFormat1)
        controldir.ControlDirFormat._set_default_format(SampleBzrDirFormat())
        # creating a bzr dir should now create an instrumented dir.
        try:
            result = bzrdir.BzrDir.create('memory:///')
            self.assertIsInstance(result, SampleBzrDir)
        finally:
            controldir.ControlDirFormat._set_default_format(old_format)
        self.assertEqual(old_format, bzrdir.BzrDirFormat.get_default_format())


class TestFormatRegistry(TestCase):

    def make_format_registry(self):
        my_format_registry = controldir.ControlDirFormatRegistry()
        my_format_registry.register('weave', bzrdir.BzrDirFormat6,
            'Pre-0.8 format.  Slower and does not support checkouts or shared'
            ' repositories', deprecated=True)
        my_format_registry.register_lazy('lazy', 'bzrlib.bzrdir',
            'BzrDirFormat6', 'Format registered lazily', deprecated=True)
        bzrdir.register_metadir(my_format_registry, 'knit',
            'bzrlib.repofmt.knitrepo.RepositoryFormatKnit1',
            'Format using knits',
            )
        my_format_registry.set_default('knit')
        bzrdir.register_metadir(my_format_registry,
            'branch6',
            'bzrlib.repofmt.knitrepo.RepositoryFormatKnit3',
            'Experimental successor to knit.  Use at your own risk.',
            branch_format='bzrlib.branch.BzrBranchFormat6',
            experimental=True)
        bzrdir.register_metadir(my_format_registry,
            'hidden format',
            'bzrlib.repofmt.knitrepo.RepositoryFormatKnit3',
            'Experimental successor to knit.  Use at your own risk.',
            branch_format='bzrlib.branch.BzrBranchFormat6', hidden=True)
        my_format_registry.register('hiddenweave', bzrdir.BzrDirFormat6,
            'Pre-0.8 format.  Slower and does not support checkouts or shared'
            ' repositories', hidden=True)
        my_format_registry.register_lazy('hiddenlazy', 'bzrlib.bzrdir',
            'BzrDirFormat6', 'Format registered lazily', deprecated=True,
            hidden=True)
        return my_format_registry

    def test_format_registry(self):
        my_format_registry = self.make_format_registry()
        my_bzrdir = my_format_registry.make_bzrdir('lazy')
        self.assertIsInstance(my_bzrdir, bzrdir.BzrDirFormat6)
        my_bzrdir = my_format_registry.make_bzrdir('weave')
        self.assertIsInstance(my_bzrdir, bzrdir.BzrDirFormat6)
        my_bzrdir = my_format_registry.make_bzrdir('default')
        self.assertIsInstance(my_bzrdir.repository_format,
            knitrepo.RepositoryFormatKnit1)
        my_bzrdir = my_format_registry.make_bzrdir('knit')
        self.assertIsInstance(my_bzrdir.repository_format,
            knitrepo.RepositoryFormatKnit1)
        my_bzrdir = my_format_registry.make_bzrdir('branch6')
        self.assertIsInstance(my_bzrdir.get_branch_format(),
                              bzrlib.branch.BzrBranchFormat6)

    def test_get_help(self):
        my_format_registry = self.make_format_registry()
        self.assertEqual('Format registered lazily',
                         my_format_registry.get_help('lazy'))
        self.assertEqual('Format using knits',
                         my_format_registry.get_help('knit'))
        self.assertEqual('Format using knits',
                         my_format_registry.get_help('default'))
        self.assertEqual('Pre-0.8 format.  Slower and does not support'
                         ' checkouts or shared repositories',
                         my_format_registry.get_help('weave'))

    def test_help_topic(self):
        topics = help_topics.HelpTopicRegistry()
        registry = self.make_format_registry()
        topics.register('current-formats', registry.help_topic,
                        'Current formats')
        topics.register('other-formats', registry.help_topic,
                        'Other formats')
        new = topics.get_detail('current-formats')
        rest = topics.get_detail('other-formats')
        experimental, deprecated = rest.split('Deprecated formats')
        self.assertContainsRe(new, 'formats-help')
        self.assertContainsRe(new,
                ':knit:\n    \(native\) \(default\) Format using knits\n')
        self.assertContainsRe(experimental,
                ':branch6:\n    \(native\) Experimental successor to knit')
        self.assertContainsRe(deprecated,
                ':lazy:\n    \(native\) Format registered lazily\n')
        self.assertNotContainsRe(new, 'hidden')

    def test_set_default_repository(self):
        default_factory = bzrdir.format_registry.get('default')
        old_default = [k for k, v in bzrdir.format_registry.iteritems()
                       if v == default_factory and k != 'default'][0]
        bzrdir.format_registry.set_default_repository('dirstate-with-subtree')
        try:
            self.assertIs(bzrdir.format_registry.get('dirstate-with-subtree'),
                          bzrdir.format_registry.get('default'))
            self.assertIs(
                repository.RepositoryFormat.get_default_format().__class__,
                knitrepo.RepositoryFormatKnit3)
        finally:
            bzrdir.format_registry.set_default_repository(old_default)

    def test_aliases(self):
        a_registry = controldir.ControlDirFormatRegistry()
        a_registry.register('weave', bzrdir.BzrDirFormat6,
            'Pre-0.8 format.  Slower and does not support checkouts or shared'
            ' repositories', deprecated=True)
        a_registry.register('weavealias', bzrdir.BzrDirFormat6,
            'Pre-0.8 format.  Slower and does not support checkouts or shared'
            ' repositories', deprecated=True, alias=True)
        self.assertEqual(frozenset(['weavealias']), a_registry.aliases())


class SampleBranch(bzrlib.branch.Branch):
    """A dummy branch for guess what, dummy use."""

    def __init__(self, dir):
        self.bzrdir = dir


class SampleRepository(bzrlib.repository.Repository):
    """A dummy repo."""

    def __init__(self, dir):
        self.bzrdir = dir


class SampleBzrDir(bzrdir.BzrDir):
    """A sample BzrDir implementation to allow testing static methods."""

    def create_repository(self, shared=False):
        """See BzrDir.create_repository."""
        return "A repository"

    def open_repository(self):
        """See BzrDir.open_repository."""
        return SampleRepository(self)

    def create_branch(self, name=None):
        """See BzrDir.create_branch."""
        if name is not None:
            raise NoColocatedBranchSupport(self)
        return SampleBranch(self)

    def create_workingtree(self):
        """See BzrDir.create_workingtree."""
        return "A tree"


class SampleBzrDirFormat(bzrdir.BzrDirFormat):
    """A sample format

    this format is initializable, unsupported to aid in testing the
    open and open_downlevel routines.
    """

    def get_format_string(self):
        """See BzrDirFormat.get_format_string()."""
        return "Sample .bzr dir format."

    def initialize_on_transport(self, t):
        """Create a bzr dir."""
        t.mkdir('.bzr')
        t.put_bytes('.bzr/branch-format', self.get_format_string())
        return SampleBzrDir(t, self)

    def is_supported(self):
        return False

    def open(self, transport, _found=None):
        return "opened branch."


class TestBzrDirFormat(TestCaseWithTransport):
    """Tests for the BzrDirFormat facility."""

    def test_find_format(self):
        # is the right format object found for a branch?
        # create a branch with a few known format objects.
        # this is not quite the same as
        t = self.get_transport()
        self.build_tree(["foo/", "bar/"], transport=t)
        def check_format(format, url):
            format.initialize(url)
            t = _mod_transport.get_transport(url)
            found_format = bzrdir.BzrDirFormat.find_format(t)
            self.assertIsInstance(found_format, format.__class__)
        check_format(bzrdir.BzrDirFormat5(), "foo")
        check_format(bzrdir.BzrDirFormat6(), "bar")

    def test_find_format_nothing_there(self):
        self.assertRaises(NotBranchError,
                          bzrdir.BzrDirFormat.find_format,
                          _mod_transport.get_transport('.'))

    def test_find_format_unknown_format(self):
        t = self.get_transport()
        t.mkdir('.bzr')
        t.put_bytes('.bzr/branch-format', '')
        self.assertRaises(UnknownFormatError,
                          bzrdir.BzrDirFormat.find_format,
                          _mod_transport.get_transport('.'))

    def test_register_unregister_format(self):
        format = SampleBzrDirFormat()
        url = self.get_url()
        # make a bzrdir
        format.initialize(url)
        # register a format for it.
        bzrdir.BzrDirFormat.register_format(format)
        # which bzrdir.Open will refuse (not supported)
        self.assertRaises(UnsupportedFormatError, bzrdir.BzrDir.open, url)
        # which bzrdir.open_containing will refuse (not supported)
        self.assertRaises(UnsupportedFormatError, bzrdir.BzrDir.open_containing, url)
        # but open_downlevel will work
        t = _mod_transport.get_transport(url)
        self.assertEqual(format.open(t), bzrdir.BzrDir.open_unsupported(url))
        # unregister the format
        bzrdir.BzrDirFormat.unregister_format(format)
        # now open_downlevel should fail too.
        self.assertRaises(UnknownFormatError, bzrdir.BzrDir.open_unsupported, url)

    def test_create_branch_and_repo_uses_default(self):
        format = SampleBzrDirFormat()
        branch = bzrdir.BzrDir.create_branch_and_repo(self.get_url(),
                                                      format=format)
        self.assertTrue(isinstance(branch, SampleBranch))

    def test_create_branch_and_repo_under_shared(self):
        # creating a branch and repo in a shared repo uses the
        # shared repository
        format = bzrdir.format_registry.make_bzrdir('knit')
        self.make_repository('.', shared=True, format=format)
        branch = bzrdir.BzrDir.create_branch_and_repo(
            self.get_url('child'), format=format)
        self.assertRaises(errors.NoRepositoryPresent,
                          branch.bzrdir.open_repository)

    def test_create_branch_and_repo_under_shared_force_new(self):
        # creating a branch and repo in a shared repo can be forced to
        # make a new repo
        format = bzrdir.format_registry.make_bzrdir('knit')
        self.make_repository('.', shared=True, format=format)
        branch = bzrdir.BzrDir.create_branch_and_repo(self.get_url('child'),
                                                      force_new_repo=True,
                                                      format=format)
        branch.bzrdir.open_repository()

    def test_create_standalone_working_tree(self):
        format = SampleBzrDirFormat()
        # note this is deliberately readonly, as this failure should
        # occur before any writes.
        self.assertRaises(errors.NotLocalUrl,
                          bzrdir.BzrDir.create_standalone_workingtree,
                          self.get_readonly_url(), format=format)
        tree = bzrdir.BzrDir.create_standalone_workingtree('.',
                                                           format=format)
        self.assertEqual('A tree', tree)

    def test_create_standalone_working_tree_under_shared_repo(self):
        # create standalone working tree always makes a repo.
        format = bzrdir.format_registry.make_bzrdir('knit')
        self.make_repository('.', shared=True, format=format)
        # note this is deliberately readonly, as this failure should
        # occur before any writes.
        self.assertRaises(errors.NotLocalUrl,
                          bzrdir.BzrDir.create_standalone_workingtree,
                          self.get_readonly_url('child'), format=format)
        tree = bzrdir.BzrDir.create_standalone_workingtree('child',
            format=format)
        tree.bzrdir.open_repository()

    def test_create_branch_convenience(self):
        # outside a repo the default convenience output is a repo+branch_tree
        format = bzrdir.format_registry.make_bzrdir('knit')
        branch = bzrdir.BzrDir.create_branch_convenience('.', format=format)
        branch.bzrdir.open_workingtree()
        branch.bzrdir.open_repository()

    def test_create_branch_convenience_possible_transports(self):
        """Check that the optional 'possible_transports' is recognized"""
        format = bzrdir.format_registry.make_bzrdir('knit')
        t = self.get_transport()
        branch = bzrdir.BzrDir.create_branch_convenience(
            '.', format=format, possible_transports=[t])
        branch.bzrdir.open_workingtree()
        branch.bzrdir.open_repository()

    def test_create_branch_convenience_root(self):
        """Creating a branch at the root of a fs should work."""
        self.vfs_transport_factory = memory.MemoryServer
        # outside a repo the default convenience output is a repo+branch_tree
        format = bzrdir.format_registry.make_bzrdir('knit')
        branch = bzrdir.BzrDir.create_branch_convenience(self.get_url(),
                                                         format=format)
        self.assertRaises(errors.NoWorkingTree,
                          branch.bzrdir.open_workingtree)
        branch.bzrdir.open_repository()

    def test_create_branch_convenience_under_shared_repo(self):
        # inside a repo the default convenience output is a branch+ follow the
        # repo tree policy
        format = bzrdir.format_registry.make_bzrdir('knit')
        self.make_repository('.', shared=True, format=format)
        branch = bzrdir.BzrDir.create_branch_convenience('child',
            format=format)
        branch.bzrdir.open_workingtree()
        self.assertRaises(errors.NoRepositoryPresent,
                          branch.bzrdir.open_repository)

    def test_create_branch_convenience_under_shared_repo_force_no_tree(self):
        # inside a repo the default convenience output is a branch+ follow the
        # repo tree policy but we can override that
        format = bzrdir.format_registry.make_bzrdir('knit')
        self.make_repository('.', shared=True, format=format)
        branch = bzrdir.BzrDir.create_branch_convenience('child',
            force_new_tree=False, format=format)
        self.assertRaises(errors.NoWorkingTree,
                          branch.bzrdir.open_workingtree)
        self.assertRaises(errors.NoRepositoryPresent,
                          branch.bzrdir.open_repository)

    def test_create_branch_convenience_under_shared_repo_no_tree_policy(self):
        # inside a repo the default convenience output is a branch+ follow the
        # repo tree policy
        format = bzrdir.format_registry.make_bzrdir('knit')
        repo = self.make_repository('.', shared=True, format=format)
        repo.set_make_working_trees(False)
        branch = bzrdir.BzrDir.create_branch_convenience('child',
                                                         format=format)
        self.assertRaises(errors.NoWorkingTree,
                          branch.bzrdir.open_workingtree)
        self.assertRaises(errors.NoRepositoryPresent,
                          branch.bzrdir.open_repository)

    def test_create_branch_convenience_under_shared_repo_no_tree_policy_force_tree(self):
        # inside a repo the default convenience output is a branch+ follow the
        # repo tree policy but we can override that
        format = bzrdir.format_registry.make_bzrdir('knit')
        repo = self.make_repository('.', shared=True, format=format)
        repo.set_make_working_trees(False)
        branch = bzrdir.BzrDir.create_branch_convenience('child',
            force_new_tree=True, format=format)
        branch.bzrdir.open_workingtree()
        self.assertRaises(errors.NoRepositoryPresent,
                          branch.bzrdir.open_repository)

    def test_create_branch_convenience_under_shared_repo_force_new_repo(self):
        # inside a repo the default convenience output is overridable to give
        # repo+branch+tree
        format = bzrdir.format_registry.make_bzrdir('knit')
        self.make_repository('.', shared=True, format=format)
        branch = bzrdir.BzrDir.create_branch_convenience('child',
            force_new_repo=True, format=format)
        branch.bzrdir.open_repository()
        branch.bzrdir.open_workingtree()


class TestRepositoryAcquisitionPolicy(TestCaseWithTransport):

    def test_acquire_repository_standalone(self):
        """The default acquisition policy should create a standalone branch."""
        my_bzrdir = self.make_bzrdir('.')
        repo_policy = my_bzrdir.determine_repository_policy()
        repo, is_new = repo_policy.acquire_repository()
        self.assertEqual(repo.bzrdir.root_transport.base,
                         my_bzrdir.root_transport.base)
        self.assertFalse(repo.is_shared())

    def test_determine_stacking_policy(self):
        parent_bzrdir = self.make_bzrdir('.')
        child_bzrdir = self.make_bzrdir('child')
        parent_bzrdir.get_config().set_default_stack_on('http://example.org')
        repo_policy = child_bzrdir.determine_repository_policy()
        self.assertEqual('http://example.org', repo_policy._stack_on)

    def test_determine_stacking_policy_relative(self):
        parent_bzrdir = self.make_bzrdir('.')
        child_bzrdir = self.make_bzrdir('child')
        parent_bzrdir.get_config().set_default_stack_on('child2')
        repo_policy = child_bzrdir.determine_repository_policy()
        self.assertEqual('child2', repo_policy._stack_on)
        self.assertEqual(parent_bzrdir.root_transport.base,
                         repo_policy._stack_on_pwd)

    def prepare_default_stacking(self, child_format='1.6'):
        parent_bzrdir = self.make_bzrdir('.')
        child_branch = self.make_branch('child', format=child_format)
        parent_bzrdir.get_config().set_default_stack_on(child_branch.base)
        new_child_transport = parent_bzrdir.transport.clone('child2')
        return child_branch, new_child_transport

    def test_clone_on_transport_obeys_stacking_policy(self):
        child_branch, new_child_transport = self.prepare_default_stacking()
        new_child = child_branch.bzrdir.clone_on_transport(new_child_transport)
        self.assertEqual(child_branch.base,
                         new_child.open_branch().get_stacked_on_url())

    def test_default_stacking_with_stackable_branch_unstackable_repo(self):
        # Make stackable source branch with an unstackable repo format.
        source_bzrdir = self.make_bzrdir('source')
        pack_repo.RepositoryFormatKnitPack1().initialize(source_bzrdir)
        source_branch = bzrlib.branch.BzrBranchFormat7().initialize(
            source_bzrdir)
        # Make a directory with a default stacking policy
        parent_bzrdir = self.make_bzrdir('parent')
        stacked_on = self.make_branch('parent/stacked-on', format='pack-0.92')
        parent_bzrdir.get_config().set_default_stack_on(stacked_on.base)
        # Clone source into directory
        target = source_bzrdir.clone(self.get_url('parent/target'))

    def test_sprout_obeys_stacking_policy(self):
        child_branch, new_child_transport = self.prepare_default_stacking()
        new_child = child_branch.bzrdir.sprout(new_child_transport.base)
        self.assertEqual(child_branch.base,
                         new_child.open_branch().get_stacked_on_url())

    def test_clone_ignores_policy_for_unsupported_formats(self):
        child_branch, new_child_transport = self.prepare_default_stacking(
            child_format='pack-0.92')
        new_child = child_branch.bzrdir.clone_on_transport(new_child_transport)
        self.assertRaises(errors.UnstackableBranchFormat,
                          new_child.open_branch().get_stacked_on_url)

    def test_sprout_ignores_policy_for_unsupported_formats(self):
        child_branch, new_child_transport = self.prepare_default_stacking(
            child_format='pack-0.92')
        new_child = child_branch.bzrdir.sprout(new_child_transport.base)
        self.assertRaises(errors.UnstackableBranchFormat,
                          new_child.open_branch().get_stacked_on_url)

    def test_sprout_upgrades_format_if_stacked_specified(self):
        child_branch, new_child_transport = self.prepare_default_stacking(
            child_format='pack-0.92')
        new_child = child_branch.bzrdir.sprout(new_child_transport.base,
                                               stacked=True)
        self.assertEqual(child_branch.bzrdir.root_transport.base,
                         new_child.open_branch().get_stacked_on_url())
        repo = new_child.open_repository()
        self.assertTrue(repo._format.supports_external_lookups)
        self.assertFalse(repo.supports_rich_root())

    def test_clone_on_transport_upgrades_format_if_stacked_on_specified(self):
        child_branch, new_child_transport = self.prepare_default_stacking(
            child_format='pack-0.92')
        new_child = child_branch.bzrdir.clone_on_transport(new_child_transport,
            stacked_on=child_branch.bzrdir.root_transport.base)
        self.assertEqual(child_branch.bzrdir.root_transport.base,
                         new_child.open_branch().get_stacked_on_url())
        repo = new_child.open_repository()
        self.assertTrue(repo._format.supports_external_lookups)
        self.assertFalse(repo.supports_rich_root())

    def test_sprout_upgrades_to_rich_root_format_if_needed(self):
        child_branch, new_child_transport = self.prepare_default_stacking(
            child_format='rich-root-pack')
        new_child = child_branch.bzrdir.sprout(new_child_transport.base,
                                               stacked=True)
        repo = new_child.open_repository()
        self.assertTrue(repo._format.supports_external_lookups)
        self.assertTrue(repo.supports_rich_root())

    def test_add_fallback_repo_handles_absolute_urls(self):
        stack_on = self.make_branch('stack_on', format='1.6')
        repo = self.make_repository('repo', format='1.6')
        policy = bzrdir.UseExistingRepository(repo, stack_on.base)
        policy._add_fallback(repo)

    def test_add_fallback_repo_handles_relative_urls(self):
        stack_on = self.make_branch('stack_on', format='1.6')
        repo = self.make_repository('repo', format='1.6')
        policy = bzrdir.UseExistingRepository(repo, '.', stack_on.base)
        policy._add_fallback(repo)

    def test_configure_relative_branch_stacking_url(self):
        stack_on = self.make_branch('stack_on', format='1.6')
        stacked = self.make_branch('stack_on/stacked', format='1.6')
        policy = bzrdir.UseExistingRepository(stacked.repository,
            '.', stack_on.base)
        policy.configure_branch(stacked)
        self.assertEqual('..', stacked.get_stacked_on_url())

    def test_relative_branch_stacking_to_absolute(self):
        stack_on = self.make_branch('stack_on', format='1.6')
        stacked = self.make_branch('stack_on/stacked', format='1.6')
        policy = bzrdir.UseExistingRepository(stacked.repository,
            '.', self.get_readonly_url('stack_on'))
        policy.configure_branch(stacked)
        self.assertEqual(self.get_readonly_url('stack_on'),
                         stacked.get_stacked_on_url())


class ChrootedTests(TestCaseWithTransport):
    """A support class that provides readonly urls outside the local namespace.

    This is done by checking if self.transport_server is a MemoryServer. if it
    is then we are chrooted already, if it is not then an HttpServer is used
    for readonly urls.
    """

    def setUp(self):
        super(ChrootedTests, self).setUp()
        if not self.vfs_transport_factory == memory.MemoryServer:
            self.transport_readonly_server = http_server.HttpServer

    def local_branch_path(self, branch):
         return os.path.realpath(urlutils.local_path_from_url(branch.base))

    def test_open_containing(self):
        self.assertRaises(NotBranchError, bzrdir.BzrDir.open_containing,
                          self.get_readonly_url(''))
        self.assertRaises(NotBranchError, bzrdir.BzrDir.open_containing,
                          self.get_readonly_url('g/p/q'))
        control = bzrdir.BzrDir.create(self.get_url())
        branch, relpath = bzrdir.BzrDir.open_containing(self.get_readonly_url(''))
        self.assertEqual('', relpath)
        branch, relpath = bzrdir.BzrDir.open_containing(self.get_readonly_url('g/p/q'))
        self.assertEqual('g/p/q', relpath)

    def test_open_containing_tree_branch_or_repository_empty(self):
        self.assertRaises(errors.NotBranchError,
            bzrdir.BzrDir.open_containing_tree_branch_or_repository,
            self.get_readonly_url(''))

    def test_open_containing_tree_branch_or_repository_all(self):
        self.make_branch_and_tree('topdir')
        tree, branch, repo, relpath = \
            bzrdir.BzrDir.open_containing_tree_branch_or_repository(
                'topdir/foo')
        self.assertEqual(os.path.realpath('topdir'),
                         os.path.realpath(tree.basedir))
        self.assertEqual(os.path.realpath('topdir'),
                         self.local_branch_path(branch))
        self.assertEqual(
            osutils.realpath(os.path.join('topdir', '.bzr', 'repository')),
            repo.bzrdir.transport.local_abspath('repository'))
        self.assertEqual(relpath, 'foo')

    def test_open_containing_tree_branch_or_repository_no_tree(self):
        self.make_branch('branch')
        tree, branch, repo, relpath = \
            bzrdir.BzrDir.open_containing_tree_branch_or_repository(
                'branch/foo')
        self.assertEqual(tree, None)
        self.assertEqual(os.path.realpath('branch'),
                         self.local_branch_path(branch))
        self.assertEqual(
            osutils.realpath(os.path.join('branch', '.bzr', 'repository')),
            repo.bzrdir.transport.local_abspath('repository'))
        self.assertEqual(relpath, 'foo')

    def test_open_containing_tree_branch_or_repository_repo(self):
        self.make_repository('repo')
        tree, branch, repo, relpath = \
            bzrdir.BzrDir.open_containing_tree_branch_or_repository(
                'repo')
        self.assertEqual(tree, None)
        self.assertEqual(branch, None)
        self.assertEqual(
            osutils.realpath(os.path.join('repo', '.bzr', 'repository')),
            repo.bzrdir.transport.local_abspath('repository'))
        self.assertEqual(relpath, '')

    def test_open_containing_tree_branch_or_repository_shared_repo(self):
        self.make_repository('shared', shared=True)
        bzrdir.BzrDir.create_branch_convenience('shared/branch',
                                                force_new_tree=False)
        tree, branch, repo, relpath = \
            bzrdir.BzrDir.open_containing_tree_branch_or_repository(
                'shared/branch')
        self.assertEqual(tree, None)
        self.assertEqual(os.path.realpath('shared/branch'),
                         self.local_branch_path(branch))
        self.assertEqual(
            osutils.realpath(os.path.join('shared', '.bzr', 'repository')),
            repo.bzrdir.transport.local_abspath('repository'))
        self.assertEqual(relpath, '')

    def test_open_containing_tree_branch_or_repository_branch_subdir(self):
        self.make_branch_and_tree('foo')
        self.build_tree(['foo/bar/'])
        tree, branch, repo, relpath = \
            bzrdir.BzrDir.open_containing_tree_branch_or_repository(
                'foo/bar')
        self.assertEqual(os.path.realpath('foo'),
                         os.path.realpath(tree.basedir))
        self.assertEqual(os.path.realpath('foo'),
                         self.local_branch_path(branch))
        self.assertEqual(
            osutils.realpath(os.path.join('foo', '.bzr', 'repository')),
            repo.bzrdir.transport.local_abspath('repository'))
        self.assertEqual(relpath, 'bar')

    def test_open_containing_tree_branch_or_repository_repo_subdir(self):
        self.make_repository('bar')
        self.build_tree(['bar/baz/'])
        tree, branch, repo, relpath = \
            bzrdir.BzrDir.open_containing_tree_branch_or_repository(
                'bar/baz')
        self.assertEqual(tree, None)
        self.assertEqual(branch, None)
        self.assertEqual(
            osutils.realpath(os.path.join('bar', '.bzr', 'repository')),
            repo.bzrdir.transport.local_abspath('repository'))
        self.assertEqual(relpath, 'baz')

    def test_open_containing_from_transport(self):
        self.assertRaises(NotBranchError,
            bzrdir.BzrDir.open_containing_from_transport,
            _mod_transport.get_transport(self.get_readonly_url('')))
        self.assertRaises(NotBranchError,
            bzrdir.BzrDir.open_containing_from_transport,
            _mod_transport.get_transport(self.get_readonly_url('g/p/q')))
        control = bzrdir.BzrDir.create(self.get_url())
        branch, relpath = bzrdir.BzrDir.open_containing_from_transport(
            _mod_transport.get_transport(self.get_readonly_url('')))
        self.assertEqual('', relpath)
        branch, relpath = bzrdir.BzrDir.open_containing_from_transport(
            _mod_transport.get_transport(self.get_readonly_url('g/p/q')))
        self.assertEqual('g/p/q', relpath)

    def test_open_containing_tree_or_branch(self):
        self.make_branch_and_tree('topdir')
        tree, branch, relpath = bzrdir.BzrDir.open_containing_tree_or_branch(
            'topdir/foo')
        self.assertEqual(os.path.realpath('topdir'),
                         os.path.realpath(tree.basedir))
        self.assertEqual(os.path.realpath('topdir'),
                         self.local_branch_path(branch))
        self.assertIs(tree.bzrdir, branch.bzrdir)
        self.assertEqual('foo', relpath)
        # opening from non-local should not return the tree
        tree, branch, relpath = bzrdir.BzrDir.open_containing_tree_or_branch(
            self.get_readonly_url('topdir/foo'))
        self.assertEqual(None, tree)
        self.assertEqual('foo', relpath)
        # without a tree:
        self.make_branch('topdir/foo')
        tree, branch, relpath = bzrdir.BzrDir.open_containing_tree_or_branch(
            'topdir/foo')
        self.assertIs(tree, None)
        self.assertEqual(os.path.realpath('topdir/foo'),
                         self.local_branch_path(branch))
        self.assertEqual('', relpath)

    def test_open_tree_or_branch(self):
        self.make_branch_and_tree('topdir')
        tree, branch = bzrdir.BzrDir.open_tree_or_branch('topdir')
        self.assertEqual(os.path.realpath('topdir'),
                         os.path.realpath(tree.basedir))
        self.assertEqual(os.path.realpath('topdir'),
                         self.local_branch_path(branch))
        self.assertIs(tree.bzrdir, branch.bzrdir)
        # opening from non-local should not return the tree
        tree, branch = bzrdir.BzrDir.open_tree_or_branch(
            self.get_readonly_url('topdir'))
        self.assertEqual(None, tree)
        # without a tree:
        self.make_branch('topdir/foo')
        tree, branch = bzrdir.BzrDir.open_tree_or_branch('topdir/foo')
        self.assertIs(tree, None)
        self.assertEqual(os.path.realpath('topdir/foo'),
                         self.local_branch_path(branch))

    def test_open_from_transport(self):
        # transport pointing at bzrdir should give a bzrdir with root transport
        # set to the given transport
        control = bzrdir.BzrDir.create(self.get_url())
        t = self.get_transport()
        opened_bzrdir = bzrdir.BzrDir.open_from_transport(t)
        self.assertEqual(t.base, opened_bzrdir.root_transport.base)
        self.assertIsInstance(opened_bzrdir, bzrdir.BzrDir)

    def test_open_from_transport_no_bzrdir(self):
        t = self.get_transport()
        self.assertRaises(NotBranchError, bzrdir.BzrDir.open_from_transport, t)

    def test_open_from_transport_bzrdir_in_parent(self):
        control = bzrdir.BzrDir.create(self.get_url())
        t = self.get_transport()
        t.mkdir('subdir')
        t = t.clone('subdir')
        self.assertRaises(NotBranchError, bzrdir.BzrDir.open_from_transport, t)

    def test_sprout_recursive(self):
        tree = self.make_branch_and_tree('tree1',
                                         format='dirstate-with-subtree')
        sub_tree = self.make_branch_and_tree('tree1/subtree',
            format='dirstate-with-subtree')
        sub_tree.set_root_id('subtree-root')
        tree.add_reference(sub_tree)
        self.build_tree(['tree1/subtree/file'])
        sub_tree.add('file')
        tree.commit('Initial commit')
        tree2 = tree.bzrdir.sprout('tree2').open_workingtree()
        tree2.lock_read()
        self.addCleanup(tree2.unlock)
        self.assertPathExists('tree2/subtree/file')
        self.assertEqual('tree-reference', tree2.kind('subtree-root'))

    def test_cloning_metadir(self):
        """Ensure that cloning metadir is suitable"""
        bzrdir = self.make_bzrdir('bzrdir')
        bzrdir.cloning_metadir()
        branch = self.make_branch('branch', format='knit')
        format = branch.bzrdir.cloning_metadir()
        self.assertIsInstance(format.workingtree_format,
            workingtree.WorkingTreeFormat3)

    def test_sprout_recursive_treeless(self):
        tree = self.make_branch_and_tree('tree1',
            format='dirstate-with-subtree')
        sub_tree = self.make_branch_and_tree('tree1/subtree',
            format='dirstate-with-subtree')
        tree.add_reference(sub_tree)
        self.build_tree(['tree1/subtree/file'])
        sub_tree.add('file')
        tree.commit('Initial commit')
        # The following line force the orhaning to reveal bug #634470
        tree.branch.get_config().set_user_option(
            'bzr.transform.orphan_policy', 'move')
        tree.bzrdir.destroy_workingtree()
        # FIXME: subtree/.bzr is left here which allows the test to pass (or
        # fail :-( ) -- vila 20100909
        repo = self.make_repository('repo', shared=True,
            format='dirstate-with-subtree')
        repo.set_make_working_trees(False)
        # FIXME: we just deleted the workingtree and now we want to use it ????
        # At a minimum, we should use tree.branch below (but this fails too
        # currently) or stop calling this test 'treeless'. Specifically, I've
        # turn the line below into an assertRaises when 'subtree/.bzr' is
        # orphaned and sprout tries to access the branch there (which is left
        # by bzrdir.BzrDirMeta1.destroy_workingtree when it ignores the
        # [DeletingParent('Not deleting', u'subtree', None)] conflict). See bug
        # #634470.  -- vila 20100909
        self.assertRaises(errors.NotBranchError,
                          tree.bzrdir.sprout, 'repo/tree2')
#        self.assertPathExists('repo/tree2/subtree')
#        self.assertPathDoesNotExist('repo/tree2/subtree/file')

    def make_foo_bar_baz(self):
        foo = bzrdir.BzrDir.create_branch_convenience('foo').bzrdir
        bar = self.make_branch('foo/bar').bzrdir
        baz = self.make_branch('baz').bzrdir
        return foo, bar, baz

    def test_find_bzrdirs(self):
        foo, bar, baz = self.make_foo_bar_baz()
        t = self.get_transport()
        self.assertEqualBzrdirs([baz, foo, bar], bzrdir.BzrDir.find_bzrdirs(t))

    def make_fake_permission_denied_transport(self, transport, paths):
        """Create a transport that raises PermissionDenied for some paths."""
        def filter(path):
            if path in paths:
                raise errors.PermissionDenied(path)
            return path
        path_filter_server = pathfilter.PathFilteringServer(transport, filter)
        path_filter_server.start_server()
        self.addCleanup(path_filter_server.stop_server)
        path_filter_transport = pathfilter.PathFilteringTransport(
            path_filter_server, '.')
        return (path_filter_server, path_filter_transport)

    def assertBranchUrlsEndWith(self, expect_url_suffix, actual_bzrdirs):
        """Check that each branch url ends with the given suffix."""
        for actual_bzrdir in actual_bzrdirs:
            self.assertEndsWith(actual_bzrdir.user_url, expect_url_suffix)

    def test_find_bzrdirs_permission_denied(self):
        foo, bar, baz = self.make_foo_bar_baz()
        t = self.get_transport()
        path_filter_server, path_filter_transport = \
            self.make_fake_permission_denied_transport(t, ['foo'])
        # local transport
        self.assertBranchUrlsEndWith('/baz/',
            bzrdir.BzrDir.find_bzrdirs(path_filter_transport))
        # smart server
        smart_transport = self.make_smart_server('.',
            backing_server=path_filter_server)
        self.assertBranchUrlsEndWith('/baz/',
            bzrdir.BzrDir.find_bzrdirs(smart_transport))

    def test_find_bzrdirs_list_current(self):
        def list_current(transport):
            return [s for s in transport.list_dir('') if s != 'baz']

        foo, bar, baz = self.make_foo_bar_baz()
        t = self.get_transport()
        self.assertEqualBzrdirs(
            [foo, bar],
            bzrdir.BzrDir.find_bzrdirs(t, list_current=list_current))

    def test_find_bzrdirs_evaluate(self):
        def evaluate(bzrdir):
            try:
                repo = bzrdir.open_repository()
            except NoRepositoryPresent:
                return True, bzrdir.root_transport.base
            else:
                return False, bzrdir.root_transport.base

        foo, bar, baz = self.make_foo_bar_baz()
        t = self.get_transport()
        self.assertEqual([baz.root_transport.base, foo.root_transport.base],
                         list(bzrdir.BzrDir.find_bzrdirs(t, evaluate=evaluate)))

    def assertEqualBzrdirs(self, first, second):
        first = list(first)
        second = list(second)
        self.assertEqual(len(first), len(second))
        for x, y in zip(first, second):
            self.assertEqual(x.root_transport.base, y.root_transport.base)

    def test_find_branches(self):
        root = self.make_repository('', shared=True)
        foo, bar, baz = self.make_foo_bar_baz()
        qux = self.make_bzrdir('foo/qux')
        t = self.get_transport()
        branches = bzrdir.BzrDir.find_branches(t)
        self.assertEqual(baz.root_transport.base, branches[0].base)
        self.assertEqual(foo.root_transport.base, branches[1].base)
        self.assertEqual(bar.root_transport.base, branches[2].base)

        # ensure this works without a top-level repo
        branches = bzrdir.BzrDir.find_branches(t.clone('foo'))
        self.assertEqual(foo.root_transport.base, branches[0].base)
        self.assertEqual(bar.root_transport.base, branches[1].base)


class TestMissingRepoBranchesSkipped(TestCaseWithMemoryTransport):

    def test_find_bzrdirs_missing_repo(self):
        t = self.get_transport()
        arepo = self.make_repository('arepo', shared=True)
        abranch_url = arepo.user_url + '/abranch'
        abranch = bzrdir.BzrDir.create(abranch_url).create_branch()
        t.delete_tree('arepo/.bzr')
        self.assertRaises(errors.NoRepositoryPresent,
            branch.Branch.open, abranch_url)
        self.make_branch('baz')
        for actual_bzrdir in bzrdir.BzrDir.find_branches(t):
            self.assertEndsWith(actual_bzrdir.user_url, '/baz/')


class TestMeta1DirFormat(TestCaseWithTransport):
    """Tests specific to the meta1 dir format."""

    def test_right_base_dirs(self):
        dir = bzrdir.BzrDirMetaFormat1().initialize(self.get_url())
        t = dir.transport
        branch_base = t.clone('branch').base
        self.assertEqual(branch_base, dir.get_branch_transport(None).base)
        self.assertEqual(branch_base,
                         dir.get_branch_transport(bzrlib.branch.BzrBranchFormat5()).base)
        repository_base = t.clone('repository').base
        self.assertEqual(repository_base, dir.get_repository_transport(None).base)
        self.assertEqual(repository_base,
                         dir.get_repository_transport(weaverepo.RepositoryFormat7()).base)
        checkout_base = t.clone('checkout').base
        self.assertEqual(checkout_base, dir.get_workingtree_transport(None).base)
        self.assertEqual(checkout_base,
                         dir.get_workingtree_transport(workingtree.WorkingTreeFormat3()).base)

    def test_meta1dir_uses_lockdir(self):
        """Meta1 format uses a LockDir to guard the whole directory, not a file."""
        dir = bzrdir.BzrDirMetaFormat1().initialize(self.get_url())
        t = dir.transport
        self.assertIsDirectory('branch-lock', t)

    def test_comparison(self):
        """Equality and inequality behave properly.

        Metadirs should compare equal iff they have the same repo, branch and
        tree formats.
        """
        mydir = bzrdir.format_registry.make_bzrdir('knit')
        self.assertEqual(mydir, mydir)
        self.assertFalse(mydir != mydir)
        otherdir = bzrdir.format_registry.make_bzrdir('knit')
        self.assertEqual(otherdir, mydir)
        self.assertFalse(otherdir != mydir)
        otherdir2 = bzrdir.format_registry.make_bzrdir('dirstate-with-subtree')
        self.assertNotEqual(otherdir2, mydir)
        self.assertFalse(otherdir2 == mydir)

    def test_needs_conversion_different_working_tree(self):
        # meta1dirs need an conversion if any element is not the default.
        new_format = bzrdir.format_registry.make_bzrdir('dirstate')
        tree = self.make_branch_and_tree('tree', format='knit')
        self.assertTrue(tree.bzrdir.needs_format_conversion(
            new_format))

    def test_initialize_on_format_uses_smart_transport(self):
        self.setup_smart_server_with_call_log()
        new_format = bzrdir.format_registry.make_bzrdir('dirstate')
        transport = self.get_transport('target')
        transport.ensure_base()
        self.reset_smart_call_log()
        instance = new_format.initialize_on_transport(transport)
        self.assertIsInstance(instance, remote.RemoteBzrDir)
        rpc_count = len(self.hpss_calls)
        # This figure represent the amount of work to perform this use case. It
        # is entirely ok to reduce this number if a test fails due to rpc_count
        # being too low. If rpc_count increases, more network roundtrips have
        # become necessary for this use case. Please do not adjust this number
        # upwards without agreement from bzr's network support maintainers.
        self.assertEqual(2, rpc_count)


class TestFormat5(TestCaseWithTransport):
    """Tests specific to the version 5 bzrdir format."""

    def test_same_lockfiles_between_tree_repo_branch(self):
        # this checks that only a single lockfiles instance is created
        # for format 5 objects
        dir = bzrdir.BzrDirFormat5().initialize(self.get_url())
        def check_dir_components_use_same_lock(dir):
            ctrl_1 = dir.open_repository().control_files
            ctrl_2 = dir.open_branch().control_files
            ctrl_3 = dir.open_workingtree()._control_files
            self.assertTrue(ctrl_1 is ctrl_2)
            self.assertTrue(ctrl_2 is ctrl_3)
        check_dir_components_use_same_lock(dir)
        # and if we open it normally.
        dir = bzrdir.BzrDir.open(self.get_url())
        check_dir_components_use_same_lock(dir)

    def test_can_convert(self):
        # format 5 dirs are convertable
        dir = bzrdir.BzrDirFormat5().initialize(self.get_url())
        self.assertTrue(dir.can_convert_format())

    def test_needs_conversion(self):
        # format 5 dirs need a conversion if they are not the default,
        # and they aren't
        dir = bzrdir.BzrDirFormat5().initialize(self.get_url())
        # don't need to convert it to itself
        self.assertFalse(dir.needs_format_conversion(bzrdir.BzrDirFormat5()))
        # do need to convert it to the current default
        self.assertTrue(dir.needs_format_conversion(
            bzrdir.BzrDirFormat.get_default_format()))


class TestFormat6(TestCaseWithTransport):
    """Tests specific to the version 6 bzrdir format."""

    def test_same_lockfiles_between_tree_repo_branch(self):
        # this checks that only a single lockfiles instance is created
        # for format 6 objects
        dir = bzrdir.BzrDirFormat6().initialize(self.get_url())
        def check_dir_components_use_same_lock(dir):
            ctrl_1 = dir.open_repository().control_files
            ctrl_2 = dir.open_branch().control_files
            ctrl_3 = dir.open_workingtree()._control_files
            self.assertTrue(ctrl_1 is ctrl_2)
            self.assertTrue(ctrl_2 is ctrl_3)
        check_dir_components_use_same_lock(dir)
        # and if we open it normally.
        dir = bzrdir.BzrDir.open(self.get_url())
        check_dir_components_use_same_lock(dir)

    def test_can_convert(self):
        # format 6 dirs are convertable
        dir = bzrdir.BzrDirFormat6().initialize(self.get_url())
        self.assertTrue(dir.can_convert_format())

    def test_needs_conversion(self):
        # format 6 dirs need an conversion if they are not the default.
        dir = bzrdir.BzrDirFormat6().initialize(self.get_url())
        self.assertTrue(dir.needs_format_conversion(
            bzrdir.BzrDirFormat.get_default_format()))


class NotBzrDir(bzrlib.bzrdir.BzrDir):
    """A non .bzr based control directory."""

    def __init__(self, transport, format):
        self._format = format
        self.root_transport = transport
        self.transport = transport.clone('.not')


class NotBzrDirFormat(bzrlib.bzrdir.BzrDirFormat):
    """A test class representing any non-.bzr based disk format."""

    def initialize_on_transport(self, transport):
        """Initialize a new .not dir in the base directory of a Transport."""
        transport.mkdir('.not')
        return self.open(transport)

    def open(self, transport):
        """Open this directory."""
        return NotBzrDir(transport, self)

    @classmethod
    def _known_formats(self):
        return set([NotBzrDirFormat()])


class NotBzrDirProber(controldir.Prober):

    def probe_transport(self, transport):
        """Our format is present if the transport ends in '.not/'."""
        if transport.has('.not'):
            return NotBzrDirFormat()


class TestNotBzrDir(TestCaseWithTransport):
    """Tests for using the bzrdir api with a non .bzr based disk format.

    If/when one of these is in the core, we can let the implementation tests
    verify this works.
    """

    def test_create_and_find_format(self):
        # create a .notbzr dir
        format = NotBzrDirFormat()
        dir = format.initialize(self.get_url())
        self.assertIsInstance(dir, NotBzrDir)
        # now probe for it.
        controldir.ControlDirFormat.register_prober(NotBzrDirProber)
        try:
            found = bzrlib.bzrdir.BzrDirFormat.find_format(self.get_transport())
            self.assertIsInstance(found, NotBzrDirFormat)
        finally:
            controldir.ControlDirFormat.unregister_prober(NotBzrDirProber)

    def test_included_in_known_formats(self):
        not_format = NotBzrDirFormat()
        bzrlib.controldir.ControlDirFormat.register_format(not_format)
        try:
            formats = bzrlib.bzrdir.BzrDirFormat.known_formats()
            for format in formats:
                if isinstance(format, NotBzrDirFormat):
                    return
            self.fail("No NotBzrDirFormat in %s" % formats)
        finally:
            bzrlib.controldir.ControlDirFormat.unregister_format(not_format)


class NonLocalTests(TestCaseWithTransport):
    """Tests for bzrdir static behaviour on non local paths."""

    def setUp(self):
        super(NonLocalTests, self).setUp()
        self.vfs_transport_factory = memory.MemoryServer

    def test_create_branch_convenience(self):
        # outside a repo the default convenience output is a repo+branch_tree
        format = bzrdir.format_registry.make_bzrdir('knit')
        branch = bzrdir.BzrDir.create_branch_convenience(
            self.get_url('foo'), format=format)
        self.assertRaises(errors.NoWorkingTree,
                          branch.bzrdir.open_workingtree)
        branch.bzrdir.open_repository()

    def test_create_branch_convenience_force_tree_not_local_fails(self):
        # outside a repo the default convenience output is a repo+branch_tree
        format = bzrdir.format_registry.make_bzrdir('knit')
        self.assertRaises(errors.NotLocalUrl,
            bzrdir.BzrDir.create_branch_convenience,
            self.get_url('foo'),
            force_new_tree=True,
            format=format)
        t = self.get_transport()
        self.assertFalse(t.has('foo'))

    def test_clone(self):
        # clone into a nonlocal path works
        format = bzrdir.format_registry.make_bzrdir('knit')
        branch = bzrdir.BzrDir.create_branch_convenience('local',
                                                         format=format)
        branch.bzrdir.open_workingtree()
        result = branch.bzrdir.clone(self.get_url('remote'))
        self.assertRaises(errors.NoWorkingTree,
                          result.open_workingtree)
        result.open_branch()
        result.open_repository()

    def test_checkout_metadir(self):
        # checkout_metadir has reasonable working tree format even when no
        # working tree is present
        self.make_branch('branch-knit2', format='dirstate-with-subtree')
        my_bzrdir = bzrdir.BzrDir.open(self.get_url('branch-knit2'))
        checkout_format = my_bzrdir.checkout_metadir()
        self.assertIsInstance(checkout_format.workingtree_format,
                              workingtree.WorkingTreeFormat3)


class TestHTTPRedirections(object):
    """Test redirection between two http servers.

    This MUST be used by daughter classes that also inherit from
    TestCaseWithTwoWebservers.

    We can't inherit directly from TestCaseWithTwoWebservers or the
    test framework will try to create an instance which cannot
    run, its implementation being incomplete.
    """

    def create_transport_readonly_server(self):
        # We don't set the http protocol version, relying on the default
        return http_utils.HTTPServerRedirecting()

    def create_transport_secondary_server(self):
        # We don't set the http protocol version, relying on the default
        return http_utils.HTTPServerRedirecting()

    def setUp(self):
        super(TestHTTPRedirections, self).setUp()
        # The redirections will point to the new server
        self.new_server = self.get_readonly_server()
        # The requests to the old server will be redirected
        self.old_server = self.get_secondary_server()
        # Configure the redirections
        self.old_server.redirect_to(self.new_server.host, self.new_server.port)

    def test_loop(self):
        # Both servers redirect to each other creating a loop
        self.new_server.redirect_to(self.old_server.host, self.old_server.port)
        # Starting from either server should loop
        old_url = self._qualified_url(self.old_server.host,
                                      self.old_server.port)
        oldt = self._transport(old_url)
        self.assertRaises(errors.NotBranchError,
                          bzrdir.BzrDir.open_from_transport, oldt)
        new_url = self._qualified_url(self.new_server.host,
                                      self.new_server.port)
        newt = self._transport(new_url)
        self.assertRaises(errors.NotBranchError,
                          bzrdir.BzrDir.open_from_transport, newt)

    def test_qualifier_preserved(self):
        wt = self.make_branch_and_tree('branch')
        old_url = self._qualified_url(self.old_server.host,
                                      self.old_server.port)
        start = self._transport(old_url).clone('branch')
        bdir = bzrdir.BzrDir.open_from_transport(start)
        # Redirection should preserve the qualifier, hence the transport class
        # itself.
        self.assertIsInstance(bdir.root_transport, type(start))


class TestHTTPRedirections_urllib(TestHTTPRedirections,
                                  http_utils.TestCaseWithTwoWebservers):
    """Tests redirections for urllib implementation"""

    _transport = HttpTransport_urllib

    def _qualified_url(self, host, port):
        result = 'http+urllib://%s:%s' % (host, port)
        self.permit_url(result)
        return result



class TestHTTPRedirections_pycurl(TestWithTransport_pycurl,
                                  TestHTTPRedirections,
                                  http_utils.TestCaseWithTwoWebservers):
    """Tests redirections for pycurl implementation"""

    def _qualified_url(self, host, port):
        result = 'http+pycurl://%s:%s' % (host, port)
        self.permit_url(result)
        return result


class TestHTTPRedirections_nosmart(TestHTTPRedirections,
                                  http_utils.TestCaseWithTwoWebservers):
    """Tests redirections for the nosmart decorator"""

    _transport = NoSmartTransportDecorator

    def _qualified_url(self, host, port):
        result = 'nosmart+http://%s:%s' % (host, port)
        self.permit_url(result)
        return result


class TestHTTPRedirections_readonly(TestHTTPRedirections,
                                    http_utils.TestCaseWithTwoWebservers):
    """Tests redirections for readonly decoratror"""

    _transport = ReadonlyTransportDecorator

    def _qualified_url(self, host, port):
        result = 'readonly+http://%s:%s' % (host, port)
        self.permit_url(result)
        return result


class TestDotBzrHidden(TestCaseWithTransport):

    ls = ['ls']
    if sys.platform == 'win32':
        ls = [os.environ['COMSPEC'], '/C', 'dir', '/B']

    def get_ls(self):
        f = subprocess.Popen(self.ls, stdout=subprocess.PIPE,
            stderr=subprocess.PIPE)
        out, err = f.communicate()
        self.assertEqual(0, f.returncode, 'Calling %s failed: %s'
                         % (self.ls, err))
        return out.splitlines()

    def test_dot_bzr_hidden(self):
        if sys.platform == 'win32' and not win32utils.has_win32file:
            raise TestSkipped('unable to make file hidden without pywin32 library')
        b = bzrdir.BzrDir.create('.')
        self.build_tree(['a'])
        self.assertEquals(['a'], self.get_ls())

    def test_dot_bzr_hidden_with_url(self):
        if sys.platform == 'win32' and not win32utils.has_win32file:
            raise TestSkipped('unable to make file hidden without pywin32 library')
        b = bzrdir.BzrDir.create(urlutils.local_path_to_url('.'))
        self.build_tree(['a'])
        self.assertEquals(['a'], self.get_ls())


class _TestBzrDirFormat(bzrdir.BzrDirMetaFormat1):
    """Test BzrDirFormat implementation for TestBzrDirSprout."""

    def _open(self, transport):
        return _TestBzrDir(transport, self)


class _TestBzrDir(bzrdir.BzrDirMeta1):
    """Test BzrDir implementation for TestBzrDirSprout.

    When created a _TestBzrDir already has repository and a branch.  The branch
    is a test double as well.
    """

    def __init__(self, *args, **kwargs):
        super(_TestBzrDir, self).__init__(*args, **kwargs)
        self.test_branch = _TestBranch()
        self.test_branch.repository = self.create_repository()

    def open_branch(self, unsupported=False):
        return self.test_branch

    def cloning_metadir(self, require_stacking=False):
        return _TestBzrDirFormat()


class _TestBranchFormat(bzrlib.branch.BranchFormat):
    """Test Branch format for TestBzrDirSprout."""


class _TestBranch(bzrlib.branch.Branch):
    """Test Branch implementation for TestBzrDirSprout."""

    def __init__(self, *args, **kwargs):
        self._format = _TestBranchFormat()
        super(_TestBranch, self).__init__(*args, **kwargs)
        self.calls = []
        self._parent = None

    def sprout(self, *args, **kwargs):
        self.calls.append('sprout')
        return _TestBranch()

    def copy_content_into(self, destination, revision_id=None):
        self.calls.append('copy_content_into')

    def get_parent(self):
        return self._parent

    def set_parent(self, parent):
        self._parent = parent

    def lock_read(self):
        return lock.LogicalLockResult(self.unlock)

    def unlock(self):
        return


class TestBzrDirSprout(TestCaseWithMemoryTransport):

    def test_sprout_uses_branch_sprout(self):
        """BzrDir.sprout calls Branch.sprout.

        Usually, BzrDir.sprout should delegate to the branch's sprout method
        for part of the work.  This allows the source branch to control the
        choice of format for the new branch.

        There are exceptions, but this tests avoids them:
          - if there's no branch in the source bzrdir,
          - or if the stacking has been requested and the format needs to be
            overridden to satisfy that.
        """
        # Make an instrumented bzrdir.
        t = self.get_transport('source')
        t.ensure_base()
        source_bzrdir = _TestBzrDirFormat().initialize_on_transport(t)
        # The instrumented bzrdir has a test_branch attribute that logs calls
        # made to the branch contained in that bzrdir.  Initially the test
        # branch exists but no calls have been made to it.
        self.assertEqual([], source_bzrdir.test_branch.calls)

        # Sprout the bzrdir
        target_url = self.get_url('target')
        result = source_bzrdir.sprout(target_url, recurse='no')

        # The bzrdir called the branch's sprout method.
        self.assertSubset(['sprout'], source_bzrdir.test_branch.calls)

    def test_sprout_parent(self):
        grandparent_tree = self.make_branch('grandparent')
        parent = grandparent_tree.bzrdir.sprout('parent').open_branch()
        branch_tree = parent.bzrdir.sprout('branch').open_branch()
        self.assertContainsRe(branch_tree.get_parent(), '/parent/$')


class TestBzrDirHooks(TestCaseWithMemoryTransport):

    def test_pre_open_called(self):
        calls = []
        bzrdir.BzrDir.hooks.install_named_hook('pre_open', calls.append, None)
        transport = self.get_transport('foo')
        url = transport.base
        self.assertRaises(errors.NotBranchError, bzrdir.BzrDir.open, url)
        self.assertEqual([transport.base], [t.base for t in calls])

    def test_pre_open_actual_exceptions_raised(self):
        count = [0]
        def fail_once(transport):
            count[0] += 1
            if count[0] == 1:
                raise errors.BzrError("fail")
        bzrdir.BzrDir.hooks.install_named_hook('pre_open', fail_once, None)
        transport = self.get_transport('foo')
        url = transport.base
        err = self.assertRaises(errors.BzrError, bzrdir.BzrDir.open, url)
        self.assertEqual('fail', err._preformatted_string)

    def test_post_repo_init(self):
        from bzrlib.bzrdir import RepoInitHookParams
        calls = []
        bzrdir.BzrDir.hooks.install_named_hook('post_repo_init',
            calls.append, None)
        self.make_repository('foo')
        self.assertLength(1, calls)
        params = calls[0]
        self.assertIsInstance(params, RepoInitHookParams)
        self.assertTrue(hasattr(params, 'bzrdir'))
        self.assertTrue(hasattr(params, 'repository'))

    def test_post_repo_init_hook_repr(self):
        param_reprs = []
        bzrdir.BzrDir.hooks.install_named_hook('post_repo_init',
            lambda params: param_reprs.append(repr(params)), None)
        self.make_repository('foo')
        self.assertLength(1, param_reprs)
        param_repr = param_reprs[0]
        self.assertStartsWith(param_repr, '<RepoInitHookParams for ')


<<<<<<< HEAD
class TestGenerateBackupName(TestCaseWithMemoryTransport):
    # FIXME: This may need to be unified with test_osutils.TestBackupNames or
    # moved to per_bzrdir or per_transport for better coverage ?
    # -- vila 20100909

    def setUp(self):
        super(TestGenerateBackupName, self).setUp()
        self._transport = self.get_transport()
        bzrdir.BzrDir.create(self.get_url(),
            possible_transports=[self._transport])
        self._bzrdir = bzrdir.BzrDir.open_from_transport(self._transport)

    def test_deprecated_generate_backup_name(self):
        res = self.applyDeprecated(
                symbol_versioning.deprecated_in((2, 3, 0)),
                self._bzrdir.generate_backup_name, 'whatever')

    def test_new(self):
        self.assertEqual("a.~1~", self._bzrdir._available_backup_name("a"))

    def test_exiting(self):
        self._transport.put_bytes("a.~1~", "some content")
        self.assertEqual("a.~2~", self._bzrdir._available_backup_name("a"))
=======
class ExtractFormatStringTests(TestCase):

    def test_normal(self):
        self.assertEquals("Bazaar-NG branch, format 0.0.4\n",
            bzrdir.extract_format_string("Bazaar-NG branch, format 0.0.4\n"))

    def test_with_optional_feature(self):
        self.assertEquals("Bazaar-NG branch, format 0.0.4\n",
            bzrdir.extract_format_string("Bazaar-NG branch, format 0.0.4\n"
                                         "optional feature foo\n"))

    def test_with_required_feature(self):
        self.assertRaises(errors.MissingFeature,
            bzrdir.extract_format_string, "Bazaar-NG branch, format 0.0.4\n"
                                          "required feature foo\n")

    def test_with_invalid_line(self):
        self.assertRaises(errors.ParseFormatError,
            bzrdir.extract_format_string, "Bazaar-NG branch, format 0.0.4\n"
                                          "requiredfoo\n")
>>>>>>> 2709c428
<|MERGE_RESOLUTION|>--- conflicted
+++ resolved
@@ -1434,7 +1434,6 @@
         self.assertStartsWith(param_repr, '<RepoInitHookParams for ')
 
 
-<<<<<<< HEAD
 class TestGenerateBackupName(TestCaseWithMemoryTransport):
     # FIXME: This may need to be unified with test_osutils.TestBackupNames or
     # moved to per_bzrdir or per_transport for better coverage ?
@@ -1458,7 +1457,8 @@
     def test_exiting(self):
         self._transport.put_bytes("a.~1~", "some content")
         self.assertEqual("a.~2~", self._bzrdir._available_backup_name("a"))
-=======
+
+
 class ExtractFormatStringTests(TestCase):
 
     def test_normal(self):
@@ -1478,5 +1478,4 @@
     def test_with_invalid_line(self):
         self.assertRaises(errors.ParseFormatError,
             bzrdir.extract_format_string, "Bazaar-NG branch, format 0.0.4\n"
-                                          "requiredfoo\n")
->>>>>>> 2709c428
+                                          "requiredfoo\n")