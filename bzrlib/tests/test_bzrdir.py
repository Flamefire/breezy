--- conflicted
+++ resolved
@@ -80,16 +80,12 @@
             'experimental-knit2',
             'bzrlib.repofmt.knitrepo.RepositoryFormatKnit2',
             'Experimental successor to knit.  Use at your own risk.',
-<<<<<<< HEAD
-            repo_module='bzrlib.repofmt.knitrepo')
-        my_format_registry.register_metadir('branch6',
-                                            'RepositoryFormatKnit2',
+            )
+        my_format_registry.register_metadir(
+            'branch6',
+            'bzrlib.repofmt.knitrepo.RepositoryFormatKnit2',
             'Experimental successor to knit.  Use at your own risk.',
-            repo_module='bzrlib.repofmt.knitrepo',
             branch_format='BzrBranchFormat6')
-=======
-            )
->>>>>>> 23fb1136
         return my_format_registry
 
     def test_format_registry(self):
