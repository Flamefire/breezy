--- conflicted
+++ resolved
@@ -65,11 +65,7 @@
 from bzrlib.transport.http._urllib import HttpTransport_urllib
 from bzrlib.transport.nosmart import NoSmartTransportDecorator
 from bzrlib.transport.readonly import ReadonlyTransportDecorator
-<<<<<<< HEAD
-from bzrlib.repofmt import knitrepo, pack_repo
-=======
 from bzrlib.repofmt import knitrepo, knitpack_repo
->>>>>>> 7d335933
 
 
 class TestDefaultFormat(TestCase):
@@ -77,11 +73,7 @@
     def test_get_set_default_format(self):
         old_format = bzrdir.BzrDirFormat.get_default_format()
         # default is BzrDirMetaFormat1
-<<<<<<< HEAD
-        self.failUnless(isinstance(old_format, bzrdir.BzrDirMetaFormat1))
-=======
         self.assertIsInstance(old_format, bzrdir.BzrDirMetaFormat1)
->>>>>>> 7d335933
         controldir.ControlDirFormat._set_default_format(SampleBzrDirFormat())
         # creating a bzr dir should now create an instrumented dir.
         try:
@@ -294,11 +286,7 @@
             format.initialize(url)
             t = _mod_transport.get_transport(url)
             found_format = bzrdir.BzrDirFormat.find_format(t)
-<<<<<<< HEAD
-            self.failUnless(isinstance(found_format, format.__class__))
-=======
             self.assertIsInstance(found_format, format.__class__)
->>>>>>> 7d335933
         check_format(BzrDirFormatTest1(), "foo")
         check_format(BzrDirFormatTest2(), "bar")
 
