# Copyright (C) 2005 Canonical Ltd
#
# This program is free software; you can redistribute it and/or modify
# it under the terms of the GNU General Public License as published by
# the Free Software Foundation; either version 2 of the License, or
# (at your option) any later version.
#
# This program is distributed in the hope that it will be useful,
# but WITHOUT ANY WARRANTY; without even the implied warranty of
# MERCHANTABILITY or FITNESS FOR A PARTICULAR PURPOSE.  See the
# GNU General Public License for more details.
#
# You should have received a copy of the GNU General Public License
# along with this program; if not, write to the Free Software
# Foundation, Inc., 59 Temple Place, Suite 330, Boston, MA  02111-1307  USA

from cStringIO import StringIO
import errno
import md5
import re
import sha
import socket
import threading
import time
import urllib2
import urlparse

from bzrlib import (
    errors,
    tests,
    transport,
    )
from bzrlib.smart import medium, protocol
from bzrlib.tests import http_server


class HTTPServerWithSmarts(http_server.HttpServer):
    """HTTPServerWithSmarts extends the HttpServer with POST methods that will
    trigger a smart server to execute with a transport rooted at the rootdir of
    the HTTP server.
    """

    def __init__(self, protocol_version=None):
        http_server.HttpServer.__init__(self, SmartRequestHandler,
                                        protocol_version=protocol_version)


class SmartRequestHandler(http_server.TestingHTTPRequestHandler):
    """Extend TestingHTTPRequestHandler to support smart client POSTs."""

    def do_POST(self):
        """Hand the request off to a smart server instance."""
        self.send_response(200)
        self.send_header("Content-type", "application/octet-stream")
        t = transport.get_transport(self.server.test_case_server._home_dir)
        # if this fails, we should return 400 bad request, but failure is
        # failure for now - RBC 20060919
        data_length = int(self.headers['Content-Length'])
        # TODO: We might like to support streaming responses.  1.0 allows no
        # Content-length in this case, so for integrity we should perform our
        # own chunking within the stream.
        # 1.1 allows chunked responses, and in this case we could chunk using
        # the HTTP chunking as this will allow HTTP persistence safely, even if
        # we have to stop early due to error, but we would also have to use the
        # HTTP trailer facility which may not be widely available.
        request_bytes = self.rfile.read(data_length)
        protocol_factory, unused_bytes = medium._get_protocol_factory_for_bytes(
            request_bytes)
        out_buffer = StringIO()
        smart_protocol_request = protocol_factory(t, out_buffer.write, '/')
        # Perhaps there should be a SmartServerHTTPMedium that takes care of
        # feeding the bytes in the http request to the smart_protocol_request,
        # but for now it's simpler to just feed the bytes directly.
<<<<<<< HEAD
        smart_protocol_request.accept_bytes(unused_bytes)
        assert smart_protocol_request.next_read_size() == 0, (
            "not finished reading, but all data sent to protocol.")
=======
        smart_protocol_request.accept_bytes(self.rfile.read(data_length))
        if not (smart_protocol_request.next_read_size() == 0):
            raise errors.SmartProtocolError(
                "not finished reading, but all data sent to protocol.")
>>>>>>> 7f89a636
        self.send_header("Content-Length", str(len(out_buffer.getvalue())))
        self.end_headers()
        self.wfile.write(out_buffer.getvalue())


class TestCaseWithWebserver(tests.TestCaseWithTransport):
    """A support class that provides readonly urls that are http://.

    This is done by forcing the readonly server to be an http
    one. This will currently fail if the primary transport is not
    backed by regular disk files.
    """
    def setUp(self):
        super(TestCaseWithWebserver, self).setUp()
        self.transport_readonly_server = http_server.HttpServer


class TestCaseWithTwoWebservers(TestCaseWithWebserver):
    """A support class providing readonly urls on two servers that are http://.

    We set up two webservers to allows various tests involving
    proxies or redirections from one server to the other.
    """
    def setUp(self):
        super(TestCaseWithTwoWebservers, self).setUp()
        self.transport_secondary_server = http_server.HttpServer
        self.__secondary_server = None

    def create_transport_secondary_server(self):
        """Create a transport server from class defined at init.

        This is mostly a hook for daughter classes.
        """
        return self.transport_secondary_server()

    def get_secondary_server(self):
        """Get the server instance for the secondary transport."""
        if self.__secondary_server is None:
            self.__secondary_server = self.create_transport_secondary_server()
            self.__secondary_server.setUp()
            self.addCleanup(self.__secondary_server.tearDown)
        return self.__secondary_server


class ProxyServer(http_server.HttpServer):
    """A proxy test server for http transports."""

    proxy_requests = True


class RedirectRequestHandler(http_server.TestingHTTPRequestHandler):
    """Redirect all request to the specified server"""

    def parse_request(self):
        """Redirect a single HTTP request to another host"""
        valid = http_server.TestingHTTPRequestHandler.parse_request(self)
        if valid:
            tcs = self.server.test_case_server
            code, target = tcs.is_redirected(self.path)
            if code is not None and target is not None:
                # Redirect as instructed
                self.send_response(code)
                self.send_header('Location', target)
                # We do not send a body
                self.send_header('Content-Length', '0')
                self.end_headers()
                return False # The job is done
            else:
                # We leave the parent class serve the request
                pass
        return valid


class HTTPServerRedirecting(http_server.HttpServer):
    """An HttpServer redirecting to another server """

    def __init__(self, request_handler=RedirectRequestHandler,
                 protocol_version=None):
        http_server.HttpServer.__init__(self, request_handler,
                                        protocol_version=protocol_version)
        # redirections is a list of tuples (source, target, code)
        # - source is a regexp for the paths requested
        # - target is a replacement for re.sub describing where
        #   the request will be redirected
        # - code is the http error code associated to the
        #   redirection (301 permanent, 302 temporarry, etc
        self.redirections = []

    def redirect_to(self, host, port):
        """Redirect all requests to a specific host:port"""
        self.redirections = [('(.*)',
                              r'http://%s:%s\1' % (host, port) ,
                              301)]

    def is_redirected(self, path):
        """Is the path redirected by this server.

        :param path: the requested relative path

        :returns: a tuple (code, target) if a matching
             redirection is found, (None, None) otherwise.
        """
        code = None
        target = None
        for (rsource, rtarget, rcode) in self.redirections:
            target, match = re.subn(rsource, rtarget, path)
            if match:
                code = rcode
                break # The first match wins
            else:
                target = None
        return code, target


class TestCaseWithRedirectedWebserver(TestCaseWithTwoWebservers):
   """A support class providing redirections from one server to another.

   We set up two webservers to allows various tests involving
   redirections.
   The 'old' server is redirected to the 'new' server.
   """

   def create_transport_secondary_server(self):
       """Create the secondary server redirecting to the primary server"""
       new = self.get_readonly_server()
       redirecting = HTTPServerRedirecting()
       redirecting.redirect_to(new.host, new.port)
       return redirecting

   def setUp(self):
       super(TestCaseWithRedirectedWebserver, self).setUp()
       # The redirections will point to the new server
       self.new_server = self.get_readonly_server()
       # The requests to the old server will be redirected
       self.old_server = self.get_secondary_server()


class AuthRequestHandler(http_server.TestingHTTPRequestHandler):
    """Requires an authentication to process requests.

    This is intended to be used with a server that always and
    only use one authentication scheme (implemented by daughter
    classes).
    """

    # The following attributes should be defined in the server
    # - auth_header_sent: the header name sent to require auth
    # - auth_header_recv: the header received containing auth
    # - auth_error_code: the error code to indicate auth required

    def do_GET(self):
        if self.authorized():
            return http_server.TestingHTTPRequestHandler.do_GET(self)
        else:
            # Note that we must update test_case_server *before*
            # sending the error or the client may try to read it
            # before we have sent the whole error back.
            tcs = self.server.test_case_server
            tcs.auth_required_errors += 1
            self.send_response(tcs.auth_error_code)
            self.send_header_auth_reqed()
            # We do not send a body
            self.send_header('Content-Length', '0')
            self.end_headers()
            return


class BasicAuthRequestHandler(AuthRequestHandler):
    """Implements the basic authentication of a request"""

    def authorized(self):
        tcs = self.server.test_case_server
        if tcs.auth_scheme != 'basic':
            return False

        auth_header = self.headers.get(tcs.auth_header_recv, None)
        if auth_header:
            scheme, raw_auth = auth_header.split(' ', 1)
            if scheme.lower() == tcs.auth_scheme:
                user, password = raw_auth.decode('base64').split(':')
                return tcs.authorized(user, password)

        return False

    def send_header_auth_reqed(self):
        tcs = self.server.test_case_server
        self.send_header(tcs.auth_header_sent,
                         'Basic realm="%s"' % tcs.auth_realm)


# FIXME: We could send an Authentication-Info header too when
# the authentication is succesful

class DigestAuthRequestHandler(AuthRequestHandler):
    """Implements the digest authentication of a request.

    We need persistence for some attributes and that can't be
    achieved here since we get instantiated for each request. We
    rely on the DigestAuthServer to take care of them.
    """

    def authorized(self):
        tcs = self.server.test_case_server
        if tcs.auth_scheme != 'digest':
            return False

        auth_header = self.headers.get(tcs.auth_header_recv, None)
        if auth_header is None:
            return False
        scheme, auth = auth_header.split(None, 1)
        if scheme.lower() == tcs.auth_scheme:
            auth_dict = urllib2.parse_keqv_list(urllib2.parse_http_list(auth))

            return tcs.digest_authorized(auth_dict, self.command)

        return False

    def send_header_auth_reqed(self):
        tcs = self.server.test_case_server
        header = 'Digest realm="%s", ' % tcs.auth_realm
        header += 'nonce="%s", algorithm="%s", qop="auth"' % (tcs.auth_nonce,
                                                              'MD5')
        self.send_header(tcs.auth_header_sent,header)


class AuthServer(http_server.HttpServer):
    """Extends HttpServer with a dictionary of passwords.

    This is used as a base class for various schemes which should
    all use or redefined the associated AuthRequestHandler.

    Note that no users are defined by default, so add_user should
    be called before issuing the first request.
    """

    # The following attributes should be set dy daughter classes
    # and are used by AuthRequestHandler.
    auth_header_sent = None
    auth_header_recv = None
    auth_error_code = None
    auth_realm = "Thou should not pass"

    def __init__(self, request_handler, auth_scheme,
                 protocol_version=None):
        http_server.HttpServer.__init__(self, request_handler,
                                        protocol_version=protocol_version)
        self.auth_scheme = auth_scheme
        self.password_of = {}
        self.auth_required_errors = 0

    def add_user(self, user, password):
        """Declare a user with an associated password.

        password can be empty, use an empty string ('') in that
        case, not None.
        """
        self.password_of[user] = password

    def authorized(self, user, password):
        """Check that the given user provided the right password"""
        expected_password = self.password_of.get(user, None)
        return expected_password is not None and password == expected_password


# FIXME: There is some code duplication with
# _urllib2_wrappers.py.DigestAuthHandler. If that duplication
# grows, it may require a refactoring. Also, we don't implement
# SHA algorithm nor MD5-sess here, but that does not seem worth
# it.
class DigestAuthServer(AuthServer):
    """A digest authentication server"""

    auth_nonce = 'now!'

    def __init__(self, request_handler, auth_scheme,
                 protocol_version=None):
        AuthServer.__init__(self, request_handler, auth_scheme,
                            protocol_version=protocol_version)

    def digest_authorized(self, auth, command):
        nonce = auth['nonce']
        if nonce != self.auth_nonce:
            return False
        realm = auth['realm']
        if realm != self.auth_realm:
            return False
        user = auth['username']
        if not self.password_of.has_key(user):
            return False
        algorithm= auth['algorithm']
        if algorithm != 'MD5':
            return False
        qop = auth['qop']
        if qop != 'auth':
            return False

        password = self.password_of[user]

        # Recalculate the response_digest to compare with the one
        # sent by the client
        A1 = '%s:%s:%s' % (user, realm, password)
        A2 = '%s:%s' % (command, auth['uri'])

        H = lambda x: md5.new(x).hexdigest()
        KD = lambda secret, data: H("%s:%s" % (secret, data))

        nonce_count = int(auth['nc'], 16)

        ncvalue = '%08x' % nonce_count

        cnonce = auth['cnonce']
        noncebit = '%s:%s:%s:%s:%s' % (nonce, ncvalue, cnonce, qop, H(A2))
        response_digest = KD(H(A1), noncebit)

        return response_digest == auth['response']

class HTTPAuthServer(AuthServer):
    """An HTTP server requiring authentication"""

    def init_http_auth(self):
        self.auth_header_sent = 'WWW-Authenticate'
        self.auth_header_recv = 'Authorization'
        self.auth_error_code = 401


class ProxyAuthServer(AuthServer):
    """A proxy server requiring authentication"""

    def init_proxy_auth(self):
        self.proxy_requests = True
        self.auth_header_sent = 'Proxy-Authenticate'
        self.auth_header_recv = 'Proxy-Authorization'
        self.auth_error_code = 407


class HTTPBasicAuthServer(HTTPAuthServer):
    """An HTTP server requiring basic authentication"""

    def __init__(self, protocol_version=None):
        HTTPAuthServer.__init__(self, BasicAuthRequestHandler, 'basic',
                                protocol_version=protocol_version)
        self.init_http_auth()


class HTTPDigestAuthServer(DigestAuthServer, HTTPAuthServer):
    """An HTTP server requiring digest authentication"""

    def __init__(self, protocol_version=None):
        DigestAuthServer.__init__(self, DigestAuthRequestHandler, 'digest',
                                  protocol_version=protocol_version)
        self.init_http_auth()


class ProxyBasicAuthServer(ProxyAuthServer):
    """A proxy server requiring basic authentication"""

    def __init__(self, protocol_version=None):
        ProxyAuthServer.__init__(self, BasicAuthRequestHandler, 'basic',
                                 protocol_version=protocol_version)
        self.init_proxy_auth()


class ProxyDigestAuthServer(DigestAuthServer, ProxyAuthServer):
    """A proxy server requiring basic authentication"""

    def __init__(self, protocol_version=None):
        ProxyAuthServer.__init__(self, DigestAuthRequestHandler, 'digest',
                                 protocol_version=protocol_version)
        self.init_proxy_auth()

<|MERGE_RESOLUTION|>--- conflicted
+++ resolved
@@ -71,16 +71,10 @@
         # Perhaps there should be a SmartServerHTTPMedium that takes care of
         # feeding the bytes in the http request to the smart_protocol_request,
         # but for now it's simpler to just feed the bytes directly.
-<<<<<<< HEAD
         smart_protocol_request.accept_bytes(unused_bytes)
-        assert smart_protocol_request.next_read_size() == 0, (
-            "not finished reading, but all data sent to protocol.")
-=======
-        smart_protocol_request.accept_bytes(self.rfile.read(data_length))
         if not (smart_protocol_request.next_read_size() == 0):
             raise errors.SmartProtocolError(
                 "not finished reading, but all data sent to protocol.")
->>>>>>> 7f89a636
         self.send_header("Content-Length", str(len(out_buffer.getvalue())))
         self.end_headers()
         self.wfile.write(out_buffer.getvalue())
