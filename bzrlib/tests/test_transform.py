# Copyright (C) 2006, 2007, 2008, 2009, 2010 Canonical Ltd
#
# This program is free software; you can redistribute it and/or modify
# it under the terms of the GNU General Public License as published by
# the Free Software Foundation; either version 2 of the License, or
# (at your option) any later version.
#
# This program is distributed in the hope that it will be useful,
# but WITHOUT ANY WARRANTY; without even the implied warranty of
# MERCHANTABILITY or FITNESS FOR A PARTICULAR PURPOSE.  See the
# GNU General Public License for more details.
#
# You should have received a copy of the GNU General Public License
# along with this program; if not, write to the Free Software
# Foundation, Inc., 51 Franklin Street, Fifth Floor, Boston, MA 02110-1301 USA

import os
from StringIO import StringIO
import sys
import time

from bzrlib import (
    bencode,
    errors,
    filters,
    generate_ids,
    osutils,
    progress,
    revision as _mod_revision,
    rules,
    tests,
    urlutils,
    )
from bzrlib.bzrdir import BzrDir
from bzrlib.conflicts import (DuplicateEntry, DuplicateID, MissingParent,
                              UnversionedParent, ParentLoop, DeletingParent,
                              NonDirectoryParent)
from bzrlib.diff import show_diff_trees
from bzrlib.errors import (DuplicateKey, MalformedTransform, NoSuchFile,
                           ReusingTransform, CantMoveRoot,
                           PathsNotVersionedError, ExistingLimbo,
                           ExistingPendingDeletion, ImmortalLimbo,
                           ImmortalPendingDeletion, LockError)
from bzrlib.osutils import file_kind, pathjoin
from bzrlib.merge import Merge3Merger, Merger
from bzrlib.tests import (
    HardlinkFeature,
    SymlinkFeature,
    TestCase,
    TestCaseInTempDir,
    TestSkipped,
    )
from bzrlib.transform import (TreeTransform, ROOT_PARENT, FinalPaths,
                              resolve_conflicts, cook_conflicts,
                              build_tree, get_backup_name,
                              _FileMover, resolve_checkout,
                              TransformPreview, create_from_tree)


class TestTreeTransform(tests.TestCaseWithTransport):

    def setUp(self):
        super(TestTreeTransform, self).setUp()
        self.wt = self.make_branch_and_tree('.', format='dirstate-with-subtree')
        os.chdir('..')

    def get_transform(self):
        transform = TreeTransform(self.wt)
        self.addCleanup(transform.finalize)
        return transform, transform.root

    def test_existing_limbo(self):
        transform, root = self.get_transform()
        limbo_name = transform._limbodir
        deletion_path = transform._deletiondir
        os.mkdir(pathjoin(limbo_name, 'hehe'))
        self.assertRaises(ImmortalLimbo, transform.apply)
        self.assertRaises(LockError, self.wt.unlock)
        self.assertRaises(ExistingLimbo, self.get_transform)
        self.assertRaises(LockError, self.wt.unlock)
        os.rmdir(pathjoin(limbo_name, 'hehe'))
        os.rmdir(limbo_name)
        os.rmdir(deletion_path)
        transform, root = self.get_transform()
        transform.apply()

    def test_existing_pending_deletion(self):
        transform, root = self.get_transform()
        deletion_path = self._limbodir = urlutils.local_path_from_url(
            transform._tree._transport.abspath('pending-deletion'))
        os.mkdir(pathjoin(deletion_path, 'blocking-directory'))
        self.assertRaises(ImmortalPendingDeletion, transform.apply)
        self.assertRaises(LockError, self.wt.unlock)
        self.assertRaises(ExistingPendingDeletion, self.get_transform)

    def test_build(self):
        transform, root = self.get_transform()
        self.wt.lock_tree_write()
        self.addCleanup(self.wt.unlock)
        self.assertIs(transform.get_tree_parent(root), ROOT_PARENT)
        imaginary_id = transform.trans_id_tree_path('imaginary')
        imaginary_id2 = transform.trans_id_tree_path('imaginary/')
        self.assertEqual(imaginary_id, imaginary_id2)
        self.assertEqual(transform.get_tree_parent(imaginary_id), root)
        self.assertEqual(transform.final_kind(root), 'directory')
        self.assertEqual(transform.final_file_id(root), self.wt.get_root_id())
        trans_id = transform.create_path('name', root)
        self.assertIs(transform.final_file_id(trans_id), None)
        self.assertRaises(NoSuchFile, transform.final_kind, trans_id)
        transform.create_file('contents', trans_id)
        transform.set_executability(True, trans_id)
        transform.version_file('my_pretties', trans_id)
        self.assertRaises(DuplicateKey, transform.version_file,
                          'my_pretties', trans_id)
        self.assertEqual(transform.final_file_id(trans_id), 'my_pretties')
        self.assertEqual(transform.final_parent(trans_id), root)
        self.assertIs(transform.final_parent(root), ROOT_PARENT)
        self.assertIs(transform.get_tree_parent(root), ROOT_PARENT)
        oz_id = transform.create_path('oz', root)
        transform.create_directory(oz_id)
        transform.version_file('ozzie', oz_id)
        trans_id2 = transform.create_path('name2', root)
        transform.create_file('contents', trans_id2)
        transform.set_executability(False, trans_id2)
        transform.version_file('my_pretties2', trans_id2)
        modified_paths = transform.apply().modified_paths
        self.assertEqual('contents', self.wt.get_file_byname('name').read())
        self.assertEqual(self.wt.path2id('name'), 'my_pretties')
        self.assertIs(self.wt.is_executable('my_pretties'), True)
        self.assertIs(self.wt.is_executable('my_pretties2'), False)
        self.assertEqual('directory', file_kind(self.wt.abspath('oz')))
        self.assertEqual(len(modified_paths), 3)
        tree_mod_paths = [self.wt.id2abspath(f) for f in
                          ('ozzie', 'my_pretties', 'my_pretties2')]
        self.assertSubset(tree_mod_paths, modified_paths)
        # is it safe to finalize repeatedly?
        transform.finalize()
        transform.finalize()

<<<<<<< HEAD
    def test_create_files_same_timestamp(self):
        transform, root = self.get_transform()
        self.wt.lock_tree_write()
        self.addCleanup(self.wt.unlock)
        # Roll back the clock, so that we know everything is being set to the
        # exact time
        transform._creation_mtime = creation_mtime = time.time() - 20.0
        transform.create_file('content-one',
                              transform.create_path('one', root))
        time.sleep(1) # *ugly*
        transform.create_file('content-two',
                              transform.create_path('two', root))
        transform.apply()
        fo, st1 = self.wt.get_file_with_stat(None, path='one', filtered=False)
        fo.close()
        fo, st2 = self.wt.get_file_with_stat(None, path='two', filtered=False)
        fo.close()
        # We only guarantee 2s resolution
        self.assertTrue(abs(creation_mtime - st1.st_mtime) < 2.0,
            "%s != %s within 2 seconds" % (creation_mtime, st1.st_mtime))
        # But if we have more than that, all files should get the same result
        self.assertEqual(st1.st_mtime, st2.st_mtime)
=======
    def test_change_root_id(self):
        transform, root = self.get_transform()
        self.assertNotEqual('new-root-id', self.wt.get_root_id())
        transform.new_directory('', ROOT_PARENT, 'new-root-id')
        transform.delete_contents(root)
        transform.unversion_file(root)
        transform.fixup_new_roots()
        transform.apply()
        self.assertEqual('new-root-id', self.wt.get_root_id())

    def test_change_root_id_add_files(self):
        transform, root = self.get_transform()
        self.assertNotEqual('new-root-id', self.wt.get_root_id())
        new_trans_id = transform.new_directory('', ROOT_PARENT, 'new-root-id')
        transform.new_file('file', new_trans_id, ['new-contents\n'],
                           'new-file-id')
        transform.delete_contents(root)
        transform.unversion_file(root)
        transform.fixup_new_roots()
        transform.apply()
        self.assertEqual('new-root-id', self.wt.get_root_id())
        self.assertEqual('new-file-id', self.wt.path2id('file'))
        self.assertFileEqual('new-contents\n', self.wt.abspath('file'))

    def test_add_two_roots(self):
        transform, root = self.get_transform()
        new_trans_id = transform.new_directory('', ROOT_PARENT, 'new-root-id')
        new_trans_id = transform.new_directory('', ROOT_PARENT, 'alt-root-id')
        self.assertRaises(ValueError, transform.fixup_new_roots)
>>>>>>> a4837d4a

    def test_hardlink(self):
        self.requireFeature(HardlinkFeature)
        transform, root = self.get_transform()
        transform.new_file('file1', root, 'contents')
        transform.apply()
        target = self.make_branch_and_tree('target')
        target_transform = TreeTransform(target)
        trans_id = target_transform.create_path('file1', target_transform.root)
        target_transform.create_hardlink(self.wt.abspath('file1'), trans_id)
        target_transform.apply()
        self.failUnlessExists('target/file1')
        source_stat = os.stat(self.wt.abspath('file1'))
        target_stat = os.stat('target/file1')
        self.assertEqual(source_stat, target_stat)

    def test_convenience(self):
        transform, root = self.get_transform()
        self.wt.lock_tree_write()
        self.addCleanup(self.wt.unlock)
        trans_id = transform.new_file('name', root, 'contents',
                                      'my_pretties', True)
        oz = transform.new_directory('oz', root, 'oz-id')
        dorothy = transform.new_directory('dorothy', oz, 'dorothy-id')
        toto = transform.new_file('toto', dorothy, 'toto-contents',
                                  'toto-id', False)

        self.assertEqual(len(transform.find_conflicts()), 0)
        transform.apply()
        self.assertRaises(ReusingTransform, transform.find_conflicts)
        self.assertEqual('contents', file(self.wt.abspath('name')).read())
        self.assertEqual(self.wt.path2id('name'), 'my_pretties')
        self.assertIs(self.wt.is_executable('my_pretties'), True)
        self.assertEqual(self.wt.path2id('oz'), 'oz-id')
        self.assertEqual(self.wt.path2id('oz/dorothy'), 'dorothy-id')
        self.assertEqual(self.wt.path2id('oz/dorothy/toto'), 'toto-id')

        self.assertEqual('toto-contents',
                         self.wt.get_file_byname('oz/dorothy/toto').read())
        self.assertIs(self.wt.is_executable('toto-id'), False)

    def test_tree_reference(self):
        transform, root = self.get_transform()
        tree = transform._tree
        trans_id = transform.new_directory('reference', root, 'subtree-id')
        transform.set_tree_reference('subtree-revision', trans_id)
        transform.apply()
        tree.lock_read()
        self.addCleanup(tree.unlock)
        self.assertEqual('subtree-revision',
                         tree.inventory['subtree-id'].reference_revision)

    def test_conflicts(self):
        transform, root = self.get_transform()
        trans_id = transform.new_file('name', root, 'contents',
                                      'my_pretties')
        self.assertEqual(len(transform.find_conflicts()), 0)
        trans_id2 = transform.new_file('name', root, 'Crontents', 'toto')
        self.assertEqual(transform.find_conflicts(),
                         [('duplicate', trans_id, trans_id2, 'name')])
        self.assertRaises(MalformedTransform, transform.apply)
        transform.adjust_path('name', trans_id, trans_id2)
        self.assertEqual(transform.find_conflicts(),
                         [('non-directory parent', trans_id)])
        tinman_id = transform.trans_id_tree_path('tinman')
        transform.adjust_path('name', tinman_id, trans_id2)
        self.assertEqual(transform.find_conflicts(),
                         [('unversioned parent', tinman_id),
                          ('missing parent', tinman_id)])
        lion_id = transform.create_path('lion', root)
        self.assertEqual(transform.find_conflicts(),
                         [('unversioned parent', tinman_id),
                          ('missing parent', tinman_id)])
        transform.adjust_path('name', lion_id, trans_id2)
        self.assertEqual(transform.find_conflicts(),
                         [('unversioned parent', lion_id),
                          ('missing parent', lion_id)])
        transform.version_file("Courage", lion_id)
        self.assertEqual(transform.find_conflicts(),
                         [('missing parent', lion_id),
                          ('versioning no contents', lion_id)])
        transform.adjust_path('name2', root, trans_id2)
        self.assertEqual(transform.find_conflicts(),
                         [('versioning no contents', lion_id)])
        transform.create_file('Contents, okay?', lion_id)
        transform.adjust_path('name2', trans_id2, trans_id2)
        self.assertEqual(transform.find_conflicts(),
                         [('parent loop', trans_id2),
                          ('non-directory parent', trans_id2)])
        transform.adjust_path('name2', root, trans_id2)
        oz_id = transform.new_directory('oz', root)
        transform.set_executability(True, oz_id)
        self.assertEqual(transform.find_conflicts(),
                         [('unversioned executability', oz_id)])
        transform.version_file('oz-id', oz_id)
        self.assertEqual(transform.find_conflicts(),
                         [('non-file executability', oz_id)])
        transform.set_executability(None, oz_id)
        tip_id = transform.new_file('tip', oz_id, 'ozma', 'tip-id')
        transform.apply()
        self.assertEqual(self.wt.path2id('name'), 'my_pretties')
        self.assertEqual('contents', file(self.wt.abspath('name')).read())
        transform2, root = self.get_transform()
        oz_id = transform2.trans_id_tree_file_id('oz-id')
        newtip = transform2.new_file('tip', oz_id, 'other', 'tip-id')
        result = transform2.find_conflicts()
        fp = FinalPaths(transform2)
        self.assert_('oz/tip' in transform2._tree_path_ids)
        self.assertEqual(fp.get_path(newtip), pathjoin('oz', 'tip'))
        self.assertEqual(len(result), 2)
        self.assertEqual((result[0][0], result[0][1]),
                         ('duplicate', newtip))
        self.assertEqual((result[1][0], result[1][2]),
                         ('duplicate id', newtip))
        transform2.finalize()
        transform3 = TreeTransform(self.wt)
        self.addCleanup(transform3.finalize)
        oz_id = transform3.trans_id_tree_file_id('oz-id')
        transform3.delete_contents(oz_id)
        self.assertEqual(transform3.find_conflicts(),
                         [('missing parent', oz_id)])
        root_id = transform3.root
        tip_id = transform3.trans_id_tree_file_id('tip-id')
        transform3.adjust_path('tip', root_id, tip_id)
        transform3.apply()

    def test_conflict_on_case_insensitive(self):
        tree = self.make_branch_and_tree('tree')
        # Don't try this at home, kids!
        # Force the tree to report that it is case sensitive, for conflict
        # resolution tests
        tree.case_sensitive = True
        transform = TreeTransform(tree)
        self.addCleanup(transform.finalize)
        transform.new_file('file', transform.root, 'content')
        transform.new_file('FiLe', transform.root, 'content')
        result = transform.find_conflicts()
        self.assertEqual([], result)
        transform.finalize()
        # Force the tree to report that it is case insensitive, for conflict
        # generation tests
        tree.case_sensitive = False
        transform = TreeTransform(tree)
        self.addCleanup(transform.finalize)
        transform.new_file('file', transform.root, 'content')
        transform.new_file('FiLe', transform.root, 'content')
        result = transform.find_conflicts()
        self.assertEqual([('duplicate', 'new-1', 'new-2', 'file')], result)

    def test_conflict_on_case_insensitive_existing(self):
        tree = self.make_branch_and_tree('tree')
        self.build_tree(['tree/FiLe'])
        # Don't try this at home, kids!
        # Force the tree to report that it is case sensitive, for conflict
        # resolution tests
        tree.case_sensitive = True
        transform = TreeTransform(tree)
        self.addCleanup(transform.finalize)
        transform.new_file('file', transform.root, 'content')
        result = transform.find_conflicts()
        self.assertEqual([], result)
        transform.finalize()
        # Force the tree to report that it is case insensitive, for conflict
        # generation tests
        tree.case_sensitive = False
        transform = TreeTransform(tree)
        self.addCleanup(transform.finalize)
        transform.new_file('file', transform.root, 'content')
        result = transform.find_conflicts()
        self.assertEqual([('duplicate', 'new-1', 'new-2', 'file')], result)

    def test_resolve_case_insensitive_conflict(self):
        tree = self.make_branch_and_tree('tree')
        # Don't try this at home, kids!
        # Force the tree to report that it is case insensitive, for conflict
        # resolution tests
        tree.case_sensitive = False
        transform = TreeTransform(tree)
        self.addCleanup(transform.finalize)
        transform.new_file('file', transform.root, 'content')
        transform.new_file('FiLe', transform.root, 'content')
        resolve_conflicts(transform)
        transform.apply()
        self.failUnlessExists('tree/file')
        self.failUnlessExists('tree/FiLe.moved')

    def test_resolve_checkout_case_conflict(self):
        tree = self.make_branch_and_tree('tree')
        # Don't try this at home, kids!
        # Force the tree to report that it is case insensitive, for conflict
        # resolution tests
        tree.case_sensitive = False
        transform = TreeTransform(tree)
        self.addCleanup(transform.finalize)
        transform.new_file('file', transform.root, 'content')
        transform.new_file('FiLe', transform.root, 'content')
        resolve_conflicts(transform,
                          pass_func=lambda t, c: resolve_checkout(t, c, []))
        transform.apply()
        self.failUnlessExists('tree/file')
        self.failUnlessExists('tree/FiLe.moved')

    def test_apply_case_conflict(self):
        """Ensure that a transform with case conflicts can always be applied"""
        tree = self.make_branch_and_tree('tree')
        transform = TreeTransform(tree)
        self.addCleanup(transform.finalize)
        transform.new_file('file', transform.root, 'content')
        transform.new_file('FiLe', transform.root, 'content')
        dir = transform.new_directory('dir', transform.root)
        transform.new_file('dirfile', dir, 'content')
        transform.new_file('dirFiLe', dir, 'content')
        resolve_conflicts(transform)
        transform.apply()
        self.failUnlessExists('tree/file')
        if not os.path.exists('tree/FiLe.moved'):
            self.failUnlessExists('tree/FiLe')
        self.failUnlessExists('tree/dir/dirfile')
        if not os.path.exists('tree/dir/dirFiLe.moved'):
            self.failUnlessExists('tree/dir/dirFiLe')

    def test_case_insensitive_limbo(self):
        tree = self.make_branch_and_tree('tree')
        # Don't try this at home, kids!
        # Force the tree to report that it is case insensitive
        tree.case_sensitive = False
        transform = TreeTransform(tree)
        self.addCleanup(transform.finalize)
        dir = transform.new_directory('dir', transform.root)
        first = transform.new_file('file', dir, 'content')
        second = transform.new_file('FiLe', dir, 'content')
        self.assertContainsRe(transform._limbo_name(first), 'new-1/file')
        self.assertNotContainsRe(transform._limbo_name(second), 'new-1/FiLe')

    def test_adjust_path_updates_child_limbo_names(self):
        tree = self.make_branch_and_tree('tree')
        transform = TreeTransform(tree)
        self.addCleanup(transform.finalize)
        foo_id = transform.new_directory('foo', transform.root)
        bar_id = transform.new_directory('bar', foo_id)
        baz_id = transform.new_directory('baz', bar_id)
        qux_id = transform.new_directory('qux', baz_id)
        transform.adjust_path('quxx', foo_id, bar_id)
        self.assertStartsWith(transform._limbo_name(qux_id),
                              transform._limbo_name(bar_id))

    def test_add_del(self):
        start, root = self.get_transform()
        start.new_directory('a', root, 'a')
        start.apply()
        transform, root = self.get_transform()
        transform.delete_versioned(transform.trans_id_tree_file_id('a'))
        transform.new_directory('a', root, 'a')
        transform.apply()

    def test_unversioning(self):
        create_tree, root = self.get_transform()
        parent_id = create_tree.new_directory('parent', root, 'parent-id')
        create_tree.new_file('child', parent_id, 'child', 'child-id')
        create_tree.apply()
        unversion = TreeTransform(self.wt)
        self.addCleanup(unversion.finalize)
        parent = unversion.trans_id_tree_path('parent')
        unversion.unversion_file(parent)
        self.assertEqual(unversion.find_conflicts(),
                         [('unversioned parent', parent_id)])
        file_id = unversion.trans_id_tree_file_id('child-id')
        unversion.unversion_file(file_id)
        unversion.apply()

    def test_name_invariants(self):
        create_tree, root = self.get_transform()
        # prepare tree
        root = create_tree.root
        create_tree.new_file('name1', root, 'hello1', 'name1')
        create_tree.new_file('name2', root, 'hello2', 'name2')
        ddir = create_tree.new_directory('dying_directory', root, 'ddir')
        create_tree.new_file('dying_file', ddir, 'goodbye1', 'dfile')
        create_tree.new_file('moving_file', ddir, 'later1', 'mfile')
        create_tree.new_file('moving_file2', root, 'later2', 'mfile2')
        create_tree.apply()

        mangle_tree,root = self.get_transform()
        root = mangle_tree.root
        #swap names
        name1 = mangle_tree.trans_id_tree_file_id('name1')
        name2 = mangle_tree.trans_id_tree_file_id('name2')
        mangle_tree.adjust_path('name2', root, name1)
        mangle_tree.adjust_path('name1', root, name2)

        #tests for deleting parent directories
        ddir = mangle_tree.trans_id_tree_file_id('ddir')
        mangle_tree.delete_contents(ddir)
        dfile = mangle_tree.trans_id_tree_file_id('dfile')
        mangle_tree.delete_versioned(dfile)
        mangle_tree.unversion_file(dfile)
        mfile = mangle_tree.trans_id_tree_file_id('mfile')
        mangle_tree.adjust_path('mfile', root, mfile)

        #tests for adding parent directories
        newdir = mangle_tree.new_directory('new_directory', root, 'newdir')
        mfile2 = mangle_tree.trans_id_tree_file_id('mfile2')
        mangle_tree.adjust_path('mfile2', newdir, mfile2)
        mangle_tree.new_file('newfile', newdir, 'hello3', 'dfile')
        self.assertEqual(mangle_tree.final_file_id(mfile2), 'mfile2')
        self.assertEqual(mangle_tree.final_parent(mfile2), newdir)
        self.assertEqual(mangle_tree.final_file_id(mfile2), 'mfile2')
        mangle_tree.apply()
        self.assertEqual(file(self.wt.abspath('name1')).read(), 'hello2')
        self.assertEqual(file(self.wt.abspath('name2')).read(), 'hello1')
        mfile2_path = self.wt.abspath(pathjoin('new_directory','mfile2'))
        self.assertEqual(mangle_tree.final_parent(mfile2), newdir)
        self.assertEqual(file(mfile2_path).read(), 'later2')
        self.assertEqual(self.wt.id2path('mfile2'), 'new_directory/mfile2')
        self.assertEqual(self.wt.path2id('new_directory/mfile2'), 'mfile2')
        newfile_path = self.wt.abspath(pathjoin('new_directory','newfile'))
        self.assertEqual(file(newfile_path).read(), 'hello3')
        self.assertEqual(self.wt.path2id('dying_directory'), 'ddir')
        self.assertIs(self.wt.path2id('dying_directory/dying_file'), None)
        mfile2_path = self.wt.abspath(pathjoin('new_directory','mfile2'))

    def test_both_rename(self):
        create_tree,root = self.get_transform()
        newdir = create_tree.new_directory('selftest', root, 'selftest-id')
        create_tree.new_file('blackbox.py', newdir, 'hello1', 'blackbox-id')
        create_tree.apply()
        mangle_tree,root = self.get_transform()
        selftest = mangle_tree.trans_id_tree_file_id('selftest-id')
        blackbox = mangle_tree.trans_id_tree_file_id('blackbox-id')
        mangle_tree.adjust_path('test', root, selftest)
        mangle_tree.adjust_path('test_too_much', root, selftest)
        mangle_tree.set_executability(True, blackbox)
        mangle_tree.apply()

    def test_both_rename2(self):
        create_tree,root = self.get_transform()
        bzrlib = create_tree.new_directory('bzrlib', root, 'bzrlib-id')
        tests = create_tree.new_directory('tests', bzrlib, 'tests-id')
        blackbox = create_tree.new_directory('blackbox', tests, 'blackbox-id')
        create_tree.new_file('test_too_much.py', blackbox, 'hello1',
                             'test_too_much-id')
        create_tree.apply()
        mangle_tree,root = self.get_transform()
        bzrlib = mangle_tree.trans_id_tree_file_id('bzrlib-id')
        tests = mangle_tree.trans_id_tree_file_id('tests-id')
        test_too_much = mangle_tree.trans_id_tree_file_id('test_too_much-id')
        mangle_tree.adjust_path('selftest', bzrlib, tests)
        mangle_tree.adjust_path('blackbox.py', tests, test_too_much)
        mangle_tree.set_executability(True, test_too_much)
        mangle_tree.apply()

    def test_both_rename3(self):
        create_tree,root = self.get_transform()
        tests = create_tree.new_directory('tests', root, 'tests-id')
        create_tree.new_file('test_too_much.py', tests, 'hello1',
                             'test_too_much-id')
        create_tree.apply()
        mangle_tree,root = self.get_transform()
        tests = mangle_tree.trans_id_tree_file_id('tests-id')
        test_too_much = mangle_tree.trans_id_tree_file_id('test_too_much-id')
        mangle_tree.adjust_path('selftest', root, tests)
        mangle_tree.adjust_path('blackbox.py', tests, test_too_much)
        mangle_tree.set_executability(True, test_too_much)
        mangle_tree.apply()

    def test_move_dangling_ie(self):
        create_tree, root = self.get_transform()
        # prepare tree
        root = create_tree.root
        create_tree.new_file('name1', root, 'hello1', 'name1')
        create_tree.apply()
        delete_contents, root = self.get_transform()
        file = delete_contents.trans_id_tree_file_id('name1')
        delete_contents.delete_contents(file)
        delete_contents.apply()
        move_id, root = self.get_transform()
        name1 = move_id.trans_id_tree_file_id('name1')
        newdir = move_id.new_directory('dir', root, 'newdir')
        move_id.adjust_path('name2', newdir, name1)
        move_id.apply()

    def test_replace_dangling_ie(self):
        create_tree, root = self.get_transform()
        # prepare tree
        root = create_tree.root
        create_tree.new_file('name1', root, 'hello1', 'name1')
        create_tree.apply()
        delete_contents = TreeTransform(self.wt)
        self.addCleanup(delete_contents.finalize)
        file = delete_contents.trans_id_tree_file_id('name1')
        delete_contents.delete_contents(file)
        delete_contents.apply()
        delete_contents.finalize()
        replace = TreeTransform(self.wt)
        self.addCleanup(replace.finalize)
        name2 = replace.new_file('name2', root, 'hello2', 'name1')
        conflicts = replace.find_conflicts()
        name1 = replace.trans_id_tree_file_id('name1')
        self.assertEqual(conflicts, [('duplicate id', name1, name2)])
        resolve_conflicts(replace)
        replace.apply()

    def _test_symlinks(self, link_name1,link_target1,
                       link_name2, link_target2):

        def ozpath(p): return 'oz/' + p

        self.requireFeature(SymlinkFeature)
        transform, root = self.get_transform()
        oz_id = transform.new_directory('oz', root, 'oz-id')
        wizard = transform.new_symlink(link_name1, oz_id, link_target1,
                                       'wizard-id')
        wiz_id = transform.create_path(link_name2, oz_id)
        transform.create_symlink(link_target2, wiz_id)
        transform.version_file('wiz-id2', wiz_id)
        transform.set_executability(True, wiz_id)
        self.assertEqual(transform.find_conflicts(),
                         [('non-file executability', wiz_id)])
        transform.set_executability(None, wiz_id)
        transform.apply()
        self.assertEqual(self.wt.path2id(ozpath(link_name1)), 'wizard-id')
        self.assertEqual('symlink',
                         file_kind(self.wt.abspath(ozpath(link_name1))))
        self.assertEqual(link_target2,
                         osutils.readlink(self.wt.abspath(ozpath(link_name2))))
        self.assertEqual(link_target1,
                         osutils.readlink(self.wt.abspath(ozpath(link_name1))))

    def test_symlinks(self):
        self._test_symlinks('wizard', 'wizard-target',
                            'wizard2', 'behind_curtain')

    def test_symlinks_unicode(self):
        self.requireFeature(tests.UnicodeFilenameFeature)
        self._test_symlinks(u'\N{Euro Sign}wizard',
                            u'wizard-targ\N{Euro Sign}t',
                            u'\N{Euro Sign}wizard2',
                            u'b\N{Euro Sign}hind_curtain')

    def test_unable_create_symlink(self):
        def tt_helper():
            wt = self.make_branch_and_tree('.')
            tt = TreeTransform(wt)  # TreeTransform obtains write lock
            try:
                tt.new_symlink('foo', tt.root, 'bar')
                tt.apply()
            finally:
                wt.unlock()
        os_symlink = getattr(os, 'symlink', None)
        os.symlink = None
        try:
            err = self.assertRaises(errors.UnableCreateSymlink, tt_helper)
            self.assertEquals(
                "Unable to create symlink 'foo' on this platform",
                str(err))
        finally:
            if os_symlink:
                os.symlink = os_symlink

    def get_conflicted(self):
        create,root = self.get_transform()
        create.new_file('dorothy', root, 'dorothy', 'dorothy-id')
        oz = create.new_directory('oz', root, 'oz-id')
        create.new_directory('emeraldcity', oz, 'emerald-id')
        create.apply()
        conflicts,root = self.get_transform()
        # set up duplicate entry, duplicate id
        new_dorothy = conflicts.new_file('dorothy', root, 'dorothy',
                                         'dorothy-id')
        old_dorothy = conflicts.trans_id_tree_file_id('dorothy-id')
        oz = conflicts.trans_id_tree_file_id('oz-id')
        # set up DeletedParent parent conflict
        conflicts.delete_versioned(oz)
        emerald = conflicts.trans_id_tree_file_id('emerald-id')
        # set up MissingParent conflict
        munchkincity = conflicts.trans_id_file_id('munchkincity-id')
        conflicts.adjust_path('munchkincity', root, munchkincity)
        conflicts.new_directory('auntem', munchkincity, 'auntem-id')
        # set up parent loop
        conflicts.adjust_path('emeraldcity', emerald, emerald)
        return conflicts, emerald, oz, old_dorothy, new_dorothy

    def test_conflict_resolution(self):
        conflicts, emerald, oz, old_dorothy, new_dorothy =\
            self.get_conflicted()
        resolve_conflicts(conflicts)
        self.assertEqual(conflicts.final_name(old_dorothy), 'dorothy.moved')
        self.assertIs(conflicts.final_file_id(old_dorothy), None)
        self.assertEqual(conflicts.final_name(new_dorothy), 'dorothy')
        self.assertEqual(conflicts.final_file_id(new_dorothy), 'dorothy-id')
        self.assertEqual(conflicts.final_parent(emerald), oz)
        conflicts.apply()

    def test_cook_conflicts(self):
        tt, emerald, oz, old_dorothy, new_dorothy = self.get_conflicted()
        raw_conflicts = resolve_conflicts(tt)
        cooked_conflicts = cook_conflicts(raw_conflicts, tt)
        duplicate = DuplicateEntry('Moved existing file to', 'dorothy.moved',
                                   'dorothy', None, 'dorothy-id')
        self.assertEqual(cooked_conflicts[0], duplicate)
        duplicate_id = DuplicateID('Unversioned existing file',
                                   'dorothy.moved', 'dorothy', None,
                                   'dorothy-id')
        self.assertEqual(cooked_conflicts[1], duplicate_id)
        missing_parent = MissingParent('Created directory', 'munchkincity',
                                       'munchkincity-id')
        deleted_parent = DeletingParent('Not deleting', 'oz', 'oz-id')
        self.assertEqual(cooked_conflicts[2], missing_parent)
        unversioned_parent = UnversionedParent('Versioned directory',
                                               'munchkincity',
                                               'munchkincity-id')
        unversioned_parent2 = UnversionedParent('Versioned directory', 'oz',
                                               'oz-id')
        self.assertEqual(cooked_conflicts[3], unversioned_parent)
        parent_loop = ParentLoop('Cancelled move', 'oz/emeraldcity',
                                 'oz/emeraldcity', 'emerald-id', 'emerald-id')
        self.assertEqual(cooked_conflicts[4], deleted_parent)
        self.assertEqual(cooked_conflicts[5], unversioned_parent2)
        self.assertEqual(cooked_conflicts[6], parent_loop)
        self.assertEqual(len(cooked_conflicts), 7)
        tt.finalize()

    def test_string_conflicts(self):
        tt, emerald, oz, old_dorothy, new_dorothy = self.get_conflicted()
        raw_conflicts = resolve_conflicts(tt)
        cooked_conflicts = cook_conflicts(raw_conflicts, tt)
        tt.finalize()
        conflicts_s = [str(c) for c in cooked_conflicts]
        self.assertEqual(len(cooked_conflicts), len(conflicts_s))
        self.assertEqual(conflicts_s[0], 'Conflict adding file dorothy.  '
                                         'Moved existing file to '
                                         'dorothy.moved.')
        self.assertEqual(conflicts_s[1], 'Conflict adding id to dorothy.  '
                                         'Unversioned existing file '
                                         'dorothy.moved.')
        self.assertEqual(conflicts_s[2], 'Conflict adding files to'
                                         ' munchkincity.  Created directory.')
        self.assertEqual(conflicts_s[3], 'Conflict because munchkincity is not'
                                         ' versioned, but has versioned'
                                         ' children.  Versioned directory.')
        self.assertEqualDiff(conflicts_s[4], "Conflict: can't delete oz because it"
                                         " is not empty.  Not deleting.")
        self.assertEqual(conflicts_s[5], 'Conflict because oz is not'
                                         ' versioned, but has versioned'
                                         ' children.  Versioned directory.')
        self.assertEqual(conflicts_s[6], 'Conflict moving oz/emeraldcity into'
                                         ' oz/emeraldcity.  Cancelled move.')

    def prepare_wrong_parent_kind(self):
        tt, root = self.get_transform()
        tt.new_file('parent', root, 'contents', 'parent-id')
        tt.apply()
        tt, root = self.get_transform()
        parent_id = tt.trans_id_file_id('parent-id')
        tt.new_file('child,', parent_id, 'contents2', 'file-id')
        return tt

    def test_find_conflicts_wrong_parent_kind(self):
        tt = self.prepare_wrong_parent_kind()
        tt.find_conflicts()

    def test_resolve_conflicts_wrong_existing_parent_kind(self):
        tt = self.prepare_wrong_parent_kind()
        raw_conflicts = resolve_conflicts(tt)
        self.assertEqual(set([('non-directory parent', 'Created directory',
                         'new-3')]), raw_conflicts)
        cooked_conflicts = cook_conflicts(raw_conflicts, tt)
        self.assertEqual([NonDirectoryParent('Created directory', 'parent.new',
        'parent-id')], cooked_conflicts)
        tt.apply()
        self.assertEqual(None, self.wt.path2id('parent'))
        self.assertEqual('parent-id', self.wt.path2id('parent.new'))

    def test_resolve_conflicts_wrong_new_parent_kind(self):
        tt, root = self.get_transform()
        parent_id = tt.new_directory('parent', root, 'parent-id')
        tt.new_file('child,', parent_id, 'contents2', 'file-id')
        tt.apply()
        tt, root = self.get_transform()
        parent_id = tt.trans_id_file_id('parent-id')
        tt.delete_contents(parent_id)
        tt.create_file('contents', parent_id)
        raw_conflicts = resolve_conflicts(tt)
        self.assertEqual(set([('non-directory parent', 'Created directory',
                         'new-3')]), raw_conflicts)
        tt.apply()
        self.assertEqual(None, self.wt.path2id('parent'))
        self.assertEqual('parent-id', self.wt.path2id('parent.new'))

    def test_resolve_conflicts_wrong_parent_kind_unversioned(self):
        tt, root = self.get_transform()
        parent_id = tt.new_directory('parent', root)
        tt.new_file('child,', parent_id, 'contents2')
        tt.apply()
        tt, root = self.get_transform()
        parent_id = tt.trans_id_tree_path('parent')
        tt.delete_contents(parent_id)
        tt.create_file('contents', parent_id)
        resolve_conflicts(tt)
        tt.apply()
        self.assertIs(None, self.wt.path2id('parent'))
        self.assertIs(None, self.wt.path2id('parent.new'))

    def test_moving_versioned_directories(self):
        create, root = self.get_transform()
        kansas = create.new_directory('kansas', root, 'kansas-id')
        create.new_directory('house', kansas, 'house-id')
        create.new_directory('oz', root, 'oz-id')
        create.apply()
        cyclone, root = self.get_transform()
        oz = cyclone.trans_id_tree_file_id('oz-id')
        house = cyclone.trans_id_tree_file_id('house-id')
        cyclone.adjust_path('house', oz, house)
        cyclone.apply()

    def test_moving_root(self):
        create, root = self.get_transform()
        fun = create.new_directory('fun', root, 'fun-id')
        create.new_directory('sun', root, 'sun-id')
        create.new_directory('moon', root, 'moon')
        create.apply()
        transform, root = self.get_transform()
        transform.adjust_root_path('oldroot', fun)
        new_root = transform.trans_id_tree_path('')
        transform.version_file('new-root', new_root)
        transform.apply()

    def test_renames(self):
        create, root = self.get_transform()
        old = create.new_directory('old-parent', root, 'old-id')
        intermediate = create.new_directory('intermediate', old, 'im-id')
        myfile = create.new_file('myfile', intermediate, 'myfile-text',
                                 'myfile-id')
        create.apply()
        rename, root = self.get_transform()
        old = rename.trans_id_file_id('old-id')
        rename.adjust_path('new', root, old)
        myfile = rename.trans_id_file_id('myfile-id')
        rename.set_executability(True, myfile)
        rename.apply()

    def test_set_executability_order(self):
        """Ensure that executability behaves the same, no matter what order.

        - create file and set executability simultaneously
        - create file and set executability afterward
        - unsetting the executability of a file whose executability has not been
        declared should throw an exception (this may happen when a
        merge attempts to create a file with a duplicate ID)
        """
        transform, root = self.get_transform()
        wt = transform._tree
        wt.lock_read()
        self.addCleanup(wt.unlock)
        transform.new_file('set_on_creation', root, 'Set on creation', 'soc',
                           True)
        sac = transform.new_file('set_after_creation', root,
                                 'Set after creation', 'sac')
        transform.set_executability(True, sac)
        uws = transform.new_file('unset_without_set', root, 'Unset badly',
                                 'uws')
        self.assertRaises(KeyError, transform.set_executability, None, uws)
        transform.apply()
        self.assertTrue(wt.is_executable('soc'))
        self.assertTrue(wt.is_executable('sac'))

    def test_preserve_mode(self):
        """File mode is preserved when replacing content"""
        if sys.platform == 'win32':
            raise TestSkipped('chmod has no effect on win32')
        transform, root = self.get_transform()
        transform.new_file('file1', root, 'contents', 'file1-id', True)
        transform.apply()
        self.wt.lock_write()
        self.addCleanup(self.wt.unlock)
        self.assertTrue(self.wt.is_executable('file1-id'))
        transform, root = self.get_transform()
        file1_id = transform.trans_id_tree_file_id('file1-id')
        transform.delete_contents(file1_id)
        transform.create_file('contents2', file1_id)
        transform.apply()
        self.assertTrue(self.wt.is_executable('file1-id'))

    def test__set_mode_stats_correctly(self):
        """_set_mode stats to determine file mode."""
        if sys.platform == 'win32':
            raise TestSkipped('chmod has no effect on win32')

        stat_paths = []
        real_stat = os.stat
        def instrumented_stat(path):
            stat_paths.append(path)
            return real_stat(path)

        transform, root = self.get_transform()

        bar1_id = transform.new_file('bar', root, 'bar contents 1\n',
                                     file_id='bar-id-1', executable=False)
        transform.apply()

        transform, root = self.get_transform()
        bar1_id = transform.trans_id_tree_path('bar')
        bar2_id = transform.trans_id_tree_path('bar2')
        try:
            os.stat = instrumented_stat
            transform.create_file('bar2 contents\n', bar2_id, mode_id=bar1_id)
        finally:
            os.stat = real_stat
            transform.finalize()

        bar1_abspath = self.wt.abspath('bar')
        self.assertEqual([bar1_abspath], stat_paths)

    def test_iter_changes(self):
        self.wt.set_root_id('eert_toor')
        transform, root = self.get_transform()
        transform.new_file('old', root, 'blah', 'id-1', True)
        transform.apply()
        transform, root = self.get_transform()
        try:
            self.assertEqual([], list(transform.iter_changes()))
            old = transform.trans_id_tree_file_id('id-1')
            transform.unversion_file(old)
            self.assertEqual([('id-1', ('old', None), False, (True, False),
                ('eert_toor', 'eert_toor'), ('old', 'old'), ('file', 'file'),
                (True, True))], list(transform.iter_changes()))
            transform.new_directory('new', root, 'id-1')
            self.assertEqual([('id-1', ('old', 'new'), True, (True, True),
                ('eert_toor', 'eert_toor'), ('old', 'new'),
                ('file', 'directory'),
                (True, False))], list(transform.iter_changes()))
        finally:
            transform.finalize()

    def test_iter_changes_new(self):
        self.wt.set_root_id('eert_toor')
        transform, root = self.get_transform()
        transform.new_file('old', root, 'blah')
        transform.apply()
        transform, root = self.get_transform()
        try:
            old = transform.trans_id_tree_path('old')
            transform.version_file('id-1', old)
            self.assertEqual([('id-1', (None, 'old'), False, (False, True),
                ('eert_toor', 'eert_toor'), ('old', 'old'), ('file', 'file'),
                (False, False))], list(transform.iter_changes()))
        finally:
            transform.finalize()

    def test_iter_changes_modifications(self):
        self.wt.set_root_id('eert_toor')
        transform, root = self.get_transform()
        transform.new_file('old', root, 'blah', 'id-1')
        transform.new_file('new', root, 'blah')
        transform.new_directory('subdir', root, 'subdir-id')
        transform.apply()
        transform, root = self.get_transform()
        try:
            old = transform.trans_id_tree_path('old')
            subdir = transform.trans_id_tree_file_id('subdir-id')
            new = transform.trans_id_tree_path('new')
            self.assertEqual([], list(transform.iter_changes()))

            #content deletion
            transform.delete_contents(old)
            self.assertEqual([('id-1', ('old', 'old'), True, (True, True),
                ('eert_toor', 'eert_toor'), ('old', 'old'), ('file', None),
                (False, False))], list(transform.iter_changes()))

            #content change
            transform.create_file('blah', old)
            self.assertEqual([('id-1', ('old', 'old'), True, (True, True),
                ('eert_toor', 'eert_toor'), ('old', 'old'), ('file', 'file'),
                (False, False))], list(transform.iter_changes()))
            transform.cancel_deletion(old)
            self.assertEqual([('id-1', ('old', 'old'), True, (True, True),
                ('eert_toor', 'eert_toor'), ('old', 'old'), ('file', 'file'),
                (False, False))], list(transform.iter_changes()))
            transform.cancel_creation(old)

            # move file_id to a different file
            self.assertEqual([], list(transform.iter_changes()))
            transform.unversion_file(old)
            transform.version_file('id-1', new)
            transform.adjust_path('old', root, new)
            self.assertEqual([('id-1', ('old', 'old'), True, (True, True),
                ('eert_toor', 'eert_toor'), ('old', 'old'), ('file', 'file'),
                (False, False))], list(transform.iter_changes()))
            transform.cancel_versioning(new)
            transform._removed_id = set()

            #execute bit
            self.assertEqual([], list(transform.iter_changes()))
            transform.set_executability(True, old)
            self.assertEqual([('id-1', ('old', 'old'), False, (True, True),
                ('eert_toor', 'eert_toor'), ('old', 'old'), ('file', 'file'),
                (False, True))], list(transform.iter_changes()))
            transform.set_executability(None, old)

            # filename
            self.assertEqual([], list(transform.iter_changes()))
            transform.adjust_path('new', root, old)
            transform._new_parent = {}
            self.assertEqual([('id-1', ('old', 'new'), False, (True, True),
                ('eert_toor', 'eert_toor'), ('old', 'new'), ('file', 'file'),
                (False, False))], list(transform.iter_changes()))
            transform._new_name = {}

            # parent directory
            self.assertEqual([], list(transform.iter_changes()))
            transform.adjust_path('new', subdir, old)
            transform._new_name = {}
            self.assertEqual([('id-1', ('old', 'subdir/old'), False,
                (True, True), ('eert_toor', 'subdir-id'), ('old', 'old'),
                ('file', 'file'), (False, False))],
                list(transform.iter_changes()))
            transform._new_path = {}

        finally:
            transform.finalize()

    def test_iter_changes_modified_bleed(self):
        self.wt.set_root_id('eert_toor')
        """Modified flag should not bleed from one change to another"""
        # unfortunately, we have no guarantee that file1 (which is modified)
        # will be applied before file2.  And if it's applied after file2, it
        # obviously can't bleed into file2's change output.  But for now, it
        # works.
        transform, root = self.get_transform()
        transform.new_file('file1', root, 'blah', 'id-1')
        transform.new_file('file2', root, 'blah', 'id-2')
        transform.apply()
        transform, root = self.get_transform()
        try:
            transform.delete_contents(transform.trans_id_file_id('id-1'))
            transform.set_executability(True,
            transform.trans_id_file_id('id-2'))
            self.assertEqual([('id-1', (u'file1', u'file1'), True, (True, True),
                ('eert_toor', 'eert_toor'), ('file1', u'file1'),
                ('file', None), (False, False)),
                ('id-2', (u'file2', u'file2'), False, (True, True),
                ('eert_toor', 'eert_toor'), ('file2', u'file2'),
                ('file', 'file'), (False, True))],
                list(transform.iter_changes()))
        finally:
            transform.finalize()

    def test_iter_changes_move_missing(self):
        """Test moving ids with no files around"""
        self.wt.set_root_id('toor_eert')
        # Need two steps because versioning a non-existant file is a conflict.
        transform, root = self.get_transform()
        transform.new_directory('floater', root, 'floater-id')
        transform.apply()
        transform, root = self.get_transform()
        transform.delete_contents(transform.trans_id_tree_path('floater'))
        transform.apply()
        transform, root = self.get_transform()
        floater = transform.trans_id_tree_path('floater')
        try:
            transform.adjust_path('flitter', root, floater)
            self.assertEqual([('floater-id', ('floater', 'flitter'), False,
            (True, True), ('toor_eert', 'toor_eert'), ('floater', 'flitter'),
            (None, None), (False, False))], list(transform.iter_changes()))
        finally:
            transform.finalize()

    def test_iter_changes_pointless(self):
        """Ensure that no-ops are not treated as modifications"""
        self.wt.set_root_id('eert_toor')
        transform, root = self.get_transform()
        transform.new_file('old', root, 'blah', 'id-1')
        transform.new_directory('subdir', root, 'subdir-id')
        transform.apply()
        transform, root = self.get_transform()
        try:
            old = transform.trans_id_tree_path('old')
            subdir = transform.trans_id_tree_file_id('subdir-id')
            self.assertEqual([], list(transform.iter_changes()))
            transform.delete_contents(subdir)
            transform.create_directory(subdir)
            transform.set_executability(False, old)
            transform.unversion_file(old)
            transform.version_file('id-1', old)
            transform.adjust_path('old', root, old)
            self.assertEqual([], list(transform.iter_changes()))
        finally:
            transform.finalize()

    def test_rename_count(self):
        transform, root = self.get_transform()
        transform.new_file('name1', root, 'contents')
        self.assertEqual(transform.rename_count, 0)
        transform.apply()
        self.assertEqual(transform.rename_count, 1)
        transform2, root = self.get_transform()
        transform2.adjust_path('name2', root,
                               transform2.trans_id_tree_path('name1'))
        self.assertEqual(transform2.rename_count, 0)
        transform2.apply()
        self.assertEqual(transform2.rename_count, 2)

    def test_change_parent(self):
        """Ensure that after we change a parent, the results are still right.

        Renames and parent changes on pending transforms can happen as part
        of conflict resolution, and are explicitly permitted by the
        TreeTransform API.

        This test ensures they work correctly with the rename-avoidance
        optimization.
        """
        transform, root = self.get_transform()
        parent1 = transform.new_directory('parent1', root)
        child1 = transform.new_file('child1', parent1, 'contents')
        parent2 = transform.new_directory('parent2', root)
        transform.adjust_path('child1', parent2, child1)
        transform.apply()
        self.failIfExists(self.wt.abspath('parent1/child1'))
        self.failUnlessExists(self.wt.abspath('parent2/child1'))
        # rename limbo/new-1 => parent1, rename limbo/new-3 => parent2
        # no rename for child1 (counting only renames during apply)
        self.failUnlessEqual(2, transform.rename_count)

    def test_cancel_parent(self):
        """Cancelling a parent doesn't cause deletion of a non-empty directory

        This is like the test_change_parent, except that we cancel the parent
        before adjusting the path.  The transform must detect that the
        directory is non-empty, and move children to safe locations.
        """
        transform, root = self.get_transform()
        parent1 = transform.new_directory('parent1', root)
        child1 = transform.new_file('child1', parent1, 'contents')
        child2 = transform.new_file('child2', parent1, 'contents')
        try:
            transform.cancel_creation(parent1)
        except OSError:
            self.fail('Failed to move child1 before deleting parent1')
        transform.cancel_creation(child2)
        transform.create_directory(parent1)
        try:
            transform.cancel_creation(parent1)
        # If the transform incorrectly believes that child2 is still in
        # parent1's limbo directory, it will try to rename it and fail
        # because was already moved by the first cancel_creation.
        except OSError:
            self.fail('Transform still thinks child2 is a child of parent1')
        parent2 = transform.new_directory('parent2', root)
        transform.adjust_path('child1', parent2, child1)
        transform.apply()
        self.failIfExists(self.wt.abspath('parent1'))
        self.failUnlessExists(self.wt.abspath('parent2/child1'))
        # rename limbo/new-3 => parent2, rename limbo/new-2 => child1
        self.failUnlessEqual(2, transform.rename_count)

    def test_adjust_and_cancel(self):
        """Make sure adjust_path keeps track of limbo children properly"""
        transform, root = self.get_transform()
        parent1 = transform.new_directory('parent1', root)
        child1 = transform.new_file('child1', parent1, 'contents')
        parent2 = transform.new_directory('parent2', root)
        transform.adjust_path('child1', parent2, child1)
        transform.cancel_creation(child1)
        try:
            transform.cancel_creation(parent1)
        # if the transform thinks child1 is still in parent1's limbo
        # directory, it will attempt to move it and fail.
        except OSError:
            self.fail('Transform still thinks child1 is a child of parent1')
        transform.finalize()

    def test_noname_contents(self):
        """TreeTransform should permit deferring naming files."""
        transform, root = self.get_transform()
        parent = transform.trans_id_file_id('parent-id')
        try:
            transform.create_directory(parent)
        except KeyError:
            self.fail("Can't handle contents with no name")
        transform.finalize()

    def test_noname_contents_nested(self):
        """TreeTransform should permit deferring naming files."""
        transform, root = self.get_transform()
        parent = transform.trans_id_file_id('parent-id')
        try:
            transform.create_directory(parent)
        except KeyError:
            self.fail("Can't handle contents with no name")
        child = transform.new_directory('child', parent)
        transform.adjust_path('parent', root, parent)
        transform.apply()
        self.failUnlessExists(self.wt.abspath('parent/child'))
        self.assertEqual(1, transform.rename_count)

    def test_reuse_name(self):
        """Avoid reusing the same limbo name for different files"""
        transform, root = self.get_transform()
        parent = transform.new_directory('parent', root)
        child1 = transform.new_directory('child', parent)
        try:
            child2 = transform.new_directory('child', parent)
        except OSError:
            self.fail('Tranform tried to use the same limbo name twice')
        transform.adjust_path('child2', parent, child2)
        transform.apply()
        # limbo/new-1 => parent, limbo/new-3 => parent/child2
        # child2 is put into top-level limbo because child1 has already
        # claimed the direct limbo path when child2 is created.  There is no
        # advantage in renaming files once they're in top-level limbo, except
        # as part of apply.
        self.assertEqual(2, transform.rename_count)

    def test_reuse_when_first_moved(self):
        """Don't avoid direct paths when it is safe to use them"""
        transform, root = self.get_transform()
        parent = transform.new_directory('parent', root)
        child1 = transform.new_directory('child', parent)
        transform.adjust_path('child1', parent, child1)
        child2 = transform.new_directory('child', parent)
        transform.apply()
        # limbo/new-1 => parent
        self.assertEqual(1, transform.rename_count)

    def test_reuse_after_cancel(self):
        """Don't avoid direct paths when it is safe to use them"""
        transform, root = self.get_transform()
        parent2 = transform.new_directory('parent2', root)
        child1 = transform.new_directory('child1', parent2)
        transform.cancel_creation(parent2)
        transform.create_directory(parent2)
        child2 = transform.new_directory('child1', parent2)
        transform.adjust_path('child2', parent2, child1)
        transform.apply()
        # limbo/new-1 => parent2, limbo/new-2 => parent2/child1
        self.assertEqual(2, transform.rename_count)

    def test_finalize_order(self):
        """Finalize must be done in child-to-parent order"""
        transform, root = self.get_transform()
        parent = transform.new_directory('parent', root)
        child = transform.new_directory('child', parent)
        try:
            transform.finalize()
        except OSError:
            self.fail('Tried to remove parent before child1')

    def test_cancel_with_cancelled_child_should_succeed(self):
        transform, root = self.get_transform()
        parent = transform.new_directory('parent', root)
        child = transform.new_directory('child', parent)
        transform.cancel_creation(child)
        transform.cancel_creation(parent)
        transform.finalize()

    def test_rollback_on_directory_clash(self):
        def tt_helper():
            wt = self.make_branch_and_tree('.')
            tt = TreeTransform(wt)  # TreeTransform obtains write lock
            try:
                foo = tt.new_directory('foo', tt.root)
                tt.new_file('bar', foo, 'foobar')
                baz = tt.new_directory('baz', tt.root)
                tt.new_file('qux', baz, 'quux')
                # Ask for a rename 'foo' -> 'baz'
                tt.adjust_path('baz', tt.root, foo)
                # Lie to tt that we've already resolved all conflicts.
                tt.apply(no_conflicts=True)
            except:
                wt.unlock()
                raise
        # The rename will fail because the target directory is not empty (but
        # raises FileExists anyway).
        err = self.assertRaises(errors.FileExists, tt_helper)
        self.assertContainsRe(str(err),
            "^File exists: .+/baz")

    def test_two_directories_clash(self):
        def tt_helper():
            wt = self.make_branch_and_tree('.')
            tt = TreeTransform(wt)  # TreeTransform obtains write lock
            try:
                foo_1 = tt.new_directory('foo', tt.root)
                tt.new_directory('bar', foo_1)
                # Adding the same directory with a different content
                foo_2 = tt.new_directory('foo', tt.root)
                tt.new_directory('baz', foo_2)
                # Lie to tt that we've already resolved all conflicts.
                tt.apply(no_conflicts=True)
            except:
                wt.unlock()
                raise
        err = self.assertRaises(errors.FileExists, tt_helper)
        self.assertContainsRe(str(err),
            "^File exists: .+/foo")

    def test_two_directories_clash_finalize(self):
        def tt_helper():
            wt = self.make_branch_and_tree('.')
            tt = TreeTransform(wt)  # TreeTransform obtains write lock
            try:
                foo_1 = tt.new_directory('foo', tt.root)
                tt.new_directory('bar', foo_1)
                # Adding the same directory with a different content
                foo_2 = tt.new_directory('foo', tt.root)
                tt.new_directory('baz', foo_2)
                # Lie to tt that we've already resolved all conflicts.
                tt.apply(no_conflicts=True)
            except:
                tt.finalize()
                raise
        err = self.assertRaises(errors.FileExists, tt_helper)
        self.assertContainsRe(str(err),
            "^File exists: .+/foo")

    def test_file_to_directory(self):
        wt = self.make_branch_and_tree('.')
        self.build_tree(['foo'])
        wt.add(['foo'])
        wt.commit("one")
        tt = TreeTransform(wt)
        self.addCleanup(tt.finalize)
        foo_trans_id = tt.trans_id_tree_path("foo")
        tt.delete_contents(foo_trans_id)
        tt.create_directory(foo_trans_id)
        bar_trans_id = tt.trans_id_tree_path("foo/bar")
        tt.create_file(["aa\n"], bar_trans_id)
        tt.version_file("bar-1", bar_trans_id)
        tt.apply()
        self.failUnlessExists("foo/bar")
        wt.lock_read()
        try:
            self.assertEqual(wt.inventory.get_file_kind(wt.path2id("foo")),
                    "directory")
        finally:
            wt.unlock()
        wt.commit("two")
        changes = wt.changes_from(wt.basis_tree())
        self.assertFalse(changes.has_changed(), changes)

    def test_file_to_symlink(self):
        self.requireFeature(SymlinkFeature)
        wt = self.make_branch_and_tree('.')
        self.build_tree(['foo'])
        wt.add(['foo'])
        wt.commit("one")
        tt = TreeTransform(wt)
        self.addCleanup(tt.finalize)
        foo_trans_id = tt.trans_id_tree_path("foo")
        tt.delete_contents(foo_trans_id)
        tt.create_symlink("bar", foo_trans_id)
        tt.apply()
        self.failUnlessExists("foo")
        wt.lock_read()
        self.addCleanup(wt.unlock)
        self.assertEqual(wt.inventory.get_file_kind(wt.path2id("foo")),
                "symlink")

    def test_dir_to_file(self):
        wt = self.make_branch_and_tree('.')
        self.build_tree(['foo/', 'foo/bar'])
        wt.add(['foo', 'foo/bar'])
        wt.commit("one")
        tt = TreeTransform(wt)
        self.addCleanup(tt.finalize)
        foo_trans_id = tt.trans_id_tree_path("foo")
        bar_trans_id = tt.trans_id_tree_path("foo/bar")
        tt.delete_contents(foo_trans_id)
        tt.delete_versioned(bar_trans_id)
        tt.create_file(["aa\n"], foo_trans_id)
        tt.apply()
        self.failUnlessExists("foo")
        wt.lock_read()
        self.addCleanup(wt.unlock)
        self.assertEqual(wt.inventory.get_file_kind(wt.path2id("foo")),
                "file")

    def test_dir_to_hardlink(self):
        self.requireFeature(HardlinkFeature)
        wt = self.make_branch_and_tree('.')
        self.build_tree(['foo/', 'foo/bar'])
        wt.add(['foo', 'foo/bar'])
        wt.commit("one")
        tt = TreeTransform(wt)
        self.addCleanup(tt.finalize)
        foo_trans_id = tt.trans_id_tree_path("foo")
        bar_trans_id = tt.trans_id_tree_path("foo/bar")
        tt.delete_contents(foo_trans_id)
        tt.delete_versioned(bar_trans_id)
        self.build_tree(['baz'])
        tt.create_hardlink("baz", foo_trans_id)
        tt.apply()
        self.failUnlessExists("foo")
        self.failUnlessExists("baz")
        wt.lock_read()
        self.addCleanup(wt.unlock)
        self.assertEqual(wt.inventory.get_file_kind(wt.path2id("foo")),
                "file")

    def test_no_final_path(self):
        transform, root = self.get_transform()
        trans_id = transform.trans_id_file_id('foo')
        transform.create_file('bar', trans_id)
        transform.cancel_creation(trans_id)
        transform.apply()

    def test_create_from_tree(self):
        tree1 = self.make_branch_and_tree('tree1')
        self.build_tree_contents([('tree1/foo/',), ('tree1/bar', 'baz')])
        tree1.add(['foo', 'bar'], ['foo-id', 'bar-id'])
        tree2 = self.make_branch_and_tree('tree2')
        tt = TreeTransform(tree2)
        foo_trans_id = tt.create_path('foo', tt.root)
        create_from_tree(tt, foo_trans_id, tree1, 'foo-id')
        bar_trans_id = tt.create_path('bar', tt.root)
        create_from_tree(tt, bar_trans_id, tree1, 'bar-id')
        tt.apply()
        self.assertEqual('directory', osutils.file_kind('tree2/foo'))
        self.assertFileEqual('baz', 'tree2/bar')

    def test_create_from_tree_bytes(self):
        """Provided lines are used instead of tree content."""
        tree1 = self.make_branch_and_tree('tree1')
        self.build_tree_contents([('tree1/foo', 'bar'),])
        tree1.add('foo', 'foo-id')
        tree2 = self.make_branch_and_tree('tree2')
        tt = TreeTransform(tree2)
        foo_trans_id = tt.create_path('foo', tt.root)
        create_from_tree(tt, foo_trans_id, tree1, 'foo-id', bytes='qux')
        tt.apply()
        self.assertFileEqual('qux', 'tree2/foo')

    def test_create_from_tree_symlink(self):
        self.requireFeature(SymlinkFeature)
        tree1 = self.make_branch_and_tree('tree1')
        os.symlink('bar', 'tree1/foo')
        tree1.add('foo', 'foo-id')
        tt = TreeTransform(self.make_branch_and_tree('tree2'))
        foo_trans_id = tt.create_path('foo', tt.root)
        create_from_tree(tt, foo_trans_id, tree1, 'foo-id')
        tt.apply()
        self.assertEqual('bar', os.readlink('tree2/foo'))


class TransformGroup(object):

    def __init__(self, dirname, root_id):
        self.name = dirname
        os.mkdir(dirname)
        self.wt = BzrDir.create_standalone_workingtree(dirname)
        self.wt.set_root_id(root_id)
        self.b = self.wt.branch
        self.tt = TreeTransform(self.wt)
        self.root = self.tt.trans_id_tree_file_id(self.wt.get_root_id())


def conflict_text(tree, merge):
    template = '%s TREE\n%s%s\n%s%s MERGE-SOURCE\n'
    return template % ('<' * 7, tree, '=' * 7, merge, '>' * 7)


class TestTransformMerge(TestCaseInTempDir):

    def test_text_merge(self):
        root_id = generate_ids.gen_root_id()
        base = TransformGroup("base", root_id)
        base.tt.new_file('a', base.root, 'a\nb\nc\nd\be\n', 'a')
        base.tt.new_file('b', base.root, 'b1', 'b')
        base.tt.new_file('c', base.root, 'c', 'c')
        base.tt.new_file('d', base.root, 'd', 'd')
        base.tt.new_file('e', base.root, 'e', 'e')
        base.tt.new_file('f', base.root, 'f', 'f')
        base.tt.new_directory('g', base.root, 'g')
        base.tt.new_directory('h', base.root, 'h')
        base.tt.apply()
        other = TransformGroup("other", root_id)
        other.tt.new_file('a', other.root, 'y\nb\nc\nd\be\n', 'a')
        other.tt.new_file('b', other.root, 'b2', 'b')
        other.tt.new_file('c', other.root, 'c2', 'c')
        other.tt.new_file('d', other.root, 'd', 'd')
        other.tt.new_file('e', other.root, 'e2', 'e')
        other.tt.new_file('f', other.root, 'f', 'f')
        other.tt.new_file('g', other.root, 'g', 'g')
        other.tt.new_file('h', other.root, 'h\ni\nj\nk\n', 'h')
        other.tt.new_file('i', other.root, 'h\ni\nj\nk\n', 'i')
        other.tt.apply()
        this = TransformGroup("this", root_id)
        this.tt.new_file('a', this.root, 'a\nb\nc\nd\bz\n', 'a')
        this.tt.new_file('b', this.root, 'b', 'b')
        this.tt.new_file('c', this.root, 'c', 'c')
        this.tt.new_file('d', this.root, 'd2', 'd')
        this.tt.new_file('e', this.root, 'e2', 'e')
        this.tt.new_file('f', this.root, 'f', 'f')
        this.tt.new_file('g', this.root, 'g', 'g')
        this.tt.new_file('h', this.root, '1\n2\n3\n4\n', 'h')
        this.tt.new_file('i', this.root, '1\n2\n3\n4\n', 'i')
        this.tt.apply()
        Merge3Merger(this.wt, this.wt, base.wt, other.wt)

        # textual merge
        self.assertEqual(this.wt.get_file('a').read(), 'y\nb\nc\nd\bz\n')
        # three-way text conflict
        self.assertEqual(this.wt.get_file('b').read(),
                         conflict_text('b', 'b2'))
        # OTHER wins
        self.assertEqual(this.wt.get_file('c').read(), 'c2')
        # THIS wins
        self.assertEqual(this.wt.get_file('d').read(), 'd2')
        # Ambigious clean merge
        self.assertEqual(this.wt.get_file('e').read(), 'e2')
        # No change
        self.assertEqual(this.wt.get_file('f').read(), 'f')
        # Correct correct results when THIS == OTHER
        self.assertEqual(this.wt.get_file('g').read(), 'g')
        # Text conflict when THIS & OTHER are text and BASE is dir
        self.assertEqual(this.wt.get_file('h').read(),
                         conflict_text('1\n2\n3\n4\n', 'h\ni\nj\nk\n'))
        self.assertEqual(this.wt.get_file_byname('h.THIS').read(),
                         '1\n2\n3\n4\n')
        self.assertEqual(this.wt.get_file_byname('h.OTHER').read(),
                         'h\ni\nj\nk\n')
        self.assertEqual(file_kind(this.wt.abspath('h.BASE')), 'directory')
        self.assertEqual(this.wt.get_file('i').read(),
                         conflict_text('1\n2\n3\n4\n', 'h\ni\nj\nk\n'))
        self.assertEqual(this.wt.get_file_byname('i.THIS').read(),
                         '1\n2\n3\n4\n')
        self.assertEqual(this.wt.get_file_byname('i.OTHER').read(),
                         'h\ni\nj\nk\n')
        self.assertEqual(os.path.exists(this.wt.abspath('i.BASE')), False)
        modified = ['a', 'b', 'c', 'h', 'i']
        merge_modified = this.wt.merge_modified()
        self.assertSubset(merge_modified, modified)
        self.assertEqual(len(merge_modified), len(modified))
        file(this.wt.id2abspath('a'), 'wb').write('booga')
        modified.pop(0)
        merge_modified = this.wt.merge_modified()
        self.assertSubset(merge_modified, modified)
        self.assertEqual(len(merge_modified), len(modified))
        this.wt.remove('b')
        this.wt.revert()

    def test_file_merge(self):
        self.requireFeature(SymlinkFeature)
        root_id = generate_ids.gen_root_id()
        base = TransformGroup("BASE", root_id)
        this = TransformGroup("THIS", root_id)
        other = TransformGroup("OTHER", root_id)
        for tg in this, base, other:
            tg.tt.new_directory('a', tg.root, 'a')
            tg.tt.new_symlink('b', tg.root, 'b', 'b')
            tg.tt.new_file('c', tg.root, 'c', 'c')
            tg.tt.new_symlink('d', tg.root, tg.name, 'd')
        targets = ((base, 'base-e', 'base-f', None, None),
                   (this, 'other-e', 'this-f', 'other-g', 'this-h'),
                   (other, 'other-e', None, 'other-g', 'other-h'))
        for tg, e_target, f_target, g_target, h_target in targets:
            for link, target in (('e', e_target), ('f', f_target),
                                 ('g', g_target), ('h', h_target)):
                if target is not None:
                    tg.tt.new_symlink(link, tg.root, target, link)

        for tg in this, base, other:
            tg.tt.apply()
        Merge3Merger(this.wt, this.wt, base.wt, other.wt)
        self.assertIs(os.path.isdir(this.wt.abspath('a')), True)
        self.assertIs(os.path.islink(this.wt.abspath('b')), True)
        self.assertIs(os.path.isfile(this.wt.abspath('c')), True)
        for suffix in ('THIS', 'BASE', 'OTHER'):
            self.assertEqual(os.readlink(this.wt.abspath('d.'+suffix)), suffix)
        self.assertIs(os.path.lexists(this.wt.abspath('d')), False)
        self.assertEqual(this.wt.id2path('d'), 'd.OTHER')
        self.assertEqual(this.wt.id2path('f'), 'f.THIS')
        self.assertEqual(os.readlink(this.wt.abspath('e')), 'other-e')
        self.assertIs(os.path.lexists(this.wt.abspath('e.THIS')), False)
        self.assertIs(os.path.lexists(this.wt.abspath('e.OTHER')), False)
        self.assertIs(os.path.lexists(this.wt.abspath('e.BASE')), False)
        self.assertIs(os.path.lexists(this.wt.abspath('g')), True)
        self.assertIs(os.path.lexists(this.wt.abspath('g.BASE')), False)
        self.assertIs(os.path.lexists(this.wt.abspath('h')), False)
        self.assertIs(os.path.lexists(this.wt.abspath('h.BASE')), False)
        self.assertIs(os.path.lexists(this.wt.abspath('h.THIS')), True)
        self.assertIs(os.path.lexists(this.wt.abspath('h.OTHER')), True)

    def test_filename_merge(self):
        root_id = generate_ids.gen_root_id()
        base = TransformGroup("BASE", root_id)
        this = TransformGroup("THIS", root_id)
        other = TransformGroup("OTHER", root_id)
        base_a, this_a, other_a = [t.tt.new_directory('a', t.root, 'a')
                                   for t in [base, this, other]]
        base_b, this_b, other_b = [t.tt.new_directory('b', t.root, 'b')
                                   for t in [base, this, other]]
        base.tt.new_directory('c', base_a, 'c')
        this.tt.new_directory('c1', this_a, 'c')
        other.tt.new_directory('c', other_b, 'c')

        base.tt.new_directory('d', base_a, 'd')
        this.tt.new_directory('d1', this_b, 'd')
        other.tt.new_directory('d', other_a, 'd')

        base.tt.new_directory('e', base_a, 'e')
        this.tt.new_directory('e', this_a, 'e')
        other.tt.new_directory('e1', other_b, 'e')

        base.tt.new_directory('f', base_a, 'f')
        this.tt.new_directory('f1', this_b, 'f')
        other.tt.new_directory('f1', other_b, 'f')

        for tg in [this, base, other]:
            tg.tt.apply()
        Merge3Merger(this.wt, this.wt, base.wt, other.wt)
        self.assertEqual(this.wt.id2path('c'), pathjoin('b/c1'))
        self.assertEqual(this.wt.id2path('d'), pathjoin('b/d1'))
        self.assertEqual(this.wt.id2path('e'), pathjoin('b/e1'))
        self.assertEqual(this.wt.id2path('f'), pathjoin('b/f1'))

    def test_filename_merge_conflicts(self):
        root_id = generate_ids.gen_root_id()
        base = TransformGroup("BASE", root_id)
        this = TransformGroup("THIS", root_id)
        other = TransformGroup("OTHER", root_id)
        base_a, this_a, other_a = [t.tt.new_directory('a', t.root, 'a')
                                   for t in [base, this, other]]
        base_b, this_b, other_b = [t.tt.new_directory('b', t.root, 'b')
                                   for t in [base, this, other]]

        base.tt.new_file('g', base_a, 'g', 'g')
        other.tt.new_file('g1', other_b, 'g1', 'g')

        base.tt.new_file('h', base_a, 'h', 'h')
        this.tt.new_file('h1', this_b, 'h1', 'h')

        base.tt.new_file('i', base.root, 'i', 'i')
        other.tt.new_directory('i1', this_b, 'i')

        for tg in [this, base, other]:
            tg.tt.apply()
        Merge3Merger(this.wt, this.wt, base.wt, other.wt)

        self.assertEqual(this.wt.id2path('g'), pathjoin('b/g1.OTHER'))
        self.assertIs(os.path.lexists(this.wt.abspath('b/g1.BASE')), True)
        self.assertIs(os.path.lexists(this.wt.abspath('b/g1.THIS')), False)
        self.assertEqual(this.wt.id2path('h'), pathjoin('b/h1.THIS'))
        self.assertIs(os.path.lexists(this.wt.abspath('b/h1.BASE')), True)
        self.assertIs(os.path.lexists(this.wt.abspath('b/h1.OTHER')), False)
        self.assertEqual(this.wt.id2path('i'), pathjoin('b/i1.OTHER'))


class TestBuildTree(tests.TestCaseWithTransport):

    def test_build_tree_with_symlinks(self):
        self.requireFeature(SymlinkFeature)
        os.mkdir('a')
        a = BzrDir.create_standalone_workingtree('a')
        os.mkdir('a/foo')
        file('a/foo/bar', 'wb').write('contents')
        os.symlink('a/foo/bar', 'a/foo/baz')
        a.add(['foo', 'foo/bar', 'foo/baz'])
        a.commit('initial commit')
        b = BzrDir.create_standalone_workingtree('b')
        basis = a.basis_tree()
        basis.lock_read()
        self.addCleanup(basis.unlock)
        build_tree(basis, b)
        self.assertIs(os.path.isdir('b/foo'), True)
        self.assertEqual(file('b/foo/bar', 'rb').read(), "contents")
        self.assertEqual(os.readlink('b/foo/baz'), 'a/foo/bar')

    def test_build_with_references(self):
        tree = self.make_branch_and_tree('source',
            format='dirstate-with-subtree')
        subtree = self.make_branch_and_tree('source/subtree',
            format='dirstate-with-subtree')
        tree.add_reference(subtree)
        tree.commit('a revision')
        tree.branch.create_checkout('target')
        self.failUnlessExists('target')
        self.failUnlessExists('target/subtree')

    def test_file_conflict_handling(self):
        """Ensure that when building trees, conflict handling is done"""
        source = self.make_branch_and_tree('source')
        target = self.make_branch_and_tree('target')
        self.build_tree(['source/file', 'target/file'])
        source.add('file', 'new-file')
        source.commit('added file')
        build_tree(source.basis_tree(), target)
        self.assertEqual([DuplicateEntry('Moved existing file to',
                          'file.moved', 'file', None, 'new-file')],
                         target.conflicts())
        target2 = self.make_branch_and_tree('target2')
        target_file = file('target2/file', 'wb')
        try:
            source_file = file('source/file', 'rb')
            try:
                target_file.write(source_file.read())
            finally:
                source_file.close()
        finally:
            target_file.close()
        build_tree(source.basis_tree(), target2)
        self.assertEqual([], target2.conflicts())

    def test_symlink_conflict_handling(self):
        """Ensure that when building trees, conflict handling is done"""
        self.requireFeature(SymlinkFeature)
        source = self.make_branch_and_tree('source')
        os.symlink('foo', 'source/symlink')
        source.add('symlink', 'new-symlink')
        source.commit('added file')
        target = self.make_branch_and_tree('target')
        os.symlink('bar', 'target/symlink')
        build_tree(source.basis_tree(), target)
        self.assertEqual([DuplicateEntry('Moved existing file to',
            'symlink.moved', 'symlink', None, 'new-symlink')],
            target.conflicts())
        target = self.make_branch_and_tree('target2')
        os.symlink('foo', 'target2/symlink')
        build_tree(source.basis_tree(), target)
        self.assertEqual([], target.conflicts())

    def test_directory_conflict_handling(self):
        """Ensure that when building trees, conflict handling is done"""
        source = self.make_branch_and_tree('source')
        target = self.make_branch_and_tree('target')
        self.build_tree(['source/dir1/', 'source/dir1/file', 'target/dir1/'])
        source.add(['dir1', 'dir1/file'], ['new-dir1', 'new-file'])
        source.commit('added file')
        build_tree(source.basis_tree(), target)
        self.assertEqual([], target.conflicts())
        self.failUnlessExists('target/dir1/file')

        # Ensure contents are merged
        target = self.make_branch_and_tree('target2')
        self.build_tree(['target2/dir1/', 'target2/dir1/file2'])
        build_tree(source.basis_tree(), target)
        self.assertEqual([], target.conflicts())
        self.failUnlessExists('target2/dir1/file2')
        self.failUnlessExists('target2/dir1/file')

        # Ensure new contents are suppressed for existing branches
        target = self.make_branch_and_tree('target3')
        self.make_branch('target3/dir1')
        self.build_tree(['target3/dir1/file2'])
        build_tree(source.basis_tree(), target)
        self.failIfExists('target3/dir1/file')
        self.failUnlessExists('target3/dir1/file2')
        self.failUnlessExists('target3/dir1.diverted/file')
        self.assertEqual([DuplicateEntry('Diverted to',
            'dir1.diverted', 'dir1', 'new-dir1', None)],
            target.conflicts())

        target = self.make_branch_and_tree('target4')
        self.build_tree(['target4/dir1/'])
        self.make_branch('target4/dir1/file')
        build_tree(source.basis_tree(), target)
        self.failUnlessExists('target4/dir1/file')
        self.assertEqual('directory', file_kind('target4/dir1/file'))
        self.failUnlessExists('target4/dir1/file.diverted')
        self.assertEqual([DuplicateEntry('Diverted to',
            'dir1/file.diverted', 'dir1/file', 'new-file', None)],
            target.conflicts())

    def test_mixed_conflict_handling(self):
        """Ensure that when building trees, conflict handling is done"""
        source = self.make_branch_and_tree('source')
        target = self.make_branch_and_tree('target')
        self.build_tree(['source/name', 'target/name/'])
        source.add('name', 'new-name')
        source.commit('added file')
        build_tree(source.basis_tree(), target)
        self.assertEqual([DuplicateEntry('Moved existing file to',
            'name.moved', 'name', None, 'new-name')], target.conflicts())

    def test_raises_in_populated(self):
        source = self.make_branch_and_tree('source')
        self.build_tree(['source/name'])
        source.add('name')
        source.commit('added name')
        target = self.make_branch_and_tree('target')
        self.build_tree(['target/name'])
        target.add('name')
        self.assertRaises(errors.WorkingTreeAlreadyPopulated,
            build_tree, source.basis_tree(), target)

    def test_build_tree_rename_count(self):
        source = self.make_branch_and_tree('source')
        self.build_tree(['source/file1', 'source/dir1/'])
        source.add(['file1', 'dir1'])
        source.commit('add1')
        target1 = self.make_branch_and_tree('target1')
        transform_result = build_tree(source.basis_tree(), target1)
        self.assertEqual(2, transform_result.rename_count)

        self.build_tree(['source/dir1/file2'])
        source.add(['dir1/file2'])
        source.commit('add3')
        target2 = self.make_branch_and_tree('target2')
        transform_result = build_tree(source.basis_tree(), target2)
        # children of non-root directories should not be renamed
        self.assertEqual(2, transform_result.rename_count)

    def create_ab_tree(self):
        """Create a committed test tree with two files"""
        source = self.make_branch_and_tree('source')
        self.build_tree_contents([('source/file1', 'A')])
        self.build_tree_contents([('source/file2', 'B')])
        source.add(['file1', 'file2'], ['file1-id', 'file2-id'])
        source.commit('commit files')
        source.lock_write()
        self.addCleanup(source.unlock)
        return source

    def test_build_tree_accelerator_tree(self):
        source = self.create_ab_tree()
        self.build_tree_contents([('source/file2', 'C')])
        calls = []
        real_source_get_file = source.get_file
        def get_file(file_id, path=None):
            calls.append(file_id)
            return real_source_get_file(file_id, path)
        source.get_file = get_file
        target = self.make_branch_and_tree('target')
        revision_tree = source.basis_tree()
        revision_tree.lock_read()
        self.addCleanup(revision_tree.unlock)
        build_tree(revision_tree, target, source)
        self.assertEqual(['file1-id'], calls)
        target.lock_read()
        self.addCleanup(target.unlock)
        self.assertEqual([], list(target.iter_changes(revision_tree)))

    def test_build_tree_accelerator_tree_missing_file(self):
        source = self.create_ab_tree()
        os.unlink('source/file1')
        source.remove(['file2'])
        target = self.make_branch_and_tree('target')
        revision_tree = source.basis_tree()
        revision_tree.lock_read()
        self.addCleanup(revision_tree.unlock)
        build_tree(revision_tree, target, source)
        target.lock_read()
        self.addCleanup(target.unlock)
        self.assertEqual([], list(target.iter_changes(revision_tree)))

    def test_build_tree_accelerator_wrong_kind(self):
        self.requireFeature(SymlinkFeature)
        source = self.make_branch_and_tree('source')
        self.build_tree_contents([('source/file1', '')])
        self.build_tree_contents([('source/file2', '')])
        source.add(['file1', 'file2'], ['file1-id', 'file2-id'])
        source.commit('commit files')
        os.unlink('source/file2')
        self.build_tree_contents([('source/file2/', 'C')])
        os.unlink('source/file1')
        os.symlink('file2', 'source/file1')
        calls = []
        real_source_get_file = source.get_file
        def get_file(file_id, path=None):
            calls.append(file_id)
            return real_source_get_file(file_id, path)
        source.get_file = get_file
        target = self.make_branch_and_tree('target')
        revision_tree = source.basis_tree()
        revision_tree.lock_read()
        self.addCleanup(revision_tree.unlock)
        build_tree(revision_tree, target, source)
        self.assertEqual([], calls)
        target.lock_read()
        self.addCleanup(target.unlock)
        self.assertEqual([], list(target.iter_changes(revision_tree)))

    def test_build_tree_hardlink(self):
        self.requireFeature(HardlinkFeature)
        source = self.create_ab_tree()
        target = self.make_branch_and_tree('target')
        revision_tree = source.basis_tree()
        revision_tree.lock_read()
        self.addCleanup(revision_tree.unlock)
        build_tree(revision_tree, target, source, hardlink=True)
        target.lock_read()
        self.addCleanup(target.unlock)
        self.assertEqual([], list(target.iter_changes(revision_tree)))
        source_stat = os.stat('source/file1')
        target_stat = os.stat('target/file1')
        self.assertEqual(source_stat, target_stat)

        # Explicitly disallowing hardlinks should prevent them.
        target2 = self.make_branch_and_tree('target2')
        build_tree(revision_tree, target2, source, hardlink=False)
        target2.lock_read()
        self.addCleanup(target2.unlock)
        self.assertEqual([], list(target2.iter_changes(revision_tree)))
        source_stat = os.stat('source/file1')
        target2_stat = os.stat('target2/file1')
        self.assertNotEqual(source_stat, target2_stat)

    def test_build_tree_accelerator_tree_moved(self):
        source = self.make_branch_and_tree('source')
        self.build_tree_contents([('source/file1', 'A')])
        source.add(['file1'], ['file1-id'])
        source.commit('commit files')
        source.rename_one('file1', 'file2')
        source.lock_read()
        self.addCleanup(source.unlock)
        target = self.make_branch_and_tree('target')
        revision_tree = source.basis_tree()
        revision_tree.lock_read()
        self.addCleanup(revision_tree.unlock)
        build_tree(revision_tree, target, source)
        target.lock_read()
        self.addCleanup(target.unlock)
        self.assertEqual([], list(target.iter_changes(revision_tree)))

    def test_build_tree_hardlinks_preserve_execute(self):
        self.requireFeature(HardlinkFeature)
        source = self.create_ab_tree()
        tt = TreeTransform(source)
        trans_id = tt.trans_id_tree_file_id('file1-id')
        tt.set_executability(True, trans_id)
        tt.apply()
        self.assertTrue(source.is_executable('file1-id'))
        target = self.make_branch_and_tree('target')
        revision_tree = source.basis_tree()
        revision_tree.lock_read()
        self.addCleanup(revision_tree.unlock)
        build_tree(revision_tree, target, source, hardlink=True)
        target.lock_read()
        self.addCleanup(target.unlock)
        self.assertEqual([], list(target.iter_changes(revision_tree)))
        self.assertTrue(source.is_executable('file1-id'))

    def install_rot13_content_filter(self, pattern):
        original_registry = filters._reset_registry()
        def restore_registry():
            filters._reset_registry(original_registry)
        self.addCleanup(restore_registry)
        def rot13(chunks, context=None):
            return [''.join(chunks).encode('rot13')]
        rot13filter = filters.ContentFilter(rot13, rot13)
        filters.register_filter_stack_map('rot13', {'yes': [rot13filter]}.get)
        os.mkdir(self.test_home_dir + '/.bazaar')
        rules_filename = self.test_home_dir + '/.bazaar/rules'
        f = open(rules_filename, 'wb')
        f.write('[name %s]\nrot13=yes\n' % (pattern,))
        f.close()
        def uninstall_rules():
            os.remove(rules_filename)
            rules.reset_rules()
        self.addCleanup(uninstall_rules)
        rules.reset_rules()

    def test_build_tree_content_filtered_files_are_not_hardlinked(self):
        """build_tree will not hardlink files that have content filtering rules
        applied to them (but will still hardlink other files from the same tree
        if it can).
        """
        self.requireFeature(HardlinkFeature)
        self.install_rot13_content_filter('file1')
        source = self.create_ab_tree()
        target = self.make_branch_and_tree('target')
        revision_tree = source.basis_tree()
        revision_tree.lock_read()
        self.addCleanup(revision_tree.unlock)
        build_tree(revision_tree, target, source, hardlink=True)
        target.lock_read()
        self.addCleanup(target.unlock)
        self.assertEqual([], list(target.iter_changes(revision_tree)))
        source_stat = os.stat('source/file1')
        target_stat = os.stat('target/file1')
        self.assertNotEqual(source_stat, target_stat)
        source_stat = os.stat('source/file2')
        target_stat = os.stat('target/file2')
        self.assertEqualStat(source_stat, target_stat)

    def test_case_insensitive_build_tree_inventory(self):
        if (tests.CaseInsensitiveFilesystemFeature.available()
            or tests.CaseInsCasePresFilenameFeature.available()):
            raise tests.UnavailableFeature('Fully case sensitive filesystem')
        source = self.make_branch_and_tree('source')
        self.build_tree(['source/file', 'source/FILE'])
        source.add(['file', 'FILE'], ['lower-id', 'upper-id'])
        source.commit('added files')
        # Don't try this at home, kids!
        # Force the tree to report that it is case insensitive
        target = self.make_branch_and_tree('target')
        target.case_sensitive = False
        build_tree(source.basis_tree(), target, source, delta_from_tree=True)
        self.assertEqual('file.moved', target.id2path('lower-id'))
        self.assertEqual('FILE', target.id2path('upper-id'))


class TestCommitTransform(tests.TestCaseWithTransport):

    def get_branch(self):
        tree = self.make_branch_and_tree('tree')
        tree.lock_write()
        self.addCleanup(tree.unlock)
        tree.commit('empty commit')
        return tree.branch

    def get_branch_and_transform(self):
        branch = self.get_branch()
        tt = TransformPreview(branch.basis_tree())
        self.addCleanup(tt.finalize)
        return branch, tt

    def test_commit_wrong_basis(self):
        branch = self.get_branch()
        basis = branch.repository.revision_tree(
            _mod_revision.NULL_REVISION)
        tt = TransformPreview(basis)
        self.addCleanup(tt.finalize)
        e = self.assertRaises(ValueError, tt.commit, branch, '')
        self.assertEqual('TreeTransform not based on branch basis: null:',
                         str(e))

    def test_empy_commit(self):
        branch, tt = self.get_branch_and_transform()
        rev = tt.commit(branch, 'my message')
        self.assertEqual(2, branch.revno())
        repo = branch.repository
        self.assertEqual('my message', repo.get_revision(rev).message)

    def test_merge_parents(self):
        branch, tt = self.get_branch_and_transform()
        rev = tt.commit(branch, 'my message', ['rev1b', 'rev1c'])
        self.assertEqual(['rev1b', 'rev1c'],
                         branch.basis_tree().get_parent_ids()[1:])

    def test_first_commit(self):
        branch = self.make_branch('branch')
        branch.lock_write()
        self.addCleanup(branch.unlock)
        tt = TransformPreview(branch.basis_tree())
        self.addCleanup(tt.finalize)
        tt.new_directory('', ROOT_PARENT, 'TREE_ROOT')
        rev = tt.commit(branch, 'my message')
        self.assertEqual([], branch.basis_tree().get_parent_ids())
        self.assertNotEqual(_mod_revision.NULL_REVISION,
                            branch.last_revision())

    def test_first_commit_with_merge_parents(self):
        branch = self.make_branch('branch')
        branch.lock_write()
        self.addCleanup(branch.unlock)
        tt = TransformPreview(branch.basis_tree())
        self.addCleanup(tt.finalize)
        e = self.assertRaises(ValueError, tt.commit, branch,
                          'my message', ['rev1b-id'])
        self.assertEqual('Cannot supply merge parents for first commit.',
                         str(e))
        self.assertEqual(_mod_revision.NULL_REVISION, branch.last_revision())

    def test_add_files(self):
        branch, tt = self.get_branch_and_transform()
        tt.new_file('file', tt.root, 'contents', 'file-id')
        trans_id = tt.new_directory('dir', tt.root, 'dir-id')
        if SymlinkFeature.available():
            tt.new_symlink('symlink', trans_id, 'target', 'symlink-id')
        rev = tt.commit(branch, 'message')
        tree = branch.basis_tree()
        self.assertEqual('file', tree.id2path('file-id'))
        self.assertEqual('contents', tree.get_file_text('file-id'))
        self.assertEqual('dir', tree.id2path('dir-id'))
        if SymlinkFeature.available():
            self.assertEqual('dir/symlink', tree.id2path('symlink-id'))
            self.assertEqual('target', tree.get_symlink_target('symlink-id'))

    def test_add_unversioned(self):
        branch, tt = self.get_branch_and_transform()
        tt.new_file('file', tt.root, 'contents')
        self.assertRaises(errors.StrictCommitFailed, tt.commit, branch,
                          'message', strict=True)

    def test_modify_strict(self):
        branch, tt = self.get_branch_and_transform()
        tt.new_file('file', tt.root, 'contents', 'file-id')
        tt.commit(branch, 'message', strict=True)
        tt = TransformPreview(branch.basis_tree())
        self.addCleanup(tt.finalize)
        trans_id = tt.trans_id_file_id('file-id')
        tt.delete_contents(trans_id)
        tt.create_file('contents', trans_id)
        tt.commit(branch, 'message', strict=True)

    def test_commit_malformed(self):
        """Committing a malformed transform should raise an exception.

        In this case, we are adding a file without adding its parent.
        """
        branch, tt = self.get_branch_and_transform()
        parent_id = tt.trans_id_file_id('parent-id')
        tt.new_file('file', parent_id, 'contents', 'file-id')
        self.assertRaises(errors.MalformedTransform, tt.commit, branch,
                          'message')


class MockTransform(object):

    def has_named_child(self, by_parent, parent_id, name):
        for child_id in by_parent[parent_id]:
            if child_id == '0':
                if name == "name~":
                    return True
            elif name == "name.~%s~" % child_id:
                return True
        return False


class MockEntry(object):
    def __init__(self):
        object.__init__(self)
        self.name = "name"


class TestGetBackupName(TestCase):
    def test_get_backup_name(self):
        tt = MockTransform()
        name = get_backup_name(MockEntry(), {'a':[]}, 'a', tt)
        self.assertEqual(name, 'name.~1~')
        name = get_backup_name(MockEntry(), {'a':['1']}, 'a', tt)
        self.assertEqual(name, 'name.~2~')
        name = get_backup_name(MockEntry(), {'a':['2']}, 'a', tt)
        self.assertEqual(name, 'name.~1~')
        name = get_backup_name(MockEntry(), {'a':['2'], 'b':[]}, 'b', tt)
        self.assertEqual(name, 'name.~1~')
        name = get_backup_name(MockEntry(), {'a':['1', '2', '3']}, 'a', tt)
        self.assertEqual(name, 'name.~4~')


class TestFileMover(tests.TestCaseWithTransport):

    def test_file_mover(self):
        self.build_tree(['a/', 'a/b', 'c/', 'c/d'])
        mover = _FileMover()
        mover.rename('a', 'q')
        self.failUnlessExists('q')
        self.failIfExists('a')
        self.failUnlessExists('q/b')
        self.failUnlessExists('c')
        self.failUnlessExists('c/d')

    def test_pre_delete_rollback(self):
        self.build_tree(['a/'])
        mover = _FileMover()
        mover.pre_delete('a', 'q')
        self.failUnlessExists('q')
        self.failIfExists('a')
        mover.rollback()
        self.failIfExists('q')
        self.failUnlessExists('a')

    def test_apply_deletions(self):
        self.build_tree(['a/', 'b/'])
        mover = _FileMover()
        mover.pre_delete('a', 'q')
        mover.pre_delete('b', 'r')
        self.failUnlessExists('q')
        self.failUnlessExists('r')
        self.failIfExists('a')
        self.failIfExists('b')
        mover.apply_deletions()
        self.failIfExists('q')
        self.failIfExists('r')
        self.failIfExists('a')
        self.failIfExists('b')

    def test_file_mover_rollback(self):
        self.build_tree(['a/', 'a/b', 'c/', 'c/d/', 'c/e/'])
        mover = _FileMover()
        mover.rename('c/d', 'c/f')
        mover.rename('c/e', 'c/d')
        try:
            mover.rename('a', 'c')
        except errors.FileExists, e:
            mover.rollback()
        self.failUnlessExists('a')
        self.failUnlessExists('c/d')


class Bogus(Exception):
    pass


class TestTransformRollback(tests.TestCaseWithTransport):

    class ExceptionFileMover(_FileMover):

        def __init__(self, bad_source=None, bad_target=None):
            _FileMover.__init__(self)
            self.bad_source = bad_source
            self.bad_target = bad_target

        def rename(self, source, target):
            if (self.bad_source is not None and
                source.endswith(self.bad_source)):
                raise Bogus
            elif (self.bad_target is not None and
                target.endswith(self.bad_target)):
                raise Bogus
            else:
                _FileMover.rename(self, source, target)

    def test_rollback_rename(self):
        tree = self.make_branch_and_tree('.')
        self.build_tree(['a/', 'a/b'])
        tt = TreeTransform(tree)
        self.addCleanup(tt.finalize)
        a_id = tt.trans_id_tree_path('a')
        tt.adjust_path('c', tt.root, a_id)
        tt.adjust_path('d', a_id, tt.trans_id_tree_path('a/b'))
        self.assertRaises(Bogus, tt.apply,
                          _mover=self.ExceptionFileMover(bad_source='a'))
        self.failUnlessExists('a')
        self.failUnlessExists('a/b')
        tt.apply()
        self.failUnlessExists('c')
        self.failUnlessExists('c/d')

    def test_rollback_rename_into_place(self):
        tree = self.make_branch_and_tree('.')
        self.build_tree(['a/', 'a/b'])
        tt = TreeTransform(tree)
        self.addCleanup(tt.finalize)
        a_id = tt.trans_id_tree_path('a')
        tt.adjust_path('c', tt.root, a_id)
        tt.adjust_path('d', a_id, tt.trans_id_tree_path('a/b'))
        self.assertRaises(Bogus, tt.apply,
                          _mover=self.ExceptionFileMover(bad_target='c/d'))
        self.failUnlessExists('a')
        self.failUnlessExists('a/b')
        tt.apply()
        self.failUnlessExists('c')
        self.failUnlessExists('c/d')

    def test_rollback_deletion(self):
        tree = self.make_branch_and_tree('.')
        self.build_tree(['a/', 'a/b'])
        tt = TreeTransform(tree)
        self.addCleanup(tt.finalize)
        a_id = tt.trans_id_tree_path('a')
        tt.delete_contents(a_id)
        tt.adjust_path('d', tt.root, tt.trans_id_tree_path('a/b'))
        self.assertRaises(Bogus, tt.apply,
                          _mover=self.ExceptionFileMover(bad_target='d'))
        self.failUnlessExists('a')
        self.failUnlessExists('a/b')

    def test_resolve_no_parent(self):
        wt = self.make_branch_and_tree('.')
        tt = TreeTransform(wt)
        self.addCleanup(tt.finalize)
        parent = tt.trans_id_file_id('parent-id')
        tt.new_file('file', parent, 'Contents')
        resolve_conflicts(tt)


A_ENTRY = ('a-id', ('a', 'a'), True, (True, True),
                  ('TREE_ROOT', 'TREE_ROOT'), ('a', 'a'), ('file', 'file'),
                  (False, False))
ROOT_ENTRY = ('TREE_ROOT', ('', ''), False, (True, True), (None, None),
              ('', ''), ('directory', 'directory'), (False, None))


class TestTransformPreview(tests.TestCaseWithTransport):

    def create_tree(self):
        tree = self.make_branch_and_tree('.')
        self.build_tree_contents([('a', 'content 1')])
        tree.set_root_id('TREE_ROOT')
        tree.add('a', 'a-id')
        tree.commit('rev1', rev_id='rev1')
        return tree.branch.repository.revision_tree('rev1')

    def get_empty_preview(self):
        repository = self.make_repository('repo')
        tree = repository.revision_tree(_mod_revision.NULL_REVISION)
        preview = TransformPreview(tree)
        self.addCleanup(preview.finalize)
        return preview

    def test_transform_preview(self):
        revision_tree = self.create_tree()
        preview = TransformPreview(revision_tree)
        self.addCleanup(preview.finalize)

    def test_transform_preview_tree(self):
        revision_tree = self.create_tree()
        preview = TransformPreview(revision_tree)
        self.addCleanup(preview.finalize)
        preview.get_preview_tree()

    def test_transform_new_file(self):
        revision_tree = self.create_tree()
        preview = TransformPreview(revision_tree)
        self.addCleanup(preview.finalize)
        preview.new_file('file2', preview.root, 'content B\n', 'file2-id')
        preview_tree = preview.get_preview_tree()
        self.assertEqual(preview_tree.kind('file2-id'), 'file')
        self.assertEqual(
            preview_tree.get_file('file2-id').read(), 'content B\n')

    def test_diff_preview_tree(self):
        revision_tree = self.create_tree()
        preview = TransformPreview(revision_tree)
        self.addCleanup(preview.finalize)
        preview.new_file('file2', preview.root, 'content B\n', 'file2-id')
        preview_tree = preview.get_preview_tree()
        out = StringIO()
        show_diff_trees(revision_tree, preview_tree, out)
        lines = out.getvalue().splitlines()
        self.assertEqual(lines[0], "=== added file 'file2'")
        # 3 lines of diff administrivia
        self.assertEqual(lines[4], "+content B")

    def test_transform_conflicts(self):
        revision_tree = self.create_tree()
        preview = TransformPreview(revision_tree)
        self.addCleanup(preview.finalize)
        preview.new_file('a', preview.root, 'content 2')
        resolve_conflicts(preview)
        trans_id = preview.trans_id_file_id('a-id')
        self.assertEqual('a.moved', preview.final_name(trans_id))

    def get_tree_and_preview_tree(self):
        revision_tree = self.create_tree()
        preview = TransformPreview(revision_tree)
        self.addCleanup(preview.finalize)
        a_trans_id = preview.trans_id_file_id('a-id')
        preview.delete_contents(a_trans_id)
        preview.create_file('b content', a_trans_id)
        preview_tree = preview.get_preview_tree()
        return revision_tree, preview_tree

    def test_iter_changes(self):
        revision_tree, preview_tree = self.get_tree_and_preview_tree()
        root = revision_tree.inventory.root.file_id
        self.assertEqual([('a-id', ('a', 'a'), True, (True, True),
                          (root, root), ('a', 'a'), ('file', 'file'),
                          (False, False))],
                          list(preview_tree.iter_changes(revision_tree)))

    def test_include_unchanged_succeeds(self):
        revision_tree, preview_tree = self.get_tree_and_preview_tree()
        changes = preview_tree.iter_changes(revision_tree,
                                            include_unchanged=True)
        root = revision_tree.inventory.root.file_id

        self.assertEqual([ROOT_ENTRY, A_ENTRY], list(changes))

    def test_specific_files(self):
        revision_tree, preview_tree = self.get_tree_and_preview_tree()
        changes = preview_tree.iter_changes(revision_tree,
                                            specific_files=[''])
        self.assertEqual([ROOT_ENTRY, A_ENTRY], list(changes))

    def test_want_unversioned(self):
        revision_tree, preview_tree = self.get_tree_and_preview_tree()
        changes = preview_tree.iter_changes(revision_tree,
                                            want_unversioned=True)
        self.assertEqual([ROOT_ENTRY, A_ENTRY], list(changes))

    def test_ignore_extra_trees_no_specific_files(self):
        # extra_trees is harmless without specific_files, so we'll silently
        # accept it, even though we won't use it.
        revision_tree, preview_tree = self.get_tree_and_preview_tree()
        preview_tree.iter_changes(revision_tree, extra_trees=[preview_tree])

    def test_ignore_require_versioned_no_specific_files(self):
        # require_versioned is meaningless without specific_files.
        revision_tree, preview_tree = self.get_tree_and_preview_tree()
        preview_tree.iter_changes(revision_tree, require_versioned=False)

    def test_ignore_pb(self):
        # pb could be supported, but TT.iter_changes doesn't support it.
        revision_tree, preview_tree = self.get_tree_and_preview_tree()
        preview_tree.iter_changes(revision_tree, pb=progress.DummyProgress())

    def test_kind(self):
        revision_tree = self.create_tree()
        preview = TransformPreview(revision_tree)
        self.addCleanup(preview.finalize)
        preview.new_file('file', preview.root, 'contents', 'file-id')
        preview.new_directory('directory', preview.root, 'dir-id')
        preview_tree = preview.get_preview_tree()
        self.assertEqual('file', preview_tree.kind('file-id'))
        self.assertEqual('directory', preview_tree.kind('dir-id'))

    def test_get_file_mtime(self):
        preview = self.get_empty_preview()
        file_trans_id = preview.new_file('file', preview.root, 'contents',
                                         'file-id')
        limbo_path = preview._limbo_name(file_trans_id)
        preview_tree = preview.get_preview_tree()
        self.assertEqual(os.stat(limbo_path).st_mtime,
                         preview_tree.get_file_mtime('file-id'))

    def test_get_file_mtime_renamed(self):
        work_tree = self.make_branch_and_tree('tree')
        self.build_tree(['tree/file'])
        work_tree.add('file', 'file-id')
        preview = TransformPreview(work_tree)
        self.addCleanup(preview.finalize)
        file_trans_id = preview.trans_id_tree_file_id('file-id')
        preview.adjust_path('renamed', preview.root, file_trans_id)
        preview_tree = preview.get_preview_tree()
        preview_mtime = preview_tree.get_file_mtime('file-id', 'renamed')
        work_mtime = work_tree.get_file_mtime('file-id', 'file')

    def test_get_file(self):
        preview = self.get_empty_preview()
        preview.new_file('file', preview.root, 'contents', 'file-id')
        preview_tree = preview.get_preview_tree()
        tree_file = preview_tree.get_file('file-id')
        try:
            self.assertEqual('contents', tree_file.read())
        finally:
            tree_file.close()

    def test_get_symlink_target(self):
        self.requireFeature(SymlinkFeature)
        preview = self.get_empty_preview()
        preview.new_symlink('symlink', preview.root, 'target', 'symlink-id')
        preview_tree = preview.get_preview_tree()
        self.assertEqual('target',
                         preview_tree.get_symlink_target('symlink-id'))

    def test_all_file_ids(self):
        tree = self.make_branch_and_tree('tree')
        self.build_tree(['tree/a', 'tree/b', 'tree/c'])
        tree.add(['a', 'b', 'c'], ['a-id', 'b-id', 'c-id'])
        preview = TransformPreview(tree)
        self.addCleanup(preview.finalize)
        preview.unversion_file(preview.trans_id_file_id('b-id'))
        c_trans_id = preview.trans_id_file_id('c-id')
        preview.unversion_file(c_trans_id)
        preview.version_file('c-id', c_trans_id)
        preview_tree = preview.get_preview_tree()
        self.assertEqual(set(['a-id', 'c-id', tree.get_root_id()]),
                         preview_tree.all_file_ids())

    def test_path2id_deleted_unchanged(self):
        tree = self.make_branch_and_tree('tree')
        self.build_tree(['tree/unchanged', 'tree/deleted'])
        tree.add(['unchanged', 'deleted'], ['unchanged-id', 'deleted-id'])
        preview = TransformPreview(tree)
        self.addCleanup(preview.finalize)
        preview.unversion_file(preview.trans_id_file_id('deleted-id'))
        preview_tree = preview.get_preview_tree()
        self.assertEqual('unchanged-id', preview_tree.path2id('unchanged'))
        self.assertIs(None, preview_tree.path2id('deleted'))

    def test_path2id_created(self):
        tree = self.make_branch_and_tree('tree')
        self.build_tree(['tree/unchanged'])
        tree.add(['unchanged'], ['unchanged-id'])
        preview = TransformPreview(tree)
        self.addCleanup(preview.finalize)
        preview.new_file('new', preview.trans_id_file_id('unchanged-id'),
            'contents', 'new-id')
        preview_tree = preview.get_preview_tree()
        self.assertEqual('new-id', preview_tree.path2id('unchanged/new'))

    def test_path2id_moved(self):
        tree = self.make_branch_and_tree('tree')
        self.build_tree(['tree/old_parent/', 'tree/old_parent/child'])
        tree.add(['old_parent', 'old_parent/child'],
                 ['old_parent-id', 'child-id'])
        preview = TransformPreview(tree)
        self.addCleanup(preview.finalize)
        new_parent = preview.new_directory('new_parent', preview.root,
                                           'new_parent-id')
        preview.adjust_path('child', new_parent,
                            preview.trans_id_file_id('child-id'))
        preview_tree = preview.get_preview_tree()
        self.assertIs(None, preview_tree.path2id('old_parent/child'))
        self.assertEqual('child-id', preview_tree.path2id('new_parent/child'))

    def test_path2id_renamed_parent(self):
        tree = self.make_branch_and_tree('tree')
        self.build_tree(['tree/old_name/', 'tree/old_name/child'])
        tree.add(['old_name', 'old_name/child'],
                 ['parent-id', 'child-id'])
        preview = TransformPreview(tree)
        self.addCleanup(preview.finalize)
        preview.adjust_path('new_name', preview.root,
                            preview.trans_id_file_id('parent-id'))
        preview_tree = preview.get_preview_tree()
        self.assertIs(None, preview_tree.path2id('old_name/child'))
        self.assertEqual('child-id', preview_tree.path2id('new_name/child'))

    def assertMatchingIterEntries(self, tt, specific_file_ids=None):
        preview_tree = tt.get_preview_tree()
        preview_result = list(preview_tree.iter_entries_by_dir(
                              specific_file_ids))
        tree = tt._tree
        tt.apply()
        actual_result = list(tree.iter_entries_by_dir(specific_file_ids))
        self.assertEqual(actual_result, preview_result)

    def test_iter_entries_by_dir_new(self):
        tree = self.make_branch_and_tree('tree')
        tt = TreeTransform(tree)
        tt.new_file('new', tt.root, 'contents', 'new-id')
        self.assertMatchingIterEntries(tt)

    def test_iter_entries_by_dir_deleted(self):
        tree = self.make_branch_and_tree('tree')
        self.build_tree(['tree/deleted'])
        tree.add('deleted', 'deleted-id')
        tt = TreeTransform(tree)
        tt.delete_contents(tt.trans_id_file_id('deleted-id'))
        self.assertMatchingIterEntries(tt)

    def test_iter_entries_by_dir_unversioned(self):
        tree = self.make_branch_and_tree('tree')
        self.build_tree(['tree/removed'])
        tree.add('removed', 'removed-id')
        tt = TreeTransform(tree)
        tt.unversion_file(tt.trans_id_file_id('removed-id'))
        self.assertMatchingIterEntries(tt)

    def test_iter_entries_by_dir_moved(self):
        tree = self.make_branch_and_tree('tree')
        self.build_tree(['tree/moved', 'tree/new_parent/'])
        tree.add(['moved', 'new_parent'], ['moved-id', 'new_parent-id'])
        tt = TreeTransform(tree)
        tt.adjust_path('moved', tt.trans_id_file_id('new_parent-id'),
                       tt.trans_id_file_id('moved-id'))
        self.assertMatchingIterEntries(tt)

    def test_iter_entries_by_dir_specific_file_ids(self):
        tree = self.make_branch_and_tree('tree')
        tree.set_root_id('tree-root-id')
        self.build_tree(['tree/parent/', 'tree/parent/child'])
        tree.add(['parent', 'parent/child'], ['parent-id', 'child-id'])
        tt = TreeTransform(tree)
        self.assertMatchingIterEntries(tt, ['tree-root-id', 'child-id'])

    def test_symlink_content_summary(self):
        self.requireFeature(SymlinkFeature)
        preview = self.get_empty_preview()
        preview.new_symlink('path', preview.root, 'target', 'path-id')
        summary = preview.get_preview_tree().path_content_summary('path')
        self.assertEqual(('symlink', None, None, 'target'), summary)

    def test_missing_content_summary(self):
        preview = self.get_empty_preview()
        summary = preview.get_preview_tree().path_content_summary('path')
        self.assertEqual(('missing', None, None, None), summary)

    def test_deleted_content_summary(self):
        tree = self.make_branch_and_tree('tree')
        self.build_tree(['tree/path/'])
        tree.add('path')
        preview = TransformPreview(tree)
        self.addCleanup(preview.finalize)
        preview.delete_contents(preview.trans_id_tree_path('path'))
        summary = preview.get_preview_tree().path_content_summary('path')
        self.assertEqual(('missing', None, None, None), summary)

    def test_file_content_summary_executable(self):
<<<<<<< HEAD
=======
        if not osutils.supports_executable():
            raise tests.TestNotApplicable()
>>>>>>> a4837d4a
        preview = self.get_empty_preview()
        path_id = preview.new_file('path', preview.root, 'contents', 'path-id')
        preview.set_executability(True, path_id)
        summary = preview.get_preview_tree().path_content_summary('path')
        self.assertEqual(4, len(summary))
        self.assertEqual('file', summary[0])
        # size must be known
        self.assertEqual(len('contents'), summary[1])
        # executable
        self.assertEqual(True, summary[2])
        # will not have hash (not cheap to determine)
        self.assertIs(None, summary[3])

    def test_change_executability(self):
        tree = self.make_branch_and_tree('tree')
        self.build_tree(['tree/path'])
        tree.add('path')
        preview = TransformPreview(tree)
        self.addCleanup(preview.finalize)
        path_id = preview.trans_id_tree_path('path')
        preview.set_executability(True, path_id)
        summary = preview.get_preview_tree().path_content_summary('path')
        self.assertEqual(True, summary[2])

    def test_file_content_summary_non_exec(self):
        preview = self.get_empty_preview()
        preview.new_file('path', preview.root, 'contents', 'path-id')
        summary = preview.get_preview_tree().path_content_summary('path')
        self.assertEqual(4, len(summary))
        self.assertEqual('file', summary[0])
        # size must be known
        self.assertEqual(len('contents'), summary[1])
        # not executable
        self.assertEqual(False, summary[2])
        # will not have hash (not cheap to determine)
        self.assertIs(None, summary[3])

    def test_dir_content_summary(self):
        preview = self.get_empty_preview()
        preview.new_directory('path', preview.root, 'path-id')
        summary = preview.get_preview_tree().path_content_summary('path')
        self.assertEqual(('directory', None, None, None), summary)

    def test_tree_content_summary(self):
        preview = self.get_empty_preview()
        path = preview.new_directory('path', preview.root, 'path-id')
        preview.set_tree_reference('rev-1', path)
        summary = preview.get_preview_tree().path_content_summary('path')
        self.assertEqual(4, len(summary))
        self.assertEqual('tree-reference', summary[0])

    def test_annotate(self):
        tree = self.make_branch_and_tree('tree')
        self.build_tree_contents([('tree/file', 'a\n')])
        tree.add('file', 'file-id')
        tree.commit('a', rev_id='one')
        self.build_tree_contents([('tree/file', 'a\nb\n')])
        preview = TransformPreview(tree)
        self.addCleanup(preview.finalize)
        file_trans_id = preview.trans_id_file_id('file-id')
        preview.delete_contents(file_trans_id)
        preview.create_file('a\nb\nc\n', file_trans_id)
        preview_tree = preview.get_preview_tree()
        expected = [
            ('one', 'a\n'),
            ('me:', 'b\n'),
            ('me:', 'c\n'),
        ]
        annotation = preview_tree.annotate_iter('file-id', 'me:')
        self.assertEqual(expected, annotation)

    def test_annotate_missing(self):
        preview = self.get_empty_preview()
        preview.new_file('file', preview.root, 'a\nb\nc\n', 'file-id')
        preview_tree = preview.get_preview_tree()
        expected = [
            ('me:', 'a\n'),
            ('me:', 'b\n'),
            ('me:', 'c\n'),
         ]
        annotation = preview_tree.annotate_iter('file-id', 'me:')
        self.assertEqual(expected, annotation)

    def test_annotate_rename(self):
        tree = self.make_branch_and_tree('tree')
        self.build_tree_contents([('tree/file', 'a\n')])
        tree.add('file', 'file-id')
        tree.commit('a', rev_id='one')
        preview = TransformPreview(tree)
        self.addCleanup(preview.finalize)
        file_trans_id = preview.trans_id_file_id('file-id')
        preview.adjust_path('newname', preview.root, file_trans_id)
        preview_tree = preview.get_preview_tree()
        expected = [
            ('one', 'a\n'),
        ]
        annotation = preview_tree.annotate_iter('file-id', 'me:')
        self.assertEqual(expected, annotation)

    def test_annotate_deleted(self):
        tree = self.make_branch_and_tree('tree')
        self.build_tree_contents([('tree/file', 'a\n')])
        tree.add('file', 'file-id')
        tree.commit('a', rev_id='one')
        self.build_tree_contents([('tree/file', 'a\nb\n')])
        preview = TransformPreview(tree)
        self.addCleanup(preview.finalize)
        file_trans_id = preview.trans_id_file_id('file-id')
        preview.delete_contents(file_trans_id)
        preview_tree = preview.get_preview_tree()
        annotation = preview_tree.annotate_iter('file-id', 'me:')
        self.assertIs(None, annotation)

    def test_stored_kind(self):
        preview = self.get_empty_preview()
        preview.new_file('file', preview.root, 'a\nb\nc\n', 'file-id')
        preview_tree = preview.get_preview_tree()
        self.assertEqual('file', preview_tree.stored_kind('file-id'))

    def test_is_executable(self):
        preview = self.get_empty_preview()
        preview.new_file('file', preview.root, 'a\nb\nc\n', 'file-id')
        preview.set_executability(True, preview.trans_id_file_id('file-id'))
        preview_tree = preview.get_preview_tree()
        self.assertEqual(True, preview_tree.is_executable('file-id'))

    def test_get_set_parent_ids(self):
        revision_tree, preview_tree = self.get_tree_and_preview_tree()
        self.assertEqual([], preview_tree.get_parent_ids())
        preview_tree.set_parent_ids(['rev-1'])
        self.assertEqual(['rev-1'], preview_tree.get_parent_ids())

    def test_plan_file_merge(self):
        work_a = self.make_branch_and_tree('wta')
        self.build_tree_contents([('wta/file', 'a\nb\nc\nd\n')])
        work_a.add('file', 'file-id')
        base_id = work_a.commit('base version')
        tree_b = work_a.bzrdir.sprout('wtb').open_workingtree()
        preview = TransformPreview(work_a)
        self.addCleanup(preview.finalize)
        trans_id = preview.trans_id_file_id('file-id')
        preview.delete_contents(trans_id)
        preview.create_file('b\nc\nd\ne\n', trans_id)
        self.build_tree_contents([('wtb/file', 'a\nc\nd\nf\n')])
        tree_a = preview.get_preview_tree()
        tree_a.set_parent_ids([base_id])
        self.assertEqual([
            ('killed-a', 'a\n'),
            ('killed-b', 'b\n'),
            ('unchanged', 'c\n'),
            ('unchanged', 'd\n'),
            ('new-a', 'e\n'),
            ('new-b', 'f\n'),
        ], list(tree_a.plan_file_merge('file-id', tree_b)))

    def test_plan_file_merge_revision_tree(self):
        work_a = self.make_branch_and_tree('wta')
        self.build_tree_contents([('wta/file', 'a\nb\nc\nd\n')])
        work_a.add('file', 'file-id')
        base_id = work_a.commit('base version')
        tree_b = work_a.bzrdir.sprout('wtb').open_workingtree()
        preview = TransformPreview(work_a.basis_tree())
        self.addCleanup(preview.finalize)
        trans_id = preview.trans_id_file_id('file-id')
        preview.delete_contents(trans_id)
        preview.create_file('b\nc\nd\ne\n', trans_id)
        self.build_tree_contents([('wtb/file', 'a\nc\nd\nf\n')])
        tree_a = preview.get_preview_tree()
        tree_a.set_parent_ids([base_id])
        self.assertEqual([
            ('killed-a', 'a\n'),
            ('killed-b', 'b\n'),
            ('unchanged', 'c\n'),
            ('unchanged', 'd\n'),
            ('new-a', 'e\n'),
            ('new-b', 'f\n'),
        ], list(tree_a.plan_file_merge('file-id', tree_b)))

    def test_walkdirs(self):
        preview = self.get_empty_preview()
        root = preview.new_directory('', ROOT_PARENT, 'tree-root')
        # FIXME: new_directory should mark root.
        preview.fixup_new_roots()
        preview_tree = preview.get_preview_tree()
        file_trans_id = preview.new_file('a', preview.root, 'contents',
                                         'a-id')
        expected = [(('', 'tree-root'),
                    [('a', 'a', 'file', None, 'a-id', 'file')])]
        self.assertEqual(expected, list(preview_tree.walkdirs()))

    def test_extras(self):
        work_tree = self.make_branch_and_tree('tree')
        self.build_tree(['tree/removed-file', 'tree/existing-file',
                         'tree/not-removed-file'])
        work_tree.add(['removed-file', 'not-removed-file'])
        preview = TransformPreview(work_tree)
        self.addCleanup(preview.finalize)
        preview.new_file('new-file', preview.root, 'contents')
        preview.new_file('new-versioned-file', preview.root, 'contents',
                         'new-versioned-id')
        tree = preview.get_preview_tree()
        preview.unversion_file(preview.trans_id_tree_path('removed-file'))
        self.assertEqual(set(['new-file', 'removed-file', 'existing-file']),
                         set(tree.extras()))

    def test_merge_into_preview(self):
        work_tree = self.make_branch_and_tree('tree')
        self.build_tree_contents([('tree/file','b\n')])
        work_tree.add('file', 'file-id')
        work_tree.commit('first commit')
        child_tree = work_tree.bzrdir.sprout('child').open_workingtree()
        self.build_tree_contents([('child/file','b\nc\n')])
        child_tree.commit('child commit')
        child_tree.lock_write()
        self.addCleanup(child_tree.unlock)
        work_tree.lock_write()
        self.addCleanup(work_tree.unlock)
        preview = TransformPreview(work_tree)
        self.addCleanup(preview.finalize)
        file_trans_id = preview.trans_id_file_id('file-id')
        preview.delete_contents(file_trans_id)
        preview.create_file('a\nb\n', file_trans_id)
        pb = progress.DummyProgress()
        preview_tree = preview.get_preview_tree()
        merger = Merger.from_revision_ids(pb, preview_tree,
                                          child_tree.branch.last_revision(),
                                          other_branch=child_tree.branch,
                                          tree_branch=work_tree.branch)
        merger.merge_type = Merge3Merger
        tt = merger.make_merger().make_preview_transform()
        self.addCleanup(tt.finalize)
        final_tree = tt.get_preview_tree()
        self.assertEqual('a\nb\nc\n', final_tree.get_file_text('file-id'))

    def test_merge_preview_into_workingtree(self):
        tree = self.make_branch_and_tree('tree')
        tree.set_root_id('TREE_ROOT')
        tt = TransformPreview(tree)
        self.addCleanup(tt.finalize)
        tt.new_file('name', tt.root, 'content', 'file-id')
        tree2 = self.make_branch_and_tree('tree2')
        tree2.set_root_id('TREE_ROOT')
        pb = progress.DummyProgress()
        merger = Merger.from_uncommitted(tree2, tt.get_preview_tree(),
                                         pb, tree.basis_tree())
        merger.merge_type = Merge3Merger
        merger.do_merge()

    def test_merge_preview_into_workingtree_handles_conflicts(self):
        tree = self.make_branch_and_tree('tree')
        self.build_tree_contents([('tree/foo', 'bar')])
        tree.add('foo', 'foo-id')
        tree.commit('foo')
        tt = TransformPreview(tree)
        self.addCleanup(tt.finalize)
        trans_id = tt.trans_id_file_id('foo-id')
        tt.delete_contents(trans_id)
        tt.create_file('baz', trans_id)
        tree2 = tree.bzrdir.sprout('tree2').open_workingtree()
        self.build_tree_contents([('tree2/foo', 'qux')])
        pb = progress.DummyProgress()
        merger = Merger.from_uncommitted(tree2, tt.get_preview_tree(),
                                         pb, tree.basis_tree())
        merger.merge_type = Merge3Merger
        merger.do_merge()

    def test_is_executable(self):
        tree = self.make_branch_and_tree('tree')
        preview = TransformPreview(tree)
        self.addCleanup(preview.finalize)
        preview.new_file('foo', preview.root, 'bar', 'baz-id')
        preview_tree = preview.get_preview_tree()
        self.assertEqual(False, preview_tree.is_executable('baz-id',
                                                           'tree/foo'))
        self.assertEqual(False, preview_tree.is_executable('baz-id'))

    def test_commit_preview_tree(self):
        tree = self.make_branch_and_tree('tree')
        rev_id = tree.commit('rev1')
        tree.branch.lock_write()
        self.addCleanup(tree.branch.unlock)
        tt = TransformPreview(tree)
        tt.new_file('file', tt.root, 'contents', 'file_id')
        self.addCleanup(tt.finalize)
        preview = tt.get_preview_tree()
        preview.set_parent_ids([rev_id])
        builder = tree.branch.get_commit_builder([rev_id])
        list(builder.record_iter_changes(preview, rev_id, tt.iter_changes()))
        builder.finish_inventory()
        rev2_id = builder.commit('rev2')
        rev2_tree = tree.branch.repository.revision_tree(rev2_id)
        self.assertEqual('contents', rev2_tree.get_file_text('file_id'))

    def test_ascii_limbo_paths(self):
        self.requireFeature(tests.UnicodeFilenameFeature)
        branch = self.make_branch('any')
        tree = branch.repository.revision_tree(_mod_revision.NULL_REVISION)
        tt = TransformPreview(tree)
        self.addCleanup(tt.finalize)
        foo_id = tt.new_directory('', ROOT_PARENT)
        bar_id = tt.new_file(u'\u1234bar', foo_id, 'contents')
        limbo_path = tt._limbo_name(bar_id)
        self.assertEqual(limbo_path.encode('ascii', 'replace'), limbo_path)


class FakeSerializer(object):
    """Serializer implementation that simply returns the input.

    The input is returned in the order used by pack.ContainerPushParser.
    """
    @staticmethod
    def bytes_record(bytes, names):
        return names, bytes


class TestSerializeTransform(tests.TestCaseWithTransport):

    _test_needs_features = [tests.UnicodeFilenameFeature]

    def get_preview(self, tree=None):
        if tree is None:
            tree = self.make_branch_and_tree('tree')
        tt = TransformPreview(tree)
        self.addCleanup(tt.finalize)
        return tt

    def assertSerializesTo(self, expected, tt):
        records = list(tt.serialize(FakeSerializer()))
        self.assertEqual(expected, records)

    @staticmethod
    def default_attribs():
        return {
            '_id_number': 1,
            '_new_name': {},
            '_new_parent': {},
            '_new_executability': {},
            '_new_id': {},
            '_tree_path_ids': {'': 'new-0'},
            '_removed_id': [],
            '_removed_contents': [],
            '_non_present_ids': {},
            }

    def make_records(self, attribs, contents):
        records = [
            (((('attribs'),),), bencode.bencode(attribs))]
        records.extend([(((n, k),), c) for n, k, c in contents])
        return records

    def creation_records(self):
        attribs = self.default_attribs()
        attribs['_id_number'] = 3
        attribs['_new_name'] = {
            'new-1': u'foo\u1234'.encode('utf-8'), 'new-2': 'qux'}
        attribs['_new_id'] = {'new-1': 'baz', 'new-2': 'quxx'}
        attribs['_new_parent'] = {'new-1': 'new-0', 'new-2': 'new-0'}
        attribs['_new_executability'] = {'new-1': 1}
        contents = [
            ('new-1', 'file', 'i 1\nbar\n'),
            ('new-2', 'directory', ''),
            ]
        return self.make_records(attribs, contents)

    def test_serialize_creation(self):
        tt = self.get_preview()
        tt.new_file(u'foo\u1234', tt.root, 'bar', 'baz', True)
        tt.new_directory('qux', tt.root, 'quxx')
        self.assertSerializesTo(self.creation_records(), tt)

    def test_deserialize_creation(self):
        tt = self.get_preview()
        tt.deserialize(iter(self.creation_records()))
        self.assertEqual(3, tt._id_number)
        self.assertEqual({'new-1': u'foo\u1234',
                          'new-2': 'qux'}, tt._new_name)
        self.assertEqual({'new-1': 'baz', 'new-2': 'quxx'}, tt._new_id)
        self.assertEqual({'new-1': tt.root, 'new-2': tt.root}, tt._new_parent)
        self.assertEqual({'baz': 'new-1', 'quxx': 'new-2'}, tt._r_new_id)
        self.assertEqual({'new-1': True}, tt._new_executability)
        self.assertEqual({'new-1': 'file',
                          'new-2': 'directory'}, tt._new_contents)
        foo_limbo = open(tt._limbo_name('new-1'), 'rb')
        try:
            foo_content = foo_limbo.read()
        finally:
            foo_limbo.close()
        self.assertEqual('bar', foo_content)

    def symlink_creation_records(self):
        attribs = self.default_attribs()
        attribs['_id_number'] = 2
        attribs['_new_name'] = {'new-1': u'foo\u1234'.encode('utf-8')}
        attribs['_new_parent'] = {'new-1': 'new-0'}
        contents = [('new-1', 'symlink', u'bar\u1234'.encode('utf-8'))]
        return self.make_records(attribs, contents)

    def test_serialize_symlink_creation(self):
        self.requireFeature(tests.SymlinkFeature)
        tt = self.get_preview()
        tt.new_symlink(u'foo\u1234', tt.root, u'bar\u1234')
        self.assertSerializesTo(self.symlink_creation_records(), tt)

    def test_deserialize_symlink_creation(self):
        self.requireFeature(tests.SymlinkFeature)
        tt = self.get_preview()
        tt.deserialize(iter(self.symlink_creation_records()))
        abspath = tt._limbo_name('new-1')
        foo_content = osutils.readlink(abspath)
        self.assertEqual(u'bar\u1234', foo_content)

    def make_destruction_preview(self):
        tree = self.make_branch_and_tree('.')
        self.build_tree([u'foo\u1234', 'bar'])
        tree.add([u'foo\u1234', 'bar'], ['foo-id', 'bar-id'])
        return self.get_preview(tree)

    def destruction_records(self):
        attribs = self.default_attribs()
        attribs['_id_number'] = 3
        attribs['_removed_id'] = ['new-1']
        attribs['_removed_contents'] = ['new-2']
        attribs['_tree_path_ids'] = {
            '': 'new-0',
            u'foo\u1234'.encode('utf-8'): 'new-1',
            'bar': 'new-2',
            }
        return self.make_records(attribs, [])

    def test_serialize_destruction(self):
        tt = self.make_destruction_preview()
        foo_trans_id = tt.trans_id_tree_file_id('foo-id')
        tt.unversion_file(foo_trans_id)
        bar_trans_id = tt.trans_id_tree_file_id('bar-id')
        tt.delete_contents(bar_trans_id)
        self.assertSerializesTo(self.destruction_records(), tt)

    def test_deserialize_destruction(self):
        tt = self.make_destruction_preview()
        tt.deserialize(iter(self.destruction_records()))
        self.assertEqual({u'foo\u1234': 'new-1',
                          'bar': 'new-2',
                          '': tt.root}, tt._tree_path_ids)
        self.assertEqual({'new-1': u'foo\u1234',
                          'new-2': 'bar',
                          tt.root: ''}, tt._tree_id_paths)
        self.assertEqual(set(['new-1']), tt._removed_id)
        self.assertEqual(set(['new-2']), tt._removed_contents)

    def missing_records(self):
        attribs = self.default_attribs()
        attribs['_id_number'] = 2
        attribs['_non_present_ids'] = {
            'boo': 'new-1',}
        return self.make_records(attribs, [])

    def test_serialize_missing(self):
        tt = self.get_preview()
        boo_trans_id = tt.trans_id_file_id('boo')
        self.assertSerializesTo(self.missing_records(), tt)

    def test_deserialize_missing(self):
        tt = self.get_preview()
        tt.deserialize(iter(self.missing_records()))
        self.assertEqual({'boo': 'new-1'}, tt._non_present_ids)

    def make_modification_preview(self):
        LINES_ONE = 'aa\nbb\ncc\ndd\n'
        LINES_TWO = 'z\nbb\nx\ndd\n'
        tree = self.make_branch_and_tree('tree')
        self.build_tree_contents([('tree/file', LINES_ONE)])
        tree.add('file', 'file-id')
        return self.get_preview(tree), LINES_TWO

    def modification_records(self):
        attribs = self.default_attribs()
        attribs['_id_number'] = 2
        attribs['_tree_path_ids'] = {
            'file': 'new-1',
            '': 'new-0',}
        attribs['_removed_contents'] = ['new-1']
        contents = [('new-1', 'file',
                     'i 1\nz\n\nc 0 1 1 1\ni 1\nx\n\nc 0 3 3 1\n')]
        return self.make_records(attribs, contents)

    def test_serialize_modification(self):
        tt, LINES = self.make_modification_preview()
        trans_id = tt.trans_id_file_id('file-id')
        tt.delete_contents(trans_id)
        tt.create_file(LINES, trans_id)
        self.assertSerializesTo(self.modification_records(), tt)

    def test_deserialize_modification(self):
        tt, LINES = self.make_modification_preview()
        tt.deserialize(iter(self.modification_records()))
        self.assertFileEqual(LINES, tt._limbo_name('new-1'))

    def make_kind_change_preview(self):
        LINES = 'a\nb\nc\nd\n'
        tree = self.make_branch_and_tree('tree')
        self.build_tree(['tree/foo/'])
        tree.add('foo', 'foo-id')
        return self.get_preview(tree), LINES

    def kind_change_records(self):
        attribs = self.default_attribs()
        attribs['_id_number'] = 2
        attribs['_tree_path_ids'] = {
            'foo': 'new-1',
            '': 'new-0',}
        attribs['_removed_contents'] = ['new-1']
        contents = [('new-1', 'file',
                     'i 4\na\nb\nc\nd\n\n')]
        return self.make_records(attribs, contents)

    def test_serialize_kind_change(self):
        tt, LINES = self.make_kind_change_preview()
        trans_id = tt.trans_id_file_id('foo-id')
        tt.delete_contents(trans_id)
        tt.create_file(LINES, trans_id)
        self.assertSerializesTo(self.kind_change_records(), tt)

    def test_deserialize_kind_change(self):
        tt, LINES = self.make_kind_change_preview()
        tt.deserialize(iter(self.kind_change_records()))
        self.assertFileEqual(LINES, tt._limbo_name('new-1'))

    def make_add_contents_preview(self):
        LINES = 'a\nb\nc\nd\n'
        tree = self.make_branch_and_tree('tree')
        self.build_tree(['tree/foo'])
        tree.add('foo')
        os.unlink('tree/foo')
        return self.get_preview(tree), LINES

    def add_contents_records(self):
        attribs = self.default_attribs()
        attribs['_id_number'] = 2
        attribs['_tree_path_ids'] = {
            'foo': 'new-1',
            '': 'new-0',}
        contents = [('new-1', 'file',
                     'i 4\na\nb\nc\nd\n\n')]
        return self.make_records(attribs, contents)

    def test_serialize_add_contents(self):
        tt, LINES = self.make_add_contents_preview()
        trans_id = tt.trans_id_tree_path('foo')
        tt.create_file(LINES, trans_id)
        self.assertSerializesTo(self.add_contents_records(), tt)

    def test_deserialize_add_contents(self):
        tt, LINES = self.make_add_contents_preview()
        tt.deserialize(iter(self.add_contents_records()))
        self.assertFileEqual(LINES, tt._limbo_name('new-1'))

    def test_get_parents_lines(self):
        LINES_ONE = 'aa\nbb\ncc\ndd\n'
        LINES_TWO = 'z\nbb\nx\ndd\n'
        tree = self.make_branch_and_tree('tree')
        self.build_tree_contents([('tree/file', LINES_ONE)])
        tree.add('file', 'file-id')
        tt = self.get_preview(tree)
        trans_id = tt.trans_id_tree_path('file')
        self.assertEqual((['aa\n', 'bb\n', 'cc\n', 'dd\n'],),
            tt._get_parents_lines(trans_id))

    def test_get_parents_texts(self):
        LINES_ONE = 'aa\nbb\ncc\ndd\n'
        LINES_TWO = 'z\nbb\nx\ndd\n'
        tree = self.make_branch_and_tree('tree')
        self.build_tree_contents([('tree/file', LINES_ONE)])
        tree.add('file', 'file-id')
        tt = self.get_preview(tree)
        trans_id = tt.trans_id_tree_path('file')
        self.assertEqual((LINES_ONE,),
            tt._get_parents_texts(trans_id))<|MERGE_RESOLUTION|>--- conflicted
+++ resolved
@@ -137,7 +137,6 @@
         transform.finalize()
         transform.finalize()
 
-<<<<<<< HEAD
     def test_create_files_same_timestamp(self):
         transform, root = self.get_transform()
         self.wt.lock_tree_write()
@@ -160,7 +159,7 @@
             "%s != %s within 2 seconds" % (creation_mtime, st1.st_mtime))
         # But if we have more than that, all files should get the same result
         self.assertEqual(st1.st_mtime, st2.st_mtime)
-=======
+
     def test_change_root_id(self):
         transform, root = self.get_transform()
         self.assertNotEqual('new-root-id', self.wt.get_root_id())
@@ -190,7 +189,6 @@
         new_trans_id = transform.new_directory('', ROOT_PARENT, 'new-root-id')
         new_trans_id = transform.new_directory('', ROOT_PARENT, 'alt-root-id')
         self.assertRaises(ValueError, transform.fixup_new_roots)
->>>>>>> a4837d4a
 
     def test_hardlink(self):
         self.requireFeature(HardlinkFeature)
@@ -2555,11 +2553,6 @@
         self.assertEqual(('missing', None, None, None), summary)
 
     def test_file_content_summary_executable(self):
-<<<<<<< HEAD
-=======
-        if not osutils.supports_executable():
-            raise tests.TestNotApplicable()
->>>>>>> a4837d4a
         preview = self.get_empty_preview()
         path_id = preview.new_file('path', preview.root, 'contents', 'path-id')
         preview.set_executability(True, path_id)
