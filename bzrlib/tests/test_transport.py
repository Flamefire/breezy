# Copyright (C) 2004, 2005, 2006, 2007 Canonical Ltd
#
# This program is free software; you can redistribute it and/or modify
# it under the terms of the GNU General Public License as published by
# the Free Software Foundation; either version 2 of the License, or
# (at your option) any later version.
#
# This program is distributed in the hope that it will be useful,
# but WITHOUT ANY WARRANTY; without even the implied warranty of
# MERCHANTABILITY or FITNESS FOR A PARTICULAR PURPOSE.  See the
# GNU General Public License for more details.
#
# You should have received a copy of the GNU General Public License
# along with this program; if not, write to the Free Software
# Foundation, Inc., 59 Temple Place, Suite 330, Boston, MA  02111-1307  USA


import os
import sys
import stat
from cStringIO import StringIO

import bzrlib
from bzrlib import (
    errors,
    urlutils,
    )
from bzrlib.errors import (ConnectionError,
                           DependencyNotPresent,
<<<<<<< HEAD
                           ReadError,
=======
                           FileExists,
                           InvalidURLJoin,
                           NoSuchFile,
                           PathNotChild,
                           TransportNotPossible,
>>>>>>> a6244423
                           UnsupportedProtocol,
                           )
from bzrlib.tests import TestCase, TestCaseInTempDir
from bzrlib.transport import (_CoalescedOffset,
                              _get_protocol_handlers,
                              _set_protocol_handlers,
                              _get_transport_modules,
                              get_transport,
                              LateReadError,
                              register_lazy_transport,
                              register_transport_proto,
                              _clear_protocol_handlers,
                              Transport,
                              )
from bzrlib.transport.chroot import ChrootServer
from bzrlib.transport.memory import MemoryTransport
from bzrlib.transport.local import (LocalTransport,
                                    EmulatedWin32LocalTransport)


# TODO: Should possibly split transport-specific tests into their own files.


class TestTransport(TestCase):
    """Test the non transport-concrete class functionality."""

    def test__get_set_protocol_handlers(self):
        handlers = _get_protocol_handlers()
        self.assertNotEqual([], handlers.keys( ))
        try:
            _clear_protocol_handlers()
            self.assertEqual([], _get_protocol_handlers().keys())
        finally:
            _set_protocol_handlers(handlers)

    def test_get_transport_modules(self):
        handlers = _get_protocol_handlers()
        class SampleHandler(object):
            """I exist, isnt that enough?"""
        try:
            _clear_protocol_handlers()
            register_transport_proto('foo')
            register_lazy_transport('foo', 'bzrlib.tests.test_transport', 'TestTransport.SampleHandler')
            register_transport_proto('bar')
            register_lazy_transport('bar', 'bzrlib.tests.test_transport', 'TestTransport.SampleHandler')
            self.assertEqual([SampleHandler.__module__, 'bzrlib.transport.chroot'],
                             _get_transport_modules())
        finally:
            _set_protocol_handlers(handlers)

    def test_transport_dependency(self):
        """Transport with missing dependency causes no error"""
        saved_handlers = _get_protocol_handlers()
        try:
            register_transport_proto('foo')
            register_lazy_transport('foo', 'bzrlib.tests.test_transport',
                    'BadTransportHandler')
            try:
                get_transport('foo://fooserver/foo')
            except UnsupportedProtocol, e:
                e_str = str(e)
                self.assertEquals('Unsupported protocol'
                                  ' for url "foo://fooserver/foo":'
                                  ' Unable to import library "some_lib":'
                                  ' testing missing dependency', str(e))
            else:
                self.fail('Did not raise UnsupportedProtocol')
        finally:
            # restore original values
            _set_protocol_handlers(saved_handlers)
            
    def test_transport_fallback(self):
        """Transport with missing dependency causes no error"""
        saved_handlers = _get_protocol_handlers()
        try:
            _clear_protocol_handlers()
            register_transport_proto('foo')
            register_lazy_transport('foo', 'bzrlib.tests.test_transport',
                    'BackupTransportHandler')
            register_lazy_transport('foo', 'bzrlib.tests.test_transport',
                    'BadTransportHandler')
            t = get_transport('foo://fooserver/foo')
            self.assertTrue(isinstance(t, BackupTransportHandler))
        finally:
            _set_protocol_handlers(saved_handlers)

<<<<<<< HEAD
    def test_LateReadError(self):
        """The LateReadError helper should raise on read()."""
        a_file = LateReadError('a path')
        try:
            a_file.read()
        except ReadError, error:
            self.assertEqual('a path', error.path)
        self.assertRaises(ReadError, a_file.read, 40)
        a_file.close()
=======
    def test__combine_paths(self):
        t = Transport('/')
        self.assertEqual('/home/sarah/project/foo',
                         t._combine_paths('/home/sarah', 'project/foo'))
        self.assertEqual('/etc',
                         t._combine_paths('/home/sarah', '../../etc'))
        self.assertEqual('/etc',
                         t._combine_paths('/home/sarah', '../../../etc'))
        self.assertEqual('/etc',
                         t._combine_paths('/home/sarah', '/etc'))

    def test_local_abspath_non_local_transport(self):
        # the base implementation should throw
        t = MemoryTransport()
        e = self.assertRaises(errors.NotLocalUrl, t.local_abspath, 't')
        self.assertEqual('memory:///t is not a local path.', str(e))
>>>>>>> a6244423


class TestCoalesceOffsets(TestCase):
    
    def check(self, expected, offsets, limit=0, fudge=0):
        coalesce = Transport._coalesce_offsets
        exp = [_CoalescedOffset(*x) for x in expected]
        out = list(coalesce(offsets, limit=limit, fudge_factor=fudge))
        self.assertEqual(exp, out)

    def test_coalesce_empty(self):
        self.check([], [])

    def test_coalesce_simple(self):
        self.check([(0, 10, [(0, 10)])], [(0, 10)])

    def test_coalesce_unrelated(self):
        self.check([(0, 10, [(0, 10)]),
                    (20, 10, [(0, 10)]),
                   ], [(0, 10), (20, 10)])
            
    def test_coalesce_unsorted(self):
        self.check([(20, 10, [(0, 10)]),
                    (0, 10, [(0, 10)]),
                   ], [(20, 10), (0, 10)])

    def test_coalesce_nearby(self):
        self.check([(0, 20, [(0, 10), (10, 10)])],
                   [(0, 10), (10, 10)])

    def test_coalesce_overlapped(self):
        self.check([(0, 15, [(0, 10), (5, 10)])],
                   [(0, 10), (5, 10)])

    def test_coalesce_limit(self):
        self.check([(10, 50, [(0, 10), (10, 10), (20, 10),
                              (30, 10), (40, 10)]),
                    (60, 50, [(0, 10), (10, 10), (20, 10),
                              (30, 10), (40, 10)]),
                   ], [(10, 10), (20, 10), (30, 10), (40, 10),
                       (50, 10), (60, 10), (70, 10), (80, 10),
                       (90, 10), (100, 10)],
                    limit=5)

    def test_coalesce_no_limit(self):
        self.check([(10, 100, [(0, 10), (10, 10), (20, 10),
                               (30, 10), (40, 10), (50, 10),
                               (60, 10), (70, 10), (80, 10),
                               (90, 10)]),
                   ], [(10, 10), (20, 10), (30, 10), (40, 10),
                       (50, 10), (60, 10), (70, 10), (80, 10),
                       (90, 10), (100, 10)])

    def test_coalesce_fudge(self):
        self.check([(10, 30, [(0, 10), (20, 10)]),
                    (100, 10, [(0, 10),]),
                   ], [(10, 10), (30, 10), (100, 10)],
                   fudge=10
                  )


class TestMemoryTransport(TestCase):

    def test_get_transport(self):
        MemoryTransport()

    def test_clone(self):
        transport = MemoryTransport()
        self.assertTrue(isinstance(transport, MemoryTransport))
        self.assertEqual("memory:///", transport.clone("/").base)

    def test_abspath(self):
        transport = MemoryTransport()
        self.assertEqual("memory:///relpath", transport.abspath('relpath'))

    def test_abspath_of_root(self):
        transport = MemoryTransport()
        self.assertEqual("memory:///", transport.base)
        self.assertEqual("memory:///", transport.abspath('/'))

    def test_abspath_of_relpath_starting_at_root(self):
        transport = MemoryTransport()
        self.assertEqual("memory:///foo", transport.abspath('/foo'))

    def test_append_and_get(self):
        transport = MemoryTransport()
        transport.append_bytes('path', 'content')
        self.assertEqual(transport.get('path').read(), 'content')
        transport.append_file('path', StringIO('content'))
        self.assertEqual(transport.get('path').read(), 'contentcontent')

    def test_put_and_get(self):
        transport = MemoryTransport()
        transport.put_file('path', StringIO('content'))
        self.assertEqual(transport.get('path').read(), 'content')
        transport.put_bytes('path', 'content')
        self.assertEqual(transport.get('path').read(), 'content')

    def test_append_without_dir_fails(self):
        transport = MemoryTransport()
        self.assertRaises(NoSuchFile,
                          transport.append_bytes, 'dir/path', 'content')

    def test_put_without_dir_fails(self):
        transport = MemoryTransport()
        self.assertRaises(NoSuchFile,
                          transport.put_file, 'dir/path', StringIO('content'))

    def test_get_missing(self):
        transport = MemoryTransport()
        self.assertRaises(NoSuchFile, transport.get, 'foo')

    def test_has_missing(self):
        transport = MemoryTransport()
        self.assertEquals(False, transport.has('foo'))

    def test_has_present(self):
        transport = MemoryTransport()
        transport.append_bytes('foo', 'content')
        self.assertEquals(True, transport.has('foo'))

    def test_list_dir(self):
        transport = MemoryTransport()
        transport.put_bytes('foo', 'content')
        transport.mkdir('dir')
        transport.put_bytes('dir/subfoo', 'content')
        transport.put_bytes('dirlike', 'content')

        self.assertEquals(['dir', 'dirlike', 'foo'], sorted(transport.list_dir('.')))
        self.assertEquals(['subfoo'], sorted(transport.list_dir('dir')))

    def test_mkdir(self):
        transport = MemoryTransport()
        transport.mkdir('dir')
        transport.append_bytes('dir/path', 'content')
        self.assertEqual(transport.get('dir/path').read(), 'content')

    def test_mkdir_missing_parent(self):
        transport = MemoryTransport()
        self.assertRaises(NoSuchFile,
                          transport.mkdir, 'dir/dir')

    def test_mkdir_twice(self):
        transport = MemoryTransport()
        transport.mkdir('dir')
        self.assertRaises(FileExists, transport.mkdir, 'dir')

    def test_parameters(self):
        transport = MemoryTransport()
        self.assertEqual(True, transport.listable())
        self.assertEqual(False, transport.should_cache())
        self.assertEqual(False, transport.is_readonly())

    def test_iter_files_recursive(self):
        transport = MemoryTransport()
        transport.mkdir('dir')
        transport.put_bytes('dir/foo', 'content')
        transport.put_bytes('dir/bar', 'content')
        transport.put_bytes('bar', 'content')
        paths = set(transport.iter_files_recursive())
        self.assertEqual(set(['dir/foo', 'dir/bar', 'bar']), paths)

    def test_stat(self):
        transport = MemoryTransport()
        transport.put_bytes('foo', 'content')
        transport.put_bytes('bar', 'phowar')
        self.assertEqual(7, transport.stat('foo').st_size)
        self.assertEqual(6, transport.stat('bar').st_size)


class ChrootDecoratorTransportTest(TestCase):
    """Chroot decoration specific tests."""

    def test_abspath(self):
        # The abspath is always relative to the chroot_url.
        server = ChrootServer(get_transport('memory:///foo/bar/'))
        server.setUp()
        transport = get_transport(server.get_url())
        self.assertEqual(server.get_url(), transport.abspath('/'))

        subdir_transport = transport.clone('subdir')
        self.assertEqual(server.get_url(), subdir_transport.abspath('/'))
        server.tearDown()

    def test_clone(self):
        server = ChrootServer(get_transport('memory:///foo/bar/'))
        server.setUp()
        transport = get_transport(server.get_url())
        # relpath from root and root path are the same
        relpath_cloned = transport.clone('foo')
        abspath_cloned = transport.clone('/foo')
        self.assertEqual(server, relpath_cloned.server)
        self.assertEqual(server, abspath_cloned.server)
        server.tearDown()
    
    def test_chroot_url_preserves_chroot(self):
        """Calling get_transport on a chroot transport's base should produce a
        transport with exactly the same behaviour as the original chroot
        transport.

        This is so that it is not possible to escape a chroot by doing::
            url = chroot_transport.base
            parent_url = urlutils.join(url, '..')
            new_transport = get_transport(parent_url)
        """
        server = ChrootServer(get_transport('memory:///path/subpath'))
        server.setUp()
        transport = get_transport(server.get_url())
        new_transport = get_transport(transport.base)
        self.assertEqual(transport.server, new_transport.server)
        self.assertEqual(transport.base, new_transport.base)
        server.tearDown()
        
    def test_urljoin_preserves_chroot(self):
        """Using urlutils.join(url, '..') on a chroot URL should not produce a
        URL that escapes the intended chroot.

        This is so that it is not possible to escape a chroot by doing::
            url = chroot_transport.base
            parent_url = urlutils.join(url, '..')
            new_transport = get_transport(parent_url)
        """
        server = ChrootServer(get_transport('memory:///path/'))
        server.setUp()
        transport = get_transport(server.get_url())
        self.assertRaises(
            InvalidURLJoin, urlutils.join, transport.base, '..')
        server.tearDown()


class ChrootServerTest(TestCase):

    def test_construct(self):
        backing_transport = MemoryTransport()
        server = ChrootServer(backing_transport)
        self.assertEqual(backing_transport, server.backing_transport)

    def test_setUp(self):
        backing_transport = MemoryTransport()
        server = ChrootServer(backing_transport)
        server.setUp()
        self.assertTrue(server.scheme in _get_protocol_handlers().keys())

    def test_tearDown(self):
        backing_transport = MemoryTransport()
        server = ChrootServer(backing_transport)
        server.setUp()
        server.tearDown()
        self.assertFalse(server.scheme in _get_protocol_handlers().keys())

    def test_get_url(self):
        backing_transport = MemoryTransport()
        server = ChrootServer(backing_transport)
        server.setUp()
        self.assertEqual('chroot-%d:///' % id(server), server.get_url())
        server.tearDown()


class ReadonlyDecoratorTransportTest(TestCase):
    """Readonly decoration specific tests."""

    def test_local_parameters(self):
        import bzrlib.transport.readonly as readonly
        # connect to . in readonly mode
        transport = readonly.ReadonlyTransportDecorator('readonly+.')
        self.assertEqual(True, transport.listable())
        self.assertEqual(False, transport.should_cache())
        self.assertEqual(True, transport.is_readonly())

    def test_http_parameters(self):
        from bzrlib.tests.HttpServer import HttpServer
        import bzrlib.transport.readonly as readonly
        # connect to . via http which is not listable
        server = HttpServer()
        server.setUp()
        try:
            transport = get_transport('readonly+' + server.get_url())
            self.failUnless(isinstance(transport,
                                       readonly.ReadonlyTransportDecorator))
            self.assertEqual(False, transport.listable())
            self.assertEqual(True, transport.should_cache())
            self.assertEqual(True, transport.is_readonly())
        finally:
            server.tearDown()


class FakeNFSDecoratorTests(TestCaseInTempDir):
    """NFS decorator specific tests."""

    def get_nfs_transport(self, url):
        import bzrlib.transport.fakenfs as fakenfs
        # connect to url with nfs decoration
        return fakenfs.FakeNFSTransportDecorator('fakenfs+' + url)

    def test_local_parameters(self):
        # the listable, should_cache and is_readonly parameters
        # are not changed by the fakenfs decorator
        transport = self.get_nfs_transport('.')
        self.assertEqual(True, transport.listable())
        self.assertEqual(False, transport.should_cache())
        self.assertEqual(False, transport.is_readonly())

    def test_http_parameters(self):
        # the listable, should_cache and is_readonly parameters
        # are not changed by the fakenfs decorator
        from bzrlib.tests.HttpServer import HttpServer
        # connect to . via http which is not listable
        server = HttpServer()
        server.setUp()
        try:
            transport = self.get_nfs_transport(server.get_url())
            self.assertIsInstance(
                transport, bzrlib.transport.fakenfs.FakeNFSTransportDecorator)
            self.assertEqual(False, transport.listable())
            self.assertEqual(True, transport.should_cache())
            self.assertEqual(True, transport.is_readonly())
        finally:
            server.tearDown()

    def test_fakenfs_server_default(self):
        # a FakeNFSServer() should bring up a local relpath server for itself
        import bzrlib.transport.fakenfs as fakenfs
        server = fakenfs.FakeNFSServer()
        server.setUp()
        try:
            # the url should be decorated appropriately
            self.assertStartsWith(server.get_url(), 'fakenfs+')
            # and we should be able to get a transport for it
            transport = get_transport(server.get_url())
            # which must be a FakeNFSTransportDecorator instance.
            self.assertIsInstance(
                transport, fakenfs.FakeNFSTransportDecorator)
        finally:
            server.tearDown()

    def test_fakenfs_rename_semantics(self):
        # a FakeNFS transport must mangle the way rename errors occur to
        # look like NFS problems.
        transport = self.get_nfs_transport('.')
        self.build_tree(['from/', 'from/foo', 'to/', 'to/bar'],
                        transport=transport)
        self.assertRaises(errors.ResourceBusy,
                          transport.rename, 'from', 'to')


class FakeVFATDecoratorTests(TestCaseInTempDir):
    """Tests for simulation of VFAT restrictions"""

    def get_vfat_transport(self, url):
        """Return vfat-backed transport for test directory"""
        from bzrlib.transport.fakevfat import FakeVFATTransportDecorator
        return FakeVFATTransportDecorator('vfat+' + url)

    def test_transport_creation(self):
        from bzrlib.transport.fakevfat import FakeVFATTransportDecorator
        transport = self.get_vfat_transport('.')
        self.assertIsInstance(transport, FakeVFATTransportDecorator)

    def test_transport_mkdir(self):
        transport = self.get_vfat_transport('.')
        transport.mkdir('HELLO')
        self.assertTrue(transport.has('hello'))
        self.assertTrue(transport.has('Hello'))

    def test_forbidden_chars(self):
        transport = self.get_vfat_transport('.')
        self.assertRaises(ValueError, transport.has, "<NU>")


class BadTransportHandler(Transport):
    def __init__(self, base_url):
        raise DependencyNotPresent('some_lib', 'testing missing dependency')


class BackupTransportHandler(Transport):
    """Test transport that works as a backup for the BadTransportHandler"""
    pass


class TestTransportImplementation(TestCaseInTempDir):
    """Implementation verification for transports.
    
    To verify a transport we need a server factory, which is a callable
    that accepts no parameters and returns an implementation of
    bzrlib.transport.Server.
    
    That Server is then used to construct transport instances and test
    the transport via loopback activity.

    Currently this assumes that the Transport object is connected to the 
    current working directory.  So that whatever is done 
    through the transport, should show up in the working 
    directory, and vice-versa. This is a bug, because its possible to have
    URL schemes which provide access to something that may not be 
    result in storage on the local disk, i.e. due to file system limits, or 
    due to it being a database or some other non-filesystem tool.

    This also tests to make sure that the functions work with both
    generators and lists (assuming iter(list) is effectively a generator)
    """
    
    def setUp(self):
        super(TestTransportImplementation, self).setUp()
        self._server = self.transport_server()
        self._server.setUp()
        self.addCleanup(self._server.tearDown)

    def get_transport(self):
        """Return a connected transport to the local directory."""
        base_url = self._server.get_url()
        # try getting the transport via the regular interface:
        t = get_transport(base_url)
        if not isinstance(t, self.transport_class):
            # we did not get the correct transport class type. Override the
            # regular connection behaviour by direct construction.
            t = self.transport_class(base_url)
        return t


class TestLocalTransports(TestCase):

    def test_get_transport_from_abspath(self):
        here = os.path.abspath('.')
        t = get_transport(here)
        self.assertIsInstance(t, LocalTransport)
        self.assertEquals(t.base, urlutils.local_path_to_url(here) + '/')

    def test_get_transport_from_relpath(self):
        here = os.path.abspath('.')
        t = get_transport('.')
        self.assertIsInstance(t, LocalTransport)
        self.assertEquals(t.base, urlutils.local_path_to_url('.') + '/')

    def test_get_transport_from_local_url(self):
        here = os.path.abspath('.')
        here_url = urlutils.local_path_to_url(here) + '/'
        t = get_transport(here_url)
        self.assertIsInstance(t, LocalTransport)
        self.assertEquals(t.base, here_url)

    def test_local_abspath(self):
        here = os.path.abspath('.')
        t = get_transport(here)
        self.assertEquals(t.local_abspath(''), here)


class TestWin32LocalTransport(TestCase):

    def test_unc_clone_to_root(self):
        # Win32 UNC path like \\HOST\path
        # clone to root should stop at least at \\HOST part
        # not on \\
        t = EmulatedWin32LocalTransport('file://HOST/path/to/some/dir/')
        for i in xrange(4):
            t = t.clone('..')
        self.assertEquals(t.base, 'file://HOST/')
        # make sure we reach the root
        t = t.clone('..')
        self.assertEquals(t.base, 'file://HOST/')


def get_test_permutations():
    """Return transport permutations to be used in testing.

    This module registers some transports, but they're only for testing
    registration.  We don't really want to run all the transport tests against
    them.
    """
    return []<|MERGE_RESOLUTION|>--- conflicted
+++ resolved
@@ -27,15 +27,14 @@
     )
 from bzrlib.errors import (ConnectionError,
                            DependencyNotPresent,
-<<<<<<< HEAD
-                           ReadError,
-=======
                            FileExists,
                            InvalidURLJoin,
                            NoSuchFile,
                            PathNotChild,
                            TransportNotPossible,
->>>>>>> a6244423
+                           ConnectionError,
+                           DependencyNotPresent,
+                           ReadError,
                            UnsupportedProtocol,
                            )
 from bzrlib.tests import TestCase, TestCaseInTempDir
@@ -122,7 +121,6 @@
         finally:
             _set_protocol_handlers(saved_handlers)
 
-<<<<<<< HEAD
     def test_LateReadError(self):
         """The LateReadError helper should raise on read()."""
         a_file = LateReadError('a path')
@@ -132,7 +130,7 @@
             self.assertEqual('a path', error.path)
         self.assertRaises(ReadError, a_file.read, 40)
         a_file.close()
-=======
+
     def test__combine_paths(self):
         t = Transport('/')
         self.assertEqual('/home/sarah/project/foo',
@@ -149,7 +147,6 @@
         t = MemoryTransport()
         e = self.assertRaises(errors.NotLocalUrl, t.local_abspath, 't')
         self.assertEqual('memory:///t is not a local path.', str(e))
->>>>>>> a6244423
 
 
 class TestCoalesceOffsets(TestCase):
