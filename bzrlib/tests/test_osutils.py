# Copyright (C) 2005-2011 Canonical Ltd
#
# This program is free software; you can redistribute it and/or modify
# it under the terms of the GNU General Public License as published by
# the Free Software Foundation; either version 2 of the License, or
# (at your option) any later version.
#
# This program is distributed in the hope that it will be useful,
# but WITHOUT ANY WARRANTY; without even the implied warranty of
# MERCHANTABILITY or FITNESS FOR A PARTICULAR PURPOSE.  See the
# GNU General Public License for more details.
#
# You should have received a copy of the GNU General Public License
# along with this program; if not, write to the Free Software
# Foundation, Inc., 51 Franklin Street, Fifth Floor, Boston, MA 02110-1301 USA

"""Tests for the osutils wrapper."""

from cStringIO import StringIO
import errno
import os
import re
import socket
import sys
import time

from bzrlib import (
    errors,
    lazy_regex,
    osutils,
    symbol_versioning,
    tests,
    trace,
    win32utils,
    )
from bzrlib.tests import (
    features,
    file_utils,
    test__walkdirs_win32,
    )
from bzrlib.tests.scenarios import load_tests_apply_scenarios


class _UTF8DirReaderFeature(tests.Feature):

    def _probe(self):
        try:
            from bzrlib import _readdir_pyx
            self.reader = _readdir_pyx.UTF8DirReader
            return True
        except ImportError:
            return False

    def feature_name(self):
        return 'bzrlib._readdir_pyx'

UTF8DirReaderFeature = _UTF8DirReaderFeature()

term_ios_feature = tests.ModuleAvailableFeature('termios')


def _already_unicode(s):
    return s


def _utf8_to_unicode(s):
    return s.decode('UTF-8')


def dir_reader_scenarios():
    # For each dir reader we define:

    # - native_to_unicode: a function converting the native_abspath as returned
    #   by DirReader.read_dir to its unicode representation

    # UnicodeDirReader is the fallback, it should be tested on all platforms.
    scenarios = [('unicode',
                  dict(_dir_reader_class=osutils.UnicodeDirReader,
                       _native_to_unicode=_already_unicode))]
    # Some DirReaders are platform specific and even there they may not be
    # available.
    if UTF8DirReaderFeature.available():
        from bzrlib import _readdir_pyx
        scenarios.append(('utf8',
                          dict(_dir_reader_class=_readdir_pyx.UTF8DirReader,
                               _native_to_unicode=_utf8_to_unicode)))

    if test__walkdirs_win32.win32_readdir_feature.available():
        try:
            from bzrlib import _walkdirs_win32
            scenarios.append(
                ('win32',
                 dict(_dir_reader_class=_walkdirs_win32.Win32ReadDir,
                      _native_to_unicode=_already_unicode)))
        except ImportError:
            pass
    return scenarios


load_tests = load_tests_apply_scenarios


class TestContainsWhitespace(tests.TestCase):

    def test_contains_whitespace(self):
        self.assertTrue(osutils.contains_whitespace(u' '))
        self.assertTrue(osutils.contains_whitespace(u'hello there'))
        self.assertTrue(osutils.contains_whitespace(u'hellothere\n'))
        self.assertTrue(osutils.contains_whitespace(u'hello\nthere'))
        self.assertTrue(osutils.contains_whitespace(u'hello\rthere'))
        self.assertTrue(osutils.contains_whitespace(u'hello\tthere'))

        # \xa0 is "Non-breaking-space" which on some python locales thinks it
        # is whitespace, but we do not.
        self.assertFalse(osutils.contains_whitespace(u''))
        self.assertFalse(osutils.contains_whitespace(u'hellothere'))
        self.assertFalse(osutils.contains_whitespace(u'hello\xa0there'))


class TestRename(tests.TestCaseInTempDir):

    def create_file(self, filename, content):
        f = open(filename, 'wb')
        try:
            f.write(content)
        finally:
            f.close()

    def _fancy_rename(self, a, b):
        osutils.fancy_rename(a, b, rename_func=os.rename,
                             unlink_func=os.unlink)

    def test_fancy_rename(self):
        # This should work everywhere
        self.create_file('a', 'something in a\n')
        self._fancy_rename('a', 'b')
        self.assertPathDoesNotExist('a')
        self.assertPathExists('b')
        self.check_file_contents('b', 'something in a\n')

        self.create_file('a', 'new something in a\n')
        self._fancy_rename('b', 'a')

        self.check_file_contents('a', 'something in a\n')

    def test_fancy_rename_fails_source_missing(self):
        # An exception should be raised, and the target should be left in place
        self.create_file('target', 'data in target\n')
        self.assertRaises((IOError, OSError), self._fancy_rename,
                          'missingsource', 'target')
        self.assertPathExists('target')
        self.check_file_contents('target', 'data in target\n')

    def test_fancy_rename_fails_if_source_and_target_missing(self):
        self.assertRaises((IOError, OSError), self._fancy_rename,
                          'missingsource', 'missingtarget')

    def test_rename(self):
        # Rename should be semi-atomic on all platforms
        self.create_file('a', 'something in a\n')
        osutils.rename('a', 'b')
        self.assertPathDoesNotExist('a')
        self.assertPathExists('b')
        self.check_file_contents('b', 'something in a\n')

        self.create_file('a', 'new something in a\n')
        osutils.rename('b', 'a')

        self.check_file_contents('a', 'something in a\n')

    # TODO: test fancy_rename using a MemoryTransport

    def test_rename_change_case(self):
        # on Windows we should be able to change filename case by rename
        self.build_tree(['a', 'b/'])
        osutils.rename('a', 'A')
        osutils.rename('b', 'B')
        # we can't use failUnlessExists on case-insensitive filesystem
        # so try to check shape of the tree
        shape = sorted(os.listdir('.'))
        self.assertEquals(['A', 'B'], shape)


class TestRandChars(tests.TestCase):

    def test_01_rand_chars_empty(self):
        result = osutils.rand_chars(0)
        self.assertEqual(result, '')

    def test_02_rand_chars_100(self):
        result = osutils.rand_chars(100)
        self.assertEqual(len(result), 100)
        self.assertEqual(type(result), str)
        self.assertContainsRe(result, r'^[a-z0-9]{100}$')


class TestIsInside(tests.TestCase):

    def test_is_inside(self):
        is_inside = osutils.is_inside
        self.assertTrue(is_inside('src', 'src/foo.c'))
        self.assertFalse(is_inside('src', 'srccontrol'))
        self.assertTrue(is_inside('src', 'src/a/a/a/foo.c'))
        self.assertTrue(is_inside('foo.c', 'foo.c'))
        self.assertFalse(is_inside('foo.c', ''))
        self.assertTrue(is_inside('', 'foo.c'))

    def test_is_inside_any(self):
        SRC_FOO_C = osutils.pathjoin('src', 'foo.c')
        for dirs, fn in [(['src', 'doc'], SRC_FOO_C),
                         (['src'], SRC_FOO_C),
                         (['src'], 'src'),
                         ]:
            self.assert_(osutils.is_inside_any(dirs, fn))
        for dirs, fn in [(['src'], 'srccontrol'),
                         (['src'], 'srccontrol/foo')]:
            self.assertFalse(osutils.is_inside_any(dirs, fn))

    def test_is_inside_or_parent_of_any(self):
        for dirs, fn in [(['src', 'doc'], 'src/foo.c'),
                         (['src'], 'src/foo.c'),
                         (['src/bar.c'], 'src'),
                         (['src/bar.c', 'bla/foo.c'], 'src'),
                         (['src'], 'src'),
                         ]:
            self.assert_(osutils.is_inside_or_parent_of_any(dirs, fn))

        for dirs, fn in [(['src'], 'srccontrol'),
                         (['srccontrol/foo.c'], 'src'),
                         (['src'], 'srccontrol/foo')]:
            self.assertFalse(osutils.is_inside_or_parent_of_any(dirs, fn))


class TestLstat(tests.TestCaseInTempDir):

    def test_lstat_matches_fstat(self):
        # On Windows, lstat and fstat don't always agree, primarily in the
        # 'st_ino' and 'st_dev' fields. So we force them to be '0' in our
        # custom implementation.
        if sys.platform == 'win32':
            # We only have special lstat/fstat if we have the extension.
            # Without it, we may end up re-reading content when we don't have
            # to, but otherwise it doesn't effect correctness.
            self.requireFeature(test__walkdirs_win32.win32_readdir_feature)
        f = open('test-file.txt', 'wb')
        self.addCleanup(f.close)
        f.write('some content\n')
        f.flush()
        self.assertEqualStat(osutils.fstat(f.fileno()),
                             osutils.lstat('test-file.txt'))


class TestRmTree(tests.TestCaseInTempDir):

    def test_rmtree(self):
        # Check to remove tree with read-only files/dirs
        os.mkdir('dir')
        f = file('dir/file', 'w')
        f.write('spam')
        f.close()
        # would like to also try making the directory readonly, but at the
        # moment python shutil.rmtree doesn't handle that properly - it would
        # need to chmod the directory before removing things inside it - deferred
        # for now -- mbp 20060505
        # osutils.make_readonly('dir')
        osutils.make_readonly('dir/file')

        osutils.rmtree('dir')

        self.assertPathDoesNotExist('dir/file')
        self.assertPathDoesNotExist('dir')


class TestDeleteAny(tests.TestCaseInTempDir):

    def test_delete_any_readonly(self):
        # from <https://bugs.launchpad.net/bzr/+bug/218206>
        self.build_tree(['d/', 'f'])
        osutils.make_readonly('d')
        osutils.make_readonly('f')

        osutils.delete_any('f')
        osutils.delete_any('d')


class TestKind(tests.TestCaseInTempDir):

    def test_file_kind(self):
        self.build_tree(['file', 'dir/'])
        self.assertEquals('file', osutils.file_kind('file'))
        self.assertEquals('directory', osutils.file_kind('dir/'))
        if osutils.has_symlinks():
            os.symlink('symlink', 'symlink')
            self.assertEquals('symlink', osutils.file_kind('symlink'))

        # TODO: jam 20060529 Test a block device
        try:
            os.lstat('/dev/null')
        except OSError, e:
            if e.errno not in (errno.ENOENT,):
                raise
        else:
            self.assertEquals('chardev', osutils.file_kind('/dev/null'))

        mkfifo = getattr(os, 'mkfifo', None)
        if mkfifo:
            mkfifo('fifo')
            try:
                self.assertEquals('fifo', osutils.file_kind('fifo'))
            finally:
                os.remove('fifo')

        AF_UNIX = getattr(socket, 'AF_UNIX', None)
        if AF_UNIX:
            s = socket.socket(AF_UNIX)
            s.bind('socket')
            try:
                self.assertEquals('socket', osutils.file_kind('socket'))
            finally:
                os.remove('socket')

    def test_kind_marker(self):
        self.assertEqual("", osutils.kind_marker("file"))
        self.assertEqual("/", osutils.kind_marker('directory'))
        self.assertEqual("/", osutils.kind_marker(osutils._directory_kind))
        self.assertEqual("@", osutils.kind_marker("symlink"))
        self.assertEqual("+", osutils.kind_marker("tree-reference"))
        self.assertEqual("", osutils.kind_marker("fifo"))
        self.assertEqual("", osutils.kind_marker("socket"))
        self.assertEqual("", osutils.kind_marker("unknown"))


class TestUmask(tests.TestCaseInTempDir):

    def test_get_umask(self):
        if sys.platform == 'win32':
            # umask always returns '0', no way to set it
            self.assertEqual(0, osutils.get_umask())
            return

        orig_umask = osutils.get_umask()
        self.addCleanup(os.umask, orig_umask)
        os.umask(0222)
        self.assertEqual(0222, osutils.get_umask())
        os.umask(0022)
        self.assertEqual(0022, osutils.get_umask())
        os.umask(0002)
        self.assertEqual(0002, osutils.get_umask())
        os.umask(0027)
        self.assertEqual(0027, osutils.get_umask())


class TestDateTime(tests.TestCase):

    def assertFormatedDelta(self, expected, seconds):
        """Assert osutils.format_delta formats as expected"""
        actual = osutils.format_delta(seconds)
        self.assertEqual(expected, actual)

    def test_format_delta(self):
        self.assertFormatedDelta('0 seconds ago', 0)
        self.assertFormatedDelta('1 second ago', 1)
        self.assertFormatedDelta('10 seconds ago', 10)
        self.assertFormatedDelta('59 seconds ago', 59)
        self.assertFormatedDelta('89 seconds ago', 89)
        self.assertFormatedDelta('1 minute, 30 seconds ago', 90)
        self.assertFormatedDelta('3 minutes, 0 seconds ago', 180)
        self.assertFormatedDelta('3 minutes, 1 second ago', 181)
        self.assertFormatedDelta('10 minutes, 15 seconds ago', 615)
        self.assertFormatedDelta('30 minutes, 59 seconds ago', 1859)
        self.assertFormatedDelta('31 minutes, 0 seconds ago', 1860)
        self.assertFormatedDelta('60 minutes, 0 seconds ago', 3600)
        self.assertFormatedDelta('89 minutes, 59 seconds ago', 5399)
        self.assertFormatedDelta('1 hour, 30 minutes ago', 5400)
        self.assertFormatedDelta('2 hours, 30 minutes ago', 9017)
        self.assertFormatedDelta('10 hours, 0 minutes ago', 36000)
        self.assertFormatedDelta('24 hours, 0 minutes ago', 86400)
        self.assertFormatedDelta('35 hours, 59 minutes ago', 129599)
        self.assertFormatedDelta('36 hours, 0 minutes ago', 129600)
        self.assertFormatedDelta('36 hours, 0 minutes ago', 129601)
        self.assertFormatedDelta('36 hours, 1 minute ago', 129660)
        self.assertFormatedDelta('36 hours, 1 minute ago', 129661)
        self.assertFormatedDelta('84 hours, 10 minutes ago', 303002)

        # We handle when time steps the wrong direction because computers
        # don't have synchronized clocks.
        self.assertFormatedDelta('84 hours, 10 minutes in the future', -303002)
        self.assertFormatedDelta('1 second in the future', -1)
        self.assertFormatedDelta('2 seconds in the future', -2)

    def test_format_date(self):
        self.assertRaises(errors.UnsupportedTimezoneFormat,
            osutils.format_date, 0, timezone='foo')
        self.assertIsInstance(osutils.format_date(0), str)
        self.assertIsInstance(osutils.format_local_date(0), unicode)
        # Testing for the actual value of the local weekday without
        # duplicating the code from format_date is difficult.
        # Instead blackbox.test_locale should check for localized
        # dates once they do occur in output strings.

    def test_format_date_with_offset_in_original_timezone(self):
        self.assertEqual("Thu 1970-01-01 00:00:00 +0000",
            osutils.format_date_with_offset_in_original_timezone(0))
        self.assertEqual("Fri 1970-01-02 03:46:40 +0000",
            osutils.format_date_with_offset_in_original_timezone(100000))
        self.assertEqual("Fri 1970-01-02 05:46:40 +0200",
            osutils.format_date_with_offset_in_original_timezone(100000, 7200))

    def test_local_time_offset(self):
        """Test that local_time_offset() returns a sane value."""
        offset = osutils.local_time_offset()
        self.assertTrue(isinstance(offset, int))
        # Test that the offset is no more than a eighteen hours in
        # either direction.
        # Time zone handling is system specific, so it is difficult to
        # do more specific tests, but a value outside of this range is
        # probably wrong.
        eighteen_hours = 18 * 3600
        self.assertTrue(-eighteen_hours < offset < eighteen_hours)

    def test_local_time_offset_with_timestamp(self):
        """Test that local_time_offset() works with a timestamp."""
        offset = osutils.local_time_offset(1000000000.1234567)
        self.assertTrue(isinstance(offset, int))
        eighteen_hours = 18 * 3600
        self.assertTrue(-eighteen_hours < offset < eighteen_hours)


class TestLinks(tests.TestCaseInTempDir):

    def test_dereference_path(self):
        self.requireFeature(tests.SymlinkFeature)
        cwd = osutils.realpath('.')
        os.mkdir('bar')
        bar_path = osutils.pathjoin(cwd, 'bar')
        # Using './' to avoid bug #1213894 (first path component not
        # dereferenced) in Python 2.4.1 and earlier
        self.assertEqual(bar_path, osutils.realpath('./bar'))
        os.symlink('bar', 'foo')
        self.assertEqual(bar_path, osutils.realpath('./foo'))

        # Does not dereference terminal symlinks
        foo_path = osutils.pathjoin(cwd, 'foo')
        self.assertEqual(foo_path, osutils.dereference_path('./foo'))

        # Dereferences parent symlinks
        os.mkdir('bar/baz')
        baz_path = osutils.pathjoin(bar_path, 'baz')
        self.assertEqual(baz_path, osutils.dereference_path('./foo/baz'))

        # Dereferences parent symlinks that are the first path element
        self.assertEqual(baz_path, osutils.dereference_path('foo/baz'))

        # Dereferences parent symlinks in absolute paths
        foo_baz_path = osutils.pathjoin(foo_path, 'baz')
        self.assertEqual(baz_path, osutils.dereference_path(foo_baz_path))

    def test_changing_access(self):
        f = file('file', 'w')
        f.write('monkey')
        f.close()

        # Make a file readonly
        osutils.make_readonly('file')
        mode = os.lstat('file').st_mode
        self.assertEqual(mode, mode & 0777555)

        # Make a file writable
        osutils.make_writable('file')
        mode = os.lstat('file').st_mode
        self.assertEqual(mode, mode | 0200)

        if osutils.has_symlinks():
            # should not error when handed a symlink
            os.symlink('nonexistent', 'dangling')
            osutils.make_readonly('dangling')
            osutils.make_writable('dangling')

    def test_host_os_dereferences_symlinks(self):
        osutils.host_os_dereferences_symlinks()


class TestCanonicalRelPath(tests.TestCaseInTempDir):

    _test_needs_features = [tests.CaseInsCasePresFilenameFeature]

    def test_canonical_relpath_simple(self):
        f = file('MixedCaseName', 'w')
        f.close()
        actual = osutils.canonical_relpath(self.test_base_dir, 'mixedcasename')
        self.assertEqual('work/MixedCaseName', actual)

    def test_canonical_relpath_missing_tail(self):
        os.mkdir('MixedCaseParent')
        actual = osutils.canonical_relpath(self.test_base_dir,
                                           'mixedcaseparent/nochild')
        self.assertEqual('work/MixedCaseParent/nochild', actual)


class Test_CICPCanonicalRelpath(tests.TestCaseWithTransport):

    def assertRelpath(self, expected, base, path):
        actual = osutils._cicp_canonical_relpath(base, path)
        self.assertEqual(expected, actual)

    def test_simple(self):
        self.build_tree(['MixedCaseName'])
        base = osutils.realpath(self.get_transport('.').local_abspath('.'))
        self.assertRelpath('MixedCaseName', base, 'mixedcAsename')

    def test_subdir_missing_tail(self):
        self.build_tree(['MixedCaseParent/', 'MixedCaseParent/a_child'])
        base = osutils.realpath(self.get_transport('.').local_abspath('.'))
        self.assertRelpath('MixedCaseParent/a_child', base,
                           'MixedCaseParent/a_child')
        self.assertRelpath('MixedCaseParent/a_child', base,
                           'MixedCaseParent/A_Child')
        self.assertRelpath('MixedCaseParent/not_child', base,
                           'MixedCaseParent/not_child')

    def test_at_root_slash(self):
        # We can't test this on Windows, because it has a 'MIN_ABS_PATHLENGTH'
        # check...
        if osutils.MIN_ABS_PATHLENGTH > 1:
            raise tests.TestSkipped('relpath requires %d chars'
                                    % osutils.MIN_ABS_PATHLENGTH)
        self.assertRelpath('foo', '/', '/foo')

    def test_at_root_drive(self):
        if sys.platform != 'win32':
            raise tests.TestNotApplicable('we can only test drive-letter relative'
                                          ' paths on Windows where we have drive'
                                          ' letters.')
        # see bug #322807
        # The specific issue is that when at the root of a drive, 'abspath'
        # returns "C:/" or just "/". However, the code assumes that abspath
        # always returns something like "C:/foo" or "/foo" (no trailing slash).
        self.assertRelpath('foo', 'C:/', 'C:/foo')
        self.assertRelpath('foo', 'X:/', 'X:/foo')
        self.assertRelpath('foo', 'X:/', 'X://foo')


class TestPumpFile(tests.TestCase):
    """Test pumpfile method."""

    def setUp(self):
        tests.TestCase.setUp(self)
        # create a test datablock
        self.block_size = 512
        pattern = '0123456789ABCDEF'
        self.test_data = pattern * (3 * self.block_size / len(pattern))
        self.test_data_len = len(self.test_data)

    def test_bracket_block_size(self):
        """Read data in blocks with the requested read size bracketing the
        block size."""
        # make sure test data is larger than max read size
        self.assertTrue(self.test_data_len > self.block_size)

        from_file = file_utils.FakeReadFile(self.test_data)
        to_file = StringIO()

        # read (max / 2) bytes and verify read size wasn't affected
        num_bytes_to_read = self.block_size / 2
        osutils.pumpfile(from_file, to_file, num_bytes_to_read, self.block_size)
        self.assertEqual(from_file.get_max_read_size(), num_bytes_to_read)
        self.assertEqual(from_file.get_read_count(), 1)

        # read (max) bytes and verify read size wasn't affected
        num_bytes_to_read = self.block_size
        from_file.reset_read_count()
        osutils.pumpfile(from_file, to_file, num_bytes_to_read, self.block_size)
        self.assertEqual(from_file.get_max_read_size(), num_bytes_to_read)
        self.assertEqual(from_file.get_read_count(), 1)

        # read (max + 1) bytes and verify read size was limited
        num_bytes_to_read = self.block_size + 1
        from_file.reset_read_count()
        osutils.pumpfile(from_file, to_file, num_bytes_to_read, self.block_size)
        self.assertEqual(from_file.get_max_read_size(), self.block_size)
        self.assertEqual(from_file.get_read_count(), 2)

        # finish reading the rest of the data
        num_bytes_to_read = self.test_data_len - to_file.tell()
        osutils.pumpfile(from_file, to_file, num_bytes_to_read, self.block_size)

        # report error if the data wasn't equal (we only report the size due
        # to the length of the data)
        response_data = to_file.getvalue()
        if response_data != self.test_data:
            message = "Data not equal.  Expected %d bytes, received %d."
            self.fail(message % (len(response_data), self.test_data_len))

    def test_specified_size(self):
        """Request a transfer larger than the maximum block size and verify
        that the maximum read doesn't exceed the block_size."""
        # make sure test data is larger than max read size
        self.assertTrue(self.test_data_len > self.block_size)

        # retrieve data in blocks
        from_file = file_utils.FakeReadFile(self.test_data)
        to_file = StringIO()
        osutils.pumpfile(from_file, to_file, self.test_data_len,
                         self.block_size)

        # verify read size was equal to the maximum read size
        self.assertTrue(from_file.get_max_read_size() > 0)
        self.assertEqual(from_file.get_max_read_size(), self.block_size)
        self.assertEqual(from_file.get_read_count(), 3)

        # report error if the data wasn't equal (we only report the size due
        # to the length of the data)
        response_data = to_file.getvalue()
        if response_data != self.test_data:
            message = "Data not equal.  Expected %d bytes, received %d."
            self.fail(message % (len(response_data), self.test_data_len))

    def test_to_eof(self):
        """Read to end-of-file and verify that the reads are not larger than
        the maximum read size."""
        # make sure test data is larger than max read size
        self.assertTrue(self.test_data_len > self.block_size)

        # retrieve data to EOF
        from_file = file_utils.FakeReadFile(self.test_data)
        to_file = StringIO()
        osutils.pumpfile(from_file, to_file, -1, self.block_size)

        # verify read size was equal to the maximum read size
        self.assertEqual(from_file.get_max_read_size(), self.block_size)
        self.assertEqual(from_file.get_read_count(), 4)

        # report error if the data wasn't equal (we only report the size due
        # to the length of the data)
        response_data = to_file.getvalue()
        if response_data != self.test_data:
            message = "Data not equal.  Expected %d bytes, received %d."
            self.fail(message % (len(response_data), self.test_data_len))

    def test_defaults(self):
        """Verifies that the default arguments will read to EOF -- this
        test verifies that any existing usages of pumpfile will not be broken
        with this new version."""
        # retrieve data using default (old) pumpfile method
        from_file = file_utils.FakeReadFile(self.test_data)
        to_file = StringIO()
        osutils.pumpfile(from_file, to_file)

        # report error if the data wasn't equal (we only report the size due
        # to the length of the data)
        response_data = to_file.getvalue()
        if response_data != self.test_data:
            message = "Data not equal.  Expected %d bytes, received %d."
            self.fail(message % (len(response_data), self.test_data_len))

    def test_report_activity(self):
        activity = []
        def log_activity(length, direction):
            activity.append((length, direction))
        from_file = StringIO(self.test_data)
        to_file = StringIO()
        osutils.pumpfile(from_file, to_file, buff_size=500,
                         report_activity=log_activity, direction='read')
        self.assertEqual([(500, 'read'), (500, 'read'), (500, 'read'),
                          (36, 'read')], activity)

        from_file = StringIO(self.test_data)
        to_file = StringIO()
        del activity[:]
        osutils.pumpfile(from_file, to_file, buff_size=500,
                         report_activity=log_activity, direction='write')
        self.assertEqual([(500, 'write'), (500, 'write'), (500, 'write'),
                          (36, 'write')], activity)

        # And with a limited amount of data
        from_file = StringIO(self.test_data)
        to_file = StringIO()
        del activity[:]
        osutils.pumpfile(from_file, to_file, buff_size=500, read_length=1028,
                         report_activity=log_activity, direction='read')
        self.assertEqual([(500, 'read'), (500, 'read'), (28, 'read')], activity)



class TestPumpStringFile(tests.TestCase):

    def test_empty(self):
        output = StringIO()
        osutils.pump_string_file("", output)
        self.assertEqual("", output.getvalue())

    def test_more_than_segment_size(self):
        output = StringIO()
        osutils.pump_string_file("123456789", output, 2)
        self.assertEqual("123456789", output.getvalue())

    def test_segment_size(self):
        output = StringIO()
        osutils.pump_string_file("12", output, 2)
        self.assertEqual("12", output.getvalue())

    def test_segment_size_multiple(self):
        output = StringIO()
        osutils.pump_string_file("1234", output, 2)
        self.assertEqual("1234", output.getvalue())


class TestRelpath(tests.TestCase):

    def test_simple_relpath(self):
        cwd = osutils.getcwd()
        subdir = cwd + '/subdir'
        self.assertEqual('subdir', osutils.relpath(cwd, subdir))

    def test_deep_relpath(self):
        cwd = osutils.getcwd()
        subdir = cwd + '/sub/subsubdir'
        self.assertEqual('sub/subsubdir', osutils.relpath(cwd, subdir))

    def test_not_relative(self):
        self.assertRaises(errors.PathNotChild,
                          osutils.relpath, 'C:/path', 'H:/path')
        self.assertRaises(errors.PathNotChild,
                          osutils.relpath, 'C:/', 'H:/path')


class TestSafeUnicode(tests.TestCase):

    def test_from_ascii_string(self):
        self.assertEqual(u'foobar', osutils.safe_unicode('foobar'))

    def test_from_unicode_string_ascii_contents(self):
        self.assertEqual(u'bargam', osutils.safe_unicode(u'bargam'))

    def test_from_unicode_string_unicode_contents(self):
        self.assertEqual(u'bargam\xae', osutils.safe_unicode(u'bargam\xae'))

    def test_from_utf8_string(self):
        self.assertEqual(u'foo\xae', osutils.safe_unicode('foo\xc2\xae'))

    def test_bad_utf8_string(self):
        self.assertRaises(errors.BzrBadParameterNotUnicode,
                          osutils.safe_unicode,
                          '\xbb\xbb')


class TestSafeUtf8(tests.TestCase):

    def test_from_ascii_string(self):
        f = 'foobar'
        self.assertEqual('foobar', osutils.safe_utf8(f))

    def test_from_unicode_string_ascii_contents(self):
        self.assertEqual('bargam', osutils.safe_utf8(u'bargam'))

    def test_from_unicode_string_unicode_contents(self):
        self.assertEqual('bargam\xc2\xae', osutils.safe_utf8(u'bargam\xae'))

    def test_from_utf8_string(self):
        self.assertEqual('foo\xc2\xae', osutils.safe_utf8('foo\xc2\xae'))

    def test_bad_utf8_string(self):
        self.assertRaises(errors.BzrBadParameterNotUnicode,
                          osutils.safe_utf8, '\xbb\xbb')


class TestSafeRevisionId(tests.TestCase):

    def test_from_ascii_string(self):
        # this shouldn't give a warning because it's getting an ascii string
        self.assertEqual('foobar', osutils.safe_revision_id('foobar'))

    def test_from_unicode_string_ascii_contents(self):
        self.assertEqual('bargam',
                         osutils.safe_revision_id(u'bargam', warn=False))

    def test_from_unicode_deprecated(self):
        self.assertEqual('bargam',
            self.callDeprecated([osutils._revision_id_warning],
                                osutils.safe_revision_id, u'bargam'))

    def test_from_unicode_string_unicode_contents(self):
        self.assertEqual('bargam\xc2\xae',
                         osutils.safe_revision_id(u'bargam\xae', warn=False))

    def test_from_utf8_string(self):
        self.assertEqual('foo\xc2\xae',
                         osutils.safe_revision_id('foo\xc2\xae'))

    def test_none(self):
        """Currently, None is a valid revision_id"""
        self.assertEqual(None, osutils.safe_revision_id(None))


class TestSafeFileId(tests.TestCase):

    def test_from_ascii_string(self):
        self.assertEqual('foobar', osutils.safe_file_id('foobar'))

    def test_from_unicode_string_ascii_contents(self):
        self.assertEqual('bargam', osutils.safe_file_id(u'bargam', warn=False))

    def test_from_unicode_deprecated(self):
        self.assertEqual('bargam',
            self.callDeprecated([osutils._file_id_warning],
                                osutils.safe_file_id, u'bargam'))

    def test_from_unicode_string_unicode_contents(self):
        self.assertEqual('bargam\xc2\xae',
                         osutils.safe_file_id(u'bargam\xae', warn=False))

    def test_from_utf8_string(self):
        self.assertEqual('foo\xc2\xae',
                         osutils.safe_file_id('foo\xc2\xae'))

    def test_none(self):
        """Currently, None is a valid revision_id"""
        self.assertEqual(None, osutils.safe_file_id(None))


<<<<<<< HEAD
class TestPosixFuncs(tests.TestCase):
    """Test that the posix version of normpath returns an appropriate path
       when used with 2 leading slashes."""

    def test_normpath(self):
        self.assertEqual('/etc/shadow', osutils._posix_normpath('/etc/shadow'))
        self.assertEqual('/etc/shadow', osutils._posix_normpath('//etc/shadow'))
        self.assertEqual('/etc/shadow', osutils._posix_normpath('///etc/shadow'))
=======
class TestSendAll(tests.TestCase):

    def test_send_with_disconnected_socket(self):
        class DisconnectedSocket(object):
            def __init__(self, err):
                self.err = err
            def send(self, content):
                raise self.err
            def close(self):
                pass
        # All of these should be treated as ConnectionReset
        errs = []
        for err_cls in (IOError, socket.error):
            for errnum in osutils._end_of_stream_errors:
                errs.append(err_cls(errnum))
        for err in errs:
            sock = DisconnectedSocket(err)
            self.assertRaises(errors.ConnectionReset,
                osutils.send_all, sock, 'some more content')

    def test_send_with_no_progress(self):
        # See https://bugs.launchpad.net/bzr/+bug/1047309
        # It seems that paramiko can get into a state where it doesn't error,
        # but it returns 0 bytes sent for requests over and over again.
        class NoSendingSocket(object):
            def __init__(self):
                self.call_count = 0
            def send(self, bytes):
                self.call_count += 1
                if self.call_count > 100:
                    # Prevent the test suite from hanging
                    raise RuntimeError('too many calls')
                return 0
        sock = NoSendingSocket()
        self.assertRaises(errors.ConnectionReset,
                          osutils.send_all, sock, 'content')
        self.assertEqual(1, sock.call_count)
>>>>>>> c9c3fd61


class TestWin32Funcs(tests.TestCase):
    """Test that _win32 versions of os utilities return appropriate paths."""

    def test_abspath(self):
        self.assertEqual('C:/foo', osutils._win32_abspath('C:\\foo'))
        self.assertEqual('C:/foo', osutils._win32_abspath('C:/foo'))
        self.assertEqual('//HOST/path', osutils._win32_abspath(r'\\HOST\path'))
        self.assertEqual('//HOST/path', osutils._win32_abspath('//HOST/path'))

    def test_realpath(self):
        self.assertEqual('C:/foo', osutils._win32_realpath('C:\\foo'))
        self.assertEqual('C:/foo', osutils._win32_realpath('C:/foo'))

    def test_pathjoin(self):
        self.assertEqual('path/to/foo',
                         osutils._win32_pathjoin('path', 'to', 'foo'))
        self.assertEqual('C:/foo',
                         osutils._win32_pathjoin('path\\to', 'C:\\foo'))
        self.assertEqual('C:/foo',
                         osutils._win32_pathjoin('path/to', 'C:/foo'))
        self.assertEqual('path/to/foo',
                         osutils._win32_pathjoin('path/to/', 'foo'))
        self.assertEqual('/foo',
                         osutils._win32_pathjoin('C:/path/to/', '/foo'))
        self.assertEqual('/foo',
                         osutils._win32_pathjoin('C:\\path\\to\\', '\\foo'))

    def test_normpath(self):
        self.assertEqual('path/to/foo',
                         osutils._win32_normpath(r'path\\from\..\to\.\foo'))
        self.assertEqual('path/to/foo',
                         osutils._win32_normpath('path//from/../to/./foo'))

    def test_getcwd(self):
        cwd = osutils._win32_getcwd()
        os_cwd = os.getcwdu()
        self.assertEqual(os_cwd[1:].replace('\\', '/'), cwd[1:])
        # win32 is inconsistent whether it returns lower or upper case
        # and even if it was consistent the user might type the other
        # so we force it to uppercase
        # running python.exe under cmd.exe return capital C:\\
        # running win32 python inside a cygwin shell returns lowercase
        self.assertEqual(os_cwd[0].upper(), cwd[0])

    def test_fixdrive(self):
        self.assertEqual('H:/foo', osutils._win32_fixdrive('h:/foo'))
        self.assertEqual('H:/foo', osutils._win32_fixdrive('H:/foo'))
        self.assertEqual('C:\\foo', osutils._win32_fixdrive('c:\\foo'))

    def test_win98_abspath(self):
        # absolute path
        self.assertEqual('C:/foo', osutils._win98_abspath('C:\\foo'))
        self.assertEqual('C:/foo', osutils._win98_abspath('C:/foo'))
        # UNC path
        self.assertEqual('//HOST/path', osutils._win98_abspath(r'\\HOST\path'))
        self.assertEqual('//HOST/path', osutils._win98_abspath('//HOST/path'))
        # relative path
        cwd = osutils.getcwd().rstrip('/')
        drive = osutils.ntpath.splitdrive(cwd)[0]
        self.assertEqual(cwd+'/path', osutils._win98_abspath('path'))
        self.assertEqual(drive+'/path', osutils._win98_abspath('/path'))
        # unicode path
        u = u'\u1234'
        self.assertEqual(cwd+'/'+u, osutils._win98_abspath(u))


class TestWin32FuncsDirs(tests.TestCaseInTempDir):
    """Test win32 functions that create files."""

    def test_getcwd(self):
        self.requireFeature(tests.UnicodeFilenameFeature)
        os.mkdir(u'mu-\xb5')
        os.chdir(u'mu-\xb5')
        # TODO: jam 20060427 This will probably fail on Mac OSX because
        #       it will change the normalization of B\xe5gfors
        #       Consider using a different unicode character, or make
        #       osutils.getcwd() renormalize the path.
        self.assertEndsWith(osutils._win32_getcwd(), u'mu-\xb5')

    def test_minimum_path_selection(self):
        self.assertEqual(set(),
            osutils.minimum_path_selection([]))
        self.assertEqual(set(['a']),
            osutils.minimum_path_selection(['a']))
        self.assertEqual(set(['a', 'b']),
            osutils.minimum_path_selection(['a', 'b']))
        self.assertEqual(set(['a/', 'b']),
            osutils.minimum_path_selection(['a/', 'b']))
        self.assertEqual(set(['a/', 'b']),
            osutils.minimum_path_selection(['a/c', 'a/', 'b']))
        self.assertEqual(set(['a-b', 'a', 'a0b']),
            osutils.minimum_path_selection(['a-b', 'a/b', 'a0b', 'a']))

    def test_mkdtemp(self):
        tmpdir = osutils._win32_mkdtemp(dir='.')
        self.assertFalse('\\' in tmpdir)

    def test_rename(self):
        a = open('a', 'wb')
        a.write('foo\n')
        a.close()
        b = open('b', 'wb')
        b.write('baz\n')
        b.close()

        osutils._win32_rename('b', 'a')
        self.assertPathExists('a')
        self.assertPathDoesNotExist('b')
        self.assertFileEqual('baz\n', 'a')

    def test_rename_missing_file(self):
        a = open('a', 'wb')
        a.write('foo\n')
        a.close()

        try:
            osutils._win32_rename('b', 'a')
        except (IOError, OSError), e:
            self.assertEqual(errno.ENOENT, e.errno)
        self.assertFileEqual('foo\n', 'a')

    def test_rename_missing_dir(self):
        os.mkdir('a')
        try:
            osutils._win32_rename('b', 'a')
        except (IOError, OSError), e:
            self.assertEqual(errno.ENOENT, e.errno)

    def test_rename_current_dir(self):
        os.mkdir('a')
        os.chdir('a')
        # You can't rename the working directory
        # doing rename non-existant . usually
        # just raises ENOENT, since non-existant
        # doesn't exist.
        try:
            osutils._win32_rename('b', '.')
        except (IOError, OSError), e:
            self.assertEqual(errno.ENOENT, e.errno)

    def test_splitpath(self):
        def check(expected, path):
            self.assertEqual(expected, osutils.splitpath(path))

        check(['a'], 'a')
        check(['a', 'b'], 'a/b')
        check(['a', 'b'], 'a/./b')
        check(['a', '.b'], 'a/.b')
        check(['a', '.b'], 'a\\.b')

        self.assertRaises(errors.BzrError, osutils.splitpath, 'a/../b')


class TestParentDirectories(tests.TestCaseInTempDir):
    """Test osutils.parent_directories()"""

    def test_parent_directories(self):
        self.assertEqual([], osutils.parent_directories('a'))
        self.assertEqual(['a'], osutils.parent_directories('a/b'))
        self.assertEqual(['a/b', 'a'], osutils.parent_directories('a/b/c'))


class TestMacFuncsDirs(tests.TestCaseInTempDir):
    """Test mac special functions that require directories."""

    def test_getcwd(self):
        self.requireFeature(tests.UnicodeFilenameFeature)
        os.mkdir(u'B\xe5gfors')
        os.chdir(u'B\xe5gfors')
        self.assertEndsWith(osutils._mac_getcwd(), u'B\xe5gfors')

    def test_getcwd_nonnorm(self):
        self.requireFeature(tests.UnicodeFilenameFeature)
        # Test that _mac_getcwd() will normalize this path
        os.mkdir(u'Ba\u030agfors')
        os.chdir(u'Ba\u030agfors')
        self.assertEndsWith(osutils._mac_getcwd(), u'B\xe5gfors')


class TestChunksToLines(tests.TestCase):

    def test_smoketest(self):
        self.assertEqual(['foo\n', 'bar\n', 'baz\n'],
                         osutils.chunks_to_lines(['foo\nbar', '\nbaz\n']))
        self.assertEqual(['foo\n', 'bar\n', 'baz\n'],
                         osutils.chunks_to_lines(['foo\n', 'bar\n', 'baz\n']))

    def test_osutils_binding(self):
        from bzrlib.tests import test__chunks_to_lines
        if test__chunks_to_lines.compiled_chunkstolines_feature.available():
            from bzrlib._chunks_to_lines_pyx import chunks_to_lines
        else:
            from bzrlib._chunks_to_lines_py import chunks_to_lines
        self.assertIs(chunks_to_lines, osutils.chunks_to_lines)


class TestSplitLines(tests.TestCase):

    def test_split_unicode(self):
        self.assertEqual([u'foo\n', u'bar\xae'],
                         osutils.split_lines(u'foo\nbar\xae'))
        self.assertEqual([u'foo\n', u'bar\xae\n'],
                         osutils.split_lines(u'foo\nbar\xae\n'))

    def test_split_with_carriage_returns(self):
        self.assertEqual(['foo\rbar\n'],
                         osutils.split_lines('foo\rbar\n'))


class TestWalkDirs(tests.TestCaseInTempDir):

    def assertExpectedBlocks(self, expected, result):
        self.assertEqual(expected,
                         [(dirinfo, [line[0:3] for line in block])
                          for dirinfo, block in result])

    def test_walkdirs(self):
        tree = [
            '.bzr',
            '0file',
            '1dir/',
            '1dir/0file',
            '1dir/1dir/',
            '2file'
            ]
        self.build_tree(tree)
        expected_dirblocks = [
                (('', '.'),
                 [('0file', '0file', 'file'),
                  ('1dir', '1dir', 'directory'),
                  ('2file', '2file', 'file'),
                 ]
                ),
                (('1dir', './1dir'),
                 [('1dir/0file', '0file', 'file'),
                  ('1dir/1dir', '1dir', 'directory'),
                 ]
                ),
                (('1dir/1dir', './1dir/1dir'),
                 [
                 ]
                ),
            ]
        result = []
        found_bzrdir = False
        for dirdetail, dirblock in osutils.walkdirs('.'):
            if len(dirblock) and dirblock[0][1] == '.bzr':
                # this tests the filtering of selected paths
                found_bzrdir = True
                del dirblock[0]
            result.append((dirdetail, dirblock))

        self.assertTrue(found_bzrdir)
        self.assertExpectedBlocks(expected_dirblocks, result)
        # you can search a subdir only, with a supplied prefix.
        result = []
        for dirblock in osutils.walkdirs('./1dir', '1dir'):
            result.append(dirblock)
        self.assertExpectedBlocks(expected_dirblocks[1:], result)

    def test_walkdirs_os_error(self):
        # <https://bugs.launchpad.net/bzr/+bug/338653>
        # Pyrex readdir didn't raise useful messages if it had an error
        # reading the directory
        if sys.platform == 'win32':
            raise tests.TestNotApplicable(
                "readdir IOError not tested on win32")
        self.requireFeature(features.not_running_as_root)
        os.mkdir("test-unreadable")
        os.chmod("test-unreadable", 0000)
        # must chmod it back so that it can be removed
        self.addCleanup(os.chmod, "test-unreadable", 0700)
        # The error is not raised until the generator is actually evaluated.
        # (It would be ok if it happened earlier but at the moment it
        # doesn't.)
        e = self.assertRaises(OSError, list, osutils._walkdirs_utf8("."))
        self.assertEquals('./test-unreadable', e.filename)
        self.assertEquals(errno.EACCES, e.errno)
        # Ensure the message contains the file name
        self.assertContainsRe(str(e), "\./test-unreadable")


    def test_walkdirs_encoding_error(self):
        # <https://bugs.launchpad.net/bzr/+bug/488519>
        # walkdirs didn't raise a useful message when the filenames
        # are not using the filesystem's encoding

        # require a bytestring based filesystem
        self.requireFeature(tests.ByteStringNamedFilesystem)

        tree = [
            '.bzr',
            '0file',
            '1dir/',
            '1dir/0file',
            '1dir/1dir/',
            '1file'
            ]

        self.build_tree(tree)

        # rename the 1file to a latin-1 filename
        os.rename("./1file", "\xe8file")
        if "\xe8file" not in os.listdir("."):
            self.skip("Lack filesystem that preserves arbitrary bytes")

        self._save_platform_info()
        win32utils.winver = None # Avoid the win32 detection code
        osutils._fs_enc = 'UTF-8'

        # this should raise on error
        def attempt():
            for dirdetail, dirblock in osutils.walkdirs('.'):
                pass

        self.assertRaises(errors.BadFilenameEncoding, attempt)

    def test__walkdirs_utf8(self):
        tree = [
            '.bzr',
            '0file',
            '1dir/',
            '1dir/0file',
            '1dir/1dir/',
            '2file'
            ]
        self.build_tree(tree)
        expected_dirblocks = [
                (('', '.'),
                 [('0file', '0file', 'file'),
                  ('1dir', '1dir', 'directory'),
                  ('2file', '2file', 'file'),
                 ]
                ),
                (('1dir', './1dir'),
                 [('1dir/0file', '0file', 'file'),
                  ('1dir/1dir', '1dir', 'directory'),
                 ]
                ),
                (('1dir/1dir', './1dir/1dir'),
                 [
                 ]
                ),
            ]
        result = []
        found_bzrdir = False
        for dirdetail, dirblock in osutils._walkdirs_utf8('.'):
            if len(dirblock) and dirblock[0][1] == '.bzr':
                # this tests the filtering of selected paths
                found_bzrdir = True
                del dirblock[0]
            result.append((dirdetail, dirblock))

        self.assertTrue(found_bzrdir)
        self.assertExpectedBlocks(expected_dirblocks, result)

        # you can search a subdir only, with a supplied prefix.
        result = []
        for dirblock in osutils.walkdirs('./1dir', '1dir'):
            result.append(dirblock)
        self.assertExpectedBlocks(expected_dirblocks[1:], result)

    def _filter_out_stat(self, result):
        """Filter out the stat value from the walkdirs result"""
        for dirdetail, dirblock in result:
            new_dirblock = []
            for info in dirblock:
                # Ignore info[3] which is the stat
                new_dirblock.append((info[0], info[1], info[2], info[4]))
            dirblock[:] = new_dirblock

    def _save_platform_info(self):
        self.overrideAttr(win32utils, 'winver')
        self.overrideAttr(osutils, '_fs_enc')
        self.overrideAttr(osutils, '_selected_dir_reader')

    def assertDirReaderIs(self, expected):
        """Assert the right implementation for _walkdirs_utf8 is chosen."""
        # Force it to redetect
        osutils._selected_dir_reader = None
        # Nothing to list, but should still trigger the selection logic
        self.assertEqual([(('', '.'), [])], list(osutils._walkdirs_utf8('.')))
        self.assertIsInstance(osutils._selected_dir_reader, expected)

    def test_force_walkdirs_utf8_fs_utf8(self):
        self.requireFeature(UTF8DirReaderFeature)
        self._save_platform_info()
        win32utils.winver = None # Avoid the win32 detection code
        osutils._fs_enc = 'UTF-8'
        self.assertDirReaderIs(UTF8DirReaderFeature.reader)

    def test_force_walkdirs_utf8_fs_ascii(self):
        self.requireFeature(UTF8DirReaderFeature)
        self._save_platform_info()
        win32utils.winver = None # Avoid the win32 detection code
        osutils._fs_enc = 'US-ASCII'
        self.assertDirReaderIs(UTF8DirReaderFeature.reader)

    def test_force_walkdirs_utf8_fs_ANSI(self):
        self.requireFeature(UTF8DirReaderFeature)
        self._save_platform_info()
        win32utils.winver = None # Avoid the win32 detection code
        osutils._fs_enc = 'ANSI_X3.4-1968'
        self.assertDirReaderIs(UTF8DirReaderFeature.reader)

    def test_force_walkdirs_utf8_fs_latin1(self):
        self._save_platform_info()
        win32utils.winver = None # Avoid the win32 detection code
        osutils._fs_enc = 'latin1'
        self.assertDirReaderIs(osutils.UnicodeDirReader)

    def test_force_walkdirs_utf8_nt(self):
        # Disabled because the thunk of the whole walkdirs api is disabled.
        self.requireFeature(test__walkdirs_win32.win32_readdir_feature)
        self._save_platform_info()
        win32utils.winver = 'Windows NT'
        from bzrlib._walkdirs_win32 import Win32ReadDir
        self.assertDirReaderIs(Win32ReadDir)

    def test_force_walkdirs_utf8_98(self):
        self.requireFeature(test__walkdirs_win32.win32_readdir_feature)
        self._save_platform_info()
        win32utils.winver = 'Windows 98'
        self.assertDirReaderIs(osutils.UnicodeDirReader)

    def test_unicode_walkdirs(self):
        """Walkdirs should always return unicode paths."""
        self.requireFeature(tests.UnicodeFilenameFeature)
        name0 = u'0file-\xb6'
        name1 = u'1dir-\u062c\u0648'
        name2 = u'2file-\u0633'
        tree = [
            name0,
            name1 + '/',
            name1 + '/' + name0,
            name1 + '/' + name1 + '/',
            name2,
            ]
        self.build_tree(tree)
        expected_dirblocks = [
                ((u'', u'.'),
                 [(name0, name0, 'file', './' + name0),
                  (name1, name1, 'directory', './' + name1),
                  (name2, name2, 'file', './' + name2),
                 ]
                ),
                ((name1, './' + name1),
                 [(name1 + '/' + name0, name0, 'file', './' + name1
                                                        + '/' + name0),
                  (name1 + '/' + name1, name1, 'directory', './' + name1
                                                            + '/' + name1),
                 ]
                ),
                ((name1 + '/' + name1, './' + name1 + '/' + name1),
                 [
                 ]
                ),
            ]
        result = list(osutils.walkdirs('.'))
        self._filter_out_stat(result)
        self.assertEqual(expected_dirblocks, result)
        result = list(osutils.walkdirs(u'./'+name1, name1))
        self._filter_out_stat(result)
        self.assertEqual(expected_dirblocks[1:], result)

    def test_unicode__walkdirs_utf8(self):
        """Walkdirs_utf8 should always return utf8 paths.

        The abspath portion might be in unicode or utf-8
        """
        self.requireFeature(tests.UnicodeFilenameFeature)
        name0 = u'0file-\xb6'
        name1 = u'1dir-\u062c\u0648'
        name2 = u'2file-\u0633'
        tree = [
            name0,
            name1 + '/',
            name1 + '/' + name0,
            name1 + '/' + name1 + '/',
            name2,
            ]
        self.build_tree(tree)
        name0 = name0.encode('utf8')
        name1 = name1.encode('utf8')
        name2 = name2.encode('utf8')

        expected_dirblocks = [
                (('', '.'),
                 [(name0, name0, 'file', './' + name0),
                  (name1, name1, 'directory', './' + name1),
                  (name2, name2, 'file', './' + name2),
                 ]
                ),
                ((name1, './' + name1),
                 [(name1 + '/' + name0, name0, 'file', './' + name1
                                                        + '/' + name0),
                  (name1 + '/' + name1, name1, 'directory', './' + name1
                                                            + '/' + name1),
                 ]
                ),
                ((name1 + '/' + name1, './' + name1 + '/' + name1),
                 [
                 ]
                ),
            ]
        result = []
        # For ease in testing, if walkdirs_utf8 returns Unicode, assert that
        # all abspaths are Unicode, and encode them back into utf8.
        for dirdetail, dirblock in osutils._walkdirs_utf8('.'):
            self.assertIsInstance(dirdetail[0], str)
            if isinstance(dirdetail[1], unicode):
                dirdetail = (dirdetail[0], dirdetail[1].encode('utf8'))
                dirblock = [list(info) for info in dirblock]
                for info in dirblock:
                    self.assertIsInstance(info[4], unicode)
                    info[4] = info[4].encode('utf8')
            new_dirblock = []
            for info in dirblock:
                self.assertIsInstance(info[0], str)
                self.assertIsInstance(info[1], str)
                self.assertIsInstance(info[4], str)
                # Remove the stat information
                new_dirblock.append((info[0], info[1], info[2], info[4]))
            result.append((dirdetail, new_dirblock))
        self.assertEqual(expected_dirblocks, result)

    def test__walkdirs_utf8_with_unicode_fs(self):
        """UnicodeDirReader should be a safe fallback everywhere

        The abspath portion should be in unicode
        """
        self.requireFeature(tests.UnicodeFilenameFeature)
        # Use the unicode reader. TODO: split into driver-and-driven unit
        # tests.
        self._save_platform_info()
        osutils._selected_dir_reader = osutils.UnicodeDirReader()
        name0u = u'0file-\xb6'
        name1u = u'1dir-\u062c\u0648'
        name2u = u'2file-\u0633'
        tree = [
            name0u,
            name1u + '/',
            name1u + '/' + name0u,
            name1u + '/' + name1u + '/',
            name2u,
            ]
        self.build_tree(tree)
        name0 = name0u.encode('utf8')
        name1 = name1u.encode('utf8')
        name2 = name2u.encode('utf8')

        # All of the abspaths should be in unicode, all of the relative paths
        # should be in utf8
        expected_dirblocks = [
                (('', '.'),
                 [(name0, name0, 'file', './' + name0u),
                  (name1, name1, 'directory', './' + name1u),
                  (name2, name2, 'file', './' + name2u),
                 ]
                ),
                ((name1, './' + name1u),
                 [(name1 + '/' + name0, name0, 'file', './' + name1u
                                                        + '/' + name0u),
                  (name1 + '/' + name1, name1, 'directory', './' + name1u
                                                            + '/' + name1u),
                 ]
                ),
                ((name1 + '/' + name1, './' + name1u + '/' + name1u),
                 [
                 ]
                ),
            ]
        result = list(osutils._walkdirs_utf8('.'))
        self._filter_out_stat(result)
        self.assertEqual(expected_dirblocks, result)

    def test__walkdirs_utf8_win32readdir(self):
        self.requireFeature(test__walkdirs_win32.win32_readdir_feature)
        self.requireFeature(tests.UnicodeFilenameFeature)
        from bzrlib._walkdirs_win32 import Win32ReadDir
        self._save_platform_info()
        osutils._selected_dir_reader = Win32ReadDir()
        name0u = u'0file-\xb6'
        name1u = u'1dir-\u062c\u0648'
        name2u = u'2file-\u0633'
        tree = [
            name0u,
            name1u + '/',
            name1u + '/' + name0u,
            name1u + '/' + name1u + '/',
            name2u,
            ]
        self.build_tree(tree)
        name0 = name0u.encode('utf8')
        name1 = name1u.encode('utf8')
        name2 = name2u.encode('utf8')

        # All of the abspaths should be in unicode, all of the relative paths
        # should be in utf8
        expected_dirblocks = [
                (('', '.'),
                 [(name0, name0, 'file', './' + name0u),
                  (name1, name1, 'directory', './' + name1u),
                  (name2, name2, 'file', './' + name2u),
                 ]
                ),
                ((name1, './' + name1u),
                 [(name1 + '/' + name0, name0, 'file', './' + name1u
                                                        + '/' + name0u),
                  (name1 + '/' + name1, name1, 'directory', './' + name1u
                                                            + '/' + name1u),
                 ]
                ),
                ((name1 + '/' + name1, './' + name1u + '/' + name1u),
                 [
                 ]
                ),
            ]
        result = list(osutils._walkdirs_utf8(u'.'))
        self._filter_out_stat(result)
        self.assertEqual(expected_dirblocks, result)

    def assertStatIsCorrect(self, path, win32stat):
        os_stat = os.stat(path)
        self.assertEqual(os_stat.st_size, win32stat.st_size)
        self.assertAlmostEqual(os_stat.st_mtime, win32stat.st_mtime, places=4)
        self.assertAlmostEqual(os_stat.st_ctime, win32stat.st_ctime, places=4)
        self.assertAlmostEqual(os_stat.st_atime, win32stat.st_atime, places=4)
        self.assertEqual(os_stat.st_dev, win32stat.st_dev)
        self.assertEqual(os_stat.st_ino, win32stat.st_ino)
        self.assertEqual(os_stat.st_mode, win32stat.st_mode)

    def test__walkdirs_utf_win32_find_file_stat_file(self):
        """make sure our Stat values are valid"""
        self.requireFeature(test__walkdirs_win32.win32_readdir_feature)
        self.requireFeature(tests.UnicodeFilenameFeature)
        from bzrlib._walkdirs_win32 import Win32ReadDir
        name0u = u'0file-\xb6'
        name0 = name0u.encode('utf8')
        self.build_tree([name0u])
        # I hate to sleep() here, but I'm trying to make the ctime different
        # from the mtime
        time.sleep(2)
        f = open(name0u, 'ab')
        try:
            f.write('just a small update')
        finally:
            f.close()

        result = Win32ReadDir().read_dir('', u'.')
        entry = result[0]
        self.assertEqual((name0, name0, 'file'), entry[:3])
        self.assertEqual(u'./' + name0u, entry[4])
        self.assertStatIsCorrect(entry[4], entry[3])
        self.assertNotEqual(entry[3].st_mtime, entry[3].st_ctime)

    def test__walkdirs_utf_win32_find_file_stat_directory(self):
        """make sure our Stat values are valid"""
        self.requireFeature(test__walkdirs_win32.win32_readdir_feature)
        self.requireFeature(tests.UnicodeFilenameFeature)
        from bzrlib._walkdirs_win32 import Win32ReadDir
        name0u = u'0dir-\u062c\u0648'
        name0 = name0u.encode('utf8')
        self.build_tree([name0u + '/'])

        result = Win32ReadDir().read_dir('', u'.')
        entry = result[0]
        self.assertEqual((name0, name0, 'directory'), entry[:3])
        self.assertEqual(u'./' + name0u, entry[4])
        self.assertStatIsCorrect(entry[4], entry[3])

    def assertPathCompare(self, path_less, path_greater):
        """check that path_less and path_greater compare correctly."""
        self.assertEqual(0, osutils.compare_paths_prefix_order(
            path_less, path_less))
        self.assertEqual(0, osutils.compare_paths_prefix_order(
            path_greater, path_greater))
        self.assertEqual(-1, osutils.compare_paths_prefix_order(
            path_less, path_greater))
        self.assertEqual(1, osutils.compare_paths_prefix_order(
            path_greater, path_less))

    def test_compare_paths_prefix_order(self):
        # root before all else
        self.assertPathCompare("/", "/a")
        # alpha within a dir
        self.assertPathCompare("/a", "/b")
        self.assertPathCompare("/b", "/z")
        # high dirs before lower.
        self.assertPathCompare("/z", "/a/a")
        # except if the deeper dir should be output first
        self.assertPathCompare("/a/b/c", "/d/g")
        # lexical betwen dirs of the same height
        self.assertPathCompare("/a/z", "/z/z")
        self.assertPathCompare("/a/c/z", "/a/d/e")

        # this should also be consistent for no leading / paths
        # root before all else
        self.assertPathCompare("", "a")
        # alpha within a dir
        self.assertPathCompare("a", "b")
        self.assertPathCompare("b", "z")
        # high dirs before lower.
        self.assertPathCompare("z", "a/a")
        # except if the deeper dir should be output first
        self.assertPathCompare("a/b/c", "d/g")
        # lexical betwen dirs of the same height
        self.assertPathCompare("a/z", "z/z")
        self.assertPathCompare("a/c/z", "a/d/e")

    def test_path_prefix_sorting(self):
        """Doing a sort on path prefix should match our sample data."""
        original_paths = [
            'a',
            'a/b',
            'a/b/c',
            'b',
            'b/c',
            'd',
            'd/e',
            'd/e/f',
            'd/f',
            'd/g',
            'g',
            ]

        dir_sorted_paths = [
            'a',
            'b',
            'd',
            'g',
            'a/b',
            'a/b/c',
            'b/c',
            'd/e',
            'd/f',
            'd/g',
            'd/e/f',
            ]

        self.assertEqual(
            dir_sorted_paths,
            sorted(original_paths, key=osutils.path_prefix_key))
        # using the comparison routine shoudl work too:
        self.assertEqual(
            dir_sorted_paths,
            sorted(original_paths, cmp=osutils.compare_paths_prefix_order))


class TestCopyTree(tests.TestCaseInTempDir):

    def test_copy_basic_tree(self):
        self.build_tree(['source/', 'source/a', 'source/b/', 'source/b/c'])
        osutils.copy_tree('source', 'target')
        self.assertEqual(['a', 'b'], sorted(os.listdir('target')))
        self.assertEqual(['c'], os.listdir('target/b'))

    def test_copy_tree_target_exists(self):
        self.build_tree(['source/', 'source/a', 'source/b/', 'source/b/c',
                         'target/'])
        osutils.copy_tree('source', 'target')
        self.assertEqual(['a', 'b'], sorted(os.listdir('target')))
        self.assertEqual(['c'], os.listdir('target/b'))

    def test_copy_tree_symlinks(self):
        self.requireFeature(tests.SymlinkFeature)
        self.build_tree(['source/'])
        os.symlink('a/generic/path', 'source/lnk')
        osutils.copy_tree('source', 'target')
        self.assertEqual(['lnk'], os.listdir('target'))
        self.assertEqual('a/generic/path', os.readlink('target/lnk'))

    def test_copy_tree_handlers(self):
        processed_files = []
        processed_links = []
        def file_handler(from_path, to_path):
            processed_files.append(('f', from_path, to_path))
        def dir_handler(from_path, to_path):
            processed_files.append(('d', from_path, to_path))
        def link_handler(from_path, to_path):
            processed_links.append((from_path, to_path))
        handlers = {'file':file_handler,
                    'directory':dir_handler,
                    'symlink':link_handler,
                   }

        self.build_tree(['source/', 'source/a', 'source/b/', 'source/b/c'])
        if osutils.has_symlinks():
            os.symlink('a/generic/path', 'source/lnk')
        osutils.copy_tree('source', 'target', handlers=handlers)

        self.assertEqual([('d', 'source', 'target'),
                          ('f', 'source/a', 'target/a'),
                          ('d', 'source/b', 'target/b'),
                          ('f', 'source/b/c', 'target/b/c'),
                         ], processed_files)
        self.assertPathDoesNotExist('target')
        if osutils.has_symlinks():
            self.assertEqual([('source/lnk', 'target/lnk')], processed_links)


class TestSetUnsetEnv(tests.TestCase):
    """Test updating the environment"""

    def setUp(self):
        super(TestSetUnsetEnv, self).setUp()

        self.assertEqual(None, os.environ.get('BZR_TEST_ENV_VAR'),
                         'Environment was not cleaned up properly.'
                         ' Variable BZR_TEST_ENV_VAR should not exist.')
        def cleanup():
            if 'BZR_TEST_ENV_VAR' in os.environ:
                del os.environ['BZR_TEST_ENV_VAR']
        self.addCleanup(cleanup)

    def test_set(self):
        """Test that we can set an env variable"""
        old = osutils.set_or_unset_env('BZR_TEST_ENV_VAR', 'foo')
        self.assertEqual(None, old)
        self.assertEqual('foo', os.environ.get('BZR_TEST_ENV_VAR'))

    def test_double_set(self):
        """Test that we get the old value out"""
        osutils.set_or_unset_env('BZR_TEST_ENV_VAR', 'foo')
        old = osutils.set_or_unset_env('BZR_TEST_ENV_VAR', 'bar')
        self.assertEqual('foo', old)
        self.assertEqual('bar', os.environ.get('BZR_TEST_ENV_VAR'))

    def test_unicode(self):
        """Environment can only contain plain strings

        So Unicode strings must be encoded.
        """
        uni_val, env_val = tests.probe_unicode_in_user_encoding()
        if uni_val is None:
            raise tests.TestSkipped(
                'Cannot find a unicode character that works in encoding %s'
                % (osutils.get_user_encoding(),))

        old = osutils.set_or_unset_env('BZR_TEST_ENV_VAR', uni_val)
        self.assertEqual(env_val, os.environ.get('BZR_TEST_ENV_VAR'))

    def test_unset(self):
        """Test that passing None will remove the env var"""
        osutils.set_or_unset_env('BZR_TEST_ENV_VAR', 'foo')
        old = osutils.set_or_unset_env('BZR_TEST_ENV_VAR', None)
        self.assertEqual('foo', old)
        self.assertEqual(None, os.environ.get('BZR_TEST_ENV_VAR'))
        self.assertFalse('BZR_TEST_ENV_VAR' in os.environ)


class TestSizeShaFile(tests.TestCaseInTempDir):

    def test_sha_empty(self):
        self.build_tree_contents([('foo', '')])
        expected_sha = osutils.sha_string('')
        f = open('foo')
        self.addCleanup(f.close)
        size, sha = osutils.size_sha_file(f)
        self.assertEqual(0, size)
        self.assertEqual(expected_sha, sha)

    def test_sha_mixed_endings(self):
        text = 'test\r\nwith\nall\rpossible line endings\r\n'
        self.build_tree_contents([('foo', text)])
        expected_sha = osutils.sha_string(text)
        f = open('foo', 'rb')
        self.addCleanup(f.close)
        size, sha = osutils.size_sha_file(f)
        self.assertEqual(38, size)
        self.assertEqual(expected_sha, sha)


class TestShaFileByName(tests.TestCaseInTempDir):

    def test_sha_empty(self):
        self.build_tree_contents([('foo', '')])
        expected_sha = osutils.sha_string('')
        self.assertEqual(expected_sha, osutils.sha_file_by_name('foo'))

    def test_sha_mixed_endings(self):
        text = 'test\r\nwith\nall\rpossible line endings\r\n'
        self.build_tree_contents([('foo', text)])
        expected_sha = osutils.sha_string(text)
        self.assertEqual(expected_sha, osutils.sha_file_by_name('foo'))


class TestResourceLoading(tests.TestCaseInTempDir):

    def test_resource_string(self):
        # test resource in bzrlib
        text = osutils.resource_string('bzrlib', 'debug.py')
        self.assertContainsRe(text, "debug_flags = set()")
        # test resource under bzrlib
        text = osutils.resource_string('bzrlib.ui', 'text.py')
        self.assertContainsRe(text, "class TextUIFactory")
        # test unsupported package
        self.assertRaises(errors.BzrError, osutils.resource_string, 'zzzz',
            'yyy.xx')
        # test unknown resource
        self.assertRaises(IOError, osutils.resource_string, 'bzrlib', 'yyy.xx')


class TestReCompile(tests.TestCase):

    def _deprecated_re_compile_checked(self, *args, **kwargs):
        return self.applyDeprecated(symbol_versioning.deprecated_in((2, 2, 0)),
            osutils.re_compile_checked, *args, **kwargs)

    def test_re_compile_checked(self):
        r = self._deprecated_re_compile_checked(r'A*', re.IGNORECASE)
        self.assertTrue(r.match('aaaa'))
        self.assertTrue(r.match('aAaA'))

    def test_re_compile_checked_error(self):
        # like https://bugs.launchpad.net/bzr/+bug/251352

        # Due to possible test isolation error, re.compile is not lazy at
        # this point. We re-install lazy compile.
        lazy_regex.install_lazy_compile()
        err = self.assertRaises(
            errors.BzrCommandError,
            self._deprecated_re_compile_checked, '*', re.IGNORECASE, 'test case')
        self.assertEqual(
            'Invalid regular expression in test case: '
            '"*" nothing to repeat',
            str(err))


class TestDirReader(tests.TestCaseInTempDir):

    scenarios = dir_reader_scenarios()

    # Set by load_tests
    _dir_reader_class = None
    _native_to_unicode = None

    def setUp(self):
        tests.TestCaseInTempDir.setUp(self)
        self.overrideAttr(osutils,
                          '_selected_dir_reader', self._dir_reader_class())

    def _get_ascii_tree(self):
        tree = [
            '0file',
            '1dir/',
            '1dir/0file',
            '1dir/1dir/',
            '2file'
            ]
        expected_dirblocks = [
                (('', '.'),
                 [('0file', '0file', 'file'),
                  ('1dir', '1dir', 'directory'),
                  ('2file', '2file', 'file'),
                 ]
                ),
                (('1dir', './1dir'),
                 [('1dir/0file', '0file', 'file'),
                  ('1dir/1dir', '1dir', 'directory'),
                 ]
                ),
                (('1dir/1dir', './1dir/1dir'),
                 [
                 ]
                ),
            ]
        return tree, expected_dirblocks

    def test_walk_cur_dir(self):
        tree, expected_dirblocks = self._get_ascii_tree()
        self.build_tree(tree)
        result = list(osutils._walkdirs_utf8('.'))
        # Filter out stat and abspath
        self.assertEqual(expected_dirblocks,
                         [(dirinfo, [line[0:3] for line in block])
                          for dirinfo, block in result])

    def test_walk_sub_dir(self):
        tree, expected_dirblocks = self._get_ascii_tree()
        self.build_tree(tree)
        # you can search a subdir only, with a supplied prefix.
        result = list(osutils._walkdirs_utf8('./1dir', '1dir'))
        # Filter out stat and abspath
        self.assertEqual(expected_dirblocks[1:],
                         [(dirinfo, [line[0:3] for line in block])
                          for dirinfo, block in result])

    def _get_unicode_tree(self):
        name0u = u'0file-\xb6'
        name1u = u'1dir-\u062c\u0648'
        name2u = u'2file-\u0633'
        tree = [
            name0u,
            name1u + '/',
            name1u + '/' + name0u,
            name1u + '/' + name1u + '/',
            name2u,
            ]
        name0 = name0u.encode('UTF-8')
        name1 = name1u.encode('UTF-8')
        name2 = name2u.encode('UTF-8')
        expected_dirblocks = [
                (('', '.'),
                 [(name0, name0, 'file', './' + name0u),
                  (name1, name1, 'directory', './' + name1u),
                  (name2, name2, 'file', './' + name2u),
                 ]
                ),
                ((name1, './' + name1u),
                 [(name1 + '/' + name0, name0, 'file', './' + name1u
                                                        + '/' + name0u),
                  (name1 + '/' + name1, name1, 'directory', './' + name1u
                                                            + '/' + name1u),
                 ]
                ),
                ((name1 + '/' + name1, './' + name1u + '/' + name1u),
                 [
                 ]
                ),
            ]
        return tree, expected_dirblocks

    def _filter_out(self, raw_dirblocks):
        """Filter out a walkdirs_utf8 result.

        stat field is removed, all native paths are converted to unicode
        """
        filtered_dirblocks = []
        for dirinfo, block in raw_dirblocks:
            dirinfo = (dirinfo[0], self._native_to_unicode(dirinfo[1]))
            details = []
            for line in block:
                details.append(line[0:3] + (self._native_to_unicode(line[4]), ))
            filtered_dirblocks.append((dirinfo, details))
        return filtered_dirblocks

    def test_walk_unicode_tree(self):
        self.requireFeature(tests.UnicodeFilenameFeature)
        tree, expected_dirblocks = self._get_unicode_tree()
        self.build_tree(tree)
        result = list(osutils._walkdirs_utf8('.'))
        self.assertEqual(expected_dirblocks, self._filter_out(result))

    def test_symlink(self):
        self.requireFeature(tests.SymlinkFeature)
        self.requireFeature(tests.UnicodeFilenameFeature)
        target = u'target\N{Euro Sign}'
        link_name = u'l\N{Euro Sign}nk'
        os.symlink(target, link_name)
        target_utf8 = target.encode('UTF-8')
        link_name_utf8 = link_name.encode('UTF-8')
        expected_dirblocks = [
                (('', '.'),
                 [(link_name_utf8, link_name_utf8,
                   'symlink', './' + link_name),],
                 )]
        result = list(osutils._walkdirs_utf8('.'))
        self.assertEqual(expected_dirblocks, self._filter_out(result))


class TestReadLink(tests.TestCaseInTempDir):
    """Exposes os.readlink() problems and the osutils solution.

    The only guarantee offered by os.readlink(), starting with 2.6, is that a
    unicode string will be returned if a unicode string is passed.

    But prior python versions failed to properly encode the passed unicode
    string.
    """
    _test_needs_features = [tests.SymlinkFeature, tests.UnicodeFilenameFeature]

    def setUp(self):
        super(tests.TestCaseInTempDir, self).setUp()
        self.link = u'l\N{Euro Sign}ink'
        self.target = u'targe\N{Euro Sign}t'
        os.symlink(self.target, self.link)

    def test_os_readlink_link_encoding(self):
        self.assertEquals(self.target,  os.readlink(self.link))

    def test_os_readlink_link_decoding(self):
        self.assertEquals(self.target.encode(osutils._fs_enc),
                          os.readlink(self.link.encode(osutils._fs_enc)))


class TestConcurrency(tests.TestCase):

    def setUp(self):
        super(TestConcurrency, self).setUp()
        self.overrideAttr(osutils, '_cached_local_concurrency')

    def test_local_concurrency(self):
        concurrency = osutils.local_concurrency()
        self.assertIsInstance(concurrency, int)

    def test_local_concurrency_environment_variable(self):
        self.overrideEnv('BZR_CONCURRENCY', '2')
        self.assertEqual(2, osutils.local_concurrency(use_cache=False))
        self.overrideEnv('BZR_CONCURRENCY', '3')
        self.assertEqual(3, osutils.local_concurrency(use_cache=False))
        self.overrideEnv('BZR_CONCURRENCY', 'foo')
        self.assertEqual(1, osutils.local_concurrency(use_cache=False))

    def test_option_concurrency(self):
        self.overrideEnv('BZR_CONCURRENCY', '1')
        self.run_bzr('rocks --concurrency 42')
        # Command line overrides environment variable
        self.assertEquals('42', os.environ['BZR_CONCURRENCY'])
        self.assertEquals(42, osutils.local_concurrency(use_cache=False))


class TestFailedToLoadExtension(tests.TestCase):

    def _try_loading(self):
        try:
            import bzrlib._fictional_extension_py
        except ImportError, e:
            osutils.failed_to_load_extension(e)
            return True

    def setUp(self):
        super(TestFailedToLoadExtension, self).setUp()
        self.overrideAttr(osutils, '_extension_load_failures', [])

    def test_failure_to_load(self):
        self._try_loading()
        self.assertLength(1, osutils._extension_load_failures)
        self.assertEquals(osutils._extension_load_failures[0],
            "No module named _fictional_extension_py")

    def test_report_extension_load_failures_no_warning(self):
        self.assertTrue(self._try_loading())
        warnings, result = self.callCatchWarnings(osutils.report_extension_load_failures)
        # it used to give a Python warning; it no longer does
        self.assertLength(0, warnings)

    def test_report_extension_load_failures_message(self):
        log = StringIO()
        trace.push_log_file(log)
        self.assertTrue(self._try_loading())
        osutils.report_extension_load_failures()
        self.assertContainsRe(
            log.getvalue(),
            r"bzr: warning: some compiled extensions could not be loaded; "
            "see <https://answers\.launchpad\.net/bzr/\+faq/703>\n"
            )


class TestTerminalWidth(tests.TestCase):

    def setUp(self):
        tests.TestCase.setUp(self)
        self._orig_terminal_size_state = osutils._terminal_size_state
        self._orig_first_terminal_size = osutils._first_terminal_size
        self.addCleanup(self.restore_osutils_globals)
        osutils._terminal_size_state = 'no_data'
        osutils._first_terminal_size = None

    def restore_osutils_globals(self):
        osutils._terminal_size_state = self._orig_terminal_size_state
        osutils._first_terminal_size = self._orig_first_terminal_size

    def replace_stdout(self, new):
        self.overrideAttr(sys, 'stdout', new)

    def replace__terminal_size(self, new):
        self.overrideAttr(osutils, '_terminal_size', new)

    def set_fake_tty(self):

        class I_am_a_tty(object):
            def isatty(self):
                return True

        self.replace_stdout(I_am_a_tty())

    def test_default_values(self):
        self.assertEqual(80, osutils.default_terminal_width)

    def test_defaults_to_BZR_COLUMNS(self):
        # BZR_COLUMNS is set by the test framework
        self.assertNotEqual('12', os.environ['BZR_COLUMNS'])
        self.overrideEnv('BZR_COLUMNS', '12')
        self.assertEqual(12, osutils.terminal_width())

    def test_BZR_COLUMNS_0_no_limit(self):
        self.overrideEnv('BZR_COLUMNS', '0')
        self.assertEqual(None, osutils.terminal_width())

    def test_falls_back_to_COLUMNS(self):
        self.overrideEnv('BZR_COLUMNS', None)
        self.assertNotEqual('42', os.environ['COLUMNS'])
        self.set_fake_tty()
        self.overrideEnv('COLUMNS', '42')
        self.assertEqual(42, osutils.terminal_width())

    def test_tty_default_without_columns(self):
        self.overrideEnv('BZR_COLUMNS', None)
        self.overrideEnv('COLUMNS', None)

        def terminal_size(w, h):
            return 42, 42

        self.set_fake_tty()
        # We need to override the osutils definition as it depends on the
        # running environment that we can't control (PQM running without a
        # controlling terminal is one example).
        self.replace__terminal_size(terminal_size)
        self.assertEqual(42, osutils.terminal_width())

    def test_non_tty_default_without_columns(self):
        self.overrideEnv('BZR_COLUMNS', None)
        self.overrideEnv('COLUMNS', None)
        self.replace_stdout(None)
        self.assertEqual(None, osutils.terminal_width())

    def test_no_TIOCGWINSZ(self):
        self.requireFeature(term_ios_feature)
        termios = term_ios_feature.module
        # bug 63539 is about a termios without TIOCGWINSZ attribute
        try:
            orig = termios.TIOCGWINSZ
        except AttributeError:
            # We won't remove TIOCGWINSZ, because it doesn't exist anyway :)
            pass
        else:
            self.overrideAttr(termios, 'TIOCGWINSZ')
            del termios.TIOCGWINSZ
        self.overrideEnv('BZR_COLUMNS', None)
        self.overrideEnv('COLUMNS', None)
        # Whatever the result is, if we don't raise an exception, it's ok.
        osutils.terminal_width()


class TestCreationOps(tests.TestCaseInTempDir):
    _test_needs_features = [features.chown_feature]

    def setUp(self):
        tests.TestCaseInTempDir.setUp(self)
        self.overrideAttr(os, 'chown', self._dummy_chown)

        # params set by call to _dummy_chown
        self.path = self.uid = self.gid = None

    def _dummy_chown(self, path, uid, gid):
        self.path, self.uid, self.gid = path, uid, gid

    def test_copy_ownership_from_path(self):
        """copy_ownership_from_path test with specified src."""
        ownsrc = '/'
        f = open('test_file', 'wt')
        osutils.copy_ownership_from_path('test_file', ownsrc)

        s = os.stat(ownsrc)
        self.assertEquals(self.path, 'test_file')
        self.assertEquals(self.uid, s.st_uid)
        self.assertEquals(self.gid, s.st_gid)

    def test_copy_ownership_nonesrc(self):
        """copy_ownership_from_path test with src=None."""
        f = open('test_file', 'wt')
        # should use parent dir for permissions
        osutils.copy_ownership_from_path('test_file')

        s = os.stat('..')
        self.assertEquals(self.path, 'test_file')
        self.assertEquals(self.uid, s.st_uid)
        self.assertEquals(self.gid, s.st_gid)


class TestGetuserUnicode(tests.TestCase):

    def test_ascii_user(self):
        self.overrideEnv('LOGNAME', 'jrandom')
        self.assertEqual(u'jrandom', osutils.getuser_unicode())

    def test_unicode_user(self):
        ue = osutils.get_user_encoding()
        uni_val, env_val = tests.probe_unicode_in_user_encoding()
        if uni_val is None:
            raise tests.TestSkipped(
                'Cannot find a unicode character that works in encoding %s'
                % (osutils.get_user_encoding(),))
        uni_username = u'jrandom' + uni_val
        encoded_username = uni_username.encode(ue)
        self.overrideEnv('LOGNAME', encoded_username)
        self.assertEqual(uni_username, osutils.getuser_unicode())
        self.overrideEnv('LOGNAME', u'jrandom\xb6'.encode(ue))
        self.assertEqual(u'jrandom\xb6', osutils.getuser_unicode())

    def test_no_username_bug_660174(self):
        self.requireFeature(features.win32_feature)
        for name in ('LOGNAME', 'USER', 'LNAME', 'USERNAME'):
            self.overrideEnv(name, None)
        self.assertEqual(u'UNKNOWN', osutils.getuser_unicode())


class TestBackupNames(tests.TestCase):

    def setUp(self):
        super(TestBackupNames, self).setUp()
        self.backups = []

    def backup_exists(self, name):
        return name in self.backups

    def available_backup_name(self, name):
        backup_name = osutils.available_backup_name(name, self.backup_exists)
        self.backups.append(backup_name)
        return backup_name

    def assertBackupName(self, expected, name):
        self.assertEqual(expected, self.available_backup_name(name))

    def test_empty(self):
        self.assertBackupName('file.~1~', 'file')

    def test_existing(self):
        self.available_backup_name('file')
        self.available_backup_name('file')
        self.assertBackupName('file.~3~', 'file')
        # Empty slots are found, this is not a strict requirement and may be
        # revisited if we test against all implementations.
        self.backups.remove('file.~2~')
        self.assertBackupName('file.~2~', 'file')


class TestFindExecutableInPath(tests.TestCase):

    def test_windows(self):
        if sys.platform != 'win32':
            raise tests.TestSkipped('test requires win32')
        self.assertTrue(osutils.find_executable_on_path('explorer') is not None)
        self.assertTrue(
            osutils.find_executable_on_path('explorer.exe') is not None)
        self.assertTrue(
            osutils.find_executable_on_path('EXPLORER.EXE') is not None)
        self.assertTrue(
            osutils.find_executable_on_path('THIS SHOULD NOT EXIST') is None)
        self.assertTrue(osutils.find_executable_on_path('file.txt') is None)

    def test_other(self):
        if sys.platform == 'win32':
            raise tests.TestSkipped('test requires non-win32')
        self.assertTrue(osutils.find_executable_on_path('sh') is not None)
        self.assertTrue(
            osutils.find_executable_on_path('THIS SHOULD NOT EXIST') is None)<|MERGE_RESOLUTION|>--- conflicted
+++ resolved
@@ -1,4 +1,4 @@
-# Copyright (C) 2005-2011 Canonical Ltd
+# Copyright (C) 2005-2012 Canonical Ltd
 #
 # This program is free software; you can redistribute it and/or modify
 # it under the terms of the GNU General Public License as published by
@@ -818,7 +818,6 @@
         self.assertEqual(None, osutils.safe_file_id(None))
 
 
-<<<<<<< HEAD
 class TestPosixFuncs(tests.TestCase):
     """Test that the posix version of normpath returns an appropriate path
        when used with 2 leading slashes."""
@@ -827,7 +826,8 @@
         self.assertEqual('/etc/shadow', osutils._posix_normpath('/etc/shadow'))
         self.assertEqual('/etc/shadow', osutils._posix_normpath('//etc/shadow'))
         self.assertEqual('/etc/shadow', osutils._posix_normpath('///etc/shadow'))
-=======
+
+
 class TestSendAll(tests.TestCase):
 
     def test_send_with_disconnected_socket(self):
@@ -865,7 +865,6 @@
         self.assertRaises(errors.ConnectionReset,
                           osutils.send_all, sock, 'content')
         self.assertEqual(1, sock.call_count)
->>>>>>> c9c3fd61
 
 
 class TestWin32Funcs(tests.TestCase):
