--- conflicted
+++ resolved
@@ -23,11 +23,8 @@
 from bzrlib import (
     dirstate,
     errors,
-<<<<<<< HEAD
     filters,
-=======
     inventory,
->>>>>>> 2ffbc16f
     osutils,
     )
 from bzrlib.memorytree import MemoryTree
