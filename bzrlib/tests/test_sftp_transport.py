--- conflicted
+++ resolved
@@ -187,12 +187,7 @@
             ssh._ssh_vendor_manager._cached_ssh_vendor = orig_vendor
 
     def test_abspath_root_sibling_server(self):
-<<<<<<< HEAD
-        from bzrlib.transport.sftp import SFTPSiblingAbsoluteServer
-        server = SFTPSiblingAbsoluteServer()
-=======
         server = stub_sftp.SFTPSiblingAbsoluteServer()
->>>>>>> d6de82d6
         server.start_server()
         try:
             transport = get_transport(server.get_url())
