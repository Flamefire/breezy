# Copyright (C) 2011 Canonical Ltd
#
# This program is free software; you can redistribute it and/or modify
# it under the terms of the GNU General Public License as published by
# the Free Software Foundation; either version 2 of the License, or
# (at your option) any later version.
#
# This program is distributed in the hope that it will be useful,
# but WITHOUT ANY WARRANTY; without even the implied warranty of
# MERCHANTABILITY or FITNESS FOR A PARTICULAR PURPOSE.  See the
# GNU General Public License for more details.
#
# You should have received a copy of the GNU General Public License
# along with this program; if not, write to the Free Software
# Foundation, Inc., 51 Franklin Street, Fifth Floor, Boston, MA 02110-1301 USA

"""Tests for repository implementations - tests a repository format."""

from bzrlib import (
    errors,
<<<<<<< HEAD
    inventory,
    revision as _mod_revision,
=======
    gpg,
    repository as _mod_repository,
>>>>>>> 41adbcaf
    tests,
    versionedfile,
    )

from bzrlib.tests.per_repository_vf import (
    TestCaseWithRepository,
    all_repository_vf_format_scenarios,
    )
from bzrlib.tests.scenarios import load_tests_apply_scenarios


load_tests = load_tests_apply_scenarios


class TestRepository(TestCaseWithRepository):

    scenarios = all_repository_vf_format_scenarios()

    def test_attribute_inventories_store(self):
        """Test the existence of the inventories attribute."""
        tree = self.make_branch_and_tree('tree')
        repo = tree.branch.repository
        self.assertIsInstance(repo.inventories, versionedfile.VersionedFiles)

    def test_attribute_inventories_basics(self):
        """Test basic aspects of the inventories attribute."""
        tree = self.make_branch_and_tree('tree')
        repo = tree.branch.repository
        rev_id = (tree.commit('a'),)
        tree.lock_read()
        self.addCleanup(tree.unlock)
        self.assertEqual(set([rev_id]), set(repo.inventories.keys()))

    def test_attribute_revision_store(self):
        """Test the existence of the revisions attribute."""
        tree = self.make_branch_and_tree('tree')
        repo = tree.branch.repository
        self.assertIsInstance(repo.revisions,
            versionedfile.VersionedFiles)

    def test_attribute_revision_store_basics(self):
        """Test the basic behaviour of the revisions attribute."""
        tree = self.make_branch_and_tree('tree')
        repo = tree.branch.repository
        repo.lock_write()
        try:
            self.assertEqual(set(), set(repo.revisions.keys()))
            revid = (tree.commit("foo"),)
            self.assertEqual(set([revid]), set(repo.revisions.keys()))
            self.assertEqual({revid:()},
                repo.revisions.get_parent_map([revid]))
        finally:
            repo.unlock()
        tree2 = self.make_branch_and_tree('tree2')
        tree2.pull(tree.branch)
        left_id = (tree2.commit('left'),)
        right_id = (tree.commit('right'),)
        tree.merge_from_branch(tree2.branch)
        merge_id = (tree.commit('merged'),)
        repo.lock_read()
        self.addCleanup(repo.unlock)
        self.assertEqual(set([revid, left_id, right_id, merge_id]),
            set(repo.revisions.keys()))
        self.assertEqual({revid:(), left_id:(revid,), right_id:(revid,),
             merge_id:(right_id, left_id)},
            repo.revisions.get_parent_map(repo.revisions.keys()))

    def test_attribute_signature_store(self):
        """Test the existence of the signatures attribute."""
        tree = self.make_branch_and_tree('tree')
        repo = tree.branch.repository
        self.assertIsInstance(repo.signatures,
            versionedfile.VersionedFiles)

    def test_exposed_versioned_files_are_marked_dirty(self):
        repo = self.make_repository('.')
        repo.lock_write()
        signatures = repo.signatures
        revisions = repo.revisions
        inventories = repo.inventories
        repo.unlock()
        self.assertRaises(errors.ObjectNotLocked,
            signatures.keys)
        self.assertRaises(errors.ObjectNotLocked,
            revisions.keys)
        self.assertRaises(errors.ObjectNotLocked,
            inventories.keys)
        self.assertRaises(errors.ObjectNotLocked,
            signatures.add_lines, ('foo',), [], [])
        self.assertRaises(errors.ObjectNotLocked,
            revisions.add_lines, ('foo',), [], [])
        self.assertRaises(errors.ObjectNotLocked,
            inventories.add_lines, ('foo',), [], [])

<<<<<<< HEAD
    def test_get_serializer_format(self):
        repo = self.make_repository('.')
        format = repo.get_serializer_format()
        self.assertEqual(repo._serializer.format_num, format)

    def test_add_revision_inventory_sha1(self):
        inv = inventory.Inventory(revision_id='A')
        inv.root.revision = 'A'
        inv.root.file_id = 'fixed-root'
        # Insert the inventory on its own to an identical repository, to get
        # its sha1.
        reference_repo = self.make_repository('reference_repo')
        reference_repo.lock_write()
        reference_repo.start_write_group()
        inv_sha1 = reference_repo.add_inventory('A', inv, [])
        reference_repo.abort_write_group()
        reference_repo.unlock()
        # Now insert a revision with this inventory, and it should get the same
        # sha1.
        repo = self.make_repository('repo')
        repo.lock_write()
        repo.start_write_group()
        root_id = inv.root.file_id
        repo.texts.add_lines(('fixed-root', 'A'), [], [])
        repo.add_revision('A', _mod_revision.Revision(
                'A', committer='B', timestamp=0,
                timezone=0, message='C'), inv=inv)
        repo.commit_write_group()
        repo.unlock()
        repo.lock_read()
        self.assertEquals(inv_sha1, repo.get_revision('A').inventory_sha1)
        repo.unlock()
=======
    def test_install_revisions(self):
        wt = self.make_branch_and_tree('source')
        wt.commit('A', allow_pointless=True, rev_id='A')
        repo = wt.branch.repository
        repo.lock_write()
        repo.start_write_group()
        repo.sign_revision('A', gpg.LoopbackGPGStrategy(None))
        repo.commit_write_group()
        repo.unlock()
        repo.lock_read()
        self.addCleanup(repo.unlock)
        repo2 = self.make_repository('repo2')
        revision = repo.get_revision('A')
        tree = repo.revision_tree('A')
        signature = repo.get_signature_text('A')
        repo2.lock_write()
        self.addCleanup(repo2.unlock)
        _mod_repository.install_revisions(repo2, [(revision, tree, signature)])
        self.assertEqual(revision, repo2.get_revision('A'))
        self.assertEqual(signature, repo2.get_signature_text('A'))
>>>>>>> 41adbcaf


class TestCaseWithComplexRepository(TestCaseWithRepository):

    scenarios = all_repository_vf_format_scenarios()

    def setUp(self):
        super(TestCaseWithComplexRepository, self).setUp()
        tree_a = self.make_branch_and_tree('a')
        self.bzrdir = tree_a.branch.bzrdir
        # add a corrupt inventory 'orphan'
        # this may need some generalising for knits.
        tree_a.lock_write()
        try:
            tree_a.branch.repository.start_write_group()
            try:
                inv_file = tree_a.branch.repository.inventories
                inv_file.add_lines(('orphan',), [], [])
            except:
                tree_a.branch.repository.commit_write_group()
                raise
            else:
                tree_a.branch.repository.abort_write_group()
        finally:
            tree_a.unlock()
        # add a real revision 'rev1'
        tree_a.commit('rev1', rev_id='rev1', allow_pointless=True)
        # add a real revision 'rev2' based on rev1
        tree_a.commit('rev2', rev_id='rev2', allow_pointless=True)
        # add a reference to a ghost
        tree_a.add_parent_tree_id('ghost1')
        try:
            tree_a.commit('rev3', rev_id='rev3', allow_pointless=True)
        except errors.RevisionNotPresent:
            raise tests.TestNotApplicable(
                "Cannot test with ghosts for this format.")
        # add another reference to a ghost, and a second ghost.
        tree_a.add_parent_tree_id('ghost1')
        tree_a.add_parent_tree_id('ghost2')
        tree_a.commit('rev4', rev_id='rev4', allow_pointless=True)

    def test_revision_trees(self):
        revision_ids = ['rev1', 'rev2', 'rev3', 'rev4']
        repository = self.bzrdir.open_repository()
        repository.lock_read()
        self.addCleanup(repository.unlock)
        trees1 = list(repository.revision_trees(revision_ids))
        trees2 = [repository.revision_tree(t) for t in revision_ids]
        self.assertEqual(len(trees1), len(trees2))
        for tree1, tree2 in zip(trees1, trees2):
            self.assertFalse(tree2.changes_from(tree1).has_changed())

    def test_get_deltas_for_revisions(self):
        repository = self.bzrdir.open_repository()
        repository.lock_read()
        self.addCleanup(repository.unlock)
        revisions = [repository.get_revision(r) for r in
                     ['rev1', 'rev2', 'rev3', 'rev4']]
        deltas1 = list(repository.get_deltas_for_revisions(revisions))
        deltas2 = [repository.get_revision_delta(r.revision_id) for r in
                   revisions]
        self.assertEqual(deltas1, deltas2)

    def test_all_revision_ids(self):
        # all_revision_ids -> all revisions
        self.assertEqual(set(['rev1', 'rev2', 'rev3', 'rev4']),
            set(self.bzrdir.open_repository().all_revision_ids()))

    def test_get_ancestry_missing_revision(self):
        # get_ancestry(revision that is in some data but not fully installed
        # -> NoSuchRevision
        self.assertRaises(errors.NoSuchRevision,
                          self.bzrdir.open_repository().get_ancestry, 'orphan')

    def test_get_unordered_ancestry(self):
        repo = self.bzrdir.open_repository()
        self.assertEqual(set(repo.get_ancestry('rev3')),
                         set(repo.get_ancestry('rev3', topo_sorted=False)))

    def test_reserved_id(self):
        repo = self.make_repository('repository')
        repo.lock_write()
        repo.start_write_group()
        try:
            self.assertRaises(errors.ReservedId, repo.add_inventory,
                'reserved:', None, None)
            self.assertRaises(errors.ReservedId, repo.add_inventory_by_delta,
                "foo", [], 'reserved:', None)
            self.assertRaises(errors.ReservedId, repo.add_revision,
                'reserved:', None)
        finally:
            repo.abort_write_group()
            repo.unlock()<|MERGE_RESOLUTION|>--- conflicted
+++ resolved
@@ -18,13 +18,10 @@
 
 from bzrlib import (
     errors,
-<<<<<<< HEAD
+    gpg,
     inventory,
+    repository as _mod_repository,
     revision as _mod_revision,
-=======
-    gpg,
-    repository as _mod_repository,
->>>>>>> 41adbcaf
     tests,
     versionedfile,
     )
@@ -119,7 +116,6 @@
         self.assertRaises(errors.ObjectNotLocked,
             inventories.add_lines, ('foo',), [], [])
 
-<<<<<<< HEAD
     def test_get_serializer_format(self):
         repo = self.make_repository('.')
         format = repo.get_serializer_format()
@@ -152,7 +148,7 @@
         repo.lock_read()
         self.assertEquals(inv_sha1, repo.get_revision('A').inventory_sha1)
         repo.unlock()
-=======
+
     def test_install_revisions(self):
         wt = self.make_branch_and_tree('source')
         wt.commit('A', allow_pointless=True, rev_id='A')
@@ -173,7 +169,6 @@
         _mod_repository.install_revisions(repo2, [(revision, tree, signature)])
         self.assertEqual(revision, repo2.get_revision('A'))
         self.assertEqual(signature, repo2.get_signature_text('A'))
->>>>>>> 41adbcaf
 
 
 class TestCaseWithComplexRepository(TestCaseWithRepository):
