--- conflicted
+++ resolved
@@ -209,12 +209,7 @@
         default for the branch), and will be stacked when the repo format
         allows (which means that the branch format isn't necessarly preserved).
         """
-<<<<<<< HEAD
-        from bzrlib.plugins.weave_fmt.branch import BzrBranchFormat4
-        if isinstance(self.branch_format, BzrBranchFormat4):
-=======
         if not self.bzrdir_format.flexible_components:
->>>>>>> dee88172
             raise tests.TestNotApplicable('Not a metadir format.')
         if isinstance(self.branch_format, branch.BranchReferenceFormat):
             # This test could in principle apply to BranchReferenceFormat, but
