--- conflicted
+++ resolved
@@ -171,19 +171,11 @@
         super(DummyForeignVcsBranchFormat, self).__init__()
         self._matchingbzrdir = DummyForeignVcsDirFormat()
 
-<<<<<<< HEAD
-    def open(self, a_bzrdir, _found=False):
-        if not _found:
-            raise NotImplementedError
-        try:
-            transport = a_bzrdir.get_branch_transport(None)
-=======
     def open(self, a_bzrdir, name=None, _found=False):
         if not _found:
             raise NotImplementedError
         try:
             transport = a_bzrdir.get_branch_transport(None, name=name)
->>>>>>> d6de82d6
             control_files = lockable_files.LockableFiles(transport, 'lock',
                                                          lockdir.LockDir)
             return DummyForeignVcsBranch(_format=self,
@@ -251,13 +243,9 @@
         self._control_files = lockable_files.LockableFiles(self.transport,
             "lock", lockable_files.TransportLock)
 
-<<<<<<< HEAD
-    def open_branch(self, ignore_fallbacks=True):
-=======
     def open_branch(self, name=None, unsupported=False, ignore_fallbacks=True):
         if name is not None:
             raise errors.NoColocatedBranchSupport(self)
->>>>>>> d6de82d6
         return self._format.get_branch_format().open(self, _found=True)
 
     def cloning_metadir(self, stacked=False):
