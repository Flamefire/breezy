# (C) 2005 Canonical Ltd
# Authors:  Robert Collins <robert.collins@canonical.com>
#
# This program is free software; you can redistribute it and/or modify
# it under the terms of the GNU General Public License as published by
# the Free Software Foundation; either version 2 of the License, or
# (at your option) any later version.
#
# This program is distributed in the hope that it will be useful,
# but WITHOUT ANY WARRANTY; without even the implied warranty of
# MERCHANTABILITY or FITNESS FOR A PARTICULAR PURPOSE.  See the
# GNU General Public License for more details.
#
# You should have received a copy of the GNU General Public License
# along with this program; if not, write to the Free Software
# Foundation, Inc., 59 Temple Place, Suite 330, Boston, MA  02111-1307  USA

from cStringIO import StringIO
import os

import bzrlib
from bzrlib.branch import Branch
from bzrlib.errors import NotBranchError, NotVersionedError
from bzrlib.tests import TestCaseWithTransport
from bzrlib.trace import mutter
from bzrlib.osutils import pathjoin, getcwd, has_symlinks
from bzrlib.workingtree import (TreeEntry, TreeDirectory, TreeFile, TreeLink,
                                WorkingTree)

class TestTreeDirectory(TestCaseWithTransport):

    def test_kind_character(self):
        self.assertEqual(TreeDirectory().kind_character(), '/')


class TestTreeEntry(TestCaseWithTransport):

    def test_kind_character(self):
        self.assertEqual(TreeEntry().kind_character(), '???')


class TestTreeFile(TestCaseWithTransport):

    def test_kind_character(self):
        self.assertEqual(TreeFile().kind_character(), '')


class TestTreeLink(TestCaseWithTransport):

    def test_kind_character(self):
        self.assertEqual(TreeLink().kind_character(), '')


class TestWorkingTree(TestCaseWithTransport):

    def test_listfiles(self):
        tree = WorkingTree.create_standalone('.')
        os.mkdir('dir')
        print >> open('file', 'w'), "content"
        if has_symlinks():
            os.symlink('target', 'symlink')
        files = list(tree.list_files())
        self.assertEqual(files[0], ('dir', '?', 'directory', None, TreeDirectory()))
        self.assertEqual(files[1], ('file', '?', 'file', None, TreeFile()))
        if has_symlinks():
            self.assertEqual(files[2], ('symlink', '?', 'symlink', None, TreeLink()))

    def test_open_containing(self):
        branch = WorkingTree.create_standalone('.').branch
        wt, relpath = WorkingTree.open_containing()
        self.assertEqual('', relpath)
        self.assertEqual(wt.basedir + '/', branch.base)
        wt, relpath = WorkingTree.open_containing(u'.')
        self.assertEqual('', relpath)
        self.assertEqual(wt.basedir + '/', branch.base)
        wt, relpath = WorkingTree.open_containing('./foo')
        self.assertEqual('foo', relpath)
        self.assertEqual(wt.basedir + '/', branch.base)
        # paths that are urls are just plain wrong for working trees.
        self.assertRaises(NotBranchError,
                          WorkingTree.open_containing, 
                          'file:///' + getcwd())

    def test_construct_with_branch(self):
        branch = WorkingTree.create_standalone('.').branch
        tree = WorkingTree(branch.base, branch)
        self.assertEqual(branch, tree.branch)
        self.assertEqual(branch.base, tree.basedir + '/')
    
    def test_construct_without_branch(self):
        branch = WorkingTree.create_standalone('.').branch
        tree = WorkingTree(branch.base)
        self.assertEqual(branch.base, tree.branch.base)
        self.assertEqual(branch.base, tree.basedir + '/')

    def test_basic_relpath(self):
        # for comprehensive relpath tests, see whitebox.py.
        tree = WorkingTree.create_standalone('.')
        self.assertEqual('child',
                         tree.relpath(pathjoin(getcwd(), 'child')))

    def test_lock_locks_branch(self):
        tree = WorkingTree.create_standalone('.')
        tree.lock_read()
        self.assertEqual('r', tree.branch.peek_lock_mode())
        tree.unlock()
        self.assertEqual(None, tree.branch.peek_lock_mode())
        tree.lock_write()
        self.assertEqual('w', tree.branch.peek_lock_mode())
        tree.unlock()
        self.assertEqual(None, tree.branch.peek_lock_mode())
 
    def get_pullable_trees(self):
        self.build_tree(['from/', 'from/file', 'to/'])
        tree = WorkingTree.create_standalone('from')
        tree.add('file')
        tree.commit('foo', rev_id='A')
        tree_b = WorkingTree.create_standalone('to')
        return tree, tree_b
 
    def test_pull(self):
<<<<<<< HEAD
        tree_a, tree_b = self.get_pullable_trees()
        tree_b.pull(tree_a.branch)
        self.failUnless(tree_b.branch.has_revision('A'))
        self.assertEqual(['A'], tree_b.branch.revision_history())

    def test_pull_overwrites(self):
        tree_a, tree_b = self.get_pullable_trees()
        tree_b.commit('foo', rev_id='B')
        self.assertEqual(['B'], tree_b.branch.revision_history())
        tree_b.pull(tree_a.branch, overwrite=True)
        self.failUnless(tree_b.branch.has_revision('A'))
        self.failUnless(tree_b.branch.has_revision('B'))
        self.assertEqual(['A'], tree_b.branch.revision_history())
=======
        br_a, br_b = self.get_pullable_branches()
        br_b.working_tree().pull(br_a)
        self.failUnless(br_b.repository.has_revision('A'))
        self.assertEqual(['A'], br_b.revision_history())

    def test_pull_overwrites(self):
        br_a, br_b = self.get_pullable_branches()
        br_b.working_tree().commit('foo', rev_id='B')
        self.assertEqual(['B'], br_b.revision_history())
        br_b.working_tree().pull(br_a, overwrite=True)
        self.failUnless(br_b.repository.has_revision('A'))
        self.failUnless(br_b.repository.has_revision('B'))
        self.assertEqual(['A'], br_b.revision_history())
>>>>>>> fe626c58

    def test_revert(self):
        """Test selected-file revert"""
        tree = WorkingTree.create_standalone('.')

        self.build_tree(['hello.txt'])
        file('hello.txt', 'w').write('initial hello')

        self.assertRaises(NotVersionedError,
                          tree.revert, ['hello.txt'])
        tree.add(['hello.txt'])
        tree.commit('create initial hello.txt')

        self.check_file_contents('hello.txt', 'initial hello')
        file('hello.txt', 'w').write('new hello')
        self.check_file_contents('hello.txt', 'new hello')

        # revert file modified since last revision
        tree.revert(['hello.txt'])
        self.check_file_contents('hello.txt', 'initial hello')
        self.check_file_contents('hello.txt~', 'new hello')

        # reverting again does not clobber the backup
        tree.revert(['hello.txt'])
        self.check_file_contents('hello.txt', 'initial hello')
        self.check_file_contents('hello.txt~', 'new hello')

    def test_unknowns(self):
        tree = WorkingTree.create_standalone('.')
        self.build_tree(['hello.txt',
                         'hello.txt~'])
        self.assertEquals(list(tree.unknowns()),
                          ['hello.txt'])

    def test_hashcache(self):
        from bzrlib.tests.test_hashcache import pause
        tree = WorkingTree.create_standalone('.')
        self.build_tree(['hello.txt',
                         'hello.txt~'])
        tree.add('hello.txt')
        pause()
        sha = tree.get_file_sha1(tree.path2id('hello.txt'))
        self.assertEqual(1, tree._hashcache.miss_count)
        tree2 = WorkingTree('.', tree.branch)
        sha2 = tree2.get_file_sha1(tree2.path2id('hello.txt'))
        self.assertEqual(0, tree2._hashcache.miss_count)
        self.assertEqual(1, tree2._hashcache.hit_count)

    def test_checkout(self):
        # at this point as we dont have checkout versions, checkout simply
        # populates the required files for a working tree at the dir.
        self.build_tree(['branch/'])
        b = Branch.create('branch')
        t = WorkingTree.create(b, 'tree')
        # as we are moving the ownership to working tree, we will check here
        # that its split out correctly
        self.failIfExists('branch/.bzr/inventory')
        self.failIfExists('branch/.bzr/pending-merges')
        sio = StringIO()
        bzrlib.xml5.serializer_v5.write_inventory(bzrlib.inventory.Inventory(),
                                                  sio)
        self.assertFileEqual(sio.getvalue(), 'tree/.bzr/inventory')
        self.assertFileEqual('', 'tree/.bzr/pending-merges')

    def test_initialize(self):
        # initialize should create a working tree and branch in an existing dir
        t = WorkingTree.create_standalone('.')
        b = Branch.open('.')
        self.assertEqual(t.branch.base, b.base)
        t2 = WorkingTree('.')
        self.assertEqual(t.basedir, t2.basedir)
        self.assertEqual(b.base, t2.branch.base)
        # TODO maybe we should check the branch format? not sure if its
        # appropriate here.

    def test_rename_dirs(self):
        """Test renaming directories and the files within them."""
        wt = self.make_branch_and_tree('.')
        b = wt.branch
        self.build_tree(['dir/', 'dir/sub/', 'dir/sub/file'])
        wt.add(['dir', 'dir/sub', 'dir/sub/file'])

        wt.commit('create initial state')

        revid = b.revision_history()[0]
        self.log('first revision_id is {%s}' % revid)
        
        inv = b.get_revision_inventory(revid)
        self.log('contents of inventory: %r' % inv.entries())

        self.check_inventory_shape(inv,
                                   ['dir', 'dir/sub', 'dir/sub/file'])

        wt.rename_one('dir', 'newdir')

        self.check_inventory_shape(wt.read_working_inventory(),
                                   ['newdir', 'newdir/sub', 'newdir/sub/file'])

        wt.rename_one('newdir/sub', 'newdir/newsub')
        self.check_inventory_shape(wt.read_working_inventory(),
                                   ['newdir', 'newdir/newsub',
                                    'newdir/newsub/file'])

    def test_add_in_unversioned(self):
        """Try to add a file in an unversioned directory.

        "bzr add" adds the parent as necessary, but simple working tree add
        doesn't do that.
        """
        from bzrlib.errors import NotVersionedError
        wt = self.make_branch_and_tree('.')
        self.build_tree(['foo/',
                         'foo/hello'])
        self.assertRaises(NotVersionedError,
                          wt.add,
                          'foo/hello')

    def test_remove_verbose(self):
        #FIXME the remove api should not print or otherwise depend on the
        # text UI - RBC 20060124
        wt = self.make_branch_and_tree('.')
        self.build_tree(['hello'])
        wt.add(['hello'])
        wt.commit(message='add hello')
        stdout = StringIO()
        stderr = StringIO()
        self.assertEqual(None, self.apply_redirected(None, stdout, stderr,
                                                     wt.remove,
                                                     ['hello'],
                                                     verbose=True))
        self.assertEqual('?       hello\n', stdout.getvalue())
        self.assertEqual('', stderr.getvalue())<|MERGE_RESOLUTION|>--- conflicted
+++ resolved
@@ -119,10 +119,9 @@
         return tree, tree_b
  
     def test_pull(self):
-<<<<<<< HEAD
         tree_a, tree_b = self.get_pullable_trees()
         tree_b.pull(tree_a.branch)
-        self.failUnless(tree_b.branch.has_revision('A'))
+        self.failUnless(tree_b.branch.repository.has_revision('A'))
         self.assertEqual(['A'], tree_b.branch.revision_history())
 
     def test_pull_overwrites(self):
@@ -130,24 +129,9 @@
         tree_b.commit('foo', rev_id='B')
         self.assertEqual(['B'], tree_b.branch.revision_history())
         tree_b.pull(tree_a.branch, overwrite=True)
-        self.failUnless(tree_b.branch.has_revision('A'))
-        self.failUnless(tree_b.branch.has_revision('B'))
+        self.failUnless(tree_b.branch.repository.has_revision('A'))
+        self.failUnless(tree_b.branch.repository.has_revision('B'))
         self.assertEqual(['A'], tree_b.branch.revision_history())
-=======
-        br_a, br_b = self.get_pullable_branches()
-        br_b.working_tree().pull(br_a)
-        self.failUnless(br_b.repository.has_revision('A'))
-        self.assertEqual(['A'], br_b.revision_history())
-
-    def test_pull_overwrites(self):
-        br_a, br_b = self.get_pullable_branches()
-        br_b.working_tree().commit('foo', rev_id='B')
-        self.assertEqual(['B'], br_b.revision_history())
-        br_b.working_tree().pull(br_a, overwrite=True)
-        self.failUnless(br_b.repository.has_revision('A'))
-        self.failUnless(br_b.repository.has_revision('B'))
-        self.assertEqual(['A'], br_b.revision_history())
->>>>>>> fe626c58
 
     def test_revert(self):
         """Test selected-file revert"""
@@ -235,7 +219,7 @@
         revid = b.revision_history()[0]
         self.log('first revision_id is {%s}' % revid)
         
-        inv = b.get_revision_inventory(revid)
+        inv = b.repository.get_revision_inventory(revid)
         self.log('contents of inventory: %r' % inv.entries())
 
         self.check_inventory_shape(inv,
