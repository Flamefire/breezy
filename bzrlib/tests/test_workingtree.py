# Copyright (C) 2005, 2006 Canonical Ltd
# Authors:  Robert Collins <robert.collins@canonical.com>
#
# This program is free software; you can redistribute it and/or modify
# it under the terms of the GNU General Public License as published by
# the Free Software Foundation; either version 2 of the License, or
# (at your option) any later version.
#
# This program is distributed in the hope that it will be useful,
# but WITHOUT ANY WARRANTY; without even the implied warranty of
# MERCHANTABILITY or FITNESS FOR A PARTICULAR PURPOSE.  See the
# GNU General Public License for more details.
#
# You should have received a copy of the GNU General Public License
# along with this program; if not, write to the Free Software
# Foundation, Inc., 59 Temple Place, Suite 330, Boston, MA  02111-1307  USA

from cStringIO import StringIO
import os

from bzrlib import dirstate, ignores
import bzrlib
from bzrlib.branch import Branch
from bzrlib import bzrdir, conflicts, errors, workingtree
from bzrlib.bzrdir import BzrDir
from bzrlib.errors import NotBranchError, NotVersionedError
from bzrlib.lockdir import LockDir
from bzrlib.mutabletree import needs_tree_write_lock
from bzrlib.osutils import pathjoin, getcwd, has_symlinks
from bzrlib.symbol_versioning import zero_thirteen
from bzrlib.tests import TestCase, TestCaseWithTransport, TestSkipped
from bzrlib.trace import mutter
from bzrlib.transport import get_transport
from bzrlib.workingtree import (
    TreeEntry,
    TreeDirectory,
    TreeFile,
    TreeLink,
    WorkingTree,
    )

class TestTreeDirectory(TestCaseWithTransport):

    def test_kind_character(self):
        self.assertEqual(TreeDirectory().kind_character(), '/')


class TestTreeEntry(TestCaseWithTransport):

    def test_kind_character(self):
        self.assertEqual(TreeEntry().kind_character(), '???')


class TestTreeFile(TestCaseWithTransport):

    def test_kind_character(self):
        self.assertEqual(TreeFile().kind_character(), '')


class TestTreeLink(TestCaseWithTransport):

    def test_kind_character(self):
        self.assertEqual(TreeLink().kind_character(), '')


class TestDefaultFormat(TestCaseWithTransport):

    def test_get_set_default_format(self):
        old_format = workingtree.WorkingTreeFormat.get_default_format()
        # default is 3
        self.assertTrue(isinstance(old_format, workingtree.WorkingTreeFormat3))
        workingtree.WorkingTreeFormat.set_default_format(SampleTreeFormat())
        try:
            # the default branch format is used by the meta dir format
            # which is not the default bzrdir format at this point
            dir = bzrdir.BzrDirMetaFormat1().initialize('.')
            dir.create_repository()
            dir.create_branch()
            result = dir.create_workingtree()
            self.assertEqual(result, 'A tree')
        finally:
            workingtree.WorkingTreeFormat.set_default_format(old_format)
        self.assertEqual(old_format, workingtree.WorkingTreeFormat.get_default_format())


class SampleTreeFormat(workingtree.WorkingTreeFormat):
    """A sample format

    this format is initializable, unsupported to aid in testing the 
    open and open_downlevel routines.
    """

    def get_format_string(self):
        """See WorkingTreeFormat.get_format_string()."""
        return "Sample tree format."

    def initialize(self, a_bzrdir, revision_id=None):
        """Sample branches cannot be created."""
        t = a_bzrdir.get_workingtree_transport(self)
        t.put_bytes('format', self.get_format_string())
        return 'A tree'

    def is_supported(self):
        return False

    def open(self, transport, _found=False):
        return "opened tree."


class TestWorkingTreeFormat(TestCaseWithTransport):
    """Tests for the WorkingTreeFormat facility."""

    def test_find_format(self):
        # is the right format object found for a working tree?
        # create a branch with a few known format objects.
        self.build_tree(["foo/", "bar/"])
        def check_format(format, url):
            dir = format._matchingbzrdir.initialize(url)
            dir.create_repository()
            dir.create_branch()
            format.initialize(dir)
            t = get_transport(url)
            found_format = workingtree.WorkingTreeFormat.find_format(dir)
            self.failUnless(isinstance(found_format, format.__class__))
        check_format(workingtree.WorkingTreeFormat3(), "bar")
        
    def test_find_format_no_tree(self):
        dir = bzrdir.BzrDirMetaFormat1().initialize('.')
        self.assertRaises(errors.NoWorkingTree,
                          workingtree.WorkingTreeFormat.find_format,
                          dir)

    def test_find_format_unknown_format(self):
        dir = bzrdir.BzrDirMetaFormat1().initialize('.')
        dir.create_repository()
        dir.create_branch()
        SampleTreeFormat().initialize(dir)
        self.assertRaises(errors.UnknownFormatError,
                          workingtree.WorkingTreeFormat.find_format,
                          dir)

    def test_register_unregister_format(self):
        format = SampleTreeFormat()
        # make a control dir
        dir = bzrdir.BzrDirMetaFormat1().initialize('.')
        dir.create_repository()
        dir.create_branch()
        # make a branch
        format.initialize(dir)
        # register a format for it.
        workingtree.WorkingTreeFormat.register_format(format)
        # which branch.Open will refuse (not supported)
        self.assertRaises(errors.UnsupportedFormatError, workingtree.WorkingTree.open, '.')
        # but open_downlevel will work
        self.assertEqual(format.open(dir), workingtree.WorkingTree.open_downlevel('.'))
        # unregister the format
        workingtree.WorkingTreeFormat.unregister_format(format)


class TestWorkingTreeFormat3(TestCaseWithTransport):
    """Tests specific to WorkingTreeFormat3."""

    def test_disk_layout(self):
        control = bzrdir.BzrDirMetaFormat1().initialize(self.get_url())
        control.create_repository()
        control.create_branch()
        tree = workingtree.WorkingTreeFormat3().initialize(control)
        # we want:
        # format 'Bazaar-NG Working Tree format 3'
        # inventory = blank inventory
        # pending-merges = ''
        # stat-cache = ??
        # no inventory.basis yet
        t = control.get_workingtree_transport(None)
        self.assertEqualDiff('Bazaar-NG Working Tree format 3',
                             t.get('format').read())
        self.assertEqualDiff(t.get('inventory').read(), 
                              '<inventory format="5">\n'
                              '</inventory>\n',
                             )
        self.assertEqualDiff('### bzr hashcache v5\n',
                             t.get('stat-cache').read())
        self.assertFalse(t.has('inventory.basis'))
        # no last-revision file means 'None' or 'NULLREVISION'
        self.assertFalse(t.has('last-revision'))
        # TODO RBC 20060210 do a commit, check the inventory.basis is created 
        # correctly and last-revision file becomes present.

    def test_uses_lockdir(self):
        """WorkingTreeFormat3 uses its own LockDir:
            
            - lock is a directory
            - when the WorkingTree is locked, LockDir can see that
        """
        t = self.get_transport()
        url = self.get_url()
        dir = bzrdir.BzrDirMetaFormat1().initialize(url)
        repo = dir.create_repository()
        branch = dir.create_branch()
        try:
            tree = workingtree.WorkingTreeFormat3().initialize(dir)
        except errors.NotLocalUrl:
            raise TestSkipped('Not a local URL')
        self.assertIsDirectory('.bzr', t)
        self.assertIsDirectory('.bzr/checkout', t)
        self.assertIsDirectory('.bzr/checkout/lock', t)
        our_lock = LockDir(t, '.bzr/checkout/lock')
        self.assertEquals(our_lock.peek(), None)
        tree.lock_write()
        self.assertTrue(our_lock.peek())
        tree.unlock()
        self.assertEquals(our_lock.peek(), None)

    def test_missing_pending_merges(self):
        control = bzrdir.BzrDirMetaFormat1().initialize(self.get_url())
        control.create_repository()
        control.create_branch()
        tree = workingtree.WorkingTreeFormat3().initialize(control)
        tree._control_files._transport.delete("pending-merges")
        self.assertEqual([], tree.get_parent_ids())


<<<<<<< HEAD
class TestWorkingTreeFormat4(TestCaseWithTransport):
    """Tests specific to WorkingTreeFormat4."""

    def test_disk_layout(self):
        control = bzrdir.BzrDirMetaFormat1().initialize(self.get_url())
        control.create_repository()
        control.create_branch()
        tree = workingtree.WorkingTreeFormat4().initialize(control)
        # we want:
        # format 'Bazaar Working Tree format 4'
        # stat-cache = ??
        t = control.get_workingtree_transport(None)
        self.assertEqualDiff('Bazaar Working Tree format 4\n',
                             t.get('format').read())
        self.assertEqualDiff('### bzr hashcache v5\n',
                             t.get('stat-cache').read())
        self.assertFalse(t.has('inventory.basis'))
        # no last-revision file means 'None' or 'NULLREVISION'
        self.assertFalse(t.has('last-revision'))
        # TODO RBC 20060210 do a commit, check the inventory.basis is created 
        # correctly and last-revision file becomes present.
        # manually make a dirstate toc check the format is as desired.
        state = dirstate.DirState.on_file(t.local_abspath('dirstate'))
        self.assertEqual([], state.get_parent_ids())

    def test_uses_lockdir(self):
        """WorkingTreeFormat4 uses its own LockDir:
            
            - lock is a directory
            - when the WorkingTree is locked, LockDir can see that
        """
        # this test could be factored into a subclass of tests common to both
        # format 3 and 4, but for now its not much of an issue as there is only one in common.
        t = self.get_transport()
        tree = self.make_workingtree()
        self.assertIsDirectory('.bzr', t)
        self.assertIsDirectory('.bzr/checkout', t)
        self.assertIsDirectory('.bzr/checkout/lock', t)
        our_lock = LockDir(t, '.bzr/checkout/lock')
        self.assertEquals(our_lock.peek(), None)
        tree.lock_write()
        self.assertTrue(our_lock.peek())
        tree.unlock()
        self.assertEquals(our_lock.peek(), None)

    def make_workingtree(self):
        url = self.get_url()
        dir = bzrdir.BzrDirMetaFormat1().initialize(url)
        repo = dir.create_repository()
        branch = dir.create_branch()
        try:
            return workingtree.WorkingTreeFormat4().initialize(dir)
        except errors.NotLocalUrl:
            raise TestSkipped('Not a local URL')

    # TODO: test that dirstate also stores & retrieves the parent list of 
    # workingtree-parent revisions, including when they have multiple parents.
    # (in other words, the case when we're constructing a merge of 
    # revisions which are themselves merges.)

    # The simplest case is that the the workingtree's primary 
    # parent tree can be retrieved.  This is required for all WorkingTrees, 
    # and covered by the generic tests.

    def test_dirstate_stores_all_parent_inventories(self):
        tree = self.make_workingtree()

        # We're going to build in tree a working tree 
        # with three parent trees, with some files in common.  
    
        # We really don't want to do commit or merge in the new dirstate-based
        # tree, because that might not work yet.  So instead we build
        # revisions elsewhere and pull them across, doing by hand part of the
        # work that merge would do.

        subtree = self.make_branch_and_tree('subdir')
        # writelock the tree so its repository doesn't get readlocked by
        # the revision tree locks. This works around the bug where we dont
        # permit lock upgrading.
        subtree.lock_write()
        self.addCleanup(subtree.unlock)
        self.build_tree(['subdir/file-a',])
        subtree.add(['file-a'], ['id-a'])
        rev1 = subtree.commit('commit in subdir')
        rev1_tree = subtree.basis_tree()
        rev1_tree.lock_read()
        self.addCleanup(rev1_tree.unlock)

        subtree2 = subtree.bzrdir.sprout('subdir2').open_workingtree()
        self.build_tree(['subdir2/file-b'])
        subtree2.add(['file-b'], ['id-b'])
        rev2 = subtree2.commit('commit in subdir2')
        rev2_tree = subtree2.basis_tree()
        rev2_tree.lock_read()
        self.addCleanup(rev2_tree.unlock)

        subtree.merge_from_branch(subtree2.branch)
        rev3 = subtree.commit('merge from subdir2')
        rev3_tree = subtree.basis_tree()
        rev3_tree.lock_read()
        self.addCleanup(rev3_tree.unlock)

        repo = tree.branch.repository
        repo.fetch(subtree.branch.repository, rev3)
        # will also pull the others...

        # tree doesn't contain a text merge yet but we'll just
        # set the parents as if a merge had taken place. 
        # this should cause the tree data to be folded into the 
        # dirstate.
        tree.set_parent_trees([
            (rev1, rev1_tree),
            (rev2, rev2_tree),
            (rev3, rev3_tree), ])

        # now we should be able to get them back out
        self.assertTreesEqual(tree.revision_tree(rev1), rev1_tree)
        self.assertTreesEqual(tree.revision_tree(rev2), rev2_tree)
        self.assertTreesEqual(tree.revision_tree(rev3), rev3_tree)

    def test_dirstate_doesnt_read_parents_from_repo_when_setting(self):
        """Setting parent trees on a dirstate working tree takes
        the trees it's given and doesn't need to read them from the 
        repository.
        """
        tree = self.make_workingtree()

        subtree = self.make_branch_and_tree('subdir')
        rev1 = subtree.commit('commit in subdir')
        rev1_tree = subtree.basis_tree()
        rev1_tree.lock_read()
        self.addCleanup(rev1_tree.unlock)

        tree.branch.pull(subtree.branch)

        # break the repository's legs to make sure it only uses the trees
        # it's given; any calls to forbidden methods will raise an 
        # AssertionError
        repo = tree.branch.repository
        repo.get_revision = self.fail
        repo.get_inventory = self.fail
        repo.get_inventory_xml = self.fail
        # try to set the parent trees.
        tree.set_parent_trees([(rev1, rev1_tree)])

    def test_dirstate_doesnt_read_from_repo_when_returning_cache_tree(self):
        """Getting parent trees from a dirstate tree does not read from the 
        repos inventory store. This is an important part of the dirstate
        performance optimisation work.
        """
        tree = self.make_workingtree()

        subtree = self.make_branch_and_tree('subdir')
        # writelock the tree so its repository doesn't get readlocked by
        # the revision tree locks. This works around the bug where we dont
        # permit lock upgrading.
        subtree.lock_write()
        self.addCleanup(subtree.unlock)
        rev1 = subtree.commit('commit in subdir')
        rev1_tree = subtree.basis_tree()
        rev1_tree.lock_read()
        self.addCleanup(rev1_tree.unlock)
        rev2 = subtree.commit('second commit in subdir', allow_pointless=True)
        rev2_tree = subtree.basis_tree()
        rev2_tree.lock_read()
        self.addCleanup(rev2_tree.unlock)

        tree.branch.pull(subtree.branch)

        # break the repository's legs to make sure it only uses the trees
        # it's given; any calls to forbidden methods will raise an 
        # AssertionError
        repo = tree.branch.repository
        # dont uncomment this: the revision object must be accessed to 
        # answer 'get_parent_ids' for the revision tree- dirstate does not 
        # cache the parents of a parent tree at this point.
        #repo.get_revision = self.fail
        repo.get_inventory = self.fail
        repo.get_inventory_xml = self.fail
        # set the parent trees.
        tree.set_parent_trees([(rev1, rev1_tree), (rev2, rev2_tree)])
        # read the first tree
        result_rev1_tree = tree.revision_tree(rev1)
        # read the second
        result_rev2_tree = tree.revision_tree(rev2)
        # compare - there should be no differences between the handed and 
        # returned trees
        self.assertTreesEqual(rev1_tree, result_rev1_tree)
        self.assertTreesEqual(rev2_tree, result_rev2_tree)

    def test_dirstate_doesnt_cache_non_parent_trees(self):
        """Getting parent trees from a dirstate tree does not read from the 
        repos inventory store. This is an important part of the dirstate
        performance optimisation work.
        """
        tree = self.make_workingtree()

        # make a tree that we can try for, which is able to be returned but
        # must not be
        subtree = self.make_branch_and_tree('subdir')
        rev1 = subtree.commit('commit in subdir')
        tree.branch.pull(subtree.branch)
        # check it fails
        self.assertRaises(errors.NoSuchRevision, tree.revision_tree, rev1)

    def test_no_dirstate_outside_lock(self):
        # temporary test until the code is mature enough to test from outside.
        """Getting a dirstate object fails if there is no lock."""
        def lock_and_call_current_dirstate(tree, lock_method):
            getattr(tree, lock_method)()
            tree.current_dirstate()
            tree.unlock()
        tree = self.make_workingtree()
        self.assertRaises(errors.ObjectNotLocked, tree.current_dirstate)
        lock_and_call_current_dirstate(tree, 'lock_read')
        self.assertRaises(errors.ObjectNotLocked, tree.current_dirstate)
        lock_and_call_current_dirstate(tree, 'lock_write')
        self.assertRaises(errors.ObjectNotLocked, tree.current_dirstate)
        lock_and_call_current_dirstate(tree, 'lock_tree_write')
        self.assertRaises(errors.ObjectNotLocked, tree.current_dirstate)

    def test_new_dirstate_on_new_lock(self):
        # until we have detection for when a dirstate can be reused, we
        # want to reparse dirstate on every new lock.
        known_dirstates = set()
        def lock_and_compare_all_current_dirstate(tree, lock_method):
            getattr(tree, lock_method)()
            state = tree.current_dirstate()
            self.assertFalse(state in known_dirstates)
            known_dirstates.add(state)
            tree.unlock()
        tree = self.make_workingtree()
        # lock twice with each type to prevent silly per-lock-type bugs.
        # each lock and compare looks for a unique state object.
        lock_and_compare_all_current_dirstate(tree, 'lock_read')
        lock_and_compare_all_current_dirstate(tree, 'lock_read')
        lock_and_compare_all_current_dirstate(tree, 'lock_tree_write')
        lock_and_compare_all_current_dirstate(tree, 'lock_tree_write')
        lock_and_compare_all_current_dirstate(tree, 'lock_write')
        lock_and_compare_all_current_dirstate(tree, 'lock_write')
=======
class TestWorkingTreeFormatAB1(TestCaseWithTransport):
    """Tests specific to WorkingTreeFormat3."""

    def test_disk_layout(self):
        tree = self.make_branch_and_tree('.', format='experimental-knit3')
        control = tree.bzrdir
        # we want:
        # format 'Bazaar-NG Working Tree format AB1'
        # inventory = 1 entry for root
        # pending-merges = ''
        # no inventory.basis yet
        t = control.get_workingtree_transport(None)
        self.assertEqualDiff('Bazaar-NG Working Tree format AB1',
                             t.get('format').read())
        self.assertContainsRe(t.get('inventory').read(), 
                              '<inventory format="7">\n'
                              '<directory file_id="[^"]*" name="" />\n'
                              '</inventory>\n',
                             )
        self.assertEqualDiff('### bzr hashcache v5\n',
                             t.get('stat-cache').read())
        self.assertFalse(t.has('basis-inventory-cache'))
        # no last-revision file means 'None' or 'NULLREVISION'
        self.assertFalse(t.has('last-revision'))
        tree.set_root_id('my-root-id')
        tree.commit('test', rev_id='revision-1')
        self.assertTrue(t.has('basis-inventory-cache'))
        self.assertTrue(t.has('last-revision'))
        self.assertEqualDiff(t.get('basis-inventory-cache').read(), 
            '<inventory format="7" revision_id="revision-1">\n'
            '<directory file_id="my-root-id" name="" revision="revision-1" />\n'
            '</inventory>\n')
    
    def test_incompatible_repo(self):
        control = bzrdir.format_registry.make_bzrdir('knit')
        control.workingtree_format = workingtree.WorkingTreeFormatAB1()
        tree = self.make_branch_and_tree('.', format=control)
        self.assertRaises(errors.RootNotRich, tree.commit)

    def test_compatible_repo(self):
        tree = self.make_branch_and_tree('.', format='experimental-knit3')
        tree.set_root_id('my-root-id')
        tree.commit('test', rev_id='revision-1')
        tree.commit('test', rev_id='revision-2')
        revision_tree = tree.branch.repository.revision_tree('revision-2')
        self.assertEqual('revision-1', 
                         revision_tree.inventory['my-root-id'].revision)
>>>>>>> a58aa00f


class TestFormat2WorkingTree(TestCaseWithTransport):
    """Tests that are specific to format 2 trees."""

    def create_format2_tree(self, url):
        return self.make_branch_and_tree(
            url, format=bzrlib.bzrdir.BzrDirFormat6())

    def test_conflicts(self):
        # test backwards compatability
        tree = self.create_format2_tree('.')
        self.assertRaises(errors.UnsupportedOperation, tree.set_conflicts,
                          None)
        file('lala.BASE', 'wb').write('labase')
        expected = conflicts.ContentsConflict('lala')
        self.assertEqual(list(tree.conflicts()), [expected])
        file('lala', 'wb').write('la')
        tree.add('lala', 'lala-id')
        expected = conflicts.ContentsConflict('lala', file_id='lala-id')
        self.assertEqual(list(tree.conflicts()), [expected])
        file('lala.THIS', 'wb').write('lathis')
        file('lala.OTHER', 'wb').write('laother')
        # When "text conflict"s happen, stem, THIS and OTHER are text
        expected = conflicts.TextConflict('lala', file_id='lala-id')
        self.assertEqual(list(tree.conflicts()), [expected])
        os.unlink('lala.OTHER')
        os.mkdir('lala.OTHER')
        expected = conflicts.ContentsConflict('lala', file_id='lala-id')
        self.assertEqual(list(tree.conflicts()), [expected])


class TestNonFormatSpecificCode(TestCaseWithTransport):
    """This class contains tests of workingtree that are not format specific."""

    def test_gen_file_id(self):
        file_id = self.applyDeprecated(zero_thirteen, workingtree.gen_file_id,
                                      'filename')
        self.assertStartsWith(file_id, 'filename-')

    def test_gen_root_id(self):
        file_id = self.applyDeprecated(zero_thirteen, workingtree.gen_root_id)
        self.assertStartsWith(file_id, 'tree_root-')
        

class InstrumentedTree(object):
    """A instrumented tree to check the needs_tree_write_lock decorator."""

    def __init__(self):
        self._locks = []

    def lock_tree_write(self):
        self._locks.append('t')

    @needs_tree_write_lock
    def method_with_tree_write_lock(self, *args, **kwargs):
        """A lock_tree_write decorated method that returns its arguments."""
        return args, kwargs

    @needs_tree_write_lock
    def method_that_raises(self):
        """This method causes an exception when called with parameters.
        
        This allows the decorator code to be checked - it should still call
        unlock.
        """

    def unlock(self):
        self._locks.append('u')


class TestInstrumentedTree(TestCase):

    def test_needs_tree_write_lock(self):
        """@needs_tree_write_lock should be semantically transparent."""
        tree = InstrumentedTree()
        self.assertEqual(
            'method_with_tree_write_lock',
            tree.method_with_tree_write_lock.__name__)
        self.assertEqual(
            "A lock_tree_write decorated method that returns its arguments.",
            tree.method_with_tree_write_lock.__doc__)
        args = (1, 2, 3)
        kwargs = {'a':'b'}
        result = tree.method_with_tree_write_lock(1,2,3, a='b')
        self.assertEqual((args, kwargs), result)
        self.assertEqual(['t', 'u'], tree._locks)
        self.assertRaises(TypeError, tree.method_that_raises, 'foo')
        self.assertEqual(['t', 'u', 't', 'u'], tree._locks)<|MERGE_RESOLUTION|>--- conflicted
+++ resolved
@@ -220,7 +220,6 @@
         self.assertEqual([], tree.get_parent_ids())
 
 
-<<<<<<< HEAD
 class TestWorkingTreeFormat4(TestCaseWithTransport):
     """Tests specific to WorkingTreeFormat4."""
 
@@ -461,7 +460,8 @@
         lock_and_compare_all_current_dirstate(tree, 'lock_tree_write')
         lock_and_compare_all_current_dirstate(tree, 'lock_write')
         lock_and_compare_all_current_dirstate(tree, 'lock_write')
-=======
+
+
 class TestWorkingTreeFormatAB1(TestCaseWithTransport):
     """Tests specific to WorkingTreeFormat3."""
 
@@ -509,7 +509,6 @@
         revision_tree = tree.branch.repository.revision_tree('revision-2')
         self.assertEqual('revision-1', 
                          revision_tree.inventory['my-root-id'].revision)
->>>>>>> a58aa00f
 
 
 class TestFormat2WorkingTree(TestCaseWithTransport):
