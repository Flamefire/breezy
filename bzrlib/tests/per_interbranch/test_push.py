--- conflicted
+++ resolved
@@ -201,12 +201,6 @@
         default for the branch), and will be stacked when the repo format
         allows (which means that the branch format isn't necessarly preserved).
         """
-<<<<<<< HEAD
-        from bzrlib.plugins.weave_fmt.branch import BzrBranchFormat4
-        if isinstance(self.branch_format_from, BzrBranchFormat4):
-            raise tests.TestNotApplicable('Not a metadir format.')
-=======
->>>>>>> dec0d1fc
         if isinstance(self.branch_format_from, branch.BranchReferenceFormat):
             # This test could in principle apply to BranchReferenceFormat, but
             # make_branch_builder doesn't support it.
