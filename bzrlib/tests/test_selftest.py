# Copyright (C) 2005, 2006, 2007 Canonical Ltd
#
# This program is free software; you can redistribute it and/or modify
# it under the terms of the GNU General Public License as published by
# the Free Software Foundation; either version 2 of the License, or
# (at your option) any later version.
#
# This program is distributed in the hope that it will be useful,
# but WITHOUT ANY WARRANTY; without even the implied warranty of
# MERCHANTABILITY or FITNESS FOR A PARTICULAR PURPOSE.  See the
# GNU General Public License for more details.
#
# You should have received a copy of the GNU General Public License
# along with this program; if not, write to the Free Software
# Foundation, Inc., 59 Temple Place, Suite 330, Boston, MA  02111-1307  USA

"""Tests for the test framework."""

import cStringIO
import os
from StringIO import StringIO
import sys
import time
import unittest
import warnings

import bzrlib
from bzrlib import (
    bzrdir,
    errors,
    memorytree,
    osutils,
    repository,
    symbol_versioning,
    )
from bzrlib.progress import _BaseProgressBar
from bzrlib.repofmt import weaverepo
from bzrlib.symbol_versioning import zero_ten, zero_eleven
from bzrlib.tests import (
                          ChrootedTestCase,
                          ExtendedTestResult,
                          Feature,
                          KnownFailure,
                          TestCase,
                          TestCaseInTempDir,
                          TestCaseWithMemoryTransport,
                          TestCaseWithTransport,
                          TestSkipped,
                          TestSuite,
                          TestUtil,
                          TextTestRunner,
                          UnavailableFeature,
<<<<<<< HEAD
                          clean_selftest_output,
=======
                          iter_suite_tests,
                          filter_suite_by_re,
                          sort_suite_by_re,
                          test_suite
>>>>>>> b1831d69
                          )
from bzrlib.tests.test_sftp_transport import TestCaseWithSFTPServer
from bzrlib.tests.TestUtil import _load_module_by_name
from bzrlib.trace import note
from bzrlib.transport.memory import MemoryServer, MemoryTransport
from bzrlib.version import _get_bzr_source_tree


class SelftestTests(TestCase):

    def test_import_tests(self):
        mod = _load_module_by_name('bzrlib.tests.test_selftest')
        self.assertEqual(mod.SelftestTests, SelftestTests)

    def test_import_test_failure(self):
        self.assertRaises(ImportError,
                          _load_module_by_name,
                          'bzrlib.no-name-yet')

class MetaTestLog(TestCase):

    def test_logging(self):
        """Test logs are captured when a test fails."""
        self.log('a test message')
        self._log_file.flush()
        self.assertContainsRe(self._get_log(keep_log_file=True),
                              'a test message\n')


class TestTreeShape(TestCaseInTempDir):

    def test_unicode_paths(self):
        filename = u'hell\u00d8'
        try:
            self.build_tree_contents([(filename, 'contents of hello')])
        except UnicodeEncodeError:
            raise TestSkipped("can't build unicode working tree in "
                "filesystem encoding %s" % sys.getfilesystemencoding())
        self.failUnlessExists(filename)


class TestTransportProviderAdapter(TestCase):
    """A group of tests that test the transport implementation adaption core.

    This is a meta test that the tests are applied to all available 
    transports.

    This will be generalised in the future which is why it is in this 
    test file even though it is specific to transport tests at the moment.
    """

    def test_get_transport_permutations(self):
        # this checks that we the module get_test_permutations call
        # is made by the adapter get_transport_test_permitations method.
        class MockModule(object):
            def get_test_permutations(self):
                return sample_permutation
        sample_permutation = [(1,2), (3,4)]
        from bzrlib.transport import TransportTestProviderAdapter
        adapter = TransportTestProviderAdapter()
        self.assertEqual(sample_permutation,
                         adapter.get_transport_test_permutations(MockModule()))

    def test_adapter_checks_all_modules(self):
        # this checks that the adapter returns as many permurtations as
        # there are in all the registered# transport modules for there
        # - we assume if this matches its probably doing the right thing
        # especially in combination with the tests for setting the right
        # classes below.
        from bzrlib.transport import (TransportTestProviderAdapter,
                                      _get_transport_modules
                                      )
        modules = _get_transport_modules()
        permutation_count = 0
        for module in modules:
            try:
                permutation_count += len(reduce(getattr, 
                    (module + ".get_test_permutations").split('.')[1:],
                     __import__(module))())
            except errors.DependencyNotPresent:
                pass
        input_test = TestTransportProviderAdapter(
            "test_adapter_sets_transport_class")
        adapter = TransportTestProviderAdapter()
        self.assertEqual(permutation_count,
                         len(list(iter(adapter.adapt(input_test)))))

    def test_adapter_sets_transport_class(self):
        # Check that the test adapter inserts a transport and server into the
        # generated test.
        #
        # This test used to know about all the possible transports and the
        # order they were returned but that seems overly brittle (mbp
        # 20060307)
        input_test = TestTransportProviderAdapter(
            "test_adapter_sets_transport_class")
        from bzrlib.transport import TransportTestProviderAdapter
        suite = TransportTestProviderAdapter().adapt(input_test)
        tests = list(iter(suite))
        self.assertTrue(len(tests) > 6)
        # there are at least that many builtin transports
        one_test = tests[0]
        self.assertTrue(issubclass(one_test.transport_class, 
                                   bzrlib.transport.Transport))
        self.assertTrue(issubclass(one_test.transport_server, 
                                   bzrlib.transport.Server))


class TestBranchProviderAdapter(TestCase):
    """A group of tests that test the branch implementation test adapter."""

    def test_adapted_tests(self):
        # check that constructor parameters are passed through to the adapted
        # test.
        from bzrlib.branch import BranchTestProviderAdapter
        input_test = TestBranchProviderAdapter(
            "test_adapted_tests")
        server1 = "a"
        server2 = "b"
        formats = [("c", "C"), ("d", "D")]
        adapter = BranchTestProviderAdapter(server1, server2, formats)
        suite = adapter.adapt(input_test)
        tests = list(iter(suite))
        self.assertEqual(2, len(tests))
        self.assertEqual(tests[0].branch_format, formats[0][0])
        self.assertEqual(tests[0].bzrdir_format, formats[0][1])
        self.assertEqual(tests[0].transport_server, server1)
        self.assertEqual(tests[0].transport_readonly_server, server2)
        self.assertEqual(tests[1].branch_format, formats[1][0])
        self.assertEqual(tests[1].bzrdir_format, formats[1][1])
        self.assertEqual(tests[1].transport_server, server1)
        self.assertEqual(tests[1].transport_readonly_server, server2)


class TestBzrDirProviderAdapter(TestCase):
    """A group of tests that test the bzr dir implementation test adapter."""

    def test_adapted_tests(self):
        # check that constructor parameters are passed through to the adapted
        # test.
        from bzrlib.bzrdir import BzrDirTestProviderAdapter
        input_test = TestBzrDirProviderAdapter(
            "test_adapted_tests")
        server1 = "a"
        server2 = "b"
        formats = ["c", "d"]
        adapter = BzrDirTestProviderAdapter(server1, server2, formats)
        suite = adapter.adapt(input_test)
        tests = list(iter(suite))
        self.assertEqual(2, len(tests))
        self.assertEqual(tests[0].bzrdir_format, formats[0])
        self.assertEqual(tests[0].transport_server, server1)
        self.assertEqual(tests[0].transport_readonly_server, server2)
        self.assertEqual(tests[1].bzrdir_format, formats[1])
        self.assertEqual(tests[1].transport_server, server1)
        self.assertEqual(tests[1].transport_readonly_server, server2)


class TestRepositoryProviderAdapter(TestCase):
    """A group of tests that test the repository implementation test adapter."""

    def test_adapted_tests(self):
        # check that constructor parameters are passed through to the adapted
        # test.
        from bzrlib.repository import RepositoryTestProviderAdapter
        input_test = TestRepositoryProviderAdapter(
            "test_adapted_tests")
        server1 = "a"
        server2 = "b"
        formats = [("c", "C"), ("d", "D")]
        adapter = RepositoryTestProviderAdapter(server1, server2, formats)
        suite = adapter.adapt(input_test)
        tests = list(iter(suite))
        self.assertEqual(2, len(tests))
        self.assertEqual(tests[0].bzrdir_format, formats[0][1])
        self.assertEqual(tests[0].repository_format, formats[0][0])
        self.assertEqual(tests[0].transport_server, server1)
        self.assertEqual(tests[0].transport_readonly_server, server2)
        self.assertEqual(tests[1].bzrdir_format, formats[1][1])
        self.assertEqual(tests[1].repository_format, formats[1][0])
        self.assertEqual(tests[1].transport_server, server1)
        self.assertEqual(tests[1].transport_readonly_server, server2)


class TestInterRepositoryProviderAdapter(TestCase):
    """A group of tests that test the InterRepository test adapter."""

    def test_adapted_tests(self):
        # check that constructor parameters are passed through to the adapted
        # test.
        from bzrlib.repository import InterRepositoryTestProviderAdapter
        input_test = TestInterRepositoryProviderAdapter(
            "test_adapted_tests")
        server1 = "a"
        server2 = "b"
        formats = [(str, "C1", "C2"), (int, "D1", "D2")]
        adapter = InterRepositoryTestProviderAdapter(server1, server2, formats)
        suite = adapter.adapt(input_test)
        tests = list(iter(suite))
        self.assertEqual(2, len(tests))
        self.assertEqual(tests[0].interrepo_class, formats[0][0])
        self.assertEqual(tests[0].repository_format, formats[0][1])
        self.assertEqual(tests[0].repository_format_to, formats[0][2])
        self.assertEqual(tests[0].transport_server, server1)
        self.assertEqual(tests[0].transport_readonly_server, server2)
        self.assertEqual(tests[1].interrepo_class, formats[1][0])
        self.assertEqual(tests[1].repository_format, formats[1][1])
        self.assertEqual(tests[1].repository_format_to, formats[1][2])
        self.assertEqual(tests[1].transport_server, server1)
        self.assertEqual(tests[1].transport_readonly_server, server2)


class TestInterVersionedFileProviderAdapter(TestCase):
    """A group of tests that test the InterVersionedFile test adapter."""

    def test_adapted_tests(self):
        # check that constructor parameters are passed through to the adapted
        # test.
        from bzrlib.versionedfile import InterVersionedFileTestProviderAdapter
        input_test = TestInterRepositoryProviderAdapter(
            "test_adapted_tests")
        server1 = "a"
        server2 = "b"
        formats = [(str, "C1", "C2"), (int, "D1", "D2")]
        adapter = InterVersionedFileTestProviderAdapter(server1, server2, formats)
        suite = adapter.adapt(input_test)
        tests = list(iter(suite))
        self.assertEqual(2, len(tests))
        self.assertEqual(tests[0].interversionedfile_class, formats[0][0])
        self.assertEqual(tests[0].versionedfile_factory, formats[0][1])
        self.assertEqual(tests[0].versionedfile_factory_to, formats[0][2])
        self.assertEqual(tests[0].transport_server, server1)
        self.assertEqual(tests[0].transport_readonly_server, server2)
        self.assertEqual(tests[1].interversionedfile_class, formats[1][0])
        self.assertEqual(tests[1].versionedfile_factory, formats[1][1])
        self.assertEqual(tests[1].versionedfile_factory_to, formats[1][2])
        self.assertEqual(tests[1].transport_server, server1)
        self.assertEqual(tests[1].transport_readonly_server, server2)


class TestRevisionStoreProviderAdapter(TestCase):
    """A group of tests that test the RevisionStore test adapter."""

    def test_adapted_tests(self):
        # check that constructor parameters are passed through to the adapted
        # test.
        from bzrlib.store.revision import RevisionStoreTestProviderAdapter
        input_test = TestRevisionStoreProviderAdapter(
            "test_adapted_tests")
        # revision stores need a store factory - i.e. RevisionKnit
        #, a readonly and rw transport 
        # transport servers:
        server1 = "a"
        server2 = "b"
        store_factories = ["c", "d"]
        adapter = RevisionStoreTestProviderAdapter(server1, server2, store_factories)
        suite = adapter.adapt(input_test)
        tests = list(iter(suite))
        self.assertEqual(2, len(tests))
        self.assertEqual(tests[0].store_factory, store_factories[0][0])
        self.assertEqual(tests[0].transport_server, server1)
        self.assertEqual(tests[0].transport_readonly_server, server2)
        self.assertEqual(tests[1].store_factory, store_factories[1][0])
        self.assertEqual(tests[1].transport_server, server1)
        self.assertEqual(tests[1].transport_readonly_server, server2)


class TestWorkingTreeProviderAdapter(TestCase):
    """A group of tests that test the workingtree implementation test adapter."""

    def test_adapted_tests(self):
        # check that constructor parameters are passed through to the adapted
        # test.
        from bzrlib.workingtree import WorkingTreeTestProviderAdapter
        input_test = TestWorkingTreeProviderAdapter(
            "test_adapted_tests")
        server1 = "a"
        server2 = "b"
        formats = [("c", "C"), ("d", "D")]
        adapter = WorkingTreeTestProviderAdapter(server1, server2, formats)
        suite = adapter.adapt(input_test)
        tests = list(iter(suite))
        self.assertEqual(2, len(tests))
        self.assertEqual(tests[0].workingtree_format, formats[0][0])
        self.assertEqual(tests[0].bzrdir_format, formats[0][1])
        self.assertEqual(tests[0].transport_server, server1)
        self.assertEqual(tests[0].transport_readonly_server, server2)
        self.assertEqual(tests[1].workingtree_format, formats[1][0])
        self.assertEqual(tests[1].bzrdir_format, formats[1][1])
        self.assertEqual(tests[1].transport_server, server1)
        self.assertEqual(tests[1].transport_readonly_server, server2)


class TestTreeProviderAdapter(TestCase):
    """Test the setup of tree_implementation tests."""

    def test_adapted_tests(self):
        # the tree implementation adapter is meant to setup one instance for
        # each working tree format, and one additional instance that will
        # use the default wt format, but create a revision tree for the tests.
        # this means that the wt ones should have the workingtree_to_test_tree
        # attribute set to 'return_parameter' and the revision one set to
        # revision_tree_from_workingtree.

        from bzrlib.tests.tree_implementations import (
            TreeTestProviderAdapter,
            return_parameter,
            revision_tree_from_workingtree
            )
        from bzrlib.workingtree import WorkingTreeFormat, WorkingTreeFormat3
        input_test = TestTreeProviderAdapter(
            "test_adapted_tests")
        server1 = "a"
        server2 = "b"
        formats = [("c", "C"), ("d", "D")]
        adapter = TreeTestProviderAdapter(server1, server2, formats)
        suite = adapter.adapt(input_test)
        tests = list(iter(suite))
        self.assertEqual(4, len(tests))
        # this must match the default format setp up in
        # TreeTestProviderAdapter.adapt
        default_format = WorkingTreeFormat3
        self.assertEqual(tests[0].workingtree_format, formats[0][0])
        self.assertEqual(tests[0].bzrdir_format, formats[0][1])
        self.assertEqual(tests[0].transport_server, server1)
        self.assertEqual(tests[0].transport_readonly_server, server2)
        self.assertEqual(tests[0].workingtree_to_test_tree, return_parameter)
        self.assertEqual(tests[1].workingtree_format, formats[1][0])
        self.assertEqual(tests[1].bzrdir_format, formats[1][1])
        self.assertEqual(tests[1].transport_server, server1)
        self.assertEqual(tests[1].transport_readonly_server, server2)
        self.assertEqual(tests[1].workingtree_to_test_tree, return_parameter)
        self.assertIsInstance(tests[2].workingtree_format, default_format)
        #self.assertEqual(tests[2].bzrdir_format,
        #                 default_format._matchingbzrdir)
        self.assertEqual(tests[2].transport_server, server1)
        self.assertEqual(tests[2].transport_readonly_server, server2)
        self.assertEqual(tests[2].workingtree_to_test_tree,
            revision_tree_from_workingtree)


class TestInterTreeProviderAdapter(TestCase):
    """A group of tests that test the InterTreeTestAdapter."""

    def test_adapted_tests(self):
        # check that constructor parameters are passed through to the adapted
        # test.
        # for InterTree tests we want the machinery to bring up two trees in
        # each instance: the base one, and the one we are interacting with.
        # because each optimiser can be direction specific, we need to test
        # each optimiser in its chosen direction.
        # unlike the TestProviderAdapter we dont want to automatically add a
        # parameterised one for WorkingTree - the optimisers will tell us what
        # ones to add.
        from bzrlib.tests.tree_implementations import (
            return_parameter,
            revision_tree_from_workingtree
            )
        from bzrlib.tests.intertree_implementations import (
            InterTreeTestProviderAdapter,
            )
        from bzrlib.workingtree import WorkingTreeFormat2, WorkingTreeFormat3
        input_test = TestInterTreeProviderAdapter(
            "test_adapted_tests")
        server1 = "a"
        server2 = "b"
        format1 = WorkingTreeFormat2()
        format2 = WorkingTreeFormat3()
        formats = [(str, format1, format2, "converter1"),
            (int, format2, format1, "converter2")]
        adapter = InterTreeTestProviderAdapter(server1, server2, formats)
        suite = adapter.adapt(input_test)
        tests = list(iter(suite))
        self.assertEqual(2, len(tests))
        self.assertEqual(tests[0].intertree_class, formats[0][0])
        self.assertEqual(tests[0].workingtree_format, formats[0][1])
        self.assertEqual(tests[0].workingtree_format_to, formats[0][2])
        self.assertEqual(tests[0].mutable_trees_to_test_trees, formats[0][3])
        self.assertEqual(tests[0].workingtree_to_test_tree, return_parameter)
        self.assertEqual(tests[0].transport_server, server1)
        self.assertEqual(tests[0].transport_readonly_server, server2)
        self.assertEqual(tests[1].intertree_class, formats[1][0])
        self.assertEqual(tests[1].workingtree_format, formats[1][1])
        self.assertEqual(tests[1].workingtree_format_to, formats[1][2])
        self.assertEqual(tests[1].mutable_trees_to_test_trees, formats[1][3])
        self.assertEqual(tests[1].workingtree_to_test_tree, return_parameter)
        self.assertEqual(tests[1].transport_server, server1)
        self.assertEqual(tests[1].transport_readonly_server, server2)


class TestTestCaseInTempDir(TestCaseInTempDir):

    def test_home_is_not_working(self):
        self.assertNotEqual(self.test_dir, self.test_home_dir)
        cwd = osutils.getcwd()
        self.assertEqual(self.test_dir, cwd)
        self.assertEqual(self.test_home_dir, os.environ['HOME'])


class TestTestCaseWithMemoryTransport(TestCaseWithMemoryTransport):

    def test_home_is_non_existant_dir_under_root(self):
        """The test_home_dir for TestCaseWithMemoryTransport is missing.

        This is because TestCaseWithMemoryTransport is for tests that do not
        need any disk resources: they should be hooked into bzrlib in such a 
        way that no global settings are being changed by the test (only a 
        few tests should need to do that), and having a missing dir as home is
        an effective way to ensure that this is the case.
        """
        self.assertEqual(self.TEST_ROOT + "/MemoryTransportMissingHomeDir",
            self.test_home_dir)
        self.assertEqual(self.test_home_dir, os.environ['HOME'])
        
    def test_cwd_is_TEST_ROOT(self):
        self.assertEqual(self.test_dir, self.TEST_ROOT)
        cwd = osutils.getcwd()
        self.assertEqual(self.test_dir, cwd)

    def test_make_branch_and_memory_tree(self):
        """In TestCaseWithMemoryTransport we should not make the branch on disk.

        This is hard to comprehensively robustly test, so we settle for making
        a branch and checking no directory was created at its relpath.
        """
        tree = self.make_branch_and_memory_tree('dir')
        # Guard against regression into MemoryTransport leaking
        # files to disk instead of keeping them in memory.
        self.failIf(osutils.lexists('dir'))
        self.assertIsInstance(tree, memorytree.MemoryTree)

    def test_make_branch_and_memory_tree_with_format(self):
        """make_branch_and_memory_tree should accept a format option."""
        format = bzrdir.BzrDirMetaFormat1()
        format.repository_format = weaverepo.RepositoryFormat7()
        tree = self.make_branch_and_memory_tree('dir', format=format)
        # Guard against regression into MemoryTransport leaking
        # files to disk instead of keeping them in memory.
        self.failIf(osutils.lexists('dir'))
        self.assertIsInstance(tree, memorytree.MemoryTree)
        self.assertEqual(format.repository_format.__class__,
            tree.branch.repository._format.__class__)


class TestTestCaseWithTransport(TestCaseWithTransport):
    """Tests for the convenience functions TestCaseWithTransport introduces."""

    def test_get_readonly_url_none(self):
        from bzrlib.transport import get_transport
        from bzrlib.transport.memory import MemoryServer
        from bzrlib.transport.readonly import ReadonlyTransportDecorator
        self.vfs_transport_factory = MemoryServer
        self.transport_readonly_server = None
        # calling get_readonly_transport() constructs a decorator on the url
        # for the server
        url = self.get_readonly_url()
        url2 = self.get_readonly_url('foo/bar')
        t = get_transport(url)
        t2 = get_transport(url2)
        self.failUnless(isinstance(t, ReadonlyTransportDecorator))
        self.failUnless(isinstance(t2, ReadonlyTransportDecorator))
        self.assertEqual(t2.base[:-1], t.abspath('foo/bar'))

    def test_get_readonly_url_http(self):
        from bzrlib.tests.HttpServer import HttpServer
        from bzrlib.transport import get_transport
        from bzrlib.transport.local import LocalURLServer
        from bzrlib.transport.http import HttpTransportBase
        self.transport_server = LocalURLServer
        self.transport_readonly_server = HttpServer
        # calling get_readonly_transport() gives us a HTTP server instance.
        url = self.get_readonly_url()
        url2 = self.get_readonly_url('foo/bar')
        # the transport returned may be any HttpTransportBase subclass
        t = get_transport(url)
        t2 = get_transport(url2)
        self.failUnless(isinstance(t, HttpTransportBase))
        self.failUnless(isinstance(t2, HttpTransportBase))
        self.assertEqual(t2.base[:-1], t.abspath('foo/bar'))

    def test_is_directory(self):
        """Test assertIsDirectory assertion"""
        t = self.get_transport()
        self.build_tree(['a_dir/', 'a_file'], transport=t)
        self.assertIsDirectory('a_dir', t)
        self.assertRaises(AssertionError, self.assertIsDirectory, 'a_file', t)
        self.assertRaises(AssertionError, self.assertIsDirectory, 'not_here', t)


class TestTestCaseTransports(TestCaseWithTransport):

    def setUp(self):
        super(TestTestCaseTransports, self).setUp()
        self.vfs_transport_factory = MemoryServer

    def test_make_bzrdir_preserves_transport(self):
        t = self.get_transport()
        result_bzrdir = self.make_bzrdir('subdir')
        self.assertIsInstance(result_bzrdir.transport, 
                              MemoryTransport)
        # should not be on disk, should only be in memory
        self.failIfExists('subdir')


class TestChrootedTest(ChrootedTestCase):

    def test_root_is_root(self):
        from bzrlib.transport import get_transport
        t = get_transport(self.get_readonly_url())
        url = t.base
        self.assertEqual(url, t.clone('..').base)


class MockProgress(_BaseProgressBar):
    """Progress-bar standin that records calls.

    Useful for testing pb using code.
    """

    def __init__(self):
        _BaseProgressBar.__init__(self)
        self.calls = []

    def tick(self):
        self.calls.append(('tick',))

    def update(self, msg=None, current=None, total=None):
        self.calls.append(('update', msg, current, total))

    def clear(self):
        self.calls.append(('clear',))

    def note(self, msg, *args):
        self.calls.append(('note', msg, args))


class TestTestResult(TestCase):

    def test_elapsed_time_with_benchmarking(self):
        result = bzrlib.tests.TextTestResult(self._log_file,
                                        descriptions=0,
                                        verbosity=1,
                                        )
        result._recordTestStartTime()
        time.sleep(0.003)
        result.extractBenchmarkTime(self)
        timed_string = result._testTimeString()
        # without explicit benchmarking, we should get a simple time.
        self.assertContainsRe(timed_string, "^ *[ 1-9][0-9]ms$")
        # if a benchmark time is given, we want a x of y style result.
        self.time(time.sleep, 0.001)
        result.extractBenchmarkTime(self)
        timed_string = result._testTimeString()
        self.assertContainsRe(timed_string, "^ *[ 1-9][0-9]ms/ *[ 1-9][0-9]ms$")
        # extracting the time from a non-bzrlib testcase sets to None
        result._recordTestStartTime()
        result.extractBenchmarkTime(
            unittest.FunctionTestCase(self.test_elapsed_time_with_benchmarking))
        timed_string = result._testTimeString()
        self.assertContainsRe(timed_string, "^ *[ 1-9][0-9]ms$")
        # cheat. Yes, wash thy mouth out with soap.
        self._benchtime = None

    def test_assigned_benchmark_file_stores_date(self):
        output = StringIO()
        result = bzrlib.tests.TextTestResult(self._log_file,
                                        descriptions=0,
                                        verbosity=1,
                                        bench_history=output
                                        )
        output_string = output.getvalue()
        
        # if you are wondering about the regexp please read the comment in
        # test_bench_history (bzrlib.tests.test_selftest.TestRunner)
        # XXX: what comment?  -- Andrew Bennetts
        self.assertContainsRe(output_string, "--date [0-9.]+")

    def test_benchhistory_records_test_times(self):
        result_stream = StringIO()
        result = bzrlib.tests.TextTestResult(
            self._log_file,
            descriptions=0,
            verbosity=1,
            bench_history=result_stream
            )

        # we want profile a call and check that its test duration is recorded
        # make a new test instance that when run will generate a benchmark
        example_test_case = TestTestResult("_time_hello_world_encoding")
        # execute the test, which should succeed and record times
        example_test_case.run(result)
        lines = result_stream.getvalue().splitlines()
        self.assertEqual(2, len(lines))
        self.assertContainsRe(lines[1],
            " *[0-9]+ms bzrlib.tests.test_selftest.TestTestResult"
            "._time_hello_world_encoding")
 
    def _time_hello_world_encoding(self):
        """Profile two sleep calls
        
        This is used to exercise the test framework.
        """
        self.time(unicode, 'hello', errors='replace')
        self.time(unicode, 'world', errors='replace')

    def test_lsprofiling(self):
        """Verbose test result prints lsprof statistics from test cases."""
        try:
            import bzrlib.lsprof
        except ImportError:
            raise TestSkipped("lsprof not installed.")
        result_stream = StringIO()
        result = bzrlib.tests.VerboseTestResult(
            unittest._WritelnDecorator(result_stream),
            descriptions=0,
            verbosity=2,
            )
        # we want profile a call of some sort and check it is output by
        # addSuccess. We dont care about addError or addFailure as they
        # are not that interesting for performance tuning.
        # make a new test instance that when run will generate a profile
        example_test_case = TestTestResult("_time_hello_world_encoding")
        example_test_case._gather_lsprof_in_benchmarks = True
        # execute the test, which should succeed and record profiles
        example_test_case.run(result)
        # lsprofile_something()
        # if this worked we want 
        # LSProf output for <built in function unicode> (['hello'], {'errors': 'replace'})
        #    CallCount    Recursive    Total(ms)   Inline(ms) module:lineno(function)
        # (the lsprof header)
        # ... an arbitrary number of lines
        # and the function call which is time.sleep.
        #           1        0            ???         ???       ???(sleep) 
        # and then repeated but with 'world', rather than 'hello'.
        # this should appear in the output stream of our test result.
        output = result_stream.getvalue()
        self.assertContainsRe(output,
            r"LSProf output for <type 'unicode'>\(\('hello',\), {'errors': 'replace'}\)")
        self.assertContainsRe(output,
            r" *CallCount *Recursive *Total\(ms\) *Inline\(ms\) *module:lineno\(function\)\n")
        self.assertContainsRe(output,
            r"( +1 +0 +0\.\d+ +0\.\d+ +<method 'disable' of '_lsprof\.Profiler' objects>\n)?")
        self.assertContainsRe(output,
            r"LSProf output for <type 'unicode'>\(\('world',\), {'errors': 'replace'}\)\n")

    def test_known_failure(self):
        """A KnownFailure being raised should trigger several result actions."""
        class InstrumentedTestResult(ExtendedTestResult):

            def report_test_start(self, test): pass
            def report_known_failure(self, test, err):
                self._call = test, err
        result = InstrumentedTestResult(None, None, None, None)
        def test_function():
            raise KnownFailure('failed!')
        test = unittest.FunctionTestCase(test_function)
        test.run(result)
        # it should invoke 'report_known_failure'.
        self.assertEqual(2, len(result._call))
        self.assertEqual(test, result._call[0])
        self.assertEqual(KnownFailure, result._call[1][0])
        self.assertIsInstance(result._call[1][1], KnownFailure)
        # we dont introspec the traceback, if the rest is ok, it would be
        # exceptional for it not to be.
        # it should update the known_failure_count on the object.
        self.assertEqual(1, result.known_failure_count)
        # the result should be successful.
        self.assertTrue(result.wasSuccessful())

    def test_verbose_report_known_failure(self):
        # verbose test output formatting
        result_stream = StringIO()
        result = bzrlib.tests.VerboseTestResult(
            unittest._WritelnDecorator(result_stream),
            descriptions=0,
            verbosity=2,
            )
        test = self.get_passing_test()
        result.startTest(test)
        result.extractBenchmarkTime(test)
        prefix = len(result_stream.getvalue())
        # the err parameter has the shape:
        # (class, exception object, traceback)
        # KnownFailures dont get their tracebacks shown though, so we
        # can skip that.
        err = (KnownFailure, KnownFailure('foo'), None)
        result.report_known_failure(test, err)
        output = result_stream.getvalue()[prefix:]
        lines = output.splitlines()
        self.assertEqual(lines, ['XFAIL                   0ms', '    foo'])
    
    def test_text_report_known_failure(self):
        # text test output formatting
        pb = MockProgress()
        result = bzrlib.tests.TextTestResult(
            None,
            descriptions=0,
            verbosity=1,
            pb=pb,
            )
        test = self.get_passing_test()
        # this seeds the state to handle reporting the test.
        result.startTest(test)
        result.extractBenchmarkTime(test)
        # the err parameter has the shape:
        # (class, exception object, traceback)
        # KnownFailures dont get their tracebacks shown though, so we
        # can skip that.
        err = (KnownFailure, KnownFailure('foo'), None)
        result.report_known_failure(test, err)
        self.assertEqual(
            [
            ('update', '[1 in 0s] passing_test', None, None),
            ('note', 'XFAIL: %s\n%s\n', ('passing_test', err[1]))
            ],
            pb.calls)
        # known_failures should be printed in the summary, so if we run a test
        # after there are some known failures, the update prefix should match
        # this.
        result.known_failure_count = 3
        test.run(result)
        self.assertEqual(
            [
            ('update', '[2 in 0s, 3 known failures] passing_test', None, None),
            ],
            pb.calls[2:])

    def get_passing_test(self):
        """Return a test object that can't be run usefully."""
        def passing_test():
            pass
        return unittest.FunctionTestCase(passing_test)

    def test_add_not_supported(self):
        """Test the behaviour of invoking addNotSupported."""
        class InstrumentedTestResult(ExtendedTestResult):
            def report_test_start(self, test): pass
            def report_unsupported(self, test, feature):
                self._call = test, feature
        result = InstrumentedTestResult(None, None, None, None)
        test = SampleTestCase('_test_pass')
        feature = Feature()
        result.startTest(test)
        result.addNotSupported(test, feature)
        # it should invoke 'report_unsupported'.
        self.assertEqual(2, len(result._call))
        self.assertEqual(test, result._call[0])
        self.assertEqual(feature, result._call[1])
        # the result should be successful.
        self.assertTrue(result.wasSuccessful())
        # it should record the test against a count of tests not run due to
        # this feature.
        self.assertEqual(1, result.unsupported['Feature'])
        # and invoking it again should increment that counter
        result.addNotSupported(test, feature)
        self.assertEqual(2, result.unsupported['Feature'])

    def test_verbose_report_unsupported(self):
        # verbose test output formatting
        result_stream = StringIO()
        result = bzrlib.tests.VerboseTestResult(
            unittest._WritelnDecorator(result_stream),
            descriptions=0,
            verbosity=2,
            )
        test = self.get_passing_test()
        feature = Feature()
        result.startTest(test)
        result.extractBenchmarkTime(test)
        prefix = len(result_stream.getvalue())
        result.report_unsupported(test, feature)
        output = result_stream.getvalue()[prefix:]
        lines = output.splitlines()
        self.assertEqual(lines, ['NODEP                   0ms', "    The feature 'Feature' is not available."])
    
    def test_text_report_unsupported(self):
        # text test output formatting
        pb = MockProgress()
        result = bzrlib.tests.TextTestResult(
            None,
            descriptions=0,
            verbosity=1,
            pb=pb,
            )
        test = self.get_passing_test()
        feature = Feature()
        # this seeds the state to handle reporting the test.
        result.startTest(test)
        result.extractBenchmarkTime(test)
        result.report_unsupported(test, feature)
        # no output on unsupported features
        self.assertEqual(
            [('update', '[1 in 0s] passing_test', None, None)
            ],
            pb.calls)
        # the number of missing features should be printed in the progress
        # summary, so check for that.
        result.unsupported = {'foo':0, 'bar':0}
        test.run(result)
        self.assertEqual(
            [
            ('update', '[2 in 0s, 2 missing features] passing_test', None, None),
            ],
            pb.calls[1:])
    
    def test_unavailable_exception(self):
        """An UnavailableFeature being raised should invoke addNotSupported."""
        class InstrumentedTestResult(ExtendedTestResult):

            def report_test_start(self, test): pass
            def addNotSupported(self, test, feature):
                self._call = test, feature
        result = InstrumentedTestResult(None, None, None, None)
        feature = Feature()
        def test_function():
            raise UnavailableFeature(feature)
        test = unittest.FunctionTestCase(test_function)
        test.run(result)
        # it should invoke 'addNotSupported'.
        self.assertEqual(2, len(result._call))
        self.assertEqual(test, result._call[0])
        self.assertEqual(feature, result._call[1])
        # and not count as an error
        self.assertEqual(0, result.error_count)


class TestRunner(TestCase):

    def dummy_test(self):
        pass

    def run_test_runner(self, testrunner, test):
        """Run suite in testrunner, saving global state and restoring it.

        This current saves and restores:
        TestCaseInTempDir.TEST_ROOT
        
        There should be no tests in this file that use bzrlib.tests.TextTestRunner
        without using this convenience method, because of our use of global state.
        """
        old_root = TestCaseInTempDir.TEST_ROOT
        try:
            TestCaseInTempDir.TEST_ROOT = None
            return testrunner.run(test)
        finally:
            TestCaseInTempDir.TEST_ROOT = old_root

    def test_known_failure_failed_run(self):
        # run a test that generates a known failure which should be printed in
        # the final output when real failures occur.
        def known_failure_test():
            raise KnownFailure('failed')
        test = unittest.TestSuite()
        test.addTest(unittest.FunctionTestCase(known_failure_test))
        def failing_test():
            raise AssertionError('foo')
        test.addTest(unittest.FunctionTestCase(failing_test))
        stream = StringIO()
        runner = TextTestRunner(stream=stream)
        result = self.run_test_runner(runner, test)
        lines = stream.getvalue().splitlines()
        self.assertEqual([
            '',
            '======================================================================',
            'FAIL: unittest.FunctionTestCase (failing_test)',
            '----------------------------------------------------------------------',
            'Traceback (most recent call last):',
            '    raise AssertionError(\'foo\')',
            'AssertionError: foo',
            '',
            '----------------------------------------------------------------------',
            '',
            'FAILED (failures=1, known_failure_count=1)'],
            lines[0:5] + lines[6:10] + lines[11:])

    def test_known_failure_ok_run(self):
        # run a test that generates a known failure which should be printed in the final output.
        def known_failure_test():
            raise KnownFailure('failed')
        test = unittest.FunctionTestCase(known_failure_test)
        stream = StringIO()
        runner = TextTestRunner(stream=stream)
        result = self.run_test_runner(runner, test)
        self.assertEqual(
            '\n'
            '----------------------------------------------------------------------\n'
            'Ran 1 test in 0.000s\n'
            '\n'
            'OK (known_failures=1)\n',
            stream.getvalue())

    def test_skipped_test(self):
        # run a test that is skipped, and check the suite as a whole still
        # succeeds.
        # skipping_test must be hidden in here so it's not run as a real test
        def skipping_test():
            raise TestSkipped('test intentionally skipped')

        runner = TextTestRunner(stream=self._log_file, keep_output=True)
        test = unittest.FunctionTestCase(skipping_test)
        result = self.run_test_runner(runner, test)
        self.assertTrue(result.wasSuccessful())

    def test_skipped_from_setup(self):
        class SkippedSetupTest(TestCase):

            def setUp(self):
                self.counter = 1
                self.addCleanup(self.cleanup)
                raise TestSkipped('skipped setup')

            def test_skip(self):
                self.fail('test reached')

            def cleanup(self):
                self.counter -= 1

        runner = TextTestRunner(stream=self._log_file, keep_output=True)
        test = SkippedSetupTest('test_skip')
        result = self.run_test_runner(runner, test)
        self.assertTrue(result.wasSuccessful())
        # Check if cleanup was called the right number of times.
        self.assertEqual(0, test.counter)

    def test_skipped_from_test(self):
        class SkippedTest(TestCase):

            def setUp(self):
                self.counter = 1
                self.addCleanup(self.cleanup)

            def test_skip(self):
                raise TestSkipped('skipped test')

            def cleanup(self):
                self.counter -= 1

        runner = TextTestRunner(stream=self._log_file, keep_output=True)
        test = SkippedTest('test_skip')
        result = self.run_test_runner(runner, test)
        self.assertTrue(result.wasSuccessful())
        # Check if cleanup was called the right number of times.
        self.assertEqual(0, test.counter)

    def test_unsupported_features_listed(self):
        """When unsupported features are encountered they are detailed."""
        class Feature1(Feature):
            def _probe(self): return False
        class Feature2(Feature):
            def _probe(self): return False
        # create sample tests
        test1 = SampleTestCase('_test_pass')
        test1._test_needs_features = [Feature1()]
        test2 = SampleTestCase('_test_pass')
        test2._test_needs_features = [Feature2()]
        test = unittest.TestSuite()
        test.addTest(test1)
        test.addTest(test2)
        stream = StringIO()
        runner = TextTestRunner(stream=stream)
        result = self.run_test_runner(runner, test)
        lines = stream.getvalue().splitlines()
        self.assertEqual([
            'OK',
            "Missing feature 'Feature1' skipped 1 tests.",
            "Missing feature 'Feature2' skipped 1 tests.",
            ],
            lines[-3:])

    def test_bench_history(self):
        # tests that the running the benchmark produces a history file
        # containing a timestamp and the revision id of the bzrlib source which
        # was tested.
        workingtree = _get_bzr_source_tree()
        test = TestRunner('dummy_test')
        output = StringIO()
        runner = TextTestRunner(stream=self._log_file, bench_history=output)
        result = self.run_test_runner(runner, test)
        output_string = output.getvalue()
        self.assertContainsRe(output_string, "--date [0-9.]+")
        if workingtree is not None:
            revision_id = workingtree.get_parent_ids()[0]
            self.assertEndsWith(output_string.rstrip(), revision_id)

    def test_success_log_deleted(self):
        """Successful tests have their log deleted"""

        class LogTester(TestCase):

            def test_success(self):
                self.log('this will be removed\n')

        sio = cStringIO.StringIO()
        runner = TextTestRunner(stream=sio)
        test = LogTester('test_success')
        result = self.run_test_runner(runner, test)

        log = test._get_log()
        self.assertEqual("DELETED log file to reduce memory footprint", log)
        self.assertEqual('', test._log_contents)
        self.assertIs(None, test._log_file_name)

    def test_fail_log_kept(self):
        """Failed tests have their log kept"""

        class LogTester(TestCase):

            def test_fail(self):
                self.log('this will be kept\n')
                self.fail('this test fails')

        sio = cStringIO.StringIO()
        runner = TextTestRunner(stream=sio)
        test = LogTester('test_fail')
        result = self.run_test_runner(runner, test)

        text = sio.getvalue()
        self.assertContainsRe(text, 'this will be kept')
        self.assertContainsRe(text, 'this test fails')

        log = test._get_log()
        self.assertContainsRe(log, 'this will be kept')
        self.assertEqual(log, test._log_contents)

    def test_error_log_kept(self):
        """Tests with errors have their log kept"""

        class LogTester(TestCase):

            def test_error(self):
                self.log('this will be kept\n')
                raise ValueError('random exception raised')

        sio = cStringIO.StringIO()
        runner = TextTestRunner(stream=sio)
        test = LogTester('test_error')
        result = self.run_test_runner(runner, test)

        text = sio.getvalue()
        self.assertContainsRe(text, 'this will be kept')
        self.assertContainsRe(text, 'random exception raised')

        log = test._get_log()
        self.assertContainsRe(log, 'this will be kept')
        self.assertEqual(log, test._log_contents)


class SampleTestCase(TestCase):

    def _test_pass(self):
        pass


class TestTestCase(TestCase):
    """Tests that test the core bzrlib TestCase."""

    def inner_test(self):
        # the inner child test
        note("inner_test")

    def outer_child(self):
        # the outer child test
        note("outer_start")
        self.inner_test = TestTestCase("inner_child")
        result = bzrlib.tests.TextTestResult(self._log_file,
                                        descriptions=0,
                                        verbosity=1)
        self.inner_test.run(result)
        note("outer finish")

    def test_trace_nesting(self):
        # this tests that each test case nests its trace facility correctly.
        # we do this by running a test case manually. That test case (A)
        # should setup a new log, log content to it, setup a child case (B),
        # which should log independently, then case (A) should log a trailer
        # and return.
        # we do two nested children so that we can verify the state of the 
        # logs after the outer child finishes is correct, which a bad clean
        # up routine in tearDown might trigger a fault in our test with only
        # one child, we should instead see the bad result inside our test with
        # the two children.
        # the outer child test
        original_trace = bzrlib.trace._trace_file
        outer_test = TestTestCase("outer_child")
        result = bzrlib.tests.TextTestResult(self._log_file,
                                        descriptions=0,
                                        verbosity=1)
        outer_test.run(result)
        self.assertEqual(original_trace, bzrlib.trace._trace_file)

    def method_that_times_a_bit_twice(self):
        # call self.time twice to ensure it aggregates
        self.time(time.sleep, 0.007)
        self.time(time.sleep, 0.007)

    def test_time_creates_benchmark_in_result(self):
        """Test that the TestCase.time() method accumulates a benchmark time."""
        sample_test = TestTestCase("method_that_times_a_bit_twice")
        output_stream = StringIO()
        result = bzrlib.tests.VerboseTestResult(
            unittest._WritelnDecorator(output_stream),
            descriptions=0,
            verbosity=2,
            num_tests=sample_test.countTestCases())
        sample_test.run(result)
        self.assertContainsRe(
            output_stream.getvalue(),
            r"\d+ms/ +\d+ms\n$")

    def test_hooks_sanitised(self):
        """The bzrlib hooks should be sanitised by setUp."""
        self.assertEqual(bzrlib.branch.BranchHooks(),
            bzrlib.branch.Branch.hooks)
        self.assertEqual(bzrlib.smart.server.SmartServerHooks(),
            bzrlib.smart.server.SmartTCPServer.hooks)

    def test__gather_lsprof_in_benchmarks(self):
        """When _gather_lsprof_in_benchmarks is on, accumulate profile data.
        
        Each self.time() call is individually and separately profiled.
        """
        try:
            import bzrlib.lsprof
        except ImportError:
            raise TestSkipped("lsprof not installed.")
        # overrides the class member with an instance member so no cleanup 
        # needed.
        self._gather_lsprof_in_benchmarks = True
        self.time(time.sleep, 0.000)
        self.time(time.sleep, 0.003)
        self.assertEqual(2, len(self._benchcalls))
        self.assertEqual((time.sleep, (0.000,), {}), self._benchcalls[0][0])
        self.assertEqual((time.sleep, (0.003,), {}), self._benchcalls[1][0])
        self.assertIsInstance(self._benchcalls[0][1], bzrlib.lsprof.Stats)
        self.assertIsInstance(self._benchcalls[1][1], bzrlib.lsprof.Stats)

    def test_knownFailure(self):
        """Self.knownFailure() should raise a KnownFailure exception."""
        self.assertRaises(KnownFailure, self.knownFailure, "A Failure")

    def test_requireFeature_available(self):
        """self.requireFeature(available) is a no-op."""
        class Available(Feature):
            def _probe(self):return True
        feature = Available()
        self.requireFeature(feature)

    def test_requireFeature_unavailable(self):
        """self.requireFeature(unavailable) raises UnavailableFeature."""
        class Unavailable(Feature):
            def _probe(self):return False
        feature = Unavailable()
        self.assertRaises(UnavailableFeature, self.requireFeature, feature)

    def test_run_no_parameters(self):
        test = SampleTestCase('_test_pass')
        test.run()
    
    def test_run_enabled_unittest_result(self):
        """Test we revert to regular behaviour when the test is enabled."""
        test = SampleTestCase('_test_pass')
        class EnabledFeature(object):
            def available(self):
                return True
        test._test_needs_features = [EnabledFeature()]
        result = unittest.TestResult()
        test.run(result)
        self.assertEqual(1, result.testsRun)
        self.assertEqual([], result.errors)
        self.assertEqual([], result.failures)

    def test_run_disabled_unittest_result(self):
        """Test our compatability for disabled tests with unittest results."""
        test = SampleTestCase('_test_pass')
        class DisabledFeature(object):
            def available(self):
                return False
        test._test_needs_features = [DisabledFeature()]
        result = unittest.TestResult()
        test.run(result)
        self.assertEqual(1, result.testsRun)
        self.assertEqual([], result.errors)
        self.assertEqual([], result.failures)

    def test_run_disabled_supporting_result(self):
        """Test disabled tests behaviour with support aware results."""
        test = SampleTestCase('_test_pass')
        class DisabledFeature(object):
            def available(self):
                return False
        the_feature = DisabledFeature()
        test._test_needs_features = [the_feature]
        class InstrumentedTestResult(unittest.TestResult):
            def __init__(self):
                unittest.TestResult.__init__(self)
                self.calls = []
            def startTest(self, test):
                self.calls.append(('startTest', test))
            def stopTest(self, test):
                self.calls.append(('stopTest', test))
            def addNotSupported(self, test, feature):
                self.calls.append(('addNotSupported', test, feature))
        result = InstrumentedTestResult()
        test.run(result)
        self.assertEqual([
            ('startTest', test),
            ('addNotSupported', test, the_feature),
            ('stopTest', test),
            ],
            result.calls)


@symbol_versioning.deprecated_function(zero_eleven)
def sample_deprecated_function():
    """A deprecated function to test applyDeprecated with."""
    return 2


def sample_undeprecated_function(a_param):
    """A undeprecated function to test applyDeprecated with."""


class ApplyDeprecatedHelper(object):
    """A helper class for ApplyDeprecated tests."""

    @symbol_versioning.deprecated_method(zero_eleven)
    def sample_deprecated_method(self, param_one):
        """A deprecated method for testing with."""
        return param_one

    def sample_normal_method(self):
        """A undeprecated method."""

    @symbol_versioning.deprecated_method(zero_ten)
    def sample_nested_deprecation(self):
        return sample_deprecated_function()


class TestExtraAssertions(TestCase):
    """Tests for new test assertions in bzrlib test suite"""

    def test_assert_isinstance(self):
        self.assertIsInstance(2, int)
        self.assertIsInstance(u'', basestring)
        self.assertRaises(AssertionError, self.assertIsInstance, None, int)
        self.assertRaises(AssertionError, self.assertIsInstance, 23.3, int)

    def test_assertEndsWith(self):
        self.assertEndsWith('foo', 'oo')
        self.assertRaises(AssertionError, self.assertEndsWith, 'o', 'oo')

    def test_applyDeprecated_not_deprecated(self):
        sample_object = ApplyDeprecatedHelper()
        # calling an undeprecated callable raises an assertion
        self.assertRaises(AssertionError, self.applyDeprecated, zero_eleven,
            sample_object.sample_normal_method)
        self.assertRaises(AssertionError, self.applyDeprecated, zero_eleven,
            sample_undeprecated_function, "a param value")
        # calling a deprecated callable (function or method) with the wrong
        # expected deprecation fails.
        self.assertRaises(AssertionError, self.applyDeprecated, zero_ten,
            sample_object.sample_deprecated_method, "a param value")
        self.assertRaises(AssertionError, self.applyDeprecated, zero_ten,
            sample_deprecated_function)
        # calling a deprecated callable (function or method) with the right
        # expected deprecation returns the functions result.
        self.assertEqual("a param value", self.applyDeprecated(zero_eleven,
            sample_object.sample_deprecated_method, "a param value"))
        self.assertEqual(2, self.applyDeprecated(zero_eleven,
            sample_deprecated_function))
        # calling a nested deprecation with the wrong deprecation version
        # fails even if a deeper nested function was deprecated with the 
        # supplied version.
        self.assertRaises(AssertionError, self.applyDeprecated,
            zero_eleven, sample_object.sample_nested_deprecation)
        # calling a nested deprecation with the right deprecation value
        # returns the calls result.
        self.assertEqual(2, self.applyDeprecated(zero_ten,
            sample_object.sample_nested_deprecation))

    def test_callDeprecated(self):
        def testfunc(be_deprecated, result=None):
            if be_deprecated is True:
                symbol_versioning.warn('i am deprecated', DeprecationWarning, 
                                       stacklevel=1)
            return result
        result = self.callDeprecated(['i am deprecated'], testfunc, True)
        self.assertIs(None, result)
        result = self.callDeprecated([], testfunc, False, 'result')
        self.assertEqual('result', result)
        self.callDeprecated(['i am deprecated'], testfunc, be_deprecated=True)
        self.callDeprecated([], testfunc, be_deprecated=False)


class TestConvenienceMakers(TestCaseWithTransport):
    """Test for the make_* convenience functions."""

    def test_make_branch_and_tree_with_format(self):
        # we should be able to supply a format to make_branch_and_tree
        self.make_branch_and_tree('a', format=bzrlib.bzrdir.BzrDirMetaFormat1())
        self.make_branch_and_tree('b', format=bzrlib.bzrdir.BzrDirFormat6())
        self.assertIsInstance(bzrlib.bzrdir.BzrDir.open('a')._format,
                              bzrlib.bzrdir.BzrDirMetaFormat1)
        self.assertIsInstance(bzrlib.bzrdir.BzrDir.open('b')._format,
                              bzrlib.bzrdir.BzrDirFormat6)

    def test_make_branch_and_memory_tree(self):
        # we should be able to get a new branch and a mutable tree from
        # TestCaseWithTransport
        tree = self.make_branch_and_memory_tree('a')
        self.assertIsInstance(tree, bzrlib.memorytree.MemoryTree)


class TestSFTPMakeBranchAndTree(TestCaseWithSFTPServer):

    def test_make_tree_for_sftp_branch(self):
        """Transports backed by local directories create local trees."""

        tree = self.make_branch_and_tree('t1')
        base = tree.bzrdir.root_transport.base
        self.failIf(base.startswith('sftp'),
                'base %r is on sftp but should be local' % base)
        self.assertEquals(tree.bzrdir.root_transport,
                tree.branch.bzrdir.root_transport)
        self.assertEquals(tree.bzrdir.root_transport,
                tree.branch.repository.bzrdir.root_transport)


class TestSelftest(TestCase):
    """Tests of bzrlib.tests.selftest."""

    def test_selftest_benchmark_parameter_invokes_test_suite__benchmark__(self):
        factory_called = []
        def factory():
            factory_called.append(True)
            return TestSuite()
        out = StringIO()
        err = StringIO()
        self.apply_redirected(out, err, None, bzrlib.tests.selftest, 
            test_suite_factory=factory)
        self.assertEqual([True], factory_called)


class TestSelftestCleanOutput(TestCaseInTempDir):

    def test_clean_output(self):
        # test functionality of clean_selftest_output()
        self.build_tree(['test0000.tmp/', 'test0001.tmp/',
                         'bzrlib/', 'tests/',
                         'bzr', 'setup.py', 'test9999.tmp'])

        root = os.getcwdu()
        before = os.listdir(root)
        before.sort()
        self.assertEquals(['bzr','bzrlib','setup.py',
                           'test0000.tmp','test0001.tmp',
                           'test9999.tmp','tests'],
                           before)
        clean_selftest_output(root, quiet=True)
        after = os.listdir(root)
        after.sort()
        self.assertEquals(['bzr','bzrlib','setup.py',
                           'test9999.tmp','tests'],
                           after)

    def test_clean_readonly(self):
        # test for delete read-only files
        self.build_tree(['test0000.tmp/', 'test0000.tmp/foo'])
        osutils.make_readonly('test0000.tmp/foo')
        root = os.getcwdu()
        before = os.listdir(root);  before.sort()
        self.assertEquals(['test0000.tmp'], before)
        clean_selftest_output(root, quiet=True)
        after = os.listdir(root);   after.sort()
        self.assertEquals([], after)


class TestKnownFailure(TestCase):

    def test_known_failure(self):
        """Check that KnownFailure is defined appropriately."""
        # a KnownFailure is an assertion error for compatability with unaware
        # runners.
        self.assertIsInstance(KnownFailure(""), AssertionError)

    def test_expect_failure(self):
        try:
            self.expectFailure("Doomed to failure", self.assertTrue, False)
        except KnownFailure, e:
            self.assertEqual('Doomed to failure', e.args[0])
        try:
            self.expectFailure("Doomed to failure", self.assertTrue, True)
        except AssertionError, e:
            self.assertEqual('Unexpected success.  Should have failed:'
                             ' Doomed to failure', e.args[0])
        else:
            self.fail('Assertion not raised')


class TestFeature(TestCase):

    def test_caching(self):
        """Feature._probe is called by the feature at most once."""
        class InstrumentedFeature(Feature):
            def __init__(self):
                Feature.__init__(self)
                self.calls = []
            def _probe(self):
                self.calls.append('_probe')
                return False
        feature = InstrumentedFeature()
        feature.available()
        self.assertEqual(['_probe'], feature.calls)
        feature.available()
        self.assertEqual(['_probe'], feature.calls)

    def test_named_str(self):
        """Feature.__str__ should thunk to feature_name()."""
        class NamedFeature(Feature):
            def feature_name(self):
                return 'symlinks'
        feature = NamedFeature()
        self.assertEqual('symlinks', str(feature))

    def test_default_str(self):
        """Feature.__str__ should default to __class__.__name__."""
        class NamedFeature(Feature):
            pass
        feature = NamedFeature()
        self.assertEqual('NamedFeature', str(feature))


class TestUnavailableFeature(TestCase):

    def test_access_feature(self):
        feature = Feature()
        exception = UnavailableFeature(feature)
        self.assertIs(feature, exception.args[0])


class TestSelftestFiltering(TestCase):

    def setUp(self):
        self.suite = TestUtil.TestSuite()
        self.loader = TestUtil.TestLoader()
        self.suite.addTest(self.loader.loadTestsFromModuleNames([
            'bzrlib.tests.test_selftest']))
        self.all_names = [t.id() for t in iter_suite_tests(self.suite)]

    def test_filter_suite_by_re(self):
        filtered_suite = filter_suite_by_re(self.suite, 'test_filter')
        filtered_names = [t.id() for t in iter_suite_tests(filtered_suite)]
        self.assertEqual(filtered_names, ['bzrlib.tests.test_selftest.'
            'TestSelftestFiltering.test_filter_suite_by_re'])
            
    def test_sort_suite_by_re(self):
        sorted_suite = sort_suite_by_re(self.suite, 'test_filter')
        sorted_names = [t.id() for t in iter_suite_tests(sorted_suite)]
        self.assertEqual(sorted_names[0], 'bzrlib.tests.test_selftest.'
            'TestSelftestFiltering.test_filter_suite_by_re')
        self.assertEquals(sorted(self.all_names), sorted(sorted_names))
<|MERGE_RESOLUTION|>--- conflicted
+++ resolved
@@ -50,14 +50,11 @@
                           TestUtil,
                           TextTestRunner,
                           UnavailableFeature,
-<<<<<<< HEAD
                           clean_selftest_output,
-=======
                           iter_suite_tests,
                           filter_suite_by_re,
                           sort_suite_by_re,
                           test_suite
->>>>>>> b1831d69
                           )
 from bzrlib.tests.test_sftp_transport import TestCaseWithSFTPServer
 from bzrlib.tests.TestUtil import _load_module_by_name
