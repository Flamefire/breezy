# Copyright (C) 2006-2011 Canonical Ltd
#
# This program is free software; you can redistribute it and/or modify
# it under the terms of the GNU General Public License as published by
# the Free Software Foundation; either version 2 of the License, or
# (at your option) any later version.
#
# This program is distributed in the hope that it will be useful,
# but WITHOUT ANY WARRANTY; without even the implied warranty of
# MERCHANTABILITY or FITNESS FOR A PARTICULAR PURPOSE.  See the
# GNU General Public License for more details.
#
# You should have received a copy of the GNU General Public License
# along with this program; if not, write to the Free Software
# Foundation, Inc., 51 Franklin Street, Fifth Floor, Boston, MA 02110-1301 USA

"""Tests for the smart wire/domain protocol.

This module contains tests for the domain-level smart requests and responses,
such as the 'Branch.lock_write' request. Many of these use specific disk
formats to exercise calls that only make sense for formats with specific
properties.

Tests for low-level protocol encoding are found in test_smart_transport.
"""

import bz2

from bzrlib import (
    branch as _mod_branch,
    bzrdir,
    errors,
    gpg,
    tests,
    transport,
    urlutils,
    versionedfile,
    )
from bzrlib.smart import (
    branch as smart_branch,
    bzrdir as smart_dir,
    repository as smart_repo,
    packrepository as smart_packrepo,
    request as smart_req,
    server,
    vfs,
    )
from bzrlib.testament import Testament
from bzrlib.tests import test_server
from bzrlib.transport import (
    chroot,
    memory,
    )


def load_tests(standard_tests, module, loader):
    """Multiply tests version and protocol consistency."""
    # FindRepository tests.
    scenarios = [
        ("find_repository", {
            "_request_class": smart_dir.SmartServerRequestFindRepositoryV1}),
        ("find_repositoryV2", {
            "_request_class": smart_dir.SmartServerRequestFindRepositoryV2}),
        ("find_repositoryV3", {
            "_request_class": smart_dir.SmartServerRequestFindRepositoryV3}),
        ]
    to_adapt, result = tests.split_suite_by_re(standard_tests,
        "TestSmartServerRequestFindRepository")
    v2_only, v1_and_2 = tests.split_suite_by_re(to_adapt,
        "_v2")
    tests.multiply_tests(v1_and_2, scenarios, result)
    # The first scenario is only applicable to v1 protocols, it is deleted
    # since.
    tests.multiply_tests(v2_only, scenarios[1:], result)
    return result


class TestCaseWithChrootedTransport(tests.TestCaseWithTransport):

    def setUp(self):
        self.vfs_transport_factory = memory.MemoryServer
        tests.TestCaseWithTransport.setUp(self)
        self._chroot_server = None

    def get_transport(self, relpath=None):
        if self._chroot_server is None:
            backing_transport = tests.TestCaseWithTransport.get_transport(self)
            self._chroot_server = chroot.ChrootServer(backing_transport)
            self.start_server(self._chroot_server)
        t = transport.get_transport_from_url(self._chroot_server.get_url())
        if relpath is not None:
            t = t.clone(relpath)
        return t


class TestCaseWithSmartMedium(tests.TestCaseWithMemoryTransport):

    def setUp(self):
        super(TestCaseWithSmartMedium, self).setUp()
        # We're allowed to set  the transport class here, so that we don't use
        # the default or a parameterized class, but rather use the
        # TestCaseWithTransport infrastructure to set up a smart server and
        # transport.
        self.overrideAttr(self, "transport_server", self.make_transport_server)

    def make_transport_server(self):
        return test_server.SmartTCPServer_for_testing('-' + self.id())

    def get_smart_medium(self):
        """Get a smart medium to use in tests."""
        return self.get_transport().get_smart_medium()


class TestByteStreamToStream(tests.TestCase):

    def test_repeated_substreams_same_kind_are_one_stream(self):
        # Make a stream - an iterable of bytestrings.
        stream = [('text', [versionedfile.FulltextContentFactory(('k1',), None,
            None, 'foo')]),('text', [
            versionedfile.FulltextContentFactory(('k2',), None, None, 'bar')])]
        fmt = bzrdir.format_registry.get('pack-0.92')().repository_format
        bytes = smart_repo._stream_to_byte_stream(stream, fmt)
        streams = []
        # Iterate the resulting iterable; checking that we get only one stream
        # out.
        fmt, stream = smart_repo._byte_stream_to_stream(bytes)
        for kind, substream in stream:
            streams.append((kind, list(substream)))
        self.assertLength(1, streams)
        self.assertLength(2, streams[0][1])


class TestSmartServerResponse(tests.TestCase):

    def test__eq__(self):
        self.assertEqual(smart_req.SmartServerResponse(('ok', )),
            smart_req.SmartServerResponse(('ok', )))
        self.assertEqual(smart_req.SmartServerResponse(('ok', ), 'body'),
            smart_req.SmartServerResponse(('ok', ), 'body'))
        self.assertNotEqual(smart_req.SmartServerResponse(('ok', )),
            smart_req.SmartServerResponse(('notok', )))
        self.assertNotEqual(smart_req.SmartServerResponse(('ok', ), 'body'),
            smart_req.SmartServerResponse(('ok', )))
        self.assertNotEqual(None,
            smart_req.SmartServerResponse(('ok', )))

    def test__str__(self):
        """SmartServerResponses can be stringified."""
        self.assertEqual(
            "<SuccessfulSmartServerResponse args=('args',) body='body'>",
            str(smart_req.SuccessfulSmartServerResponse(('args',), 'body')))
        self.assertEqual(
            "<FailedSmartServerResponse args=('args',) body='body'>",
            str(smart_req.FailedSmartServerResponse(('args',), 'body')))


class TestSmartServerRequest(tests.TestCaseWithMemoryTransport):

    def test_translate_client_path(self):
        transport = self.get_transport()
        request = smart_req.SmartServerRequest(transport, 'foo/')
        self.assertEqual('./', request.translate_client_path('foo/'))
        self.assertRaises(
            errors.InvalidURLJoin, request.translate_client_path, 'foo/..')
        self.assertRaises(
            errors.PathNotChild, request.translate_client_path, '/')
        self.assertRaises(
            errors.PathNotChild, request.translate_client_path, 'bar/')
        self.assertEqual('./baz', request.translate_client_path('foo/baz'))
        e_acute = u'\N{LATIN SMALL LETTER E WITH ACUTE}'.encode('utf-8')
        self.assertEqual('./' + urlutils.escape(e_acute),
                         request.translate_client_path('foo/' + e_acute))

    def test_translate_client_path_vfs(self):
        """VfsRequests receive escaped paths rather than raw UTF-8."""
        transport = self.get_transport()
        request = vfs.VfsRequest(transport, 'foo/')
        e_acute = u'\N{LATIN SMALL LETTER E WITH ACUTE}'.encode('utf-8')
        escaped = urlutils.escape('foo/' + e_acute)
        self.assertEqual('./' + urlutils.escape(e_acute),
                         request.translate_client_path(escaped))

    def test_transport_from_client_path(self):
        transport = self.get_transport()
        request = smart_req.SmartServerRequest(transport, 'foo/')
        self.assertEqual(
            transport.base,
            request.transport_from_client_path('foo/').base)


class TestSmartServerBzrDirRequestCloningMetaDir(
    tests.TestCaseWithMemoryTransport):
    """Tests for BzrDir.cloning_metadir."""

    def test_cloning_metadir(self):
        """When there is a bzrdir present, the call succeeds."""
        backing = self.get_transport()
        dir = self.make_bzrdir('.')
        local_result = dir.cloning_metadir()
        request_class = smart_dir.SmartServerBzrDirRequestCloningMetaDir
        request = request_class(backing)
        expected = smart_req.SuccessfulSmartServerResponse(
            (local_result.network_name(),
            local_result.repository_format.network_name(),
            ('branch', local_result.get_branch_format().network_name())))
        self.assertEqual(expected, request.execute('', 'False'))

    def test_cloning_metadir_reference(self):
        """The request fails when bzrdir contains a branch reference."""
        backing = self.get_transport()
        referenced_branch = self.make_branch('referenced')
        dir = self.make_bzrdir('.')
        local_result = dir.cloning_metadir()
        reference = _mod_branch.BranchReferenceFormat().initialize(
            dir, target_branch=referenced_branch)
        reference_url = _mod_branch.BranchReferenceFormat().get_reference(dir)
        # The server shouldn't try to follow the branch reference, so it's fine
        # if the referenced branch isn't reachable.
        backing.rename('referenced', 'moved')
        request_class = smart_dir.SmartServerBzrDirRequestCloningMetaDir
        request = request_class(backing)
        expected = smart_req.FailedSmartServerResponse(('BranchReference',))
        self.assertEqual(expected, request.execute('', 'False'))


class TestSmartServerBzrDirRequestHasWorkingTree(
    tests.TestCaseWithTransport):
    """Tests for BzrDir.has_workingtree."""

    def test_has_workingtree_yes(self):
        """A working tree is present."""
        backing = self.get_transport()
        dir = self.make_branch_and_tree('.').bzrdir
        request_class = smart_dir.SmartServerBzrDirRequestHasWorkingTree
        request = request_class(backing)
        expected = smart_req.SuccessfulSmartServerResponse(('yes',))
        self.assertEqual(expected, request.execute(''))

    def test_has_workingtree_no(self):
        """A working tree is missing."""
        backing = self.get_transport()
        dir = self.make_bzrdir('.')
        request_class = smart_dir.SmartServerBzrDirRequestHasWorkingTree
        request = request_class(backing)
        expected = smart_req.SuccessfulSmartServerResponse(('no',))
        self.assertEqual(expected, request.execute(''))


class TestSmartServerBzrDirRequestDestroyRepository(
    tests.TestCaseWithMemoryTransport):
    """Tests for BzrDir.destroy_repository."""

    def test_destroy_repository_default(self):
        """The repository can be removed."""
        backing = self.get_transport()
        dir = self.make_repository('.').bzrdir
        request_class = smart_dir.SmartServerBzrDirRequestDestroyRepository
        request = request_class(backing)
        expected = smart_req.SuccessfulSmartServerResponse(('ok',))
        self.assertEqual(expected, request.execute(''))

    def test_destroy_repository_missing(self):
        """An error is raised if the repository didn't exist."""
        backing = self.get_transport()
        dir = self.make_bzrdir('.')
        request_class = smart_dir.SmartServerBzrDirRequestDestroyRepository
        request = request_class(backing)
        expected = smart_req.FailedSmartServerResponse(
            ('norepository',), None)
        self.assertEqual(expected, request.execute(''))


class TestSmartServerRequestCreateRepository(tests.TestCaseWithMemoryTransport):
    """Tests for BzrDir.create_repository."""

    def test_makes_repository(self):
        """When there is a bzrdir present, the call succeeds."""
        backing = self.get_transport()
        self.make_bzrdir('.')
        request_class = smart_dir.SmartServerRequestCreateRepository
        request = request_class(backing)
        reference_bzrdir_format = bzrdir.format_registry.get('pack-0.92')()
        reference_format = reference_bzrdir_format.repository_format
        network_name = reference_format.network_name()
        expected = smart_req.SuccessfulSmartServerResponse(
            ('ok', 'no', 'no', 'no', network_name))
        self.assertEqual(expected, request.execute('', network_name, 'True'))


class TestSmartServerRequestFindRepository(tests.TestCaseWithMemoryTransport):
    """Tests for BzrDir.find_repository."""

    def test_no_repository(self):
        """When there is no repository to be found, ('norepository', ) is returned."""
        backing = self.get_transport()
        request = self._request_class(backing)
        self.make_bzrdir('.')
        self.assertEqual(smart_req.SmartServerResponse(('norepository', )),
            request.execute(''))

    def test_nonshared_repository(self):
        # nonshared repositorys only allow 'find' to return a handle when the
        # path the repository is being searched on is the same as that that
        # the repository is at.
        backing = self.get_transport()
        request = self._request_class(backing)
        result = self._make_repository_and_result()
        self.assertEqual(result, request.execute(''))
        self.make_bzrdir('subdir')
        self.assertEqual(smart_req.SmartServerResponse(('norepository', )),
            request.execute('subdir'))

    def _make_repository_and_result(self, shared=False, format=None):
        """Convenience function to setup a repository.

        :result: The SmartServerResponse to expect when opening it.
        """
        repo = self.make_repository('.', shared=shared, format=format)
        if repo.supports_rich_root():
            rich_root = 'yes'
        else:
            rich_root = 'no'
        if repo._format.supports_tree_reference:
            subtrees = 'yes'
        else:
            subtrees = 'no'
        if repo._format.supports_external_lookups:
            external = 'yes'
        else:
            external = 'no'
        if (smart_dir.SmartServerRequestFindRepositoryV3 ==
            self._request_class):
            return smart_req.SuccessfulSmartServerResponse(
                ('ok', '', rich_root, subtrees, external,
                 repo._format.network_name()))
        elif (smart_dir.SmartServerRequestFindRepositoryV2 ==
            self._request_class):
            # All tests so far are on formats, and for non-external
            # repositories.
            return smart_req.SuccessfulSmartServerResponse(
                ('ok', '', rich_root, subtrees, external))
        else:
            return smart_req.SuccessfulSmartServerResponse(
                ('ok', '', rich_root, subtrees))

    def test_shared_repository(self):
        """When there is a shared repository, we get 'ok', 'relpath-to-repo'."""
        backing = self.get_transport()
        request = self._request_class(backing)
        result = self._make_repository_and_result(shared=True)
        self.assertEqual(result, request.execute(''))
        self.make_bzrdir('subdir')
        result2 = smart_req.SmartServerResponse(
            result.args[0:1] + ('..', ) + result.args[2:])
        self.assertEqual(result2,
            request.execute('subdir'))
        self.make_bzrdir('subdir/deeper')
        result3 = smart_req.SmartServerResponse(
            result.args[0:1] + ('../..', ) + result.args[2:])
        self.assertEqual(result3,
            request.execute('subdir/deeper'))

    def test_rich_root_and_subtree_encoding(self):
        """Test for the format attributes for rich root and subtree support."""
        backing = self.get_transport()
        request = self._request_class(backing)
        result = self._make_repository_and_result(
            format='dirstate-with-subtree')
        # check the test will be valid
        self.assertEqual('yes', result.args[2])
        self.assertEqual('yes', result.args[3])
        self.assertEqual(result, request.execute(''))

    def test_supports_external_lookups_no_v2(self):
        """Test for the supports_external_lookups attribute."""
        backing = self.get_transport()
        request = self._request_class(backing)
        result = self._make_repository_and_result(
            format='dirstate-with-subtree')
        # check the test will be valid
        self.assertEqual('no', result.args[4])
        self.assertEqual(result, request.execute(''))


class TestSmartServerBzrDirRequestGetConfigFile(
    tests.TestCaseWithMemoryTransport):
    """Tests for BzrDir.get_config_file."""

    def test_present(self):
        backing = self.get_transport()
        dir = self.make_bzrdir('.')
        dir.get_config().set_default_stack_on("/")
        local_result = dir._get_config()._get_config_file().read()
        request_class = smart_dir.SmartServerBzrDirRequestConfigFile
        request = request_class(backing)
        expected = smart_req.SuccessfulSmartServerResponse((), local_result)
        self.assertEqual(expected, request.execute(''))

    def test_missing(self):
        backing = self.get_transport()
        dir = self.make_bzrdir('.')
        request_class = smart_dir.SmartServerBzrDirRequestConfigFile
        request = request_class(backing)
        expected = smart_req.SuccessfulSmartServerResponse((), '')
        self.assertEqual(expected, request.execute(''))


class TestSmartServerRequestInitializeBzrDir(tests.TestCaseWithMemoryTransport):

    def test_empty_dir(self):
        """Initializing an empty dir should succeed and do it."""
        backing = self.get_transport()
        request = smart_dir.SmartServerRequestInitializeBzrDir(backing)
        self.assertEqual(smart_req.SmartServerResponse(('ok', )),
            request.execute(''))
        made_dir = bzrdir.BzrDir.open_from_transport(backing)
        # no branch, tree or repository is expected with the current
        # default formart.
        self.assertRaises(errors.NoWorkingTree, made_dir.open_workingtree)
        self.assertRaises(errors.NotBranchError, made_dir.open_branch)
        self.assertRaises(errors.NoRepositoryPresent, made_dir.open_repository)

    def test_missing_dir(self):
        """Initializing a missing directory should fail like the bzrdir api."""
        backing = self.get_transport()
        request = smart_dir.SmartServerRequestInitializeBzrDir(backing)
        self.assertRaises(errors.NoSuchFile,
            request.execute, 'subdir')

    def test_initialized_dir(self):
        """Initializing an extant bzrdir should fail like the bzrdir api."""
        backing = self.get_transport()
        request = smart_dir.SmartServerRequestInitializeBzrDir(backing)
        self.make_bzrdir('subdir')
        self.assertRaises(errors.FileExists,
            request.execute, 'subdir')


class TestSmartServerRequestBzrDirInitializeEx(
    tests.TestCaseWithMemoryTransport):
    """Basic tests for BzrDir.initialize_ex_1.16 in the smart server.

    The main unit tests in test_bzrdir exercise the API comprehensively.
    """

    def test_empty_dir(self):
        """Initializing an empty dir should succeed and do it."""
        backing = self.get_transport()
        name = self.make_bzrdir('reference')._format.network_name()
        request = smart_dir.SmartServerRequestBzrDirInitializeEx(backing)
        self.assertEqual(
            smart_req.SmartServerResponse(('', '', '', '', '', '', name,
                                           'False', '', '', '')),
            request.execute(name, '', 'True', 'False', 'False', '', '', '', '',
                            'False'))
        made_dir = bzrdir.BzrDir.open_from_transport(backing)
        # no branch, tree or repository is expected with the current
        # default format.
        self.assertRaises(errors.NoWorkingTree, made_dir.open_workingtree)
        self.assertRaises(errors.NotBranchError, made_dir.open_branch)
        self.assertRaises(errors.NoRepositoryPresent, made_dir.open_repository)

    def test_missing_dir(self):
        """Initializing a missing directory should fail like the bzrdir api."""
        backing = self.get_transport()
        name = self.make_bzrdir('reference')._format.network_name()
        request = smart_dir.SmartServerRequestBzrDirInitializeEx(backing)
        self.assertRaises(errors.NoSuchFile, request.execute, name,
            'subdir/dir', 'False', 'False', 'False', '', '', '', '', 'False')

    def test_initialized_dir(self):
        """Initializing an extant directory should fail like the bzrdir api."""
        backing = self.get_transport()
        name = self.make_bzrdir('reference')._format.network_name()
        request = smart_dir.SmartServerRequestBzrDirInitializeEx(backing)
        self.make_bzrdir('subdir')
        self.assertRaises(errors.FileExists, request.execute, name, 'subdir',
            'False', 'False', 'False', '', '', '', '', 'False')


class TestSmartServerRequestOpenBzrDir(tests.TestCaseWithMemoryTransport):

    def test_no_directory(self):
        backing = self.get_transport()
        request = smart_dir.SmartServerRequestOpenBzrDir(backing)
        self.assertEqual(smart_req.SmartServerResponse(('no', )),
            request.execute('does-not-exist'))

    def test_empty_directory(self):
        backing = self.get_transport()
        backing.mkdir('empty')
        request = smart_dir.SmartServerRequestOpenBzrDir(backing)
        self.assertEqual(smart_req.SmartServerResponse(('no', )),
            request.execute('empty'))

    def test_outside_root_client_path(self):
        backing = self.get_transport()
        request = smart_dir.SmartServerRequestOpenBzrDir(backing,
            root_client_path='root')
        self.assertEqual(smart_req.SmartServerResponse(('no', )),
            request.execute('not-root'))


class TestSmartServerRequestOpenBzrDir_2_1(tests.TestCaseWithMemoryTransport):

    def test_no_directory(self):
        backing = self.get_transport()
        request = smart_dir.SmartServerRequestOpenBzrDir_2_1(backing)
        self.assertEqual(smart_req.SmartServerResponse(('no', )),
            request.execute('does-not-exist'))

    def test_empty_directory(self):
        backing = self.get_transport()
        backing.mkdir('empty')
        request = smart_dir.SmartServerRequestOpenBzrDir_2_1(backing)
        self.assertEqual(smart_req.SmartServerResponse(('no', )),
            request.execute('empty'))

    def test_present_without_workingtree(self):
        backing = self.get_transport()
        request = smart_dir.SmartServerRequestOpenBzrDir_2_1(backing)
        self.make_bzrdir('.')
        self.assertEqual(smart_req.SmartServerResponse(('yes', 'no')),
            request.execute(''))

    def test_outside_root_client_path(self):
        backing = self.get_transport()
        request = smart_dir.SmartServerRequestOpenBzrDir_2_1(backing,
            root_client_path='root')
        self.assertEqual(smart_req.SmartServerResponse(('no',)),
            request.execute('not-root'))


class TestSmartServerRequestOpenBzrDir_2_1_disk(TestCaseWithChrootedTransport):

    def test_present_with_workingtree(self):
        self.vfs_transport_factory = test_server.LocalURLServer
        backing = self.get_transport()
        request = smart_dir.SmartServerRequestOpenBzrDir_2_1(backing)
        bd = self.make_bzrdir('.')
        bd.create_repository()
        bd.create_branch()
        bd.create_workingtree()
        self.assertEqual(smart_req.SmartServerResponse(('yes', 'yes')),
            request.execute(''))


class TestSmartServerRequestOpenBranch(TestCaseWithChrootedTransport):

    def test_no_branch(self):
        """When there is no branch, ('nobranch', ) is returned."""
        backing = self.get_transport()
        request = smart_dir.SmartServerRequestOpenBranch(backing)
        self.make_bzrdir('.')
        self.assertEqual(smart_req.SmartServerResponse(('nobranch', )),
            request.execute(''))

    def test_branch(self):
        """When there is a branch, 'ok' is returned."""
        backing = self.get_transport()
        request = smart_dir.SmartServerRequestOpenBranch(backing)
        self.make_branch('.')
        self.assertEqual(smart_req.SmartServerResponse(('ok', '')),
            request.execute(''))

    def test_branch_reference(self):
        """When there is a branch reference, the reference URL is returned."""
        self.vfs_transport_factory = test_server.LocalURLServer
        backing = self.get_transport()
        request = smart_dir.SmartServerRequestOpenBranch(backing)
        branch = self.make_branch('branch')
        checkout = branch.create_checkout('reference',lightweight=True)
        reference_url = _mod_branch.BranchReferenceFormat().get_reference(
            checkout.bzrdir)
        self.assertFileEqual(reference_url, 'reference/.bzr/branch/location')
        self.assertEqual(smart_req.SmartServerResponse(('ok', reference_url)),
            request.execute('reference'))

    def test_notification_on_branch_from_repository(self):
        """When there is a repository, the error should return details."""
        backing = self.get_transport()
        request = smart_dir.SmartServerRequestOpenBranch(backing)
        repo = self.make_repository('.')
        self.assertEqual(smart_req.SmartServerResponse(('nobranch',)),
            request.execute(''))


class TestSmartServerRequestOpenBranchV2(TestCaseWithChrootedTransport):

    def test_no_branch(self):
        """When there is no branch, ('nobranch', ) is returned."""
        backing = self.get_transport()
        self.make_bzrdir('.')
        request = smart_dir.SmartServerRequestOpenBranchV2(backing)
        self.assertEqual(smart_req.SmartServerResponse(('nobranch', )),
            request.execute(''))

    def test_branch(self):
        """When there is a branch, 'ok' is returned."""
        backing = self.get_transport()
        expected = self.make_branch('.')._format.network_name()
        request = smart_dir.SmartServerRequestOpenBranchV2(backing)
        self.assertEqual(smart_req.SuccessfulSmartServerResponse(
                ('branch', expected)),
                         request.execute(''))

    def test_branch_reference(self):
        """When there is a branch reference, the reference URL is returned."""
        self.vfs_transport_factory = test_server.LocalURLServer
        backing = self.get_transport()
        request = smart_dir.SmartServerRequestOpenBranchV2(backing)
        branch = self.make_branch('branch')
        checkout = branch.create_checkout('reference',lightweight=True)
        reference_url = _mod_branch.BranchReferenceFormat().get_reference(
            checkout.bzrdir)
        self.assertFileEqual(reference_url, 'reference/.bzr/branch/location')
        self.assertEqual(smart_req.SuccessfulSmartServerResponse(
                ('ref', reference_url)),
                         request.execute('reference'))

    def test_stacked_branch(self):
        """Opening a stacked branch does not open the stacked-on branch."""
        trunk = self.make_branch('trunk')
        feature = self.make_branch('feature')
        feature.set_stacked_on_url(trunk.base)
        opened_branches = []
        _mod_branch.Branch.hooks.install_named_hook(
            'open', opened_branches.append, None)
        backing = self.get_transport()
        request = smart_dir.SmartServerRequestOpenBranchV2(backing)
        request.setup_jail()
        try:
            response = request.execute('feature')
        finally:
            request.teardown_jail()
        expected_format = feature._format.network_name()
        self.assertEqual(smart_req.SuccessfulSmartServerResponse(
                ('branch', expected_format)),
                         response)
        self.assertLength(1, opened_branches)

    def test_notification_on_branch_from_repository(self):
        """When there is a repository, the error should return details."""
        backing = self.get_transport()
        request = smart_dir.SmartServerRequestOpenBranchV2(backing)
        repo = self.make_repository('.')
        self.assertEqual(smart_req.SmartServerResponse(('nobranch',)),
            request.execute(''))


class TestSmartServerRequestOpenBranchV3(TestCaseWithChrootedTransport):

    def test_no_branch(self):
        """When there is no branch, ('nobranch', ) is returned."""
        backing = self.get_transport()
        self.make_bzrdir('.')
        request = smart_dir.SmartServerRequestOpenBranchV3(backing)
        self.assertEqual(smart_req.SmartServerResponse(('nobranch',)),
            request.execute(''))

    def test_branch(self):
        """When there is a branch, 'ok' is returned."""
        backing = self.get_transport()
        expected = self.make_branch('.')._format.network_name()
        request = smart_dir.SmartServerRequestOpenBranchV3(backing)
        self.assertEqual(smart_req.SuccessfulSmartServerResponse(
                ('branch', expected)),
                         request.execute(''))

    def test_branch_reference(self):
        """When there is a branch reference, the reference URL is returned."""
        self.vfs_transport_factory = test_server.LocalURLServer
        backing = self.get_transport()
        request = smart_dir.SmartServerRequestOpenBranchV3(backing)
        branch = self.make_branch('branch')
        checkout = branch.create_checkout('reference',lightweight=True)
        reference_url = _mod_branch.BranchReferenceFormat().get_reference(
            checkout.bzrdir)
        self.assertFileEqual(reference_url, 'reference/.bzr/branch/location')
        self.assertEqual(smart_req.SuccessfulSmartServerResponse(
                ('ref', reference_url)),
                         request.execute('reference'))

    def test_stacked_branch(self):
        """Opening a stacked branch does not open the stacked-on branch."""
        trunk = self.make_branch('trunk')
        feature = self.make_branch('feature')
        feature.set_stacked_on_url(trunk.base)
        opened_branches = []
        _mod_branch.Branch.hooks.install_named_hook(
            'open', opened_branches.append, None)
        backing = self.get_transport()
        request = smart_dir.SmartServerRequestOpenBranchV3(backing)
        request.setup_jail()
        try:
            response = request.execute('feature')
        finally:
            request.teardown_jail()
        expected_format = feature._format.network_name()
        self.assertEqual(smart_req.SuccessfulSmartServerResponse(
                ('branch', expected_format)),
                         response)
        self.assertLength(1, opened_branches)

    def test_notification_on_branch_from_repository(self):
        """When there is a repository, the error should return details."""
        backing = self.get_transport()
        request = smart_dir.SmartServerRequestOpenBranchV3(backing)
        repo = self.make_repository('.')
        self.assertEqual(smart_req.SmartServerResponse(
                ('nobranch', 'location is a repository')),
                         request.execute(''))


class TestSmartServerRequestRevisionHistory(tests.TestCaseWithMemoryTransport):

    def test_empty(self):
        """For an empty branch, the body is empty."""
        backing = self.get_transport()
        request = smart_branch.SmartServerRequestRevisionHistory(backing)
        self.make_branch('.')
        self.assertEqual(smart_req.SmartServerResponse(('ok', ), ''),
            request.execute(''))

    def test_not_empty(self):
        """For a non-empty branch, the body is empty."""
        backing = self.get_transport()
        request = smart_branch.SmartServerRequestRevisionHistory(backing)
        tree = self.make_branch_and_memory_tree('.')
        tree.lock_write()
        tree.add('')
        r1 = tree.commit('1st commit')
        r2 = tree.commit('2nd commit', rev_id=u'\xc8'.encode('utf-8'))
        tree.unlock()
        self.assertEqual(
            smart_req.SmartServerResponse(('ok', ), ('\x00'.join([r1, r2]))),
            request.execute(''))


class TestSmartServerBranchRequest(tests.TestCaseWithMemoryTransport):

    def test_no_branch(self):
        """When there is a bzrdir and no branch, NotBranchError is raised."""
        backing = self.get_transport()
        request = smart_branch.SmartServerBranchRequest(backing)
        self.make_bzrdir('.')
        self.assertRaises(errors.NotBranchError,
            request.execute, '')

    def test_branch_reference(self):
        """When there is a branch reference, NotBranchError is raised."""
        backing = self.get_transport()
        request = smart_branch.SmartServerBranchRequest(backing)
        branch = self.make_branch('branch')
        checkout = branch.create_checkout('reference',lightweight=True)
        self.assertRaises(errors.NotBranchError,
            request.execute, 'checkout')


class TestSmartServerBranchRequestLastRevisionInfo(
    tests.TestCaseWithMemoryTransport):

    def test_empty(self):
        """For an empty branch, the result is ('ok', '0', 'null:')."""
        backing = self.get_transport()
        request = smart_branch.SmartServerBranchRequestLastRevisionInfo(backing)
        self.make_branch('.')
        self.assertEqual(smart_req.SmartServerResponse(('ok', '0', 'null:')),
            request.execute(''))

    def test_not_empty(self):
        """For a non-empty branch, the result is ('ok', 'revno', 'revid')."""
        backing = self.get_transport()
        request = smart_branch.SmartServerBranchRequestLastRevisionInfo(backing)
        tree = self.make_branch_and_memory_tree('.')
        tree.lock_write()
        tree.add('')
        rev_id_utf8 = u'\xc8'.encode('utf-8')
        r1 = tree.commit('1st commit')
        r2 = tree.commit('2nd commit', rev_id=rev_id_utf8)
        tree.unlock()
        self.assertEqual(
            smart_req.SmartServerResponse(('ok', '2', rev_id_utf8)),
            request.execute(''))


class TestSmartServerBranchRequestGetConfigFile(
    tests.TestCaseWithMemoryTransport):

    def test_default(self):
        """With no file, we get empty content."""
        backing = self.get_transport()
        request = smart_branch.SmartServerBranchGetConfigFile(backing)
        branch = self.make_branch('.')
        # there should be no file by default
        content = ''
        self.assertEqual(smart_req.SmartServerResponse(('ok', ), content),
            request.execute(''))

    def test_with_content(self):
        # SmartServerBranchGetConfigFile should return the content from
        # branch.control_files.get('branch.conf') for now - in the future it may
        # perform more complex processing.
        backing = self.get_transport()
        request = smart_branch.SmartServerBranchGetConfigFile(backing)
        branch = self.make_branch('.')
        branch._transport.put_bytes('branch.conf', 'foo bar baz')
        self.assertEqual(smart_req.SmartServerResponse(('ok', ), 'foo bar baz'),
            request.execute(''))


class TestLockedBranch(tests.TestCaseWithMemoryTransport):

    def get_lock_tokens(self, branch):
        branch_token = branch.lock_write().branch_token
        repo_token = branch.repository.lock_write().repository_token
        branch.repository.unlock()
        return branch_token, repo_token


class TestSmartServerBranchRequestSetConfigOption(TestLockedBranch):

    def test_value_name(self):
        branch = self.make_branch('.')
        request = smart_branch.SmartServerBranchRequestSetConfigOption(
            branch.bzrdir.root_transport)
        branch_token, repo_token = self.get_lock_tokens(branch)
        config = branch._get_config()
        result = request.execute('', branch_token, repo_token, 'bar', 'foo',
            '')
        self.assertEqual(smart_req.SuccessfulSmartServerResponse(()), result)
        self.assertEqual('bar', config.get_option('foo'))
        # Cleanup
        branch.unlock()

    def test_value_name_section(self):
        branch = self.make_branch('.')
        request = smart_branch.SmartServerBranchRequestSetConfigOption(
            branch.bzrdir.root_transport)
        branch_token, repo_token = self.get_lock_tokens(branch)
        config = branch._get_config()
        result = request.execute('', branch_token, repo_token, 'bar', 'foo',
            'gam')
        self.assertEqual(smart_req.SuccessfulSmartServerResponse(()), result)
        self.assertEqual('bar', config.get_option('foo', 'gam'))
        # Cleanup
        branch.unlock()


class TestSmartServerBranchRequestSetConfigOptionDict(TestLockedBranch):

    def setUp(self):
        TestLockedBranch.setUp(self)
        # A dict with non-ascii keys and values to exercise unicode
        # roundtripping.
        self.encoded_value_dict = (
            'd5:ascii1:a11:unicode \xe2\x8c\x9a3:\xe2\x80\xbde')
        self.value_dict = {
            'ascii': 'a', u'unicode \N{WATCH}': u'\N{INTERROBANG}'}

    def test_value_name(self):
        branch = self.make_branch('.')
        request = smart_branch.SmartServerBranchRequestSetConfigOptionDict(
            branch.bzrdir.root_transport)
        branch_token, repo_token = self.get_lock_tokens(branch)
        config = branch._get_config()
        result = request.execute('', branch_token, repo_token,
            self.encoded_value_dict, 'foo', '')
        self.assertEqual(smart_req.SuccessfulSmartServerResponse(()), result)
        self.assertEqual(self.value_dict, config.get_option('foo'))
        # Cleanup
        branch.unlock()

    def test_value_name_section(self):
        branch = self.make_branch('.')
        request = smart_branch.SmartServerBranchRequestSetConfigOptionDict(
            branch.bzrdir.root_transport)
        branch_token, repo_token = self.get_lock_tokens(branch)
        config = branch._get_config()
        result = request.execute('', branch_token, repo_token,
            self.encoded_value_dict, 'foo', 'gam')
        self.assertEqual(smart_req.SuccessfulSmartServerResponse(()), result)
        self.assertEqual(self.value_dict, config.get_option('foo', 'gam'))
        # Cleanup
        branch.unlock()


class TestSmartServerBranchRequestSetTagsBytes(TestLockedBranch):
    # Only called when the branch format and tags match [yay factory
    # methods] so only need to test straight forward cases.

    def test_set_bytes(self):
        base_branch = self.make_branch('base')
        tag_bytes = base_branch._get_tags_bytes()
        # get_lock_tokens takes out a lock.
        branch_token, repo_token = self.get_lock_tokens(base_branch)
        request = smart_branch.SmartServerBranchSetTagsBytes(
            self.get_transport())
        response = request.execute('base', branch_token, repo_token)
        self.assertEqual(None, response)
        response = request.do_chunk(tag_bytes)
        self.assertEqual(None, response)
        response = request.do_end()
        self.assertEquals(
            smart_req.SuccessfulSmartServerResponse(()), response)
        base_branch.unlock()

    def test_lock_failed(self):
        base_branch = self.make_branch('base')
        base_branch.lock_write()
        tag_bytes = base_branch._get_tags_bytes()
        request = smart_branch.SmartServerBranchSetTagsBytes(
            self.get_transport())
        self.assertRaises(errors.TokenMismatch, request.execute,
            'base', 'wrong token', 'wrong token')
        # The request handler will keep processing the message parts, so even
        # if the request fails immediately do_chunk and do_end are still
        # called.
        request.do_chunk(tag_bytes)
        request.do_end()
        base_branch.unlock()



class SetLastRevisionTestBase(TestLockedBranch):
    """Base test case for verbs that implement set_last_revision."""

    def setUp(self):
        tests.TestCaseWithMemoryTransport.setUp(self)
        backing_transport = self.get_transport()
        self.request = self.request_class(backing_transport)
        self.tree = self.make_branch_and_memory_tree('.')

    def lock_branch(self):
        return self.get_lock_tokens(self.tree.branch)

    def unlock_branch(self):
        self.tree.branch.unlock()

    def set_last_revision(self, revision_id, revno):
        branch_token, repo_token = self.lock_branch()
        response = self._set_last_revision(
            revision_id, revno, branch_token, repo_token)
        self.unlock_branch()
        return response

    def assertRequestSucceeds(self, revision_id, revno):
        response = self.set_last_revision(revision_id, revno)
        self.assertEqual(smart_req.SuccessfulSmartServerResponse(('ok',)),
                         response)


class TestSetLastRevisionVerbMixin(object):
    """Mixin test case for verbs that implement set_last_revision."""

    def test_set_null_to_null(self):
        """An empty branch can have its last revision set to 'null:'."""
        self.assertRequestSucceeds('null:', 0)

    def test_NoSuchRevision(self):
        """If the revision_id is not present, the verb returns NoSuchRevision.
        """
        revision_id = 'non-existent revision'
        self.assertEqual(smart_req.FailedSmartServerResponse(('NoSuchRevision',
                                                              revision_id)),
                         self.set_last_revision(revision_id, 1))

    def make_tree_with_two_commits(self):
        self.tree.lock_write()
        self.tree.add('')
        rev_id_utf8 = u'\xc8'.encode('utf-8')
        r1 = self.tree.commit('1st commit', rev_id=rev_id_utf8)
        r2 = self.tree.commit('2nd commit', rev_id='rev-2')
        self.tree.unlock()

    def test_branch_last_revision_info_is_updated(self):
        """A branch's tip can be set to a revision that is present in its
        repository.
        """
        # Make a branch with an empty revision history, but two revisions in
        # its repository.
        self.make_tree_with_two_commits()
        rev_id_utf8 = u'\xc8'.encode('utf-8')
        self.tree.branch.set_last_revision_info(0, 'null:')
        self.assertEqual(
            (0, 'null:'), self.tree.branch.last_revision_info())
        # We can update the branch to a revision that is present in the
        # repository.
        self.assertRequestSucceeds(rev_id_utf8, 1)
        self.assertEqual(
            (1, rev_id_utf8), self.tree.branch.last_revision_info())

    def test_branch_last_revision_info_rewind(self):
        """A branch's tip can be set to a revision that is an ancestor of the
        current tip.
        """
        self.make_tree_with_two_commits()
        rev_id_utf8 = u'\xc8'.encode('utf-8')
        self.assertEqual(
            (2, 'rev-2'), self.tree.branch.last_revision_info())
        self.assertRequestSucceeds(rev_id_utf8, 1)
        self.assertEqual(
            (1, rev_id_utf8), self.tree.branch.last_revision_info())

    def test_TipChangeRejected(self):
        """If a pre_change_branch_tip hook raises TipChangeRejected, the verb
        returns TipChangeRejected.
        """
        rejection_message = u'rejection message\N{INTERROBANG}'
        def hook_that_rejects(params):
            raise errors.TipChangeRejected(rejection_message)
        _mod_branch.Branch.hooks.install_named_hook(
            'pre_change_branch_tip', hook_that_rejects, None)
        self.assertEqual(
            smart_req.FailedSmartServerResponse(
                ('TipChangeRejected', rejection_message.encode('utf-8'))),
            self.set_last_revision('null:', 0))


class TestSmartServerBranchRequestSetLastRevision(
        SetLastRevisionTestBase, TestSetLastRevisionVerbMixin):
    """Tests for Branch.set_last_revision verb."""

    request_class = smart_branch.SmartServerBranchRequestSetLastRevision

    def _set_last_revision(self, revision_id, revno, branch_token, repo_token):
        return self.request.execute(
            '', branch_token, repo_token, revision_id)


class TestSmartServerBranchRequestSetLastRevisionInfo(
        SetLastRevisionTestBase, TestSetLastRevisionVerbMixin):
    """Tests for Branch.set_last_revision_info verb."""

    request_class = smart_branch.SmartServerBranchRequestSetLastRevisionInfo

    def _set_last_revision(self, revision_id, revno, branch_token, repo_token):
        return self.request.execute(
            '', branch_token, repo_token, revno, revision_id)

    def test_NoSuchRevision(self):
        """Branch.set_last_revision_info does not have to return
        NoSuchRevision if the revision_id is absent.
        """
        raise tests.TestNotApplicable()


class TestSmartServerBranchRequestSetLastRevisionEx(
        SetLastRevisionTestBase, TestSetLastRevisionVerbMixin):
    """Tests for Branch.set_last_revision_ex verb."""

    request_class = smart_branch.SmartServerBranchRequestSetLastRevisionEx

    def _set_last_revision(self, revision_id, revno, branch_token, repo_token):
        return self.request.execute(
            '', branch_token, repo_token, revision_id, 0, 0)

    def assertRequestSucceeds(self, revision_id, revno):
        response = self.set_last_revision(revision_id, revno)
        self.assertEqual(
            smart_req.SuccessfulSmartServerResponse(('ok', revno, revision_id)),
            response)

    def test_branch_last_revision_info_rewind(self):
        """A branch's tip can be set to a revision that is an ancestor of the
        current tip, but only if allow_overwrite_descendant is passed.
        """
        self.make_tree_with_two_commits()
        rev_id_utf8 = u'\xc8'.encode('utf-8')
        self.assertEqual(
            (2, 'rev-2'), self.tree.branch.last_revision_info())
        # If allow_overwrite_descendant flag is 0, then trying to set the tip
        # to an older revision ID has no effect.
        branch_token, repo_token = self.lock_branch()
        response = self.request.execute(
            '', branch_token, repo_token, rev_id_utf8, 0, 0)
        self.assertEqual(
            smart_req.SuccessfulSmartServerResponse(('ok', 2, 'rev-2')),
            response)
        self.assertEqual(
            (2, 'rev-2'), self.tree.branch.last_revision_info())

        # If allow_overwrite_descendant flag is 1, then setting the tip to an
        # ancestor works.
        response = self.request.execute(
            '', branch_token, repo_token, rev_id_utf8, 0, 1)
        self.assertEqual(
            smart_req.SuccessfulSmartServerResponse(('ok', 1, rev_id_utf8)),
            response)
        self.unlock_branch()
        self.assertEqual(
            (1, rev_id_utf8), self.tree.branch.last_revision_info())

    def make_branch_with_divergent_history(self):
        """Make a branch with divergent history in its repo.

        The branch's tip will be 'child-2', and the repo will also contain
        'child-1', which diverges from a common base revision.
        """
        self.tree.lock_write()
        self.tree.add('')
        r1 = self.tree.commit('1st commit')
        revno_1, revid_1 = self.tree.branch.last_revision_info()
        r2 = self.tree.commit('2nd commit', rev_id='child-1')
        # Undo the second commit
        self.tree.branch.set_last_revision_info(revno_1, revid_1)
        self.tree.set_parent_ids([revid_1])
        # Make a new second commit, child-2.  child-2 has diverged from
        # child-1.
        new_r2 = self.tree.commit('2nd commit', rev_id='child-2')
        self.tree.unlock()

    def test_not_allow_diverged(self):
        """If allow_diverged is not passed, then setting a divergent history
        returns a Diverged error.
        """
        self.make_branch_with_divergent_history()
        self.assertEqual(
            smart_req.FailedSmartServerResponse(('Diverged',)),
            self.set_last_revision('child-1', 2))
        # The branch tip was not changed.
        self.assertEqual('child-2', self.tree.branch.last_revision())

    def test_allow_diverged(self):
        """If allow_diverged is passed, then setting a divergent history
        succeeds.
        """
        self.make_branch_with_divergent_history()
        branch_token, repo_token = self.lock_branch()
        response = self.request.execute(
            '', branch_token, repo_token, 'child-1', 1, 0)
        self.assertEqual(
            smart_req.SuccessfulSmartServerResponse(('ok', 2, 'child-1')),
            response)
        self.unlock_branch()
        # The branch tip was changed.
        self.assertEqual('child-1', self.tree.branch.last_revision())


class TestSmartServerBranchRequestGetParent(tests.TestCaseWithMemoryTransport):

    def test_get_parent_none(self):
        base_branch = self.make_branch('base')
        request = smart_branch.SmartServerBranchGetParent(self.get_transport())
        response = request.execute('base')
        self.assertEquals(
            smart_req.SuccessfulSmartServerResponse(('',)), response)

    def test_get_parent_something(self):
        base_branch = self.make_branch('base')
        base_branch.set_parent(self.get_url('foo'))
        request = smart_branch.SmartServerBranchGetParent(self.get_transport())
        response = request.execute('base')
        self.assertEquals(
            smart_req.SuccessfulSmartServerResponse(("../foo",)),
            response)


class TestSmartServerBranchRequestSetParent(TestLockedBranch):

    def test_set_parent_none(self):
        branch = self.make_branch('base', format="1.9")
        branch.lock_write()
        branch._set_parent_location('foo')
        branch.unlock()
        request = smart_branch.SmartServerBranchRequestSetParentLocation(
            self.get_transport())
        branch_token, repo_token = self.get_lock_tokens(branch)
        try:
            response = request.execute('base', branch_token, repo_token, '')
        finally:
            branch.unlock()
        self.assertEqual(smart_req.SuccessfulSmartServerResponse(()), response)
        self.assertEqual(None, branch.get_parent())

    def test_set_parent_something(self):
        branch = self.make_branch('base', format="1.9")
        request = smart_branch.SmartServerBranchRequestSetParentLocation(
            self.get_transport())
        branch_token, repo_token = self.get_lock_tokens(branch)
        try:
            response = request.execute('base', branch_token, repo_token,
            'http://bar/')
        finally:
            branch.unlock()
        self.assertEqual(smart_req.SuccessfulSmartServerResponse(()), response)
        self.assertEqual('http://bar/', branch.get_parent())


class TestSmartServerBranchRequestGetTagsBytes(
    tests.TestCaseWithMemoryTransport):
    # Only called when the branch format and tags match [yay factory
    # methods] so only need to test straight forward cases.

    def test_get_bytes(self):
        base_branch = self.make_branch('base')
        request = smart_branch.SmartServerBranchGetTagsBytes(
            self.get_transport())
        response = request.execute('base')
        self.assertEquals(
            smart_req.SuccessfulSmartServerResponse(('',)), response)


class TestSmartServerBranchRequestGetStackedOnURL(tests.TestCaseWithMemoryTransport):

    def test_get_stacked_on_url(self):
        base_branch = self.make_branch('base', format='1.6')
        stacked_branch = self.make_branch('stacked', format='1.6')
        # typically should be relative
        stacked_branch.set_stacked_on_url('../base')
        request = smart_branch.SmartServerBranchRequestGetStackedOnURL(
            self.get_transport())
        response = request.execute('stacked')
        self.assertEquals(
            smart_req.SmartServerResponse(('ok', '../base')),
            response)


class TestSmartServerBranchRequestLockWrite(TestLockedBranch):

    def setUp(self):
        tests.TestCaseWithMemoryTransport.setUp(self)

    def test_lock_write_on_unlocked_branch(self):
        backing = self.get_transport()
        request = smart_branch.SmartServerBranchRequestLockWrite(backing)
        branch = self.make_branch('.', format='knit')
        repository = branch.repository
        response = request.execute('')
        branch_nonce = branch.control_files._lock.peek().get('nonce')
        repository_nonce = repository.control_files._lock.peek().get('nonce')
        self.assertEqual(smart_req.SmartServerResponse(
                ('ok', branch_nonce, repository_nonce)),
                         response)
        # The branch (and associated repository) is now locked.  Verify that
        # with a new branch object.
        new_branch = repository.bzrdir.open_branch()
        self.assertRaises(errors.LockContention, new_branch.lock_write)
        # Cleanup
        request = smart_branch.SmartServerBranchRequestUnlock(backing)
        response = request.execute('', branch_nonce, repository_nonce)

    def test_lock_write_on_locked_branch(self):
        backing = self.get_transport()
        request = smart_branch.SmartServerBranchRequestLockWrite(backing)
        branch = self.make_branch('.')
        branch_token = branch.lock_write().branch_token
        branch.leave_lock_in_place()
        branch.unlock()
        response = request.execute('')
        self.assertEqual(
            smart_req.SmartServerResponse(('LockContention',)), response)
        # Cleanup
        branch.lock_write(branch_token)
        branch.dont_leave_lock_in_place()
        branch.unlock()

    def test_lock_write_with_tokens_on_locked_branch(self):
        backing = self.get_transport()
        request = smart_branch.SmartServerBranchRequestLockWrite(backing)
        branch = self.make_branch('.', format='knit')
        branch_token, repo_token = self.get_lock_tokens(branch)
        branch.leave_lock_in_place()
        branch.repository.leave_lock_in_place()
        branch.unlock()
        response = request.execute('',
                                   branch_token, repo_token)
        self.assertEqual(
            smart_req.SmartServerResponse(('ok', branch_token, repo_token)),
            response)
        # Cleanup
        branch.repository.lock_write(repo_token)
        branch.repository.dont_leave_lock_in_place()
        branch.repository.unlock()
        branch.lock_write(branch_token)
        branch.dont_leave_lock_in_place()
        branch.unlock()

    def test_lock_write_with_mismatched_tokens_on_locked_branch(self):
        backing = self.get_transport()
        request = smart_branch.SmartServerBranchRequestLockWrite(backing)
        branch = self.make_branch('.', format='knit')
        branch_token, repo_token = self.get_lock_tokens(branch)
        branch.leave_lock_in_place()
        branch.repository.leave_lock_in_place()
        branch.unlock()
        response = request.execute('',
                                   branch_token+'xxx', repo_token)
        self.assertEqual(
            smart_req.SmartServerResponse(('TokenMismatch',)), response)
        # Cleanup
        branch.repository.lock_write(repo_token)
        branch.repository.dont_leave_lock_in_place()
        branch.repository.unlock()
        branch.lock_write(branch_token)
        branch.dont_leave_lock_in_place()
        branch.unlock()

    def test_lock_write_on_locked_repo(self):
        backing = self.get_transport()
        request = smart_branch.SmartServerBranchRequestLockWrite(backing)
        branch = self.make_branch('.', format='knit')
        repo = branch.repository
        repo_token = repo.lock_write().repository_token
        repo.leave_lock_in_place()
        repo.unlock()
        response = request.execute('')
        self.assertEqual(
            smart_req.SmartServerResponse(('LockContention',)), response)
        # Cleanup
        repo.lock_write(repo_token)
        repo.dont_leave_lock_in_place()
        repo.unlock()

    def test_lock_write_on_readonly_transport(self):
        backing = self.get_readonly_transport()
        request = smart_branch.SmartServerBranchRequestLockWrite(backing)
        branch = self.make_branch('.')
        root = self.get_transport().clone('/')
        path = urlutils.relative_url(root.base, self.get_transport().base)
        response = request.execute(path)
        error_name, lock_str, why_str = response.args
        self.assertFalse(response.is_successful())
        self.assertEqual('LockFailed', error_name)


class TestSmartServerBranchRequestUnlock(TestLockedBranch):

    def setUp(self):
        tests.TestCaseWithMemoryTransport.setUp(self)

    def test_unlock_on_locked_branch_and_repo(self):
        backing = self.get_transport()
        request = smart_branch.SmartServerBranchRequestUnlock(backing)
        branch = self.make_branch('.', format='knit')
        # Lock the branch
        branch_token, repo_token = self.get_lock_tokens(branch)
        # Unlock the branch (and repo) object, leaving the physical locks
        # in place.
        branch.leave_lock_in_place()
        branch.repository.leave_lock_in_place()
        branch.unlock()
        response = request.execute('',
                                   branch_token, repo_token)
        self.assertEqual(
            smart_req.SmartServerResponse(('ok',)), response)
        # The branch is now unlocked.  Verify that with a new branch
        # object.
        new_branch = branch.bzrdir.open_branch()
        new_branch.lock_write()
        new_branch.unlock()

    def test_unlock_on_unlocked_branch_unlocked_repo(self):
        backing = self.get_transport()
        request = smart_branch.SmartServerBranchRequestUnlock(backing)
        branch = self.make_branch('.', format='knit')
        response = request.execute(
            '', 'branch token', 'repo token')
        self.assertEqual(
            smart_req.SmartServerResponse(('TokenMismatch',)), response)

    def test_unlock_on_unlocked_branch_locked_repo(self):
        backing = self.get_transport()
        request = smart_branch.SmartServerBranchRequestUnlock(backing)
        branch = self.make_branch('.', format='knit')
        # Lock the repository.
        repo_token = branch.repository.lock_write().repository_token
        branch.repository.leave_lock_in_place()
        branch.repository.unlock()
        # Issue branch lock_write request on the unlocked branch (with locked
        # repo).
        response = request.execute('', 'branch token', repo_token)
        self.assertEqual(
            smart_req.SmartServerResponse(('TokenMismatch',)), response)
        # Cleanup
        branch.repository.lock_write(repo_token)
        branch.repository.dont_leave_lock_in_place()
        branch.repository.unlock()


class TestSmartServerRepositoryRequest(tests.TestCaseWithMemoryTransport):

    def test_no_repository(self):
        """Raise NoRepositoryPresent when there is a bzrdir and no repo."""
        # we test this using a shared repository above the named path,
        # thus checking the right search logic is used - that is, that
        # its the exact path being looked at and the server is not
        # searching.
        backing = self.get_transport()
        request = smart_repo.SmartServerRepositoryRequest(backing)
        self.make_repository('.', shared=True)
        self.make_bzrdir('subdir')
        self.assertRaises(errors.NoRepositoryPresent,
            request.execute, 'subdir')


class TestSmartServerRepositoryGetParentMap(tests.TestCaseWithMemoryTransport):

    def test_trivial_bzipped(self):
        # This tests that the wire encoding is actually bzipped
        backing = self.get_transport()
        request = smart_repo.SmartServerRepositoryGetParentMap(backing)
        tree = self.make_branch_and_memory_tree('.')

        self.assertEqual(None,
            request.execute('', 'missing-id'))
        # Note that it returns a body that is bzipped.
        self.assertEqual(
            smart_req.SuccessfulSmartServerResponse(('ok', ), bz2.compress('')),
            request.do_body('\n\n0\n'))

    def test_trivial_include_missing(self):
        backing = self.get_transport()
        request = smart_repo.SmartServerRepositoryGetParentMap(backing)
        tree = self.make_branch_and_memory_tree('.')

        self.assertEqual(None,
            request.execute('', 'missing-id', 'include-missing:'))
        self.assertEqual(
            smart_req.SuccessfulSmartServerResponse(('ok', ),
                bz2.compress('missing:missing-id')),
            request.do_body('\n\n0\n'))


class TestSmartServerRepositoryGetRevisionGraph(
    tests.TestCaseWithMemoryTransport):

    def test_none_argument(self):
        backing = self.get_transport()
        request = smart_repo.SmartServerRepositoryGetRevisionGraph(backing)
        tree = self.make_branch_and_memory_tree('.')
        tree.lock_write()
        tree.add('')
        r1 = tree.commit('1st commit')
        r2 = tree.commit('2nd commit', rev_id=u'\xc8'.encode('utf-8'))
        tree.unlock()

        # the lines of revision_id->revision_parent_list has no guaranteed
        # order coming out of a dict, so sort both our test and response
        lines = sorted([' '.join([r2, r1]), r1])
        response = request.execute('', '')
        response.body = '\n'.join(sorted(response.body.split('\n')))

        self.assertEqual(
            smart_req.SmartServerResponse(('ok', ), '\n'.join(lines)), response)

    def test_specific_revision_argument(self):
        backing = self.get_transport()
        request = smart_repo.SmartServerRepositoryGetRevisionGraph(backing)
        tree = self.make_branch_and_memory_tree('.')
        tree.lock_write()
        tree.add('')
        rev_id_utf8 = u'\xc9'.encode('utf-8')
        r1 = tree.commit('1st commit', rev_id=rev_id_utf8)
        r2 = tree.commit('2nd commit', rev_id=u'\xc8'.encode('utf-8'))
        tree.unlock()

        self.assertEqual(smart_req.SmartServerResponse(('ok', ), rev_id_utf8),
            request.execute('', rev_id_utf8))

    def test_no_such_revision(self):
        backing = self.get_transport()
        request = smart_repo.SmartServerRepositoryGetRevisionGraph(backing)
        tree = self.make_branch_and_memory_tree('.')
        tree.lock_write()
        tree.add('')
        r1 = tree.commit('1st commit')
        tree.unlock()

        # Note that it still returns body (of zero bytes).
        self.assertEqual(smart_req.SmartServerResponse(
                ('nosuchrevision', 'missingrevision', ), ''),
                         request.execute('', 'missingrevision'))


class TestSmartServerRepositoryGetRevIdForRevno(
    tests.TestCaseWithMemoryTransport):

    def test_revno_found(self):
        backing = self.get_transport()
        request = smart_repo.SmartServerRepositoryGetRevIdForRevno(backing)
        tree = self.make_branch_and_memory_tree('.')
        tree.lock_write()
        tree.add('')
        rev1_id_utf8 = u'\xc8'.encode('utf-8')
        rev2_id_utf8 = u'\xc9'.encode('utf-8')
        tree.commit('1st commit', rev_id=rev1_id_utf8)
        tree.commit('2nd commit', rev_id=rev2_id_utf8)
        tree.unlock()

        self.assertEqual(smart_req.SmartServerResponse(('ok', rev1_id_utf8)),
            request.execute('', 1, (2, rev2_id_utf8)))

    def test_known_revid_missing(self):
        backing = self.get_transport()
        request = smart_repo.SmartServerRepositoryGetRevIdForRevno(backing)
        repo = self.make_repository('.')
        self.assertEqual(
            smart_req.FailedSmartServerResponse(('nosuchrevision', 'ghost')),
            request.execute('', 1, (2, 'ghost')))

    def test_history_incomplete(self):
        backing = self.get_transport()
        request = smart_repo.SmartServerRepositoryGetRevIdForRevno(backing)
        parent = self.make_branch_and_memory_tree('parent', format='1.9')
        parent.lock_write()
        parent.add([''], ['TREE_ROOT'])
        r1 = parent.commit(message='first commit')
        r2 = parent.commit(message='second commit')
        parent.unlock()
        local = self.make_branch_and_memory_tree('local', format='1.9')
        local.branch.pull(parent.branch)
        local.set_parent_ids([r2])
        r3 = local.commit(message='local commit')
        local.branch.create_clone_on_transport(
            self.get_transport('stacked'), stacked_on=self.get_url('parent'))
        self.assertEqual(
            smart_req.SmartServerResponse(('history-incomplete', 2, r2)),
            request.execute('stacked', 1, (3, r3)))


class GetStreamTestBase(tests.TestCaseWithMemoryTransport):

    def make_two_commit_repo(self):
        tree = self.make_branch_and_memory_tree('.')
        tree.lock_write()
        tree.add('')
        r1 = tree.commit('1st commit')
        r2 = tree.commit('2nd commit', rev_id=u'\xc8'.encode('utf-8'))
        tree.unlock()
        repo = tree.branch.repository
        return repo, r1, r2


class TestSmartServerRepositoryGetStream(GetStreamTestBase):

    def test_ancestry_of(self):
        """The search argument may be a 'ancestry-of' some heads'."""
        backing = self.get_transport()
        request = smart_repo.SmartServerRepositoryGetStream(backing)
        repo, r1, r2 = self.make_two_commit_repo()
        fetch_spec = ['ancestry-of', r2]
        lines = '\n'.join(fetch_spec)
        request.execute('', repo._format.network_name())
        response = request.do_body(lines)
        self.assertEqual(('ok',), response.args)
        stream_bytes = ''.join(response.body_stream)
        self.assertStartsWith(stream_bytes, 'Bazaar pack format 1')

    def test_search(self):
        """The search argument may be a 'search' of some explicit keys."""
        backing = self.get_transport()
        request = smart_repo.SmartServerRepositoryGetStream(backing)
        repo, r1, r2 = self.make_two_commit_repo()
        fetch_spec = ['search', '%s %s' % (r1, r2), 'null:', '2']
        lines = '\n'.join(fetch_spec)
        request.execute('', repo._format.network_name())
        response = request.do_body(lines)
        self.assertEqual(('ok',), response.args)
        stream_bytes = ''.join(response.body_stream)
        self.assertStartsWith(stream_bytes, 'Bazaar pack format 1')

    def test_search_everything(self):
        """A search of 'everything' returns a stream."""
        backing = self.get_transport()
        request = smart_repo.SmartServerRepositoryGetStream_1_19(backing)
        repo, r1, r2 = self.make_two_commit_repo()
        serialised_fetch_spec = 'everything'
        request.execute('', repo._format.network_name())
        response = request.do_body(serialised_fetch_spec)
        self.assertEqual(('ok',), response.args)
        stream_bytes = ''.join(response.body_stream)
        self.assertStartsWith(stream_bytes, 'Bazaar pack format 1')


class TestSmartServerRequestHasRevision(tests.TestCaseWithMemoryTransport):

    def test_missing_revision(self):
        """For a missing revision, ('no', ) is returned."""
        backing = self.get_transport()
        request = smart_repo.SmartServerRequestHasRevision(backing)
        self.make_repository('.')
        self.assertEqual(smart_req.SmartServerResponse(('no', )),
            request.execute('', 'revid'))

    def test_present_revision(self):
        """For a present revision, ('yes', ) is returned."""
        backing = self.get_transport()
        request = smart_repo.SmartServerRequestHasRevision(backing)
        tree = self.make_branch_and_memory_tree('.')
        tree.lock_write()
        tree.add('')
        rev_id_utf8 = u'\xc8abc'.encode('utf-8')
        r1 = tree.commit('a commit', rev_id=rev_id_utf8)
        tree.unlock()
        self.assertTrue(tree.branch.repository.has_revision(rev_id_utf8))
        self.assertEqual(smart_req.SmartServerResponse(('yes', )),
            request.execute('', rev_id_utf8))


class TestSmartServerRequestHasSignatureForRevisionId(
        tests.TestCaseWithMemoryTransport):

    def test_missing_revision(self):
        """For a missing revision, NoSuchRevision is returned."""
        backing = self.get_transport()
        request = smart_repo.SmartServerRequestHasSignatureForRevisionId(
            backing)
        self.make_repository('.')
        self.assertEqual(
            smart_req.FailedSmartServerResponse(
                ('nosuchrevision', 'revid'), None),
            request.execute('', 'revid'))

    def test_missing_signature(self):
        """For a missing signature, ('no', ) is returned."""
        backing = self.get_transport()
        request = smart_repo.SmartServerRequestHasSignatureForRevisionId(
            backing)
        tree = self.make_branch_and_memory_tree('.')
        tree.lock_write()
        tree.add('')
        r1 = tree.commit('a commit', rev_id='A')
        tree.unlock()
        self.assertTrue(tree.branch.repository.has_revision('A'))
        self.assertEqual(smart_req.SmartServerResponse(('no', )),
            request.execute('', 'A'))

    def test_present_signature(self):
        """For a present signature, ('yes', ) is returned."""
        backing = self.get_transport()
        request = smart_repo.SmartServerRequestHasSignatureForRevisionId(
            backing)
        strategy = gpg.LoopbackGPGStrategy(None)
        tree = self.make_branch_and_memory_tree('.')
        tree.lock_write()
        tree.add('')
        r1 = tree.commit('a commit', rev_id='A')
        tree.branch.repository.start_write_group()
        tree.branch.repository.sign_revision('A', strategy)
        tree.branch.repository.commit_write_group()
        tree.unlock()
        self.assertTrue(tree.branch.repository.has_revision('A'))
        self.assertEqual(smart_req.SmartServerResponse(('yes', )),
            request.execute('', 'A'))


class TestSmartServerRepositoryGatherStats(tests.TestCaseWithMemoryTransport):

    def test_empty_revid(self):
        """With an empty revid, we get only size an number and revisions"""
        backing = self.get_transport()
        request = smart_repo.SmartServerRepositoryGatherStats(backing)
        repository = self.make_repository('.')
        stats = repository.gather_stats()
        expected_body = 'revisions: 0\n'
        self.assertEqual(smart_req.SmartServerResponse(('ok', ), expected_body),
                         request.execute('', '', 'no'))

    def test_revid_with_committers(self):
        """For a revid we get more infos."""
        backing = self.get_transport()
        rev_id_utf8 = u'\xc8abc'.encode('utf-8')
        request = smart_repo.SmartServerRepositoryGatherStats(backing)
        tree = self.make_branch_and_memory_tree('.')
        tree.lock_write()
        tree.add('')
        # Let's build a predictable result
        tree.commit('a commit', timestamp=123456.2, timezone=3600)
        tree.commit('a commit', timestamp=654321.4, timezone=0,
                    rev_id=rev_id_utf8)
        tree.unlock()

        stats = tree.branch.repository.gather_stats()
        expected_body = ('firstrev: 123456.200 3600\n'
                         'latestrev: 654321.400 0\n'
                         'revisions: 2\n')
        self.assertEqual(smart_req.SmartServerResponse(('ok', ), expected_body),
                         request.execute('',
                                         rev_id_utf8, 'no'))

    def test_not_empty_repository_with_committers(self):
        """For a revid and requesting committers we get the whole thing."""
        backing = self.get_transport()
        rev_id_utf8 = u'\xc8abc'.encode('utf-8')
        request = smart_repo.SmartServerRepositoryGatherStats(backing)
        tree = self.make_branch_and_memory_tree('.')
        tree.lock_write()
        tree.add('')
        # Let's build a predictable result
        tree.commit('a commit', timestamp=123456.2, timezone=3600,
                    committer='foo')
        tree.commit('a commit', timestamp=654321.4, timezone=0,
                    committer='bar', rev_id=rev_id_utf8)
        tree.unlock()
        stats = tree.branch.repository.gather_stats()

        expected_body = ('committers: 2\n'
                         'firstrev: 123456.200 3600\n'
                         'latestrev: 654321.400 0\n'
                         'revisions: 2\n')
        self.assertEqual(smart_req.SmartServerResponse(('ok', ), expected_body),
                         request.execute('',
                                         rev_id_utf8, 'yes'))


class TestSmartServerRepositoryIsShared(tests.TestCaseWithMemoryTransport):

    def test_is_shared(self):
        """For a shared repository, ('yes', ) is returned."""
        backing = self.get_transport()
        request = smart_repo.SmartServerRepositoryIsShared(backing)
        self.make_repository('.', shared=True)
        self.assertEqual(smart_req.SmartServerResponse(('yes', )),
            request.execute('', ))

    def test_is_not_shared(self):
        """For a shared repository, ('no', ) is returned."""
        backing = self.get_transport()
        request = smart_repo.SmartServerRepositoryIsShared(backing)
        self.make_repository('.', shared=False)
        self.assertEqual(smart_req.SmartServerResponse(('no', )),
            request.execute('', ))


<<<<<<< HEAD
class TestSmartServerRepositoryGetRevisionSignatureText(
        tests.TestCaseWithMemoryTransport):

    def test_get_signature(self):
        backing = self.get_transport()
        request = smart_repo.SmartServerRepositoryGetRevisionSignatureText(
            backing)
        bb = self.make_branch_builder('.')
        bb.build_commit(rev_id='A')
        repo = bb.get_branch().repository
        strategy = gpg.LoopbackGPGStrategy(None)
        self.addCleanup(repo.lock_write().unlock)
        repo.start_write_group()
        repo.sign_revision('A', strategy)
        repo.commit_write_group()
        expected_body = (
            '-----BEGIN PSEUDO-SIGNED CONTENT-----\n' +
            Testament.from_revision(repo, 'A').as_short_text() +
            '-----END PSEUDO-SIGNED CONTENT-----\n')
        self.assertEqual(
            smart_req.SmartServerResponse(('ok', ), expected_body),
            request.execute('', 'A'))
=======
class TestSmartServerRepositoryMakeWorkingTrees(
        tests.TestCaseWithMemoryTransport):

    def test_make_working_trees(self):
        """For a repository with working trees, ('yes', ) is returned."""
        backing = self.get_transport()
        request = smart_repo.SmartServerRepositoryMakeWorkingTrees(backing)
        r = self.make_repository('.')
        r.set_make_working_trees(True)
        self.assertEqual(smart_req.SmartServerResponse(('yes', )),
            request.execute('', ))

    def test_is_not_shared(self):
        """For a repository with working trees, ('no', ) is returned."""
        backing = self.get_transport()
        request = smart_repo.SmartServerRepositoryMakeWorkingTrees(backing)
        r = self.make_repository('.')
        r.set_make_working_trees(False)
        self.assertEqual(smart_req.SmartServerResponse(('no', )),
            request.execute('', ))
>>>>>>> 627df71c


class TestSmartServerRepositoryLockWrite(tests.TestCaseWithMemoryTransport):

    def test_lock_write_on_unlocked_repo(self):
        backing = self.get_transport()
        request = smart_repo.SmartServerRepositoryLockWrite(backing)
        repository = self.make_repository('.', format='knit')
        response = request.execute('')
        nonce = repository.control_files._lock.peek().get('nonce')
        self.assertEqual(smart_req.SmartServerResponse(('ok', nonce)), response)
        # The repository is now locked.  Verify that with a new repository
        # object.
        new_repo = repository.bzrdir.open_repository()
        self.assertRaises(errors.LockContention, new_repo.lock_write)
        # Cleanup
        request = smart_repo.SmartServerRepositoryUnlock(backing)
        response = request.execute('', nonce)

    def test_lock_write_on_locked_repo(self):
        backing = self.get_transport()
        request = smart_repo.SmartServerRepositoryLockWrite(backing)
        repository = self.make_repository('.', format='knit')
        repo_token = repository.lock_write().repository_token
        repository.leave_lock_in_place()
        repository.unlock()
        response = request.execute('')
        self.assertEqual(
            smart_req.SmartServerResponse(('LockContention',)), response)
        # Cleanup
        repository.lock_write(repo_token)
        repository.dont_leave_lock_in_place()
        repository.unlock()

    def test_lock_write_on_readonly_transport(self):
        backing = self.get_readonly_transport()
        request = smart_repo.SmartServerRepositoryLockWrite(backing)
        repository = self.make_repository('.', format='knit')
        response = request.execute('')
        self.assertFalse(response.is_successful())
        self.assertEqual('LockFailed', response.args[0])


class TestInsertStreamBase(tests.TestCaseWithMemoryTransport):

    def make_empty_byte_stream(self, repo):
        byte_stream = smart_repo._stream_to_byte_stream([], repo._format)
        return ''.join(byte_stream)


class TestSmartServerRepositoryInsertStream(TestInsertStreamBase):

    def test_insert_stream_empty(self):
        backing = self.get_transport()
        request = smart_repo.SmartServerRepositoryInsertStream(backing)
        repository = self.make_repository('.')
        response = request.execute('', '')
        self.assertEqual(None, response)
        response = request.do_chunk(self.make_empty_byte_stream(repository))
        self.assertEqual(None, response)
        response = request.do_end()
        self.assertEqual(smart_req.SmartServerResponse(('ok', )), response)


class TestSmartServerRepositoryInsertStreamLocked(TestInsertStreamBase):

    def test_insert_stream_empty(self):
        backing = self.get_transport()
        request = smart_repo.SmartServerRepositoryInsertStreamLocked(
            backing)
        repository = self.make_repository('.', format='knit')
        lock_token = repository.lock_write().repository_token
        response = request.execute('', '', lock_token)
        self.assertEqual(None, response)
        response = request.do_chunk(self.make_empty_byte_stream(repository))
        self.assertEqual(None, response)
        response = request.do_end()
        self.assertEqual(smart_req.SmartServerResponse(('ok', )), response)
        repository.unlock()

    def test_insert_stream_with_wrong_lock_token(self):
        backing = self.get_transport()
        request = smart_repo.SmartServerRepositoryInsertStreamLocked(
            backing)
        repository = self.make_repository('.', format='knit')
        lock_token = repository.lock_write().repository_token
        self.assertRaises(
            errors.TokenMismatch, request.execute, '', '', 'wrong-token')
        repository.unlock()


class TestSmartServerRepositoryUnlock(tests.TestCaseWithMemoryTransport):

    def setUp(self):
        tests.TestCaseWithMemoryTransport.setUp(self)

    def test_unlock_on_locked_repo(self):
        backing = self.get_transport()
        request = smart_repo.SmartServerRepositoryUnlock(backing)
        repository = self.make_repository('.', format='knit')
        token = repository.lock_write().repository_token
        repository.leave_lock_in_place()
        repository.unlock()
        response = request.execute('', token)
        self.assertEqual(
            smart_req.SmartServerResponse(('ok',)), response)
        # The repository is now unlocked.  Verify that with a new repository
        # object.
        new_repo = repository.bzrdir.open_repository()
        new_repo.lock_write()
        new_repo.unlock()

    def test_unlock_on_unlocked_repo(self):
        backing = self.get_transport()
        request = smart_repo.SmartServerRepositoryUnlock(backing)
        repository = self.make_repository('.', format='knit')
        response = request.execute('', 'some token')
        self.assertEqual(
            smart_req.SmartServerResponse(('TokenMismatch',)), response)


class TestSmartServerIsReadonly(tests.TestCaseWithMemoryTransport):

    def test_is_readonly_no(self):
        backing = self.get_transport()
        request = smart_req.SmartServerIsReadonly(backing)
        response = request.execute()
        self.assertEqual(
            smart_req.SmartServerResponse(('no',)), response)

    def test_is_readonly_yes(self):
        backing = self.get_readonly_transport()
        request = smart_req.SmartServerIsReadonly(backing)
        response = request.execute()
        self.assertEqual(
            smart_req.SmartServerResponse(('yes',)), response)


class TestSmartServerRepositorySetMakeWorkingTrees(
    tests.TestCaseWithMemoryTransport):

    def test_set_false(self):
        backing = self.get_transport()
        repo = self.make_repository('.', shared=True)
        repo.set_make_working_trees(True)
        request_class = smart_repo.SmartServerRepositorySetMakeWorkingTrees
        request = request_class(backing)
        self.assertEqual(smart_req.SuccessfulSmartServerResponse(('ok',)),
            request.execute('', 'False'))
        repo = repo.bzrdir.open_repository()
        self.assertFalse(repo.make_working_trees())

    def test_set_true(self):
        backing = self.get_transport()
        repo = self.make_repository('.', shared=True)
        repo.set_make_working_trees(False)
        request_class = smart_repo.SmartServerRepositorySetMakeWorkingTrees
        request = request_class(backing)
        self.assertEqual(smart_req.SuccessfulSmartServerResponse(('ok',)),
            request.execute('', 'True'))
        repo = repo.bzrdir.open_repository()
        self.assertTrue(repo.make_working_trees())


class TestSmartServerPackRepositoryAutopack(tests.TestCaseWithTransport):

    def make_repo_needing_autopacking(self, path='.'):
        # Make a repo in need of autopacking.
        tree = self.make_branch_and_tree('.', format='pack-0.92')
        repo = tree.branch.repository
        # monkey-patch the pack collection to disable autopacking
        repo._pack_collection._max_pack_count = lambda count: count
        for x in range(10):
            tree.commit('commit %s' % x)
        self.assertEqual(10, len(repo._pack_collection.names()))
        del repo._pack_collection._max_pack_count
        return repo

    def test_autopack_needed(self):
        repo = self.make_repo_needing_autopacking()
        repo.lock_write()
        self.addCleanup(repo.unlock)
        backing = self.get_transport()
        request = smart_packrepo.SmartServerPackRepositoryAutopack(
            backing)
        response = request.execute('')
        self.assertEqual(smart_req.SmartServerResponse(('ok',)), response)
        repo._pack_collection.reload_pack_names()
        self.assertEqual(1, len(repo._pack_collection.names()))

    def test_autopack_not_needed(self):
        tree = self.make_branch_and_tree('.', format='pack-0.92')
        repo = tree.branch.repository
        repo.lock_write()
        self.addCleanup(repo.unlock)
        for x in range(9):
            tree.commit('commit %s' % x)
        backing = self.get_transport()
        request = smart_packrepo.SmartServerPackRepositoryAutopack(
            backing)
        response = request.execute('')
        self.assertEqual(smart_req.SmartServerResponse(('ok',)), response)
        repo._pack_collection.reload_pack_names()
        self.assertEqual(9, len(repo._pack_collection.names()))

    def test_autopack_on_nonpack_format(self):
        """A request to autopack a non-pack repo is a no-op."""
        repo = self.make_repository('.', format='knit')
        backing = self.get_transport()
        request = smart_packrepo.SmartServerPackRepositoryAutopack(
            backing)
        response = request.execute('')
        self.assertEqual(smart_req.SmartServerResponse(('ok',)), response)


class TestSmartServerVfsGet(tests.TestCaseWithMemoryTransport):

    def test_unicode_path(self):
        """VFS requests expect unicode paths to be escaped."""
        filename = u'foo\N{INTERROBANG}'
        filename_escaped = urlutils.escape(filename)
        backing = self.get_transport()
        request = vfs.GetRequest(backing)
        backing.put_bytes_non_atomic(filename_escaped, 'contents')
        self.assertEqual(smart_req.SmartServerResponse(('ok', ), 'contents'),
            request.execute(filename_escaped))


class TestHandlers(tests.TestCase):
    """Tests for the request.request_handlers object."""

    def test_all_registrations_exist(self):
        """All registered request_handlers can be found."""
        # If there's a typo in a register_lazy call, this loop will fail with
        # an AttributeError.
        for key, item in smart_req.request_handlers.iteritems():
            pass

    def assertHandlerEqual(self, verb, handler):
        self.assertEqual(smart_req.request_handlers.get(verb), handler)

    def test_registered_methods(self):
        """Test that known methods are registered to the correct object."""
        self.assertHandlerEqual('Branch.get_config_file',
            smart_branch.SmartServerBranchGetConfigFile)
        self.assertHandlerEqual('Branch.get_parent',
            smart_branch.SmartServerBranchGetParent)
        self.assertHandlerEqual('Branch.get_tags_bytes',
            smart_branch.SmartServerBranchGetTagsBytes)
        self.assertHandlerEqual('Branch.lock_write',
            smart_branch.SmartServerBranchRequestLockWrite)
        self.assertHandlerEqual('Branch.last_revision_info',
            smart_branch.SmartServerBranchRequestLastRevisionInfo)
        self.assertHandlerEqual('Branch.revision_history',
            smart_branch.SmartServerRequestRevisionHistory)
        self.assertHandlerEqual('Branch.set_config_option',
            smart_branch.SmartServerBranchRequestSetConfigOption)
        self.assertHandlerEqual('Branch.set_last_revision',
            smart_branch.SmartServerBranchRequestSetLastRevision)
        self.assertHandlerEqual('Branch.set_last_revision_info',
            smart_branch.SmartServerBranchRequestSetLastRevisionInfo)
        self.assertHandlerEqual('Branch.set_last_revision_ex',
            smart_branch.SmartServerBranchRequestSetLastRevisionEx)
        self.assertHandlerEqual('Branch.set_parent_location',
            smart_branch.SmartServerBranchRequestSetParentLocation)
        self.assertHandlerEqual('Branch.unlock',
            smart_branch.SmartServerBranchRequestUnlock)
        self.assertHandlerEqual('BzrDir.find_repository',
            smart_dir.SmartServerRequestFindRepositoryV1)
        self.assertHandlerEqual('BzrDir.find_repositoryV2',
            smart_dir.SmartServerRequestFindRepositoryV2)
        self.assertHandlerEqual('BzrDirFormat.initialize',
            smart_dir.SmartServerRequestInitializeBzrDir)
        self.assertHandlerEqual('BzrDirFormat.initialize_ex_1.16',
            smart_dir.SmartServerRequestBzrDirInitializeEx)
        self.assertHandlerEqual('BzrDir.cloning_metadir',
            smart_dir.SmartServerBzrDirRequestCloningMetaDir)
        self.assertHandlerEqual('BzrDir.get_config_file',
            smart_dir.SmartServerBzrDirRequestConfigFile)
        self.assertHandlerEqual('BzrDir.open_branch',
            smart_dir.SmartServerRequestOpenBranch)
        self.assertHandlerEqual('BzrDir.open_branchV2',
            smart_dir.SmartServerRequestOpenBranchV2)
        self.assertHandlerEqual('BzrDir.open_branchV3',
            smart_dir.SmartServerRequestOpenBranchV3)
        self.assertHandlerEqual('PackRepository.autopack',
            smart_packrepo.SmartServerPackRepositoryAutopack)
        self.assertHandlerEqual('Repository.gather_stats',
            smart_repo.SmartServerRepositoryGatherStats)
        self.assertHandlerEqual('Repository.get_parent_map',
            smart_repo.SmartServerRepositoryGetParentMap)
        self.assertHandlerEqual('Repository.get_rev_id_for_revno',
            smart_repo.SmartServerRepositoryGetRevIdForRevno)
        self.assertHandlerEqual('Repository.get_revision_graph',
            smart_repo.SmartServerRepositoryGetRevisionGraph)
        self.assertHandlerEqual('Repository.get_revision_signature_text',
            smart_repo.SmartServerRepositoryGetRevisionSignatureText)
        self.assertHandlerEqual('Repository.get_stream',
            smart_repo.SmartServerRepositoryGetStream)
        self.assertHandlerEqual('Repository.get_stream_1.19',
            smart_repo.SmartServerRepositoryGetStream_1_19)
        self.assertHandlerEqual('Repository.has_revision',
            smart_repo.SmartServerRequestHasRevision)
        self.assertHandlerEqual('Repository.insert_stream',
            smart_repo.SmartServerRepositoryInsertStream)
        self.assertHandlerEqual('Repository.insert_stream_locked',
            smart_repo.SmartServerRepositoryInsertStreamLocked)
        self.assertHandlerEqual('Repository.is_shared',
            smart_repo.SmartServerRepositoryIsShared)
        self.assertHandlerEqual('Repository.lock_write',
            smart_repo.SmartServerRepositoryLockWrite)
        self.assertHandlerEqual('Repository.make_working_trees',
            smart_repo.SmartServerRepositoryMakeWorkingTrees)
        self.assertHandlerEqual('Repository.tarball',
            smart_repo.SmartServerRepositoryTarball)
        self.assertHandlerEqual('Repository.unlock',
            smart_repo.SmartServerRepositoryUnlock)
        self.assertHandlerEqual('Transport.is_readonly',
            smart_req.SmartServerIsReadonly)


class SmartTCPServerHookTests(tests.TestCaseWithMemoryTransport):
    """Tests for SmartTCPServer hooks."""

    def setUp(self):
        super(SmartTCPServerHookTests, self).setUp()
        self.server = server.SmartTCPServer(self.get_transport())

    def test_run_server_started_hooks(self):
        """Test the server started hooks get fired properly."""
        started_calls = []
        server.SmartTCPServer.hooks.install_named_hook('server_started',
            lambda backing_urls, url: started_calls.append((backing_urls, url)),
            None)
        started_ex_calls = []
        server.SmartTCPServer.hooks.install_named_hook('server_started_ex',
            lambda backing_urls, url: started_ex_calls.append((backing_urls, url)),
            None)
        self.server._sockname = ('example.com', 42)
        self.server.run_server_started_hooks()
        self.assertEquals(started_calls,
            [([self.get_transport().base], 'bzr://example.com:42/')])
        self.assertEquals(started_ex_calls,
            [([self.get_transport().base], self.server)])

    def test_run_server_started_hooks_ipv6(self):
        """Test that socknames can contain 4-tuples."""
        self.server._sockname = ('::', 42, 0, 0)
        started_calls = []
        server.SmartTCPServer.hooks.install_named_hook('server_started',
            lambda backing_urls, url: started_calls.append((backing_urls, url)),
            None)
        self.server.run_server_started_hooks()
        self.assertEquals(started_calls,
                [([self.get_transport().base], 'bzr://:::42/')])

    def test_run_server_stopped_hooks(self):
        """Test the server stopped hooks."""
        self.server._sockname = ('example.com', 42)
        stopped_calls = []
        server.SmartTCPServer.hooks.install_named_hook('server_stopped',
            lambda backing_urls, url: stopped_calls.append((backing_urls, url)),
            None)
        self.server.run_server_stopped_hooks()
        self.assertEquals(stopped_calls,
            [([self.get_transport().base], 'bzr://example.com:42/')])<|MERGE_RESOLUTION|>--- conflicted
+++ resolved
@@ -1723,7 +1723,6 @@
             request.execute('', ))
 
 
-<<<<<<< HEAD
 class TestSmartServerRepositoryGetRevisionSignatureText(
         tests.TestCaseWithMemoryTransport):
 
@@ -1746,7 +1745,8 @@
         self.assertEqual(
             smart_req.SmartServerResponse(('ok', ), expected_body),
             request.execute('', 'A'))
-=======
+
+
 class TestSmartServerRepositoryMakeWorkingTrees(
         tests.TestCaseWithMemoryTransport):
 
@@ -1767,7 +1767,6 @@
         r.set_make_working_trees(False)
         self.assertEqual(smart_req.SmartServerResponse(('no', )),
             request.execute('', ))
->>>>>>> 627df71c
 
 
 class TestSmartServerRepositoryLockWrite(tests.TestCaseWithMemoryTransport):
