# Copyright (C) 2006-2010 Canonical Ltd
#
# This program is free software; you can redistribute it and/or modify
# it under the terms of the GNU General Public License as published by
# the Free Software Foundation; either version 2 of the License, or
# (at your option) any later version.
#
# This program is distributed in the hope that it will be useful,
# but WITHOUT ANY WARRANTY; without even the implied warranty of
# MERCHANTABILITY or FITNESS FOR A PARTICULAR PURPOSE.  See the
# GNU General Public License for more details.
#
# You should have received a copy of the GNU General Public License
# along with this program; if not, write to the Free Software
# Foundation, Inc., 51 Franklin Street, Fifth Floor, Boston, MA 02110-1301 USA

"""Tests for smart transport"""

# all of this deals with byte strings so this is safe
from cStringIO import StringIO
import os
import socket
import threading

import bzrlib
from bzrlib import (
        bzrdir,
        errors,
        osutils,
        tests,
        transport,
        urlutils,
        )
from bzrlib.smart import (
        client,
        medium,
        message,
        protocol,
        request as _mod_request,
        server,
        vfs,
)
from bzrlib.tests import (
    test_smart,
    )
from bzrlib.transport import (
        http,
        local,
        memory,
        remote,
        ssh,
        )


class StringIOSSHVendor(object):
    """A SSH vendor that uses StringIO to buffer writes and answer reads."""

    def __init__(self, read_from, write_to):
        self.read_from = read_from
        self.write_to = write_to
        self.calls = []

    def connect_ssh(self, username, password, host, port, command):
        self.calls.append(('connect_ssh', username, password, host, port,
            command))
        return StringIOSSHConnection(self)


class StringIOSSHConnection(ssh.SSHConnection):
    """A SSH connection that uses StringIO to buffer writes and answer reads."""

    def __init__(self, vendor):
        self.vendor = vendor

    def close(self):
        self.vendor.calls.append(('close', ))
        self.vendor.read_from.close()
        self.vendor.write_to.close()

    def get_sock_or_pipes(self):
        return 'pipes', (self.vendor.read_from, self.vendor.write_to)


class _InvalidHostnameFeature(tests.Feature):
    """Does 'non_existent.invalid' fail to resolve?

    RFC 2606 states that .invalid is reserved for invalid domain names, and
    also underscores are not a valid character in domain names.  Despite this,
    it's possible a badly misconfigured name server might decide to always
    return an address for any name, so this feature allows us to distinguish a
    broken system from a broken test.
    """

    def _probe(self):
        try:
            socket.gethostbyname('non_existent.invalid')
        except socket.gaierror:
            # The host name failed to resolve.  Good.
            return True
        else:
            return False

    def feature_name(self):
        return 'invalid hostname'

InvalidHostnameFeature = _InvalidHostnameFeature()


class SmartClientMediumTests(tests.TestCase):
    """Tests for SmartClientMedium.

    We should create a test scenario for this: we need a server module that
    construct the test-servers (like make_loopsocket_and_medium), and the list
    of SmartClientMedium classes to test.
    """

    def make_loopsocket_and_medium(self):
        """Create a loopback socket for testing, and a medium aimed at it."""
        sock = socket.socket(socket.AF_INET, socket.SOCK_STREAM)
        sock.bind(('127.0.0.1', 0))
        sock.listen(1)
        port = sock.getsockname()[1]
        client_medium = medium.SmartTCPClientMedium('127.0.0.1', port, 'base')
        return sock, client_medium

    def receive_bytes_on_server(self, sock, bytes):
        """Accept a connection on sock and read 3 bytes.

        The bytes are appended to the list bytes.

        :return: a Thread which is running to do the accept and recv.
        """
        def _receive_bytes_on_server():
            connection, address = sock.accept()
            bytes.append(osutils.recv_all(connection, 3))
            connection.close()
        t = threading.Thread(target=_receive_bytes_on_server)
        t.start()
        return t

    def test_construct_smart_simple_pipes_client_medium(self):
        # the SimplePipes client medium takes two pipes:
        # readable pipe, writeable pipe.
        # Constructing one should just save these and do nothing.
        # We test this by passing in None.
        client_medium = medium.SmartSimplePipesClientMedium(None, None, None)

    def test_simple_pipes_client_request_type(self):
        # SimplePipesClient should use SmartClientStreamMediumRequest's.
        client_medium = medium.SmartSimplePipesClientMedium(None, None, None)
        request = client_medium.get_request()
        self.assertIsInstance(request, medium.SmartClientStreamMediumRequest)

    def test_simple_pipes_client_get_concurrent_requests(self):
        # the simple_pipes client does not support pipelined requests:
        # but it does support serial requests: we construct one after
        # another is finished. This is a smoke test testing the integration
        # of the SmartClientStreamMediumRequest and the SmartClientStreamMedium
        # classes - as the sibling classes share this logic, they do not have
        # explicit tests for this.
        output = StringIO()
        client_medium = medium.SmartSimplePipesClientMedium(
            None, output, 'base')
        request = client_medium.get_request()
        request.finished_writing()
        request.finished_reading()
        request2 = client_medium.get_request()
        request2.finished_writing()
        request2.finished_reading()

    def test_simple_pipes_client__accept_bytes_writes_to_writable(self):
        # accept_bytes writes to the writeable pipe.
        output = StringIO()
        client_medium = medium.SmartSimplePipesClientMedium(
            None, output, 'base')
        client_medium._accept_bytes('abc')
        self.assertEqual('abc', output.getvalue())

    def test_simple_pipes_client_disconnect_does_nothing(self):
        # calling disconnect does nothing.
        input = StringIO()
        output = StringIO()
        client_medium = medium.SmartSimplePipesClientMedium(
            input, output, 'base')
        # send some bytes to ensure disconnecting after activity still does not
        # close.
        client_medium._accept_bytes('abc')
        client_medium.disconnect()
        self.assertFalse(input.closed)
        self.assertFalse(output.closed)

    def test_simple_pipes_client_accept_bytes_after_disconnect(self):
        # calling disconnect on the client does not alter the pipe that
        # accept_bytes writes to.
        input = StringIO()
        output = StringIO()
        client_medium = medium.SmartSimplePipesClientMedium(
            input, output, 'base')
        client_medium._accept_bytes('abc')
        client_medium.disconnect()
        client_medium._accept_bytes('abc')
        self.assertFalse(input.closed)
        self.assertFalse(output.closed)
        self.assertEqual('abcabc', output.getvalue())

    def test_simple_pipes_client_ignores_disconnect_when_not_connected(self):
        # Doing a disconnect on a new (and thus unconnected) SimplePipes medium
        # does nothing.
        client_medium = medium.SmartSimplePipesClientMedium(None, None, 'base')
        client_medium.disconnect()

    def test_simple_pipes_client_can_always_read(self):
        # SmartSimplePipesClientMedium is never disconnected, so read_bytes
        # always tries to read from the underlying pipe.
        input = StringIO('abcdef')
        client_medium = medium.SmartSimplePipesClientMedium(input, None, 'base')
        self.assertEqual('abc', client_medium.read_bytes(3))
        client_medium.disconnect()
        self.assertEqual('def', client_medium.read_bytes(3))

    def test_simple_pipes_client_supports__flush(self):
        # invoking _flush on a SimplePipesClient should flush the output
        # pipe. We test this by creating an output pipe that records
        # flush calls made to it.
        from StringIO import StringIO # get regular StringIO
        input = StringIO()
        output = StringIO()
        flush_calls = []
        def logging_flush(): flush_calls.append('flush')
        output.flush = logging_flush
        client_medium = medium.SmartSimplePipesClientMedium(
            input, output, 'base')
        # this call is here to ensure we only flush once, not on every
        # _accept_bytes call.
        client_medium._accept_bytes('abc')
        client_medium._flush()
        client_medium.disconnect()
        self.assertEqual(['flush'], flush_calls)

    def test_construct_smart_ssh_client_medium(self):
        # the SSH client medium takes:
        # host, port, username, password, vendor
        # Constructing one should just save these and do nothing.
        # we test this by creating a empty bound socket and constructing
        # a medium.
        sock = socket.socket(socket.AF_INET, socket.SOCK_STREAM)
        sock.bind(('127.0.0.1', 0))
        unopened_port = sock.getsockname()[1]
        # having vendor be invalid means that if it tries to connect via the
        # vendor it will blow up.
        ssh_params = medium.SSHParams('127.0.0.1', unopened_port, None, None)
        client_medium = medium.SmartSSHClientMedium(
            'base', ssh_params, "not a vendor")
        sock.close()

    def test_ssh_client_connects_on_first_use(self):
        # The only thing that initiates a connection from the medium is giving
        # it bytes.
        output = StringIO()
        vendor = StringIOSSHVendor(StringIO(), output)
        ssh_params = medium.SSHParams(
            'a hostname', 'a port', 'a username', 'a password', 'bzr')
        client_medium = medium.SmartSSHClientMedium('base', ssh_params, vendor)
        client_medium._accept_bytes('abc')
        self.assertEqual('abc', output.getvalue())
        self.assertEqual([('connect_ssh', 'a username', 'a password',
            'a hostname', 'a port',
            ['bzr', 'serve', '--inet', '--directory=/', '--allow-writes'])],
            vendor.calls)

    def test_ssh_client_changes_command_when_bzr_remote_path_passed(self):
        # The only thing that initiates a connection from the medium is giving
        # it bytes.
        output = StringIO()
        vendor = StringIOSSHVendor(StringIO(), output)
        ssh_params = medium.SSHParams(
            'a hostname', 'a port', 'a username', 'a password',
            bzr_remote_path='fugly')
        client_medium = medium.SmartSSHClientMedium('base', ssh_params, vendor)
        client_medium._accept_bytes('abc')
        self.assertEqual('abc', output.getvalue())
        self.assertEqual([('connect_ssh', 'a username', 'a password',
            'a hostname', 'a port',
            ['fugly', 'serve', '--inet', '--directory=/', '--allow-writes'])],
            vendor.calls)

    def test_ssh_client_disconnect_does_so(self):
        # calling disconnect should disconnect both the read_from and write_to
        # file-like object it from the ssh connection.
        input = StringIO()
        output = StringIO()
        vendor = StringIOSSHVendor(input, output)
        client_medium = medium.SmartSSHClientMedium(
            'base', medium.SSHParams('a hostname'), vendor)
        client_medium._accept_bytes('abc')
        client_medium.disconnect()
        self.assertTrue(input.closed)
        self.assertTrue(output.closed)
        self.assertEqual([
            ('connect_ssh', None, None, 'a hostname', None,
            ['bzr', 'serve', '--inet', '--directory=/', '--allow-writes']),
            ('close', ),
            ],
            vendor.calls)

    def test_ssh_client_disconnect_allows_reconnection(self):
        # calling disconnect on the client terminates the connection, but should
        # not prevent additional connections occuring.
        # we test this by initiating a second connection after doing a
        # disconnect.
        input = StringIO()
        output = StringIO()
        vendor = StringIOSSHVendor(input, output)
        client_medium = medium.SmartSSHClientMedium(
            'base', medium.SSHParams('a hostname'), vendor)
        client_medium._accept_bytes('abc')
        client_medium.disconnect()
        # the disconnect has closed output, so we need a new output for the
        # new connection to write to.
        input2 = StringIO()
        output2 = StringIO()
        vendor.read_from = input2
        vendor.write_to = output2
        client_medium._accept_bytes('abc')
        client_medium.disconnect()
        self.assertTrue(input.closed)
        self.assertTrue(output.closed)
        self.assertTrue(input2.closed)
        self.assertTrue(output2.closed)
        self.assertEqual([
            ('connect_ssh', None, None, 'a hostname', None,
            ['bzr', 'serve', '--inet', '--directory=/', '--allow-writes']),
            ('close', ),
            ('connect_ssh', None, None, 'a hostname', None,
            ['bzr', 'serve', '--inet', '--directory=/', '--allow-writes']),
            ('close', ),
            ],
            vendor.calls)

    def test_ssh_client_ignores_disconnect_when_not_connected(self):
        # Doing a disconnect on a new (and thus unconnected) SSH medium
        # does not fail.  It's ok to disconnect an unconnected medium.
        client_medium = medium.SmartSSHClientMedium(
            'base', medium.SSHParams(None))
        client_medium.disconnect()

    def test_ssh_client_raises_on_read_when_not_connected(self):
        # Doing a read on a new (and thus unconnected) SSH medium raises
        # MediumNotConnected.
        client_medium = medium.SmartSSHClientMedium(
            'base', medium.SSHParams(None))
        self.assertRaises(errors.MediumNotConnected, client_medium.read_bytes,
                          0)
        self.assertRaises(errors.MediumNotConnected, client_medium.read_bytes,
                          1)

    def test_ssh_client_supports__flush(self):
        # invoking _flush on a SSHClientMedium should flush the output
        # pipe. We test this by creating an output pipe that records
        # flush calls made to it.
        from StringIO import StringIO # get regular StringIO
        input = StringIO()
        output = StringIO()
        flush_calls = []
        def logging_flush(): flush_calls.append('flush')
        output.flush = logging_flush
        vendor = StringIOSSHVendor(input, output)
        client_medium = medium.SmartSSHClientMedium(
            'base', medium.SSHParams('a hostname'), vendor=vendor)
        # this call is here to ensure we only flush once, not on every
        # _accept_bytes call.
        client_medium._accept_bytes('abc')
        client_medium._flush()
        client_medium.disconnect()
        self.assertEqual(['flush'], flush_calls)

    def test_construct_smart_tcp_client_medium(self):
        # the TCP client medium takes a host and a port.  Constructing it won't
        # connect to anything.
        sock = socket.socket(socket.AF_INET, socket.SOCK_STREAM)
        sock.bind(('127.0.0.1', 0))
        unopened_port = sock.getsockname()[1]
        client_medium = medium.SmartTCPClientMedium(
            '127.0.0.1', unopened_port, 'base')
        sock.close()

    def test_tcp_client_connects_on_first_use(self):
        # The only thing that initiates a connection from the medium is giving
        # it bytes.
        sock, medium = self.make_loopsocket_and_medium()
        bytes = []
        t = self.receive_bytes_on_server(sock, bytes)
        medium.accept_bytes('abc')
        t.join()
        sock.close()
        self.assertEqual(['abc'], bytes)

    def test_tcp_client_disconnect_does_so(self):
        # calling disconnect on the client terminates the connection.
        # we test this by forcing a short read during a socket.MSG_WAITALL
        # call: write 2 bytes, try to read 3, and then the client disconnects.
        sock, medium = self.make_loopsocket_and_medium()
        bytes = []
        t = self.receive_bytes_on_server(sock, bytes)
        medium.accept_bytes('ab')
        medium.disconnect()
        t.join()
        sock.close()
        self.assertEqual(['ab'], bytes)
        # now disconnect again: this should not do anything, if disconnection
        # really did disconnect.
        medium.disconnect()


    def test_tcp_client_ignores_disconnect_when_not_connected(self):
        # Doing a disconnect on a new (and thus unconnected) TCP medium
        # does not fail.  It's ok to disconnect an unconnected medium.
        client_medium = medium.SmartTCPClientMedium(None, None, None)
        client_medium.disconnect()

    def test_tcp_client_raises_on_read_when_not_connected(self):
        # Doing a read on a new (and thus unconnected) TCP medium raises
        # MediumNotConnected.
        client_medium = medium.SmartTCPClientMedium(None, None, None)
        self.assertRaises(errors.MediumNotConnected, client_medium.read_bytes, 0)
        self.assertRaises(errors.MediumNotConnected, client_medium.read_bytes, 1)

    def test_tcp_client_supports__flush(self):
        # invoking _flush on a TCPClientMedium should do something useful.
        # RBC 20060922 not sure how to test/tell in this case.
        sock, medium = self.make_loopsocket_and_medium()
        bytes = []
        t = self.receive_bytes_on_server(sock, bytes)
        # try with nothing buffered
        medium._flush()
        medium._accept_bytes('ab')
        # and with something sent.
        medium._flush()
        medium.disconnect()
        t.join()
        sock.close()
        self.assertEqual(['ab'], bytes)
        # now disconnect again : this should not do anything, if disconnection
        # really did disconnect.
        medium.disconnect()

    def test_tcp_client_host_unknown_connection_error(self):
        self.requireFeature(InvalidHostnameFeature)
        client_medium = medium.SmartTCPClientMedium(
            'non_existent.invalid', 4155, 'base')
        self.assertRaises(
            errors.ConnectionError, client_medium._ensure_connection)


class TestSmartClientStreamMediumRequest(tests.TestCase):
    """Tests the for SmartClientStreamMediumRequest.

    SmartClientStreamMediumRequest is a helper for the three stream based
    mediums: TCP, SSH, SimplePipes, so we only test it once, and then test that
    those three mediums implement the interface it expects.
    """

    def test_accept_bytes_after_finished_writing_errors(self):
        # calling accept_bytes after calling finished_writing raises
        # WritingCompleted to prevent bad assumptions on stream environments
        # breaking the needs of message-based environments.
        output = StringIO()
        client_medium = medium.SmartSimplePipesClientMedium(
            None, output, 'base')
        request = medium.SmartClientStreamMediumRequest(client_medium)
        request.finished_writing()
        self.assertRaises(errors.WritingCompleted, request.accept_bytes, None)

    def test_accept_bytes(self):
        # accept bytes should invoke _accept_bytes on the stream medium.
        # we test this by using the SimplePipes medium - the most trivial one
        # and checking that the pipes get the data.
        input = StringIO()
        output = StringIO()
        client_medium = medium.SmartSimplePipesClientMedium(
            input, output, 'base')
        request = medium.SmartClientStreamMediumRequest(client_medium)
        request.accept_bytes('123')
        request.finished_writing()
        request.finished_reading()
        self.assertEqual('', input.getvalue())
        self.assertEqual('123', output.getvalue())

    def test_construct_sets_stream_request(self):
        # constructing a SmartClientStreamMediumRequest on a StreamMedium sets
        # the current request to the new SmartClientStreamMediumRequest
        output = StringIO()
        client_medium = medium.SmartSimplePipesClientMedium(
            None, output, 'base')
        request = medium.SmartClientStreamMediumRequest(client_medium)
        self.assertIs(client_medium._current_request, request)

    def test_construct_while_another_request_active_throws(self):
        # constructing a SmartClientStreamMediumRequest on a StreamMedium with
        # a non-None _current_request raises TooManyConcurrentRequests.
        output = StringIO()
        client_medium = medium.SmartSimplePipesClientMedium(
            None, output, 'base')
        client_medium._current_request = "a"
        self.assertRaises(errors.TooManyConcurrentRequests,
            medium.SmartClientStreamMediumRequest, client_medium)

    def test_finished_read_clears_current_request(self):
        # calling finished_reading clears the current request from the requests
        # medium
        output = StringIO()
        client_medium = medium.SmartSimplePipesClientMedium(
            None, output, 'base')
        request = medium.SmartClientStreamMediumRequest(client_medium)
        request.finished_writing()
        request.finished_reading()
        self.assertEqual(None, client_medium._current_request)

    def test_finished_read_before_finished_write_errors(self):
        # calling finished_reading before calling finished_writing triggers a
        # WritingNotComplete error.
        client_medium = medium.SmartSimplePipesClientMedium(
            None, None, 'base')
        request = medium.SmartClientStreamMediumRequest(client_medium)
        self.assertRaises(errors.WritingNotComplete, request.finished_reading)

    def test_read_bytes(self):
        # read bytes should invoke _read_bytes on the stream medium.
        # we test this by using the SimplePipes medium - the most trivial one
        # and checking that the data is supplied. Its possible that a
        # faulty implementation could poke at the pipe variables them selves,
        # but we trust that this will be caught as it will break the integration
        # smoke tests.
        input = StringIO('321')
        output = StringIO()
        client_medium = medium.SmartSimplePipesClientMedium(
            input, output, 'base')
        request = medium.SmartClientStreamMediumRequest(client_medium)
        request.finished_writing()
        self.assertEqual('321', request.read_bytes(3))
        request.finished_reading()
        self.assertEqual('', input.read())
        self.assertEqual('', output.getvalue())

    def test_read_bytes_before_finished_write_errors(self):
        # calling read_bytes before calling finished_writing triggers a
        # WritingNotComplete error because the Smart protocol is designed to be
        # compatible with strict message based protocols like HTTP where the
        # request cannot be submitted until the writing has completed.
        client_medium = medium.SmartSimplePipesClientMedium(None, None, 'base')
        request = medium.SmartClientStreamMediumRequest(client_medium)
        self.assertRaises(errors.WritingNotComplete, request.read_bytes, None)

    def test_read_bytes_after_finished_reading_errors(self):
        # calling read_bytes after calling finished_reading raises
        # ReadingCompleted to prevent bad assumptions on stream environments
        # breaking the needs of message-based environments.
        output = StringIO()
        client_medium = medium.SmartSimplePipesClientMedium(
            None, output, 'base')
        request = medium.SmartClientStreamMediumRequest(client_medium)
        request.finished_writing()
        request.finished_reading()
        self.assertRaises(errors.ReadingCompleted, request.read_bytes, None)


class RemoteTransportTests(test_smart.TestCaseWithSmartMedium):

    def test_plausible_url(self):
        self.assert_(self.get_url().startswith('bzr://'))

    def test_probe_transport(self):
        t = self.get_transport()
        self.assertIsInstance(t, remote.RemoteTransport)

    def test_get_medium_from_transport(self):
        """Remote transport has a medium always, which it can return."""
        t = self.get_transport()
        client_medium = t.get_smart_medium()
        self.assertIsInstance(client_medium, medium.SmartClientMedium)


class ErrorRaisingProtocol(object):

    def __init__(self, exception):
        self.exception = exception

    def next_read_size(self):
        raise self.exception


class SampleRequest(object):

    def __init__(self, expected_bytes):
        self.accepted_bytes = ''
        self._finished_reading = False
        self.expected_bytes = expected_bytes
        self.unused_data = ''

    def accept_bytes(self, bytes):
        self.accepted_bytes += bytes
        if self.accepted_bytes.startswith(self.expected_bytes):
            self._finished_reading = True
            self.unused_data = self.accepted_bytes[len(self.expected_bytes):]

    def next_read_size(self):
        if self._finished_reading:
            return 0
        else:
            return 1


class TestSmartServerStreamMedium(tests.TestCase):

    def setUp(self):
        super(TestSmartServerStreamMedium, self).setUp()
        self._captureVar('BZR_NO_SMART_VFS', None)

    def portable_socket_pair(self):
        """Return a pair of TCP sockets connected to each other.

        Unlike socket.socketpair, this should work on Windows.
        """
        listen_sock = socket.socket(socket.AF_INET, socket.SOCK_STREAM)
        listen_sock.bind(('127.0.0.1', 0))
        listen_sock.listen(1)
        client_sock = socket.socket(socket.AF_INET, socket.SOCK_STREAM)
        client_sock.connect(listen_sock.getsockname())
        server_sock, addr = listen_sock.accept()
        listen_sock.close()
        return server_sock, client_sock

    def test_smart_query_version(self):
        """Feed a canned query version to a server"""
        # wire-to-wire, using the whole stack
        to_server = StringIO('hello\n')
        from_server = StringIO()
        transport = local.LocalTransport(urlutils.local_path_to_url('/'))
        server = medium.SmartServerPipeStreamMedium(
            to_server, from_server, transport)
        smart_protocol = protocol.SmartServerRequestProtocolOne(transport,
                from_server.write)
        server._serve_one_request(smart_protocol)
        self.assertEqual('ok\0012\n',
                         from_server.getvalue())

    def test_response_to_canned_get(self):
        transport = memory.MemoryTransport('memory:///')
        transport.put_bytes('testfile', 'contents\nof\nfile\n')
        to_server = StringIO('get\001./testfile\n')
        from_server = StringIO()
        server = medium.SmartServerPipeStreamMedium(
            to_server, from_server, transport)
        smart_protocol = protocol.SmartServerRequestProtocolOne(transport,
                from_server.write)
        server._serve_one_request(smart_protocol)
        self.assertEqual('ok\n'
                         '17\n'
                         'contents\nof\nfile\n'
                         'done\n',
                         from_server.getvalue())

    def test_response_to_canned_get_of_utf8(self):
        # wire-to-wire, using the whole stack, with a UTF-8 filename.
        transport = memory.MemoryTransport('memory:///')
        utf8_filename = u'testfile\N{INTERROBANG}'.encode('utf-8')
        # VFS requests use filenames, not raw UTF-8.
        hpss_path = urlutils.escape(utf8_filename)
        transport.put_bytes(utf8_filename, 'contents\nof\nfile\n')
        to_server = StringIO('get\001' + hpss_path + '\n')
        from_server = StringIO()
        server = medium.SmartServerPipeStreamMedium(
            to_server, from_server, transport)
        smart_protocol = protocol.SmartServerRequestProtocolOne(transport,
                from_server.write)
        server._serve_one_request(smart_protocol)
        self.assertEqual('ok\n'
                         '17\n'
                         'contents\nof\nfile\n'
                         'done\n',
                         from_server.getvalue())

    def test_pipe_like_stream_with_bulk_data(self):
        sample_request_bytes = 'command\n9\nbulk datadone\n'
        to_server = StringIO(sample_request_bytes)
        from_server = StringIO()
        server = medium.SmartServerPipeStreamMedium(
            to_server, from_server, None)
        sample_protocol = SampleRequest(expected_bytes=sample_request_bytes)
        server._serve_one_request(sample_protocol)
        self.assertEqual('', from_server.getvalue())
        self.assertEqual(sample_request_bytes, sample_protocol.accepted_bytes)
        self.assertFalse(server.finished)

    def test_socket_stream_with_bulk_data(self):
        sample_request_bytes = 'command\n9\nbulk datadone\n'
        server_sock, client_sock = self.portable_socket_pair()
        server = medium.SmartServerSocketStreamMedium(
            server_sock, None)
        sample_protocol = SampleRequest(expected_bytes=sample_request_bytes)
        client_sock.sendall(sample_request_bytes)
        server._serve_one_request(sample_protocol)
        server_sock.close()
        self.assertEqual('', client_sock.recv(1))
        self.assertEqual(sample_request_bytes, sample_protocol.accepted_bytes)
        self.assertFalse(server.finished)

    def test_pipe_like_stream_shutdown_detection(self):
        to_server = StringIO('')
        from_server = StringIO()
        server = medium.SmartServerPipeStreamMedium(to_server, from_server, None)
        server._serve_one_request(SampleRequest('x'))
        self.assertTrue(server.finished)

    def test_socket_stream_shutdown_detection(self):
        server_sock, client_sock = self.portable_socket_pair()
        client_sock.close()
        server = medium.SmartServerSocketStreamMedium(
            server_sock, None)
        server._serve_one_request(SampleRequest('x'))
        self.assertTrue(server.finished)

    def test_socket_stream_incomplete_request(self):
        """The medium should still construct the right protocol version even if
        the initial read only reads part of the request.

        Specifically, it should correctly read the protocol version line even
        if the partial read doesn't end in a newline.  An older, naive
        implementation of _get_line in the server used to have a bug in that
        case.
        """
        incomplete_request_bytes = protocol.REQUEST_VERSION_TWO + 'hel'
        rest_of_request_bytes = 'lo\n'
        expected_response = (
            protocol.RESPONSE_VERSION_TWO + 'success\nok\x012\n')
        server_sock, client_sock = self.portable_socket_pair()
        server = medium.SmartServerSocketStreamMedium(
            server_sock, None)
        client_sock.sendall(incomplete_request_bytes)
        server_protocol = server._build_protocol()
        client_sock.sendall(rest_of_request_bytes)
        server._serve_one_request(server_protocol)
        server_sock.close()
        self.assertEqual(expected_response, osutils.recv_all(client_sock, 50),
                         "Not a version 2 response to 'hello' request.")
        self.assertEqual('', client_sock.recv(1))

    def test_pipe_stream_incomplete_request(self):
        """The medium should still construct the right protocol version even if
        the initial read only reads part of the request.

        Specifically, it should correctly read the protocol version line even
        if the partial read doesn't end in a newline.  An older, naive
        implementation of _get_line in the server used to have a bug in that
        case.
        """
        incomplete_request_bytes = protocol.REQUEST_VERSION_TWO + 'hel'
        rest_of_request_bytes = 'lo\n'
        expected_response = (
            protocol.RESPONSE_VERSION_TWO + 'success\nok\x012\n')
        # Make a pair of pipes, to and from the server
        to_server, to_server_w = os.pipe()
        from_server_r, from_server = os.pipe()
        to_server = os.fdopen(to_server, 'r', 0)
        to_server_w = os.fdopen(to_server_w, 'w', 0)
        from_server_r = os.fdopen(from_server_r, 'r', 0)
        from_server = os.fdopen(from_server, 'w', 0)
        server = medium.SmartServerPipeStreamMedium(
            to_server, from_server, None)
        # Like test_socket_stream_incomplete_request, write an incomplete
        # request (that does not end in '\n') and build a protocol from it.
        to_server_w.write(incomplete_request_bytes)
        server_protocol = server._build_protocol()
        # Send the rest of the request, and finish serving it.
        to_server_w.write(rest_of_request_bytes)
        server._serve_one_request(server_protocol)
        to_server_w.close()
        from_server.close()
        self.assertEqual(expected_response, from_server_r.read(),
                         "Not a version 2 response to 'hello' request.")
        self.assertEqual('', from_server_r.read(1))
        from_server_r.close()
        to_server.close()

    def test_pipe_like_stream_with_two_requests(self):
        # If two requests are read in one go, then two calls to
        # _serve_one_request should still process both of them as if they had
        # been received separately.
        sample_request_bytes = 'command\n'
        to_server = StringIO(sample_request_bytes * 2)
        from_server = StringIO()
        server = medium.SmartServerPipeStreamMedium(
            to_server, from_server, None)
        first_protocol = SampleRequest(expected_bytes=sample_request_bytes)
        server._serve_one_request(first_protocol)
        self.assertEqual(0, first_protocol.next_read_size())
        self.assertEqual('', from_server.getvalue())
        self.assertFalse(server.finished)
        # Make a new protocol, call _serve_one_request with it to collect the
        # second request.
        second_protocol = SampleRequest(expected_bytes=sample_request_bytes)
        server._serve_one_request(second_protocol)
        self.assertEqual('', from_server.getvalue())
        self.assertEqual(sample_request_bytes, second_protocol.accepted_bytes)
        self.assertFalse(server.finished)

    def test_socket_stream_with_two_requests(self):
        # If two requests are read in one go, then two calls to
        # _serve_one_request should still process both of them as if they had
        # been received separately.
        sample_request_bytes = 'command\n'
        server_sock, client_sock = self.portable_socket_pair()
        server = medium.SmartServerSocketStreamMedium(
            server_sock, None)
        first_protocol = SampleRequest(expected_bytes=sample_request_bytes)
        # Put two whole requests on the wire.
        client_sock.sendall(sample_request_bytes * 2)
        server._serve_one_request(first_protocol)
        self.assertEqual(0, first_protocol.next_read_size())
        self.assertFalse(server.finished)
        # Make a new protocol, call _serve_one_request with it to collect the
        # second request.
        second_protocol = SampleRequest(expected_bytes=sample_request_bytes)
        stream_still_open = server._serve_one_request(second_protocol)
        self.assertEqual(sample_request_bytes, second_protocol.accepted_bytes)
        self.assertFalse(server.finished)
        server_sock.close()
        self.assertEqual('', client_sock.recv(1))

    def test_pipe_like_stream_error_handling(self):
        # Use plain python StringIO so we can monkey-patch the close method to
        # not discard the contents.
        from StringIO import StringIO
        to_server = StringIO('')
        from_server = StringIO()
        self.closed = False
        def close():
            self.closed = True
        from_server.close = close
        server = medium.SmartServerPipeStreamMedium(
            to_server, from_server, None)
        fake_protocol = ErrorRaisingProtocol(Exception('boom'))
        server._serve_one_request(fake_protocol)
        self.assertEqual('', from_server.getvalue())
        self.assertTrue(self.closed)
        self.assertTrue(server.finished)

    def test_socket_stream_error_handling(self):
        server_sock, client_sock = self.portable_socket_pair()
        server = medium.SmartServerSocketStreamMedium(
            server_sock, None)
        fake_protocol = ErrorRaisingProtocol(Exception('boom'))
        server._serve_one_request(fake_protocol)
        # recv should not block, because the other end of the socket has been
        # closed.
        self.assertEqual('', client_sock.recv(1))
        self.assertTrue(server.finished)

    def test_pipe_like_stream_keyboard_interrupt_handling(self):
        to_server = StringIO('')
        from_server = StringIO()
        server = medium.SmartServerPipeStreamMedium(
            to_server, from_server, None)
        fake_protocol = ErrorRaisingProtocol(KeyboardInterrupt('boom'))
        self.assertRaises(
            KeyboardInterrupt, server._serve_one_request, fake_protocol)
        self.assertEqual('', from_server.getvalue())

    def test_socket_stream_keyboard_interrupt_handling(self):
        server_sock, client_sock = self.portable_socket_pair()
        server = medium.SmartServerSocketStreamMedium(
            server_sock, None)
        fake_protocol = ErrorRaisingProtocol(KeyboardInterrupt('boom'))
        self.assertRaises(
            KeyboardInterrupt, server._serve_one_request, fake_protocol)
        server_sock.close()
        self.assertEqual('', client_sock.recv(1))

    def build_protocol_pipe_like(self, bytes):
        to_server = StringIO(bytes)
        from_server = StringIO()
        server = medium.SmartServerPipeStreamMedium(
            to_server, from_server, None)
        return server._build_protocol()

    def build_protocol_socket(self, bytes):
        server_sock, client_sock = self.portable_socket_pair()
        server = medium.SmartServerSocketStreamMedium(
            server_sock, None)
        client_sock.sendall(bytes)
        client_sock.close()
        return server._build_protocol()

    def assertProtocolOne(self, server_protocol):
        # Use assertIs because assertIsInstance will wrongly pass
        # SmartServerRequestProtocolTwo (because it subclasses
        # SmartServerRequestProtocolOne).
        self.assertIs(
            type(server_protocol), protocol.SmartServerRequestProtocolOne)

    def assertProtocolTwo(self, server_protocol):
        self.assertIsInstance(
            server_protocol, protocol.SmartServerRequestProtocolTwo)

    def test_pipe_like_build_protocol_empty_bytes(self):
        # Any empty request (i.e. no bytes) is detected as protocol version one.
        server_protocol = self.build_protocol_pipe_like('')
        self.assertProtocolOne(server_protocol)

    def test_socket_like_build_protocol_empty_bytes(self):
        # Any empty request (i.e. no bytes) is detected as protocol version one.
        server_protocol = self.build_protocol_socket('')
        self.assertProtocolOne(server_protocol)

    def test_pipe_like_build_protocol_non_two(self):
        # A request that doesn't start with "bzr request 2\n" is version one.
        server_protocol = self.build_protocol_pipe_like('abc\n')
        self.assertProtocolOne(server_protocol)

    def test_socket_build_protocol_non_two(self):
        # A request that doesn't start with "bzr request 2\n" is version one.
        server_protocol = self.build_protocol_socket('abc\n')
        self.assertProtocolOne(server_protocol)

    def test_pipe_like_build_protocol_two(self):
        # A request that starts with "bzr request 2\n" is version two.
        server_protocol = self.build_protocol_pipe_like('bzr request 2\n')
        self.assertProtocolTwo(server_protocol)

    def test_socket_build_protocol_two(self):
        # A request that starts with "bzr request 2\n" is version two.
        server_protocol = self.build_protocol_socket('bzr request 2\n')
        self.assertProtocolTwo(server_protocol)


class TestGetProtocolFactoryForBytes(tests.TestCase):
    """_get_protocol_factory_for_bytes identifies the protocol factory a server
    should use to decode a given request.  Any bytes not part of the version
    marker string (and thus part of the actual request) are returned alongside
    the protocol factory.
    """

    def test_version_three(self):
        result = medium._get_protocol_factory_for_bytes(
            'bzr message 3 (bzr 1.6)\nextra bytes')
        protocol_factory, remainder = result
        self.assertEqual(
            protocol.build_server_protocol_three, protocol_factory)
        self.assertEqual('extra bytes', remainder)

    def test_version_two(self):
        result = medium._get_protocol_factory_for_bytes(
            'bzr request 2\nextra bytes')
        protocol_factory, remainder = result
        self.assertEqual(
            protocol.SmartServerRequestProtocolTwo, protocol_factory)
        self.assertEqual('extra bytes', remainder)

    def test_version_one(self):
        """Version one requests have no version markers."""
        result = medium._get_protocol_factory_for_bytes('anything\n')
        protocol_factory, remainder = result
        self.assertEqual(
            protocol.SmartServerRequestProtocolOne, protocol_factory)
        self.assertEqual('anything\n', remainder)


class TestSmartTCPServer(tests.TestCase):

    def test_get_error_unexpected(self):
        """Error reported by server with no specific representation"""
        self._captureVar('BZR_NO_SMART_VFS', None)
        class FlakyTransport(object):
            base = 'a_url'
            def external_url(self):
                return self.base
            def get_bytes(self, path):
                raise Exception("some random exception from inside server")
        smart_server = server.SmartTCPServer(backing_transport=FlakyTransport())
        smart_server._create_server_socket('127.0.0.1', 0)
        smart_server.start_background_thread('-' + self.id())
        try:
            transport = remote.RemoteTCPTransport(smart_server.get_url())
            err = self.assertRaises(errors.UnknownErrorFromSmartServer,
                transport.get, 'something')
            self.assertContainsRe(str(err), 'some random exception')
            transport.disconnect()
        finally:
            smart_server.stop_background_thread()


class SmartTCPTests(tests.TestCase):
    """Tests for connection/end to end behaviour using the TCP server.

    All of these tests are run with a server running on another thread serving
    a MemoryTransport, and a connection to it already open.

    the server is obtained by calling self.start_server(readonly=False).
    """

    def start_server(self, readonly=False, backing_transport=None):
        """Setup the server.

        :param readonly: Create a readonly server.
        """
        # NB: Tests using this fall into two categories: tests of the server,
        # tests wanting a server. The latter should be updated to use
        # self.vfs_transport_factory etc.
        if not backing_transport:
            mem_server = memory.MemoryServer()
            mem_server.start_server()
            self.addCleanup(mem_server.stop_server)
            self.permit_url(mem_server.get_url())
            self.backing_transport = transport.get_transport(
                mem_server.get_url())
        else:
            self.backing_transport = backing_transport
        if readonly:
            self.real_backing_transport = self.backing_transport
            self.backing_transport = transport.get_transport(
                "readonly+" + self.backing_transport.abspath('.'))
        self.server = server.SmartTCPServer(self.backing_transport)
<<<<<<< HEAD
        # XXX: Shouldn't we calling self.server.start_server below instead of
        # start_background_thread ? -- vila 20100531
=======
        self.server._create_server_socket('127.0.0.1', 0)
>>>>>>> 91976964
        self.server.start_background_thread('-' + self.id())
        self.transport = remote.RemoteTCPTransport(self.server.get_url())
        self.addCleanup(self.stop_server)
        self.permit_url(self.server.get_url())

    def stop_server(self):
        """Disconnect the client and stop the server.

        This must be re-entrant as some tests will call it explicitly in
        addition to the normal cleanup.
        """
        if getattr(self, 'transport', None):
            self.transport.disconnect()
            del self.transport
        if getattr(self, 'server', None):
            self.server.stop_background_thread()
            del self.server


class TestServerSocketUsage(SmartTCPTests):

    def test_server_start_stop(self):
        """It should be safe to stop the server with no requests."""
        self.start_server()
        transport = remote.RemoteTCPTransport(self.server.get_url())
        self.stop_server()
        self.assertRaises(errors.ConnectionError, transport.has, '.')

    def test_server_closes_listening_sock_on_shutdown_after_request(self):
        """The server should close its listening socket when it's stopped."""
        self.start_server()
        server_url = self.server.get_url()
        self.transport.has('.')
        self.stop_server()
        # if the listening socket has closed, we should get a BADFD error
        # when connecting, rather than a hang.
        transport = remote.RemoteTCPTransport(server_url)
        self.assertRaises(errors.ConnectionError, transport.has, '.')


class WritableEndToEndTests(SmartTCPTests):
    """Client to server tests that require a writable transport."""

    def setUp(self):
        super(WritableEndToEndTests, self).setUp()
        self.start_server()

    def test_start_tcp_server(self):
        url = self.server.get_url()
        self.assertContainsRe(url, r'^bzr://127\.0\.0\.1:[0-9]{2,}/')

    def test_smart_transport_has(self):
        """Checking for file existence over smart."""
        self._captureVar('BZR_NO_SMART_VFS', None)
        self.backing_transport.put_bytes("foo", "contents of foo\n")
        self.assertTrue(self.transport.has("foo"))
        self.assertFalse(self.transport.has("non-foo"))

    def test_smart_transport_get(self):
        """Read back a file over smart."""
        self._captureVar('BZR_NO_SMART_VFS', None)
        self.backing_transport.put_bytes("foo", "contents\nof\nfoo\n")
        fp = self.transport.get("foo")
        self.assertEqual('contents\nof\nfoo\n', fp.read())

    def test_get_error_enoent(self):
        """Error reported from server getting nonexistent file."""
        # The path in a raised NoSuchFile exception should be the precise path
        # asked for by the client. This gives meaningful and unsurprising errors
        # for users.
        self._captureVar('BZR_NO_SMART_VFS', None)
        err = self.assertRaises(
            errors.NoSuchFile, self.transport.get, 'not%20a%20file')
        self.assertSubset([err.path], ['not%20a%20file', './not%20a%20file'])

    def test_simple_clone_conn(self):
        """Test that cloning reuses the same connection."""
        # we create a real connection not a loopback one, but it will use the
        # same server and pipes
        conn2 = self.transport.clone('.')
        self.assertIs(self.transport.get_smart_medium(),
                      conn2.get_smart_medium())

    def test__remote_path(self):
        self.assertEquals('/foo/bar',
                          self.transport._remote_path('foo/bar'))

    def test_clone_changes_base(self):
        """Cloning transport produces one with a new base location"""
        conn2 = self.transport.clone('subdir')
        self.assertEquals(self.transport.base + 'subdir/',
                          conn2.base)

    def test_open_dir(self):
        """Test changing directory"""
        self._captureVar('BZR_NO_SMART_VFS', None)
        transport = self.transport
        self.backing_transport.mkdir('toffee')
        self.backing_transport.mkdir('toffee/apple')
        self.assertEquals('/toffee', transport._remote_path('toffee'))
        toffee_trans = transport.clone('toffee')
        # Check that each transport has only the contents of its directory
        # directly visible. If state was being held in the wrong object, it's
        # conceivable that cloning a transport would alter the state of the
        # cloned-from transport.
        self.assertTrue(transport.has('toffee'))
        self.assertFalse(toffee_trans.has('toffee'))
        self.assertFalse(transport.has('apple'))
        self.assertTrue(toffee_trans.has('apple'))

    def test_open_bzrdir(self):
        """Open an existing bzrdir over smart transport"""
        transport = self.transport
        t = self.backing_transport
        bzrdir.BzrDirFormat.get_default_format().initialize_on_transport(t)
        result_dir = bzrdir.BzrDir.open_containing_from_transport(transport)


class ReadOnlyEndToEndTests(SmartTCPTests):
    """Tests from the client to the server using a readonly backing transport."""

    def test_mkdir_error_readonly(self):
        """TransportNotPossible should be preserved from the backing transport."""
        self._captureVar('BZR_NO_SMART_VFS', None)
        self.start_server(readonly=True)
        self.assertRaises(errors.TransportNotPossible, self.transport.mkdir,
            'foo')


class TestServerHooks(SmartTCPTests):

    def capture_server_call(self, backing_urls, public_url):
        """Record a server_started|stopped hook firing."""
        self.hook_calls.append((backing_urls, public_url))

    def test_server_started_hook_memory(self):
        """The server_started hook fires when the server is started."""
        self.hook_calls = []
        server.SmartTCPServer.hooks.install_named_hook('server_started',
            self.capture_server_call, None)
        self.start_server()
        # at this point, the server will be starting a thread up.
        # there is no indicator at the moment, so bodge it by doing a request.
        self.transport.has('.')
        # The default test server uses MemoryTransport and that has no external
        # url:
        self.assertEqual([([self.backing_transport.base], self.transport.base)],
            self.hook_calls)

    def test_server_started_hook_file(self):
        """The server_started hook fires when the server is started."""
        self.hook_calls = []
        server.SmartTCPServer.hooks.install_named_hook('server_started',
            self.capture_server_call, None)
        self.start_server(backing_transport=transport.get_transport("."))
        # at this point, the server will be starting a thread up.
        # there is no indicator at the moment, so bodge it by doing a request.
        self.transport.has('.')
        # The default test server uses MemoryTransport and that has no external
        # url:
        self.assertEqual([([
            self.backing_transport.base, self.backing_transport.external_url()],
             self.transport.base)],
            self.hook_calls)

    def test_server_stopped_hook_simple_memory(self):
        """The server_stopped hook fires when the server is stopped."""
        self.hook_calls = []
        server.SmartTCPServer.hooks.install_named_hook('server_stopped',
            self.capture_server_call, None)
        self.start_server()
        result = [([self.backing_transport.base], self.transport.base)]
        # check the stopping message isn't emitted up front.
        self.assertEqual([], self.hook_calls)
        # nor after a single message
        self.transport.has('.')
        self.assertEqual([], self.hook_calls)
        # clean up the server
        self.stop_server()
        # now it should have fired.
        self.assertEqual(result, self.hook_calls)

    def test_server_stopped_hook_simple_file(self):
        """The server_stopped hook fires when the server is stopped."""
        self.hook_calls = []
        server.SmartTCPServer.hooks.install_named_hook('server_stopped',
            self.capture_server_call, None)
        self.start_server(backing_transport=transport.get_transport("."))
        result = [(
            [self.backing_transport.base, self.backing_transport.external_url()]
            , self.transport.base)]
        # check the stopping message isn't emitted up front.
        self.assertEqual([], self.hook_calls)
        # nor after a single message
        self.transport.has('.')
        self.assertEqual([], self.hook_calls)
        # clean up the server
        self.stop_server()
        # now it should have fired.
        self.assertEqual(result, self.hook_calls)

# TODO: test that when the server suffers an exception that it calls the
# server-stopped hook.


class SmartServerCommandTests(tests.TestCaseWithTransport):
    """Tests that call directly into the command objects, bypassing the network
    and the request dispatching.

    Note: these tests are rudimentary versions of the command object tests in
    test_smart.py.
    """

    def test_hello(self):
        cmd = _mod_request.HelloRequest(None, '/')
        response = cmd.execute()
        self.assertEqual(('ok', '2'), response.args)
        self.assertEqual(None, response.body)

    def test_get_bundle(self):
        from bzrlib.bundle import serializer
        wt = self.make_branch_and_tree('.')
        self.build_tree_contents([('hello', 'hello world')])
        wt.add('hello')
        rev_id = wt.commit('add hello')

        cmd = _mod_request.GetBundleRequest(self.get_transport(), '/')
        response = cmd.execute('.', rev_id)
        bundle = serializer.read_bundle(StringIO(response.body))
        self.assertEqual((), response.args)


class SmartServerRequestHandlerTests(tests.TestCaseWithTransport):
    """Test that call directly into the handler logic, bypassing the network."""

    def setUp(self):
        super(SmartServerRequestHandlerTests, self).setUp()
        self._captureVar('BZR_NO_SMART_VFS', None)

    def build_handler(self, transport):
        """Returns a handler for the commands in protocol version one."""
        return _mod_request.SmartServerRequestHandler(
            transport, _mod_request.request_handlers, '/')

    def test_construct_request_handler(self):
        """Constructing a request handler should be easy and set defaults."""
        handler = _mod_request.SmartServerRequestHandler(None, commands=None,
                root_client_path='/')
        self.assertFalse(handler.finished_reading)

    def test_hello(self):
        handler = self.build_handler(None)
        handler.args_received(('hello',))
        self.assertEqual(('ok', '2'), handler.response.args)
        self.assertEqual(None, handler.response.body)

    def test_disable_vfs_handler_classes_via_environment(self):
        # VFS handler classes will raise an error from "execute" if
        # BZR_NO_SMART_VFS is set.
        handler = vfs.HasRequest(None, '/')
        # set environment variable after construction to make sure it's
        # examined.
        # Note that we can safely clobber BZR_NO_SMART_VFS here, because setUp
        # has called _captureVar, so it will be restored to the right state
        # afterwards.
        os.environ['BZR_NO_SMART_VFS'] = ''
        self.assertRaises(errors.DisabledMethod, handler.execute)

    def test_readonly_exception_becomes_transport_not_possible(self):
        """The response for a read-only error is ('ReadOnlyError')."""
        handler = self.build_handler(self.get_readonly_transport())
        # send a mkdir for foo, with no explicit mode - should fail.
        handler.args_received(('mkdir', 'foo', ''))
        # and the failure should be an explicit ReadOnlyError
        self.assertEqual(("ReadOnlyError", ), handler.response.args)
        # XXX: TODO: test that other TransportNotPossible errors are
        # presented as TransportNotPossible - not possible to do that
        # until I figure out how to trigger that relatively cleanly via
        # the api. RBC 20060918

    def test_hello_has_finished_body_on_dispatch(self):
        """The 'hello' command should set finished_reading."""
        handler = self.build_handler(None)
        handler.args_received(('hello',))
        self.assertTrue(handler.finished_reading)
        self.assertNotEqual(None, handler.response)

    def test_put_bytes_non_atomic(self):
        """'put_...' should set finished_reading after reading the bytes."""
        handler = self.build_handler(self.get_transport())
        handler.args_received(('put_non_atomic', 'a-file', '', 'F', ''))
        self.assertFalse(handler.finished_reading)
        handler.accept_body('1234')
        self.assertFalse(handler.finished_reading)
        handler.accept_body('5678')
        handler.end_of_body()
        self.assertTrue(handler.finished_reading)
        self.assertEqual(('ok', ), handler.response.args)
        self.assertEqual(None, handler.response.body)

    def test_readv_accept_body(self):
        """'readv' should set finished_reading after reading offsets."""
        self.build_tree(['a-file'])
        handler = self.build_handler(self.get_readonly_transport())
        handler.args_received(('readv', 'a-file'))
        self.assertFalse(handler.finished_reading)
        handler.accept_body('2,')
        self.assertFalse(handler.finished_reading)
        handler.accept_body('3')
        handler.end_of_body()
        self.assertTrue(handler.finished_reading)
        self.assertEqual(('readv', ), handler.response.args)
        # co - nte - nt of a-file is the file contents we are extracting from.
        self.assertEqual('nte', handler.response.body)

    def test_readv_short_read_response_contents(self):
        """'readv' when a short read occurs sets the response appropriately."""
        self.build_tree(['a-file'])
        handler = self.build_handler(self.get_readonly_transport())
        handler.args_received(('readv', 'a-file'))
        # read beyond the end of the file.
        handler.accept_body('100,1')
        handler.end_of_body()
        self.assertTrue(handler.finished_reading)
        self.assertEqual(('ShortReadvError', './a-file', '100', '1', '0'),
            handler.response.args)
        self.assertEqual(None, handler.response.body)


class RemoteTransportRegistration(tests.TestCase):

    def test_registration(self):
        t = transport.get_transport('bzr+ssh://example.com/path')
        self.assertIsInstance(t, remote.RemoteSSHTransport)
        self.assertEqual('example.com', t._host)

    def test_bzr_https(self):
        # https://bugs.launchpad.net/bzr/+bug/128456
        t = transport.get_transport('bzr+https://example.com/path')
        self.assertIsInstance(t, remote.RemoteHTTPTransport)
        self.assertStartsWith(
            t._http_transport.base,
            'https://')


class TestRemoteTransport(tests.TestCase):

    def test_use_connection_factory(self):
        # We want to be able to pass a client as a parameter to RemoteTransport.
        input = StringIO('ok\n3\nbardone\n')
        output = StringIO()
        client_medium = medium.SmartSimplePipesClientMedium(
            input, output, 'base')
        transport = remote.RemoteTransport(
            'bzr://localhost/', medium=client_medium)
        # Disable version detection.
        client_medium._protocol_version = 1

        # We want to make sure the client is used when the first remote
        # method is called.  No data should have been sent, or read.
        self.assertEqual(0, input.tell())
        self.assertEqual('', output.getvalue())

        # Now call a method that should result in one request: as the
        # transport makes its own protocol instances, we check on the wire.
        # XXX: TODO: give the transport a protocol factory, which can make
        # an instrumented protocol for us.
        self.assertEqual('bar', transport.get_bytes('foo'))
        # only the needed data should have been sent/received.
        self.assertEqual(13, input.tell())
        self.assertEqual('get\x01/foo\n', output.getvalue())

    def test__translate_error_readonly(self):
        """Sending a ReadOnlyError to _translate_error raises TransportNotPossible."""
        client_medium = medium.SmartSimplePipesClientMedium(None, None, 'base')
        transport = remote.RemoteTransport(
            'bzr://localhost/', medium=client_medium)
        err = errors.ErrorFromSmartServer(("ReadOnlyError", ))
        self.assertRaises(errors.TransportNotPossible,
            transport._translate_error, err)


class TestSmartProtocol(tests.TestCase):
    """Base class for smart protocol tests.

    Each test case gets a smart_server and smart_client created during setUp().

    It is planned that the client can be called with self.call_client() giving
    it an expected server response, which will be fed into it when it tries to
    read. Likewise, self.call_server will call a servers method with a canned
    serialised client request. Output done by the client or server for these
    calls will be captured to self.to_server and self.to_client. Each element
    in the list is a write call from the client or server respectively.

    Subclasses can override client_protocol_class and server_protocol_class.
    """

    request_encoder = None
    response_decoder = None
    server_protocol_class = None
    client_protocol_class = None

    def make_client_protocol_and_output(self, input_bytes=None):
        """
        :returns: a Request
        """
        # This is very similar to
        # bzrlib.smart.client._SmartClient._build_client_protocol
        # XXX: make this use _SmartClient!
        if input_bytes is None:
            input = StringIO()
        else:
            input = StringIO(input_bytes)
        output = StringIO()
        client_medium = medium.SmartSimplePipesClientMedium(
            input, output, 'base')
        request = client_medium.get_request()
        if self.client_protocol_class is not None:
            client_protocol = self.client_protocol_class(request)
            return client_protocol, client_protocol, output
        else:
            self.assertNotEqual(None, self.request_encoder)
            self.assertNotEqual(None, self.response_decoder)
            requester = self.request_encoder(request)
            response_handler = message.ConventionalResponseHandler()
            response_protocol = self.response_decoder(
                response_handler, expect_version_marker=True)
            response_handler.setProtoAndMediumRequest(
                response_protocol, request)
            return requester, response_handler, output

    def make_client_protocol(self, input_bytes=None):
        result = self.make_client_protocol_and_output(input_bytes=input_bytes)
        requester, response_handler, output = result
        return requester, response_handler

    def make_server_protocol(self):
        out_stream = StringIO()
        smart_protocol = self.server_protocol_class(None, out_stream.write)
        return smart_protocol, out_stream

    def setUp(self):
        super(TestSmartProtocol, self).setUp()
        self.response_marker = getattr(
            self.client_protocol_class, 'response_marker', None)
        self.request_marker = getattr(
            self.client_protocol_class, 'request_marker', None)

    def assertOffsetSerialisation(self, expected_offsets, expected_serialised,
        requester):
        """Check that smart (de)serialises offsets as expected.

        We check both serialisation and deserialisation at the same time
        to ensure that the round tripping cannot skew: both directions should
        be as expected.

        :param expected_offsets: a readv offset list.
        :param expected_seralised: an expected serial form of the offsets.
        """
        # XXX: '_deserialise_offsets' should be a method of the
        # SmartServerRequestProtocol in future.
        readv_cmd = vfs.ReadvRequest(None, '/')
        offsets = readv_cmd._deserialise_offsets(expected_serialised)
        self.assertEqual(expected_offsets, offsets)
        serialised = requester._serialise_offsets(offsets)
        self.assertEqual(expected_serialised, serialised)

    def build_protocol_waiting_for_body(self):
        smart_protocol, out_stream = self.make_server_protocol()
        smart_protocol._has_dispatched = True
        smart_protocol.request = _mod_request.SmartServerRequestHandler(
            None, _mod_request.request_handlers, '/')
        class FakeCommand(_mod_request.SmartServerRequest):
            def do_body(self_cmd, body_bytes):
                self.end_received = True
                self.assertEqual('abcdefg', body_bytes)
                return _mod_request.SuccessfulSmartServerResponse(('ok', ))
        smart_protocol.request._command = FakeCommand(None)
        # Call accept_bytes to make sure that internal state like _body_decoder
        # is initialised.  This test should probably be given a clearer
        # interface to work with that will not cause this inconsistency.
        #   -- Andrew Bennetts, 2006-09-28
        smart_protocol.accept_bytes('')
        return smart_protocol

    def assertServerToClientEncoding(self, expected_bytes, expected_tuple,
            input_tuples):
        """Assert that each input_tuple serialises as expected_bytes, and the
        bytes deserialise as expected_tuple.
        """
        # check the encoding of the server for all input_tuples matches
        # expected bytes
        for input_tuple in input_tuples:
            server_protocol, server_output = self.make_server_protocol()
            server_protocol._send_response(
                _mod_request.SuccessfulSmartServerResponse(input_tuple))
            self.assertEqual(expected_bytes, server_output.getvalue())
        # check the decoding of the client smart_protocol from expected_bytes:
        requester, response_handler = self.make_client_protocol(expected_bytes)
        requester.call('foo')
        self.assertEqual(expected_tuple, response_handler.read_response_tuple())


class CommonSmartProtocolTestMixin(object):

    def test_connection_closed_reporting(self):
        requester, response_handler = self.make_client_protocol()
        requester.call('hello')
        ex = self.assertRaises(errors.ConnectionReset,
            response_handler.read_response_tuple)
        self.assertEqual("Connection closed: "
            "Unexpected end of message. Please check connectivity "
            "and permissions, and report a bug if problems persist. ",
            str(ex))

    def test_server_offset_serialisation(self):
        """The Smart protocol serialises offsets as a comma and \n string.

        We check a number of boundary cases are as expected: empty, one offset,
        one with the order of reads not increasing (an out of order read), and
        one that should coalesce.
        """
        requester, response_handler = self.make_client_protocol()
        self.assertOffsetSerialisation([], '', requester)
        self.assertOffsetSerialisation([(1,2)], '1,2', requester)
        self.assertOffsetSerialisation([(10,40), (0,5)], '10,40\n0,5',
            requester)
        self.assertOffsetSerialisation([(1,2), (3,4), (100, 200)],
            '1,2\n3,4\n100,200', requester)


class TestVersionOneFeaturesInProtocolOne(
    TestSmartProtocol, CommonSmartProtocolTestMixin):
    """Tests for version one smart protocol features as implemeted by version
    one."""

    client_protocol_class = protocol.SmartClientRequestProtocolOne
    server_protocol_class = protocol.SmartServerRequestProtocolOne

    def test_construct_version_one_server_protocol(self):
        smart_protocol = protocol.SmartServerRequestProtocolOne(None, None)
        self.assertEqual('', smart_protocol.unused_data)
        self.assertEqual('', smart_protocol.in_buffer)
        self.assertFalse(smart_protocol._has_dispatched)
        self.assertEqual(1, smart_protocol.next_read_size())

    def test_construct_version_one_client_protocol(self):
        # we can construct a client protocol from a client medium request
        output = StringIO()
        client_medium = medium.SmartSimplePipesClientMedium(
            None, output, 'base')
        request = client_medium.get_request()
        client_protocol = protocol.SmartClientRequestProtocolOne(request)

    def test_accept_bytes_of_bad_request_to_protocol(self):
        out_stream = StringIO()
        smart_protocol = protocol.SmartServerRequestProtocolOne(
            None, out_stream.write)
        smart_protocol.accept_bytes('abc')
        self.assertEqual('abc', smart_protocol.in_buffer)
        smart_protocol.accept_bytes('\n')
        self.assertEqual(
            "error\x01Generic bzr smart protocol error: bad request 'abc'\n",
            out_stream.getvalue())
        self.assertTrue(smart_protocol._has_dispatched)
        self.assertEqual(0, smart_protocol.next_read_size())

    def test_accept_body_bytes_to_protocol(self):
        protocol = self.build_protocol_waiting_for_body()
        self.assertEqual(6, protocol.next_read_size())
        protocol.accept_bytes('7\nabc')
        self.assertEqual(9, protocol.next_read_size())
        protocol.accept_bytes('defgd')
        protocol.accept_bytes('one\n')
        self.assertEqual(0, protocol.next_read_size())
        self.assertTrue(self.end_received)

    def test_accept_request_and_body_all_at_once(self):
        self._captureVar('BZR_NO_SMART_VFS', None)
        mem_transport = memory.MemoryTransport()
        mem_transport.put_bytes('foo', 'abcdefghij')
        out_stream = StringIO()
        smart_protocol = protocol.SmartServerRequestProtocolOne(mem_transport,
                out_stream.write)
        smart_protocol.accept_bytes('readv\x01foo\n3\n3,3done\n')
        self.assertEqual(0, smart_protocol.next_read_size())
        self.assertEqual('readv\n3\ndefdone\n', out_stream.getvalue())
        self.assertEqual('', smart_protocol.unused_data)
        self.assertEqual('', smart_protocol.in_buffer)

    def test_accept_excess_bytes_are_preserved(self):
        out_stream = StringIO()
        smart_protocol = protocol.SmartServerRequestProtocolOne(
            None, out_stream.write)
        smart_protocol.accept_bytes('hello\nhello\n')
        self.assertEqual("ok\x012\n", out_stream.getvalue())
        self.assertEqual("hello\n", smart_protocol.unused_data)
        self.assertEqual("", smart_protocol.in_buffer)

    def test_accept_excess_bytes_after_body(self):
        protocol = self.build_protocol_waiting_for_body()
        protocol.accept_bytes('7\nabcdefgdone\nX')
        self.assertTrue(self.end_received)
        self.assertEqual("X", protocol.unused_data)
        self.assertEqual("", protocol.in_buffer)
        protocol.accept_bytes('Y')
        self.assertEqual("XY", protocol.unused_data)
        self.assertEqual("", protocol.in_buffer)

    def test_accept_excess_bytes_after_dispatch(self):
        out_stream = StringIO()
        smart_protocol = protocol.SmartServerRequestProtocolOne(
            None, out_stream.write)
        smart_protocol.accept_bytes('hello\n')
        self.assertEqual("ok\x012\n", out_stream.getvalue())
        smart_protocol.accept_bytes('hel')
        self.assertEqual("hel", smart_protocol.unused_data)
        smart_protocol.accept_bytes('lo\n')
        self.assertEqual("hello\n", smart_protocol.unused_data)
        self.assertEqual("", smart_protocol.in_buffer)

    def test__send_response_sets_finished_reading(self):
        smart_protocol = protocol.SmartServerRequestProtocolOne(
            None, lambda x: None)
        self.assertEqual(1, smart_protocol.next_read_size())
        smart_protocol._send_response(
            _mod_request.SuccessfulSmartServerResponse(('x',)))
        self.assertEqual(0, smart_protocol.next_read_size())

    def test__send_response_errors_with_base_response(self):
        """Ensure that only the Successful/Failed subclasses are used."""
        smart_protocol = protocol.SmartServerRequestProtocolOne(
            None, lambda x: None)
        self.assertRaises(AttributeError, smart_protocol._send_response,
            _mod_request.SmartServerResponse(('x',)))

    def test_query_version(self):
        """query_version on a SmartClientProtocolOne should return a number.

        The protocol provides the query_version because the domain level clients
        may all need to be able to probe for capabilities.
        """
        # What we really want to test here is that SmartClientProtocolOne calls
        # accept_bytes(tuple_based_encoding_of_hello) and reads and parses the
        # response of tuple-encoded (ok, 1).  Also, separately we should test
        # the error if the response is a non-understood version.
        input = StringIO('ok\x012\n')
        output = StringIO()
        client_medium = medium.SmartSimplePipesClientMedium(
            input, output, 'base')
        request = client_medium.get_request()
        smart_protocol = protocol.SmartClientRequestProtocolOne(request)
        self.assertEqual(2, smart_protocol.query_version())

    def test_client_call_empty_response(self):
        # protocol.call() can get back an empty tuple as a response. This occurs
        # when the parsed line is an empty line, and results in a tuple with
        # one element - an empty string.
        self.assertServerToClientEncoding('\n', ('', ), [(), ('', )])

    def test_client_call_three_element_response(self):
        # protocol.call() can get back tuples of other lengths. A three element
        # tuple should be unpacked as three strings.
        self.assertServerToClientEncoding('a\x01b\x0134\n', ('a', 'b', '34'),
            [('a', 'b', '34')])

    def test_client_call_with_body_bytes_uploads(self):
        # protocol.call_with_body_bytes should length-prefix the bytes onto the
        # wire.
        expected_bytes = "foo\n7\nabcdefgdone\n"
        input = StringIO("\n")
        output = StringIO()
        client_medium = medium.SmartSimplePipesClientMedium(
            input, output, 'base')
        request = client_medium.get_request()
        smart_protocol = protocol.SmartClientRequestProtocolOne(request)
        smart_protocol.call_with_body_bytes(('foo', ), "abcdefg")
        self.assertEqual(expected_bytes, output.getvalue())

    def test_client_call_with_body_readv_array(self):
        # protocol.call_with_upload should encode the readv array and then
        # length-prefix the bytes onto the wire.
        expected_bytes = "foo\n7\n1,2\n5,6done\n"
        input = StringIO("\n")
        output = StringIO()
        client_medium = medium.SmartSimplePipesClientMedium(
            input, output, 'base')
        request = client_medium.get_request()
        smart_protocol = protocol.SmartClientRequestProtocolOne(request)
        smart_protocol.call_with_body_readv_array(('foo', ), [(1,2),(5,6)])
        self.assertEqual(expected_bytes, output.getvalue())

    def _test_client_read_response_tuple_raises_UnknownSmartMethod(self,
            server_bytes):
        input = StringIO(server_bytes)
        output = StringIO()
        client_medium = medium.SmartSimplePipesClientMedium(
            input, output, 'base')
        request = client_medium.get_request()
        smart_protocol = protocol.SmartClientRequestProtocolOne(request)
        smart_protocol.call('foo')
        self.assertRaises(
            errors.UnknownSmartMethod, smart_protocol.read_response_tuple)
        # The request has been finished.  There is no body to read, and
        # attempts to read one will fail.
        self.assertRaises(
            errors.ReadingCompleted, smart_protocol.read_body_bytes)

    def test_client_read_response_tuple_raises_UnknownSmartMethod(self):
        """read_response_tuple raises UnknownSmartMethod if the response says
        the server did not recognise the request.
        """
        server_bytes = (
            "error\x01Generic bzr smart protocol error: bad request 'foo'\n")
        self._test_client_read_response_tuple_raises_UnknownSmartMethod(
            server_bytes)

    def test_client_read_response_tuple_raises_UnknownSmartMethod_0_11(self):
        """read_response_tuple also raises UnknownSmartMethod if the response
        from a bzr 0.11 says the server did not recognise the request.

        (bzr 0.11 sends a slightly different error message to later versions.)
        """
        server_bytes = (
            "error\x01Generic bzr smart protocol error: bad request u'foo'\n")
        self._test_client_read_response_tuple_raises_UnknownSmartMethod(
            server_bytes)

    def test_client_read_body_bytes_all(self):
        # read_body_bytes should decode the body bytes from the wire into
        # a response.
        expected_bytes = "1234567"
        server_bytes = "ok\n7\n1234567done\n"
        input = StringIO(server_bytes)
        output = StringIO()
        client_medium = medium.SmartSimplePipesClientMedium(
            input, output, 'base')
        request = client_medium.get_request()
        smart_protocol = protocol.SmartClientRequestProtocolOne(request)
        smart_protocol.call('foo')
        smart_protocol.read_response_tuple(True)
        self.assertEqual(expected_bytes, smart_protocol.read_body_bytes())

    def test_client_read_body_bytes_incremental(self):
        # test reading a few bytes at a time from the body
        # XXX: possibly we should test dribbling the bytes into the stringio
        # to make the state machine work harder: however, as we use the
        # LengthPrefixedBodyDecoder that is already well tested - we can skip
        # that.
        expected_bytes = "1234567"
        server_bytes = "ok\n7\n1234567done\n"
        input = StringIO(server_bytes)
        output = StringIO()
        client_medium = medium.SmartSimplePipesClientMedium(
            input, output, 'base')
        request = client_medium.get_request()
        smart_protocol = protocol.SmartClientRequestProtocolOne(request)
        smart_protocol.call('foo')
        smart_protocol.read_response_tuple(True)
        self.assertEqual(expected_bytes[0:2], smart_protocol.read_body_bytes(2))
        self.assertEqual(expected_bytes[2:4], smart_protocol.read_body_bytes(2))
        self.assertEqual(expected_bytes[4:6], smart_protocol.read_body_bytes(2))
        self.assertEqual(expected_bytes[6], smart_protocol.read_body_bytes())

    def test_client_cancel_read_body_does_not_eat_body_bytes(self):
        # cancelling the expected body needs to finish the request, but not
        # read any more bytes.
        expected_bytes = "1234567"
        server_bytes = "ok\n7\n1234567done\n"
        input = StringIO(server_bytes)
        output = StringIO()
        client_medium = medium.SmartSimplePipesClientMedium(
            input, output, 'base')
        request = client_medium.get_request()
        smart_protocol = protocol.SmartClientRequestProtocolOne(request)
        smart_protocol.call('foo')
        smart_protocol.read_response_tuple(True)
        smart_protocol.cancel_read_body()
        self.assertEqual(3, input.tell())
        self.assertRaises(
            errors.ReadingCompleted, smart_protocol.read_body_bytes)

    def test_client_read_body_bytes_interrupted_connection(self):
        server_bytes = "ok\n999\nincomplete body"
        input = StringIO(server_bytes)
        output = StringIO()
        client_medium = medium.SmartSimplePipesClientMedium(
            input, output, 'base')
        request = client_medium.get_request()
        smart_protocol = self.client_protocol_class(request)
        smart_protocol.call('foo')
        smart_protocol.read_response_tuple(True)
        self.assertRaises(
            errors.ConnectionReset, smart_protocol.read_body_bytes)


class TestVersionOneFeaturesInProtocolTwo(
    TestSmartProtocol, CommonSmartProtocolTestMixin):
    """Tests for version one smart protocol features as implemeted by version
    two.
    """

    client_protocol_class = protocol.SmartClientRequestProtocolTwo
    server_protocol_class = protocol.SmartServerRequestProtocolTwo

    def test_construct_version_two_server_protocol(self):
        smart_protocol = protocol.SmartServerRequestProtocolTwo(None, None)
        self.assertEqual('', smart_protocol.unused_data)
        self.assertEqual('', smart_protocol.in_buffer)
        self.assertFalse(smart_protocol._has_dispatched)
        self.assertEqual(1, smart_protocol.next_read_size())

    def test_construct_version_two_client_protocol(self):
        # we can construct a client protocol from a client medium request
        output = StringIO()
        client_medium = medium.SmartSimplePipesClientMedium(
            None, output, 'base')
        request = client_medium.get_request()
        client_protocol = protocol.SmartClientRequestProtocolTwo(request)

    def test_accept_bytes_of_bad_request_to_protocol(self):
        out_stream = StringIO()
        smart_protocol = self.server_protocol_class(None, out_stream.write)
        smart_protocol.accept_bytes('abc')
        self.assertEqual('abc', smart_protocol.in_buffer)
        smart_protocol.accept_bytes('\n')
        self.assertEqual(
            self.response_marker +
            "failed\nerror\x01Generic bzr smart protocol error: bad request 'abc'\n",
            out_stream.getvalue())
        self.assertTrue(smart_protocol._has_dispatched)
        self.assertEqual(0, smart_protocol.next_read_size())

    def test_accept_body_bytes_to_protocol(self):
        protocol = self.build_protocol_waiting_for_body()
        self.assertEqual(6, protocol.next_read_size())
        protocol.accept_bytes('7\nabc')
        self.assertEqual(9, protocol.next_read_size())
        protocol.accept_bytes('defgd')
        protocol.accept_bytes('one\n')
        self.assertEqual(0, protocol.next_read_size())
        self.assertTrue(self.end_received)

    def test_accept_request_and_body_all_at_once(self):
        self._captureVar('BZR_NO_SMART_VFS', None)
        mem_transport = memory.MemoryTransport()
        mem_transport.put_bytes('foo', 'abcdefghij')
        out_stream = StringIO()
        smart_protocol = self.server_protocol_class(
            mem_transport, out_stream.write)
        smart_protocol.accept_bytes('readv\x01foo\n3\n3,3done\n')
        self.assertEqual(0, smart_protocol.next_read_size())
        self.assertEqual(self.response_marker +
                         'success\nreadv\n3\ndefdone\n',
                         out_stream.getvalue())
        self.assertEqual('', smart_protocol.unused_data)
        self.assertEqual('', smart_protocol.in_buffer)

    def test_accept_excess_bytes_are_preserved(self):
        out_stream = StringIO()
        smart_protocol = self.server_protocol_class(None, out_stream.write)
        smart_protocol.accept_bytes('hello\nhello\n')
        self.assertEqual(self.response_marker + "success\nok\x012\n",
                         out_stream.getvalue())
        self.assertEqual("hello\n", smart_protocol.unused_data)
        self.assertEqual("", smart_protocol.in_buffer)

    def test_accept_excess_bytes_after_body(self):
        # The excess bytes look like the start of another request.
        server_protocol = self.build_protocol_waiting_for_body()
        server_protocol.accept_bytes('7\nabcdefgdone\n' + self.response_marker)
        self.assertTrue(self.end_received)
        self.assertEqual(self.response_marker,
                         server_protocol.unused_data)
        self.assertEqual("", server_protocol.in_buffer)
        server_protocol.accept_bytes('Y')
        self.assertEqual(self.response_marker + "Y",
                         server_protocol.unused_data)
        self.assertEqual("", server_protocol.in_buffer)

    def test_accept_excess_bytes_after_dispatch(self):
        out_stream = StringIO()
        smart_protocol = self.server_protocol_class(None, out_stream.write)
        smart_protocol.accept_bytes('hello\n')
        self.assertEqual(self.response_marker + "success\nok\x012\n",
                         out_stream.getvalue())
        smart_protocol.accept_bytes(self.request_marker + 'hel')
        self.assertEqual(self.request_marker + "hel",
                         smart_protocol.unused_data)
        smart_protocol.accept_bytes('lo\n')
        self.assertEqual(self.request_marker + "hello\n",
                         smart_protocol.unused_data)
        self.assertEqual("", smart_protocol.in_buffer)

    def test__send_response_sets_finished_reading(self):
        smart_protocol = self.server_protocol_class(None, lambda x: None)
        self.assertEqual(1, smart_protocol.next_read_size())
        smart_protocol._send_response(
            _mod_request.SuccessfulSmartServerResponse(('x',)))
        self.assertEqual(0, smart_protocol.next_read_size())

    def test__send_response_errors_with_base_response(self):
        """Ensure that only the Successful/Failed subclasses are used."""
        smart_protocol = self.server_protocol_class(None, lambda x: None)
        self.assertRaises(AttributeError, smart_protocol._send_response,
            _mod_request.SmartServerResponse(('x',)))

    def test_query_version(self):
        """query_version on a SmartClientProtocolTwo should return a number.

        The protocol provides the query_version because the domain level clients
        may all need to be able to probe for capabilities.
        """
        # What we really want to test here is that SmartClientProtocolTwo calls
        # accept_bytes(tuple_based_encoding_of_hello) and reads and parses the
        # response of tuple-encoded (ok, 1).  Also, separately we should test
        # the error if the response is a non-understood version.
        input = StringIO(self.response_marker + 'success\nok\x012\n')
        output = StringIO()
        client_medium = medium.SmartSimplePipesClientMedium(
            input, output, 'base')
        request = client_medium.get_request()
        smart_protocol = self.client_protocol_class(request)
        self.assertEqual(2, smart_protocol.query_version())

    def test_client_call_empty_response(self):
        # protocol.call() can get back an empty tuple as a response. This occurs
        # when the parsed line is an empty line, and results in a tuple with
        # one element - an empty string.
        self.assertServerToClientEncoding(
            self.response_marker + 'success\n\n', ('', ), [(), ('', )])

    def test_client_call_three_element_response(self):
        # protocol.call() can get back tuples of other lengths. A three element
        # tuple should be unpacked as three strings.
        self.assertServerToClientEncoding(
            self.response_marker + 'success\na\x01b\x0134\n',
            ('a', 'b', '34'),
            [('a', 'b', '34')])

    def test_client_call_with_body_bytes_uploads(self):
        # protocol.call_with_body_bytes should length-prefix the bytes onto the
        # wire.
        expected_bytes = self.request_marker + "foo\n7\nabcdefgdone\n"
        input = StringIO("\n")
        output = StringIO()
        client_medium = medium.SmartSimplePipesClientMedium(
            input, output, 'base')
        request = client_medium.get_request()
        smart_protocol = self.client_protocol_class(request)
        smart_protocol.call_with_body_bytes(('foo', ), "abcdefg")
        self.assertEqual(expected_bytes, output.getvalue())

    def test_client_call_with_body_readv_array(self):
        # protocol.call_with_upload should encode the readv array and then
        # length-prefix the bytes onto the wire.
        expected_bytes = self.request_marker + "foo\n7\n1,2\n5,6done\n"
        input = StringIO("\n")
        output = StringIO()
        client_medium = medium.SmartSimplePipesClientMedium(
            input, output, 'base')
        request = client_medium.get_request()
        smart_protocol = self.client_protocol_class(request)
        smart_protocol.call_with_body_readv_array(('foo', ), [(1,2),(5,6)])
        self.assertEqual(expected_bytes, output.getvalue())

    def test_client_read_body_bytes_all(self):
        # read_body_bytes should decode the body bytes from the wire into
        # a response.
        expected_bytes = "1234567"
        server_bytes = (self.response_marker +
                        "success\nok\n7\n1234567done\n")
        input = StringIO(server_bytes)
        output = StringIO()
        client_medium = medium.SmartSimplePipesClientMedium(
            input, output, 'base')
        request = client_medium.get_request()
        smart_protocol = self.client_protocol_class(request)
        smart_protocol.call('foo')
        smart_protocol.read_response_tuple(True)
        self.assertEqual(expected_bytes, smart_protocol.read_body_bytes())

    def test_client_read_body_bytes_incremental(self):
        # test reading a few bytes at a time from the body
        # XXX: possibly we should test dribbling the bytes into the stringio
        # to make the state machine work harder: however, as we use the
        # LengthPrefixedBodyDecoder that is already well tested - we can skip
        # that.
        expected_bytes = "1234567"
        server_bytes = self.response_marker + "success\nok\n7\n1234567done\n"
        input = StringIO(server_bytes)
        output = StringIO()
        client_medium = medium.SmartSimplePipesClientMedium(
            input, output, 'base')
        request = client_medium.get_request()
        smart_protocol = self.client_protocol_class(request)
        smart_protocol.call('foo')
        smart_protocol.read_response_tuple(True)
        self.assertEqual(expected_bytes[0:2], smart_protocol.read_body_bytes(2))
        self.assertEqual(expected_bytes[2:4], smart_protocol.read_body_bytes(2))
        self.assertEqual(expected_bytes[4:6], smart_protocol.read_body_bytes(2))
        self.assertEqual(expected_bytes[6], smart_protocol.read_body_bytes())

    def test_client_cancel_read_body_does_not_eat_body_bytes(self):
        # cancelling the expected body needs to finish the request, but not
        # read any more bytes.
        server_bytes = self.response_marker + "success\nok\n7\n1234567done\n"
        input = StringIO(server_bytes)
        output = StringIO()
        client_medium = medium.SmartSimplePipesClientMedium(
            input, output, 'base')
        request = client_medium.get_request()
        smart_protocol = self.client_protocol_class(request)
        smart_protocol.call('foo')
        smart_protocol.read_response_tuple(True)
        smart_protocol.cancel_read_body()
        self.assertEqual(len(self.response_marker + 'success\nok\n'),
                         input.tell())
        self.assertRaises(
            errors.ReadingCompleted, smart_protocol.read_body_bytes)

    def test_client_read_body_bytes_interrupted_connection(self):
        server_bytes = (self.response_marker +
                        "success\nok\n999\nincomplete body")
        input = StringIO(server_bytes)
        output = StringIO()
        client_medium = medium.SmartSimplePipesClientMedium(
            input, output, 'base')
        request = client_medium.get_request()
        smart_protocol = self.client_protocol_class(request)
        smart_protocol.call('foo')
        smart_protocol.read_response_tuple(True)
        self.assertRaises(
            errors.ConnectionReset, smart_protocol.read_body_bytes)


class TestSmartProtocolTwoSpecificsMixin(object):

    def assertBodyStreamSerialisation(self, expected_serialisation,
                                      body_stream):
        """Assert that body_stream is serialised as expected_serialisation."""
        out_stream = StringIO()
        protocol._send_stream(body_stream, out_stream.write)
        self.assertEqual(expected_serialisation, out_stream.getvalue())

    def assertBodyStreamRoundTrips(self, body_stream):
        """Assert that body_stream is the same after being serialised and
        deserialised.
        """
        out_stream = StringIO()
        protocol._send_stream(body_stream, out_stream.write)
        decoder = protocol.ChunkedBodyDecoder()
        decoder.accept_bytes(out_stream.getvalue())
        decoded_stream = list(iter(decoder.read_next_chunk, None))
        self.assertEqual(body_stream, decoded_stream)

    def test_body_stream_serialisation_empty(self):
        """A body_stream with no bytes can be serialised."""
        self.assertBodyStreamSerialisation('chunked\nEND\n', [])
        self.assertBodyStreamRoundTrips([])

    def test_body_stream_serialisation(self):
        stream = ['chunk one', 'chunk two', 'chunk three']
        self.assertBodyStreamSerialisation(
            'chunked\n' + '9\nchunk one' + '9\nchunk two' + 'b\nchunk three' +
            'END\n',
            stream)
        self.assertBodyStreamRoundTrips(stream)

    def test_body_stream_with_empty_element_serialisation(self):
        """A body stream can include ''.

        The empty string can be transmitted like any other string.
        """
        stream = ['', 'chunk']
        self.assertBodyStreamSerialisation(
            'chunked\n' + '0\n' + '5\nchunk' + 'END\n', stream)
        self.assertBodyStreamRoundTrips(stream)

    def test_body_stream_error_serialistion(self):
        stream = ['first chunk',
                  _mod_request.FailedSmartServerResponse(
                      ('FailureName', 'failure arg'))]
        expected_bytes = (
            'chunked\n' + 'b\nfirst chunk' +
            'ERR\n' + 'b\nFailureName' + 'b\nfailure arg' +
            'END\n')
        self.assertBodyStreamSerialisation(expected_bytes, stream)
        self.assertBodyStreamRoundTrips(stream)

    def test__send_response_includes_failure_marker(self):
        """FailedSmartServerResponse have 'failed\n' after the version."""
        out_stream = StringIO()
        smart_protocol = protocol.SmartServerRequestProtocolTwo(
            None, out_stream.write)
        smart_protocol._send_response(
            _mod_request.FailedSmartServerResponse(('x',)))
        self.assertEqual(protocol.RESPONSE_VERSION_TWO + 'failed\nx\n',
                         out_stream.getvalue())

    def test__send_response_includes_success_marker(self):
        """SuccessfulSmartServerResponse have 'success\n' after the version."""
        out_stream = StringIO()
        smart_protocol = protocol.SmartServerRequestProtocolTwo(
            None, out_stream.write)
        smart_protocol._send_response(
            _mod_request.SuccessfulSmartServerResponse(('x',)))
        self.assertEqual(protocol.RESPONSE_VERSION_TWO + 'success\nx\n',
                         out_stream.getvalue())

    def test__send_response_with_body_stream_sets_finished_reading(self):
        smart_protocol = protocol.SmartServerRequestProtocolTwo(
            None, lambda x: None)
        self.assertEqual(1, smart_protocol.next_read_size())
        smart_protocol._send_response(
            _mod_request.SuccessfulSmartServerResponse(('x',), body_stream=[]))
        self.assertEqual(0, smart_protocol.next_read_size())

    def test_streamed_body_bytes(self):
        body_header = 'chunked\n'
        two_body_chunks = "4\n1234" + "3\n567"
        body_terminator = "END\n"
        server_bytes = (protocol.RESPONSE_VERSION_TWO +
                        "success\nok\n" + body_header + two_body_chunks +
                        body_terminator)
        input = StringIO(server_bytes)
        output = StringIO()
        client_medium = medium.SmartSimplePipesClientMedium(
            input, output, 'base')
        request = client_medium.get_request()
        smart_protocol = protocol.SmartClientRequestProtocolTwo(request)
        smart_protocol.call('foo')
        smart_protocol.read_response_tuple(True)
        stream = smart_protocol.read_streamed_body()
        self.assertEqual(['1234', '567'], list(stream))

    def test_read_streamed_body_error(self):
        """When a stream is interrupted by an error..."""
        body_header = 'chunked\n'
        a_body_chunk = '4\naaaa'
        err_signal = 'ERR\n'
        err_chunks = 'a\nerror arg1' + '4\narg2'
        finish = 'END\n'
        body = body_header + a_body_chunk + err_signal + err_chunks + finish
        server_bytes = (protocol.RESPONSE_VERSION_TWO +
                        "success\nok\n" + body)
        input = StringIO(server_bytes)
        output = StringIO()
        client_medium = medium.SmartSimplePipesClientMedium(
            input, output, 'base')
        smart_request = client_medium.get_request()
        smart_protocol = protocol.SmartClientRequestProtocolTwo(smart_request)
        smart_protocol.call('foo')
        smart_protocol.read_response_tuple(True)
        expected_chunks = [
            'aaaa',
            _mod_request.FailedSmartServerResponse(('error arg1', 'arg2'))]
        stream = smart_protocol.read_streamed_body()
        self.assertEqual(expected_chunks, list(stream))

    def test_streamed_body_bytes_interrupted_connection(self):
        body_header = 'chunked\n'
        incomplete_body_chunk = "9999\nincomplete chunk"
        server_bytes = (protocol.RESPONSE_VERSION_TWO +
                        "success\nok\n" + body_header + incomplete_body_chunk)
        input = StringIO(server_bytes)
        output = StringIO()
        client_medium = medium.SmartSimplePipesClientMedium(
            input, output, 'base')
        request = client_medium.get_request()
        smart_protocol = protocol.SmartClientRequestProtocolTwo(request)
        smart_protocol.call('foo')
        smart_protocol.read_response_tuple(True)
        stream = smart_protocol.read_streamed_body()
        self.assertRaises(errors.ConnectionReset, stream.next)

    def test_client_read_response_tuple_sets_response_status(self):
        server_bytes = protocol.RESPONSE_VERSION_TWO + "success\nok\n"
        input = StringIO(server_bytes)
        output = StringIO()
        client_medium = medium.SmartSimplePipesClientMedium(
            input, output, 'base')
        request = client_medium.get_request()
        smart_protocol = protocol.SmartClientRequestProtocolTwo(request)
        smart_protocol.call('foo')
        smart_protocol.read_response_tuple(False)
        self.assertEqual(True, smart_protocol.response_status)

    def test_client_read_response_tuple_raises_UnknownSmartMethod(self):
        """read_response_tuple raises UnknownSmartMethod if the response says
        the server did not recognise the request.
        """
        server_bytes = (
            protocol.RESPONSE_VERSION_TWO +
            "failed\n" +
            "error\x01Generic bzr smart protocol error: bad request 'foo'\n")
        input = StringIO(server_bytes)
        output = StringIO()
        client_medium = medium.SmartSimplePipesClientMedium(
            input, output, 'base')
        request = client_medium.get_request()
        smart_protocol = protocol.SmartClientRequestProtocolTwo(request)
        smart_protocol.call('foo')
        self.assertRaises(
            errors.UnknownSmartMethod, smart_protocol.read_response_tuple)
        # The request has been finished.  There is no body to read, and
        # attempts to read one will fail.
        self.assertRaises(
            errors.ReadingCompleted, smart_protocol.read_body_bytes)


class TestSmartProtocolTwoSpecifics(
        TestSmartProtocol, TestSmartProtocolTwoSpecificsMixin):
    """Tests for aspects of smart protocol version two that are unique to
    version two.

    Thus tests involving body streams and success/failure markers belong here.
    """

    client_protocol_class = protocol.SmartClientRequestProtocolTwo
    server_protocol_class = protocol.SmartServerRequestProtocolTwo


class TestVersionOneFeaturesInProtocolThree(
    TestSmartProtocol, CommonSmartProtocolTestMixin):
    """Tests for version one smart protocol features as implemented by version
    three.
    """

    request_encoder = protocol.ProtocolThreeRequester
    response_decoder = protocol.ProtocolThreeDecoder
    # build_server_protocol_three is a function, so we can't set it as a class
    # attribute directly, because then Python will assume it is actually a
    # method.  So we make server_protocol_class be a static method, rather than
    # simply doing:
    # "server_protocol_class = protocol.build_server_protocol_three".
    server_protocol_class = staticmethod(protocol.build_server_protocol_three)

    def setUp(self):
        super(TestVersionOneFeaturesInProtocolThree, self).setUp()
        self.response_marker = protocol.MESSAGE_VERSION_THREE
        self.request_marker = protocol.MESSAGE_VERSION_THREE

    def test_construct_version_three_server_protocol(self):
        smart_protocol = protocol.ProtocolThreeDecoder(None)
        self.assertEqual('', smart_protocol.unused_data)
        self.assertEqual([], smart_protocol._in_buffer_list)
        self.assertEqual(0, smart_protocol._in_buffer_len)
        self.assertFalse(smart_protocol._has_dispatched)
        # The protocol starts by expecting four bytes, a length prefix for the
        # headers.
        self.assertEqual(4, smart_protocol.next_read_size())


class LoggingMessageHandler(object):

    def __init__(self):
        self.event_log = []

    def _log(self, *args):
        self.event_log.append(args)

    def headers_received(self, headers):
        self._log('headers', headers)

    def protocol_error(self, exception):
        self._log('protocol_error', exception)

    def byte_part_received(self, byte):
        self._log('byte', byte)

    def bytes_part_received(self, bytes):
        self._log('bytes', bytes)

    def structure_part_received(self, structure):
        self._log('structure', structure)

    def end_received(self):
        self._log('end')


class TestProtocolThree(TestSmartProtocol):
    """Tests for v3 of the server-side protocol."""

    request_encoder = protocol.ProtocolThreeRequester
    response_decoder = protocol.ProtocolThreeDecoder
    server_protocol_class = protocol.ProtocolThreeDecoder

    def test_trivial_request(self):
        """Smoke test for the simplest possible v3 request: empty headers, no
        message parts.
        """
        output = StringIO()
        headers = '\0\0\0\x02de'  # length-prefixed, bencoded empty dict
        end = 'e'
        request_bytes = headers + end
        smart_protocol = self.server_protocol_class(LoggingMessageHandler())
        smart_protocol.accept_bytes(request_bytes)
        self.assertEqual(0, smart_protocol.next_read_size())
        self.assertEqual('', smart_protocol.unused_data)

    def test_repeated_excess(self):
        """Repeated calls to accept_bytes after the message end has been parsed
        accumlates the bytes in the unused_data attribute.
        """
        output = StringIO()
        headers = '\0\0\0\x02de'  # length-prefixed, bencoded empty dict
        end = 'e'
        request_bytes = headers + end
        smart_protocol = self.server_protocol_class(LoggingMessageHandler())
        smart_protocol.accept_bytes(request_bytes)
        self.assertEqual('', smart_protocol.unused_data)
        smart_protocol.accept_bytes('aaa')
        self.assertEqual('aaa', smart_protocol.unused_data)
        smart_protocol.accept_bytes('bbb')
        self.assertEqual('aaabbb', smart_protocol.unused_data)
        self.assertEqual(0, smart_protocol.next_read_size())

    def make_protocol_expecting_message_part(self):
        headers = '\0\0\0\x02de'  # length-prefixed, bencoded empty dict
        message_handler = LoggingMessageHandler()
        smart_protocol = self.server_protocol_class(message_handler)
        smart_protocol.accept_bytes(headers)
        # Clear the event log
        del message_handler.event_log[:]
        return smart_protocol, message_handler.event_log

    def test_decode_one_byte(self):
        """The protocol can decode a 'one byte' message part."""
        smart_protocol, event_log = self.make_protocol_expecting_message_part()
        smart_protocol.accept_bytes('ox')
        self.assertEqual([('byte', 'x')], event_log)

    def test_decode_bytes(self):
        """The protocol can decode a 'bytes' message part."""
        smart_protocol, event_log = self.make_protocol_expecting_message_part()
        smart_protocol.accept_bytes(
            'b' # message part kind
            '\0\0\0\x07' # length prefix
            'payload' # payload
            )
        self.assertEqual([('bytes', 'payload')], event_log)

    def test_decode_structure(self):
        """The protocol can decode a 'structure' message part."""
        smart_protocol, event_log = self.make_protocol_expecting_message_part()
        smart_protocol.accept_bytes(
            's' # message part kind
            '\0\0\0\x07' # length prefix
            'l3:ARGe' # ['ARG']
            )
        self.assertEqual([('structure', ('ARG',))], event_log)

    def test_decode_multiple_bytes(self):
        """The protocol can decode a multiple 'bytes' message parts."""
        smart_protocol, event_log = self.make_protocol_expecting_message_part()
        smart_protocol.accept_bytes(
            'b' # message part kind
            '\0\0\0\x05' # length prefix
            'first' # payload
            'b' # message part kind
            '\0\0\0\x06'
            'second'
            )
        self.assertEqual(
            [('bytes', 'first'), ('bytes', 'second')], event_log)


class TestConventionalResponseHandlerBodyStream(tests.TestCase):

    def make_response_handler(self, response_bytes):
        from bzrlib.smart.message import ConventionalResponseHandler
        response_handler = ConventionalResponseHandler()
        protocol_decoder = protocol.ProtocolThreeDecoder(response_handler)
        # put decoder in desired state (waiting for message parts)
        protocol_decoder.state_accept = protocol_decoder._state_accept_expecting_message_part
        output = StringIO()
        client_medium = medium.SmartSimplePipesClientMedium(
            StringIO(response_bytes), output, 'base')
        medium_request = client_medium.get_request()
        medium_request.finished_writing()
        response_handler.setProtoAndMediumRequest(
            protocol_decoder, medium_request)
        return response_handler

    def test_interrupted_by_error(self):
        response_handler = self.make_response_handler(interrupted_body_stream)
        stream = response_handler.read_streamed_body()
        self.assertEqual('aaa', stream.next())
        self.assertEqual('bbb', stream.next())
        exc = self.assertRaises(errors.ErrorFromSmartServer, stream.next)
        self.assertEqual(('error', 'Boom!'), exc.error_tuple)

    def test_interrupted_by_connection_lost(self):
        interrupted_body_stream = (
            'oS' # successful response
            's\0\0\0\x02le' # empty args
            'b\0\0\xff\xffincomplete chunk')
        response_handler = self.make_response_handler(interrupted_body_stream)
        stream = response_handler.read_streamed_body()
        self.assertRaises(errors.ConnectionReset, stream.next)

    def test_read_body_bytes_interrupted_by_connection_lost(self):
        interrupted_body_stream = (
            'oS' # successful response
            's\0\0\0\x02le' # empty args
            'b\0\0\xff\xffincomplete chunk')
        response_handler = self.make_response_handler(interrupted_body_stream)
        self.assertRaises(
            errors.ConnectionReset, response_handler.read_body_bytes)

    def test_multiple_bytes_parts(self):
        multiple_bytes_parts = (
            'oS' # successful response
            's\0\0\0\x02le' # empty args
            'b\0\0\0\x0bSome bytes\n' # some bytes
            'b\0\0\0\x0aMore bytes' # more bytes
            'e' # message end
            )
        response_handler = self.make_response_handler(multiple_bytes_parts)
        self.assertEqual(
            'Some bytes\nMore bytes', response_handler.read_body_bytes())
        response_handler = self.make_response_handler(multiple_bytes_parts)
        self.assertEqual(
            ['Some bytes\n', 'More bytes'],
            list(response_handler.read_streamed_body()))


class FakeResponder(object):

    response_sent = False

    def send_error(self, exc):
        raise exc

    def send_response(self, response):
        pass


class TestConventionalRequestHandlerBodyStream(tests.TestCase):
    """Tests for ConventionalRequestHandler's handling of request bodies."""

    def make_request_handler(self, request_bytes):
        """Make a ConventionalRequestHandler for the given bytes using test
        doubles for the request_handler and the responder.
        """
        from bzrlib.smart.message import ConventionalRequestHandler
        request_handler = InstrumentedRequestHandler()
        request_handler.response = _mod_request.SuccessfulSmartServerResponse(('arg', 'arg'))
        responder = FakeResponder()
        message_handler = ConventionalRequestHandler(request_handler, responder)
        protocol_decoder = protocol.ProtocolThreeDecoder(message_handler)
        # put decoder in desired state (waiting for message parts)
        protocol_decoder.state_accept = protocol_decoder._state_accept_expecting_message_part
        protocol_decoder.accept_bytes(request_bytes)
        return request_handler

    def test_multiple_bytes_parts(self):
        """Each bytes part triggers a call to the request_handler's
        accept_body method.
        """
        multiple_bytes_parts = (
            's\0\0\0\x07l3:fooe' # args
            'b\0\0\0\x0bSome bytes\n' # some bytes
            'b\0\0\0\x0aMore bytes' # more bytes
            'e' # message end
            )
        request_handler = self.make_request_handler(multiple_bytes_parts)
        accept_body_calls = [
            call_info[1] for call_info in request_handler.calls
            if call_info[0] == 'accept_body']
        self.assertEqual(
            ['Some bytes\n', 'More bytes'], accept_body_calls)

    def test_error_flag_after_body(self):
        body_then_error = (
            's\0\0\0\x07l3:fooe' # request args
            'b\0\0\0\x0bSome bytes\n' # some bytes
            'b\0\0\0\x0aMore bytes' # more bytes
            'oE' # error flag
            's\0\0\0\x07l3:bare' # error args
            'e' # message end
            )
        request_handler = self.make_request_handler(body_then_error)
        self.assertEqual(
            [('post_body_error_received', ('bar',)), ('end_received',)],
            request_handler.calls[-2:])


class TestMessageHandlerErrors(tests.TestCase):
    """Tests for v3 that unrecognised (but well-formed) requests/responses are
    still fully read off the wire, so that subsequent requests/responses on the
    same medium can be decoded.
    """

    def test_non_conventional_request(self):
        """ConventionalRequestHandler (the default message handler on the
        server side) will reject an unconventional message, but still consume
        all the bytes of that message and signal when it has done so.

        This is what allows a server to continue to accept requests after the
        client sends a completely unrecognised request.
        """
        # Define an invalid request (but one that is a well-formed message).
        # This particular invalid request not only lacks the mandatory
        # verb+args tuple, it has a single-byte part, which is forbidden.  In
        # fact it has that part twice, to trigger multiple errors.
        invalid_request = (
            protocol.MESSAGE_VERSION_THREE +  # protocol version marker
            '\0\0\0\x02de' + # empty headers
            'oX' + # a single byte part: 'X'.  ConventionalRequestHandler will
                   # error at this part.
            'oX' + # and again.
            'e' # end of message
            )

        to_server = StringIO(invalid_request)
        from_server = StringIO()
        transport = memory.MemoryTransport('memory:///')
        server = medium.SmartServerPipeStreamMedium(
            to_server, from_server, transport)
        proto = server._build_protocol()
        message_handler = proto.message_handler
        server._serve_one_request(proto)
        # All the bytes have been read from the medium...
        self.assertEqual('', to_server.read())
        # ...and the protocol decoder has consumed all the bytes, and has
        # finished reading.
        self.assertEqual('', proto.unused_data)
        self.assertEqual(0, proto.next_read_size())


class InstrumentedRequestHandler(object):
    """Test Double of SmartServerRequestHandler."""

    def __init__(self):
        self.calls = []
        self.finished_reading = False

    def no_body_received(self):
        self.calls.append(('no_body_received',))

    def end_received(self):
        self.calls.append(('end_received',))
        self.finished_reading = True

    def args_received(self, args):
        self.calls.append(('args_received', args))

    def accept_body(self, bytes):
        self.calls.append(('accept_body', bytes))

    def end_of_body(self):
        self.calls.append(('end_of_body',))
        self.finished_reading = True

    def post_body_error_received(self, error_args):
        self.calls.append(('post_body_error_received', error_args))


class StubRequest(object):

    def finished_reading(self):
        pass


class TestClientDecodingProtocolThree(TestSmartProtocol):
    """Tests for v3 of the client-side protocol decoding."""

    def make_logging_response_decoder(self):
        """Make v3 response decoder using a test response handler."""
        response_handler = LoggingMessageHandler()
        decoder = protocol.ProtocolThreeDecoder(response_handler)
        return decoder, response_handler

    def make_conventional_response_decoder(self):
        """Make v3 response decoder using a conventional response handler."""
        response_handler = message.ConventionalResponseHandler()
        decoder = protocol.ProtocolThreeDecoder(response_handler)
        response_handler.setProtoAndMediumRequest(decoder, StubRequest())
        return decoder, response_handler

    def test_trivial_response_decoding(self):
        """Smoke test for the simplest possible v3 response: empty headers,
        status byte, empty args, no body.
        """
        headers = '\0\0\0\x02de'  # length-prefixed, bencoded empty dict
        response_status = 'oS' # success
        args = 's\0\0\0\x02le' # length-prefixed, bencoded empty list
        end = 'e' # end marker
        message_bytes = headers + response_status + args + end
        decoder, response_handler = self.make_logging_response_decoder()
        decoder.accept_bytes(message_bytes)
        # The protocol decoder has finished, and consumed all bytes
        self.assertEqual(0, decoder.next_read_size())
        self.assertEqual('', decoder.unused_data)
        # The message handler has been invoked with all the parts of the
        # trivial response: empty headers, status byte, no args, end.
        self.assertEqual(
            [('headers', {}), ('byte', 'S'), ('structure', ()), ('end',)],
            response_handler.event_log)

    def test_incomplete_message(self):
        """A decoder will keep signalling that it needs more bytes via
        next_read_size() != 0 until it has seen a complete message, regardless
        which state it is in.
        """
        # Define a simple response that uses all possible message parts.
        headers = '\0\0\0\x02de'  # length-prefixed, bencoded empty dict
        response_status = 'oS' # success
        args = 's\0\0\0\x02le' # length-prefixed, bencoded empty list
        body = 'b\0\0\0\x04BODY' # a body: 'BODY'
        end = 'e' # end marker
        simple_response = headers + response_status + args + body + end
        # Feed the request to the decoder one byte at a time.
        decoder, response_handler = self.make_logging_response_decoder()
        for byte in simple_response:
            self.assertNotEqual(0, decoder.next_read_size())
            decoder.accept_bytes(byte)
        # Now the response is complete
        self.assertEqual(0, decoder.next_read_size())

    def test_read_response_tuple_raises_UnknownSmartMethod(self):
        """read_response_tuple raises UnknownSmartMethod if the server replied
        with 'UnknownMethod'.
        """
        headers = '\0\0\0\x02de'  # length-prefixed, bencoded empty dict
        response_status = 'oE' # error flag
        # args: ('UnknownMethod', 'method-name')
        args = 's\0\0\0\x20l13:UnknownMethod11:method-namee'
        end = 'e' # end marker
        message_bytes = headers + response_status + args + end
        decoder, response_handler = self.make_conventional_response_decoder()
        decoder.accept_bytes(message_bytes)
        error = self.assertRaises(
            errors.UnknownSmartMethod, response_handler.read_response_tuple)
        self.assertEqual('method-name', error.verb)

    def test_read_response_tuple_error(self):
        """If the response has an error, it is raised as an exception."""
        headers = '\0\0\0\x02de'  # length-prefixed, bencoded empty dict
        response_status = 'oE' # error
        args = 's\0\0\0\x1al9:first arg10:second arge' # two args
        end = 'e' # end marker
        message_bytes = headers + response_status + args + end
        decoder, response_handler = self.make_conventional_response_decoder()
        decoder.accept_bytes(message_bytes)
        error = self.assertRaises(
            errors.ErrorFromSmartServer, response_handler.read_response_tuple)
        self.assertEqual(('first arg', 'second arg'), error.error_tuple)


class TestClientEncodingProtocolThree(TestSmartProtocol):

    request_encoder = protocol.ProtocolThreeRequester
    response_decoder = protocol.ProtocolThreeDecoder
    server_protocol_class = protocol.ProtocolThreeDecoder

    def make_client_encoder_and_output(self):
        result = self.make_client_protocol_and_output()
        requester, response_handler, output = result
        return requester, output

    def test_call_smoke_test(self):
        """A smoke test for ProtocolThreeRequester.call.

        This test checks that a particular simple invocation of call emits the
        correct bytes for that invocation.
        """
        requester, output = self.make_client_encoder_and_output()
        requester.set_headers({'header name': 'header value'})
        requester.call('one arg')
        self.assertEquals(
            'bzr message 3 (bzr 1.6)\n' # protocol version
            '\x00\x00\x00\x1fd11:header name12:header valuee' # headers
            's\x00\x00\x00\x0bl7:one arge' # args
            'e', # end
            output.getvalue())

    def test_call_with_body_bytes_smoke_test(self):
        """A smoke test for ProtocolThreeRequester.call_with_body_bytes.

        This test checks that a particular simple invocation of
        call_with_body_bytes emits the correct bytes for that invocation.
        """
        requester, output = self.make_client_encoder_and_output()
        requester.set_headers({'header name': 'header value'})
        requester.call_with_body_bytes(('one arg',), 'body bytes')
        self.assertEquals(
            'bzr message 3 (bzr 1.6)\n' # protocol version
            '\x00\x00\x00\x1fd11:header name12:header valuee' # headers
            's\x00\x00\x00\x0bl7:one arge' # args
            'b' # there is a prefixed body
            '\x00\x00\x00\nbody bytes' # the prefixed body
            'e', # end
            output.getvalue())

    def test_call_writes_just_once(self):
        """A bodyless request is written to the medium all at once."""
        medium_request = StubMediumRequest()
        encoder = protocol.ProtocolThreeRequester(medium_request)
        encoder.call('arg1', 'arg2', 'arg3')
        self.assertEqual(
            ['accept_bytes', 'finished_writing'], medium_request.calls)

    def test_call_with_body_bytes_writes_just_once(self):
        """A request with body bytes is written to the medium all at once."""
        medium_request = StubMediumRequest()
        encoder = protocol.ProtocolThreeRequester(medium_request)
        encoder.call_with_body_bytes(('arg', 'arg'), 'body bytes')
        self.assertEqual(
            ['accept_bytes', 'finished_writing'], medium_request.calls)

    def test_call_with_body_stream_smoke_test(self):
        """A smoke test for ProtocolThreeRequester.call_with_body_stream.

        This test checks that a particular simple invocation of
        call_with_body_stream emits the correct bytes for that invocation.
        """
        requester, output = self.make_client_encoder_and_output()
        requester.set_headers({'header name': 'header value'})
        stream = ['chunk 1', 'chunk two']
        requester.call_with_body_stream(('one arg',), stream)
        self.assertEquals(
            'bzr message 3 (bzr 1.6)\n' # protocol version
            '\x00\x00\x00\x1fd11:header name12:header valuee' # headers
            's\x00\x00\x00\x0bl7:one arge' # args
            'b\x00\x00\x00\x07chunk 1' # a prefixed body chunk
            'b\x00\x00\x00\x09chunk two' # a prefixed body chunk
            'e', # end
            output.getvalue())

    def test_call_with_body_stream_empty_stream(self):
        """call_with_body_stream with an empty stream."""
        requester, output = self.make_client_encoder_and_output()
        requester.set_headers({})
        stream = []
        requester.call_with_body_stream(('one arg',), stream)
        self.assertEquals(
            'bzr message 3 (bzr 1.6)\n' # protocol version
            '\x00\x00\x00\x02de' # headers
            's\x00\x00\x00\x0bl7:one arge' # args
            # no body chunks
            'e', # end
            output.getvalue())

    def test_call_with_body_stream_error(self):
        """call_with_body_stream will abort the streamed body with an
        error if the stream raises an error during iteration.

        The resulting request will still be a complete message.
        """
        requester, output = self.make_client_encoder_and_output()
        requester.set_headers({})
        def stream_that_fails():
            yield 'aaa'
            yield 'bbb'
            raise Exception('Boom!')
        self.assertRaises(Exception, requester.call_with_body_stream,
            ('one arg',), stream_that_fails())
        self.assertEquals(
            'bzr message 3 (bzr 1.6)\n' # protocol version
            '\x00\x00\x00\x02de' # headers
            's\x00\x00\x00\x0bl7:one arge' # args
            'b\x00\x00\x00\x03aaa' # body
            'b\x00\x00\x00\x03bbb' # more body
            'oE' # error flag
            's\x00\x00\x00\x09l5:errore' # error args: ('error',)
            'e', # end
            output.getvalue())


class StubMediumRequest(object):
    """A stub medium request that tracks the number of times accept_bytes is
    called.
    """

    def __init__(self):
        self.calls = []
        self._medium = 'dummy medium'

    def accept_bytes(self, bytes):
        self.calls.append('accept_bytes')

    def finished_writing(self):
        self.calls.append('finished_writing')


interrupted_body_stream = (
    'oS' # status flag (success)
    's\x00\x00\x00\x08l4:argse' # args struct ('args,')
    'b\x00\x00\x00\x03aaa' # body part ('aaa')
    'b\x00\x00\x00\x03bbb' # body part ('bbb')
    'oE' # status flag (error)
    's\x00\x00\x00\x10l5:error5:Boom!e' # err struct ('error', 'Boom!')
    'e' # EOM
    )


class TestResponseEncodingProtocolThree(tests.TestCase):

    def make_response_encoder(self):
        out_stream = StringIO()
        response_encoder = protocol.ProtocolThreeResponder(out_stream.write)
        return response_encoder, out_stream

    def test_send_error_unknown_method(self):
        encoder, out_stream = self.make_response_encoder()
        encoder.send_error(errors.UnknownSmartMethod('method name'))
        # Use assertEndsWith so that we don't compare the header, which varies
        # by bzrlib.__version__.
        self.assertEndsWith(
            out_stream.getvalue(),
            # error status
            'oE' +
            # tuple: 'UnknownMethod', 'method name'
            's\x00\x00\x00\x20l13:UnknownMethod11:method namee'
            # end of message
            'e')

    def test_send_broken_body_stream(self):
        encoder, out_stream = self.make_response_encoder()
        encoder._headers = {}
        def stream_that_fails():
            yield 'aaa'
            yield 'bbb'
            raise Exception('Boom!')
        response = _mod_request.SuccessfulSmartServerResponse(
            ('args',), body_stream=stream_that_fails())
        encoder.send_response(response)
        expected_response = (
            'bzr message 3 (bzr 1.6)\n'  # protocol marker
            '\x00\x00\x00\x02de' # headers dict (empty)
            + interrupted_body_stream)
        self.assertEqual(expected_response, out_stream.getvalue())


class TestResponseEncoderBufferingProtocolThree(tests.TestCase):
    """Tests for buffering of responses.

    We want to avoid doing many small writes when one would do, to avoid
    unnecessary network overhead.
    """

    def setUp(self):
        tests.TestCase.setUp(self)
        self.writes = []
        self.responder = protocol.ProtocolThreeResponder(self.writes.append)

    def assertWriteCount(self, expected_count):
        self.assertEqual(
            expected_count, len(self.writes),
            "Too many writes: %r" % (self.writes,))

    def test_send_error_writes_just_once(self):
        """An error response is written to the medium all at once."""
        self.responder.send_error(Exception('An exception string.'))
        self.assertWriteCount(1)

    def test_send_response_writes_just_once(self):
        """A normal response with no body is written to the medium all at once.
        """
        response = _mod_request.SuccessfulSmartServerResponse(('arg', 'arg'))
        self.responder.send_response(response)
        self.assertWriteCount(1)

    def test_send_response_with_body_writes_just_once(self):
        """A normal response with a monolithic body is written to the medium
        all at once.
        """
        response = _mod_request.SuccessfulSmartServerResponse(
            ('arg', 'arg'), body='body bytes')
        self.responder.send_response(response)
        self.assertWriteCount(1)

    def test_send_response_with_body_stream_buffers_writes(self):
        """A normal response with a stream body writes to the medium once."""
        # Construct a response with stream with 2 chunks in it.
        response = _mod_request.SuccessfulSmartServerResponse(
            ('arg', 'arg'), body_stream=['chunk1', 'chunk2'])
        self.responder.send_response(response)
        # We will write just once, despite the multiple chunks, due to
        # buffering.
        self.assertWriteCount(1)

    def test_send_response_with_body_stream_flushes_buffers_sometimes(self):
        """When there are many bytes (>1MB), multiple writes will occur rather
        than buffering indefinitely.
        """
        # Construct a response with stream with ~1.5MB in it. This should
        # trigger 2 writes, but not 3
        onekib = '12345678' * 128
        body_stream = [onekib] * (1024 + 512)
        response = _mod_request.SuccessfulSmartServerResponse(
            ('arg', 'arg'), body_stream=body_stream)
        self.responder.send_response(response)
        self.assertWriteCount(2)


class TestSmartClientUnicode(tests.TestCase):
    """_SmartClient tests for unicode arguments.

    Unicode arguments to call_with_body_bytes are not correct (remote method
    names, arguments, and bodies must all be expressed as byte strings), but
    _SmartClient should gracefully reject them, rather than getting into a
    broken state that prevents future correct calls from working.  That is, it
    should be possible to issue more requests on the medium afterwards, rather
    than allowing one bad call to call_with_body_bytes to cause later calls to
    mysteriously fail with TooManyConcurrentRequests.
    """

    def assertCallDoesNotBreakMedium(self, method, args, body):
        """Call a medium with the given method, args and body, then assert that
        the medium is left in a sane state, i.e. is capable of allowing further
        requests.
        """
        input = StringIO("\n")
        output = StringIO()
        client_medium = medium.SmartSimplePipesClientMedium(
            input, output, 'ignored base')
        smart_client = client._SmartClient(client_medium)
        self.assertRaises(TypeError,
            smart_client.call_with_body_bytes, method, args, body)
        self.assertEqual("", output.getvalue())
        self.assertEqual(None, client_medium._current_request)

    def test_call_with_body_bytes_unicode_method(self):
        self.assertCallDoesNotBreakMedium(u'method', ('args',), 'body')

    def test_call_with_body_bytes_unicode_args(self):
        self.assertCallDoesNotBreakMedium('method', (u'args',), 'body')
        self.assertCallDoesNotBreakMedium('method', ('arg1', u'arg2'), 'body')

    def test_call_with_body_bytes_unicode_body(self):
        self.assertCallDoesNotBreakMedium('method', ('args',), u'body')


class MockMedium(medium.SmartClientMedium):
    """A mock medium that can be used to test _SmartClient.

    It can be given a series of requests to expect (and responses it should
    return for them).  It can also be told when the client is expected to
    disconnect a medium.  Expectations must be satisfied in the order they are
    given, or else an AssertionError will be raised.

    Typical use looks like::

        medium = MockMedium()
        medium.expect_request(...)
        medium.expect_request(...)
        medium.expect_request(...)
    """

    def __init__(self):
        super(MockMedium, self).__init__('dummy base')
        self._mock_request = _MockMediumRequest(self)
        self._expected_events = []

    def expect_request(self, request_bytes, response_bytes,
                       allow_partial_read=False):
        """Expect 'request_bytes' to be sent, and reply with 'response_bytes'.

        No assumption is made about how many times accept_bytes should be
        called to send the request.  Similarly, no assumption is made about how
        many times read_bytes/read_line are called by protocol code to read a
        response.  e.g.::

            request.accept_bytes('ab')
            request.accept_bytes('cd')
            request.finished_writing()

        and::

            request.accept_bytes('abcd')
            request.finished_writing()

        Will both satisfy ``medium.expect_request('abcd', ...)``.  Thus tests
        using this should not break due to irrelevant changes in protocol
        implementations.

        :param allow_partial_read: if True, no assertion is raised if a
            response is not fully read.  Setting this is useful when the client
            is expected to disconnect without needing to read the complete
            response.  Default is False.
        """
        self._expected_events.append(('send request', request_bytes))
        if allow_partial_read:
            self._expected_events.append(
                ('read response (partial)', response_bytes))
        else:
            self._expected_events.append(('read response', response_bytes))

    def expect_disconnect(self):
        """Expect the client to call ``medium.disconnect()``."""
        self._expected_events.append('disconnect')

    def _assertEvent(self, observed_event):
        """Raise AssertionError unless observed_event matches the next expected
        event.

        :seealso: expect_request
        :seealso: expect_disconnect
        """
        try:
            expected_event = self._expected_events.pop(0)
        except IndexError:
            raise AssertionError(
                'Mock medium observed event %r, but no more events expected'
                % (observed_event,))
        if expected_event[0] == 'read response (partial)':
            if observed_event[0] != 'read response':
                raise AssertionError(
                    'Mock medium observed event %r, but expected event %r'
                    % (observed_event, expected_event))
        elif observed_event != expected_event:
            raise AssertionError(
                'Mock medium observed event %r, but expected event %r'
                % (observed_event, expected_event))
        if self._expected_events:
            next_event = self._expected_events[0]
            if next_event[0].startswith('read response'):
                self._mock_request._response = next_event[1]

    def get_request(self):
        return self._mock_request

    def disconnect(self):
        if self._mock_request._read_bytes:
            self._assertEvent(('read response', self._mock_request._read_bytes))
            self._mock_request._read_bytes = ''
        self._assertEvent('disconnect')


class _MockMediumRequest(object):
    """A mock ClientMediumRequest used by MockMedium."""

    def __init__(self, mock_medium):
        self._medium = mock_medium
        self._written_bytes = ''
        self._read_bytes = ''
        self._response = None

    def accept_bytes(self, bytes):
        self._written_bytes += bytes

    def finished_writing(self):
        self._medium._assertEvent(('send request', self._written_bytes))
        self._written_bytes = ''

    def finished_reading(self):
        self._medium._assertEvent(('read response', self._read_bytes))
        self._read_bytes = ''

    def read_bytes(self, size):
        resp = self._response
        bytes, resp = resp[:size], resp[size:]
        self._response = resp
        self._read_bytes += bytes
        return bytes

    def read_line(self):
        resp = self._response
        try:
            line, resp = resp.split('\n', 1)
            line += '\n'
        except ValueError:
            line, resp = resp, ''
        self._response = resp
        self._read_bytes += line
        return line


class Test_SmartClientVersionDetection(tests.TestCase):
    """Tests for _SmartClient's automatic protocol version detection.

    On the first remote call, _SmartClient will keep retrying the request with
    different protocol versions until it finds one that works.
    """

    def test_version_three_server(self):
        """With a protocol 3 server, only one request is needed."""
        medium = MockMedium()
        smart_client = client._SmartClient(medium, headers={})
        message_start = protocol.MESSAGE_VERSION_THREE + '\x00\x00\x00\x02de'
        medium.expect_request(
            message_start +
            's\x00\x00\x00\x1el11:method-name5:arg 15:arg 2ee',
            message_start + 's\0\0\0\x13l14:response valueee')
        result = smart_client.call('method-name', 'arg 1', 'arg 2')
        # The call succeeded without raising any exceptions from the mock
        # medium, and the smart_client returns the response from the server.
        self.assertEqual(('response value',), result)
        self.assertEqual([], medium._expected_events)
        # Also, the v3 works then the server should be assumed to support RPCs
        # introduced in 1.6.
        self.assertFalse(medium._is_remote_before((1, 6)))

    def test_version_two_server(self):
        """If the server only speaks protocol 2, the client will first try
        version 3, then fallback to protocol 2.

        Further, _SmartClient caches the detection, so future requests will all
        use protocol 2 immediately.
        """
        medium = MockMedium()
        smart_client = client._SmartClient(medium, headers={})
        # First the client should send a v3 request, but the server will reply
        # with a v2 error.
        medium.expect_request(
            'bzr message 3 (bzr 1.6)\n\x00\x00\x00\x02de' +
            's\x00\x00\x00\x1el11:method-name5:arg 15:arg 2ee',
            'bzr response 2\nfailed\n\n')
        # So then the client should disconnect to reset the connection, because
        # the client needs to assume the server cannot read any further
        # requests off the original connection.
        medium.expect_disconnect()
        # The client should then retry the original request in v2
        medium.expect_request(
            'bzr request 2\nmethod-name\x01arg 1\x01arg 2\n',
            'bzr response 2\nsuccess\nresponse value\n')
        result = smart_client.call('method-name', 'arg 1', 'arg 2')
        # The smart_client object will return the result of the successful
        # query.
        self.assertEqual(('response value',), result)

        # Now try another request, and this time the client will just use
        # protocol 2.  (i.e. the autodetection won't be repeated)
        medium.expect_request(
            'bzr request 2\nanother-method\n',
            'bzr response 2\nsuccess\nanother response\n')
        result = smart_client.call('another-method')
        self.assertEqual(('another response',), result)
        self.assertEqual([], medium._expected_events)

        # Also, because v3 is not supported, the client medium should assume
        # that RPCs introduced in 1.6 aren't supported either.
        self.assertTrue(medium._is_remote_before((1, 6)))

    def test_unknown_version(self):
        """If the server does not use any known (or at least supported)
        protocol version, a SmartProtocolError is raised.
        """
        medium = MockMedium()
        smart_client = client._SmartClient(medium, headers={})
        unknown_protocol_bytes = 'Unknown protocol!'
        # The client will try v3 and v2 before eventually giving up.
        medium.expect_request(
            'bzr message 3 (bzr 1.6)\n\x00\x00\x00\x02de' +
            's\x00\x00\x00\x1el11:method-name5:arg 15:arg 2ee',
            unknown_protocol_bytes)
        medium.expect_disconnect()
        medium.expect_request(
            'bzr request 2\nmethod-name\x01arg 1\x01arg 2\n',
            unknown_protocol_bytes)
        medium.expect_disconnect()
        self.assertRaises(
            errors.SmartProtocolError,
            smart_client.call, 'method-name', 'arg 1', 'arg 2')
        self.assertEqual([], medium._expected_events)

    def test_first_response_is_error(self):
        """If the server replies with an error, then the version detection
        should be complete.

        This test is very similar to test_version_two_server, but catches a bug
        we had in the case where the first reply was an error response.
        """
        medium = MockMedium()
        smart_client = client._SmartClient(medium, headers={})
        message_start = protocol.MESSAGE_VERSION_THREE + '\x00\x00\x00\x02de'
        # Issue a request that gets an error reply in a non-default protocol
        # version.
        medium.expect_request(
            message_start +
            's\x00\x00\x00\x10l11:method-nameee',
            'bzr response 2\nfailed\n\n')
        medium.expect_disconnect()
        medium.expect_request(
            'bzr request 2\nmethod-name\n',
            'bzr response 2\nfailed\nFooBarError\n')
        err = self.assertRaises(
            errors.ErrorFromSmartServer,
            smart_client.call, 'method-name')
        self.assertEqual(('FooBarError',), err.error_tuple)
        # Now the medium should have remembered the protocol version, so
        # subsequent requests will use the remembered version immediately.
        medium.expect_request(
            'bzr request 2\nmethod-name\n',
            'bzr response 2\nsuccess\nresponse value\n')
        result = smart_client.call('method-name')
        self.assertEqual(('response value',), result)
        self.assertEqual([], medium._expected_events)


class Test_SmartClient(tests.TestCase):

    def test_call_default_headers(self):
        """ProtocolThreeRequester.call by default sends a 'Software
        version' header.
        """
        smart_client = client._SmartClient('dummy medium')
        self.assertEqual(
            bzrlib.__version__, smart_client._headers['Software version'])
        # XXX: need a test that smart_client._headers is passed to the request
        # encoder.


class LengthPrefixedBodyDecoder(tests.TestCase):

    # XXX: TODO: make accept_reading_trailer invoke translate_response or
    # something similar to the ProtocolBase method.

    def test_construct(self):
        decoder = protocol.LengthPrefixedBodyDecoder()
        self.assertFalse(decoder.finished_reading)
        self.assertEqual(6, decoder.next_read_size())
        self.assertEqual('', decoder.read_pending_data())
        self.assertEqual('', decoder.unused_data)

    def test_accept_bytes(self):
        decoder = protocol.LengthPrefixedBodyDecoder()
        decoder.accept_bytes('')
        self.assertFalse(decoder.finished_reading)
        self.assertEqual(6, decoder.next_read_size())
        self.assertEqual('', decoder.read_pending_data())
        self.assertEqual('', decoder.unused_data)
        decoder.accept_bytes('7')
        self.assertFalse(decoder.finished_reading)
        self.assertEqual(6, decoder.next_read_size())
        self.assertEqual('', decoder.read_pending_data())
        self.assertEqual('', decoder.unused_data)
        decoder.accept_bytes('\na')
        self.assertFalse(decoder.finished_reading)
        self.assertEqual(11, decoder.next_read_size())
        self.assertEqual('a', decoder.read_pending_data())
        self.assertEqual('', decoder.unused_data)
        decoder.accept_bytes('bcdefgd')
        self.assertFalse(decoder.finished_reading)
        self.assertEqual(4, decoder.next_read_size())
        self.assertEqual('bcdefg', decoder.read_pending_data())
        self.assertEqual('', decoder.unused_data)
        decoder.accept_bytes('one')
        self.assertFalse(decoder.finished_reading)
        self.assertEqual(1, decoder.next_read_size())
        self.assertEqual('', decoder.read_pending_data())
        self.assertEqual('', decoder.unused_data)
        decoder.accept_bytes('\nblarg')
        self.assertTrue(decoder.finished_reading)
        self.assertEqual(1, decoder.next_read_size())
        self.assertEqual('', decoder.read_pending_data())
        self.assertEqual('blarg', decoder.unused_data)

    def test_accept_bytes_all_at_once_with_excess(self):
        decoder = protocol.LengthPrefixedBodyDecoder()
        decoder.accept_bytes('1\nadone\nunused')
        self.assertTrue(decoder.finished_reading)
        self.assertEqual(1, decoder.next_read_size())
        self.assertEqual('a', decoder.read_pending_data())
        self.assertEqual('unused', decoder.unused_data)

    def test_accept_bytes_exact_end_of_body(self):
        decoder = protocol.LengthPrefixedBodyDecoder()
        decoder.accept_bytes('1\na')
        self.assertFalse(decoder.finished_reading)
        self.assertEqual(5, decoder.next_read_size())
        self.assertEqual('a', decoder.read_pending_data())
        self.assertEqual('', decoder.unused_data)
        decoder.accept_bytes('done\n')
        self.assertTrue(decoder.finished_reading)
        self.assertEqual(1, decoder.next_read_size())
        self.assertEqual('', decoder.read_pending_data())
        self.assertEqual('', decoder.unused_data)


class TestChunkedBodyDecoder(tests.TestCase):
    """Tests for ChunkedBodyDecoder.

    This is the body decoder used for protocol version two.
    """

    def test_construct(self):
        decoder = protocol.ChunkedBodyDecoder()
        self.assertFalse(decoder.finished_reading)
        self.assertEqual(8, decoder.next_read_size())
        self.assertEqual(None, decoder.read_next_chunk())
        self.assertEqual('', decoder.unused_data)

    def test_empty_content(self):
        """'chunked\nEND\n' is the complete encoding of a zero-length body.
        """
        decoder = protocol.ChunkedBodyDecoder()
        decoder.accept_bytes('chunked\n')
        decoder.accept_bytes('END\n')
        self.assertTrue(decoder.finished_reading)
        self.assertEqual(None, decoder.read_next_chunk())
        self.assertEqual('', decoder.unused_data)

    def test_one_chunk(self):
        """A body in a single chunk is decoded correctly."""
        decoder = protocol.ChunkedBodyDecoder()
        decoder.accept_bytes('chunked\n')
        chunk_length = 'f\n'
        chunk_content = '123456789abcdef'
        finish = 'END\n'
        decoder.accept_bytes(chunk_length + chunk_content + finish)
        self.assertTrue(decoder.finished_reading)
        self.assertEqual(chunk_content, decoder.read_next_chunk())
        self.assertEqual('', decoder.unused_data)

    def test_incomplete_chunk(self):
        """When there are less bytes in the chunk than declared by the length,
        then we haven't finished reading yet.
        """
        decoder = protocol.ChunkedBodyDecoder()
        decoder.accept_bytes('chunked\n')
        chunk_length = '8\n'
        three_bytes = '123'
        decoder.accept_bytes(chunk_length + three_bytes)
        self.assertFalse(decoder.finished_reading)
        self.assertEqual(
            5 + 4, decoder.next_read_size(),
            "The next_read_size hint should be the number of missing bytes in "
            "this chunk plus 4 (the length of the end-of-body marker: "
            "'END\\n')")
        self.assertEqual(None, decoder.read_next_chunk())

    def test_incomplete_length(self):
        """A chunk length hasn't been read until a newline byte has been read.
        """
        decoder = protocol.ChunkedBodyDecoder()
        decoder.accept_bytes('chunked\n')
        decoder.accept_bytes('9')
        self.assertEqual(
            1, decoder.next_read_size(),
            "The next_read_size hint should be 1, because we don't know the "
            "length yet.")
        decoder.accept_bytes('\n')
        self.assertEqual(
            9 + 4, decoder.next_read_size(),
            "The next_read_size hint should be the length of the chunk plus 4 "
            "(the length of the end-of-body marker: 'END\\n')")
        self.assertFalse(decoder.finished_reading)
        self.assertEqual(None, decoder.read_next_chunk())

    def test_two_chunks(self):
        """Content from multiple chunks is concatenated."""
        decoder = protocol.ChunkedBodyDecoder()
        decoder.accept_bytes('chunked\n')
        chunk_one = '3\naaa'
        chunk_two = '5\nbbbbb'
        finish = 'END\n'
        decoder.accept_bytes(chunk_one + chunk_two + finish)
        self.assertTrue(decoder.finished_reading)
        self.assertEqual('aaa', decoder.read_next_chunk())
        self.assertEqual('bbbbb', decoder.read_next_chunk())
        self.assertEqual(None, decoder.read_next_chunk())
        self.assertEqual('', decoder.unused_data)

    def test_excess_bytes(self):
        """Bytes after the chunked body are reported as unused bytes."""
        decoder = protocol.ChunkedBodyDecoder()
        decoder.accept_bytes('chunked\n')
        chunked_body = "5\naaaaaEND\n"
        excess_bytes = "excess bytes"
        decoder.accept_bytes(chunked_body + excess_bytes)
        self.assertTrue(decoder.finished_reading)
        self.assertEqual('aaaaa', decoder.read_next_chunk())
        self.assertEqual(excess_bytes, decoder.unused_data)
        self.assertEqual(
            1, decoder.next_read_size(),
            "next_read_size hint should be 1 when finished_reading.")

    def test_multidigit_length(self):
        """Lengths in the chunk prefixes can have multiple digits."""
        decoder = protocol.ChunkedBodyDecoder()
        decoder.accept_bytes('chunked\n')
        length = 0x123
        chunk_prefix = hex(length) + '\n'
        chunk_bytes = 'z' * length
        finish = 'END\n'
        decoder.accept_bytes(chunk_prefix + chunk_bytes + finish)
        self.assertTrue(decoder.finished_reading)
        self.assertEqual(chunk_bytes, decoder.read_next_chunk())

    def test_byte_at_a_time(self):
        """A complete body fed to the decoder one byte at a time should not
        confuse the decoder.  That is, it should give the same result as if the
        bytes had been received in one batch.

        This test is the same as test_one_chunk apart from the way accept_bytes
        is called.
        """
        decoder = protocol.ChunkedBodyDecoder()
        decoder.accept_bytes('chunked\n')
        chunk_length = 'f\n'
        chunk_content = '123456789abcdef'
        finish = 'END\n'
        for byte in (chunk_length + chunk_content + finish):
            decoder.accept_bytes(byte)
        self.assertTrue(decoder.finished_reading)
        self.assertEqual(chunk_content, decoder.read_next_chunk())
        self.assertEqual('', decoder.unused_data)

    def test_read_pending_data_resets(self):
        """read_pending_data does not return the same bytes twice."""
        decoder = protocol.ChunkedBodyDecoder()
        decoder.accept_bytes('chunked\n')
        chunk_one = '3\naaa'
        chunk_two = '3\nbbb'
        finish = 'END\n'
        decoder.accept_bytes(chunk_one)
        self.assertEqual('aaa', decoder.read_next_chunk())
        decoder.accept_bytes(chunk_two)
        self.assertEqual('bbb', decoder.read_next_chunk())
        self.assertEqual(None, decoder.read_next_chunk())

    def test_decode_error(self):
        decoder = protocol.ChunkedBodyDecoder()
        decoder.accept_bytes('chunked\n')
        chunk_one = 'b\nfirst chunk'
        error_signal = 'ERR\n'
        error_chunks = '5\npart1' + '5\npart2'
        finish = 'END\n'
        decoder.accept_bytes(chunk_one + error_signal + error_chunks + finish)
        self.assertTrue(decoder.finished_reading)
        self.assertEqual('first chunk', decoder.read_next_chunk())
        expected_failure = _mod_request.FailedSmartServerResponse(
            ('part1', 'part2'))
        self.assertEqual(expected_failure, decoder.read_next_chunk())

    def test_bad_header(self):
        """accept_bytes raises a SmartProtocolError if a chunked body does not
        start with the right header.
        """
        decoder = protocol.ChunkedBodyDecoder()
        self.assertRaises(
            errors.SmartProtocolError, decoder.accept_bytes, 'bad header\n')


class TestSuccessfulSmartServerResponse(tests.TestCase):

    def test_construct_no_body(self):
        response = _mod_request.SuccessfulSmartServerResponse(('foo', 'bar'))
        self.assertEqual(('foo', 'bar'), response.args)
        self.assertEqual(None, response.body)

    def test_construct_with_body(self):
        response = _mod_request.SuccessfulSmartServerResponse(('foo', 'bar'),
                                                              'bytes')
        self.assertEqual(('foo', 'bar'), response.args)
        self.assertEqual('bytes', response.body)
        # repr(response) doesn't trigger exceptions.
        repr(response)

    def test_construct_with_body_stream(self):
        bytes_iterable = ['abc']
        response = _mod_request.SuccessfulSmartServerResponse(
            ('foo', 'bar'), body_stream=bytes_iterable)
        self.assertEqual(('foo', 'bar'), response.args)
        self.assertEqual(bytes_iterable, response.body_stream)

    def test_construct_rejects_body_and_body_stream(self):
        """'body' and 'body_stream' are mutually exclusive."""
        self.assertRaises(
            errors.BzrError,
            _mod_request.SuccessfulSmartServerResponse, (), 'body', ['stream'])

    def test_is_successful(self):
        """is_successful should return True for SuccessfulSmartServerResponse."""
        response = _mod_request.SuccessfulSmartServerResponse(('error',))
        self.assertEqual(True, response.is_successful())


class TestFailedSmartServerResponse(tests.TestCase):

    def test_construct(self):
        response = _mod_request.FailedSmartServerResponse(('foo', 'bar'))
        self.assertEqual(('foo', 'bar'), response.args)
        self.assertEqual(None, response.body)
        response = _mod_request.FailedSmartServerResponse(('foo', 'bar'), 'bytes')
        self.assertEqual(('foo', 'bar'), response.args)
        self.assertEqual('bytes', response.body)
        # repr(response) doesn't trigger exceptions.
        repr(response)

    def test_is_successful(self):
        """is_successful should return False for FailedSmartServerResponse."""
        response = _mod_request.FailedSmartServerResponse(('error',))
        self.assertEqual(False, response.is_successful())


class FakeHTTPMedium(object):
    def __init__(self):
        self.written_request = None
        self._current_request = None
    def send_http_smart_request(self, bytes):
        self.written_request = bytes
        return None


class HTTPTunnellingSmokeTest(tests.TestCase):

    def setUp(self):
        super(HTTPTunnellingSmokeTest, self).setUp()
        # We use the VFS layer as part of HTTP tunnelling tests.
        self._captureVar('BZR_NO_SMART_VFS', None)

    def test_smart_http_medium_request_accept_bytes(self):
        medium = FakeHTTPMedium()
        request = http.SmartClientHTTPMediumRequest(medium)
        request.accept_bytes('abc')
        request.accept_bytes('def')
        self.assertEqual(None, medium.written_request)
        request.finished_writing()
        self.assertEqual('abcdef', medium.written_request)


class RemoteHTTPTransportTestCase(tests.TestCase):

    def test_remote_path_after_clone_child(self):
        # If a user enters "bzr+http://host/foo", we want to sent all smart
        # requests for child URLs of that to the original URL.  i.e., we want to
        # POST to "bzr+http://host/foo/.bzr/smart" and never something like
        # "bzr+http://host/foo/.bzr/branch/.bzr/smart".  So, a cloned
        # RemoteHTTPTransport remembers the initial URL, and adjusts the
        # relpaths it sends in smart requests accordingly.
        base_transport = remote.RemoteHTTPTransport('bzr+http://host/path')
        new_transport = base_transport.clone('child_dir')
        self.assertEqual(base_transport._http_transport,
                         new_transport._http_transport)
        self.assertEqual('child_dir/foo', new_transport._remote_path('foo'))
        self.assertEqual(
            'child_dir/',
            new_transport._client.remote_path_from_transport(new_transport))

    def test_remote_path_unnormal_base(self):
        # If the transport's base isn't normalised, the _remote_path should
        # still be calculated correctly.
        base_transport = remote.RemoteHTTPTransport('bzr+http://host/%7Ea/b')
        self.assertEqual('c', base_transport._remote_path('c'))

    def test_clone_unnormal_base(self):
        # If the transport's base isn't normalised, cloned transports should
        # still work correctly.
        base_transport = remote.RemoteHTTPTransport('bzr+http://host/%7Ea/b')
        new_transport = base_transport.clone('c')
        self.assertEqual('bzr+http://host/~a/b/c/', new_transport.base)
        self.assertEqual(
            'c/',
            new_transport._client.remote_path_from_transport(new_transport))

    def test__redirect_to(self):
        t = remote.RemoteHTTPTransport('bzr+http://www.example.com/foo')
        r = t._redirected_to('http://www.example.com/foo',
                             'http://www.example.com/bar')
        self.assertEquals(type(r), type(t))

    def test__redirect_sibling_protocol(self):
        t = remote.RemoteHTTPTransport('bzr+http://www.example.com/foo')
        r = t._redirected_to('http://www.example.com/foo',
                             'https://www.example.com/bar')
        self.assertEquals(type(r), type(t))
        self.assertStartsWith(r.base, 'bzr+https')

    def test__redirect_to_with_user(self):
        t = remote.RemoteHTTPTransport('bzr+http://joe@www.example.com/foo')
        r = t._redirected_to('http://www.example.com/foo',
                             'http://www.example.com/bar')
        self.assertEquals(type(r), type(t))
        self.assertEquals('joe', t._user)
        self.assertEquals(t._user, r._user)

    def test_redirected_to_same_host_different_protocol(self):
        t = remote.RemoteHTTPTransport('bzr+http://joe@www.example.com/foo')
        r = t._redirected_to('http://www.example.com/foo',
                             'ftp://www.example.com/foo')
        self.assertNotEquals(type(r), type(t))

<|MERGE_RESOLUTION|>--- conflicted
+++ resolved
@@ -1020,12 +1020,7 @@
             self.backing_transport = transport.get_transport(
                 "readonly+" + self.backing_transport.abspath('.'))
         self.server = server.SmartTCPServer(self.backing_transport)
-<<<<<<< HEAD
-        # XXX: Shouldn't we calling self.server.start_server below instead of
-        # start_background_thread ? -- vila 20100531
-=======
         self.server._create_server_socket('127.0.0.1', 0)
->>>>>>> 91976964
         self.server.start_background_thread('-' + self.id())
         self.transport = remote.RemoteTCPTransport(self.server.get_url())
         self.addCleanup(self.stop_server)
