--- conflicted
+++ resolved
@@ -27,7 +27,6 @@
         bzrdir,
         errors,
         osutils,
-        smart,
         tests,
         urlutils,
         )
@@ -1016,11 +1015,12 @@
 
     def build_handler(self, transport):
         """Returns a handler for the commands in protocol version one."""
-        return smart.SmartServerRequestHandler(transport, request.request_handlers)
+        return request.SmartServerRequestHandler(transport,
+                                                 request.request_handlers)
 
     def test_construct_request_handler(self):
         """Constructing a request handler should be easy and set defaults."""
-        handler = smart.SmartServerRequestHandler(None, None)
+        handler = request.SmartServerRequestHandler(None, None)
         self.assertFalse(handler.finished_reading)
 
     def test_hello(self):
@@ -1447,7 +1447,6 @@
 
 
 class TestSmartClientUnicode(tests.TestCase):
-<<<<<<< HEAD
     """_SmartClient tests for unicode arguments.
 
     Unicode arguments to call_with_body_bytes are not correct (remote method
@@ -1456,16 +1455,6 @@
     broken state that prevents future correct calls from working.  That is, it
     should be possible to issue more requests on the medium afterwards, rather
     than allowing one bad call to call_with_body_bytes to cause later calls to
-=======
-    """SmartClient tests for unicode arguments.
-
-    Unicode arguments to call_with_body_bytes are not correct (remote method
-    names, arguments, and bodies must all be expressed as byte strings), but
-    SmartClient should gracefully reject them, rather than getting into a broken
-    state that prevents future correct calls from working.  That is, it should
-    be possible to issue more requests on the medium afterwards, rather than
-    allowing one bad call to call_with_body_bytes to cause later calls to
->>>>>>> cf836a9d
     mysteriously fail with TooManyConcurrentRequests.
     """
 
@@ -1477,11 +1466,7 @@
         input = StringIO("\n")
         output = StringIO()
         client_medium = medium.SmartSimplePipesClientMedium(input, output)
-<<<<<<< HEAD
         smart_client = client._SmartClient(client_medium)
-=======
-        smart_client = client.SmartClient(client_medium)
->>>>>>> cf836a9d
         self.assertRaises(TypeError,
             smart_client.call_with_body_bytes, method, args, body)
         self.assertEqual("", output.getvalue())
