--- conflicted
+++ resolved
@@ -27,28 +27,9 @@
         bzrdir,
         errors,
         osutils,
+        smart,
         tests,
         urlutils,
-        )
-<<<<<<< HEAD
-from bzrlib import smart
-=======
-from bzrlib.tests.HTTPTestUtil import (
-        HTTPServerWithSmarts,
-        SmartRequestHandler,
-        )
->>>>>>> 6d964484
-from bzrlib.transport import (
-        get_transport,
-        local,
-        memory,
-        remote,
-        )
-<<<<<<< HEAD
-from bzrlib.transport.http import (
-        HTTPServerWithSmarts,
-        SmartClientHTTPMediumRequest,
-        SmartRequestHandler,
         )
 from bzrlib.smart import (
         client,
@@ -58,9 +39,17 @@
         server,
         vfs,
 )
-=======
+from bzrlib.tests.HTTPTestUtil import (
+        HTTPServerWithSmarts,
+        SmartRequestHandler,
+        )
+from bzrlib.transport import (
+        get_transport,
+        local,
+        memory,
+        remote,
+        )
 from bzrlib.transport.http import SmartClientHTTPMediumRequest
->>>>>>> 6d964484
 
 
 class StringIOSSHVendor(object):
