--- conflicted
+++ resolved
@@ -1072,77 +1072,6 @@
 class TestPacker(TestCaseWithTransport):
     """Tests for the packs repository Packer class."""
 
-<<<<<<< HEAD
-    def make_repo_with_three_packs(self):
-        tree = self.make_branch_and_tree('.')
-        tree.lock_write()
-        self.addCleanup(tree.unlock)
-        self.build_tree(['f'])
-        tree.add('f', 'f-id')
-        revs = []
-        revs.append(tree.commit('one'))
-        revs.append(tree.commit('two'))
-        revs.append(tree.commit('three'))
-        return tree.branch.repository, revs
-
-    def munge_transport_readv(self, pack_obj, call_obj):
-        """Change pack_obj's transport so it triggers a callable."""
-        orig_readv = pack_obj.pack_transport.readv
-        def failing_readv(relpath, *args, **kwargs):
-            # Fail when we try to read. We would *like* to fail after reading a
-            # bit, but that runs into concurrancy issues depending on the
-            # platform
-            print 'activating'
-            call_obj()
-            for count, val in enumerate(orig_readv(relpath, *args, **kwargs)):
-                yield val
-        pack_obj.pack_transport.readv = failing_readv
-
-    def munge_function_to_trigger(self, obj, attr, pack_obj, call_obj):
-        """Update a function so that it munges readv() when called.
-
-        :param obj: The object we want to have modified
-        :param attr: The attribute we want to trigger the change in readv
-        :param pack_obj: The pack object whose readv will be munged
-        :param call_obj: A callable, which will be called during readv
-        """
-        print 'munging %s' % (attr,)
-        orig_func = getattr(obj, attr)
-        def munging_func(*args, **kwargs):
-            self.munge_transport_readv(pack_obj, call_obj)
-            return orig_func(*args, **kwargs)
-        setattr(obj, attr, munging_func)
-
-    def setup_retry_function(self, attr):
-        repo, revs = self.make_repo_with_three_packs()
-        alt_repo = repository.Repository.open('.')
-        alt_repo.lock_write()
-        self.addCleanup(alt_repo.unlock)
-
-        packer = pack_repo.Packer(repo._pack_collection,
-                                  repo._pack_collection.all_packs(),
-                                  '.testpack')
-        self.munge_function_to_trigger(packer, attr,
-                                       packer.packs[1], alt_repo.pack)
-        return packer
-
-    def test__copy_revision_texts_retries(self):
-        packer = self.setup_retry_function('_copy_revision_texts')
-        packer.pack()
-
-    def test__copy_inventory_texts_retries(self):
-        packer = self.setup_retry_function('_copy_inventory_texts')
-        packer.pack()
-
-    def test__copy_text_texts_retries(self):
-        packer = self.setup_retry_function('_copy_text_texts')
-        packer.pack()
-
-    def test__copy_signature_texts_retries(self):
-        return # there isn't a separate _copy_signature_texts function yet
-        packer = self.setup_retry_function('_copy_signature_texts')
-        packer.pack()
-=======
     def test_pack_optimizes_pack_order(self):
         builder = self.make_branch_builder('.')
         builder.start_series()
@@ -1173,7 +1102,6 @@
         new_packs = [packs[1], packs[2], packs[0], packs[3]]
         new_pack = packer.pack()
         self.assertEqual(new_packs, packer.packs)
->>>>>>> f312976f
 
 
 class TestOptimisingPacker(TestCaseWithTransport):
