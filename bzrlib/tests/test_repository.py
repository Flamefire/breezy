--- conflicted
+++ resolved
@@ -383,12 +383,8 @@
 class TestRepositoryConverter(TestCaseWithTransport):
 
     def test_convert_empty(self):
-<<<<<<< HEAD
         from bzrlib.plugins.weave_fmt.repository import RepositoryFormat7
-        t = get_transport(self.get_url('.'))
-=======
-        t = self.get_transport()
->>>>>>> 8a7ada8e
+        t = transport.get_transport()
         t.mkdir('repository')
         repo_dir = bzrdir.BzrDirMetaFormat1().initialize('repository')
         repo = RepositoryFormat7().initialize(repo_dir)
