--- conflicted
+++ resolved
@@ -53,10 +53,7 @@
     errors,
     inventory,
     osutils,
-<<<<<<< HEAD
-=======
     progress,
->>>>>>> d786adcd
     repository,
     revision as _mod_revision,
     symbol_versioning,
@@ -1035,16 +1032,10 @@
         index_transport = self.get_transport('index')
         upload_transport.mkdir('.')
         pack = pack_repo.NewPack(upload_transport, index_transport,
-<<<<<<< HEAD
-            pack_transport)
-        self.assertIsInstance(pack.revision_index, InMemoryGraphIndex)
-        self.assertIsInstance(pack.inventory_index, InMemoryGraphIndex)
-=======
             pack_transport, index_builder_class=BTreeBuilder,
             index_class=BTreeGraphIndex)
         self.assertIsInstance(pack.revision_index, BTreeBuilder)
         self.assertIsInstance(pack.inventory_index, BTreeBuilder)
->>>>>>> d786adcd
         self.assertIsInstance(pack._hash, type(osutils.md5()))
         self.assertTrue(pack.upload_transport is upload_transport)
         self.assertTrue(pack.index_transport is index_transport)
