--- conflicted
+++ resolved
@@ -20,24 +20,19 @@
 import os
 import sys
 
+from bzrlib import (
+    errors,
+    msgeditor,
+    osutils,
+    )
 from bzrlib.branch import Branch
 from bzrlib.config import ensure_config_dir_exists, config_filename
-import bzrlib.msgeditor 
-from bzrlib.tests import TestCaseWithTransport, TestSkipped
-from bzrlib.trace import mutter
-<<<<<<< HEAD
-
-from bzrlib import (
-    osutils,
-    errors
-    )
-
-=======
 from bzrlib.msgeditor import (
     make_commit_message_template_encoded,
     edit_commit_message_encoded
 )
->>>>>>> 4039ca3d
+from bzrlib.tests import TestCaseWithTransport, TestSkipped
+from bzrlib.trace import mutter
 
 class MsgEditorTest(TestCaseWithTransport):
 
@@ -57,7 +52,7 @@
     def test_commit_template(self):
         """Test building a commit message template"""
         working_tree = self.make_uncommitted_tree()
-        template = bzrlib.msgeditor.make_commit_message_template(working_tree,
+        template = msgeditor.make_commit_message_template(working_tree,
                                                                  None)
         self.assertEqualDiff(template,
 u"""\
@@ -120,7 +115,7 @@
             os.chmod('fed.sh', 0755)
             os.environ['BZR_EDITOR'] = './fed.sh'
 
-        self.assertEqual(True, bzrlib.msgeditor._run_editor(''),
+        self.assertEqual(True, msgeditor._run_editor(''),
                          'Unable to run dummy fake editor')
 
     def make_fake_editor(self, message='test message from fed\\n'):
@@ -165,11 +160,11 @@
 
         mutter('edit_commit_message without infotext')
         self.assertEqual('test message from fed\n',
-                         bzrlib.msgeditor.edit_commit_message(''))
+                         msgeditor.edit_commit_message(''))
 
         mutter('edit_commit_message with unicode infotext')
         self.assertEqual('test message from fed\n',
-                         bzrlib.msgeditor.edit_commit_message(u'\u1234'))
+                         msgeditor.edit_commit_message(u'\u1234'))
 
         tmpl = edit_commit_message_encoded(u'\u1234'.encode("utf8"))
         self.assertEqual('test message from fed\n', tmpl)
@@ -178,10 +173,10 @@
         self.make_uncommitted_tree()
         self.make_fake_editor()
         self.assertEqual('test message from fed\nstart message\n',
-                         bzrlib.msgeditor.edit_commit_message('',
+                         msgeditor.edit_commit_message('',
                                               start_message='start message\n'))
         self.assertEqual('test message from fed\n',
-                         bzrlib.msgeditor.edit_commit_message('',
+                         msgeditor.edit_commit_message('',
                                               start_message=''))
 
     def test_deleted_commit_message(self):
@@ -192,7 +187,7 @@
         else:
             os.environ['BZR_EDITOR'] = 'rm'
 
-        self.assertRaises((IOError, OSError), bzrlib.msgeditor.edit_commit_message, '')
+        self.assertRaises((IOError, OSError), msgeditor.edit_commit_message, '')
 
     def test__get_editor(self):
         # Test that _get_editor can return a decent list of items
@@ -209,7 +204,7 @@
             f.write('editor = config_editor\n')
             f.close()
 
-            editors = list(bzrlib.msgeditor._get_editor())
+            editors = list(msgeditor._get_editor())
 
             self.assertEqual(['bzr_editor', 'config_editor', 'visual',
                               'editor'], editors[:4])
@@ -238,7 +233,7 @@
     def test__create_temp_file_with_commit_template(self):
         # check that commit template written properly
         # and has platform native line-endings (CRLF on win32)
-        create_file = bzrlib.msgeditor._create_temp_file_with_commit_template
+        create_file = msgeditor._create_temp_file_with_commit_template
         msgfilename, hasinfo = create_file('infotext','----','start message')
         self.assertNotEqual(None, msgfilename)
         self.assertTrue(hasinfo)
@@ -252,7 +247,7 @@
 
     def test__create_temp_file_with_empty_commit_template(self):
         # empty file
-        create_file = bzrlib.msgeditor._create_temp_file_with_commit_template
+        create_file = msgeditor._create_temp_file_with_commit_template
         msgfilename, hasinfo = create_file('')
         self.assertNotEqual(None, msgfilename)
         self.assertFalse(hasinfo)
@@ -265,6 +260,6 @@
 
             working_tree = self.make_uncommitted_tree()
             self.assertRaises(errors.BadCommitMessageEncoding,
-                                    bzrlib.msgeditor.edit_commit_message, '')
+                              msgeditor.edit_commit_message, '')
         finally:
             osutils.set_or_unset_env('LANG', old_env)