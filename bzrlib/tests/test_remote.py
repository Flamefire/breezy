--- conflicted
+++ resolved
@@ -749,74 +749,6 @@
         finally:
             tarball_file.close()
 
-<<<<<<< HEAD
-    def XXX_test_sprout_uses_tarball(self):
-        # XXX: update this for new streaming fetch method.
-        raise tests.KnownFailure(
-            'XXX: update this test for new streaming fetch method')
-        # RemoteRepository.sprout should try to use the
-        # tarball command rather than accessing all the files
-        transport_path = 'srcrepo'
-        expected_responses = [(('ok',), self.tarball_content),
-            ]
-        expected_calls = [('call2', 'Repository.tarball', ('///srcrepo/', 'bz2',),),
-            ]
-        remote_repo, client = self.setup_fake_client_and_repository(
-            expected_responses, transport_path)
-        # make a regular local repository to receive the results
-        dest_transport = MemoryTransport()
-        dest_transport.mkdir('destrepo')
-        bzrdir_format = bzrdir.format_registry.make_bzrdir('default')
-        dest_bzrdir = bzrdir_format.initialize_on_transport(dest_transport)
-        # try to copy...
-        remote_repo.sprout(dest_bzrdir)
-
-    def test_backwards_compatibility(self):
-        """If the server doesn't recognise this request, fallback to VFS.
-        
-        This happens when a current client talks to an older server that
-        doesn't implement 'Repository.tarball'.
-        """
-        raise tests.KnownFailure("Mock isn't good enough?")
-        # Make a regular local repository to receive the results
-        dest_transport = MemoryTransport()
-        dest_transport.mkdir('destrepo')
-        bzrdir_format = bzrdir.format_registry.make_bzrdir('default')
-        dest_bzrdir = bzrdir_format.initialize_on_transport(dest_transport)
-
-        error_msg = (
-            "Generic bzr smart protocol error: "
-            "bad request 'Repository.tarball'")
-        responses = [(('error', error_msg), '')]
-        remote_repo, client = self.setup_fake_client_and_repository(
-            responses, 'path')
-        mock_real_repo = MockRealRepository()
-        remote_repo._real_repository = mock_real_repo
-
-        # try to copy...
-        remote_repo.sprout(dest_bzrdir)
-
-        self.assertEqual([('sprout', dest_bzrdir, None)], mock_real_repo.calls,
-            "RemoteRepository didn't fallback to the real repository correctly")
-        self.failIf(client.expecting_body,
-            "The protocol has been left in an unclean state that will cause "
-            "TooManyConcurrentRequests errors.")
-
-
-class MockRealRepository(object):
-    """Mock of a RemoteRepository's '_real_repository' attribute.
-    
-    Used by TestRepositoryTarball.test_backwards_compatibility.
-    """
-
-    def __init__(self):
-        self.calls = []
-
-    def sprout(self, to_bzrdir, revision_id=None):
-        self.calls.append(('sprout', to_bzrdir, revision_id))
-
-=======
->>>>>>> 5daa1e16
 
 class TestRemoteRepositoryCopyContent(tests.TestCaseWithTransport):
     """RemoteRepository.copy_content_into optimizations"""
