--- conflicted
+++ resolved
@@ -334,22 +334,10 @@
         reference_bzrdir_format = bzrdir.format_registry.get('default')()
         return reference_bzrdir_format.repository_format
 
-<<<<<<< HEAD
-=======
-    def disable_verb(self, verb):
-        """Disable a verb for one test."""
-        request_handlers = smart.request.request_handlers
-        orig_method = request_handlers.get(verb)
-        request_handlers.remove(verb)
-        def restoreVerb():
-            request_handlers.register(verb, orig_method)
-        self.addCleanup(restoreVerb)
-
     def assertFinished(self, fake_client):
         """Assert that all of a FakeClient's expected calls have occurred."""
         fake_client.finished_test()
 
->>>>>>> 27fd4796
 
 class Test_ClientMedium_remote_path_from_transport(tests.TestCase):
     """Tests for the behaviour of client_medium.remote_path_from_transport."""
@@ -2347,7 +2335,7 @@
         # back to the original caller.
         self.assertEqual(['fake tokens'], resume_tokens)
         self.assertEqual(['fake missing keys'], missing_keys)
-        client.finished_test()
+        self.assertFinished(client)
 
     def make_stream_with_inv_deltas(self, fmt):
         """Make a simple stream with an inventory delta followed by more
@@ -2400,7 +2388,7 @@
         resume_tokens, missing_keys = sink.insert_stream([], fmt, [])
         self.assertEqual([], resume_tokens)
         self.assertEqual(set(), missing_keys)
-        client.finished_test()
+        self.assertFinished(client)
 
     def test_locked_repo_with_no_lock_token(self):
         transport_path = 'quack'
@@ -2420,7 +2408,7 @@
         resume_tokens, missing_keys = sink.insert_stream([], fmt, [])
         self.assertEqual([], resume_tokens)
         self.assertEqual(set(), missing_keys)
-        client.finished_test()
+        self.assertFinished(client)
 
     def test_locked_repo_with_lock_token(self):
         transport_path = 'quack'
@@ -2440,7 +2428,7 @@
         resume_tokens, missing_keys = sink.insert_stream([], fmt, [])
         self.assertEqual([], resume_tokens)
         self.assertEqual(set(), missing_keys)
-        client.finished_test()
+        self.assertFinished(client)
 
 
 class TestRepositoryTarball(TestRemoteRepository):
