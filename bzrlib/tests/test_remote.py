--- conflicted
+++ resolved
@@ -1764,36 +1764,6 @@
         finally:
             remote_repo.unlock()
 
-<<<<<<< HEAD
-
-class TestRemoteBranchEffort(tests.TestCaseWithTransport):
-
-    def setUp(self):
-        super(TestRemoteBranchEffort, self).setUp()
-        # Create a smart server that publishes whatever the backing VFS server
-        # does.
-        self.smart_server = server.SmartTCPServer_for_testing()
-        self.smart_server.setUp(self.get_server())
-        self.addCleanup(self.smart_server.tearDown)
-        # Log all HPSS calls into self.hpss_calls.
-        _SmartClient.hooks.install_named_hook(
-            'call', self.capture_hpss_call, None)
-        self.hpss_calls = []
-
-    def capture_hpss_call(self, params):
-        self.hpss_calls.append(params.method)
-
-    def test_copy_content_into_avoids_revision_history(self):
-        local = self.make_branch('local')
-        remote_backing_tree = self.make_branch_and_tree('remote')
-        remote_backing_tree.commit("Commit.")
-        remote_branch_url = self.smart_server.get_url() + 'remote'
-        remote_branch = bzrdir.BzrDir.open(remote_branch_url).open_branch()
-        local.repository.fetch(remote_branch.repository)
-        self.hpss_calls = []
-        remote_branch.copy_content_into(local)
-        self.assert_('Branch.revision_history' not in self.hpss_calls)
-=======
     def prepare_stacked_remote_branch(self):
         smart_server = server.SmartTCPServer_for_testing()
         smart_server.setUp()
@@ -1818,4 +1788,32 @@
         branch = self.prepare_stacked_remote_branch()
         repo = branch.repository
         self.assertEqual([], repo._get_parent_map(['rev1']).keys())
->>>>>>> 7640c447
+
+
+class TestRemoteBranchEffort(tests.TestCaseWithTransport):
+
+    def setUp(self):
+        super(TestRemoteBranchEffort, self).setUp()
+        # Create a smart server that publishes whatever the backing VFS server
+        # does.
+        self.smart_server = server.SmartTCPServer_for_testing()
+        self.smart_server.setUp(self.get_server())
+        self.addCleanup(self.smart_server.tearDown)
+        # Log all HPSS calls into self.hpss_calls.
+        _SmartClient.hooks.install_named_hook(
+            'call', self.capture_hpss_call, None)
+        self.hpss_calls = []
+
+    def capture_hpss_call(self, params):
+        self.hpss_calls.append(params.method)
+
+    def test_copy_content_into_avoids_revision_history(self):
+        local = self.make_branch('local')
+        remote_backing_tree = self.make_branch_and_tree('remote')
+        remote_backing_tree.commit("Commit.")
+        remote_branch_url = self.smart_server.get_url() + 'remote'
+        remote_branch = bzrdir.BzrDir.open(remote_branch_url).open_branch()
+        local.repository.fetch(remote_branch.repository)
+        self.hpss_calls = []
+        remote_branch.copy_content_into(local)
+        self.assertFalse('Branch.revision_history' in self.hpss_calls)