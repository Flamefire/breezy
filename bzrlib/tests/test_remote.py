# Copyright (C) 2006-2011 Canonical Ltd
#
# This program is free software; you can redistribute it and/or modify
# it under the terms of the GNU General Public License as published by
# the Free Software Foundation; either version 2 of the License, or
# (at your option) any later version.
#
# This program is distributed in the hope that it will be useful,
# but WITHOUT ANY WARRANTY; without even the implied warranty of
# MERCHANTABILITY or FITNESS FOR A PARTICULAR PURPOSE.  See the
# GNU General Public License for more details.
#
# You should have received a copy of the GNU General Public License
# along with this program; if not, write to the Free Software
# Foundation, Inc., 51 Franklin Street, Fifth Floor, Boston, MA 02110-1301 USA

"""Tests for remote bzrdir/branch/repo/etc

These are proxy objects which act on remote objects by sending messages
through a smart client.  The proxies are to be created when attempting to open
the object given a transport that supports smartserver rpc operations.

These tests correspond to tests.test_smart, which exercises the server side.
"""

import bz2
from cStringIO import StringIO
import zlib

from bzrlib import (
    branch,
    bzrdir,
    config,
    controldir,
    errors,
    graph as _mod_graph,
    inventory,
    inventory_delta,
    remote,
    repository,
    tests,
    transport,
    treebuilder,
    versionedfile,
    vf_search,
    )
from bzrlib.branch import Branch
from bzrlib.bzrdir import (
    BzrDir,
    BzrDirFormat,
    RemoteBzrProber,
    )
from bzrlib.chk_serializer import chk_bencode_serializer
from bzrlib.remote import (
    RemoteBranch,
    RemoteBranchFormat,
    RemoteBzrDir,
    RemoteBzrDirFormat,
    RemoteRepository,
    RemoteRepositoryFormat,
    )
from bzrlib.repofmt import groupcompress_repo, knitpack_repo
from bzrlib.revision import (
    NULL_REVISION,
    Revision,
    )
from bzrlib.smart import medium, request
from bzrlib.smart.client import _SmartClient
from bzrlib.smart.repository import (
    SmartServerRepositoryGetParentMap,
    SmartServerRepositoryGetStream_1_19,
    )
from bzrlib.symbol_versioning import deprecated_in
from bzrlib.tests import (
    test_server,
    )
from bzrlib.tests.scenarios import load_tests_apply_scenarios
from bzrlib.transport.memory import MemoryTransport
from bzrlib.transport.remote import (
    RemoteTransport,
    RemoteSSHTransport,
    RemoteTCPTransport,
    )


load_tests = load_tests_apply_scenarios


class BasicRemoteObjectTests(tests.TestCaseWithTransport):

    scenarios = [
        ('HPSS-v2',
            {'transport_server': test_server.SmartTCPServer_for_testing_v2_only}),
        ('HPSS-v3',
            {'transport_server': test_server.SmartTCPServer_for_testing})]


    def setUp(self):
        super(BasicRemoteObjectTests, self).setUp()
        self.transport = self.get_transport()
        # make a branch that can be opened over the smart transport
        self.local_wt = BzrDir.create_standalone_workingtree('.')
        self.addCleanup(self.transport.disconnect)

    def test_create_remote_bzrdir(self):
        b = remote.RemoteBzrDir(self.transport, RemoteBzrDirFormat())
        self.assertIsInstance(b, BzrDir)

    def test_open_remote_branch(self):
        # open a standalone branch in the working directory
        b = remote.RemoteBzrDir(self.transport, RemoteBzrDirFormat())
        branch = b.open_branch()
        self.assertIsInstance(branch, Branch)

    def test_remote_repository(self):
        b = BzrDir.open_from_transport(self.transport)
        repo = b.open_repository()
        revid = u'\xc823123123'.encode('utf8')
        self.assertFalse(repo.has_revision(revid))
        self.local_wt.commit(message='test commit', rev_id=revid)
        self.assertTrue(repo.has_revision(revid))

    def test_remote_branch_revision_history(self):
        b = BzrDir.open_from_transport(self.transport).open_branch()
        self.assertEqual([],
            self.applyDeprecated(deprecated_in((2, 5, 0)), b.revision_history))
        r1 = self.local_wt.commit('1st commit')
        r2 = self.local_wt.commit('1st commit', rev_id=u'\xc8'.encode('utf8'))
        self.assertEqual([r1, r2],
            self.applyDeprecated(deprecated_in((2, 5, 0)), b.revision_history))

    def test_find_correct_format(self):
        """Should open a RemoteBzrDir over a RemoteTransport"""
        fmt = BzrDirFormat.find_format(self.transport)
        self.assertTrue(bzrdir.RemoteBzrProber
                        in controldir.ControlDirFormat._server_probers)
        self.assertIsInstance(fmt, RemoteBzrDirFormat)

    def test_open_detected_smart_format(self):
        fmt = BzrDirFormat.find_format(self.transport)
        d = fmt.open(self.transport)
        self.assertIsInstance(d, BzrDir)

    def test_remote_branch_repr(self):
        b = BzrDir.open_from_transport(self.transport).open_branch()
        self.assertStartsWith(str(b), 'RemoteBranch(')

    def test_remote_bzrdir_repr(self):
        b = BzrDir.open_from_transport(self.transport)
        self.assertStartsWith(str(b), 'RemoteBzrDir(')

    def test_remote_branch_format_supports_stacking(self):
        t = self.transport
        self.make_branch('unstackable', format='pack-0.92')
        b = BzrDir.open_from_transport(t.clone('unstackable')).open_branch()
        self.assertFalse(b._format.supports_stacking())
        self.make_branch('stackable', format='1.9')
        b = BzrDir.open_from_transport(t.clone('stackable')).open_branch()
        self.assertTrue(b._format.supports_stacking())

    def test_remote_repo_format_supports_external_references(self):
        t = self.transport
        bd = self.make_bzrdir('unstackable', format='pack-0.92')
        r = bd.create_repository()
        self.assertFalse(r._format.supports_external_lookups)
        r = BzrDir.open_from_transport(t.clone('unstackable')).open_repository()
        self.assertFalse(r._format.supports_external_lookups)
        bd = self.make_bzrdir('stackable', format='1.9')
        r = bd.create_repository()
        self.assertTrue(r._format.supports_external_lookups)
        r = BzrDir.open_from_transport(t.clone('stackable')).open_repository()
        self.assertTrue(r._format.supports_external_lookups)

    def test_remote_branch_set_append_revisions_only(self):
        # Make a format 1.9 branch, which supports append_revisions_only
        branch = self.make_branch('branch', format='1.9')
        config = branch.get_config()
        branch.set_append_revisions_only(True)
        self.assertEqual(
            'True', config.get_user_option('append_revisions_only'))
        branch.set_append_revisions_only(False)
        self.assertEqual(
            'False', config.get_user_option('append_revisions_only'))

    def test_remote_branch_set_append_revisions_only_upgrade_reqd(self):
        branch = self.make_branch('branch', format='knit')
        config = branch.get_config()
        self.assertRaises(
            errors.UpgradeRequired, branch.set_append_revisions_only, True)


class FakeProtocol(object):
    """Lookalike SmartClientRequestProtocolOne allowing body reading tests."""

    def __init__(self, body, fake_client):
        self.body = body
        self._body_buffer = None
        self._fake_client = fake_client

    def read_body_bytes(self, count=-1):
        if self._body_buffer is None:
            self._body_buffer = StringIO(self.body)
        bytes = self._body_buffer.read(count)
        if self._body_buffer.tell() == len(self._body_buffer.getvalue()):
            self._fake_client.expecting_body = False
        return bytes

    def cancel_read_body(self):
        self._fake_client.expecting_body = False

    def read_streamed_body(self):
        return self.body


class FakeClient(_SmartClient):
    """Lookalike for _SmartClient allowing testing."""

    def __init__(self, fake_medium_base='fake base'):
        """Create a FakeClient."""
        self.responses = []
        self._calls = []
        self.expecting_body = False
        # if non-None, this is the list of expected calls, with only the
        # method name and arguments included.  the body might be hard to
        # compute so is not included. If a call is None, that call can
        # be anything.
        self._expected_calls = None
        _SmartClient.__init__(self, FakeMedium(self._calls, fake_medium_base))

    def add_expected_call(self, call_name, call_args, response_type,
        response_args, response_body=None):
        if self._expected_calls is None:
            self._expected_calls = []
        self._expected_calls.append((call_name, call_args))
        self.responses.append((response_type, response_args, response_body))

    def add_success_response(self, *args):
        self.responses.append(('success', args, None))

    def add_success_response_with_body(self, body, *args):
        self.responses.append(('success', args, body))
        if self._expected_calls is not None:
            self._expected_calls.append(None)

    def add_error_response(self, *args):
        self.responses.append(('error', args))

    def add_unknown_method_response(self, verb):
        self.responses.append(('unknown', verb))

    def finished_test(self):
        if self._expected_calls:
            raise AssertionError("%r finished but was still expecting %r"
                % (self, self._expected_calls[0]))

    def _get_next_response(self):
        try:
            response_tuple = self.responses.pop(0)
        except IndexError, e:
            raise AssertionError("%r didn't expect any more calls"
                % (self,))
        if response_tuple[0] == 'unknown':
            raise errors.UnknownSmartMethod(response_tuple[1])
        elif response_tuple[0] == 'error':
            raise errors.ErrorFromSmartServer(response_tuple[1])
        return response_tuple

    def _check_call(self, method, args):
        if self._expected_calls is None:
            # the test should be updated to say what it expects
            return
        try:
            next_call = self._expected_calls.pop(0)
        except IndexError:
            raise AssertionError("%r didn't expect any more calls "
                "but got %r%r"
                % (self, method, args,))
        if next_call is None:
            return
        if method != next_call[0] or args != next_call[1]:
            raise AssertionError("%r expected %r%r "
                "but got %r%r"
                % (self, next_call[0], next_call[1], method, args,))

    def call(self, method, *args):
        self._check_call(method, args)
        self._calls.append(('call', method, args))
        return self._get_next_response()[1]

    def call_expecting_body(self, method, *args):
        self._check_call(method, args)
        self._calls.append(('call_expecting_body', method, args))
        result = self._get_next_response()
        self.expecting_body = True
        return result[1], FakeProtocol(result[2], self)

    def call_with_body_bytes(self, method, args, body):
        self._check_call(method, args)
        self._calls.append(('call_with_body_bytes', method, args, body))
        result = self._get_next_response()
        return result[1], FakeProtocol(result[2], self)

    def call_with_body_bytes_expecting_body(self, method, args, body):
        self._check_call(method, args)
        self._calls.append(('call_with_body_bytes_expecting_body', method,
            args, body))
        result = self._get_next_response()
        self.expecting_body = True
        return result[1], FakeProtocol(result[2], self)

    def call_with_body_stream(self, args, stream):
        # Explicitly consume the stream before checking for an error, because
        # that's what happens a real medium.
        stream = list(stream)
        self._check_call(args[0], args[1:])
        self._calls.append(('call_with_body_stream', args[0], args[1:], stream))
        result = self._get_next_response()
        # The second value returned from call_with_body_stream is supposed to
        # be a response_handler object, but so far no tests depend on that.
        response_handler = None 
        return result[1], response_handler


class FakeMedium(medium.SmartClientMedium):

    def __init__(self, client_calls, base):
        medium.SmartClientMedium.__init__(self, base)
        self._client_calls = client_calls

    def disconnect(self):
        self._client_calls.append(('disconnect medium',))


class TestVfsHas(tests.TestCase):

    def test_unicode_path(self):
        client = FakeClient('/')
        client.add_success_response('yes',)
        transport = RemoteTransport('bzr://localhost/', _client=client)
        filename = u'/hell\u00d8'.encode('utf8')
        result = transport.has(filename)
        self.assertEqual(
            [('call', 'has', (filename,))],
            client._calls)
        self.assertTrue(result)


class TestRemote(tests.TestCaseWithMemoryTransport):

    def get_branch_format(self):
        reference_bzrdir_format = bzrdir.format_registry.get('default')()
        return reference_bzrdir_format.get_branch_format()

    def get_repo_format(self):
        reference_bzrdir_format = bzrdir.format_registry.get('default')()
        return reference_bzrdir_format.repository_format

    def assertFinished(self, fake_client):
        """Assert that all of a FakeClient's expected calls have occurred."""
        fake_client.finished_test()


class Test_ClientMedium_remote_path_from_transport(tests.TestCase):
    """Tests for the behaviour of client_medium.remote_path_from_transport."""

    def assertRemotePath(self, expected, client_base, transport_base):
        """Assert that the result of
        SmartClientMedium.remote_path_from_transport is the expected value for
        a given client_base and transport_base.
        """
        client_medium = medium.SmartClientMedium(client_base)
        t = transport.get_transport(transport_base)
        result = client_medium.remote_path_from_transport(t)
        self.assertEqual(expected, result)

    def test_remote_path_from_transport(self):
        """SmartClientMedium.remote_path_from_transport calculates a URL for
        the given transport relative to the root of the client base URL.
        """
        self.assertRemotePath('xyz/', 'bzr://host/path', 'bzr://host/xyz')
        self.assertRemotePath(
            'path/xyz/', 'bzr://host/path', 'bzr://host/path/xyz')

    def assertRemotePathHTTP(self, expected, transport_base, relpath):
        """Assert that the result of
        HttpTransportBase.remote_path_from_transport is the expected value for
        a given transport_base and relpath of that transport.  (Note that
        HttpTransportBase is a subclass of SmartClientMedium)
        """
        base_transport = transport.get_transport(transport_base)
        client_medium = base_transport.get_smart_medium()
        cloned_transport = base_transport.clone(relpath)
        result = client_medium.remote_path_from_transport(cloned_transport)
        self.assertEqual(expected, result)

    def test_remote_path_from_transport_http(self):
        """Remote paths for HTTP transports are calculated differently to other
        transports.  They are just relative to the client base, not the root
        directory of the host.
        """
        for scheme in ['http:', 'https:', 'bzr+http:', 'bzr+https:']:
            self.assertRemotePathHTTP(
                '../xyz/', scheme + '//host/path', '../xyz/')
            self.assertRemotePathHTTP(
                'xyz/', scheme + '//host/path', 'xyz/')


class Test_ClientMedium_remote_is_at_least(tests.TestCase):
    """Tests for the behaviour of client_medium.remote_is_at_least."""

    def test_initially_unlimited(self):
        """A fresh medium assumes that the remote side supports all
        versions.
        """
        client_medium = medium.SmartClientMedium('dummy base')
        self.assertFalse(client_medium._is_remote_before((99, 99)))

    def test__remember_remote_is_before(self):
        """Calling _remember_remote_is_before ratchets down the known remote
        version.
        """
        client_medium = medium.SmartClientMedium('dummy base')
        # Mark the remote side as being less than 1.6.  The remote side may
        # still be 1.5.
        client_medium._remember_remote_is_before((1, 6))
        self.assertTrue(client_medium._is_remote_before((1, 6)))
        self.assertFalse(client_medium._is_remote_before((1, 5)))
        # Calling _remember_remote_is_before again with a lower value works.
        client_medium._remember_remote_is_before((1, 5))
        self.assertTrue(client_medium._is_remote_before((1, 5)))
        # If you call _remember_remote_is_before with a higher value it logs a
        # warning, and continues to remember the lower value.
        self.assertNotContainsRe(self.get_log(), '_remember_remote_is_before')
        client_medium._remember_remote_is_before((1, 9))
        self.assertContainsRe(self.get_log(), '_remember_remote_is_before')
        self.assertTrue(client_medium._is_remote_before((1, 5)))


class TestBzrDirCloningMetaDir(TestRemote):

    def test_backwards_compat(self):
        self.setup_smart_server_with_call_log()
        a_dir = self.make_bzrdir('.')
        self.reset_smart_call_log()
        verb = 'BzrDir.cloning_metadir'
        self.disable_verb(verb)
        format = a_dir.cloning_metadir()
        call_count = len([call for call in self.hpss_calls if
            call.call.method == verb])
        self.assertEqual(1, call_count)

    def test_branch_reference(self):
        transport = self.get_transport('quack')
        referenced = self.make_branch('referenced')
        expected = referenced.bzrdir.cloning_metadir()
        client = FakeClient(transport.base)
        client.add_expected_call(
            'BzrDir.cloning_metadir', ('quack/', 'False'),
            'error', ('BranchReference',)),
        client.add_expected_call(
            'BzrDir.open_branchV3', ('quack/',),
            'success', ('ref', self.get_url('referenced'))),
        a_bzrdir = RemoteBzrDir(transport, RemoteBzrDirFormat(),
            _client=client)
        result = a_bzrdir.cloning_metadir()
        # We should have got a control dir matching the referenced branch.
        self.assertEqual(bzrdir.BzrDirMetaFormat1, type(result))
        self.assertEqual(expected._repository_format, result._repository_format)
        self.assertEqual(expected._branch_format, result._branch_format)
        self.assertFinished(client)

    def test_current_server(self):
        transport = self.get_transport('.')
        transport = transport.clone('quack')
        self.make_bzrdir('quack')
        client = FakeClient(transport.base)
        reference_bzrdir_format = bzrdir.format_registry.get('default')()
        control_name = reference_bzrdir_format.network_name()
        client.add_expected_call(
            'BzrDir.cloning_metadir', ('quack/', 'False'),
            'success', (control_name, '', ('branch', ''))),
        a_bzrdir = RemoteBzrDir(transport, RemoteBzrDirFormat(),
            _client=client)
        result = a_bzrdir.cloning_metadir()
        # We should have got a reference control dir with default branch and
        # repository formats.
        # This pokes a little, just to be sure.
        self.assertEqual(bzrdir.BzrDirMetaFormat1, type(result))
        self.assertEqual(None, result._repository_format)
        self.assertEqual(None, result._branch_format)
        self.assertFinished(client)

    def test_unknown(self):
        transport = self.get_transport('quack')
        referenced = self.make_branch('referenced')
        expected = referenced.bzrdir.cloning_metadir()
        client = FakeClient(transport.base)
        client.add_expected_call(
            'BzrDir.cloning_metadir', ('quack/', 'False'),
            'success', ('unknown', 'unknown', ('branch', ''))),
        a_bzrdir = RemoteBzrDir(transport, RemoteBzrDirFormat(),
            _client=client)
        self.assertRaises(errors.UnknownFormatError, a_bzrdir.cloning_metadir)


class TestBzrDirDestroyBranch(TestRemote):

    def test_destroy_default(self):
        transport = self.get_transport('quack')
        referenced = self.make_branch('referenced')
        client = FakeClient(transport.base)
        client.add_expected_call(
            'BzrDir.destroy_branch', ('quack/', ),
            'success', ('ok',)),
        a_bzrdir = RemoteBzrDir(transport, RemoteBzrDirFormat(),
            _client=client)
        a_bzrdir.destroy_branch()
        self.assertFinished(client)

    def test_destroy_named(self):
        transport = self.get_transport('quack')
        referenced = self.make_branch('referenced')
        client = FakeClient(transport.base)
        client.add_expected_call(
            'BzrDir.destroy_branch', ('quack/', "foo"),
            'success', ('ok',)),
        a_bzrdir = RemoteBzrDir(transport, RemoteBzrDirFormat(),
            _client=client)
        a_bzrdir.destroy_branch("foo")
        self.assertFinished(client)


class TestBzrDirHasWorkingTree(TestRemote):

    def test_has_workingtree(self):
        transport = self.get_transport('quack')
        client = FakeClient(transport.base)
        client.add_expected_call(
            'BzrDir.has_workingtree', ('quack/',),
            'success', ('yes',)),
        a_bzrdir = RemoteBzrDir(transport, RemoteBzrDirFormat(),
            _client=client)
        self.assertTrue(a_bzrdir.has_workingtree())
        self.assertFinished(client)

    def test_no_workingtree(self):
        transport = self.get_transport('quack')
        client = FakeClient(transport.base)
        client.add_expected_call(
            'BzrDir.has_workingtree', ('quack/',),
            'success', ('no',)),
        a_bzrdir = RemoteBzrDir(transport, RemoteBzrDirFormat(),
            _client=client)
        self.assertFalse(a_bzrdir.has_workingtree())
        self.assertFinished(client)


class TestBzrDirDestroyRepository(TestRemote):

    def test_destroy_repository(self):
        transport = self.get_transport('quack')
        client = FakeClient(transport.base)
        client.add_expected_call(
            'BzrDir.destroy_repository', ('quack/',),
            'success', ('ok',)),
        a_bzrdir = RemoteBzrDir(transport, RemoteBzrDirFormat(),
            _client=client)
        a_bzrdir.destroy_repository()
        self.assertFinished(client)


class TestBzrDirOpen(TestRemote):

    def make_fake_client_and_transport(self, path='quack'):
        transport = MemoryTransport()
        transport.mkdir(path)
        transport = transport.clone(path)
        client = FakeClient(transport.base)
        return client, transport

    def test_absent(self):
        client, transport = self.make_fake_client_and_transport()
        client.add_expected_call(
            'BzrDir.open_2.1', ('quack/',), 'success', ('no',))
        self.assertRaises(errors.NotBranchError, RemoteBzrDir, transport,
                RemoteBzrDirFormat(), _client=client, _force_probe=True)
        self.assertFinished(client)

    def test_present_without_workingtree(self):
        client, transport = self.make_fake_client_and_transport()
        client.add_expected_call(
            'BzrDir.open_2.1', ('quack/',), 'success', ('yes', 'no'))
        bd = RemoteBzrDir(transport, RemoteBzrDirFormat(),
            _client=client, _force_probe=True)
        self.assertIsInstance(bd, RemoteBzrDir)
        self.assertFalse(bd.has_workingtree())
        self.assertRaises(errors.NoWorkingTree, bd.open_workingtree)
        self.assertFinished(client)

    def test_present_with_workingtree(self):
        client, transport = self.make_fake_client_and_transport()
        client.add_expected_call(
            'BzrDir.open_2.1', ('quack/',), 'success', ('yes', 'yes'))
        bd = RemoteBzrDir(transport, RemoteBzrDirFormat(),
            _client=client, _force_probe=True)
        self.assertIsInstance(bd, RemoteBzrDir)
        self.assertTrue(bd.has_workingtree())
        self.assertRaises(errors.NotLocalUrl, bd.open_workingtree)
        self.assertFinished(client)

    def test_backwards_compat(self):
        client, transport = self.make_fake_client_and_transport()
        client.add_expected_call(
            'BzrDir.open_2.1', ('quack/',), 'unknown', ('BzrDir.open_2.1',))
        client.add_expected_call(
            'BzrDir.open', ('quack/',), 'success', ('yes',))
        bd = RemoteBzrDir(transport, RemoteBzrDirFormat(),
            _client=client, _force_probe=True)
        self.assertIsInstance(bd, RemoteBzrDir)
        self.assertFinished(client)

    def test_backwards_compat_hpss_v2(self):
        client, transport = self.make_fake_client_and_transport()
        # Monkey-patch fake client to simulate real-world behaviour with v2
        # server: upon first RPC call detect the protocol version, and because
        # the version is 2 also do _remember_remote_is_before((1, 6)) before
        # continuing with the RPC.
        orig_check_call = client._check_call
        def check_call(method, args):
            client._medium._protocol_version = 2
            client._medium._remember_remote_is_before((1, 6))
            client._check_call = orig_check_call
            client._check_call(method, args)
        client._check_call = check_call
        client.add_expected_call(
            'BzrDir.open_2.1', ('quack/',), 'unknown', ('BzrDir.open_2.1',))
        client.add_expected_call(
            'BzrDir.open', ('quack/',), 'success', ('yes',))
        bd = RemoteBzrDir(transport, RemoteBzrDirFormat(),
            _client=client, _force_probe=True)
        self.assertIsInstance(bd, RemoteBzrDir)
        self.assertFinished(client)


class TestBzrDirOpenBranch(TestRemote):

    def test_backwards_compat(self):
        self.setup_smart_server_with_call_log()
        self.make_branch('.')
        a_dir = BzrDir.open(self.get_url('.'))
        self.reset_smart_call_log()
        verb = 'BzrDir.open_branchV3'
        self.disable_verb(verb)
        format = a_dir.open_branch()
        call_count = len([call for call in self.hpss_calls if
            call.call.method == verb])
        self.assertEqual(1, call_count)

    def test_branch_present(self):
        reference_format = self.get_repo_format()
        network_name = reference_format.network_name()
        branch_network_name = self.get_branch_format().network_name()
        transport = MemoryTransport()
        transport.mkdir('quack')
        transport = transport.clone('quack')
        client = FakeClient(transport.base)
        client.add_expected_call(
            'BzrDir.open_branchV3', ('quack/',),
            'success', ('branch', branch_network_name))
        client.add_expected_call(
            'BzrDir.find_repositoryV3', ('quack/',),
            'success', ('ok', '', 'no', 'no', 'no', network_name))
        client.add_expected_call(
            'Branch.get_stacked_on_url', ('quack/',),
            'error', ('NotStacked',))
        bzrdir = RemoteBzrDir(transport, RemoteBzrDirFormat(),
            _client=client)
        result = bzrdir.open_branch()
        self.assertIsInstance(result, RemoteBranch)
        self.assertEqual(bzrdir, result.bzrdir)
        self.assertFinished(client)

    def test_branch_missing(self):
        transport = MemoryTransport()
        transport.mkdir('quack')
        transport = transport.clone('quack')
        client = FakeClient(transport.base)
        client.add_error_response('nobranch')
        bzrdir = RemoteBzrDir(transport, RemoteBzrDirFormat(),
            _client=client)
        self.assertRaises(errors.NotBranchError, bzrdir.open_branch)
        self.assertEqual(
            [('call', 'BzrDir.open_branchV3', ('quack/',))],
            client._calls)

    def test__get_tree_branch(self):
        # _get_tree_branch is a form of open_branch, but it should only ask for
        # branch opening, not any other network requests.
        calls = []
        def open_branch(name=None, possible_transports=None):
            calls.append("Called")
            return "a-branch"
        transport = MemoryTransport()
        # no requests on the network - catches other api calls being made.
        client = FakeClient(transport.base)
        bzrdir = RemoteBzrDir(transport, RemoteBzrDirFormat(),
            _client=client)
        # patch the open_branch call to record that it was called.
        bzrdir.open_branch = open_branch
        self.assertEqual((None, "a-branch"), bzrdir._get_tree_branch())
        self.assertEqual(["Called"], calls)
        self.assertEqual([], client._calls)

    def test_url_quoting_of_path(self):
        # Relpaths on the wire should not be URL-escaped.  So "~" should be
        # transmitted as "~", not "%7E".
        transport = RemoteTCPTransport('bzr://localhost/~hello/')
        client = FakeClient(transport.base)
        reference_format = self.get_repo_format()
        network_name = reference_format.network_name()
        branch_network_name = self.get_branch_format().network_name()
        client.add_expected_call(
            'BzrDir.open_branchV3', ('~hello/',),
            'success', ('branch', branch_network_name))
        client.add_expected_call(
            'BzrDir.find_repositoryV3', ('~hello/',),
            'success', ('ok', '', 'no', 'no', 'no', network_name))
        client.add_expected_call(
            'Branch.get_stacked_on_url', ('~hello/',),
            'error', ('NotStacked',))
        bzrdir = RemoteBzrDir(transport, RemoteBzrDirFormat(),
            _client=client)
        result = bzrdir.open_branch()
        self.assertFinished(client)

    def check_open_repository(self, rich_root, subtrees, external_lookup='no'):
        reference_format = self.get_repo_format()
        network_name = reference_format.network_name()
        transport = MemoryTransport()
        transport.mkdir('quack')
        transport = transport.clone('quack')
        if rich_root:
            rich_response = 'yes'
        else:
            rich_response = 'no'
        if subtrees:
            subtree_response = 'yes'
        else:
            subtree_response = 'no'
        client = FakeClient(transport.base)
        client.add_success_response(
            'ok', '', rich_response, subtree_response, external_lookup,
            network_name)
        bzrdir = RemoteBzrDir(transport, RemoteBzrDirFormat(),
            _client=client)
        result = bzrdir.open_repository()
        self.assertEqual(
            [('call', 'BzrDir.find_repositoryV3', ('quack/',))],
            client._calls)
        self.assertIsInstance(result, RemoteRepository)
        self.assertEqual(bzrdir, result.bzrdir)
        self.assertEqual(rich_root, result._format.rich_root_data)
        self.assertEqual(subtrees, result._format.supports_tree_reference)

    def test_open_repository_sets_format_attributes(self):
        self.check_open_repository(True, True)
        self.check_open_repository(False, True)
        self.check_open_repository(True, False)
        self.check_open_repository(False, False)
        self.check_open_repository(False, False, 'yes')

    def test_old_server(self):
        """RemoteBzrDirFormat should fail to probe if the server version is too
        old.
        """
        self.assertRaises(errors.NotBranchError,
            RemoteBzrProber.probe_transport, OldServerTransport())


class TestBzrDirCreateBranch(TestRemote):

    def test_backwards_compat(self):
        self.setup_smart_server_with_call_log()
        repo = self.make_repository('.')
        self.reset_smart_call_log()
        self.disable_verb('BzrDir.create_branch')
        branch = repo.bzrdir.create_branch()
        create_branch_call_count = len([call for call in self.hpss_calls if
            call.call.method == 'BzrDir.create_branch'])
        self.assertEqual(1, create_branch_call_count)

    def test_current_server(self):
        transport = self.get_transport('.')
        transport = transport.clone('quack')
        self.make_repository('quack')
        client = FakeClient(transport.base)
        reference_bzrdir_format = bzrdir.format_registry.get('default')()
        reference_format = reference_bzrdir_format.get_branch_format()
        network_name = reference_format.network_name()
        reference_repo_fmt = reference_bzrdir_format.repository_format
        reference_repo_name = reference_repo_fmt.network_name()
        client.add_expected_call(
            'BzrDir.create_branch', ('quack/', network_name),
            'success', ('ok', network_name, '', 'no', 'no', 'yes',
            reference_repo_name))
        a_bzrdir = RemoteBzrDir(transport, RemoteBzrDirFormat(),
            _client=client)
        branch = a_bzrdir.create_branch()
        # We should have got a remote branch
        self.assertIsInstance(branch, remote.RemoteBranch)
        # its format should have the settings from the response
        format = branch._format
        self.assertEqual(network_name, format.network_name())

    def test_already_open_repo_and_reused_medium(self):
        """Bug 726584: create_branch(..., repository=repo) should work
        regardless of what the smart medium's base URL is.
        """
        self.transport_server = test_server.SmartTCPServer_for_testing
        transport = self.get_transport('.')
        repo = self.make_repository('quack')
        # Client's medium rooted a transport root (not at the bzrdir)
        client = FakeClient(transport.base)
        transport = transport.clone('quack')
        reference_bzrdir_format = bzrdir.format_registry.get('default')()
        reference_format = reference_bzrdir_format.get_branch_format()
        network_name = reference_format.network_name()
        reference_repo_fmt = reference_bzrdir_format.repository_format
        reference_repo_name = reference_repo_fmt.network_name()
        client.add_expected_call(
            'BzrDir.create_branch', ('extra/quack/', network_name),
            'success', ('ok', network_name, '', 'no', 'no', 'yes',
            reference_repo_name))
        a_bzrdir = RemoteBzrDir(transport, RemoteBzrDirFormat(),
            _client=client)
        branch = a_bzrdir.create_branch(repository=repo)
        # We should have got a remote branch
        self.assertIsInstance(branch, remote.RemoteBranch)
        # its format should have the settings from the response
        format = branch._format
        self.assertEqual(network_name, format.network_name())


class TestBzrDirCreateRepository(TestRemote):

    def test_backwards_compat(self):
        self.setup_smart_server_with_call_log()
        bzrdir = self.make_bzrdir('.')
        self.reset_smart_call_log()
        self.disable_verb('BzrDir.create_repository')
        repo = bzrdir.create_repository()
        create_repo_call_count = len([call for call in self.hpss_calls if
            call.call.method == 'BzrDir.create_repository'])
        self.assertEqual(1, create_repo_call_count)

    def test_current_server(self):
        transport = self.get_transport('.')
        transport = transport.clone('quack')
        self.make_bzrdir('quack')
        client = FakeClient(transport.base)
        reference_bzrdir_format = bzrdir.format_registry.get('default')()
        reference_format = reference_bzrdir_format.repository_format
        network_name = reference_format.network_name()
        client.add_expected_call(
            'BzrDir.create_repository', ('quack/',
                'Bazaar repository format 2a (needs bzr 1.16 or later)\n',
                'False'),
            'success', ('ok', 'yes', 'yes', 'yes', network_name))
        a_bzrdir = RemoteBzrDir(transport, RemoteBzrDirFormat(),
            _client=client)
        repo = a_bzrdir.create_repository()
        # We should have got a remote repository
        self.assertIsInstance(repo, remote.RemoteRepository)
        # its format should have the settings from the response
        format = repo._format
        self.assertTrue(format.rich_root_data)
        self.assertTrue(format.supports_tree_reference)
        self.assertTrue(format.supports_external_lookups)
        self.assertEqual(network_name, format.network_name())


class TestBzrDirOpenRepository(TestRemote):

    def test_backwards_compat_1_2_3(self):
        # fallback all the way to the first version.
        reference_format = self.get_repo_format()
        network_name = reference_format.network_name()
        server_url = 'bzr://example.com/'
        self.permit_url(server_url)
        client = FakeClient(server_url)
        client.add_unknown_method_response('BzrDir.find_repositoryV3')
        client.add_unknown_method_response('BzrDir.find_repositoryV2')
        client.add_success_response('ok', '', 'no', 'no')
        # A real repository instance will be created to determine the network
        # name.
        client.add_success_response_with_body(
            "Bazaar-NG meta directory, format 1\n", 'ok')
        client.add_success_response_with_body(
            reference_format.get_format_string(), 'ok')
        # PackRepository wants to do a stat
        client.add_success_response('stat', '0', '65535')
        remote_transport = RemoteTransport(server_url + 'quack/', medium=False,
            _client=client)
        bzrdir = RemoteBzrDir(remote_transport, RemoteBzrDirFormat(),
            _client=client)
        repo = bzrdir.open_repository()
        self.assertEqual(
            [('call', 'BzrDir.find_repositoryV3', ('quack/',)),
             ('call', 'BzrDir.find_repositoryV2', ('quack/',)),
             ('call', 'BzrDir.find_repository', ('quack/',)),
             ('call_expecting_body', 'get', ('/quack/.bzr/branch-format',)),
             ('call_expecting_body', 'get', ('/quack/.bzr/repository/format',)),
             ('call', 'stat', ('/quack/.bzr/repository',)),
             ],
            client._calls)
        self.assertEqual(network_name, repo._format.network_name())

    def test_backwards_compat_2(self):
        # fallback to find_repositoryV2
        reference_format = self.get_repo_format()
        network_name = reference_format.network_name()
        server_url = 'bzr://example.com/'
        self.permit_url(server_url)
        client = FakeClient(server_url)
        client.add_unknown_method_response('BzrDir.find_repositoryV3')
        client.add_success_response('ok', '', 'no', 'no', 'no')
        # A real repository instance will be created to determine the network
        # name.
        client.add_success_response_with_body(
            "Bazaar-NG meta directory, format 1\n", 'ok')
        client.add_success_response_with_body(
            reference_format.get_format_string(), 'ok')
        # PackRepository wants to do a stat
        client.add_success_response('stat', '0', '65535')
        remote_transport = RemoteTransport(server_url + 'quack/', medium=False,
            _client=client)
        bzrdir = RemoteBzrDir(remote_transport, RemoteBzrDirFormat(),
            _client=client)
        repo = bzrdir.open_repository()
        self.assertEqual(
            [('call', 'BzrDir.find_repositoryV3', ('quack/',)),
             ('call', 'BzrDir.find_repositoryV2', ('quack/',)),
             ('call_expecting_body', 'get', ('/quack/.bzr/branch-format',)),
             ('call_expecting_body', 'get', ('/quack/.bzr/repository/format',)),
             ('call', 'stat', ('/quack/.bzr/repository',)),
             ],
            client._calls)
        self.assertEqual(network_name, repo._format.network_name())

    def test_current_server(self):
        reference_format = self.get_repo_format()
        network_name = reference_format.network_name()
        transport = MemoryTransport()
        transport.mkdir('quack')
        transport = transport.clone('quack')
        client = FakeClient(transport.base)
        client.add_success_response('ok', '', 'no', 'no', 'no', network_name)
        bzrdir = RemoteBzrDir(transport, RemoteBzrDirFormat(),
            _client=client)
        repo = bzrdir.open_repository()
        self.assertEqual(
            [('call', 'BzrDir.find_repositoryV3', ('quack/',))],
            client._calls)
        self.assertEqual(network_name, repo._format.network_name())


class TestBzrDirFormatInitializeEx(TestRemote):

    def test_success(self):
        """Simple test for typical successful call."""
        fmt = RemoteBzrDirFormat()
        default_format_name = BzrDirFormat.get_default_format().network_name()
        transport = self.get_transport()
        client = FakeClient(transport.base)
        client.add_expected_call(
            'BzrDirFormat.initialize_ex_1.16',
                (default_format_name, 'path', 'False', 'False', 'False', '',
                 '', '', '', 'False'),
            'success',
                ('.', 'no', 'no', 'yes', 'repo fmt', 'repo bzrdir fmt',
                 'bzrdir fmt', 'False', '', '', 'repo lock token'))
        # XXX: It would be better to call fmt.initialize_on_transport_ex, but
        # it's currently hard to test that without supplying a real remote
        # transport connected to a real server.
        result = fmt._initialize_on_transport_ex_rpc(client, 'path',
            transport, False, False, False, None, None, None, None, False)
        self.assertFinished(client)

    def test_error(self):
        """Error responses are translated, e.g. 'PermissionDenied' raises the
        corresponding error from the client.
        """
        fmt = RemoteBzrDirFormat()
        default_format_name = BzrDirFormat.get_default_format().network_name()
        transport = self.get_transport()
        client = FakeClient(transport.base)
        client.add_expected_call(
            'BzrDirFormat.initialize_ex_1.16',
                (default_format_name, 'path', 'False', 'False', 'False', '',
                 '', '', '', 'False'),
            'error',
                ('PermissionDenied', 'path', 'extra info'))
        # XXX: It would be better to call fmt.initialize_on_transport_ex, but
        # it's currently hard to test that without supplying a real remote
        # transport connected to a real server.
        err = self.assertRaises(errors.PermissionDenied,
            fmt._initialize_on_transport_ex_rpc, client, 'path', transport,
            False, False, False, None, None, None, None, False)
        self.assertEqual('path', err.path)
        self.assertEqual(': extra info', err.extra)
        self.assertFinished(client)

    def test_error_from_real_server(self):
        """Integration test for error translation."""
        transport = self.make_smart_server('foo')
        transport = transport.clone('no-such-path')
        fmt = RemoteBzrDirFormat()
        err = self.assertRaises(errors.NoSuchFile,
            fmt.initialize_on_transport_ex, transport, create_prefix=False)


class OldSmartClient(object):
    """A fake smart client for test_old_version that just returns a version one
    response to the 'hello' (query version) command.
    """

    def get_request(self):
        input_file = StringIO('ok\x011\n')
        output_file = StringIO()
        client_medium = medium.SmartSimplePipesClientMedium(
            input_file, output_file)
        return medium.SmartClientStreamMediumRequest(client_medium)

    def protocol_version(self):
        return 1


class OldServerTransport(object):
    """A fake transport for test_old_server that reports it's smart server
    protocol version as version one.
    """

    def __init__(self):
        self.base = 'fake:'

    def get_smart_client(self):
        return OldSmartClient()


class RemoteBzrDirTestCase(TestRemote):

    def make_remote_bzrdir(self, transport, client):
        """Make a RemotebzrDir using 'client' as the _client."""
        return RemoteBzrDir(transport, RemoteBzrDirFormat(),
            _client=client)


class RemoteBranchTestCase(RemoteBzrDirTestCase):

    def lock_remote_branch(self, branch):
        """Trick a RemoteBranch into thinking it is locked."""
        branch._lock_mode = 'w'
        branch._lock_count = 2
        branch._lock_token = 'branch token'
        branch._repo_lock_token = 'repo token'
        branch.repository._lock_mode = 'w'
        branch.repository._lock_count = 2
        branch.repository._lock_token = 'repo token'

    def make_remote_branch(self, transport, client):
        """Make a RemoteBranch using 'client' as its _SmartClient.

        A RemoteBzrDir and RemoteRepository will also be created to fill out
        the RemoteBranch, albeit with stub values for some of their attributes.
        """
        # we do not want bzrdir to make any remote calls, so use False as its
        # _client.  If it tries to make a remote call, this will fail
        # immediately.
        bzrdir = self.make_remote_bzrdir(transport, False)
        repo = RemoteRepository(bzrdir, None, _client=client)
        branch_format = self.get_branch_format()
        format = RemoteBranchFormat(network_name=branch_format.network_name())
        return RemoteBranch(bzrdir, repo, _client=client, format=format)


class TestBranchBreakLock(RemoteBranchTestCase):

    def test_break_lock(self):
        transport_path = 'quack'
        transport = MemoryTransport()
        client = FakeClient(transport.base)
        client.add_expected_call(
            'Branch.get_stacked_on_url', ('quack/',),
            'error', ('NotStacked',))
        client.add_expected_call(
            'Branch.break_lock', ('quack/',),
            'success', ('ok',))
        transport.mkdir('quack')
        transport = transport.clone('quack')
        branch = self.make_remote_branch(transport, client)
        branch.break_lock()
        self.assertFinished(client)


class TestBranchGetPhysicalLockStatus(RemoteBranchTestCase):

    def test_get_physical_lock_status_yes(self):
        transport = MemoryTransport()
        client = FakeClient(transport.base)
        client.add_expected_call(
            'Branch.get_stacked_on_url', ('quack/',),
            'error', ('NotStacked',))
        client.add_expected_call(
            'Branch.get_physical_lock_status', ('quack/',),
            'success', ('yes',))
        transport.mkdir('quack')
        transport = transport.clone('quack')
        branch = self.make_remote_branch(transport, client)
        result = branch.get_physical_lock_status()
        self.assertFinished(client)
        self.assertEqual(True, result)

    def test_get_physical_lock_status_no(self):
        transport = MemoryTransport()
        client = FakeClient(transport.base)
        client.add_expected_call(
            'Branch.get_stacked_on_url', ('quack/',),
            'error', ('NotStacked',))
        client.add_expected_call(
            'Branch.get_physical_lock_status', ('quack/',),
            'success', ('no',))
        transport.mkdir('quack')
        transport = transport.clone('quack')
        branch = self.make_remote_branch(transport, client)
        result = branch.get_physical_lock_status()
        self.assertFinished(client)
        self.assertEqual(False, result)


class TestBranchGetParent(RemoteBranchTestCase):

    def test_no_parent(self):
        # in an empty branch we decode the response properly
        transport = MemoryTransport()
        client = FakeClient(transport.base)
        client.add_expected_call(
            'Branch.get_stacked_on_url', ('quack/',),
            'error', ('NotStacked',))
        client.add_expected_call(
            'Branch.get_parent', ('quack/',),
            'success', ('',))
        transport.mkdir('quack')
        transport = transport.clone('quack')
        branch = self.make_remote_branch(transport, client)
        result = branch.get_parent()
        self.assertFinished(client)
        self.assertEqual(None, result)

    def test_parent_relative(self):
        transport = MemoryTransport()
        client = FakeClient(transport.base)
        client.add_expected_call(
            'Branch.get_stacked_on_url', ('kwaak/',),
            'error', ('NotStacked',))
        client.add_expected_call(
            'Branch.get_parent', ('kwaak/',),
            'success', ('../foo/',))
        transport.mkdir('kwaak')
        transport = transport.clone('kwaak')
        branch = self.make_remote_branch(transport, client)
        result = branch.get_parent()
        self.assertEqual(transport.clone('../foo').base, result)

    def test_parent_absolute(self):
        transport = MemoryTransport()
        client = FakeClient(transport.base)
        client.add_expected_call(
            'Branch.get_stacked_on_url', ('kwaak/',),
            'error', ('NotStacked',))
        client.add_expected_call(
            'Branch.get_parent', ('kwaak/',),
            'success', ('http://foo/',))
        transport.mkdir('kwaak')
        transport = transport.clone('kwaak')
        branch = self.make_remote_branch(transport, client)
        result = branch.get_parent()
        self.assertEqual('http://foo/', result)
        self.assertFinished(client)


class TestBranchSetParentLocation(RemoteBranchTestCase):

    def test_no_parent(self):
        # We call the verb when setting parent to None
        transport = MemoryTransport()
        client = FakeClient(transport.base)
        client.add_expected_call(
            'Branch.get_stacked_on_url', ('quack/',),
            'error', ('NotStacked',))
        client.add_expected_call(
            'Branch.set_parent_location', ('quack/', 'b', 'r', ''),
            'success', ())
        transport.mkdir('quack')
        transport = transport.clone('quack')
        branch = self.make_remote_branch(transport, client)
        branch._lock_token = 'b'
        branch._repo_lock_token = 'r'
        branch._set_parent_location(None)
        self.assertFinished(client)

    def test_parent(self):
        transport = MemoryTransport()
        client = FakeClient(transport.base)
        client.add_expected_call(
            'Branch.get_stacked_on_url', ('kwaak/',),
            'error', ('NotStacked',))
        client.add_expected_call(
            'Branch.set_parent_location', ('kwaak/', 'b', 'r', 'foo'),
            'success', ())
        transport.mkdir('kwaak')
        transport = transport.clone('kwaak')
        branch = self.make_remote_branch(transport, client)
        branch._lock_token = 'b'
        branch._repo_lock_token = 'r'
        branch._set_parent_location('foo')
        self.assertFinished(client)

    def test_backwards_compat(self):
        self.setup_smart_server_with_call_log()
        branch = self.make_branch('.')
        self.reset_smart_call_log()
        verb = 'Branch.set_parent_location'
        self.disable_verb(verb)
        branch.set_parent('http://foo/')
        self.assertLength(12, self.hpss_calls)


class TestBranchGetTagsBytes(RemoteBranchTestCase):

    def test_backwards_compat(self):
        self.setup_smart_server_with_call_log()
        branch = self.make_branch('.')
        self.reset_smart_call_log()
        verb = 'Branch.get_tags_bytes'
        self.disable_verb(verb)
        branch.tags.get_tag_dict()
        call_count = len([call for call in self.hpss_calls if
            call.call.method == verb])
        self.assertEqual(1, call_count)

    def test_trivial(self):
        transport = MemoryTransport()
        client = FakeClient(transport.base)
        client.add_expected_call(
            'Branch.get_stacked_on_url', ('quack/',),
            'error', ('NotStacked',))
        client.add_expected_call(
            'Branch.get_tags_bytes', ('quack/',),
            'success', ('',))
        transport.mkdir('quack')
        transport = transport.clone('quack')
        branch = self.make_remote_branch(transport, client)
        result = branch.tags.get_tag_dict()
        self.assertFinished(client)
        self.assertEqual({}, result)


class TestBranchSetTagsBytes(RemoteBranchTestCase):

    def test_trivial(self):
        transport = MemoryTransport()
        client = FakeClient(transport.base)
        client.add_expected_call(
            'Branch.get_stacked_on_url', ('quack/',),
            'error', ('NotStacked',))
        client.add_expected_call(
            'Branch.set_tags_bytes', ('quack/', 'branch token', 'repo token'),
            'success', ('',))
        transport.mkdir('quack')
        transport = transport.clone('quack')
        branch = self.make_remote_branch(transport, client)
        self.lock_remote_branch(branch)
        branch._set_tags_bytes('tags bytes')
        self.assertFinished(client)
        self.assertEqual('tags bytes', client._calls[-1][-1])

    def test_backwards_compatible(self):
        transport = MemoryTransport()
        client = FakeClient(transport.base)
        client.add_expected_call(
            'Branch.get_stacked_on_url', ('quack/',),
            'error', ('NotStacked',))
        client.add_expected_call(
            'Branch.set_tags_bytes', ('quack/', 'branch token', 'repo token'),
            'unknown', ('Branch.set_tags_bytes',))
        transport.mkdir('quack')
        transport = transport.clone('quack')
        branch = self.make_remote_branch(transport, client)
        self.lock_remote_branch(branch)
        class StubRealBranch(object):
            def __init__(self):
                self.calls = []
            def _set_tags_bytes(self, bytes):
                self.calls.append(('set_tags_bytes', bytes))
        real_branch = StubRealBranch()
        branch._real_branch = real_branch
        branch._set_tags_bytes('tags bytes')
        # Call a second time, to exercise the 'remote version already inferred'
        # code path.
        branch._set_tags_bytes('tags bytes')
        self.assertFinished(client)
        self.assertEqual(
            [('set_tags_bytes', 'tags bytes')] * 2, real_branch.calls)


class TestBranchHeadsToFetch(RemoteBranchTestCase):

    def test_uses_last_revision_info_and_tags_by_default(self):
        transport = MemoryTransport()
        client = FakeClient(transport.base)
        client.add_expected_call(
            'Branch.get_stacked_on_url', ('quack/',),
            'error', ('NotStacked',))
        client.add_expected_call(
            'Branch.last_revision_info', ('quack/',),
            'success', ('ok', '1', 'rev-tip'))
        client.add_expected_call(
            'Branch.get_config_file', ('quack/',),
            'success', ('ok',), '')
        transport.mkdir('quack')
        transport = transport.clone('quack')
        branch = self.make_remote_branch(transport, client)
        result = branch.heads_to_fetch()
        self.assertFinished(client)
        self.assertEqual((set(['rev-tip']), set()), result)

    def test_uses_last_revision_info_and_tags_when_set(self):
        transport = MemoryTransport()
        client = FakeClient(transport.base)
        client.add_expected_call(
            'Branch.get_stacked_on_url', ('quack/',),
            'error', ('NotStacked',))
        client.add_expected_call(
            'Branch.last_revision_info', ('quack/',),
            'success', ('ok', '1', 'rev-tip'))
        client.add_expected_call(
            'Branch.get_config_file', ('quack/',),
            'success', ('ok',), 'branch.fetch_tags = True')
        # XXX: this will break if the default format's serialization of tags
        # changes, or if the RPC for fetching tags changes from get_tags_bytes.
        client.add_expected_call(
            'Branch.get_tags_bytes', ('quack/',),
            'success', ('d5:tag-17:rev-foo5:tag-27:rev-bare',))
        transport.mkdir('quack')
        transport = transport.clone('quack')
        branch = self.make_remote_branch(transport, client)
        result = branch.heads_to_fetch()
        self.assertFinished(client)
        self.assertEqual(
            (set(['rev-tip']), set(['rev-foo', 'rev-bar'])), result)

    def test_uses_rpc_for_formats_with_non_default_heads_to_fetch(self):
        transport = MemoryTransport()
        client = FakeClient(transport.base)
        client.add_expected_call(
            'Branch.get_stacked_on_url', ('quack/',),
            'error', ('NotStacked',))
        client.add_expected_call(
            'Branch.heads_to_fetch', ('quack/',),
            'success', (['tip'], ['tagged-1', 'tagged-2']))
        transport.mkdir('quack')
        transport = transport.clone('quack')
        branch = self.make_remote_branch(transport, client)
        branch._format._use_default_local_heads_to_fetch = lambda: False
        result = branch.heads_to_fetch()
        self.assertFinished(client)
        self.assertEqual((set(['tip']), set(['tagged-1', 'tagged-2'])), result)

    def make_branch_with_tags(self):
        self.setup_smart_server_with_call_log()
        # Make a branch with a single revision.
        builder = self.make_branch_builder('foo')
        builder.start_series()
        builder.build_snapshot('tip', None, [
            ('add', ('', 'root-id', 'directory', ''))])
        builder.finish_series()
        branch = builder.get_branch()
        # Add two tags to that branch
        branch.tags.set_tag('tag-1', 'rev-1')
        branch.tags.set_tag('tag-2', 'rev-2')
        return branch

    def test_backwards_compatible(self):
        branch = self.make_branch_with_tags()
        c = branch.get_config()
        c.set_user_option('branch.fetch_tags', 'True')
        self.addCleanup(branch.lock_read().unlock)
        # Disable the heads_to_fetch verb
        verb = 'Branch.heads_to_fetch'
        self.disable_verb(verb)
        self.reset_smart_call_log()
        result = branch.heads_to_fetch()
        self.assertEqual((set(['tip']), set(['rev-1', 'rev-2'])), result)
        self.assertEqual(
            ['Branch.last_revision_info', 'Branch.get_config_file',
             'Branch.get_tags_bytes'],
            [call.call.method for call in self.hpss_calls])

    def test_backwards_compatible_no_tags(self):
        branch = self.make_branch_with_tags()
        c = branch.get_config()
        c.set_user_option('branch.fetch_tags', 'False')
        self.addCleanup(branch.lock_read().unlock)
        # Disable the heads_to_fetch verb
        verb = 'Branch.heads_to_fetch'
        self.disable_verb(verb)
        self.reset_smart_call_log()
        result = branch.heads_to_fetch()
        self.assertEqual((set(['tip']), set()), result)
        self.assertEqual(
            ['Branch.last_revision_info', 'Branch.get_config_file'],
            [call.call.method for call in self.hpss_calls])


class TestBranchLastRevisionInfo(RemoteBranchTestCase):

    def test_empty_branch(self):
        # in an empty branch we decode the response properly
        transport = MemoryTransport()
        client = FakeClient(transport.base)
        client.add_expected_call(
            'Branch.get_stacked_on_url', ('quack/',),
            'error', ('NotStacked',))
        client.add_expected_call(
            'Branch.last_revision_info', ('quack/',),
            'success', ('ok', '0', 'null:'))
        transport.mkdir('quack')
        transport = transport.clone('quack')
        branch = self.make_remote_branch(transport, client)
        result = branch.last_revision_info()
        self.assertFinished(client)
        self.assertEqual((0, NULL_REVISION), result)

    def test_non_empty_branch(self):
        # in a non-empty branch we also decode the response properly
        revid = u'\xc8'.encode('utf8')
        transport = MemoryTransport()
        client = FakeClient(transport.base)
        client.add_expected_call(
            'Branch.get_stacked_on_url', ('kwaak/',),
            'error', ('NotStacked',))
        client.add_expected_call(
            'Branch.last_revision_info', ('kwaak/',),
            'success', ('ok', '2', revid))
        transport.mkdir('kwaak')
        transport = transport.clone('kwaak')
        branch = self.make_remote_branch(transport, client)
        result = branch.last_revision_info()
        self.assertEqual((2, revid), result)


class TestBranch_get_stacked_on_url(TestRemote):
    """Test Branch._get_stacked_on_url rpc"""

    def test_get_stacked_on_invalid_url(self):
        # test that asking for a stacked on url the server can't access works.
        # This isn't perfect, but then as we're in the same process there
        # really isn't anything we can do to be 100% sure that the server
        # doesn't just open in - this test probably needs to be rewritten using
        # a spawn()ed server.
        stacked_branch = self.make_branch('stacked', format='1.9')
        memory_branch = self.make_branch('base', format='1.9')
        vfs_url = self.get_vfs_only_url('base')
        stacked_branch.set_stacked_on_url(vfs_url)
        transport = stacked_branch.bzrdir.root_transport
        client = FakeClient(transport.base)
        client.add_expected_call(
            'Branch.get_stacked_on_url', ('stacked/',),
            'success', ('ok', vfs_url))
        # XXX: Multiple calls are bad, this second call documents what is
        # today.
        client.add_expected_call(
            'Branch.get_stacked_on_url', ('stacked/',),
            'success', ('ok', vfs_url))
        bzrdir = RemoteBzrDir(transport, RemoteBzrDirFormat(),
            _client=client)
        repo_fmt = remote.RemoteRepositoryFormat()
        repo_fmt._custom_format = stacked_branch.repository._format
        branch = RemoteBranch(bzrdir, RemoteRepository(bzrdir, repo_fmt),
            _client=client)
        result = branch.get_stacked_on_url()
        self.assertEqual(vfs_url, result)

    def test_backwards_compatible(self):
        # like with bzr1.6 with no Branch.get_stacked_on_url rpc
        base_branch = self.make_branch('base', format='1.6')
        stacked_branch = self.make_branch('stacked', format='1.6')
        stacked_branch.set_stacked_on_url('../base')
        client = FakeClient(self.get_url())
        branch_network_name = self.get_branch_format().network_name()
        client.add_expected_call(
            'BzrDir.open_branchV3', ('stacked/',),
            'success', ('branch', branch_network_name))
        client.add_expected_call(
            'BzrDir.find_repositoryV3', ('stacked/',),
            'success', ('ok', '', 'no', 'no', 'yes',
                stacked_branch.repository._format.network_name()))
        # called twice, once from constructor and then again by us
        client.add_expected_call(
            'Branch.get_stacked_on_url', ('stacked/',),
            'unknown', ('Branch.get_stacked_on_url',))
        client.add_expected_call(
            'Branch.get_stacked_on_url', ('stacked/',),
            'unknown', ('Branch.get_stacked_on_url',))
        # this will also do vfs access, but that goes direct to the transport
        # and isn't seen by the FakeClient.
        bzrdir = RemoteBzrDir(self.get_transport('stacked'),
            RemoteBzrDirFormat(), _client=client)
        branch = bzrdir.open_branch()
        result = branch.get_stacked_on_url()
        self.assertEqual('../base', result)
        self.assertFinished(client)
        # it's in the fallback list both for the RemoteRepository and its vfs
        # repository
        self.assertEqual(1, len(branch.repository._fallback_repositories))
        self.assertEqual(1,
            len(branch.repository._real_repository._fallback_repositories))

    def test_get_stacked_on_real_branch(self):
        base_branch = self.make_branch('base')
        stacked_branch = self.make_branch('stacked')
        stacked_branch.set_stacked_on_url('../base')
        reference_format = self.get_repo_format()
        network_name = reference_format.network_name()
        client = FakeClient(self.get_url())
        branch_network_name = self.get_branch_format().network_name()
        client.add_expected_call(
            'BzrDir.open_branchV3', ('stacked/',),
            'success', ('branch', branch_network_name))
        client.add_expected_call(
            'BzrDir.find_repositoryV3', ('stacked/',),
            'success', ('ok', '', 'yes', 'no', 'yes', network_name))
        # called twice, once from constructor and then again by us
        client.add_expected_call(
            'Branch.get_stacked_on_url', ('stacked/',),
            'success', ('ok', '../base'))
        client.add_expected_call(
            'Branch.get_stacked_on_url', ('stacked/',),
            'success', ('ok', '../base'))
        bzrdir = RemoteBzrDir(self.get_transport('stacked'),
            RemoteBzrDirFormat(), _client=client)
        branch = bzrdir.open_branch()
        result = branch.get_stacked_on_url()
        self.assertEqual('../base', result)
        self.assertFinished(client)
        # it's in the fallback list both for the RemoteRepository.
        self.assertEqual(1, len(branch.repository._fallback_repositories))
        # And we haven't had to construct a real repository.
        self.assertEqual(None, branch.repository._real_repository)


class TestBranchSetLastRevision(RemoteBranchTestCase):

    def test_set_empty(self):
        # _set_last_revision_info('null:') is translated to calling
        # Branch.set_last_revision(path, '') on the wire.
        transport = MemoryTransport()
        transport.mkdir('branch')
        transport = transport.clone('branch')

        client = FakeClient(transport.base)
        client.add_expected_call(
            'Branch.get_stacked_on_url', ('branch/',),
            'error', ('NotStacked',))
        client.add_expected_call(
            'Branch.lock_write', ('branch/', '', ''),
            'success', ('ok', 'branch token', 'repo token'))
        client.add_expected_call(
            'Branch.last_revision_info',
            ('branch/',),
            'success', ('ok', '0', 'null:'))
        client.add_expected_call(
            'Branch.set_last_revision', ('branch/', 'branch token', 'repo token', 'null:',),
            'success', ('ok',))
        client.add_expected_call(
            'Branch.unlock', ('branch/', 'branch token', 'repo token'),
            'success', ('ok',))
        branch = self.make_remote_branch(transport, client)
        branch.lock_write()
        result = branch._set_last_revision(NULL_REVISION)
        branch.unlock()
        self.assertEqual(None, result)
        self.assertFinished(client)

    def test_set_nonempty(self):
        # set_last_revision_info(N, rev-idN) is translated to calling
        # Branch.set_last_revision(path, rev-idN) on the wire.
        transport = MemoryTransport()
        transport.mkdir('branch')
        transport = transport.clone('branch')

        client = FakeClient(transport.base)
        client.add_expected_call(
            'Branch.get_stacked_on_url', ('branch/',),
            'error', ('NotStacked',))
        client.add_expected_call(
            'Branch.lock_write', ('branch/', '', ''),
            'success', ('ok', 'branch token', 'repo token'))
        client.add_expected_call(
            'Branch.last_revision_info',
            ('branch/',),
            'success', ('ok', '0', 'null:'))
        lines = ['rev-id2']
        encoded_body = bz2.compress('\n'.join(lines))
        client.add_success_response_with_body(encoded_body, 'ok')
        client.add_expected_call(
            'Branch.set_last_revision', ('branch/', 'branch token', 'repo token', 'rev-id2',),
            'success', ('ok',))
        client.add_expected_call(
            'Branch.unlock', ('branch/', 'branch token', 'repo token'),
            'success', ('ok',))
        branch = self.make_remote_branch(transport, client)
        # Lock the branch, reset the record of remote calls.
        branch.lock_write()
        result = branch._set_last_revision('rev-id2')
        branch.unlock()
        self.assertEqual(None, result)
        self.assertFinished(client)

    def test_no_such_revision(self):
        transport = MemoryTransport()
        transport.mkdir('branch')
        transport = transport.clone('branch')
        # A response of 'NoSuchRevision' is translated into an exception.
        client = FakeClient(transport.base)
        client.add_expected_call(
            'Branch.get_stacked_on_url', ('branch/',),
            'error', ('NotStacked',))
        client.add_expected_call(
            'Branch.lock_write', ('branch/', '', ''),
            'success', ('ok', 'branch token', 'repo token'))
        client.add_expected_call(
            'Branch.last_revision_info',
            ('branch/',),
            'success', ('ok', '0', 'null:'))
        # get_graph calls to construct the revision history, for the set_rh
        # hook
        lines = ['rev-id']
        encoded_body = bz2.compress('\n'.join(lines))
        client.add_success_response_with_body(encoded_body, 'ok')
        client.add_expected_call(
            'Branch.set_last_revision', ('branch/', 'branch token', 'repo token', 'rev-id',),
            'error', ('NoSuchRevision', 'rev-id'))
        client.add_expected_call(
            'Branch.unlock', ('branch/', 'branch token', 'repo token'),
            'success', ('ok',))

        branch = self.make_remote_branch(transport, client)
        branch.lock_write()
        self.assertRaises(
            errors.NoSuchRevision, branch._set_last_revision, 'rev-id')
        branch.unlock()
        self.assertFinished(client)

    def test_tip_change_rejected(self):
        """TipChangeRejected responses cause a TipChangeRejected exception to
        be raised.
        """
        transport = MemoryTransport()
        transport.mkdir('branch')
        transport = transport.clone('branch')
        client = FakeClient(transport.base)
        rejection_msg_unicode = u'rejection message\N{INTERROBANG}'
        rejection_msg_utf8 = rejection_msg_unicode.encode('utf8')
        client.add_expected_call(
            'Branch.get_stacked_on_url', ('branch/',),
            'error', ('NotStacked',))
        client.add_expected_call(
            'Branch.lock_write', ('branch/', '', ''),
            'success', ('ok', 'branch token', 'repo token'))
        client.add_expected_call(
            'Branch.last_revision_info',
            ('branch/',),
            'success', ('ok', '0', 'null:'))
        lines = ['rev-id']
        encoded_body = bz2.compress('\n'.join(lines))
        client.add_success_response_with_body(encoded_body, 'ok')
        client.add_expected_call(
            'Branch.set_last_revision', ('branch/', 'branch token', 'repo token', 'rev-id',),
            'error', ('TipChangeRejected', rejection_msg_utf8))
        client.add_expected_call(
            'Branch.unlock', ('branch/', 'branch token', 'repo token'),
            'success', ('ok',))
        branch = self.make_remote_branch(transport, client)
        branch.lock_write()
        # The 'TipChangeRejected' error response triggered by calling
        # set_last_revision_info causes a TipChangeRejected exception.
        err = self.assertRaises(
            errors.TipChangeRejected,
            branch._set_last_revision, 'rev-id')
        # The UTF-8 message from the response has been decoded into a unicode
        # object.
        self.assertIsInstance(err.msg, unicode)
        self.assertEqual(rejection_msg_unicode, err.msg)
        branch.unlock()
        self.assertFinished(client)


class TestBranchSetLastRevisionInfo(RemoteBranchTestCase):

    def test_set_last_revision_info(self):
        # set_last_revision_info(num, 'rev-id') is translated to calling
        # Branch.set_last_revision_info(num, 'rev-id') on the wire.
        transport = MemoryTransport()
        transport.mkdir('branch')
        transport = transport.clone('branch')
        client = FakeClient(transport.base)
        # get_stacked_on_url
        client.add_error_response('NotStacked')
        # lock_write
        client.add_success_response('ok', 'branch token', 'repo token')
        # query the current revision
        client.add_success_response('ok', '0', 'null:')
        # set_last_revision
        client.add_success_response('ok')
        # unlock
        client.add_success_response('ok')

        branch = self.make_remote_branch(transport, client)
        # Lock the branch, reset the record of remote calls.
        branch.lock_write()
        client._calls = []
        result = branch.set_last_revision_info(1234, 'a-revision-id')
        self.assertEqual(
            [('call', 'Branch.last_revision_info', ('branch/',)),
             ('call', 'Branch.set_last_revision_info',
                ('branch/', 'branch token', 'repo token',
                 '1234', 'a-revision-id'))],
            client._calls)
        self.assertEqual(None, result)

    def test_no_such_revision(self):
        # A response of 'NoSuchRevision' is translated into an exception.
        transport = MemoryTransport()
        transport.mkdir('branch')
        transport = transport.clone('branch')
        client = FakeClient(transport.base)
        # get_stacked_on_url
        client.add_error_response('NotStacked')
        # lock_write
        client.add_success_response('ok', 'branch token', 'repo token')
        # set_last_revision
        client.add_error_response('NoSuchRevision', 'revid')
        # unlock
        client.add_success_response('ok')

        branch = self.make_remote_branch(transport, client)
        # Lock the branch, reset the record of remote calls.
        branch.lock_write()
        client._calls = []

        self.assertRaises(
            errors.NoSuchRevision, branch.set_last_revision_info, 123, 'revid')
        branch.unlock()

    def test_backwards_compatibility(self):
        """If the server does not support the Branch.set_last_revision_info
        verb (which is new in 1.4), then the client falls back to VFS methods.
        """
        # This test is a little messy.  Unlike most tests in this file, it
        # doesn't purely test what a Remote* object sends over the wire, and
        # how it reacts to responses from the wire.  It instead relies partly
        # on asserting that the RemoteBranch will call
        # self._real_branch.set_last_revision_info(...).

        # First, set up our RemoteBranch with a FakeClient that raises
        # UnknownSmartMethod, and a StubRealBranch that logs how it is called.
        transport = MemoryTransport()
        transport.mkdir('branch')
        transport = transport.clone('branch')
        client = FakeClient(transport.base)
        client.add_expected_call(
            'Branch.get_stacked_on_url', ('branch/',),
            'error', ('NotStacked',))
        client.add_expected_call(
            'Branch.last_revision_info',
            ('branch/',),
            'success', ('ok', '0', 'null:'))
        client.add_expected_call(
            'Branch.set_last_revision_info',
            ('branch/', 'branch token', 'repo token', '1234', 'a-revision-id',),
            'unknown', 'Branch.set_last_revision_info')

        branch = self.make_remote_branch(transport, client)
        class StubRealBranch(object):
            def __init__(self):
                self.calls = []
            def set_last_revision_info(self, revno, revision_id):
                self.calls.append(
                    ('set_last_revision_info', revno, revision_id))
            def _clear_cached_state(self):
                pass
        real_branch = StubRealBranch()
        branch._real_branch = real_branch
        self.lock_remote_branch(branch)

        # Call set_last_revision_info, and verify it behaved as expected.
        result = branch.set_last_revision_info(1234, 'a-revision-id')
        self.assertEqual(
            [('set_last_revision_info', 1234, 'a-revision-id')],
            real_branch.calls)
        self.assertFinished(client)

    def test_unexpected_error(self):
        # If the server sends an error the client doesn't understand, it gets
        # turned into an UnknownErrorFromSmartServer, which is presented as a
        # non-internal error to the user.
        transport = MemoryTransport()
        transport.mkdir('branch')
        transport = transport.clone('branch')
        client = FakeClient(transport.base)
        # get_stacked_on_url
        client.add_error_response('NotStacked')
        # lock_write
        client.add_success_response('ok', 'branch token', 'repo token')
        # set_last_revision
        client.add_error_response('UnexpectedError')
        # unlock
        client.add_success_response('ok')

        branch = self.make_remote_branch(transport, client)
        # Lock the branch, reset the record of remote calls.
        branch.lock_write()
        client._calls = []

        err = self.assertRaises(
            errors.UnknownErrorFromSmartServer,
            branch.set_last_revision_info, 123, 'revid')
        self.assertEqual(('UnexpectedError',), err.error_tuple)
        branch.unlock()

    def test_tip_change_rejected(self):
        """TipChangeRejected responses cause a TipChangeRejected exception to
        be raised.
        """
        transport = MemoryTransport()
        transport.mkdir('branch')
        transport = transport.clone('branch')
        client = FakeClient(transport.base)
        # get_stacked_on_url
        client.add_error_response('NotStacked')
        # lock_write
        client.add_success_response('ok', 'branch token', 'repo token')
        # set_last_revision
        client.add_error_response('TipChangeRejected', 'rejection message')
        # unlock
        client.add_success_response('ok')

        branch = self.make_remote_branch(transport, client)
        # Lock the branch, reset the record of remote calls.
        branch.lock_write()
        self.addCleanup(branch.unlock)
        client._calls = []

        # The 'TipChangeRejected' error response triggered by calling
        # set_last_revision_info causes a TipChangeRejected exception.
        err = self.assertRaises(
            errors.TipChangeRejected,
            branch.set_last_revision_info, 123, 'revid')
        self.assertEqual('rejection message', err.msg)


class TestBranchGetSetConfig(RemoteBranchTestCase):

    def test_get_branch_conf(self):
        # in an empty branch we decode the response properly
        client = FakeClient()
        client.add_expected_call(
            'Branch.get_stacked_on_url', ('memory:///',),
            'error', ('NotStacked',),)
        client.add_success_response_with_body('# config file body', 'ok')
        transport = MemoryTransport()
        branch = self.make_remote_branch(transport, client)
        config = branch.get_config()
        config.has_explicit_nickname()
        self.assertEqual(
            [('call', 'Branch.get_stacked_on_url', ('memory:///',)),
             ('call_expecting_body', 'Branch.get_config_file', ('memory:///',))],
            client._calls)

    def test_get_multi_line_branch_conf(self):
        # Make sure that multiple-line branch.conf files are supported
        #
        # https://bugs.launchpad.net/bzr/+bug/354075
        client = FakeClient()
        client.add_expected_call(
            'Branch.get_stacked_on_url', ('memory:///',),
            'error', ('NotStacked',),)
        client.add_success_response_with_body('a = 1\nb = 2\nc = 3\n', 'ok')
        transport = MemoryTransport()
        branch = self.make_remote_branch(transport, client)
        config = branch.get_config()
        self.assertEqual(u'2', config.get_user_option('b'))

    def test_set_option(self):
        client = FakeClient()
        client.add_expected_call(
            'Branch.get_stacked_on_url', ('memory:///',),
            'error', ('NotStacked',),)
        client.add_expected_call(
            'Branch.lock_write', ('memory:///', '', ''),
            'success', ('ok', 'branch token', 'repo token'))
        client.add_expected_call(
            'Branch.set_config_option', ('memory:///', 'branch token',
            'repo token', 'foo', 'bar', ''),
            'success', ())
        client.add_expected_call(
            'Branch.unlock', ('memory:///', 'branch token', 'repo token'),
            'success', ('ok',))
        transport = MemoryTransport()
        branch = self.make_remote_branch(transport, client)
        branch.lock_write()
        config = branch._get_config()
        config.set_option('foo', 'bar')
        branch.unlock()
        self.assertFinished(client)

    def test_set_option_with_dict(self):
        client = FakeClient()
        client.add_expected_call(
            'Branch.get_stacked_on_url', ('memory:///',),
            'error', ('NotStacked',),)
        client.add_expected_call(
            'Branch.lock_write', ('memory:///', '', ''),
            'success', ('ok', 'branch token', 'repo token'))
        encoded_dict_value = 'd5:ascii1:a11:unicode \xe2\x8c\x9a3:\xe2\x80\xbde'
        client.add_expected_call(
            'Branch.set_config_option_dict', ('memory:///', 'branch token',
            'repo token', encoded_dict_value, 'foo', ''),
            'success', ())
        client.add_expected_call(
            'Branch.unlock', ('memory:///', 'branch token', 'repo token'),
            'success', ('ok',))
        transport = MemoryTransport()
        branch = self.make_remote_branch(transport, client)
        branch.lock_write()
        config = branch._get_config()
        config.set_option(
            {'ascii': 'a', u'unicode \N{WATCH}': u'\N{INTERROBANG}'},
            'foo')
        branch.unlock()
        self.assertFinished(client)

    def test_backwards_compat_set_option(self):
        self.setup_smart_server_with_call_log()
        branch = self.make_branch('.')
        verb = 'Branch.set_config_option'
        self.disable_verb(verb)
        branch.lock_write()
        self.addCleanup(branch.unlock)
        self.reset_smart_call_log()
        branch._get_config().set_option('value', 'name')
        self.assertLength(10, self.hpss_calls)
        self.assertEqual('value', branch._get_config().get_option('name'))

    def test_backwards_compat_set_option_with_dict(self):
        self.setup_smart_server_with_call_log()
        branch = self.make_branch('.')
        verb = 'Branch.set_config_option_dict'
        self.disable_verb(verb)
        branch.lock_write()
        self.addCleanup(branch.unlock)
        self.reset_smart_call_log()
        config = branch._get_config()
        value_dict = {'ascii': 'a', u'unicode \N{WATCH}': u'\N{INTERROBANG}'}
        config.set_option(value_dict, 'name')
        self.assertLength(10, self.hpss_calls)
        self.assertEqual(value_dict, branch._get_config().get_option('name'))


class TestBranchGetPutConfigStore(RemoteBranchTestCase):

    def test_get_branch_conf(self):
        # in an empty branch we decode the response properly
        client = FakeClient()
        client.add_expected_call(
            'Branch.get_stacked_on_url', ('memory:///',),
            'error', ('NotStacked',),)
        client.add_success_response_with_body('# config file body', 'ok')
        transport = MemoryTransport()
        branch = self.make_remote_branch(transport, client)
        config = branch.get_config_stack()
        config.get("email")
        config.get("log_format")
        self.assertEqual(
            [('call', 'Branch.get_stacked_on_url', ('memory:///',)),
             ('call_expecting_body', 'Branch.get_config_file', ('memory:///',))],
            client._calls)

    def test_set_branch_conf(self):
        client = FakeClient()
        client.add_expected_call(
            'Branch.get_stacked_on_url', ('memory:///',),
            'error', ('NotStacked',),)
        client.add_expected_call(
            'Branch.lock_write', ('memory:///', '', ''),
            'success', ('ok', 'branch token', 'repo token'))
        client.add_expected_call(
            'Branch.get_config_file', ('memory:///', ),
            'success', ('ok', ), "# line 1\n")
        client.add_expected_call(
            'Branch.put_config_file', ('memory:///', 'branch token',
            'repo token'),
            'success', ('ok',))
        client.add_expected_call(
            'Branch.unlock', ('memory:///', 'branch token', 'repo token'),
            'success', ('ok',))
        transport = MemoryTransport()
        branch = self.make_remote_branch(transport, client)
        branch.lock_write()
        config = branch.get_config_stack()
        config.set('email', 'The Dude <lebowski@example.com>')
        branch.unlock()
        self.assertFinished(client)
        self.assertEqual(
            [('call', 'Branch.get_stacked_on_url', ('memory:///',)),
             ('call', 'Branch.lock_write', ('memory:///', '', '')),
             ('call_expecting_body', 'Branch.get_config_file', ('memory:///',)),
             ('call_with_body_bytes_expecting_body', 'Branch.put_config_file',
                 ('memory:///', 'branch token', 'repo token'),
                 '# line 1\nemail = The Dude <lebowski@example.com>\n'),
             ('call', 'Branch.unlock', ('memory:///', 'branch token', 'repo token'))],
            client._calls)


class TestBranchLockWrite(RemoteBranchTestCase):

    def test_lock_write_unlockable(self):
        transport = MemoryTransport()
        client = FakeClient(transport.base)
        client.add_expected_call(
            'Branch.get_stacked_on_url', ('quack/',),
            'error', ('NotStacked',),)
        client.add_expected_call(
            'Branch.lock_write', ('quack/', '', ''),
            'error', ('UnlockableTransport',))
        transport.mkdir('quack')
        transport = transport.clone('quack')
        branch = self.make_remote_branch(transport, client)
        self.assertRaises(errors.UnlockableTransport, branch.lock_write)
        self.assertFinished(client)


class TestBranchRevisionIdToRevno(RemoteBranchTestCase):

    def test_simple(self):
        transport = MemoryTransport()
        client = FakeClient(transport.base)
        client.add_expected_call(
            'Branch.get_stacked_on_url', ('quack/',),
            'error', ('NotStacked',),)
        client.add_expected_call(
            'Branch.revision_id_to_revno', ('quack/', 'null:'),
            'success', ('ok', '0',),)
        client.add_expected_call(
            'Branch.revision_id_to_revno', ('quack/', 'unknown'),
            'error', ('NoSuchRevision', 'unknown',),)
        transport.mkdir('quack')
        transport = transport.clone('quack')
        branch = self.make_remote_branch(transport, client)
        self.assertEquals(0, branch.revision_id_to_revno('null:'))
        self.assertRaises(errors.NoSuchRevision,
            branch.revision_id_to_revno, 'unknown')
        self.assertFinished(client)

    def test_dotted(self):
        transport = MemoryTransport()
        client = FakeClient(transport.base)
        client.add_expected_call(
            'Branch.get_stacked_on_url', ('quack/',),
            'error', ('NotStacked',),)
        client.add_expected_call(
            'Branch.revision_id_to_revno', ('quack/', 'null:'),
            'success', ('ok', '0',),)
        client.add_expected_call(
            'Branch.revision_id_to_revno', ('quack/', 'unknown'),
            'error', ('NoSuchRevision', 'unknown',),)
        transport.mkdir('quack')
        transport = transport.clone('quack')
        branch = self.make_remote_branch(transport, client)
        self.assertEquals((0, ), branch.revision_id_to_dotted_revno('null:'))
        self.assertRaises(errors.NoSuchRevision,
            branch.revision_id_to_dotted_revno, 'unknown')
        self.assertFinished(client)

    def test_dotted_no_smart_verb(self):
        self.setup_smart_server_with_call_log()
        branch = self.make_branch('.')
        self.disable_verb('Branch.revision_id_to_revno')
        self.reset_smart_call_log()
        self.assertEquals((0, ),
            branch.revision_id_to_dotted_revno('null:'))
        self.assertLength(7, self.hpss_calls)


class TestBzrDirGetSetConfig(RemoteBzrDirTestCase):

    def test__get_config(self):
        client = FakeClient()
        client.add_success_response_with_body('default_stack_on = /\n', 'ok')
        transport = MemoryTransport()
        bzrdir = self.make_remote_bzrdir(transport, client)
        config = bzrdir.get_config()
        self.assertEqual('/', config.get_default_stack_on())
        self.assertEqual(
            [('call_expecting_body', 'BzrDir.get_config_file', ('memory:///',))],
            client._calls)

    def test_set_option_uses_vfs(self):
        self.setup_smart_server_with_call_log()
        bzrdir = self.make_bzrdir('.')
        self.reset_smart_call_log()
        config = bzrdir.get_config()
        config.set_default_stack_on('/')
        self.assertLength(3, self.hpss_calls)

    def test_backwards_compat_get_option(self):
        self.setup_smart_server_with_call_log()
        bzrdir = self.make_bzrdir('.')
        verb = 'BzrDir.get_config_file'
        self.disable_verb(verb)
        self.reset_smart_call_log()
        self.assertEqual(None,
            bzrdir._get_config().get_option('default_stack_on'))
        self.assertLength(3, self.hpss_calls)


class TestTransportIsReadonly(tests.TestCase):

    def test_true(self):
        client = FakeClient()
        client.add_success_response('yes')
        transport = RemoteTransport('bzr://example.com/', medium=False,
                                    _client=client)
        self.assertEqual(True, transport.is_readonly())
        self.assertEqual(
            [('call', 'Transport.is_readonly', ())],
            client._calls)

    def test_false(self):
        client = FakeClient()
        client.add_success_response('no')
        transport = RemoteTransport('bzr://example.com/', medium=False,
                                    _client=client)
        self.assertEqual(False, transport.is_readonly())
        self.assertEqual(
            [('call', 'Transport.is_readonly', ())],
            client._calls)

    def test_error_from_old_server(self):
        """bzr 0.15 and earlier servers don't recognise the is_readonly verb.

        Clients should treat it as a "no" response, because is_readonly is only
        advisory anyway (a transport could be read-write, but then the
        underlying filesystem could be readonly anyway).
        """
        client = FakeClient()
        client.add_unknown_method_response('Transport.is_readonly')
        transport = RemoteTransport('bzr://example.com/', medium=False,
                                    _client=client)
        self.assertEqual(False, transport.is_readonly())
        self.assertEqual(
            [('call', 'Transport.is_readonly', ())],
            client._calls)


class TestTransportMkdir(tests.TestCase):

    def test_permissiondenied(self):
        client = FakeClient()
        client.add_error_response('PermissionDenied', 'remote path', 'extra')
        transport = RemoteTransport('bzr://example.com/', medium=False,
                                    _client=client)
        exc = self.assertRaises(
            errors.PermissionDenied, transport.mkdir, 'client path')
        expected_error = errors.PermissionDenied('/client path', 'extra')
        self.assertEqual(expected_error, exc)


class TestRemoteSSHTransportAuthentication(tests.TestCaseInTempDir):

    def test_defaults_to_none(self):
        t = RemoteSSHTransport('bzr+ssh://example.com')
        self.assertIs(None, t._get_credentials()[0])

    def test_uses_authentication_config(self):
        conf = config.AuthenticationConfig()
        conf._get_config().update(
            {'bzr+sshtest': {'scheme': 'ssh', 'user': 'bar', 'host':
            'example.com'}})
        conf._save()
        t = RemoteSSHTransport('bzr+ssh://example.com')
        self.assertEqual('bar', t._get_credentials()[0])


class TestRemoteRepository(TestRemote):
    """Base for testing RemoteRepository protocol usage.

    These tests contain frozen requests and responses.  We want any changes to
    what is sent or expected to be require a thoughtful update to these tests
    because they might break compatibility with different-versioned servers.
    """

    def setup_fake_client_and_repository(self, transport_path):
        """Create the fake client and repository for testing with.

        There's no real server here; we just have canned responses sent
        back one by one.

        :param transport_path: Path below the root of the MemoryTransport
            where the repository will be created.
        """
        transport = MemoryTransport()
        transport.mkdir(transport_path)
        client = FakeClient(transport.base)
        transport = transport.clone(transport_path)
        # we do not want bzrdir to make any remote calls
        bzrdir = RemoteBzrDir(transport, RemoteBzrDirFormat(),
            _client=False)
        repo = RemoteRepository(bzrdir, None, _client=client)
        return repo, client


def remoted_description(format):
    return 'Remote: ' + format.get_format_description()


class TestBranchFormat(tests.TestCase):

    def test_get_format_description(self):
        remote_format = RemoteBranchFormat()
        real_format = branch.format_registry.get_default()
        remote_format._network_name = real_format.network_name()
        self.assertEqual(remoted_description(real_format),
            remote_format.get_format_description())


class TestRepositoryFormat(TestRemoteRepository):

    def test_fast_delta(self):
        true_name = groupcompress_repo.RepositoryFormat2a().network_name()
        true_format = RemoteRepositoryFormat()
        true_format._network_name = true_name
        self.assertEqual(True, true_format.fast_deltas)
        false_name = knitpack_repo.RepositoryFormatKnitPack1().network_name()
        false_format = RemoteRepositoryFormat()
        false_format._network_name = false_name
        self.assertEqual(False, false_format.fast_deltas)

    def test_get_format_description(self):
        remote_repo_format = RemoteRepositoryFormat()
        real_format = repository.format_registry.get_default()
        remote_repo_format._network_name = real_format.network_name()
        self.assertEqual(remoted_description(real_format),
            remote_repo_format.get_format_description())


class TestRepositoryAllRevisionIds(TestRemoteRepository):

    def test_empty(self):
        transport_path = 'quack'
        repo, client = self.setup_fake_client_and_repository(transport_path)
        client.add_success_response_with_body('', 'ok')
        self.assertEquals([], repo.all_revision_ids())
        self.assertEqual(
            [('call_expecting_body', 'Repository.all_revision_ids',
             ('quack/',))],
            client._calls)

    def test_with_some_content(self):
        transport_path = 'quack'
        repo, client = self.setup_fake_client_and_repository(transport_path)
        client.add_success_response_with_body(
            'rev1\nrev2\nanotherrev\n', 'ok')
        self.assertEquals(["rev1", "rev2", "anotherrev"],
            repo.all_revision_ids())
        self.assertEqual(
            [('call_expecting_body', 'Repository.all_revision_ids',
             ('quack/',))],
            client._calls)


class TestRepositoryGatherStats(TestRemoteRepository):

    def test_revid_none(self):
        # ('ok',), body with revisions and size
        transport_path = 'quack'
        repo, client = self.setup_fake_client_and_repository(transport_path)
        client.add_success_response_with_body(
            'revisions: 2\nsize: 18\n', 'ok')
        result = repo.gather_stats(None)
        self.assertEqual(
            [('call_expecting_body', 'Repository.gather_stats',
             ('quack/','','no'))],
            client._calls)
        self.assertEqual({'revisions': 2, 'size': 18}, result)

    def test_revid_no_committers(self):
        # ('ok',), body without committers
        body = ('firstrev: 123456.300 3600\n'
                'latestrev: 654231.400 0\n'
                'revisions: 2\n'
                'size: 18\n')
        transport_path = 'quick'
        revid = u'\xc8'.encode('utf8')
        repo, client = self.setup_fake_client_and_repository(transport_path)
        client.add_success_response_with_body(body, 'ok')
        result = repo.gather_stats(revid)
        self.assertEqual(
            [('call_expecting_body', 'Repository.gather_stats',
              ('quick/', revid, 'no'))],
            client._calls)
        self.assertEqual({'revisions': 2, 'size': 18,
                          'firstrev': (123456.300, 3600),
                          'latestrev': (654231.400, 0),},
                         result)

    def test_revid_with_committers(self):
        # ('ok',), body with committers
        body = ('committers: 128\n'
                'firstrev: 123456.300 3600\n'
                'latestrev: 654231.400 0\n'
                'revisions: 2\n'
                'size: 18\n')
        transport_path = 'buick'
        revid = u'\xc8'.encode('utf8')
        repo, client = self.setup_fake_client_and_repository(transport_path)
        client.add_success_response_with_body(body, 'ok')
        result = repo.gather_stats(revid, True)
        self.assertEqual(
            [('call_expecting_body', 'Repository.gather_stats',
              ('buick/', revid, 'yes'))],
            client._calls)
        self.assertEqual({'revisions': 2, 'size': 18,
                          'committers': 128,
                          'firstrev': (123456.300, 3600),
                          'latestrev': (654231.400, 0),},
                         result)


class TestRepositoryBreakLock(TestRemoteRepository):

    def test_break_lock(self):
        transport_path = 'quack'
        repo, client = self.setup_fake_client_and_repository(transport_path)
        client.add_success_response('ok')
        repo.break_lock()
        self.assertEqual(
            [('call', 'Repository.break_lock', ('quack/',))],
            client._calls)


class TestRepositoryGetSerializerFormat(TestRemoteRepository):

    def test_get_serializer_format(self):
        transport_path = 'hill'
        repo, client = self.setup_fake_client_and_repository(transport_path)
        client.add_success_response('ok', '7')
        self.assertEquals('7', repo.get_serializer_format())
        self.assertEqual(
            [('call', 'VersionedFileRepository.get_serializer_format',
              ('hill/', ))],
            client._calls)


<<<<<<< HEAD
class TestRepositoryReconcile(TestRemoteRepository):

    def test_reconcile(self):
        transport_path = 'hill'
        repo, client = self.setup_fake_client_and_repository(transport_path)
        body = ("garbage_inventories: 2\n"
                "inconsistent_parents: 3\n")
        client.add_success_response_with_body(body, 'ok')
        reconciler = repo.reconcile()
        self.assertEqual(
            [('call_expecting_body', 'Repository.reconcile',
                ('hill/', ))],
            client._calls)
        self.assertEquals(2, reconciler.garbage_inventories)
        self.assertEquals(3, reconciler.inconsistent_parents)
=======
class TestRepositoryGetRevisionSignatureText(TestRemoteRepository):

    def test_text(self):
        # ('ok',), body with signature text
        transport_path = 'quack'
        repo, client = self.setup_fake_client_and_repository(transport_path)
        client.add_success_response_with_body(
            'THETEXT', 'ok')
        self.assertEquals("THETEXT", repo.get_signature_text("revid"))
        self.assertEqual(
            [('call_expecting_body', 'Repository.get_revision_signature_text',
             ('quack/', 'revid'))],
            client._calls)

    def test_no_signature(self):
        transport_path = 'quick'
        repo, client = self.setup_fake_client_and_repository(transport_path)
        client.add_error_response('nosuchrevision', 'unknown')
        self.assertRaises(errors.NoSuchRevision, repo.get_signature_text,
                "unknown")
        self.assertEqual(
            [('call_expecting_body', 'Repository.get_revision_signature_text',
              ('quick/', 'unknown'))],
            client._calls)
>>>>>>> 146cf597


class TestRepositoryGetGraph(TestRemoteRepository):

    def test_get_graph(self):
        # get_graph returns a graph with a custom parents provider.
        transport_path = 'quack'
        repo, client = self.setup_fake_client_and_repository(transport_path)
        graph = repo.get_graph()
        self.assertNotEqual(graph._parents_provider, repo)


class TestRepositoryAddSignatureText(TestRemoteRepository):

    def test_add_signature_text(self):
        transport_path = 'quack'
        repo, client = self.setup_fake_client_and_repository(transport_path)
        client.add_expected_call(
            'Repository.lock_write', ('quack/', ''),
            'success', ('ok', 'a token'))
        client.add_expected_call(
            'Repository.start_write_group', ('quack/', 'a token'),
            'success', ('ok', ('token1', )))
        client.add_expected_call(
            'Repository.add_signature_text', ('quack/', 'a token', 'rev1',
                'token1'),
            'success', ('ok', ), None)
        repo.lock_write()
        repo.start_write_group()
        self.assertIs(None,
            repo.add_signature_text("rev1", "every bloody emperor"))
        self.assertEqual(
            ('call_with_body_bytes_expecting_body',
              'Repository.add_signature_text',
                ('quack/', 'a token', 'rev1', 'token1'),
              'every bloody emperor'),
            client._calls[-1])


class TestRepositoryGetParentMap(TestRemoteRepository):

    def test_get_parent_map_caching(self):
        # get_parent_map returns from cache until unlock()
        # setup a reponse with two revisions
        r1 = u'\u0e33'.encode('utf8')
        r2 = u'\u0dab'.encode('utf8')
        lines = [' '.join([r2, r1]), r1]
        encoded_body = bz2.compress('\n'.join(lines))

        transport_path = 'quack'
        repo, client = self.setup_fake_client_and_repository(transport_path)
        client.add_success_response_with_body(encoded_body, 'ok')
        client.add_success_response_with_body(encoded_body, 'ok')
        repo.lock_read()
        graph = repo.get_graph()
        parents = graph.get_parent_map([r2])
        self.assertEqual({r2: (r1,)}, parents)
        # locking and unlocking deeper should not reset
        repo.lock_read()
        repo.unlock()
        parents = graph.get_parent_map([r1])
        self.assertEqual({r1: (NULL_REVISION,)}, parents)
        self.assertEqual(
            [('call_with_body_bytes_expecting_body',
              'Repository.get_parent_map', ('quack/', 'include-missing:', r2),
              '\n\n0')],
            client._calls)
        repo.unlock()
        # now we call again, and it should use the second response.
        repo.lock_read()
        graph = repo.get_graph()
        parents = graph.get_parent_map([r1])
        self.assertEqual({r1: (NULL_REVISION,)}, parents)
        self.assertEqual(
            [('call_with_body_bytes_expecting_body',
              'Repository.get_parent_map', ('quack/', 'include-missing:', r2),
              '\n\n0'),
             ('call_with_body_bytes_expecting_body',
              'Repository.get_parent_map', ('quack/', 'include-missing:', r1),
              '\n\n0'),
            ],
            client._calls)
        repo.unlock()

    def test_get_parent_map_reconnects_if_unknown_method(self):
        transport_path = 'quack'
        rev_id = 'revision-id'
        repo, client = self.setup_fake_client_and_repository(transport_path)
        client.add_unknown_method_response('Repository.get_parent_map')
        client.add_success_response_with_body(rev_id, 'ok')
        self.assertFalse(client._medium._is_remote_before((1, 2)))
        parents = repo.get_parent_map([rev_id])
        self.assertEqual(
            [('call_with_body_bytes_expecting_body',
              'Repository.get_parent_map',
              ('quack/', 'include-missing:', rev_id), '\n\n0'),
             ('disconnect medium',),
             ('call_expecting_body', 'Repository.get_revision_graph',
              ('quack/', ''))],
            client._calls)
        # The medium is now marked as being connected to an older server
        self.assertTrue(client._medium._is_remote_before((1, 2)))
        self.assertEqual({rev_id: ('null:',)}, parents)

    def test_get_parent_map_fallback_parentless_node(self):
        """get_parent_map falls back to get_revision_graph on old servers.  The
        results from get_revision_graph are tweaked to match the get_parent_map
        API.

        Specifically, a {key: ()} result from get_revision_graph means "no
        parents" for that key, which in get_parent_map results should be
        represented as {key: ('null:',)}.

        This is the test for https://bugs.launchpad.net/bzr/+bug/214894
        """
        rev_id = 'revision-id'
        transport_path = 'quack'
        repo, client = self.setup_fake_client_and_repository(transport_path)
        client.add_success_response_with_body(rev_id, 'ok')
        client._medium._remember_remote_is_before((1, 2))
        parents = repo.get_parent_map([rev_id])
        self.assertEqual(
            [('call_expecting_body', 'Repository.get_revision_graph',
             ('quack/', ''))],
            client._calls)
        self.assertEqual({rev_id: ('null:',)}, parents)

    def test_get_parent_map_unexpected_response(self):
        repo, client = self.setup_fake_client_and_repository('path')
        client.add_success_response('something unexpected!')
        self.assertRaises(
            errors.UnexpectedSmartServerResponse,
            repo.get_parent_map, ['a-revision-id'])

    def test_get_parent_map_negative_caches_missing_keys(self):
        self.setup_smart_server_with_call_log()
        repo = self.make_repository('foo')
        self.assertIsInstance(repo, RemoteRepository)
        repo.lock_read()
        self.addCleanup(repo.unlock)
        self.reset_smart_call_log()
        graph = repo.get_graph()
        self.assertEqual({},
            graph.get_parent_map(['some-missing', 'other-missing']))
        self.assertLength(1, self.hpss_calls)
        # No call if we repeat this
        self.reset_smart_call_log()
        graph = repo.get_graph()
        self.assertEqual({},
            graph.get_parent_map(['some-missing', 'other-missing']))
        self.assertLength(0, self.hpss_calls)
        # Asking for more unknown keys makes a request.
        self.reset_smart_call_log()
        graph = repo.get_graph()
        self.assertEqual({},
            graph.get_parent_map(['some-missing', 'other-missing',
                'more-missing']))
        self.assertLength(1, self.hpss_calls)

    def disableExtraResults(self):
        self.overrideAttr(SmartServerRepositoryGetParentMap,
                          'no_extra_results', True)

    def test_null_cached_missing_and_stop_key(self):
        self.setup_smart_server_with_call_log()
        # Make a branch with a single revision.
        builder = self.make_branch_builder('foo')
        builder.start_series()
        builder.build_snapshot('first', None, [
            ('add', ('', 'root-id', 'directory', ''))])
        builder.finish_series()
        branch = builder.get_branch()
        repo = branch.repository
        self.assertIsInstance(repo, RemoteRepository)
        # Stop the server from sending extra results.
        self.disableExtraResults()
        repo.lock_read()
        self.addCleanup(repo.unlock)
        self.reset_smart_call_log()
        graph = repo.get_graph()
        # Query for 'first' and 'null:'.  Because 'null:' is a parent of
        # 'first' it will be a candidate for the stop_keys of subsequent
        # requests, and because 'null:' was queried but not returned it will be
        # cached as missing.
        self.assertEqual({'first': ('null:',)},
            graph.get_parent_map(['first', 'null:']))
        # Now query for another key.  This request will pass along a recipe of
        # start and stop keys describing the already cached results, and this
        # recipe's revision count must be correct (or else it will trigger an
        # error from the server).
        self.assertEqual({}, graph.get_parent_map(['another-key']))
        # This assertion guards against disableExtraResults silently failing to
        # work, thus invalidating the test.
        self.assertLength(2, self.hpss_calls)

    def test_get_parent_map_gets_ghosts_from_result(self):
        # asking for a revision should negatively cache close ghosts in its
        # ancestry.
        self.setup_smart_server_with_call_log()
        tree = self.make_branch_and_memory_tree('foo')
        tree.lock_write()
        try:
            builder = treebuilder.TreeBuilder()
            builder.start_tree(tree)
            builder.build([])
            builder.finish_tree()
            tree.set_parent_ids(['non-existant'], allow_leftmost_as_ghost=True)
            rev_id = tree.commit('')
        finally:
            tree.unlock()
        tree.lock_read()
        self.addCleanup(tree.unlock)
        repo = tree.branch.repository
        self.assertIsInstance(repo, RemoteRepository)
        # ask for rev_id
        repo.get_parent_map([rev_id])
        self.reset_smart_call_log()
        # Now asking for rev_id's ghost parent should not make calls
        self.assertEqual({}, repo.get_parent_map(['non-existant']))
        self.assertLength(0, self.hpss_calls)

    def test_exposes_get_cached_parent_map(self):
        """RemoteRepository exposes get_cached_parent_map from
        _unstacked_provider
        """
        r1 = u'\u0e33'.encode('utf8')
        r2 = u'\u0dab'.encode('utf8')
        lines = [' '.join([r2, r1]), r1]
        encoded_body = bz2.compress('\n'.join(lines))

        transport_path = 'quack'
        repo, client = self.setup_fake_client_and_repository(transport_path)
        client.add_success_response_with_body(encoded_body, 'ok')
        repo.lock_read()
        # get_cached_parent_map should *not* trigger an RPC
        self.assertEqual({}, repo.get_cached_parent_map([r1]))
        self.assertEqual([], client._calls)
        self.assertEqual({r2: (r1,)}, repo.get_parent_map([r2]))
        self.assertEqual({r1: (NULL_REVISION,)},
            repo.get_cached_parent_map([r1]))
        self.assertEqual(
            [('call_with_body_bytes_expecting_body',
              'Repository.get_parent_map', ('quack/', 'include-missing:', r2),
              '\n\n0')],
            client._calls)
        repo.unlock()


class TestGetParentMapAllowsNew(tests.TestCaseWithTransport):

    def test_allows_new_revisions(self):
        """get_parent_map's results can be updated by commit."""
        smart_server = test_server.SmartTCPServer_for_testing()
        self.start_server(smart_server)
        self.make_branch('branch')
        branch = Branch.open(smart_server.get_url() + '/branch')
        tree = branch.create_checkout('tree', lightweight=True)
        tree.lock_write()
        self.addCleanup(tree.unlock)
        graph = tree.branch.repository.get_graph()
        # This provides an opportunity for the missing rev-id to be cached.
        self.assertEqual({}, graph.get_parent_map(['rev1']))
        tree.commit('message', rev_id='rev1')
        graph = tree.branch.repository.get_graph()
        self.assertEqual({'rev1': ('null:',)}, graph.get_parent_map(['rev1']))


class TestRepositoryGetRevisions(TestRemoteRepository):

    def test_hpss_missing_revision(self):
        transport_path = 'quack'
        repo, client = self.setup_fake_client_and_repository(transport_path)
        client.add_success_response_with_body(
            '', 'ok', '10')
        self.assertRaises(errors.NoSuchRevision, repo.get_revisions,
            ['somerev1', 'anotherrev2'])
        self.assertEqual(
            [('call_with_body_bytes_expecting_body', 'Repository.iter_revisions',
             ('quack/', ), "somerev1\nanotherrev2")],
            client._calls)

    def test_hpss_get_single_revision(self):
        transport_path = 'quack'
        repo, client = self.setup_fake_client_and_repository(transport_path)
        somerev1 = Revision("somerev1")
        somerev1.committer = "Joe Committer <joe@example.com>"
        somerev1.timestamp = 1321828927
        somerev1.timezone = -60
        somerev1.inventory_sha1 = "691b39be74c67b1212a75fcb19c433aaed903c2b"
        somerev1.message = "Message"
        body = zlib.compress(chk_bencode_serializer.write_revision_to_string(
            somerev1))
        # Split up body into two bits to make sure the zlib compression object
        # gets data fed twice.
        client.add_success_response_with_body(
                [body[:10], body[10:]], 'ok', '10')
        revs = repo.get_revisions(['somerev1'])
        self.assertEquals(revs, [somerev1])
        self.assertEqual(
            [('call_with_body_bytes_expecting_body', 'Repository.iter_revisions',
             ('quack/', ), "somerev1")],
            client._calls)


class TestRepositoryGetRevisionGraph(TestRemoteRepository):

    def test_null_revision(self):
        # a null revision has the predictable result {}, we should have no wire
        # traffic when calling it with this argument
        transport_path = 'empty'
        repo, client = self.setup_fake_client_and_repository(transport_path)
        client.add_success_response('notused')
        # actual RemoteRepository.get_revision_graph is gone, but there's an
        # equivalent private method for testing
        result = repo._get_revision_graph(NULL_REVISION)
        self.assertEqual([], client._calls)
        self.assertEqual({}, result)

    def test_none_revision(self):
        # with none we want the entire graph
        r1 = u'\u0e33'.encode('utf8')
        r2 = u'\u0dab'.encode('utf8')
        lines = [' '.join([r2, r1]), r1]
        encoded_body = '\n'.join(lines)

        transport_path = 'sinhala'
        repo, client = self.setup_fake_client_and_repository(transport_path)
        client.add_success_response_with_body(encoded_body, 'ok')
        # actual RemoteRepository.get_revision_graph is gone, but there's an
        # equivalent private method for testing
        result = repo._get_revision_graph(None)
        self.assertEqual(
            [('call_expecting_body', 'Repository.get_revision_graph',
             ('sinhala/', ''))],
            client._calls)
        self.assertEqual({r1: (), r2: (r1, )}, result)

    def test_specific_revision(self):
        # with a specific revision we want the graph for that
        # with none we want the entire graph
        r11 = u'\u0e33'.encode('utf8')
        r12 = u'\xc9'.encode('utf8')
        r2 = u'\u0dab'.encode('utf8')
        lines = [' '.join([r2, r11, r12]), r11, r12]
        encoded_body = '\n'.join(lines)

        transport_path = 'sinhala'
        repo, client = self.setup_fake_client_and_repository(transport_path)
        client.add_success_response_with_body(encoded_body, 'ok')
        result = repo._get_revision_graph(r2)
        self.assertEqual(
            [('call_expecting_body', 'Repository.get_revision_graph',
             ('sinhala/', r2))],
            client._calls)
        self.assertEqual({r11: (), r12: (), r2: (r11, r12), }, result)

    def test_no_such_revision(self):
        revid = '123'
        transport_path = 'sinhala'
        repo, client = self.setup_fake_client_and_repository(transport_path)
        client.add_error_response('nosuchrevision', revid)
        # also check that the right revision is reported in the error
        self.assertRaises(errors.NoSuchRevision,
            repo._get_revision_graph, revid)
        self.assertEqual(
            [('call_expecting_body', 'Repository.get_revision_graph',
             ('sinhala/', revid))],
            client._calls)

    def test_unexpected_error(self):
        revid = '123'
        transport_path = 'sinhala'
        repo, client = self.setup_fake_client_and_repository(transport_path)
        client.add_error_response('AnUnexpectedError')
        e = self.assertRaises(errors.UnknownErrorFromSmartServer,
            repo._get_revision_graph, revid)
        self.assertEqual(('AnUnexpectedError',), e.error_tuple)


class TestRepositoryGetRevIdForRevno(TestRemoteRepository):

    def test_ok(self):
        repo, client = self.setup_fake_client_and_repository('quack')
        client.add_expected_call(
            'Repository.get_rev_id_for_revno', ('quack/', 5, (42, 'rev-foo')),
            'success', ('ok', 'rev-five'))
        result = repo.get_rev_id_for_revno(5, (42, 'rev-foo'))
        self.assertEqual((True, 'rev-five'), result)
        self.assertFinished(client)

    def test_history_incomplete(self):
        repo, client = self.setup_fake_client_and_repository('quack')
        client.add_expected_call(
            'Repository.get_rev_id_for_revno', ('quack/', 5, (42, 'rev-foo')),
            'success', ('history-incomplete', 10, 'rev-ten'))
        result = repo.get_rev_id_for_revno(5, (42, 'rev-foo'))
        self.assertEqual((False, (10, 'rev-ten')), result)
        self.assertFinished(client)

    def test_history_incomplete_with_fallback(self):
        """A 'history-incomplete' response causes the fallback repository to be
        queried too, if one is set.
        """
        # Make a repo with a fallback repo, both using a FakeClient.
        format = remote.response_tuple_to_repo_format(
            ('yes', 'no', 'yes', self.get_repo_format().network_name()))
        repo, client = self.setup_fake_client_and_repository('quack')
        repo._format = format
        fallback_repo, ignored = self.setup_fake_client_and_repository(
            'fallback')
        fallback_repo._client = client
        fallback_repo._format = format
        repo.add_fallback_repository(fallback_repo)
        # First the client should ask the primary repo
        client.add_expected_call(
            'Repository.get_rev_id_for_revno', ('quack/', 1, (42, 'rev-foo')),
            'success', ('history-incomplete', 2, 'rev-two'))
        # Then it should ask the fallback, using revno/revid from the
        # history-incomplete response as the known revno/revid.
        client.add_expected_call(
            'Repository.get_rev_id_for_revno',('fallback/', 1, (2, 'rev-two')),
            'success', ('ok', 'rev-one'))
        result = repo.get_rev_id_for_revno(1, (42, 'rev-foo'))
        self.assertEqual((True, 'rev-one'), result)
        self.assertFinished(client)

    def test_nosuchrevision(self):
        # 'nosuchrevision' is returned when the known-revid is not found in the
        # remote repo.  The client translates that response to NoSuchRevision.
        repo, client = self.setup_fake_client_and_repository('quack')
        client.add_expected_call(
            'Repository.get_rev_id_for_revno', ('quack/', 5, (42, 'rev-foo')),
            'error', ('nosuchrevision', 'rev-foo'))
        self.assertRaises(
            errors.NoSuchRevision,
            repo.get_rev_id_for_revno, 5, (42, 'rev-foo'))
        self.assertFinished(client)

    def test_branch_fallback_locking(self):
        """RemoteBranch.get_rev_id takes a read lock, and tries to call the
        get_rev_id_for_revno verb.  If the verb is unknown the VFS fallback
        will be invoked, which will fail if the repo is unlocked.
        """
        self.setup_smart_server_with_call_log()
        tree = self.make_branch_and_memory_tree('.')
        tree.lock_write()
        tree.add('')
        rev1 = tree.commit('First')
        rev2 = tree.commit('Second')
        tree.unlock()
        branch = tree.branch
        self.assertFalse(branch.is_locked())
        self.reset_smart_call_log()
        verb = 'Repository.get_rev_id_for_revno'
        self.disable_verb(verb)
        self.assertEqual(rev1, branch.get_rev_id(1))
        self.assertLength(1, [call for call in self.hpss_calls if
                              call.call.method == verb])


class TestRepositoryHasSignatureForRevisionId(TestRemoteRepository):

    def test_has_signature_for_revision_id(self):
        # ('yes', ) for Repository.has_signature_for_revision_id -> 'True'.
        transport_path = 'quack'
        repo, client = self.setup_fake_client_and_repository(transport_path)
        client.add_success_response('yes')
        result = repo.has_signature_for_revision_id('A')
        self.assertEqual(
            [('call', 'Repository.has_signature_for_revision_id',
              ('quack/', 'A'))],
            client._calls)
        self.assertEqual(True, result)

    def test_is_not_shared(self):
        # ('no', ) for Repository.has_signature_for_revision_id -> 'False'.
        transport_path = 'qwack'
        repo, client = self.setup_fake_client_and_repository(transport_path)
        client.add_success_response('no')
        result = repo.has_signature_for_revision_id('A')
        self.assertEqual(
            [('call', 'Repository.has_signature_for_revision_id',
              ('qwack/', 'A'))],
            client._calls)
        self.assertEqual(False, result)


class TestRepositoryPhysicalLockStatus(TestRemoteRepository):

    def test_get_physical_lock_status_yes(self):
        transport_path = 'qwack'
        repo, client = self.setup_fake_client_and_repository(transport_path)
        client.add_success_response('yes')
        result = repo.get_physical_lock_status()
        self.assertEqual(
            [('call', 'Repository.get_physical_lock_status',
              ('qwack/', ))],
            client._calls)
        self.assertEqual(True, result)

    def test_get_physical_lock_status_no(self):
        transport_path = 'qwack'
        repo, client = self.setup_fake_client_and_repository(transport_path)
        client.add_success_response('no')
        result = repo.get_physical_lock_status()
        self.assertEqual(
            [('call', 'Repository.get_physical_lock_status',
              ('qwack/', ))],
            client._calls)
        self.assertEqual(False, result)


class TestRepositoryIsShared(TestRemoteRepository):

    def test_is_shared(self):
        # ('yes', ) for Repository.is_shared -> 'True'.
        transport_path = 'quack'
        repo, client = self.setup_fake_client_and_repository(transport_path)
        client.add_success_response('yes')
        result = repo.is_shared()
        self.assertEqual(
            [('call', 'Repository.is_shared', ('quack/',))],
            client._calls)
        self.assertEqual(True, result)

    def test_is_not_shared(self):
        # ('no', ) for Repository.is_shared -> 'False'.
        transport_path = 'qwack'
        repo, client = self.setup_fake_client_and_repository(transport_path)
        client.add_success_response('no')
        result = repo.is_shared()
        self.assertEqual(
            [('call', 'Repository.is_shared', ('qwack/',))],
            client._calls)
        self.assertEqual(False, result)


class TestRepositoryMakeWorkingTrees(TestRemoteRepository):

    def test_make_working_trees(self):
        # ('yes', ) for Repository.make_working_trees -> 'True'.
        transport_path = 'quack'
        repo, client = self.setup_fake_client_and_repository(transport_path)
        client.add_success_response('yes')
        result = repo.make_working_trees()
        self.assertEqual(
            [('call', 'Repository.make_working_trees', ('quack/',))],
            client._calls)
        self.assertEqual(True, result)

    def test_no_working_trees(self):
        # ('no', ) for Repository.make_working_trees -> 'False'.
        transport_path = 'qwack'
        repo, client = self.setup_fake_client_and_repository(transport_path)
        client.add_success_response('no')
        result = repo.make_working_trees()
        self.assertEqual(
            [('call', 'Repository.make_working_trees', ('qwack/',))],
            client._calls)
        self.assertEqual(False, result)


class TestRepositoryLockWrite(TestRemoteRepository):

    def test_lock_write(self):
        transport_path = 'quack'
        repo, client = self.setup_fake_client_and_repository(transport_path)
        client.add_success_response('ok', 'a token')
        token = repo.lock_write().repository_token
        self.assertEqual(
            [('call', 'Repository.lock_write', ('quack/', ''))],
            client._calls)
        self.assertEqual('a token', token)

    def test_lock_write_already_locked(self):
        transport_path = 'quack'
        repo, client = self.setup_fake_client_and_repository(transport_path)
        client.add_error_response('LockContention')
        self.assertRaises(errors.LockContention, repo.lock_write)
        self.assertEqual(
            [('call', 'Repository.lock_write', ('quack/', ''))],
            client._calls)

    def test_lock_write_unlockable(self):
        transport_path = 'quack'
        repo, client = self.setup_fake_client_and_repository(transport_path)
        client.add_error_response('UnlockableTransport')
        self.assertRaises(errors.UnlockableTransport, repo.lock_write)
        self.assertEqual(
            [('call', 'Repository.lock_write', ('quack/', ''))],
            client._calls)


class TestRepositoryWriteGroups(TestRemoteRepository):

    def test_start_write_group(self):
        transport_path = 'quack'
        repo, client = self.setup_fake_client_and_repository(transport_path)
        client.add_expected_call(
            'Repository.lock_write', ('quack/', ''),
            'success', ('ok', 'a token'))
        client.add_expected_call(
            'Repository.start_write_group', ('quack/', 'a token'),
            'success', ('ok', ('token1', )))
        repo.lock_write()
        repo.start_write_group()

    def test_start_write_group_unsuspendable(self):
        # Some repositories do not support suspending write
        # groups. For those, fall back to the "real" repository.
        transport_path = 'quack'
        repo, client = self.setup_fake_client_and_repository(transport_path)
        def stub_ensure_real():
            client._calls.append(('_ensure_real',))
            repo._real_repository = _StubRealPackRepository(client._calls)
        repo._ensure_real = stub_ensure_real
        client.add_expected_call(
            'Repository.lock_write', ('quack/', ''),
            'success', ('ok', 'a token'))
        client.add_expected_call(
            'Repository.start_write_group', ('quack/', 'a token'),
            'error', ('UnsuspendableWriteGroup',))
        repo.lock_write()
        repo.start_write_group()
        self.assertEquals(client._calls[-2:], [ 
            ('_ensure_real',),
            ('start_write_group',)])

    def test_commit_write_group(self):
        transport_path = 'quack'
        repo, client = self.setup_fake_client_and_repository(transport_path)
        client.add_expected_call(
            'Repository.lock_write', ('quack/', ''),
            'success', ('ok', 'a token'))
        client.add_expected_call(
            'Repository.start_write_group', ('quack/', 'a token'),
            'success', ('ok', ['token1']))
        client.add_expected_call(
            'Repository.commit_write_group', ('quack/', 'a token', ['token1']),
            'success', ('ok',))
        repo.lock_write()
        repo.start_write_group()
        repo.commit_write_group()

    def test_abort_write_group(self):
        transport_path = 'quack'
        repo, client = self.setup_fake_client_and_repository(transport_path)
        client.add_expected_call(
            'Repository.lock_write', ('quack/', ''),
            'success', ('ok', 'a token'))
        client.add_expected_call(
            'Repository.start_write_group', ('quack/', 'a token'),
            'success', ('ok', ['token1']))
        client.add_expected_call(
            'Repository.abort_write_group', ('quack/', 'a token', ['token1']),
            'success', ('ok',))
        repo.lock_write()
        repo.start_write_group()
        repo.abort_write_group(False)

    def test_suspend_write_group(self):
        transport_path = 'quack'
        repo, client = self.setup_fake_client_and_repository(transport_path)
        self.assertEquals([], repo.suspend_write_group())

    def test_resume_write_group(self):
        transport_path = 'quack'
        repo, client = self.setup_fake_client_and_repository(transport_path)
        client.add_expected_call(
            'Repository.lock_write', ('quack/', ''),
            'success', ('ok', 'a token'))
        client.add_expected_call(
            'Repository.check_write_group', ('quack/', 'a token', ['token1']),
            'success', ('ok',))
        repo.lock_write()
        repo.resume_write_group(['token1'])


class TestRepositorySetMakeWorkingTrees(TestRemoteRepository):

    def test_backwards_compat(self):
        self.setup_smart_server_with_call_log()
        repo = self.make_repository('.')
        self.reset_smart_call_log()
        verb = 'Repository.set_make_working_trees'
        self.disable_verb(verb)
        repo.set_make_working_trees(True)
        call_count = len([call for call in self.hpss_calls if
            call.call.method == verb])
        self.assertEqual(1, call_count)

    def test_current(self):
        transport_path = 'quack'
        repo, client = self.setup_fake_client_and_repository(transport_path)
        client.add_expected_call(
            'Repository.set_make_working_trees', ('quack/', 'True'),
            'success', ('ok',))
        client.add_expected_call(
            'Repository.set_make_working_trees', ('quack/', 'False'),
            'success', ('ok',))
        repo.set_make_working_trees(True)
        repo.set_make_working_trees(False)


class TestRepositoryUnlock(TestRemoteRepository):

    def test_unlock(self):
        transport_path = 'quack'
        repo, client = self.setup_fake_client_and_repository(transport_path)
        client.add_success_response('ok', 'a token')
        client.add_success_response('ok')
        repo.lock_write()
        repo.unlock()
        self.assertEqual(
            [('call', 'Repository.lock_write', ('quack/', '')),
             ('call', 'Repository.unlock', ('quack/', 'a token'))],
            client._calls)

    def test_unlock_wrong_token(self):
        # If somehow the token is wrong, unlock will raise TokenMismatch.
        transport_path = 'quack'
        repo, client = self.setup_fake_client_and_repository(transport_path)
        client.add_success_response('ok', 'a token')
        client.add_error_response('TokenMismatch')
        repo.lock_write()
        self.assertRaises(errors.TokenMismatch, repo.unlock)


class TestRepositoryHasRevision(TestRemoteRepository):

    def test_none(self):
        # repo.has_revision(None) should not cause any traffic.
        transport_path = 'quack'
        repo, client = self.setup_fake_client_and_repository(transport_path)

        # The null revision is always there, so has_revision(None) == True.
        self.assertEqual(True, repo.has_revision(NULL_REVISION))

        # The remote repo shouldn't be accessed.
        self.assertEqual([], client._calls)


class TestRepositoryIterFilesBytes(TestRemoteRepository):
    """Test Repository.iter_file_bytes."""

    def test_single(self):
        transport_path = 'quack'
        repo, client = self.setup_fake_client_and_repository(transport_path)
        client.add_expected_call(
            'Repository.iter_files_bytes', ('quack/', ),
            'success', ('ok',), iter(["ok\x000", "\n", zlib.compress("mydata" * 10)]))
        for (identifier, byte_stream) in repo.iter_files_bytes([("somefile",
                "somerev", "myid")]):
            self.assertEquals("myid", identifier)
            self.assertEquals("".join(byte_stream), "mydata" * 10)

    def test_missing(self):
        transport_path = 'quack'
        repo, client = self.setup_fake_client_and_repository(transport_path)
        client.add_expected_call(
            'Repository.iter_files_bytes',
                ('quack/', ),
            'error', ('RevisionNotPresent', 'somefile', 'somerev'),
            iter(["absent\0somefile\0somerev\n"]))
        self.assertRaises(errors.RevisionNotPresent, list,
                repo.iter_files_bytes(
                [("somefile", "somerev", "myid")]))


class TestRepositoryInsertStreamBase(TestRemoteRepository):
    """Base class for Repository.insert_stream and .insert_stream_1.19
    tests.
    """
    
    def checkInsertEmptyStream(self, repo, client):
        """Insert an empty stream, checking the result.

        This checks that there are no resume_tokens or missing_keys, and that
        the client is finished.
        """
        sink = repo._get_sink()
        fmt = repository.format_registry.get_default()
        resume_tokens, missing_keys = sink.insert_stream([], fmt, [])
        self.assertEqual([], resume_tokens)
        self.assertEqual(set(), missing_keys)
        self.assertFinished(client)


class TestRepositoryInsertStream(TestRepositoryInsertStreamBase):
    """Tests for using Repository.insert_stream verb when the _1.19 variant is
    not available.

    This test case is very similar to TestRepositoryInsertStream_1_19.
    """

    def setUp(self):
        TestRemoteRepository.setUp(self)
        self.disable_verb('Repository.insert_stream_1.19')

    def test_unlocked_repo(self):
        transport_path = 'quack'
        repo, client = self.setup_fake_client_and_repository(transport_path)
        client.add_expected_call(
            'Repository.insert_stream_1.19', ('quack/', ''),
            'unknown', ('Repository.insert_stream_1.19',))
        client.add_expected_call(
            'Repository.insert_stream', ('quack/', ''),
            'success', ('ok',))
        client.add_expected_call(
            'Repository.insert_stream', ('quack/', ''),
            'success', ('ok',))
        self.checkInsertEmptyStream(repo, client)

    def test_locked_repo_with_no_lock_token(self):
        transport_path = 'quack'
        repo, client = self.setup_fake_client_and_repository(transport_path)
        client.add_expected_call(
            'Repository.lock_write', ('quack/', ''),
            'success', ('ok', ''))
        client.add_expected_call(
            'Repository.insert_stream_1.19', ('quack/', ''),
            'unknown', ('Repository.insert_stream_1.19',))
        client.add_expected_call(
            'Repository.insert_stream', ('quack/', ''),
            'success', ('ok',))
        client.add_expected_call(
            'Repository.insert_stream', ('quack/', ''),
            'success', ('ok',))
        repo.lock_write()
        self.checkInsertEmptyStream(repo, client)

    def test_locked_repo_with_lock_token(self):
        transport_path = 'quack'
        repo, client = self.setup_fake_client_and_repository(transport_path)
        client.add_expected_call(
            'Repository.lock_write', ('quack/', ''),
            'success', ('ok', 'a token'))
        client.add_expected_call(
            'Repository.insert_stream_1.19', ('quack/', '', 'a token'),
            'unknown', ('Repository.insert_stream_1.19',))
        client.add_expected_call(
            'Repository.insert_stream_locked', ('quack/', '', 'a token'),
            'success', ('ok',))
        client.add_expected_call(
            'Repository.insert_stream_locked', ('quack/', '', 'a token'),
            'success', ('ok',))
        repo.lock_write()
        self.checkInsertEmptyStream(repo, client)

    def test_stream_with_inventory_deltas(self):
        """'inventory-deltas' substreams cannot be sent to the
        Repository.insert_stream verb, because not all servers that implement
        that verb will accept them.  So when one is encountered the RemoteSink
        immediately stops using that verb and falls back to VFS insert_stream.
        """
        transport_path = 'quack'
        repo, client = self.setup_fake_client_and_repository(transport_path)
        client.add_expected_call(
            'Repository.insert_stream_1.19', ('quack/', ''),
            'unknown', ('Repository.insert_stream_1.19',))
        client.add_expected_call(
            'Repository.insert_stream', ('quack/', ''),
            'success', ('ok',))
        client.add_expected_call(
            'Repository.insert_stream', ('quack/', ''),
            'success', ('ok',))
        # Create a fake real repository for insert_stream to fall back on, so
        # that we can directly see the records the RemoteSink passes to the
        # real sink.
        class FakeRealSink:
            def __init__(self):
                self.records = []
            def insert_stream(self, stream, src_format, resume_tokens):
                for substream_kind, substream in stream:
                    self.records.append(
                        (substream_kind, [record.key for record in substream]))
                return ['fake tokens'], ['fake missing keys']
        fake_real_sink = FakeRealSink()
        class FakeRealRepository:
            def _get_sink(self):
                return fake_real_sink
            def is_in_write_group(self):
                return False
            def refresh_data(self):
                return True
        repo._real_repository = FakeRealRepository()
        sink = repo._get_sink()
        fmt = repository.format_registry.get_default()
        stream = self.make_stream_with_inv_deltas(fmt)
        resume_tokens, missing_keys = sink.insert_stream(stream, fmt, [])
        # Every record from the first inventory delta should have been sent to
        # the VFS sink.
        expected_records = [
            ('inventory-deltas', [('rev2',), ('rev3',)]),
            ('texts', [('some-rev', 'some-file')])]
        self.assertEqual(expected_records, fake_real_sink.records)
        # The return values from the real sink's insert_stream are propagated
        # back to the original caller.
        self.assertEqual(['fake tokens'], resume_tokens)
        self.assertEqual(['fake missing keys'], missing_keys)
        self.assertFinished(client)

    def make_stream_with_inv_deltas(self, fmt):
        """Make a simple stream with an inventory delta followed by more
        records and more substreams to test that all records and substreams
        from that point on are used.

        This sends, in order:
           * inventories substream: rev1, rev2, rev3.  rev2 and rev3 are
             inventory-deltas.
           * texts substream: (some-rev, some-file)
        """
        # Define a stream using generators so that it isn't rewindable.
        inv = inventory.Inventory(revision_id='rev1')
        inv.root.revision = 'rev1'
        def stream_with_inv_delta():
            yield ('inventories', inventories_substream())
            yield ('inventory-deltas', inventory_delta_substream())
            yield ('texts', [
                versionedfile.FulltextContentFactory(
                    ('some-rev', 'some-file'), (), None, 'content')])
        def inventories_substream():
            # An empty inventory fulltext.  This will be streamed normally.
            text = fmt._serializer.write_inventory_to_string(inv)
            yield versionedfile.FulltextContentFactory(
                ('rev1',), (), None, text)
        def inventory_delta_substream():
            # An inventory delta.  This can't be streamed via this verb, so it
            # will trigger a fallback to VFS insert_stream.
            entry = inv.make_entry(
                'directory', 'newdir', inv.root.file_id, 'newdir-id')
            entry.revision = 'ghost'
            delta = [(None, 'newdir', 'newdir-id', entry)]
            serializer = inventory_delta.InventoryDeltaSerializer(
                versioned_root=True, tree_references=False)
            lines = serializer.delta_to_lines('rev1', 'rev2', delta)
            yield versionedfile.ChunkedContentFactory(
                ('rev2',), (('rev1',)), None, lines)
            # Another delta.
            lines = serializer.delta_to_lines('rev1', 'rev3', delta)
            yield versionedfile.ChunkedContentFactory(
                ('rev3',), (('rev1',)), None, lines)
        return stream_with_inv_delta()


class TestRepositoryInsertStream_1_19(TestRepositoryInsertStreamBase):

    def test_unlocked_repo(self):
        transport_path = 'quack'
        repo, client = self.setup_fake_client_and_repository(transport_path)
        client.add_expected_call(
            'Repository.insert_stream_1.19', ('quack/', ''),
            'success', ('ok',))
        client.add_expected_call(
            'Repository.insert_stream_1.19', ('quack/', ''),
            'success', ('ok',))
        self.checkInsertEmptyStream(repo, client)

    def test_locked_repo_with_no_lock_token(self):
        transport_path = 'quack'
        repo, client = self.setup_fake_client_and_repository(transport_path)
        client.add_expected_call(
            'Repository.lock_write', ('quack/', ''),
            'success', ('ok', ''))
        client.add_expected_call(
            'Repository.insert_stream_1.19', ('quack/', ''),
            'success', ('ok',))
        client.add_expected_call(
            'Repository.insert_stream_1.19', ('quack/', ''),
            'success', ('ok',))
        repo.lock_write()
        self.checkInsertEmptyStream(repo, client)

    def test_locked_repo_with_lock_token(self):
        transport_path = 'quack'
        repo, client = self.setup_fake_client_and_repository(transport_path)
        client.add_expected_call(
            'Repository.lock_write', ('quack/', ''),
            'success', ('ok', 'a token'))
        client.add_expected_call(
            'Repository.insert_stream_1.19', ('quack/', '', 'a token'),
            'success', ('ok',))
        client.add_expected_call(
            'Repository.insert_stream_1.19', ('quack/', '', 'a token'),
            'success', ('ok',))
        repo.lock_write()
        self.checkInsertEmptyStream(repo, client)


class TestRepositoryTarball(TestRemoteRepository):

    # This is a canned tarball reponse we can validate against
    tarball_content = (
        'QlpoOTFBWSZTWdGkj3wAAWF/k8aQACBIB//A9+8cIX/v33AACEAYABAECEACNz'
        'JqsgJJFPTSnk1A3qh6mTQAAAANPUHkagkSTEkaA09QaNAAAGgAAAcwCYCZGAEY'
        'mJhMJghpiaYBUkKammSHqNMZQ0NABkNAeo0AGneAevnlwQoGzEzNVzaYxp/1Uk'
        'xXzA1CQX0BJMZZLcPBrluJir5SQyijWHYZ6ZUtVqqlYDdB2QoCwa9GyWwGYDMA'
        'OQYhkpLt/OKFnnlT8E0PmO8+ZNSo2WWqeCzGB5fBXZ3IvV7uNJVE7DYnWj6qwB'
        'k5DJDIrQ5OQHHIjkS9KqwG3mc3t+F1+iujb89ufyBNIKCgeZBWrl5cXxbMGoMs'
        'c9JuUkg5YsiVcaZJurc6KLi6yKOkgCUOlIlOpOoXyrTJjK8ZgbklReDdwGmFgt'
        'dkVsAIslSVCd4AtACSLbyhLHryfb14PKegrVDba+U8OL6KQtzdM5HLjAc8/p6n'
        '0lgaWU8skgO7xupPTkyuwheSckejFLK5T4ZOo0Gda9viaIhpD1Qn7JqqlKAJqC'
        'QplPKp2nqBWAfwBGaOwVrz3y1T+UZZNismXHsb2Jq18T+VaD9k4P8DqE3g70qV'
        'JLurpnDI6VS5oqDDPVbtVjMxMxMg4rzQVipn2Bv1fVNK0iq3Gl0hhnnHKm/egy'
        'nWQ7QH/F3JFOFCQ0aSPfA='
        ).decode('base64')

    def test_repository_tarball(self):
        # Test that Repository.tarball generates the right operations
        transport_path = 'repo'
        expected_calls = [('call_expecting_body', 'Repository.tarball',
                           ('repo/', 'bz2',),),
            ]
        repo, client = self.setup_fake_client_and_repository(transport_path)
        client.add_success_response_with_body(self.tarball_content, 'ok')
        # Now actually ask for the tarball
        tarball_file = repo._get_tarball('bz2')
        try:
            self.assertEqual(expected_calls, client._calls)
            self.assertEqual(self.tarball_content, tarball_file.read())
        finally:
            tarball_file.close()


class TestRemoteRepositoryCopyContent(tests.TestCaseWithTransport):
    """RemoteRepository.copy_content_into optimizations"""

    def test_copy_content_remote_to_local(self):
        self.transport_server = test_server.SmartTCPServer_for_testing
        src_repo = self.make_repository('repo1')
        src_repo = repository.Repository.open(self.get_url('repo1'))
        # At the moment the tarball-based copy_content_into can't write back
        # into a smart server.  It would be good if it could upload the
        # tarball; once that works we'd have to create repositories of
        # different formats. -- mbp 20070410
        dest_url = self.get_vfs_only_url('repo2')
        dest_bzrdir = BzrDir.create(dest_url)
        dest_repo = dest_bzrdir.create_repository()
        self.assertFalse(isinstance(dest_repo, RemoteRepository))
        self.assertTrue(isinstance(src_repo, RemoteRepository))
        src_repo.copy_content_into(dest_repo)


class _StubRealPackRepository(object):

    def __init__(self, calls):
        self.calls = calls
        self._pack_collection = _StubPackCollection(calls)

    def start_write_group(self):
        self.calls.append(('start_write_group',))

    def is_in_write_group(self):
        return False

    def refresh_data(self):
        self.calls.append(('pack collection reload_pack_names',))


class _StubPackCollection(object):

    def __init__(self, calls):
        self.calls = calls

    def autopack(self):
        self.calls.append(('pack collection autopack',))


class TestRemotePackRepositoryAutoPack(TestRemoteRepository):
    """Tests for RemoteRepository.autopack implementation."""

    def test_ok(self):
        """When the server returns 'ok' and there's no _real_repository, then
        nothing else happens: the autopack method is done.
        """
        transport_path = 'quack'
        repo, client = self.setup_fake_client_and_repository(transport_path)
        client.add_expected_call(
            'PackRepository.autopack', ('quack/',), 'success', ('ok',))
        repo.autopack()
        self.assertFinished(client)

    def test_ok_with_real_repo(self):
        """When the server returns 'ok' and there is a _real_repository, then
        the _real_repository's reload_pack_name's method will be called.
        """
        transport_path = 'quack'
        repo, client = self.setup_fake_client_and_repository(transport_path)
        client.add_expected_call(
            'PackRepository.autopack', ('quack/',),
            'success', ('ok',))
        repo._real_repository = _StubRealPackRepository(client._calls)
        repo.autopack()
        self.assertEqual(
            [('call', 'PackRepository.autopack', ('quack/',)),
             ('pack collection reload_pack_names',)],
            client._calls)

    def test_backwards_compatibility(self):
        """If the server does not recognise the PackRepository.autopack verb,
        fallback to the real_repository's implementation.
        """
        transport_path = 'quack'
        repo, client = self.setup_fake_client_and_repository(transport_path)
        client.add_unknown_method_response('PackRepository.autopack')
        def stub_ensure_real():
            client._calls.append(('_ensure_real',))
            repo._real_repository = _StubRealPackRepository(client._calls)
        repo._ensure_real = stub_ensure_real
        repo.autopack()
        self.assertEqual(
            [('call', 'PackRepository.autopack', ('quack/',)),
             ('_ensure_real',),
             ('pack collection autopack',)],
            client._calls)

    def test_oom_error_reporting(self):
        """An out-of-memory condition on the server is reported clearly"""
        transport_path = 'quack'
        repo, client = self.setup_fake_client_and_repository(transport_path)
        client.add_expected_call(
            'PackRepository.autopack', ('quack/',),
            'error', ('MemoryError',))
        err = self.assertRaises(errors.BzrError, repo.autopack)
        self.assertContainsRe(str(err), "^remote server out of mem")


class TestErrorTranslationBase(tests.TestCaseWithMemoryTransport):
    """Base class for unit tests for bzrlib.remote._translate_error."""

    def translateTuple(self, error_tuple, **context):
        """Call _translate_error with an ErrorFromSmartServer built from the
        given error_tuple.

        :param error_tuple: A tuple of a smart server response, as would be
            passed to an ErrorFromSmartServer.
        :kwargs context: context items to call _translate_error with.

        :returns: The error raised by _translate_error.
        """
        # Raise the ErrorFromSmartServer before passing it as an argument,
        # because _translate_error may need to re-raise it with a bare 'raise'
        # statement.
        server_error = errors.ErrorFromSmartServer(error_tuple)
        translated_error = self.translateErrorFromSmartServer(
            server_error, **context)
        return translated_error

    def translateErrorFromSmartServer(self, error_object, **context):
        """Like translateTuple, but takes an already constructed
        ErrorFromSmartServer rather than a tuple.
        """
        try:
            raise error_object
        except errors.ErrorFromSmartServer, server_error:
            translated_error = self.assertRaises(
                errors.BzrError, remote._translate_error, server_error,
                **context)
        return translated_error


class TestErrorTranslationSuccess(TestErrorTranslationBase):
    """Unit tests for bzrlib.remote._translate_error.

    Given an ErrorFromSmartServer (which has an error tuple from a smart
    server) and some context, _translate_error raises more specific errors from
    bzrlib.errors.

    This test case covers the cases where _translate_error succeeds in
    translating an ErrorFromSmartServer to something better.  See
    TestErrorTranslationRobustness for other cases.
    """

    def test_NoSuchRevision(self):
        branch = self.make_branch('')
        revid = 'revid'
        translated_error = self.translateTuple(
            ('NoSuchRevision', revid), branch=branch)
        expected_error = errors.NoSuchRevision(branch, revid)
        self.assertEqual(expected_error, translated_error)

    def test_nosuchrevision(self):
        repository = self.make_repository('')
        revid = 'revid'
        translated_error = self.translateTuple(
            ('nosuchrevision', revid), repository=repository)
        expected_error = errors.NoSuchRevision(repository, revid)
        self.assertEqual(expected_error, translated_error)

    def test_nobranch(self):
        bzrdir = self.make_bzrdir('')
        translated_error = self.translateTuple(('nobranch',), bzrdir=bzrdir)
        expected_error = errors.NotBranchError(path=bzrdir.root_transport.base)
        self.assertEqual(expected_error, translated_error)

    def test_nobranch_one_arg(self):
        bzrdir = self.make_bzrdir('')
        translated_error = self.translateTuple(
            ('nobranch', 'extra detail'), bzrdir=bzrdir)
        expected_error = errors.NotBranchError(
            path=bzrdir.root_transport.base,
            detail='extra detail')
        self.assertEqual(expected_error, translated_error)

    def test_norepository(self):
        bzrdir = self.make_bzrdir('')
        translated_error = self.translateTuple(('norepository',),
            bzrdir=bzrdir)
        expected_error = errors.NoRepositoryPresent(bzrdir)
        self.assertEqual(expected_error, translated_error)

    def test_LockContention(self):
        translated_error = self.translateTuple(('LockContention',))
        expected_error = errors.LockContention('(remote lock)')
        self.assertEqual(expected_error, translated_error)

    def test_UnlockableTransport(self):
        bzrdir = self.make_bzrdir('')
        translated_error = self.translateTuple(
            ('UnlockableTransport',), bzrdir=bzrdir)
        expected_error = errors.UnlockableTransport(bzrdir.root_transport)
        self.assertEqual(expected_error, translated_error)

    def test_LockFailed(self):
        lock = 'str() of a server lock'
        why = 'str() of why'
        translated_error = self.translateTuple(('LockFailed', lock, why))
        expected_error = errors.LockFailed(lock, why)
        self.assertEqual(expected_error, translated_error)

    def test_TokenMismatch(self):
        token = 'a lock token'
        translated_error = self.translateTuple(('TokenMismatch',), token=token)
        expected_error = errors.TokenMismatch(token, '(remote token)')
        self.assertEqual(expected_error, translated_error)

    def test_Diverged(self):
        branch = self.make_branch('a')
        other_branch = self.make_branch('b')
        translated_error = self.translateTuple(
            ('Diverged',), branch=branch, other_branch=other_branch)
        expected_error = errors.DivergedBranches(branch, other_branch)
        self.assertEqual(expected_error, translated_error)

    def test_NotStacked(self):
        branch = self.make_branch('')
        translated_error = self.translateTuple(('NotStacked',), branch=branch)
        expected_error = errors.NotStacked(branch)
        self.assertEqual(expected_error, translated_error)

    def test_ReadError_no_args(self):
        path = 'a path'
        translated_error = self.translateTuple(('ReadError',), path=path)
        expected_error = errors.ReadError(path)
        self.assertEqual(expected_error, translated_error)

    def test_ReadError(self):
        path = 'a path'
        translated_error = self.translateTuple(('ReadError', path))
        expected_error = errors.ReadError(path)
        self.assertEqual(expected_error, translated_error)

    def test_IncompatibleRepositories(self):
        translated_error = self.translateTuple(('IncompatibleRepositories',
            "repo1", "repo2", "details here"))
        expected_error = errors.IncompatibleRepositories("repo1", "repo2",
            "details here")
        self.assertEqual(expected_error, translated_error)

    def test_PermissionDenied_no_args(self):
        path = 'a path'
        translated_error = self.translateTuple(('PermissionDenied',),
            path=path)
        expected_error = errors.PermissionDenied(path)
        self.assertEqual(expected_error, translated_error)

    def test_PermissionDenied_one_arg(self):
        path = 'a path'
        translated_error = self.translateTuple(('PermissionDenied', path))
        expected_error = errors.PermissionDenied(path)
        self.assertEqual(expected_error, translated_error)

    def test_PermissionDenied_one_arg_and_context(self):
        """Given a choice between a path from the local context and a path on
        the wire, _translate_error prefers the path from the local context.
        """
        local_path = 'local path'
        remote_path = 'remote path'
        translated_error = self.translateTuple(
            ('PermissionDenied', remote_path), path=local_path)
        expected_error = errors.PermissionDenied(local_path)
        self.assertEqual(expected_error, translated_error)

    def test_PermissionDenied_two_args(self):
        path = 'a path'
        extra = 'a string with extra info'
        translated_error = self.translateTuple(
            ('PermissionDenied', path, extra))
        expected_error = errors.PermissionDenied(path, extra)
        self.assertEqual(expected_error, translated_error)

    # GZ 2011-03-02: TODO test for PermissionDenied with non-ascii 'extra'

    def test_NoSuchFile_context_path(self):
        local_path = "local path"
        translated_error = self.translateTuple(('ReadError', "remote path"),
            path=local_path)
        expected_error = errors.ReadError(local_path)
        self.assertEqual(expected_error, translated_error)

    def test_NoSuchFile_without_context(self):
        remote_path = "remote path"
        translated_error = self.translateTuple(('ReadError', remote_path))
        expected_error = errors.ReadError(remote_path)
        self.assertEqual(expected_error, translated_error)

    def test_ReadOnlyError(self):
        translated_error = self.translateTuple(('ReadOnlyError',))
        expected_error = errors.TransportNotPossible("readonly transport")
        self.assertEqual(expected_error, translated_error)

    def test_MemoryError(self):
        translated_error = self.translateTuple(('MemoryError',))
        self.assertStartsWith(str(translated_error),
            "remote server out of memory")

    def test_generic_IndexError_no_classname(self):
        err = errors.ErrorFromSmartServer(('error', "list index out of range"))
        translated_error = self.translateErrorFromSmartServer(err)
        expected_error = errors.UnknownErrorFromSmartServer(err)
        self.assertEqual(expected_error, translated_error)

    # GZ 2011-03-02: TODO test generic non-ascii error string

    def test_generic_KeyError(self):
        err = errors.ErrorFromSmartServer(('error', 'KeyError', "1"))
        translated_error = self.translateErrorFromSmartServer(err)
        expected_error = errors.UnknownErrorFromSmartServer(err)
        self.assertEqual(expected_error, translated_error)


class TestErrorTranslationRobustness(TestErrorTranslationBase):
    """Unit tests for bzrlib.remote._translate_error's robustness.

    TestErrorTranslationSuccess is for cases where _translate_error can
    translate successfully.  This class about how _translate_err behaves when
    it fails to translate: it re-raises the original error.
    """

    def test_unrecognised_server_error(self):
        """If the error code from the server is not recognised, the original
        ErrorFromSmartServer is propagated unmodified.
        """
        error_tuple = ('An unknown error tuple',)
        server_error = errors.ErrorFromSmartServer(error_tuple)
        translated_error = self.translateErrorFromSmartServer(server_error)
        expected_error = errors.UnknownErrorFromSmartServer(server_error)
        self.assertEqual(expected_error, translated_error)

    def test_context_missing_a_key(self):
        """In case of a bug in the client, or perhaps an unexpected response
        from a server, _translate_error returns the original error tuple from
        the server and mutters a warning.
        """
        # To translate a NoSuchRevision error _translate_error needs a 'branch'
        # in the context dict.  So let's give it an empty context dict instead
        # to exercise its error recovery.
        empty_context = {}
        error_tuple = ('NoSuchRevision', 'revid')
        server_error = errors.ErrorFromSmartServer(error_tuple)
        translated_error = self.translateErrorFromSmartServer(server_error)
        self.assertEqual(server_error, translated_error)
        # In addition to re-raising ErrorFromSmartServer, some debug info has
        # been muttered to the log file for developer to look at.
        self.assertContainsRe(
            self.get_log(),
            "Missing key 'branch' in context")

    def test_path_missing(self):
        """Some translations (PermissionDenied, ReadError) can determine the
        'path' variable from either the wire or the local context.  If neither
        has it, then an error is raised.
        """
        error_tuple = ('ReadError',)
        server_error = errors.ErrorFromSmartServer(error_tuple)
        translated_error = self.translateErrorFromSmartServer(server_error)
        self.assertEqual(server_error, translated_error)
        # In addition to re-raising ErrorFromSmartServer, some debug info has
        # been muttered to the log file for developer to look at.
        self.assertContainsRe(self.get_log(), "Missing key 'path' in context")


class TestStacking(tests.TestCaseWithTransport):
    """Tests for operations on stacked remote repositories.

    The underlying format type must support stacking.
    """

    def test_access_stacked_remote(self):
        # based on <http://launchpad.net/bugs/261315>
        # make a branch stacked on another repository containing an empty
        # revision, then open it over hpss - we should be able to see that
        # revision.
        base_transport = self.get_transport()
        base_builder = self.make_branch_builder('base', format='1.9')
        base_builder.start_series()
        base_revid = base_builder.build_snapshot('rev-id', None,
            [('add', ('', None, 'directory', None))],
            'message')
        base_builder.finish_series()
        stacked_branch = self.make_branch('stacked', format='1.9')
        stacked_branch.set_stacked_on_url('../base')
        # start a server looking at this
        smart_server = test_server.SmartTCPServer_for_testing()
        self.start_server(smart_server)
        remote_bzrdir = BzrDir.open(smart_server.get_url() + '/stacked')
        # can get its branch and repository
        remote_branch = remote_bzrdir.open_branch()
        remote_repo = remote_branch.repository
        remote_repo.lock_read()
        try:
            # it should have an appropriate fallback repository, which should also
            # be a RemoteRepository
            self.assertLength(1, remote_repo._fallback_repositories)
            self.assertIsInstance(remote_repo._fallback_repositories[0],
                RemoteRepository)
            # and it has the revision committed to the underlying repository;
            # these have varying implementations so we try several of them
            self.assertTrue(remote_repo.has_revisions([base_revid]))
            self.assertTrue(remote_repo.has_revision(base_revid))
            self.assertEqual(remote_repo.get_revision(base_revid).message,
                'message')
        finally:
            remote_repo.unlock()

    def prepare_stacked_remote_branch(self):
        """Get stacked_upon and stacked branches with content in each."""
        self.setup_smart_server_with_call_log()
        tree1 = self.make_branch_and_tree('tree1', format='1.9')
        tree1.commit('rev1', rev_id='rev1')
        tree2 = tree1.branch.bzrdir.sprout('tree2', stacked=True
            ).open_workingtree()
        local_tree = tree2.branch.create_checkout('local')
        local_tree.commit('local changes make me feel good.')
        branch2 = Branch.open(self.get_url('tree2'))
        branch2.lock_read()
        self.addCleanup(branch2.unlock)
        return tree1.branch, branch2

    def test_stacked_get_parent_map(self):
        # the public implementation of get_parent_map obeys stacking
        _, branch = self.prepare_stacked_remote_branch()
        repo = branch.repository
        self.assertEqual(['rev1'], repo.get_parent_map(['rev1']).keys())

    def test_unstacked_get_parent_map(self):
        # _unstacked_provider.get_parent_map ignores stacking
        _, branch = self.prepare_stacked_remote_branch()
        provider = branch.repository._unstacked_provider
        self.assertEqual([], provider.get_parent_map(['rev1']).keys())

    def fetch_stream_to_rev_order(self, stream):
        result = []
        for kind, substream in stream:
            if not kind == 'revisions':
                list(substream)
            else:
                for content in substream:
                    result.append(content.key[-1])
        return result

    def get_ordered_revs(self, format, order, branch_factory=None):
        """Get a list of the revisions in a stream to format format.

        :param format: The format of the target.
        :param order: the order that target should have requested.
        :param branch_factory: A callable to create a trunk and stacked branch
            to fetch from. If none, self.prepare_stacked_remote_branch is used.
        :result: The revision ids in the stream, in the order seen,
            the topological order of revisions in the source.
        """
        unordered_format = bzrdir.format_registry.get(format)()
        target_repository_format = unordered_format.repository_format
        # Cross check
        self.assertEqual(order, target_repository_format._fetch_order)
        if branch_factory is None:
            branch_factory = self.prepare_stacked_remote_branch
        _, stacked = branch_factory()
        source = stacked.repository._get_source(target_repository_format)
        tip = stacked.last_revision()
        stacked.repository._ensure_real()
        graph = stacked.repository.get_graph()
        revs = [r for (r,ps) in graph.iter_ancestry([tip])
                if r != NULL_REVISION]
        revs.reverse()
        search = vf_search.PendingAncestryResult([tip], stacked.repository)
        self.reset_smart_call_log()
        stream = source.get_stream(search)
        # We trust that if a revision is in the stream the rest of the new
        # content for it is too, as per our main fetch tests; here we are
        # checking that the revisions are actually included at all, and their
        # order.
        return self.fetch_stream_to_rev_order(stream), revs

    def test_stacked_get_stream_unordered(self):
        # Repository._get_source.get_stream() from a stacked repository with
        # unordered yields the full data from both stacked and stacked upon
        # sources.
        rev_ord, expected_revs = self.get_ordered_revs('1.9', 'unordered')
        self.assertEqual(set(expected_revs), set(rev_ord))
        # Getting unordered results should have made a streaming data request
        # from the server, then one from the backing branch.
        self.assertLength(2, self.hpss_calls)

    def test_stacked_on_stacked_get_stream_unordered(self):
        # Repository._get_source.get_stream() from a stacked repository which
        # is itself stacked yields the full data from all three sources.
        def make_stacked_stacked():
            _, stacked = self.prepare_stacked_remote_branch()
            tree = stacked.bzrdir.sprout('tree3', stacked=True
                ).open_workingtree()
            local_tree = tree.branch.create_checkout('local-tree3')
            local_tree.commit('more local changes are better')
            branch = Branch.open(self.get_url('tree3'))
            branch.lock_read()
            self.addCleanup(branch.unlock)
            return None, branch
        rev_ord, expected_revs = self.get_ordered_revs('1.9', 'unordered',
            branch_factory=make_stacked_stacked)
        self.assertEqual(set(expected_revs), set(rev_ord))
        # Getting unordered results should have made a streaming data request
        # from the server, and one from each backing repo
        self.assertLength(3, self.hpss_calls)

    def test_stacked_get_stream_topological(self):
        # Repository._get_source.get_stream() from a stacked repository with
        # topological sorting yields the full data from both stacked and
        # stacked upon sources in topological order.
        rev_ord, expected_revs = self.get_ordered_revs('knit', 'topological')
        self.assertEqual(expected_revs, rev_ord)
        # Getting topological sort requires VFS calls still - one of which is
        # pushing up from the bound branch.
        self.assertLength(14, self.hpss_calls)

    def test_stacked_get_stream_groupcompress(self):
        # Repository._get_source.get_stream() from a stacked repository with
        # groupcompress sorting yields the full data from both stacked and
        # stacked upon sources in groupcompress order.
        raise tests.TestSkipped('No groupcompress ordered format available')
        rev_ord, expected_revs = self.get_ordered_revs('dev5', 'groupcompress')
        self.assertEqual(expected_revs, reversed(rev_ord))
        # Getting unordered results should have made a streaming data request
        # from the backing branch, and one from the stacked on branch.
        self.assertLength(2, self.hpss_calls)

    def test_stacked_pull_more_than_stacking_has_bug_360791(self):
        # When pulling some fixed amount of content that is more than the
        # source has (because some is coming from a fallback branch, no error
        # should be received. This was reported as bug 360791.
        # Need three branches: a trunk, a stacked branch, and a preexisting
        # branch pulling content from stacked and trunk.
        self.setup_smart_server_with_call_log()
        trunk = self.make_branch_and_tree('trunk', format="1.9-rich-root")
        r1 = trunk.commit('start')
        stacked_branch = trunk.branch.create_clone_on_transport(
            self.get_transport('stacked'), stacked_on=trunk.branch.base)
        local = self.make_branch('local', format='1.9-rich-root')
        local.repository.fetch(stacked_branch.repository,
            stacked_branch.last_revision())


class TestRemoteBranchEffort(tests.TestCaseWithTransport):

    def setUp(self):
        super(TestRemoteBranchEffort, self).setUp()
        # Create a smart server that publishes whatever the backing VFS server
        # does.
        self.smart_server = test_server.SmartTCPServer_for_testing()
        self.start_server(self.smart_server, self.get_server())
        # Log all HPSS calls into self.hpss_calls.
        _SmartClient.hooks.install_named_hook(
            'call', self.capture_hpss_call, None)
        self.hpss_calls = []

    def capture_hpss_call(self, params):
        self.hpss_calls.append(params.method)

    def test_copy_content_into_avoids_revision_history(self):
        local = self.make_branch('local')
        builder = self.make_branch_builder('remote')
        builder.build_commit(message="Commit.")
        remote_branch_url = self.smart_server.get_url() + 'remote'
        remote_branch = bzrdir.BzrDir.open(remote_branch_url).open_branch()
        local.repository.fetch(remote_branch.repository)
        self.hpss_calls = []
        remote_branch.copy_content_into(local)
        self.assertFalse('Branch.revision_history' in self.hpss_calls)

    def test_fetch_everything_needs_just_one_call(self):
        local = self.make_branch('local')
        builder = self.make_branch_builder('remote')
        builder.build_commit(message="Commit.")
        remote_branch_url = self.smart_server.get_url() + 'remote'
        remote_branch = bzrdir.BzrDir.open(remote_branch_url).open_branch()
        self.hpss_calls = []
        local.repository.fetch(
            remote_branch.repository,
            fetch_spec=vf_search.EverythingResult(remote_branch.repository))
        self.assertEqual(['Repository.get_stream_1.19'], self.hpss_calls)

    def override_verb(self, verb_name, verb):
        request_handlers = request.request_handlers
        orig_verb = request_handlers.get(verb_name)
        orig_info = request_handlers.get_info(verb_name)
        request_handlers.register(verb_name, verb, override_existing=True)
        self.addCleanup(request_handlers.register, verb_name, orig_verb,
                override_existing=True, info=orig_info)

    def test_fetch_everything_backwards_compat(self):
        """Can fetch with EverythingResult even with pre 2.4 servers.
        
        Pre-2.4 do not support 'everything' searches with the
        Repository.get_stream_1.19 verb.
        """
        verb_log = []
        class OldGetStreamVerb(SmartServerRepositoryGetStream_1_19):
            """A version of the Repository.get_stream_1.19 verb patched to
            reject 'everything' searches the way 2.3 and earlier do.
            """
            def recreate_search(self, repository, search_bytes,
                                discard_excess=False):
                verb_log.append(search_bytes.split('\n', 1)[0])
                if search_bytes == 'everything':
                    return (None,
                            request.FailedSmartServerResponse(('BadSearch',)))
                return super(OldGetStreamVerb,
                        self).recreate_search(repository, search_bytes,
                            discard_excess=discard_excess)
        self.override_verb('Repository.get_stream_1.19', OldGetStreamVerb)
        local = self.make_branch('local')
        builder = self.make_branch_builder('remote')
        builder.build_commit(message="Commit.")
        remote_branch_url = self.smart_server.get_url() + 'remote'
        remote_branch = bzrdir.BzrDir.open(remote_branch_url).open_branch()
        self.hpss_calls = []
        local.repository.fetch(
            remote_branch.repository,
            fetch_spec=vf_search.EverythingResult(remote_branch.repository))
        # make sure the overridden verb was used
        self.assertLength(1, verb_log)
        # more than one HPSS call is needed, but because it's a VFS callback
        # its hard to predict exactly how many.
        self.assertTrue(len(self.hpss_calls) > 1)


class TestUpdateBoundBranchWithModifiedBoundLocation(
    tests.TestCaseWithTransport):
    """Ensure correct handling of bound_location modifications.

    This is tested against a smart server as http://pad.lv/786980 was about a
    ReadOnlyError (write attempt during a read-only transaction) which can only
    happen in this context.
    """

    def setUp(self):
        super(TestUpdateBoundBranchWithModifiedBoundLocation, self).setUp()
        self.transport_server = test_server.SmartTCPServer_for_testing

    def make_master_and_checkout(self, master_name, checkout_name):
        # Create the master branch and its associated checkout
        self.master = self.make_branch_and_tree(master_name)
        self.checkout = self.master.branch.create_checkout(checkout_name)
        # Modify the master branch so there is something to update
        self.master.commit('add stuff')
        self.last_revid = self.master.commit('even more stuff')
        self.bound_location = self.checkout.branch.get_bound_location()

    def assertUpdateSucceeds(self, new_location):
        self.checkout.branch.set_bound_location(new_location)
        self.checkout.update()
        self.assertEquals(self.last_revid, self.checkout.last_revision())

    def test_without_final_slash(self):
        self.make_master_and_checkout('master', 'checkout')
        # For unclear reasons some users have a bound_location without a final
        # '/', simulate that by forcing such a value
        self.assertEndsWith(self.bound_location, '/')
        self.assertUpdateSucceeds(self.bound_location.rstrip('/'))

    def test_plus_sign(self):
        self.make_master_and_checkout('+master', 'checkout')
        self.assertUpdateSucceeds(self.bound_location.replace('%2B', '+', 1))

    def test_tilda(self):
        # Embed ~ in the middle of the path just to avoid any $HOME
        # interpretation
        self.make_master_and_checkout('mas~ter', 'checkout')
        self.assertUpdateSucceeds(self.bound_location.replace('%2E', '~', 1))


class TestWithCustomErrorHandler(RemoteBranchTestCase):

    def test_no_context(self):
        class OutOfCoffee(errors.BzrError):
            """A dummy exception for testing."""

            def __init__(self, urgency):
                self.urgency = urgency
        remote.no_context_error_translators.register("OutOfCoffee",
            lambda err: OutOfCoffee(err.error_args[0]))
        transport = MemoryTransport()
        client = FakeClient(transport.base)
        client.add_expected_call(
            'Branch.get_stacked_on_url', ('quack/',),
            'error', ('NotStacked',))
        client.add_expected_call(
            'Branch.last_revision_info',
            ('quack/',),
            'error', ('OutOfCoffee', 'low'))
        transport.mkdir('quack')
        transport = transport.clone('quack')
        branch = self.make_remote_branch(transport, client)
        self.assertRaises(OutOfCoffee, branch.last_revision_info)
        self.assertFinished(client)

    def test_with_context(self):
        class OutOfTea(errors.BzrError):
            def __init__(self, branch, urgency):
                self.branch = branch
                self.urgency = urgency
        remote.error_translators.register("OutOfTea",
            lambda err, find, path: OutOfTea(err.error_args[0],
                find("branch")))
        transport = MemoryTransport()
        client = FakeClient(transport.base)
        client.add_expected_call(
            'Branch.get_stacked_on_url', ('quack/',),
            'error', ('NotStacked',))
        client.add_expected_call(
            'Branch.last_revision_info',
            ('quack/',),
            'error', ('OutOfTea', 'low'))
        transport.mkdir('quack')
        transport = transport.clone('quack')
        branch = self.make_remote_branch(transport, client)
        self.assertRaises(OutOfTea, branch.last_revision_info)
        self.assertFinished(client)


class TestRepositoryPack(TestRemoteRepository):

    def test_pack(self):
        transport_path = 'quack'
        repo, client = self.setup_fake_client_and_repository(transport_path)
        client.add_expected_call(
            'Repository.lock_write', ('quack/', ''),
            'success', ('ok', 'token'))
        client.add_expected_call(
            'Repository.pack', ('quack/', 'token', 'False'),
            'success', ('ok',), )
        client.add_expected_call(
            'Repository.unlock', ('quack/', 'token'),
            'success', ('ok', ))
        repo.pack()

    def test_pack_with_hint(self):
        transport_path = 'quack'
        repo, client = self.setup_fake_client_and_repository(transport_path)
        client.add_expected_call(
            'Repository.lock_write', ('quack/', ''),
            'success', ('ok', 'token'))
        client.add_expected_call(
            'Repository.pack', ('quack/', 'token', 'False'),
            'success', ('ok',), )
        client.add_expected_call(
            'Repository.unlock', ('quack/', 'token', 'False'),
            'success', ('ok', ))
        repo.pack(['hinta', 'hintb'])<|MERGE_RESOLUTION|>--- conflicted
+++ resolved
@@ -2373,7 +2373,6 @@
             client._calls)
 
 
-<<<<<<< HEAD
 class TestRepositoryReconcile(TestRemoteRepository):
 
     def test_reconcile(self):
@@ -2389,7 +2388,8 @@
             client._calls)
         self.assertEquals(2, reconciler.garbage_inventories)
         self.assertEquals(3, reconciler.inconsistent_parents)
-=======
+
+
 class TestRepositoryGetRevisionSignatureText(TestRemoteRepository):
 
     def test_text(self):
@@ -2414,7 +2414,6 @@
             [('call_expecting_body', 'Repository.get_revision_signature_text',
               ('quick/', 'unknown'))],
             client._calls)
->>>>>>> 146cf597
 
 
 class TestRepositoryGetGraph(TestRemoteRepository):
