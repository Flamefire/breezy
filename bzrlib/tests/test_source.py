--- conflicted
+++ resolved
@@ -55,17 +55,9 @@
         # do not even think of increasing this number. If you think you need to
         # increase it, then you almost certainly are doing something wrong as
         # the relationship from working_tree to branch is one way.
-<<<<<<< HEAD
         # Note that this is an exact equality so that when the number drops, 
         #it is not given a buffer but rather has this test updated immediately.
         self.assertEqual(0, occurences)
-=======
-        # This number should be 0, but the basis_inventory merge was done
-        # before this test was written. Note that this is an exact equality
-        # so that when the number drops, it is not given a buffer but rather
-        # this test updated immediately.
-        self.assertEqual(3, occurences)
->>>>>>> cd9d65b2
 
     def test_branch_WorkingTree(self):
         """Test that the number of uses of working_tree in branch is stable."""
