# Copyright (C) 2006, 2007, 2008 Canonical Ltd
# Authors: Robert Collins <robert.collins@canonical.com>
#          and others
#
# This program is free software; you can redistribute it and/or modify
# it under the terms of the GNU General Public License as published by
# the Free Software Foundation; either version 2 of the License, or
# (at your option) any later version.
#
# This program is distributed in the hope that it will be useful,
# but WITHOUT ANY WARRANTY; without even the implied warranty of
# MERCHANTABILITY or FITNESS FOR A PARTICULAR PURPOSE.  See the
# GNU General Public License for more details.
#
# You should have received a copy of the GNU General Public License
# along with this program; if not, write to the Free Software
# Foundation, Inc., 59 Temple Place, Suite 330, Boston, MA  02111-1307  USA


"""Repository implementation tests for bzr.

These test the conformance of all the repository variations to the expected API.
Specific tests for individual formats are in the tests/test_repository.py file 
rather than in tests/branch_implementations/*.py.
"""

from bzrlib import (
    repository,
    )
from bzrlib.revision import NULL_REVISION
from bzrlib.repofmt import (
    weaverepo,
    )
from bzrlib.remote import RemoteBzrDirFormat, RemoteRepositoryFormat
from bzrlib.smart.server import (
    ReadonlySmartTCPServer_for_testing,
    ReadonlySmartTCPServer_for_testing_v2_only,
    SmartTCPServer_for_testing,
    SmartTCPServer_for_testing_v2_only,
    )
from bzrlib.tests import (
                          adapt_modules,
                          default_transport,
                          iter_suite_tests,
                          multiply_scenarios,
                          multiply_tests_from_modules,
                          TestScenarioApplier,
                          )
from bzrlib.tests.bzrdir_implementations.test_bzrdir import TestCaseWithBzrDir
from bzrlib.transport.memory import MemoryServer


<<<<<<< HEAD
def test_suite():
    result = TestSuite()
    test_repository_implementations = [
        'bzrlib.tests.repository_implementations.test_break_lock',
        'bzrlib.tests.repository_implementations.test_commit_builder',
        'bzrlib.tests.repository_implementations.test_fileid_involved',
        'bzrlib.tests.repository_implementations.test_reconcile',
        'bzrlib.tests.repository_implementations.test_repository',
        ]
    adapter = RepositoryTestProviderAdapter(
=======
def formats_to_scenarios(formats, transport_server, transport_readonly_server,
    vfs_transport_factory=None):
    """Transform the input formats to a list of scenarios.

    :param formats: A list of (scenario_name_suffix, repo_format)
        where the scenario_name_suffix is to be appended to the format
        name, and the repo_format is a RepositoryFormat subclass 
        instance.
    :returns: Scenarios of [(scenario_name, {parameter_name: value})]
    """
    result = []
    for scenario_name_suffix, repository_format in formats:
        scenario_name = repository_format.__class__.__name__
        scenario_name += scenario_name_suffix
        scenario = (scenario_name,
            {"transport_server":transport_server,
             "transport_readonly_server":transport_readonly_server,
             "bzrdir_format":repository_format._matchingbzrdir,
             "repository_format":repository_format,
             })
        # Only override the test's vfs_transport_factory if one was
        # specified, otherwise just leave the default in place.
        if vfs_transport_factory:
            scenario[1]['vfs_transport_factory'] = vfs_transport_factory
        result.append(scenario)
    return result


def all_repository_format_scenarios():
    """Return a list of test scenarios for parameterising repository tests.
    """
    registry = repository.format_registry
    all_formats = [registry.get(k) for k in registry.keys()]
    all_formats.extend(weaverepo._legacy_formats)
    # format_scenarios is all the implementations of Repository; i.e. all disk
    # formats plus RemoteRepository.
    format_scenarios = formats_to_scenarios(
        [('', format) for format in all_formats],
>>>>>>> ebdefa04
        default_transport,
        # None here will cause a readonly decorator to be created
        # by the TestCaseWithTransport.get_readonly_transport method.
        None)
    format_scenarios.extend(formats_to_scenarios(
        [('-default', RemoteRepositoryFormat())],
        SmartTCPServer_for_testing,
        ReadonlySmartTCPServer_for_testing,
        MemoryServer))
    format_scenarios.extend(formats_to_scenarios(
        [('-v2', RemoteRepositoryFormat())],
        SmartTCPServer_for_testing_v2_only,
        ReadonlySmartTCPServer_for_testing_v2_only,
        MemoryServer))
    return format_scenarios


class TestCaseWithRepository(TestCaseWithBzrDir):

    def make_repository(self, relpath, format=None):
        if format is None:
            # Create a repository of the type we are trying to test.
            made_control = self.make_bzrdir(relpath)
            repo = self.repository_format.initialize(made_control)
            if getattr(self, "repository_to_test_repository", None):
                repo = self.repository_to_test_repository(repo)
            return repo
        else:
            return super(TestCaseWithRepository, self).make_repository(
                relpath, format=format)


class BrokenRepoScenario(object):
    """Base class for defining scenarios for testing check and reconcile.

    A subclass needs to define the following methods:
        :populate_repository: a method to use to populate a repository with
            sample revisions, inventories and file versions.
        :all_versions_after_reconcile: all the versions in repository after
            reconcile.  run_test verifies that the text of each of these
            versions of the file is unchanged by the reconcile.
        :populated_parents: a list of (parents list, revision).  Each version
            of the file is verified to have the given parents before running
            the reconcile.  i.e. this is used to assert that the repo from the
            factory is what we expect.
        :corrected_parents: a list of (parents list, revision).  Each version
            of the file is verified to have the given parents after the
            reconcile.  i.e. this is used to assert that reconcile made the
            changes we expect it to make.
    
    A subclass may define the following optional method as well:
        :corrected_fulltexts: a list of file versions that should be stored as
            fulltexts (not deltas) after reconcile.  run_test will verify that
            this occurs.
    """

    def __init__(self, test_case):
        self.test_case = test_case

    def make_one_file_inventory(self, repo, revision, parents,
                                inv_revision=None, root_revision=None,
                                file_contents=None, make_file_version=True):
        return self.test_case.make_one_file_inventory(
            repo, revision, parents, inv_revision=inv_revision,
            root_revision=root_revision, file_contents=file_contents,
            make_file_version=make_file_version)

    def add_revision(self, repo, revision_id, inv, parent_ids):
        return self.test_case.add_revision(repo, revision_id, inv, parent_ids)

    def corrected_fulltexts(self):
        return []

    def repository_text_key_index(self):
        result = {}
        if self.versioned_root:
            result.update(self.versioned_repository_text_keys())
        result.update(self.repository_text_keys())
        return result


class UndamagedRepositoryScenario(BrokenRepoScenario):
    """A scenario where the repository has no damage.

    It has a single revision, 'rev1a', with a single file.
    """

    def all_versions_after_reconcile(self):
        return ('rev1a', )

    def populated_parents(self):
        return (((), 'rev1a'), )

    def corrected_parents(self):
        # Same as the populated parents, because there was nothing wrong.
        return self.populated_parents()

    def check_regexes(self, repo):
        return ["0 unreferenced text versions"]

    def populate_repository(self, repo):
        # make rev1a: A well-formed revision, containing 'a-file'
        inv = self.make_one_file_inventory(
            repo, 'rev1a', [], root_revision='rev1a')
        self.add_revision(repo, 'rev1a', inv, [])
        self.versioned_root = repo.supports_rich_root()

    def repository_text_key_references(self):
        result = {}
        if self.versioned_root:
            result.update({('TREE_ROOT', 'rev1a'): True})
        result.update({('a-file-id', 'rev1a'): True})
        return result

    def repository_text_keys(self):
        return {('a-file-id', 'rev1a'):[NULL_REVISION]}

    def versioned_repository_text_keys(self):
        return {('TREE_ROOT', 'rev1a'):[NULL_REVISION]}


class FileParentIsNotInRevisionAncestryScenario(BrokenRepoScenario):
    """A scenario where a revision 'rev2' has 'a-file' with a
    parent 'rev1b' that is not in the revision ancestry.
    
    Reconcile should remove 'rev1b' from the parents list of 'a-file' in
    'rev2', preserving 'rev1a' as a parent.
    """

    def all_versions_after_reconcile(self):
        return ('rev1a', 'rev2')

    def populated_parents(self):
        return (
            ((), 'rev1a'),
            ((), 'rev1b'), # Will be gc'd
            (('rev1a', 'rev1b'), 'rev2')) # Will have parents trimmed

    def corrected_parents(self):
        return (
            ((), 'rev1a'),
            (None, 'rev1b'),
            (('rev1a',), 'rev2'))

    def check_regexes(self, repo):
        return [r"\* a-file-id version rev2 has parents \('rev1a', 'rev1b'\) "
                r"but should have \('rev1a',\)",
                "1 unreferenced text versions",
                ]

    def populate_repository(self, repo):
        # make rev1a: A well-formed revision, containing 'a-file'
        inv = self.make_one_file_inventory(
            repo, 'rev1a', [], root_revision='rev1a')
        self.add_revision(repo, 'rev1a', inv, [])

        # make rev1b, which has no Revision, but has an Inventory, and
        # a-file
        inv = self.make_one_file_inventory(
            repo, 'rev1b', [], root_revision='rev1b')
        repo.add_inventory('rev1b', inv, [])

        # make rev2, with a-file.
        # a-file has 'rev1b' as an ancestor, even though this is not
        # mentioned by 'rev1a', making it an unreferenced ancestor
        inv = self.make_one_file_inventory(
            repo, 'rev2', ['rev1a', 'rev1b'])
        self.add_revision(repo, 'rev2', inv, ['rev1a'])
        self.versioned_root = repo.supports_rich_root()

    def repository_text_key_references(self):
        result = {}
        if self.versioned_root:
            result.update({('TREE_ROOT', 'rev1a'): True,
                           ('TREE_ROOT', 'rev2'): True})
        result.update({('a-file-id', 'rev1a'): True,
                       ('a-file-id', 'rev2'): True})
        return result

    def repository_text_keys(self):
        return {('a-file-id', 'rev1a'):[NULL_REVISION],
                ('a-file-id', 'rev2'):[('a-file-id', 'rev1a')]}

    def versioned_repository_text_keys(self):
        return {('TREE_ROOT', 'rev1a'):[NULL_REVISION],
                ('TREE_ROOT', 'rev2'):[('TREE_ROOT', 'rev1a')]}


class FileParentHasInaccessibleInventoryScenario(BrokenRepoScenario):
    """A scenario where a revision 'rev3' containing 'a-file' modified in
    'rev3', and with a parent which is in the revision ancestory, but whose
    inventory cannot be accessed at all.

    Reconcile should remove the file version parent whose inventory is
    inaccessbile (i.e. remove 'rev1c' from the parents of a-file's rev3).
    """

    def all_versions_after_reconcile(self):
        return ('rev2', 'rev3')

    def populated_parents(self):
        return (
            ((), 'rev2'),
            (('rev1c',), 'rev3'))

    def corrected_parents(self):
        return (
            ((), 'rev2'),
            ((), 'rev3'))

    def check_regexes(self, repo):
        return [r"\* a-file-id version rev3 has parents "
                r"\('rev1c',\) but should have \(\)",
                ]

    def populate_repository(self, repo):
        # make rev2, with a-file
        # a-file is sane
        inv = self.make_one_file_inventory(repo, 'rev2', [])
        self.add_revision(repo, 'rev2', inv, [])

        # make ghost revision rev1c, with a version of a-file present so
        # that we generate a knit delta against this version.  In real life
        # the ghost might never have been present or rev3 might have been
        # generated against a revision that was present at the time.  So
        # currently we have the full history of a-file present even though
        # the inventory and revision objects are not.
        self.make_one_file_inventory(repo, 'rev1c', [])

        # make rev3 with a-file
        # a-file refers to 'rev1c', which is a ghost in this repository, so
        # a-file cannot have rev1c as its ancestor.
        inv = self.make_one_file_inventory(repo, 'rev3', ['rev1c'])
        self.add_revision(repo, 'rev3', inv, ['rev1c', 'rev1a'])
        self.versioned_root = repo.supports_rich_root()

    def repository_text_key_references(self):
        result = {}
        if self.versioned_root:
            result.update({('TREE_ROOT', 'rev2'): True,
                           ('TREE_ROOT', 'rev3'): True})
        result.update({('a-file-id', 'rev2'): True,
                       ('a-file-id', 'rev3'): True})
        return result

    def repository_text_keys(self):
        return {('a-file-id', 'rev2'):[NULL_REVISION],
                ('a-file-id', 'rev3'):[NULL_REVISION]}

    def versioned_repository_text_keys(self):
        return {('TREE_ROOT', 'rev2'):[NULL_REVISION],
                ('TREE_ROOT', 'rev3'):[NULL_REVISION]}


class FileParentsNotReferencedByAnyInventoryScenario(BrokenRepoScenario):
    """A scenario where a repository with file 'a-file' which has extra
    per-file versions that are not referenced by any inventory (even though
    they have the same ID as actual revisions).  The inventory of 'rev2'
    references 'rev1a' of 'a-file', but there is a 'rev2' of 'some-file' stored
    and erroneously referenced by later per-file versions (revisions 'rev4' and
    'rev5').

    Reconcile should remove the file parents that are not referenced by any
    inventory.
    """

    def all_versions_after_reconcile(self):
        return ('rev1a', 'rev2c', 'rev4', 'rev5')

    def populated_parents(self):
        return [
            (('rev1a',), 'rev2'),
            (('rev1a',), 'rev2b'),
            (('rev2',), 'rev3'),
            (('rev2',), 'rev4'),
            (('rev2', 'rev2c'), 'rev5')]

    def corrected_parents(self):
        return (
            # rev2 and rev2b have been removed.
            (None, 'rev2'),
            (None, 'rev2b'),
            # rev3's accessible parent inventories all have rev1a as the last
            # modifier.
            (('rev1a',), 'rev3'),
            # rev1a features in both rev4's parents but should only appear once
            # in the result
            (('rev1a',), 'rev4'),
            # rev2c is the head of rev1a and rev2c, the inventory provided
            # per-file last-modified revisions.
            (('rev2c',), 'rev5'))

    def check_regexes(self, repo):
        if repo.supports_rich_root():
            # TREE_ROOT will be wrong; but we're not testing it. so just adjust
            # the expected count of errors.
            count = 9
        else:
            count = 3
        return [
            # will be gc'd
            r"unreferenced version: {rev2} in a-file-id",
            r"unreferenced version: {rev2b} in a-file-id",
            # will be corrected
            r"a-file-id version rev3 has parents \('rev2',\) "
            r"but should have \('rev1a',\)",
            r"a-file-id version rev5 has parents \('rev2', 'rev2c'\) "
            r"but should have \('rev2c',\)",
            r"a-file-id version rev4 has parents \('rev2',\) "
            r"but should have \('rev1a',\)",
            "%d inconsistent parents" % count,
            ]

    def populate_repository(self, repo):
        # make rev1a: A well-formed revision, containing 'a-file'
        inv = self.make_one_file_inventory(
            repo, 'rev1a', [], root_revision='rev1a')
        self.add_revision(repo, 'rev1a', inv, [])

        # make rev2, with a-file.
        # a-file is unmodified from rev1a, and an unreferenced rev2 file
        # version is present in the repository.
        self.make_one_file_inventory(
            repo, 'rev2', ['rev1a'], inv_revision='rev1a')
        self.add_revision(repo, 'rev2', inv, ['rev1a'])

        # make rev3 with a-file
        # a-file has 'rev2' as its ancestor, but the revision in 'rev2' was
        # rev1a so this is inconsistent with rev2's inventory - it should
        # be rev1a, and at the revision level 1c is not present - it is a
        # ghost, so only the details from rev1a are available for
        # determining whether a delta is acceptable, or a full is needed,
        # and what the correct parents are.
        inv = self.make_one_file_inventory(repo, 'rev3', ['rev2'])
        self.add_revision(repo, 'rev3', inv, ['rev1c', 'rev1a'])

        # In rev2b, the true last-modifying-revision of a-file is rev1a,
        # inherited from rev2, but there is a version rev2b of the file, which
        # reconcile could remove, leaving no rev2b.  Most importantly,
        # revisions descending from rev2b should not have per-file parents of
        # a-file-rev2b.
        # ??? This is to test deduplication in fixing rev4
        inv = self.make_one_file_inventory(
            repo, 'rev2b', ['rev1a'], inv_revision='rev1a')
        self.add_revision(repo, 'rev2b', inv, ['rev1a'])

        # rev4 is for testing that when the last modified of a file in
        # multiple parent revisions is the same, that it only appears once
        # in the generated per file parents list: rev2 and rev2b both
        # descend from 1a and do not change the file a-file, so there should
        # be no version of a-file 'rev2' or 'rev2b', but rev4 does change
        # a-file, and is a merge of rev2 and rev2b, so it should end up with
        # a parent of just rev1a - the starting file parents list is simply
        # completely wrong.
        inv = self.make_one_file_inventory(repo, 'rev4', ['rev2'])
        self.add_revision(repo, 'rev4', inv, ['rev2', 'rev2b'])

        # rev2c changes a-file from rev1a, so the version it of a-file it
        # introduces is a head revision when rev5 is checked.
        inv = self.make_one_file_inventory(repo, 'rev2c', ['rev1a'])
        self.add_revision(repo, 'rev2c', inv, ['rev1a'])

        # rev5 descends from rev2 and rev2c; as rev2 does not alter a-file,
        # but rev2c does, this should use rev2c as the parent for the per
        # file history, even though more than one per-file parent is
        # available, because we use the heads of the revision parents for
        # the inventory modification revisions of the file to determine the
        # parents for the per file graph.
        inv = self.make_one_file_inventory(repo, 'rev5', ['rev2', 'rev2c'])
        self.add_revision(repo, 'rev5', inv, ['rev2', 'rev2c'])
        self.versioned_root = repo.supports_rich_root()

    def repository_text_key_references(self):
        result = {}
        if self.versioned_root:
            result.update({('TREE_ROOT', 'rev1a'): True,
                           ('TREE_ROOT', 'rev2'): True,
                           ('TREE_ROOT', 'rev2b'): True,
                           ('TREE_ROOT', 'rev2c'): True,
                           ('TREE_ROOT', 'rev3'): True,
                           ('TREE_ROOT', 'rev4'): True,
                           ('TREE_ROOT', 'rev5'): True})
        result.update({('a-file-id', 'rev1a'): True,
                       ('a-file-id', 'rev2c'): True,
                       ('a-file-id', 'rev3'): True,
                       ('a-file-id', 'rev4'): True,
                       ('a-file-id', 'rev5'): True})
        return result

    def repository_text_keys(self):
        return {('a-file-id', 'rev1a'): [NULL_REVISION],
                 ('a-file-id', 'rev2c'): [('a-file-id', 'rev1a')],
                 ('a-file-id', 'rev3'): [('a-file-id', 'rev1a')],
                 ('a-file-id', 'rev4'): [('a-file-id', 'rev1a')],
                 ('a-file-id', 'rev5'): [('a-file-id', 'rev2c')]}

    def versioned_repository_text_keys(self):
        return {('TREE_ROOT', 'rev1a'): [NULL_REVISION],
                ('TREE_ROOT', 'rev2'): [('TREE_ROOT', 'rev1a')],
                ('TREE_ROOT', 'rev2b'): [('TREE_ROOT', 'rev1a')],
                ('TREE_ROOT', 'rev2c'): [('TREE_ROOT', 'rev1a')],
                ('TREE_ROOT', 'rev3'): [('TREE_ROOT', 'rev1a')],
                ('TREE_ROOT', 'rev4'):
                    [('TREE_ROOT', 'rev2'), ('TREE_ROOT', 'rev2b')],
                ('TREE_ROOT', 'rev5'):
                    [('TREE_ROOT', 'rev2'), ('TREE_ROOT', 'rev2c')]}


class UnreferencedFileParentsFromNoOpMergeScenario(BrokenRepoScenario):
    """
    rev1a and rev1b with identical contents
    rev2 revision has parents of [rev1a, rev1b]
    There is a a-file:rev2 file version, not referenced by the inventory.
    """

    def all_versions_after_reconcile(self):
        return ('rev1a', 'rev1b', 'rev2', 'rev4')

    def populated_parents(self):
        return (
            ((), 'rev1a'),
            ((), 'rev1b'),
            (('rev1a', 'rev1b'), 'rev2'),
            (None, 'rev3'),
            (('rev2',), 'rev4'),
            )

    def corrected_parents(self):
        return (
            ((), 'rev1a'),
            ((), 'rev1b'),
            ((), 'rev2'),
            (None, 'rev3'),
            (('rev2',), 'rev4'),
            )

    def corrected_fulltexts(self):
        return ['rev2']

    def check_regexes(self, repo):
        return []

    def populate_repository(self, repo):
        # make rev1a: A well-formed revision, containing 'a-file'
        inv1a = self.make_one_file_inventory(
            repo, 'rev1a', [], root_revision='rev1a')
        self.add_revision(repo, 'rev1a', inv1a, [])

        # make rev1b: A well-formed revision, containing 'a-file'
        # rev1b of a-file has the exact same contents as rev1a.
        file_contents = repo.revision_tree('rev1a').get_file_text('a-file-id')
        inv = self.make_one_file_inventory(
            repo, 'rev1b', [], root_revision='rev1b',
            file_contents=file_contents)
        self.add_revision(repo, 'rev1b', inv, [])

        # make rev2, a merge of rev1a and rev1b, with a-file.
        # a-file is unmodified from rev1a and rev1b, but a new version is
        # wrongly present anyway.
        inv = self.make_one_file_inventory(
            repo, 'rev2', ['rev1a', 'rev1b'], inv_revision='rev1a',
            file_contents=file_contents)
        self.add_revision(repo, 'rev2', inv, ['rev1a', 'rev1b'])

        # rev3: a-file unchanged from rev2, but wrongly referencing rev2 of the
        # file in its inventory.
        inv = self.make_one_file_inventory(
            repo, 'rev3', ['rev2'], inv_revision='rev2',
            file_contents=file_contents, make_file_version=False)
        self.add_revision(repo, 'rev3', inv, ['rev2'])

        # rev4: a modification of a-file on top of rev3.
        inv = self.make_one_file_inventory(repo, 'rev4', ['rev2'])
        self.add_revision(repo, 'rev4', inv, ['rev3'])
        self.versioned_root = repo.supports_rich_root()

    def repository_text_key_references(self):
        result = {}
        if self.versioned_root:
            result.update({('TREE_ROOT', 'rev1a'): True,
                           ('TREE_ROOT', 'rev1b'): True,
                           ('TREE_ROOT', 'rev2'): True,
                           ('TREE_ROOT', 'rev3'): True,
                           ('TREE_ROOT', 'rev4'): True})
        result.update({('a-file-id', 'rev1a'): True,
                       ('a-file-id', 'rev1b'): True,
                       ('a-file-id', 'rev2'): False,
                       ('a-file-id', 'rev4'): True})
        return result

    def repository_text_keys(self):
        return {('a-file-id', 'rev1a'): [NULL_REVISION],
                ('a-file-id', 'rev1b'): [NULL_REVISION],
                ('a-file-id', 'rev2'): [NULL_REVISION],
                ('a-file-id', 'rev4'): [('a-file-id', 'rev2')]}

    def versioned_repository_text_keys(self):
        return {('TREE_ROOT', 'rev1a'): [NULL_REVISION],
                ('TREE_ROOT', 'rev1b'): [NULL_REVISION],
                ('TREE_ROOT', 'rev2'):
                    [('TREE_ROOT', 'rev1a'), ('TREE_ROOT', 'rev1b')],
                ('TREE_ROOT', 'rev3'): [('TREE_ROOT', 'rev2')],
                ('TREE_ROOT', 'rev4'): [('TREE_ROOT', 'rev3')]}


class TooManyParentsScenario(BrokenRepoScenario):
    """A scenario where 'broken-revision' of 'a-file' claims to have parents
    ['good-parent', 'bad-parent'].  However 'bad-parent' is in the ancestry of
    'good-parent', so the correct parent list for that file version are is just
    ['good-parent'].
    """

    def all_versions_after_reconcile(self):
        return ('bad-parent', 'good-parent', 'broken-revision')

    def populated_parents(self):
        return (
            ((), 'bad-parent'),
            (('bad-parent',), 'good-parent'),
            (('good-parent', 'bad-parent'), 'broken-revision'))

    def corrected_parents(self):
        return (
            ((), 'bad-parent'),
            (('bad-parent',), 'good-parent'),
            (('good-parent',), 'broken-revision'))

    def check_regexes(self, repo):
        if repo.supports_rich_root():
            # TREE_ROOT will be wrong; but we're not testing it. so just adjust
            # the expected count of errors.
            count = 3
        else:
            count = 1
        return (
            '     %d inconsistent parents' % count,
            (r"      \* a-file-id version broken-revision has parents "
             r"\('good-parent', 'bad-parent'\) but "
             r"should have \('good-parent',\)"))

    def populate_repository(self, repo):
        inv = self.make_one_file_inventory(
            repo, 'bad-parent', (), root_revision='bad-parent')
        self.add_revision(repo, 'bad-parent', inv, ())
        
        inv = self.make_one_file_inventory(
            repo, 'good-parent', ('bad-parent',))
        self.add_revision(repo, 'good-parent', inv, ('bad-parent',))
        
        inv = self.make_one_file_inventory(
            repo, 'broken-revision', ('good-parent', 'bad-parent'))
        self.add_revision(repo, 'broken-revision', inv, ('good-parent',))
        self.versioned_root = repo.supports_rich_root()

    def repository_text_key_references(self):
        result = {}
        if self.versioned_root:
            result.update({('TREE_ROOT', 'bad-parent'): True,
                           ('TREE_ROOT', 'broken-revision'): True,
                           ('TREE_ROOT', 'good-parent'): True})
        result.update({('a-file-id', 'bad-parent'): True,
                       ('a-file-id', 'broken-revision'): True,
                       ('a-file-id', 'good-parent'): True})
        return result
             
    def repository_text_keys(self):
        return {('a-file-id', 'bad-parent'): [NULL_REVISION],
                ('a-file-id', 'broken-revision'):
                    [('a-file-id', 'good-parent')],
                ('a-file-id', 'good-parent'): [('a-file-id', 'bad-parent')]}

    def versioned_repository_text_keys(self):
        return {('TREE_ROOT', 'bad-parent'): [NULL_REVISION],
                ('TREE_ROOT', 'broken-revision'):
                    [('TREE_ROOT', 'good-parent')],
                ('TREE_ROOT', 'good-parent'): [('TREE_ROOT', 'bad-parent')]}


class ClaimedFileParentDidNotModifyFileScenario(BrokenRepoScenario):
    """A scenario where the file parent is the same as the revision parent, but
    should not be because that revision did not modify the file.

    Specifically, the parent revision of 'current' is
    'modified-something-else', which does not modify 'a-file', but the
    'current' version of 'a-file' erroneously claims that
    'modified-something-else' is the parent file version.
    """

    def all_versions_after_reconcile(self):
        return ('basis', 'current')

    def populated_parents(self):
        return (
            ((), 'basis'),
            (('basis',), 'modified-something-else'),
            (('modified-something-else',), 'current'))

    def corrected_parents(self):
        return (
            ((), 'basis'),
            (None, 'modified-something-else'),
            (('basis',), 'current'))

    def check_regexes(self, repo):
        if repo.supports_rich_root():
            # TREE_ROOT will be wrong; but we're not testing it. so just adjust
            # the expected count of errors.
            count = 3
        else:
            count = 1
        return (
            "%d inconsistent parents" % count,
            r"\* a-file-id version current has parents "
            r"\('modified-something-else',\) but should have \('basis',\)",
            )

    def populate_repository(self, repo):
        inv = self.make_one_file_inventory(repo, 'basis', ())
        self.add_revision(repo, 'basis', inv, ())

        # 'modified-something-else' is a correctly recorded revision, but it
        # does not modify the file we are looking at, so the inventory for that
        # file in this revision points to 'basis'.
        inv = self.make_one_file_inventory(
            repo, 'modified-something-else', ('basis',), inv_revision='basis')
        self.add_revision(repo, 'modified-something-else', inv, ('basis',))

        # The 'current' revision has 'modified-something-else' as its parent,
        # but the 'current' version of 'a-file' should have 'basis' as its
        # parent.
        inv = self.make_one_file_inventory(
            repo, 'current', ('modified-something-else',))
        self.add_revision(repo, 'current', inv, ('modified-something-else',))
        self.versioned_root = repo.supports_rich_root()

    def repository_text_key_references(self):
        result = {}
        if self.versioned_root:
            result.update({('TREE_ROOT', 'basis'): True,
                           ('TREE_ROOT', 'current'): True,
                           ('TREE_ROOT', 'modified-something-else'): True})
        result.update({('a-file-id', 'basis'): True,
                       ('a-file-id', 'current'): True})
        return result

    def repository_text_keys(self):
        return {('a-file-id', 'basis'): [NULL_REVISION],
                ('a-file-id', 'current'): [('a-file-id', 'basis')]}

    def versioned_repository_text_keys(self):
        return {('TREE_ROOT', 'basis'): ['null:'],
                ('TREE_ROOT', 'current'):
                    [('TREE_ROOT', 'modified-something-else')],
                ('TREE_ROOT', 'modified-something-else'):
                    [('TREE_ROOT', 'basis')]}
            

class IncorrectlyOrderedParentsScenario(BrokenRepoScenario):
    """A scenario where the set parents of a version of a file are correct, but
    the order of those parents is incorrect.

    This defines a 'broken-revision-1-2' and a 'broken-revision-2-1' which both
    have their file version parents reversed compared to the revision parents,
    which is invalid.  (We use two revisions with opposite orderings of the
    same parents to make sure that accidentally relying on dictionary/set
    ordering cannot make the test pass; the assumption is that while dict/set
    iteration order is arbitrary, it is also consistent within a single test).
    """

    def all_versions_after_reconcile(self):
        return ['parent-1', 'parent-2', 'broken-revision-1-2',
                'broken-revision-2-1']

    def populated_parents(self):
        return (
            ((), 'parent-1'),
            ((), 'parent-2'),
            (('parent-2', 'parent-1'), 'broken-revision-1-2'),
            (('parent-1', 'parent-2'), 'broken-revision-2-1'))

    def corrected_parents(self):
        return (
            ((), 'parent-1'),
            ((), 'parent-2'),
            (('parent-1', 'parent-2'), 'broken-revision-1-2'),
            (('parent-2', 'parent-1'), 'broken-revision-2-1'))

    def check_regexes(self, repo):
        if repo.supports_rich_root():
            # TREE_ROOT will be wrong; but we're not testing it. so just adjust
            # the expected count of errors.
            count = 4
        else:
            count = 2
        return (
            "%d inconsistent parents" % count,
            r"\* a-file-id version broken-revision-1-2 has parents "
            r"\('parent-2', 'parent-1'\) but should have "
            r"\('parent-1', 'parent-2'\)",
            r"\* a-file-id version broken-revision-2-1 has parents "
            r"\('parent-1', 'parent-2'\) but should have "
            r"\('parent-2', 'parent-1'\)")

    def populate_repository(self, repo):
        inv = self.make_one_file_inventory(repo, 'parent-1', [])
        self.add_revision(repo, 'parent-1', inv, [])

        inv = self.make_one_file_inventory(repo, 'parent-2', [])
        self.add_revision(repo, 'parent-2', inv, [])

        inv = self.make_one_file_inventory(
            repo, 'broken-revision-1-2', ['parent-2', 'parent-1'])
        self.add_revision(
            repo, 'broken-revision-1-2', inv, ['parent-1', 'parent-2'])

        inv = self.make_one_file_inventory(
            repo, 'broken-revision-2-1', ['parent-1', 'parent-2'])
        self.add_revision(
            repo, 'broken-revision-2-1', inv, ['parent-2', 'parent-1'])
        self.versioned_root = repo.supports_rich_root()

    def repository_text_key_references(self):
        result = {}
        if self.versioned_root:
            result.update({('TREE_ROOT', 'broken-revision-1-2'): True,
                           ('TREE_ROOT', 'broken-revision-2-1'): True,
                           ('TREE_ROOT', 'parent-1'): True,
                           ('TREE_ROOT', 'parent-2'): True})
        result.update({('a-file-id', 'broken-revision-1-2'): True,
                       ('a-file-id', 'broken-revision-2-1'): True,
                       ('a-file-id', 'parent-1'): True,
                       ('a-file-id', 'parent-2'): True})
        return result

    def repository_text_keys(self):
        return {('a-file-id', 'broken-revision-1-2'):
                    [('a-file-id', 'parent-1'), ('a-file-id', 'parent-2')],
                ('a-file-id', 'broken-revision-2-1'):
                    [('a-file-id', 'parent-2'), ('a-file-id', 'parent-1')],
                ('a-file-id', 'parent-1'): [NULL_REVISION],
                ('a-file-id', 'parent-2'): [NULL_REVISION]}

    def versioned_repository_text_keys(self):
        return {('TREE_ROOT', 'broken-revision-1-2'):
                    [('TREE_ROOT', 'parent-1'), ('TREE_ROOT', 'parent-2')],
                ('TREE_ROOT', 'broken-revision-2-1'):
                    [('TREE_ROOT', 'parent-2'), ('TREE_ROOT', 'parent-1')],
                ('TREE_ROOT', 'parent-1'): [NULL_REVISION],
                ('TREE_ROOT', 'parent-2'): [NULL_REVISION]}
               

all_broken_scenario_classes = [
    UndamagedRepositoryScenario,
    FileParentIsNotInRevisionAncestryScenario,
    FileParentHasInaccessibleInventoryScenario,
    FileParentsNotReferencedByAnyInventoryScenario,
    TooManyParentsScenario,
    ClaimedFileParentDidNotModifyFileScenario,
    IncorrectlyOrderedParentsScenario,
    UnreferencedFileParentsFromNoOpMergeScenario,
    ]


def load_tests(basic_tests, module, loader):
    result = loader.suiteClass()
    # add the tests for this module
    result.addTests(basic_tests)
    prefix = 'bzrlib.tests.repository_implementations.'
    test_repository_modules = [
        'test_add_fallback_repository',
        'test_break_lock',
        'test_check',
        # test_check_reconcile is intentionally omitted, see below.
        'test_commit_builder',
        'test_fetch',
        'test_fileid_involved',
        'test_find_text_key_references',
        'test__generate_text_key_index',
        'test_get_parent_map',
        'test_has_same_location',
        'test_has_revisions',
        'test_is_write_locked',
        'test_iter_reverse_revision_history',
        'test_pack',
        'test_reconcile',
        'test_repository',
        'test_revision',
        'test_statistics',
        'test_write_group',
        ]
    module_name_list = [prefix + module_name
                        for module_name in test_repository_modules]

    # add the tests for the sub modules

    # Parameterize repository_implementations test modules by format.
    format_scenarios = all_repository_format_scenarios()
    result.addTests(multiply_tests_from_modules(module_name_list,
                                                format_scenarios,
                                                loader))

    # test_check_reconcile needs to be parameterized by format *and* by broken
    # repository scenario.
    broken_scenarios = [(s.__name__, {'scenario_class': s})
                        for s in all_broken_scenario_classes]
    broken_scenarios_for_all_formats = multiply_scenarios(
        format_scenarios, broken_scenarios)
    broken_scenario_applier = TestScenarioApplier()
    broken_scenario_applier.scenarios = broken_scenarios_for_all_formats
    adapt_modules(
        [prefix + 'test_check_reconcile'],
        broken_scenario_applier, loader, result)

    return result<|MERGE_RESOLUTION|>--- conflicted
+++ resolved
@@ -50,18 +50,6 @@
 from bzrlib.transport.memory import MemoryServer
 
 
-<<<<<<< HEAD
-def test_suite():
-    result = TestSuite()
-    test_repository_implementations = [
-        'bzrlib.tests.repository_implementations.test_break_lock',
-        'bzrlib.tests.repository_implementations.test_commit_builder',
-        'bzrlib.tests.repository_implementations.test_fileid_involved',
-        'bzrlib.tests.repository_implementations.test_reconcile',
-        'bzrlib.tests.repository_implementations.test_repository',
-        ]
-    adapter = RepositoryTestProviderAdapter(
-=======
 def formats_to_scenarios(formats, transport_server, transport_readonly_server,
     vfs_transport_factory=None):
     """Transform the input formats to a list of scenarios.
@@ -100,7 +88,6 @@
     # formats plus RemoteRepository.
     format_scenarios = formats_to_scenarios(
         [('', format) for format in all_formats],
->>>>>>> ebdefa04
         default_transport,
         # None here will cause a readonly decorator to be created
         # by the TestCaseWithTransport.get_readonly_transport method.
