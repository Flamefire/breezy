--- conflicted
+++ resolved
@@ -836,37 +836,11 @@
     UnreferencedFileParentsFromNoOpMergeScenario,
     ]
 
-<<<<<<< HEAD
-=======
+
 def load_tests(basic_tests, module, loader):
     result = loader.suiteClass()
     # add the tests for this module
     result.addTests(basic_tests)
-
-    registry = repository.format_registry
-    all_formats = [registry.get(k) for k in registry.keys()]
-    all_formats.extend(weaverepo._legacy_formats)
-    disk_format_adapter = RepositoryTestProviderAdapter(
-        default_transport,
-        # None here will cause a readonly decorator to be created
-        # by the TestCaseWithTransport.get_readonly_transport method.
-        None,
-        [(format, format._matchingbzrdir) for format in all_formats])
-
-    remote_repo_adapter = RepositoryTestProviderAdapter(
-        SmartTCPServer_for_testing,
-        ReadonlySmartTCPServer_for_testing,
-        [(RemoteRepositoryFormat(), RemoteBzrDirFormat())],
-        MemoryServer
-        )
-
-    # format_scenarios is all the implementations of Repository; i.e. all disk
-    # formats plus RemoteRepository.
-    format_scenarios = (disk_format_adapter.scenarios +
-                        remote_repo_adapter.scenarios)
->>>>>>> 4d62a395
-
-def test_suite():
     prefix = 'bzrlib.tests.repository_implementations.'
     test_repository_modules = [
         'test_break_lock',
@@ -895,14 +869,10 @@
     # add the tests for the sub modules
 
     # Parameterize repository_implementations test modules by format.
-<<<<<<< HEAD
     format_scenarios = all_repository_format_scenarios()
-    result = multiply_tests_from_modules(module_name_list, format_scenarios)
-=======
     result.addTests(multiply_tests_from_modules(module_name_list,
                                                 format_scenarios,
                                                 loader))
->>>>>>> 4d62a395
 
     # test_check_reconcile needs to be parameterized by format *and* by broken
     # repository scenario.
