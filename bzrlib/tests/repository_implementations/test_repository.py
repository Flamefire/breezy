--- conflicted
+++ resolved
@@ -194,17 +194,12 @@
         tree_a.add('foo', 'file1')
         tree_a.commit('rev1', rev_id='rev1')
         # fetch with a default limit (grab everything)
-<<<<<<< HEAD
         f = bzrdir.format_registry.make_bzrdir('experimental-knit2')
         try:
             format = tree_a.branch.repository._format
             format.check_conversion_target(f.repository_format)
         except errors.BadConversionTarget, e:
             raise TestSkipped(str(e))
-=======
-        f = bzrdir.BzrDirMetaFormat1()
-        f._repository_format = knitrepo.RepositoryFormatKnit2()
->>>>>>> 3fed324b
         os.mkdir('b')
         b_bzrdir = f.initialize(self.get_url('b'))
         repo = b_bzrdir.create_repository()
