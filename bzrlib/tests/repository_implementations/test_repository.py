--- conflicted
+++ resolved
@@ -31,10 +31,6 @@
                            NotBranchError,
                            )
 from bzrlib.inventory import Inventory
-<<<<<<< HEAD
-import bzrlib.repository as repository
-=======
->>>>>>> 45b69425
 from bzrlib.revision import NULL_REVISION
 from bzrlib.tests import TestCase, TestCaseWithTransport, TestSkipped
 from bzrlib.tests.bzrdir_implementations.test_bzrdir import TestCaseWithBzrDir
@@ -431,12 +427,7 @@
         # a inventory with no parents and the revision has parents..
         # i.e. a ghost.
         repo = self.make_repository('inventory_with_unnecessary_ghost')
-<<<<<<< HEAD
         sha1 = repo.add_inventory('ghost', Inventory(), [])
-=======
-        inv = Inventory()
-        sha1 = repo.add_inventory('ghost', inv, [])
->>>>>>> 45b69425
         rev = bzrlib.revision.Revision(timestamp=0,
                                        timezone=None,
                                        committer="Foo Bar <foo@example.com>",
