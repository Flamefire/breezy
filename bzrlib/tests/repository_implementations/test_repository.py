--- conflicted
+++ resolved
@@ -22,11 +22,7 @@
 from bzrlib import (
     bzrdir,
     errors,
-<<<<<<< HEAD
-    lockdir,
     remote,
-=======
->>>>>>> a7371bba
     repository,
     )
 from bzrlib.delta import TreeDelta
@@ -434,13 +430,6 @@
 
 class TestRepositoryLocking(TestCaseWithRepository):
 
-<<<<<<< HEAD
-    def setUp(self):
-        TestCaseWithRepository.setUp(self)
-        self.reduceLockdirTimeout()
-
-=======
->>>>>>> a7371bba
     def test_leave_lock_in_place(self):
         repo = self.make_repository('r')
         # Lock the repository, then use leave_lock_in_place so that when we
