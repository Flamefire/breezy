--- conflicted
+++ resolved
@@ -160,7 +160,6 @@
 
         self.assertRaises(NoSuchFile,
                           t.put, 'path/doesnt/exist/c', StringIO('contents'))
-<<<<<<< HEAD
 
     def test_put_bytes(self):
         t = self.get_transport()
@@ -180,8 +179,6 @@
 
         self.assertRaises(NoSuchFile,
                           t.put_bytes, 'path/doesnt/exist/c', 'contents')
-=======
->>>>>>> 2cf89490
 
     def test_put_permissions(self):
         t = self.get_transport()
