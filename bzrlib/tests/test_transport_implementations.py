--- conflicted
+++ resolved
@@ -36,16 +36,11 @@
                            TransportNotPossible, ConnectionError,
                            InvalidURL)
 from bzrlib.osutils import getcwd
+from bzrlib.smart import medium
 from bzrlib.symbol_versioning import zero_eleven
 from bzrlib.tests import TestCaseInTempDir, TestSkipped
 from bzrlib.tests.test_transport import TestTransportImplementation
-<<<<<<< HEAD
-from bzrlib.transport import memory
-from bzrlib.smart import medium
-=======
-from bzrlib.smart import medium
 from bzrlib.transport import memory, remote
->>>>>>> d0270455
 import bzrlib.transport
 
 
