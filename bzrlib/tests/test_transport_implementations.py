# Copyright (C) 2004, 2005, 2006, 2007 Canonical Ltd
#
# This program is free software; you can redistribute it and/or modify
# it under the terms of the GNU General Public License as published by
# the Free Software Foundation; either version 2 of the License, or
# (at your option) any later version.
#
# This program is distributed in the hope that it will be useful,
# but WITHOUT ANY WARRANTY; without even the implied warranty of
# MERCHANTABILITY or FITNESS FOR A PARTICULAR PURPOSE.  See the
# GNU General Public License for more details.
#
# You should have received a copy of the GNU General Public License
# along with this program; if not, write to the Free Software
# Foundation, Inc., 59 Temple Place, Suite 330, Boston, MA  02111-1307  USA

"""Tests for Transport implementations.

Transport implementations tested here are supplied by
TransportTestProviderAdapter.
"""

import os
from cStringIO import StringIO
from StringIO import StringIO as pyStringIO
import stat
import sys
import unittest

from bzrlib import (
    errors,
    osutils,
    urlutils,
    )
from bzrlib.errors import (ConnectionError,
                           DirectoryNotEmpty,
                           FileExists,
                           InvalidURL,
                           LockError,
                           NoSmartServer,
                           NoSuchFile,
                           NotLocalUrl,
                           PathError,
                           TransportNotPossible,
                           )
from bzrlib.osutils import getcwd
from bzrlib.smart import medium
from bzrlib.tests import TestCaseInTempDir, TestScenarioApplier, TestSkipped
from bzrlib.tests.test_transport import TestTransportImplementation
from bzrlib.transport import (
    ConnectedTransport,
    get_transport,
    _get_transport_modules,
    )
from bzrlib.transport.memory import MemoryTransport


class TransportTestProviderAdapter(TestScenarioApplier):
    """A tool to generate a suite testing all transports for a single test.

    This is done by copying the test once for each transport and injecting
    the transport_class and transport_server classes into each copy. Each copy
    is also given a new id() to make it easy to identify.
    """

    def __init__(self):
        self.scenarios = self._test_permutations()

    def get_transport_test_permutations(self, module):
        """Get the permutations module wants to have tested."""
        if getattr(module, 'get_test_permutations', None) is None:
            raise AssertionError("transport module %s doesn't provide get_test_permutations()"
                    % module.__name__)
            ##warning("transport module %s doesn't provide get_test_permutations()"
            ##       % module.__name__)
            return []
        return module.get_test_permutations()

    def _test_permutations(self):
        """Return a list of the klass, server_factory pairs to test."""
        result = []
        for module in _get_transport_modules():
            try:
                permutations = self.get_transport_test_permutations(
                    reduce(getattr, (module).split('.')[1:], __import__(module)))
                for (klass, server_factory) in permutations:
                    scenario = (server_factory.__name__,
                        {"transport_class":klass,
                         "transport_server":server_factory})
                    result.append(scenario)
            except errors.DependencyNotPresent, e:
                # Continue even if a dependency prevents us 
                # from running this test
                pass
        return result



class TransportTests(TestTransportImplementation):

    def setUp(self):
        super(TransportTests, self).setUp()
        self._captureVar('BZR_NO_SMART_VFS', None)

    def check_transport_contents(self, content, transport, relpath):
        """Check that transport.get(relpath).read() == content."""
        self.assertEqualDiff(content, transport.get(relpath).read())

    def test_ensure_base_missing(self):
        """.ensure_base() should create the directory if it doesn't exist"""
        t = self.get_transport()
        t_a = t.clone('a')
        if t_a.is_readonly():
            self.assertRaises(TransportNotPossible,
                              t_a.ensure_base)
            return
        self.assertTrue(t_a.ensure_base())
        self.assertTrue(t.has('a'))

    def test_ensure_base_exists(self):
        """.ensure_base() should just be happy if it already exists"""
        t = self.get_transport()
        if t.is_readonly():
            return

        t.mkdir('a')
        t_a = t.clone('a')
        # ensure_base returns False if it didn't create the base
        self.assertFalse(t_a.ensure_base())

    def test_ensure_base_missing_parent(self):
        """.ensure_base() will fail if the parent dir doesn't exist"""
        t = self.get_transport()
        if t.is_readonly():
            return

        t_a = t.clone('a')
        t_b = t_a.clone('b')
        self.assertRaises(NoSuchFile, t_b.ensure_base)

    def test_external_url(self):
        """.external_url either works or raises InProcessTransport."""
        t = self.get_transport()
        try:
            t.external_url()
        except errors.InProcessTransport:
            pass

    def test_has(self):
        t = self.get_transport()

        files = ['a', 'b', 'e', 'g', '%']
        self.build_tree(files, transport=t)
        self.assertEqual(True, t.has('a'))
        self.assertEqual(False, t.has('c'))
        self.assertEqual(True, t.has(urlutils.escape('%')))
        self.assertEqual(list(t.has_multi(['a', 'b', 'c', 'd', 'e', 'f', 'g', 'h'])),
                [True, True, False, False, True, False, True, False])
        self.assertEqual(True, t.has_any(['a', 'b', 'c']))
        self.assertEqual(False, t.has_any(['c', 'd', 'f', urlutils.escape('%%')]))
        self.assertEqual(list(t.has_multi(iter(['a', 'b', 'c', 'd', 'e', 'f', 'g', 'h']))),
                [True, True, False, False, True, False, True, False])
        self.assertEqual(False, t.has_any(['c', 'c', 'c']))
        self.assertEqual(True, t.has_any(['b', 'b', 'b']))

    def test_has_root_works(self):
        current_transport = self.get_transport()
        self.assertTrue(current_transport.has('/'))
        root = current_transport.clone('/')
        self.assertTrue(root.has(''))

    def test_get(self):
        t = self.get_transport()

        files = ['a', 'b', 'e', 'g']
        contents = ['contents of a\n',
                    'contents of b\n',
                    'contents of e\n',
                    'contents of g\n',
                    ]
        self.build_tree(files, transport=t, line_endings='binary')
        self.check_transport_contents('contents of a\n', t, 'a')
        content_f = t.get_multi(files)
        for content, f in zip(contents, content_f):
            self.assertEqual(content, f.read())

        content_f = t.get_multi(iter(files))
        for content, f in zip(contents, content_f):
            self.assertEqual(content, f.read())

        self.assertRaises(NoSuchFile, t.get, 'c')
        self.assertListRaises(NoSuchFile, t.get_multi, ['a', 'b', 'c'])
        self.assertListRaises(NoSuchFile, t.get_multi, iter(['a', 'b', 'c']))

    def test_get_directory_read_gives_ReadError(self):
        """consistent errors for read() on a file returned by get()."""
        t = self.get_transport()
        if t.is_readonly():
            self.build_tree(['a directory/'])
        else:
            t.mkdir('a%20directory')
        # getting the file must either work or fail with a PathError
        try:
            a_file = t.get('a%20directory')
        except (errors.PathError, errors.RedirectRequested):
            # early failure return immediately.
            return
        # having got a file, read() must either work (i.e. http reading a dir listing) or
        # fail with ReadError
        try:
            a_file.read()
        except errors.ReadError:
            pass

    def test_get_bytes(self):
        t = self.get_transport()

        files = ['a', 'b', 'e', 'g']
        contents = ['contents of a\n',
                    'contents of b\n',
                    'contents of e\n',
                    'contents of g\n',
                    ]
        self.build_tree(files, transport=t, line_endings='binary')
        self.check_transport_contents('contents of a\n', t, 'a')

        for content, fname in zip(contents, files):
            self.assertEqual(content, t.get_bytes(fname))

        self.assertRaises(NoSuchFile, t.get_bytes, 'c')

    def test_get_with_open_write_stream_sees_all_content(self):
        t = self.get_transport()
        if t.is_readonly():
            return
        handle = t.open_write_stream('foo')
        try:
            handle.write('b')
            self.assertEqual('b', t.get('foo').read())
        finally:
            handle.close()

    def test_get_bytes_with_open_write_stream_sees_all_content(self):
        t = self.get_transport()
        if t.is_readonly():
            return
        handle = t.open_write_stream('foo')
        try:
            handle.write('b')
            self.assertEqual('b', t.get_bytes('foo'))
            self.assertEqual('b', t.get('foo').read())
        finally:
            handle.close()

    def test_put_bytes(self):
        t = self.get_transport()

        if t.is_readonly():
            self.assertRaises(TransportNotPossible,
                    t.put_bytes, 'a', 'some text for a\n')
            return

        t.put_bytes('a', 'some text for a\n')
        self.failUnless(t.has('a'))
        self.check_transport_contents('some text for a\n', t, 'a')

        # The contents should be overwritten
        t.put_bytes('a', 'new text for a\n')
        self.check_transport_contents('new text for a\n', t, 'a')

        self.assertRaises(NoSuchFile,
                          t.put_bytes, 'path/doesnt/exist/c', 'contents')

    def test_put_bytes_non_atomic(self):
        t = self.get_transport()

        if t.is_readonly():
            self.assertRaises(TransportNotPossible,
                    t.put_bytes_non_atomic, 'a', 'some text for a\n')
            return

        self.failIf(t.has('a'))
        t.put_bytes_non_atomic('a', 'some text for a\n')
        self.failUnless(t.has('a'))
        self.check_transport_contents('some text for a\n', t, 'a')
        # Put also replaces contents
        t.put_bytes_non_atomic('a', 'new\ncontents for\na\n')
        self.check_transport_contents('new\ncontents for\na\n', t, 'a')

        # Make sure we can create another file
        t.put_bytes_non_atomic('d', 'contents for\nd\n')
        # And overwrite 'a' with empty contents
        t.put_bytes_non_atomic('a', '')
        self.check_transport_contents('contents for\nd\n', t, 'd')
        self.check_transport_contents('', t, 'a')

        self.assertRaises(NoSuchFile, t.put_bytes_non_atomic, 'no/such/path',
                                       'contents\n')
        # Now test the create_parent flag
        self.assertRaises(NoSuchFile, t.put_bytes_non_atomic, 'dir/a',
                                       'contents\n')
        self.failIf(t.has('dir/a'))
        t.put_bytes_non_atomic('dir/a', 'contents for dir/a\n',
                               create_parent_dir=True)
        self.check_transport_contents('contents for dir/a\n', t, 'dir/a')
        
        # But we still get NoSuchFile if we can't make the parent dir
        self.assertRaises(NoSuchFile, t.put_bytes_non_atomic, 'not/there/a',
                                       'contents\n',
                                       create_parent_dir=True)

    def test_put_bytes_permissions(self):
        t = self.get_transport()

        if t.is_readonly():
            return
        if not t._can_roundtrip_unix_modebits():
            # Can't roundtrip, so no need to run this test
            return
        t.put_bytes('mode644', 'test text\n', mode=0644)
        self.assertTransportMode(t, 'mode644', 0644)
        t.put_bytes('mode666', 'test text\n', mode=0666)
        self.assertTransportMode(t, 'mode666', 0666)
        t.put_bytes('mode600', 'test text\n', mode=0600)
        self.assertTransportMode(t, 'mode600', 0600)
        # Yes, you can put_bytes a file such that it becomes readonly
        t.put_bytes('mode400', 'test text\n', mode=0400)
        self.assertTransportMode(t, 'mode400', 0400)

        # The default permissions should be based on the current umask
        umask = osutils.get_umask()
        t.put_bytes('nomode', 'test text\n', mode=None)
        self.assertTransportMode(t, 'nomode', 0666 & ~umask)
        
    def test_put_bytes_non_atomic_permissions(self):
        t = self.get_transport()

        if t.is_readonly():
            return
        if not t._can_roundtrip_unix_modebits():
            # Can't roundtrip, so no need to run this test
            return
        t.put_bytes_non_atomic('mode644', 'test text\n', mode=0644)
        self.assertTransportMode(t, 'mode644', 0644)
        t.put_bytes_non_atomic('mode666', 'test text\n', mode=0666)
        self.assertTransportMode(t, 'mode666', 0666)
        t.put_bytes_non_atomic('mode600', 'test text\n', mode=0600)
        self.assertTransportMode(t, 'mode600', 0600)
        t.put_bytes_non_atomic('mode400', 'test text\n', mode=0400)
        self.assertTransportMode(t, 'mode400', 0400)

        # The default permissions should be based on the current umask
        umask = osutils.get_umask()
        t.put_bytes_non_atomic('nomode', 'test text\n', mode=None)
        self.assertTransportMode(t, 'nomode', 0666 & ~umask)

        # We should also be able to set the mode for a parent directory
        # when it is created
        t.put_bytes_non_atomic('dir700/mode664', 'test text\n', mode=0664,
                               dir_mode=0700, create_parent_dir=True)
        self.assertTransportMode(t, 'dir700', 0700)
        t.put_bytes_non_atomic('dir770/mode664', 'test text\n', mode=0664,
                               dir_mode=0770, create_parent_dir=True)
        self.assertTransportMode(t, 'dir770', 0770)
        t.put_bytes_non_atomic('dir777/mode664', 'test text\n', mode=0664,
                               dir_mode=0777, create_parent_dir=True)
        self.assertTransportMode(t, 'dir777', 0777)
        
    def test_put_file(self):
        t = self.get_transport()

        if t.is_readonly():
            self.assertRaises(TransportNotPossible,
                    t.put_file, 'a', StringIO('some text for a\n'))
            return

        result = t.put_file('a', StringIO('some text for a\n'))
        # put_file returns the length of the data written
        self.assertEqual(16, result)
        self.failUnless(t.has('a'))
        self.check_transport_contents('some text for a\n', t, 'a')
        # Put also replaces contents
        result = t.put_file('a', StringIO('new\ncontents for\na\n'))
        self.assertEqual(19, result)
        self.check_transport_contents('new\ncontents for\na\n', t, 'a')
        self.assertRaises(NoSuchFile,
                          t.put_file, 'path/doesnt/exist/c',
                              StringIO('contents'))

    def test_put_file_non_atomic(self):
        t = self.get_transport()

        if t.is_readonly():
            self.assertRaises(TransportNotPossible,
                    t.put_file_non_atomic, 'a', StringIO('some text for a\n'))
            return

        self.failIf(t.has('a'))
        t.put_file_non_atomic('a', StringIO('some text for a\n'))
        self.failUnless(t.has('a'))
        self.check_transport_contents('some text for a\n', t, 'a')
        # Put also replaces contents
        t.put_file_non_atomic('a', StringIO('new\ncontents for\na\n'))
        self.check_transport_contents('new\ncontents for\na\n', t, 'a')

        # Make sure we can create another file
        t.put_file_non_atomic('d', StringIO('contents for\nd\n'))
        # And overwrite 'a' with empty contents
        t.put_file_non_atomic('a', StringIO(''))
        self.check_transport_contents('contents for\nd\n', t, 'd')
        self.check_transport_contents('', t, 'a')

        self.assertRaises(NoSuchFile, t.put_file_non_atomic, 'no/such/path',
                                       StringIO('contents\n'))
        # Now test the create_parent flag
        self.assertRaises(NoSuchFile, t.put_file_non_atomic, 'dir/a',
                                       StringIO('contents\n'))
        self.failIf(t.has('dir/a'))
        t.put_file_non_atomic('dir/a', StringIO('contents for dir/a\n'),
                              create_parent_dir=True)
        self.check_transport_contents('contents for dir/a\n', t, 'dir/a')
        
        # But we still get NoSuchFile if we can't make the parent dir
        self.assertRaises(NoSuchFile, t.put_file_non_atomic, 'not/there/a',
                                       StringIO('contents\n'),
                                       create_parent_dir=True)

    def test_put_file_permissions(self):

        t = self.get_transport()

        if t.is_readonly():
            return
        if not t._can_roundtrip_unix_modebits():
            # Can't roundtrip, so no need to run this test
            return
        t.put_file('mode644', StringIO('test text\n'), mode=0644)
        self.assertTransportMode(t, 'mode644', 0644)
        t.put_file('mode666', StringIO('test text\n'), mode=0666)
        self.assertTransportMode(t, 'mode666', 0666)
        t.put_file('mode600', StringIO('test text\n'), mode=0600)
        self.assertTransportMode(t, 'mode600', 0600)
        # Yes, you can put a file such that it becomes readonly
        t.put_file('mode400', StringIO('test text\n'), mode=0400)
        self.assertTransportMode(t, 'mode400', 0400)
        # The default permissions should be based on the current umask
        umask = osutils.get_umask()
        t.put_file('nomode', StringIO('test text\n'), mode=None)
        self.assertTransportMode(t, 'nomode', 0666 & ~umask)
        
    def test_put_file_non_atomic_permissions(self):
        t = self.get_transport()

        if t.is_readonly():
            return
        if not t._can_roundtrip_unix_modebits():
            # Can't roundtrip, so no need to run this test
            return
        t.put_file_non_atomic('mode644', StringIO('test text\n'), mode=0644)
        self.assertTransportMode(t, 'mode644', 0644)
        t.put_file_non_atomic('mode666', StringIO('test text\n'), mode=0666)
        self.assertTransportMode(t, 'mode666', 0666)
        t.put_file_non_atomic('mode600', StringIO('test text\n'), mode=0600)
        self.assertTransportMode(t, 'mode600', 0600)
        # Yes, you can put_file_non_atomic a file such that it becomes readonly
        t.put_file_non_atomic('mode400', StringIO('test text\n'), mode=0400)
        self.assertTransportMode(t, 'mode400', 0400)

        # The default permissions should be based on the current umask
        umask = osutils.get_umask()
        t.put_file_non_atomic('nomode', StringIO('test text\n'), mode=None)
        self.assertTransportMode(t, 'nomode', 0666 & ~umask)
        
        # We should also be able to set the mode for a parent directory
        # when it is created
        sio = StringIO()
        t.put_file_non_atomic('dir700/mode664', sio, mode=0664,
                              dir_mode=0700, create_parent_dir=True)
        self.assertTransportMode(t, 'dir700', 0700)
        t.put_file_non_atomic('dir770/mode664', sio, mode=0664,
                              dir_mode=0770, create_parent_dir=True)
        self.assertTransportMode(t, 'dir770', 0770)
        t.put_file_non_atomic('dir777/mode664', sio, mode=0664,
                              dir_mode=0777, create_parent_dir=True)
        self.assertTransportMode(t, 'dir777', 0777)

    def test_put_bytes_unicode(self):
        # Expect put_bytes to raise AssertionError or UnicodeEncodeError if
        # given unicode "bytes".  UnicodeEncodeError doesn't really make sense
        # (we don't want to encode unicode here at all, callers should be
        # strictly passing bytes to put_bytes), but we allow it for backwards
        # compatibility.  At some point we should use a specific exception.
        # See https://bugs.launchpad.net/bzr/+bug/106898.
        t = self.get_transport()
        if t.is_readonly():
            return
        unicode_string = u'\u1234'
        self.assertRaises(
            (AssertionError, UnicodeEncodeError),
            t.put_bytes, 'foo', unicode_string)

    def test_put_file_unicode(self):
        # Like put_bytes, except with a StringIO.StringIO of a unicode string.
        # This situation can happen (and has) if code is careless about the type
        # of "string" they initialise/write to a StringIO with.  We cannot use
        # cStringIO, because it never returns unicode from read.
        # Like put_bytes, UnicodeEncodeError isn't quite the right exception to
        # raise, but we raise it for hysterical raisins.
        t = self.get_transport()
        if t.is_readonly():
            return
        unicode_file = pyStringIO(u'\u1234')
        self.assertRaises(UnicodeEncodeError, t.put_file, 'foo', unicode_file)

    def test_mkdir(self):
        t = self.get_transport()

        if t.is_readonly():
            # cannot mkdir on readonly transports. We're not testing for 
            # cache coherency because cache behaviour is not currently
            # defined for the transport interface.
            self.assertRaises(TransportNotPossible, t.mkdir, '.')
            self.assertRaises(TransportNotPossible, t.mkdir, 'new_dir')
            self.assertRaises(TransportNotPossible, t.mkdir_multi, ['new_dir'])
            self.assertRaises(TransportNotPossible, t.mkdir, 'path/doesnt/exist')
            return
        # Test mkdir
        t.mkdir('dir_a')
        self.assertEqual(t.has('dir_a'), True)
        self.assertEqual(t.has('dir_b'), False)

        t.mkdir('dir_b')
        self.assertEqual(t.has('dir_b'), True)

        t.mkdir_multi(['dir_c', 'dir_d'])

        t.mkdir_multi(iter(['dir_e', 'dir_f']))
        self.assertEqual(list(t.has_multi(
            ['dir_a', 'dir_b', 'dir_c', 'dir_q',
             'dir_d', 'dir_e', 'dir_f', 'dir_b'])),
            [True, True, True, False,
             True, True, True, True])

        # we were testing that a local mkdir followed by a transport
        # mkdir failed thusly, but given that we * in one process * do not
        # concurrently fiddle with disk dirs and then use transport to do 
        # things, the win here seems marginal compared to the constraint on
        # the interface. RBC 20051227
        t.mkdir('dir_g')
        self.assertRaises(FileExists, t.mkdir, 'dir_g')

        # Test get/put in sub-directories
        t.put_bytes('dir_a/a', 'contents of dir_a/a')
        t.put_file('dir_b/b', StringIO('contents of dir_b/b'))
        self.check_transport_contents('contents of dir_a/a', t, 'dir_a/a')
        self.check_transport_contents('contents of dir_b/b', t, 'dir_b/b')

        # mkdir of a dir with an absent parent
        self.assertRaises(NoSuchFile, t.mkdir, 'missing/dir')

    def test_mkdir_permissions(self):
        t = self.get_transport()
        if t.is_readonly():
            return
        if not t._can_roundtrip_unix_modebits():
            # no sense testing on this transport
            return
        # Test mkdir with a mode
        t.mkdir('dmode755', mode=0755)
        self.assertTransportMode(t, 'dmode755', 0755)
        t.mkdir('dmode555', mode=0555)
        self.assertTransportMode(t, 'dmode555', 0555)
        t.mkdir('dmode777', mode=0777)
        self.assertTransportMode(t, 'dmode777', 0777)
        t.mkdir('dmode700', mode=0700)
        self.assertTransportMode(t, 'dmode700', 0700)
        t.mkdir_multi(['mdmode755'], mode=0755)
        self.assertTransportMode(t, 'mdmode755', 0755)

        # Default mode should be based on umask
        umask = osutils.get_umask()
        t.mkdir('dnomode', mode=None)
        self.assertTransportMode(t, 'dnomode', 0777 & ~umask)

    def test_opening_a_file_stream_creates_file(self):
        t = self.get_transport()
        if t.is_readonly():
            return
        handle = t.open_write_stream('foo')
        try:
            self.assertEqual('', t.get_bytes('foo'))
        finally:
            handle.close()

    def test_opening_a_file_stream_can_set_mode(self):
        t = self.get_transport()
        if t.is_readonly():
            return
        if not t._can_roundtrip_unix_modebits():
            # Can't roundtrip, so no need to run this test
            return
        def check_mode(name, mode, expected):
            handle = t.open_write_stream(name, mode=mode)
            handle.close()
            self.assertTransportMode(t, name, expected)
        check_mode('mode644', 0644, 0644)
        check_mode('mode666', 0666, 0666)
        check_mode('mode600', 0600, 0600)
        # The default permissions should be based on the current umask
        check_mode('nomode', None, 0666 & ~osutils.get_umask())

    def test_copy_to(self):
        # FIXME: test:   same server to same server (partly done)
        # same protocol two servers
        # and    different protocols (done for now except for MemoryTransport.
        # - RBC 20060122

        def simple_copy_files(transport_from, transport_to):
            files = ['a', 'b', 'c', 'd']
            self.build_tree(files, transport=transport_from)
            self.assertEqual(4, transport_from.copy_to(files, transport_to))
            for f in files:
                self.check_transport_contents(transport_to.get(f).read(),
                                              transport_from, f)

        t = self.get_transport()
        temp_transport = MemoryTransport('memory:///')
        simple_copy_files(t, temp_transport)
        if not t.is_readonly():
            t.mkdir('copy_to_simple')
            t2 = t.clone('copy_to_simple')
            simple_copy_files(t, t2)


        # Test that copying into a missing directory raises
        # NoSuchFile
        if t.is_readonly():
            self.build_tree(['e/', 'e/f'])
        else:
            t.mkdir('e')
            t.put_bytes('e/f', 'contents of e')
        self.assertRaises(NoSuchFile, t.copy_to, ['e/f'], temp_transport)
        temp_transport.mkdir('e')
        t.copy_to(['e/f'], temp_transport)

        del temp_transport
        temp_transport = MemoryTransport('memory:///')

        files = ['a', 'b', 'c', 'd']
        t.copy_to(iter(files), temp_transport)
        for f in files:
            self.check_transport_contents(temp_transport.get(f).read(),
                                          t, f)
        del temp_transport

        for mode in (0666, 0644, 0600, 0400):
            temp_transport = MemoryTransport("memory:///")
            t.copy_to(files, temp_transport, mode=mode)
            for f in files:
                self.assertTransportMode(temp_transport, f, mode)

    def test_append_file(self):
        t = self.get_transport()

        if t.is_readonly():
            self.assertRaises(TransportNotPossible,
                    t.append_file, 'a', 'add\nsome\nmore\ncontents\n')
            return
        t.put_bytes('a', 'diff\ncontents for\na\n')
        t.put_bytes('b', 'contents\nfor b\n')

        self.assertEqual(20,
            t.append_file('a', StringIO('add\nsome\nmore\ncontents\n')))

        self.check_transport_contents(
            'diff\ncontents for\na\nadd\nsome\nmore\ncontents\n',
            t, 'a')

        # a file with no parent should fail..
        self.assertRaises(NoSuchFile,
                          t.append_file, 'missing/path', StringIO('content'))

        # And we can create new files, too
        self.assertEqual(0,
            t.append_file('c', StringIO('some text\nfor a missing file\n')))
        self.check_transport_contents('some text\nfor a missing file\n',
                                      t, 'c')

    def test_append_bytes(self):
        t = self.get_transport()

        if t.is_readonly():
            self.assertRaises(TransportNotPossible,
                    t.append_bytes, 'a', 'add\nsome\nmore\ncontents\n')
            return

        self.assertEqual(0, t.append_bytes('a', 'diff\ncontents for\na\n'))
        self.assertEqual(0, t.append_bytes('b', 'contents\nfor b\n'))

        self.assertEqual(20,
            t.append_bytes('a', 'add\nsome\nmore\ncontents\n'))

        self.check_transport_contents(
            'diff\ncontents for\na\nadd\nsome\nmore\ncontents\n',
            t, 'a')

        # a file with no parent should fail..
        self.assertRaises(NoSuchFile,
                          t.append_bytes, 'missing/path', 'content')

    def test_append_multi(self):
        t = self.get_transport()

        if t.is_readonly():
            return
        t.put_bytes('a', 'diff\ncontents for\na\n'
                         'add\nsome\nmore\ncontents\n')
        t.put_bytes('b', 'contents\nfor b\n')

        self.assertEqual((43, 15),
            t.append_multi([('a', StringIO('and\nthen\nsome\nmore\n')),
                            ('b', StringIO('some\nmore\nfor\nb\n'))]))

        self.check_transport_contents(
            'diff\ncontents for\na\n'
            'add\nsome\nmore\ncontents\n'
            'and\nthen\nsome\nmore\n',
            t, 'a')
        self.check_transport_contents(
                'contents\nfor b\n'
                'some\nmore\nfor\nb\n',
                t, 'b')

        self.assertEqual((62, 31),
            t.append_multi(iter([('a', StringIO('a little bit more\n')),
                                 ('b', StringIO('from an iterator\n'))])))
        self.check_transport_contents(
            'diff\ncontents for\na\n'
            'add\nsome\nmore\ncontents\n'
            'and\nthen\nsome\nmore\n'
            'a little bit more\n',
            t, 'a')
        self.check_transport_contents(
                'contents\nfor b\n'
                'some\nmore\nfor\nb\n'
                'from an iterator\n',
                t, 'b')

        self.assertEqual((80, 0),
            t.append_multi([('a', StringIO('some text in a\n')),
                            ('d', StringIO('missing file r\n'))]))

        self.check_transport_contents(
            'diff\ncontents for\na\n'
            'add\nsome\nmore\ncontents\n'
            'and\nthen\nsome\nmore\n'
            'a little bit more\n'
            'some text in a\n',
            t, 'a')
        self.check_transport_contents('missing file r\n', t, 'd')

    def test_append_file_mode(self):
        """Check that append accepts a mode parameter"""
        # check append accepts a mode
        t = self.get_transport()
        if t.is_readonly():
            self.assertRaises(TransportNotPossible,
                t.append_file, 'f', StringIO('f'), mode=None)
            return
        t.append_file('f', StringIO('f'), mode=None)
        
    def test_append_bytes_mode(self):
        # check append_bytes accepts a mode
        t = self.get_transport()
        if t.is_readonly():
            self.assertRaises(TransportNotPossible,
                t.append_bytes, 'f', 'f', mode=None)
            return
        t.append_bytes('f', 'f', mode=None)
        
    def test_delete(self):
        # TODO: Test Transport.delete
        t = self.get_transport()

        # Not much to do with a readonly transport
        if t.is_readonly():
            self.assertRaises(TransportNotPossible, t.delete, 'missing')
            return

        t.put_bytes('a', 'a little bit of text\n')
        self.failUnless(t.has('a'))
        t.delete('a')
        self.failIf(t.has('a'))

        self.assertRaises(NoSuchFile, t.delete, 'a')

        t.put_bytes('a', 'a text\n')
        t.put_bytes('b', 'b text\n')
        t.put_bytes('c', 'c text\n')
        self.assertEqual([True, True, True],
                list(t.has_multi(['a', 'b', 'c'])))
        t.delete_multi(['a', 'c'])
        self.assertEqual([False, True, False],
                list(t.has_multi(['a', 'b', 'c'])))
        self.failIf(t.has('a'))
        self.failUnless(t.has('b'))
        self.failIf(t.has('c'))

        self.assertRaises(NoSuchFile,
                t.delete_multi, ['a', 'b', 'c'])

        self.assertRaises(NoSuchFile,
                t.delete_multi, iter(['a', 'b', 'c']))

        t.put_bytes('a', 'another a text\n')
        t.put_bytes('c', 'another c text\n')
        t.delete_multi(iter(['a', 'b', 'c']))

        # We should have deleted everything
        # SftpServer creates control files in the
        # working directory, so we can just do a
        # plain "listdir".
        # self.assertEqual([], os.listdir('.'))

    def test_recommended_page_size(self):
        """Transports recommend a page size for partial access to files."""
        t = self.get_transport()
        self.assertIsInstance(t.recommended_page_size(), int)

    def test_rmdir(self):
        t = self.get_transport()
        # Not much to do with a readonly transport
        if t.is_readonly():
            self.assertRaises(TransportNotPossible, t.rmdir, 'missing')
            return
        t.mkdir('adir')
        t.mkdir('adir/bdir')
        t.rmdir('adir/bdir')
        # ftp may not be able to raise NoSuchFile for lack of
        # details when failing
        self.assertRaises((NoSuchFile, PathError), t.rmdir, 'adir/bdir')
        t.rmdir('adir')
        self.assertRaises((NoSuchFile, PathError), t.rmdir, 'adir')

    def test_rmdir_not_empty(self):
        """Deleting a non-empty directory raises an exception
        
        sftp (and possibly others) don't give us a specific "directory not
        empty" exception -- we can just see that the operation failed.
        """
        t = self.get_transport()
        if t.is_readonly():
            return
        t.mkdir('adir')
        t.mkdir('adir/bdir')
        self.assertRaises(PathError, t.rmdir, 'adir')

    def test_rmdir_empty_but_similar_prefix(self):
        """rmdir does not get confused by sibling paths.
        
        A naive implementation of MemoryTransport would refuse to rmdir
        ".bzr/branch" if there is a ".bzr/branch-format" directory, because it
        uses "path.startswith(dir)" on all file paths to determine if directory
        is empty.
        """
        t = self.get_transport()
        if t.is_readonly():
            return
        t.mkdir('foo')
        t.put_bytes('foo-bar', '')
        t.mkdir('foo-baz')
        t.rmdir('foo')
        self.assertRaises((NoSuchFile, PathError), t.rmdir, 'foo')
        self.failUnless(t.has('foo-bar'))

    def test_rename_dir_succeeds(self):
        t = self.get_transport()
        if t.is_readonly():
            raise TestSkipped("transport is readonly")
        t.mkdir('adir')
        t.mkdir('adir/asubdir')
        t.rename('adir', 'bdir')
        self.assertTrue(t.has('bdir/asubdir'))
        self.assertFalse(t.has('adir'))

    def test_rename_dir_nonempty(self):
        """Attempting to replace a nonemtpy directory should fail"""
        t = self.get_transport()
        if t.is_readonly():
            raise TestSkipped("transport is readonly")
        t.mkdir('adir')
        t.mkdir('adir/asubdir')
        t.mkdir('bdir')
        t.mkdir('bdir/bsubdir')
        # any kind of PathError would be OK, though we normally expect
        # DirectoryNotEmpty
        self.assertRaises(PathError, t.rename, 'bdir', 'adir')
        # nothing was changed so it should still be as before
        self.assertTrue(t.has('bdir/bsubdir'))
        self.assertFalse(t.has('adir/bdir'))
        self.assertFalse(t.has('adir/bsubdir'))

    def test_delete_tree(self):
        t = self.get_transport()

        # Not much to do with a readonly transport
        if t.is_readonly():
            self.assertRaises(TransportNotPossible, t.delete_tree, 'missing')
            return

        # and does it like listing ?
        t.mkdir('adir')
        try:
            t.delete_tree('adir')
        except TransportNotPossible:
            # ok, this transport does not support delete_tree
            return
        
        # did it delete that trivial case?
        self.assertRaises(NoSuchFile, t.stat, 'adir')

        self.build_tree(['adir/',
                         'adir/file', 
                         'adir/subdir/', 
                         'adir/subdir/file', 
                         'adir/subdir2/',
                         'adir/subdir2/file',
                         ], transport=t)

        t.delete_tree('adir')
        # adir should be gone now.
        self.assertRaises(NoSuchFile, t.stat, 'adir')

    def test_move(self):
        t = self.get_transport()

        if t.is_readonly():
            return

        # TODO: I would like to use os.listdir() to
        # make sure there are no extra files, but SftpServer
        # creates control files in the working directory
        # perhaps all of this could be done in a subdirectory

        t.put_bytes('a', 'a first file\n')
        self.assertEquals([True, False], list(t.has_multi(['a', 'b'])))

        t.move('a', 'b')
        self.failUnless(t.has('b'))
        self.failIf(t.has('a'))

        self.check_transport_contents('a first file\n', t, 'b')
        self.assertEquals([False, True], list(t.has_multi(['a', 'b'])))

        # Overwrite a file
        t.put_bytes('c', 'c this file\n')
        t.move('c', 'b')
        self.failIf(t.has('c'))
        self.check_transport_contents('c this file\n', t, 'b')

        # TODO: Try to write a test for atomicity
        # TODO: Test moving into a non-existant subdirectory
        # TODO: Test Transport.move_multi

    def test_copy(self):
        t = self.get_transport()

        if t.is_readonly():
            return

        t.put_bytes('a', 'a file\n')
        t.copy('a', 'b')
        self.check_transport_contents('a file\n', t, 'b')

        self.assertRaises(NoSuchFile, t.copy, 'c', 'd')
        os.mkdir('c')
        # What should the assert be if you try to copy a
        # file over a directory?
        #self.assertRaises(Something, t.copy, 'a', 'c')
        t.put_bytes('d', 'text in d\n')
        t.copy('d', 'b')
        self.check_transport_contents('text in d\n', t, 'b')

        # TODO: test copy_multi

    def test_connection_error(self):
        """ConnectionError is raised when connection is impossible.
        
        The error may be raised from either the constructor or the first
        operation on the transport.
        """
        try:
            url = self._server.get_bogus_url()
        except NotImplementedError:
            raise TestSkipped("Transport %s has no bogus URL support." %
                              self._server.__class__)
        t = get_transport(url)
        self.assertRaises((ConnectionError, NoSuchFile), t.get, '.bzr/branch')

    def test_stat(self):
        # TODO: Test stat, just try once, and if it throws, stop testing
        from stat import S_ISDIR, S_ISREG

        t = self.get_transport()

        try:
            st = t.stat('.')
        except TransportNotPossible, e:
            # This transport cannot stat
            return

        paths = ['a', 'b/', 'b/c', 'b/d/', 'b/d/e']
        sizes = [14, 0, 16, 0, 18] 
        self.build_tree(paths, transport=t, line_endings='binary')

        for path, size in zip(paths, sizes):
            st = t.stat(path)
            if path.endswith('/'):
                self.failUnless(S_ISDIR(st.st_mode))
                # directory sizes are meaningless
            else:
                self.failUnless(S_ISREG(st.st_mode))
                self.assertEqual(size, st.st_size)

        remote_stats = list(t.stat_multi(paths))
        remote_iter_stats = list(t.stat_multi(iter(paths)))

        self.assertRaises(NoSuchFile, t.stat, 'q')
        self.assertRaises(NoSuchFile, t.stat, 'b/a')

        self.assertListRaises(NoSuchFile, t.stat_multi, ['a', 'c', 'd'])
        self.assertListRaises(NoSuchFile, t.stat_multi, iter(['a', 'c', 'd']))
        self.build_tree(['subdir/', 'subdir/file'], transport=t)
        subdir = t.clone('subdir')
        subdir.stat('./file')
        subdir.stat('.')

    def test_list_dir(self):
        # TODO: Test list_dir, just try once, and if it throws, stop testing
        t = self.get_transport()
        
        if not t.listable():
            self.assertRaises(TransportNotPossible, t.list_dir, '.')
            return

        def sorted_list(d):
            l = list(t.list_dir(d))
            l.sort()
            return l

        self.assertEqual([], sorted_list('.'))
        # c2 is precisely one letter longer than c here to test that
        # suffixing is not confused.
        # a%25b checks that quoting is done consistently across transports
        tree_names = ['a', 'a%25b', 'b', 'c/', 'c/d', 'c/e', 'c2/']

        if not t.is_readonly():
            self.build_tree(tree_names, transport=t)
        else:
            self.build_tree(tree_names)

        self.assertEqual(
            ['a', 'a%2525b', 'b', 'c', 'c2'], sorted_list('.'))
        self.assertEqual(['d', 'e'], sorted_list('c'))

        if not t.is_readonly():
            t.delete('c/d')
            t.delete('b')
        else:
            os.unlink('c/d')
            os.unlink('b')
            
        self.assertEqual(['a', 'a%2525b', 'c', 'c2'], sorted_list('.'))
        self.assertEqual(['e'], sorted_list('c'))

        self.assertListRaises(PathError, t.list_dir, 'q')
        self.assertListRaises(PathError, t.list_dir, 'c/f')
        self.assertListRaises(PathError, t.list_dir, 'a')

    def test_list_dir_result_is_url_escaped(self):
        t = self.get_transport()
        if not t.listable():
            raise TestSkipped("transport not listable")

        if not t.is_readonly():
            self.build_tree(['a/', 'a/%'], transport=t)
        else:
            self.build_tree(['a/', 'a/%'])
        
        names = list(t.list_dir('a'))
        self.assertEqual(['%25'], names)
        self.assertIsInstance(names[0], str)

    def test_clone_preserve_info(self):
        t1 = self.get_transport()
        if not isinstance(t1, ConnectedTransport):
            raise TestSkipped("not a connected transport")

        t2 = t1.clone('subdir')
        self.assertEquals(t1._scheme, t2._scheme)
        self.assertEquals(t1._user, t2._user)
        self.assertEquals(t1._password, t2._password)
        self.assertEquals(t1._host, t2._host)
        self.assertEquals(t1._port, t2._port)

    def test__reuse_for(self):
        t = self.get_transport()
        if not isinstance(t, ConnectedTransport):
            raise TestSkipped("not a connected transport")

        def new_url(scheme=None, user=None, password=None,
                    host=None, port=None, path=None):
            """Build a new url from t.base chaging only parts of it.

            Only the parameters different from None will be changed.
            """
            if scheme   is None: scheme   = t._scheme
            if user     is None: user     = t._user
            if password is None: password = t._password
            if user     is None: user     = t._user
            if host     is None: host     = t._host
            if port     is None: port     = t._port
            if path     is None: path     = t._path
            return t._unsplit_url(scheme, user, password, host, port, path)

        self.assertIsNot(t, t._reuse_for(new_url(scheme='foo')))
        if t._user == 'me':
            user = 'you'
        else:
            user = 'me'
        self.assertIsNot(t, t._reuse_for(new_url(user=user)))
        # passwords are not taken into account because:
        # - it makes no sense to have two different valid passwords for the
        #   same user
        # - _password in ConnectedTransport is intended to collect what the
        #   user specified from the command-line and there are cases where the
        #   new url can contain no password (if the url was built from an
        #   existing transport.base for example)
        # - password are considered part of the credentials provided at
        #   connection creation time and as such may not be present in the url
        #   (they may be typed by the user when prompted for example)
        self.assertIs(t, t._reuse_for(new_url(password='from space')))
        # We will not connect, we can use a invalid host
        self.assertIsNot(t, t._reuse_for(new_url(host=t._host + 'bar')))
        if t._port == 1234:
            port = 4321
        else:
            port = 1234
        self.assertIsNot(t, t._reuse_for(new_url(port=port)))

    def test_connection_sharing(self):
        t = self.get_transport()
        if not isinstance(t, ConnectedTransport):
            raise TestSkipped("not a connected transport")

        c = t.clone('subdir')
        # Some transports will create the connection  only when needed
        t.has('surely_not') # Force connection
        self.assertIs(t._get_connection(), c._get_connection())

        # Temporary failure, we need to create a new dummy connection
        new_connection = object()
        t._set_connection(new_connection)
        # Check that both transports use the same connection
        self.assertIs(new_connection, t._get_connection())
        self.assertIs(new_connection, c._get_connection())

    def test_reuse_connection_for_various_paths(self):
        t = self.get_transport()
        if not isinstance(t, ConnectedTransport):
            raise TestSkipped("not a connected transport")

        t.has('surely_not') # Force connection
        self.assertIsNot(None, t._get_connection())

        subdir = t._reuse_for(t.base + 'whatever/but/deep/down/the/path')
        self.assertIsNot(t, subdir)
        self.assertIs(t._get_connection(), subdir._get_connection())

        home = subdir._reuse_for(t.base + 'home')
        self.assertIs(t._get_connection(), home._get_connection())
        self.assertIs(subdir._get_connection(), home._get_connection())

    def test_clone(self):
        # TODO: Test that clone moves up and down the filesystem
        t1 = self.get_transport()

        self.build_tree(['a', 'b/', 'b/c'], transport=t1)

        self.failUnless(t1.has('a'))
        self.failUnless(t1.has('b/c'))
        self.failIf(t1.has('c'))

        t2 = t1.clone('b')
        self.assertEqual(t1.base + 'b/', t2.base)

        self.failUnless(t2.has('c'))
        self.failIf(t2.has('a'))

        t3 = t2.clone('..')
        self.failUnless(t3.has('a'))
        self.failIf(t3.has('c'))

        self.failIf(t1.has('b/d'))
        self.failIf(t2.has('d'))
        self.failIf(t3.has('b/d'))

        if t1.is_readonly():
            open('b/d', 'wb').write('newfile\n')
        else:
            t2.put_bytes('d', 'newfile\n')

        self.failUnless(t1.has('b/d'))
        self.failUnless(t2.has('d'))
        self.failUnless(t3.has('b/d'))

    def test_clone_to_root(self):
        orig_transport = self.get_transport()
        # Repeatedly go up to a parent directory until we're at the root
        # directory of this transport
        root_transport = orig_transport
        new_transport = root_transport.clone("..")
        # as we are walking up directories, the path must be
        # growing less, except at the top
        self.assertTrue(len(new_transport.base) < len(root_transport.base)
            or new_transport.base == root_transport.base)
        while new_transport.base != root_transport.base:
            root_transport = new_transport
            new_transport = root_transport.clone("..")
            # as we are walking up directories, the path must be
            # growing less, except at the top
            self.assertTrue(len(new_transport.base) < len(root_transport.base)
                or new_transport.base == root_transport.base)

        # Cloning to "/" should take us to exactly the same location.
        self.assertEqual(root_transport.base, orig_transport.clone("/").base)
        # the abspath of "/" from the original transport should be the same
        # as the base at the root:
        self.assertEqual(orig_transport.abspath("/"), root_transport.base)

        # At the root, the URL must still end with / as its a directory
        self.assertEqual(root_transport.base[-1], '/')

    def test_clone_from_root(self):
        """At the root, cloning to a simple dir should just do string append."""
        orig_transport = self.get_transport()
        root_transport = orig_transport.clone('/')
        self.assertEqual(root_transport.base + '.bzr/',
            root_transport.clone('.bzr').base)

    def test_base_url(self):
        t = self.get_transport()
        self.assertEqual('/', t.base[-1])

    def test_relpath(self):
        t = self.get_transport()
        self.assertEqual('', t.relpath(t.base))
        # base ends with /
        self.assertEqual('', t.relpath(t.base[:-1]))
        # subdirs which dont exist should still give relpaths.
        self.assertEqual('foo', t.relpath(t.base + 'foo'))
        # trailing slash should be the same.
        self.assertEqual('foo', t.relpath(t.base + 'foo/'))

    def test_relpath_at_root(self):
        t = self.get_transport()
        # clone all the way to the top
        new_transport = t.clone('..')
        while new_transport.base != t.base:
            t = new_transport
            new_transport = t.clone('..')
        # we must be able to get a relpath below the root
        self.assertEqual('', t.relpath(t.base))
        # and a deeper one should work too
        self.assertEqual('foo/bar', t.relpath(t.base + 'foo/bar'))

    def test_abspath(self):
        # smoke test for abspath. Corner cases for backends like unix fs's
        # that have aliasing problems like symlinks should go in backend
        # specific test cases.
        transport = self.get_transport()

        self.assertEqual(transport.base + 'relpath',
                         transport.abspath('relpath'))

        # This should work without raising an error.
        transport.abspath("/")

        # the abspath of "/" and "/foo/.." should result in the same location
        self.assertEqual(transport.abspath("/"), transport.abspath("/foo/.."))

        self.assertEqual(transport.clone("/").abspath('foo'),
                         transport.abspath("/foo"))

    def test_local_abspath(self):
        transport = self.get_transport()
        try:
            p = transport.local_abspath('.')
        except (errors.NotLocalUrl, TransportNotPossible), e:
            # should be formattable
            s = str(e)
        else:
            self.assertEqual(getcwd(), p)

    def test_abspath_at_root(self):
        t = self.get_transport()
        # clone all the way to the top
        new_transport = t.clone('..')
        while new_transport.base != t.base:
            t = new_transport
            new_transport = t.clone('..')
        # we must be able to get a abspath of the root when we ask for
        # t.abspath('..') - this due to our choice that clone('..')
        # should return the root from the root, combined with the desire that
        # the url from clone('..') and from abspath('..') should be the same.
        self.assertEqual(t.base, t.abspath('..'))
        # '' should give us the root
        self.assertEqual(t.base, t.abspath(''))
        # and a path should append to the url
        self.assertEqual(t.base + 'foo', t.abspath('foo'))

    def test_iter_files_recursive(self):
        transport = self.get_transport()
        if not transport.listable():
            self.assertRaises(TransportNotPossible,
                              transport.iter_files_recursive)
            return
        self.build_tree(['isolated/',
                         'isolated/dir/',
                         'isolated/dir/foo',
                         'isolated/dir/bar',
                         'isolated/dir/b%25z', # make sure quoting is correct
                         'isolated/bar'],
                        transport=transport)
        paths = set(transport.iter_files_recursive())
        # nb the directories are not converted
        self.assertEqual(paths,
                    set(['isolated/dir/foo',
                         'isolated/dir/bar',
                         'isolated/dir/b%2525z',
                         'isolated/bar']))
        sub_transport = transport.clone('isolated')
        paths = set(sub_transport.iter_files_recursive())
        self.assertEqual(paths,
            set(['dir/foo', 'dir/bar', 'dir/b%2525z', 'bar']))

    def test_copy_tree(self):
        # TODO: test file contents and permissions are preserved. This test was
        # added just to ensure that quoting was handled correctly.
        # -- David Allouche 2006-08-11
        transport = self.get_transport()
        if not transport.listable():
            self.assertRaises(TransportNotPossible,
                              transport.iter_files_recursive)
            return
        if transport.is_readonly():
            return
        self.build_tree(['from/',
                         'from/dir/',
                         'from/dir/foo',
                         'from/dir/bar',
                         'from/dir/b%25z', # make sure quoting is correct
                         'from/bar'],
                        transport=transport)
        transport.copy_tree('from', 'to')
        paths = set(transport.iter_files_recursive())
        self.assertEqual(paths,
                    set(['from/dir/foo',
                         'from/dir/bar',
                         'from/dir/b%2525z',
                         'from/bar',
                         'to/dir/foo',
                         'to/dir/bar',
                         'to/dir/b%2525z',
                         'to/bar',]))

    def test_unicode_paths(self):
        """Test that we can read/write files with Unicode names."""
        t = self.get_transport()

        # With FAT32 and certain encodings on win32
        # '\xe5' and '\xe4' actually map to the same file
        # adding a suffix kicks in the 'preserving but insensitive'
        # route, and maintains the right files
        files = [u'\xe5.1', # a w/ circle iso-8859-1
                 u'\xe4.2', # a w/ dots iso-8859-1
                 u'\u017d', # Z with umlat iso-8859-2
                 u'\u062c', # Arabic j
                 u'\u0410', # Russian A
                 u'\u65e5', # Kanji person
                ]

        try:
            self.build_tree(files, transport=t, line_endings='binary')
        except UnicodeError:
            raise TestSkipped("cannot handle unicode paths in current encoding")

        # A plain unicode string is not a valid url
        for fname in files:
            self.assertRaises(InvalidURL, t.get, fname)

        for fname in files:
            fname_utf8 = fname.encode('utf-8')
            contents = 'contents of %s\n' % (fname_utf8,)
            self.check_transport_contents(contents, t, urlutils.escape(fname))

    def test_connect_twice_is_same_content(self):
        # check that our server (whatever it is) is accessible reliably
        # via get_transport and multiple connections share content.
        transport = self.get_transport()
        if transport.is_readonly():
            return
        transport.put_bytes('foo', 'bar')
        transport3 = self.get_transport()
        self.check_transport_contents('bar', transport3, 'foo')
        # its base should be usable.
        transport4 = get_transport(transport.base)
        self.check_transport_contents('bar', transport4, 'foo')

        # now opening at a relative url should give use a sane result:
        transport.mkdir('newdir')
        transport5 = get_transport(transport.base + "newdir")
        transport6 = transport5.clone('..')
        self.check_transport_contents('bar', transport6, 'foo')

    def test_lock_write(self):
        """Test transport-level write locks.

        These are deprecated and transports may decline to support them.
        """
        transport = self.get_transport()
        if transport.is_readonly():
            self.assertRaises(TransportNotPossible, transport.lock_write, 'foo')
            return
        transport.put_bytes('lock', '')
        try:
            lock = transport.lock_write('lock')
        except TransportNotPossible:
            return
        # TODO make this consistent on all platforms:
        # self.assertRaises(LockError, transport.lock_write, 'lock')
        lock.unlock()

    def test_lock_read(self):
        """Test transport-level read locks.

        These are deprecated and transports may decline to support them.
        """
        transport = self.get_transport()
        if transport.is_readonly():
            file('lock', 'w').close()
        else:
            transport.put_bytes('lock', '')
        try:
            lock = transport.lock_read('lock')
        except TransportNotPossible:
            return
        # TODO make this consistent on all platforms:
        # self.assertRaises(LockError, transport.lock_read, 'lock')
        lock.unlock()

    def test_readv(self):
        transport = self.get_transport()
        if transport.is_readonly():
            file('a', 'w').write('0123456789')
        else:
            transport.put_bytes('a', '0123456789')

        d = list(transport.readv('a', ((0, 1),)))
        self.assertEqual(d[0], (0, '0'))

        d = list(transport.readv('a', ((0, 1), (1, 1), (3, 2), (9, 1))))
        self.assertEqual(d[0], (0, '0'))
        self.assertEqual(d[1], (1, '1'))
        self.assertEqual(d[2], (3, '34'))
        self.assertEqual(d[3], (9, '9'))

    def test_readv_out_of_order(self):
        transport = self.get_transport()
        if transport.is_readonly():
            file('a', 'w').write('0123456789')
        else:
            transport.put_bytes('a', '01234567890')

        d = list(transport.readv('a', ((1, 1), (9, 1), (0, 1), (3, 2))))
        self.assertEqual(d[0], (1, '1'))
        self.assertEqual(d[1], (9, '9'))
        self.assertEqual(d[2], (0, '0'))
        self.assertEqual(d[3], (3, '34'))

    def test_readv_with_adjust_for_latency(self):
        transport = self.get_transport()
        # the adjust for latency flag expands the data region returned
        # according to a per-transport heuristic, so testing is a little
        # tricky as we need more data than the largest combining that our
        # transports do. To accomodate this we generate random data and cross
        # reference the returned data with the random data. To avoid doing
        # multiple large random byte look ups we do several tests on the same
        # backing data.
        content = osutils.rand_bytes(200*1024)
<<<<<<< HEAD
=======
        content_size = len(content)
>>>>>>> 1000d6ed
        if transport.is_readonly():
            file('a', 'w').write(content)
        else:
            transport.put_bytes('a', content)
        def check_result_data(result_vector):
            for item in result_vector:
                data_len = len(item[1])
                self.assertEqual(content[item[0]:item[0] + data_len], item[1])

        # start corner case
        result = list(transport.readv('a', ((0, 30),),
<<<<<<< HEAD
            adjust_for_latency=True))
=======
            adjust_for_latency=True, upper_limit=content_size))
>>>>>>> 1000d6ed
        # we expect 1 result, from 0, to something > 30
        self.assertEqual(1, len(result))
        self.assertEqual(0, result[0][0])
        self.assertTrue(len(result[0][1]) >= 30)
        check_result_data(result)
        # end of file corner case
        result = list(transport.readv('a', ((204700, 100),),
<<<<<<< HEAD
            adjust_for_latency=True))
=======
            adjust_for_latency=True, upper_limit=content_size))
>>>>>>> 1000d6ed
        # we expect 1 result, from 204800- its length, to the end
        self.assertEqual(1, len(result))
        data_len = len(result[0][1])
        self.assertEqual(204800-data_len, result[0][0])
        self.assertTrue(data_len >= 100)
        check_result_data(result)
        # out of order ranges are made in order
        result = list(transport.readv('a', ((204700, 100), (0, 50)),
<<<<<<< HEAD
            adjust_for_latency=True))
=======
            adjust_for_latency=True, upper_limit=content_size))
>>>>>>> 1000d6ed
        # we expect 2 results, in order, start and end.
        self.assertEqual(2, len(result))
        # start
        data_len = len(result[0][1])
        self.assertEqual(0, result[0][0])
        self.assertTrue(data_len >= 30)
        # end
        data_len = len(result[1][1])
        self.assertEqual(204800-data_len, result[1][0])
        self.assertTrue(data_len >= 100)
        check_result_data(result)
        # close ranges get combined (even if out of order)
        for request_vector in [((400,50), (800, 234)), ((800, 234), (400,50))]:
            result = list(transport.readv('a', request_vector,
<<<<<<< HEAD
                adjust_for_latency=True))
=======
                adjust_for_latency=True, upper_limit=content_size))
>>>>>>> 1000d6ed
            self.assertEqual(1, len(result))
            data_len = len(result[0][1])
            # minimmum length is from 400 to 1034 - 634
            self.assertTrue(data_len >= 634)
            # must contain the region 400 to 1034
            self.assertTrue(result[0][0] <= 400)
            self.assertTrue(result[0][0] + data_len >= 1034)
            check_result_data(result)
        

    def test_get_with_open_write_stream_sees_all_content(self):
        t = self.get_transport()
        if t.is_readonly():
            return
        handle = t.open_write_stream('foo')
        try:
            handle.write('bcd')
            self.assertEqual([(0, 'b'), (2, 'd')], list(t.readv('foo', ((0,1), (2,1)))))
        finally:
            handle.close()

    def test_get_smart_medium(self):
        """All transports must either give a smart medium, or know they can't.
        """
        transport = self.get_transport()
        try:
            client_medium = transport.get_smart_medium()
            self.assertIsInstance(client_medium, medium.SmartClientMedium)
        except errors.NoSmartMedium:
            # as long as we got it we're fine
            pass

    def test_readv_short_read(self):
        transport = self.get_transport()
        if transport.is_readonly():
            file('a', 'w').write('0123456789')
        else:
            transport.put_bytes('a', '01234567890')

        # This is intentionally reading off the end of the file
        # since we are sure that it cannot get there
        self.assertListRaises((errors.ShortReadvError, errors.InvalidRange,
                               # Can be raised by paramiko
                               AssertionError),
                              transport.readv, 'a', [(1,1), (8,10)])

        # This is trying to seek past the end of the file, it should
        # also raise a special error
        self.assertListRaises((errors.ShortReadvError, errors.InvalidRange),
                              transport.readv, 'a', [(12,2)])<|MERGE_RESOLUTION|>--- conflicted
+++ resolved
@@ -1498,10 +1498,7 @@
         # multiple large random byte look ups we do several tests on the same
         # backing data.
         content = osutils.rand_bytes(200*1024)
-<<<<<<< HEAD
-=======
         content_size = len(content)
->>>>>>> 1000d6ed
         if transport.is_readonly():
             file('a', 'w').write(content)
         else:
@@ -1513,11 +1510,7 @@
 
         # start corner case
         result = list(transport.readv('a', ((0, 30),),
-<<<<<<< HEAD
-            adjust_for_latency=True))
-=======
             adjust_for_latency=True, upper_limit=content_size))
->>>>>>> 1000d6ed
         # we expect 1 result, from 0, to something > 30
         self.assertEqual(1, len(result))
         self.assertEqual(0, result[0][0])
@@ -1525,11 +1518,7 @@
         check_result_data(result)
         # end of file corner case
         result = list(transport.readv('a', ((204700, 100),),
-<<<<<<< HEAD
-            adjust_for_latency=True))
-=======
             adjust_for_latency=True, upper_limit=content_size))
->>>>>>> 1000d6ed
         # we expect 1 result, from 204800- its length, to the end
         self.assertEqual(1, len(result))
         data_len = len(result[0][1])
@@ -1538,11 +1527,7 @@
         check_result_data(result)
         # out of order ranges are made in order
         result = list(transport.readv('a', ((204700, 100), (0, 50)),
-<<<<<<< HEAD
-            adjust_for_latency=True))
-=======
             adjust_for_latency=True, upper_limit=content_size))
->>>>>>> 1000d6ed
         # we expect 2 results, in order, start and end.
         self.assertEqual(2, len(result))
         # start
@@ -1557,11 +1542,7 @@
         # close ranges get combined (even if out of order)
         for request_vector in [((400,50), (800, 234)), ((800, 234), (400,50))]:
             result = list(transport.readv('a', request_vector,
-<<<<<<< HEAD
-                adjust_for_latency=True))
-=======
                 adjust_for_latency=True, upper_limit=content_size))
->>>>>>> 1000d6ed
             self.assertEqual(1, len(result))
             data_len = len(result[0][1])
             # minimmum length is from 400 to 1034 - 634
