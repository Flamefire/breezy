--- conflicted
+++ resolved
@@ -26,49 +26,6 @@
 from StringIO import StringIO as pyStringIO
 import stat
 import sys
-<<<<<<< HEAD
-
-from bzrlib.errors import (DirectoryNotEmpty, NoSuchFile, FileExists,
-                           LockError, PathError,
-                           TransportNotPossible, ConnectionError,
-                           InvalidURL)
-from bzrlib.osutils import getcwd
-from bzrlib.tests import TestCaseInTempDir, TestSkipped
-from bzrlib.transport import memory
-import bzrlib.transport
-import bzrlib.urlutils as urlutils
-
-
-def _append(fn, txt):
-    """Append the given text (file-like object) to the supplied filename."""
-    f = open(fn, 'ab')
-    try:
-        f.write(txt.read())
-    finally:
-        f.close()
-
-
-class TestTransportImplementation(TestCaseInTempDir):
-    """Implementation verification for transports.
-    
-    To verify a transport we need a server factory, which is a callable
-    that accepts no parameters and returns an implementation of
-    bzrlib.transport.Server.
-    
-    That Server is then used to construct transport instances and test
-    the transport via loopback activity.
-
-    Currently this assumes that the Transport object is connected to the 
-    current working directory.  So that whatever is done 
-    through the transport, should show up in the working 
-    directory, and vice-versa. This is a bug, because its possible to have
-    URL schemes which provide access to something that may not be 
-    result in storage on the local disk, i.e. due to file system limits, or 
-    due to it being a database or some other non-filesystem tool.
-
-    This also tests to make sure that the functions work with both
-    generators and lists (assuming iter(list) is effectively a generator)
-=======
 import unittest
 
 from bzrlib import (
@@ -110,7 +67,6 @@
     This is done by copying the test once for each transport and injecting
     the transport_class and transport_server classes into each copy. Each copy
     is also given a new id() to make it easy to identify.
->>>>>>> ebdefa04
     """
 
     def __init__(self):
@@ -1373,8 +1329,6 @@
         self.assertEqual(transport.base + 'relpath',
                          transport.abspath('relpath'))
 
-<<<<<<< HEAD
-=======
         # This should work without raising an error.
         transport.abspath("/")
 
@@ -1384,19 +1338,13 @@
         self.assertEqual(transport.clone("/").abspath('foo'),
                          transport.abspath("/foo"))
 
->>>>>>> ebdefa04
     def test_local_abspath(self):
         transport = self.get_transport()
         try:
             p = transport.local_abspath('.')
-<<<<<<< HEAD
-        except TransportNotPossible:
-            pass # This is not a local transport
-=======
         except (errors.NotLocalUrl, TransportNotPossible), e:
             # should be formattable
             s = str(e)
->>>>>>> ebdefa04
         else:
             self.assertEqual(getcwd(), p)
 
@@ -1490,32 +1438,6 @@
 
         try:
             self.build_tree(files, transport=t, line_endings='binary')
-        except UnicodeError:
-            raise TestSkipped("cannot handle unicode paths in current encoding")
-
-        # A plain unicode string is not a valid url
-        for fname in files:
-            self.assertRaises(InvalidURL, t.get, fname)
-
-        for fname in files:
-            fname_utf8 = fname.encode('utf-8')
-            contents = 'contents of %s\n' % (fname_utf8,)
-            self.check_transport_contents(contents, t, urlutils.escape(fname))
-
-    def test_unicode_paths(self):
-        """Test that we can read/write files with Unicode names."""
-        t = self.get_transport()
-
-        files = [u'\xe5', # a w/ circle iso-8859-1
-                 u'\xe4', # a w/ dots iso-8859-1
-                 u'\u017d', # Z with umlat iso-8859-2
-                 u'\u062c', # Arabic j
-                 u'\u0410', # Russian A
-                 u'\u65e5', # Kanji person
-                ]
-
-        try:
-            self.build_tree(files, transport=t)
         except UnicodeError:
             raise TestSkipped("cannot handle unicode paths in current encoding")
 
