# Copyright (C) 2004, 2005, 2006 by Canonical Ltd
#
# This program is free software; you can redistribute it and/or modify
# it under the terms of the GNU General Public License as published by
# the Free Software Foundation; either version 2 of the License, or
# (at your option) any later version.
#
# This program is distributed in the hope that it will be useful,
# but WITHOUT ANY WARRANTY; without even the implied warranty of
# MERCHANTABILITY or FITNESS FOR A PARTICULAR PURPOSE.  See the
# GNU General Public License for more details.
#
# You should have received a copy of the GNU General Public License
# along with this program; if not, write to the Free Software
# Foundation, Inc., 59 Temple Place, Suite 330, Boston, MA  02111-1307  USA

"""Tests for Transport implementations.

Transport implementations tested here are supplied by
TransportTestProviderAdapter.
"""

import os
from cStringIO import StringIO
import stat
import sys

from bzrlib import (
    osutils,
    symbol_versioning,
    urlutils,
    )
from bzrlib.errors import (DirectoryNotEmpty, NoSuchFile, FileExists,
                           LockError, PathError,
                           TransportNotPossible, ConnectionError,
                           InvalidURL)
from bzrlib.osutils import getcwd
from bzrlib.tests import TestCaseInTempDir, TestSkipped
from bzrlib.tests.test_transport import TestTransportImplementation
from bzrlib.transport import memory
import bzrlib.transport


def _append(fn, txt):
    """Append the given text (file-like object) to the supplied filename."""
    f = open(fn, 'ab')
    try:
        f.write(txt.read())
    finally:
        f.close()


class TransportTests(TestTransportImplementation):

    def check_transport_contents(self, content, transport, relpath):
        """Check that transport.get(relpath).read() == content."""
        self.assertEqualDiff(content, transport.get(relpath).read())

    def assertListRaises(self, excClass, func, *args, **kwargs):
        """Fail unless excClass is raised when the iterator from func is used.
        
        Many transport functions can return generators this makes sure
        to wrap them in a list() call to make sure the whole generator
        is run, and that the proper exception is raised.
        """
        try:
            list(func(*args, **kwargs))
        except excClass:
            return
        else:
            if hasattr(excClass,'__name__'): excName = excClass.__name__
            else: excName = str(excClass)
            raise self.failureException, "%s not raised" % excName

    def test_has(self):
        t = self.get_transport()

        files = ['a', 'b', 'e', 'g', '%']
        self.build_tree(files, transport=t)
        self.assertEqual(True, t.has('a'))
        self.assertEqual(False, t.has('c'))
        self.assertEqual(True, t.has(urlutils.escape('%')))
        self.assertEqual(list(t.has_multi(['a', 'b', 'c', 'd', 'e', 'f', 'g', 'h'])),
                [True, True, False, False, True, False, True, False])
        self.assertEqual(True, t.has_any(['a', 'b', 'c']))
        self.assertEqual(False, t.has_any(['c', 'd', 'f', urlutils.escape('%%')]))
        self.assertEqual(list(t.has_multi(iter(['a', 'b', 'c', 'd', 'e', 'f', 'g', 'h']))),
                [True, True, False, False, True, False, True, False])
        self.assertEqual(False, t.has_any(['c', 'c', 'c']))
        self.assertEqual(True, t.has_any(['b', 'b', 'b']))

    def test_get(self):
        t = self.get_transport()

        files = ['a', 'b', 'e', 'g']
        contents = ['contents of a\n',
                    'contents of b\n',
                    'contents of e\n',
                    'contents of g\n',
                    ]
        self.build_tree(files, transport=t, line_endings='binary')
        self.check_transport_contents('contents of a\n', t, 'a')
        content_f = t.get_multi(files)
        for content, f in zip(contents, content_f):
            self.assertEqual(content, f.read())

        content_f = t.get_multi(iter(files))
        for content, f in zip(contents, content_f):
            self.assertEqual(content, f.read())

        self.assertRaises(NoSuchFile, t.get, 'c')
        self.assertListRaises(NoSuchFile, t.get_multi, ['a', 'b', 'c'])
        self.assertListRaises(NoSuchFile, t.get_multi, iter(['a', 'b', 'c']))

    def test_get_bytes(self):
        t = self.get_transport()

        files = ['a', 'b', 'e', 'g']
        contents = ['contents of a\n',
                    'contents of b\n',
                    'contents of e\n',
                    'contents of g\n',
                    ]
        self.build_tree(files, transport=t, line_endings='binary')
        self.check_transport_contents('contents of a\n', t, 'a')

        for content, fname in zip(contents, files):
            self.assertEqual(content, t.get_bytes(fname))

        self.assertRaises(NoSuchFile, t.get_bytes, 'c')

    def test_put(self):
        t = self.get_transport()

        if t.is_readonly():
            return

        deprecation_msg = symbol_versioning.deprecation_string(
            t.put, symbol_versioning.zero_eleven)
        self.callDeprecated([deprecation_msg],
                            t.put, 'a', 'string\ncontents\n')
        self.check_transport_contents('string\ncontents\n', t, 'a')

        self.callDeprecated([deprecation_msg],
                            t.put, 'b', StringIO('file-like\ncontents\n'))
        self.check_transport_contents('file-like\ncontents\n', t, 'b')

    def test_put_multi(self):
        t = self.get_transport()

        if t.is_readonly():
            return
        deprecation_msg = symbol_versioning.deprecation_string(
            t.put_multi, symbol_versioning.zero_eleven)
        self.assertEqual(2, self.callDeprecated([deprecation_msg],
            t.put_multi, [('a', StringIO('new\ncontents for\na\n')),
                          ('d', StringIO('contents\nfor d\n'))]
            ))
        self.assertEqual(list(t.has_multi(['a', 'b', 'c', 'd'])),
                [True, False, False, True])
        self.check_transport_contents('new\ncontents for\na\n', t, 'a')
        self.check_transport_contents('contents\nfor d\n', t, 'd')

        self.assertEqual(2, self.callDeprecated([deprecation_msg],
            t.put_multi, iter([('a', StringIO('diff\ncontents for\na\n')),
                              ('d', StringIO('another contents\nfor d\n'))])
            ))
        self.check_transport_contents('diff\ncontents for\na\n', t, 'a')
        self.check_transport_contents('another contents\nfor d\n', t, 'd')

    def test_put_file(self):
        t = self.get_transport()

        if t.is_readonly():
            self.assertRaises(TransportNotPossible,
                    t.put_file, 'a', StringIO('some text for a\n'))
            return

        t.put_file('a', StringIO('some text for a\n'))
        self.failUnless(t.has('a'))
        self.check_transport_contents('some text for a\n', t, 'a')
        # Put also replaces contents
        t.put_file('a', StringIO('new\ncontents for\na\n'))
        self.check_transport_contents('new\ncontents for\na\n', t, 'a')
        self.assertRaises(NoSuchFile,
                          t.put_file, 'path/doesnt/exist/c',
                              StringIO('contents'))

    def test_put_bytes(self):
        t = self.get_transport()

        if t.is_readonly():
            self.assertRaises(TransportNotPossible,
                    t.put_bytes, 'a', 'some text for a\n')
            return

        t.put_bytes('a', 'some text for a\n')
        self.failUnless(t.has('a'))
        self.check_transport_contents('some text for a\n', t, 'a')

        # The contents should be overwritten
        t.put_bytes('a', 'new text for a\n')
        self.check_transport_contents('new text for a\n', t, 'a')

        self.assertRaises(NoSuchFile,
                          t.put_bytes, 'path/doesnt/exist/c', 'contents')

    def test_non_atomic_put_file(self):
        t = self.get_transport()

        if t.is_readonly():
            self.assertRaises(TransportNotPossible,
                    t.non_atomic_put_file, 'a', StringIO('some text for a\n'))
            return

        self.failIf(t.has('a'))
        t.non_atomic_put_file('a', StringIO('some text for a\n'))
        self.failUnless(t.has('a'))
        self.check_transport_contents('some text for a\n', t, 'a')
        # Put also replaces contents
        t.non_atomic_put_file('a', StringIO('new\ncontents for\na\n'))
        self.check_transport_contents('new\ncontents for\na\n', t, 'a')

        # Make sure we can create another file
        t.non_atomic_put_file('d', StringIO('contents for\nd\n'))
        # And overwrite 'a' with empty contents
        t.non_atomic_put_file('a', StringIO(''))
        self.check_transport_contents('contents for\nd\n', t, 'd')
        self.check_transport_contents('', t, 'a')

        self.assertRaises(NoSuchFile, t.non_atomic_put_file, 'no/such/path',
                                       StringIO('contents\n'))
        # Now test the create_parent flag
        self.assertRaises(NoSuchFile, t.non_atomic_put_file, 'dir/a',
                                       StringIO('contents\n'))
        self.failIf(t.has('dir/a'))
        t.non_atomic_put_file('dir/a', StringIO('contents for dir/a\n'),
                              create_parent_dir=True)
        self.check_transport_contents('contents for dir/a\n', t, 'dir/a')
        
        # But we still get NoSuchFile if we can't make the parent dir
        self.assertRaises(NoSuchFile, t.non_atomic_put_file, 'not/there/a',
                                       StringIO('contents\n'),
                                       create_parent_dir=True)

    def test_non_atomic_put_bytes(self):
        t = self.get_transport()

        if t.is_readonly():
            self.assertRaises(TransportNotPossible,
                    t.non_atomic_put_bytes, 'a', 'some text for a\n')
            return

        self.failIf(t.has('a'))
        t.non_atomic_put_bytes('a', 'some text for a\n')
        self.failUnless(t.has('a'))
        self.check_transport_contents('some text for a\n', t, 'a')
        # Put also replaces contents
        t.non_atomic_put_bytes('a', 'new\ncontents for\na\n')
        self.check_transport_contents('new\ncontents for\na\n', t, 'a')

        # Make sure we can create another file
        t.non_atomic_put_bytes('d', 'contents for\nd\n')
        # And overwrite 'a' with empty contents
        t.non_atomic_put_bytes('a', '')
        self.check_transport_contents('contents for\nd\n', t, 'd')
        self.check_transport_contents('', t, 'a')

        self.assertRaises(NoSuchFile, t.non_atomic_put_bytes, 'no/such/path',
                                       'contents\n')
        # Now test the create_parent flag
        self.assertRaises(NoSuchFile, t.non_atomic_put_bytes, 'dir/a',
                                       'contents\n')
        self.failIf(t.has('dir/a'))
        t.non_atomic_put_bytes('dir/a', 'contents for dir/a\n',
                               create_parent_dir=True)
        self.check_transport_contents('contents for dir/a\n', t, 'dir/a')
        
        # But we still get NoSuchFile if we can't make the parent dir
        self.assertRaises(NoSuchFile, t.non_atomic_put_bytes, 'not/there/a',
                                       'contents\n',
                                       create_parent_dir=True)

    def test_put_file_permissions(self):

<<<<<<< HEAD
    def test_non_atomic_put(self):
        t = self.get_transport()

        if t.is_readonly():
            self.assertRaises(TransportNotPossible,
                    t.non_atomic_put, 'a', StringIO('some text for a\n'))
            return

        self.failIf(t.has('a'))
        t.non_atomic_put('a', StringIO('some text for a\n'))
        self.failUnless(t.has('a'))
        self.check_transport_contents('some text for a\n', t, 'a')
        # Put also replaces contents
        t.non_atomic_put('a', StringIO('new\ncontents for\na\n'))
        self.check_transport_contents('new\ncontents for\na\n', t, 'a')

        # Make sure we can create another file
        t.non_atomic_put('d', StringIO('contents for\nd\n'))
        # And overwrite 'a' with empty contents
        t.non_atomic_put('a', StringIO(''))
        self.check_transport_contents('contents for\nd\n', t, 'd')
        self.check_transport_contents('', t, 'a')

        self.assertRaises(NoSuchFile, t.non_atomic_put, 'no/such/path',
                                       StringIO('contents\n'))
        # Now test the create_parent flag
        self.assertRaises(NoSuchFile, t.non_atomic_put, 'dir/a',
                                       StringIO('contents\n'))
        self.failIf(t.has('dir/a'))
        t.non_atomic_put('dir/a', StringIO('contents for dir/a\n'),
                         create_parent_dir=True)
        self.check_transport_contents('contents for dir/a\n', t, 'dir/a')
        
        # But we still get NoSuchFile if we can't make the parent dir
        self.assertRaises(NoSuchFile, t.non_atomic_put, 'not/there/a',
                                       StringIO('contents\n'))

    def test_put_permissions(self):
=======
>>>>>>> 9a5db345
        t = self.get_transport()

        if t.is_readonly():
            return
        if not t._can_roundtrip_unix_modebits():
            # Can't roundtrip, so no need to run this test
            return
        t.put_file('mode644', StringIO('test text\n'), mode=0644)
        self.assertTransportMode(t, 'mode644', 0644)
        t.put_file('mode666', StringIO('test text\n'), mode=0666)
        self.assertTransportMode(t, 'mode666', 0666)
        t.put_file('mode600', StringIO('test text\n'), mode=0600)
        self.assertTransportMode(t, 'mode600', 0600)
        # Yes, you can put a file such that it becomes readonly
        t.put_file('mode400', StringIO('test text\n'), mode=0400)
        self.assertTransportMode(t, 'mode400', 0400)

        # XXX: put_multi is deprecated, so do we really care anymore?
        deprecation_msg = symbol_versioning.deprecation_string(
            t.put_multi, symbol_versioning.zero_eleven)
        self.callDeprecated([deprecation_msg],
            t.put_multi, [('mmode644', StringIO('text\n'))], mode=0644)
        self.assertTransportMode(t, 'mmode644', 0644)

        # The default permissions should be based on the current umask
        umask = osutils.get_umask()
        t.put_file('nomode', StringIO('test text\n'), mode=None)
        self.assertTransportMode(t, 'nomode', 0666 & ~umask)
        
    def test_put_bytes_permissions(self):
        t = self.get_transport()

        if t.is_readonly():
            return
        if not t._can_roundtrip_unix_modebits():
            # Can't roundtrip, so no need to run this test
            return
        t.put_bytes('mode644', 'test text\n', mode=0644)
        self.assertTransportMode(t, 'mode644', 0644)
        t.put_bytes('mode666', 'test text\n', mode=0666)
        self.assertTransportMode(t, 'mode666', 0666)
        t.put_bytes('mode600', 'test text\n', mode=0600)
        self.assertTransportMode(t, 'mode600', 0600)
        # Yes, you can put_bytes a file such that it becomes readonly
        t.put_bytes('mode400', 'test text\n', mode=0400)
        self.assertTransportMode(t, 'mode400', 0400)

        # The default permissions should be based on the current umask
        umask = osutils.get_umask()
        t.put_bytes('nomode', 'test text\n', mode=None)
        self.assertTransportMode(t, 'nomode', 0666 & ~umask)
        
    def test_non_atomic_put_file_permissions(self):
        t = self.get_transport()

        if t.is_readonly():
            return
        if not t._can_roundtrip_unix_modebits():
            # Can't roundtrip, so no need to run this test
            return
        t.non_atomic_put_file('mode644', StringIO('test text\n'), mode=0644)
        self.assertTransportMode(t, 'mode644', 0644)
        t.non_atomic_put_file('mode666', StringIO('test text\n'), mode=0666)
        self.assertTransportMode(t, 'mode666', 0666)
        t.non_atomic_put_file('mode600', StringIO('test text\n'), mode=0600)
        self.assertTransportMode(t, 'mode600', 0600)
        # Yes, you can non_atomic_put_file a file such that it becomes readonly
        t.non_atomic_put_file('mode400', StringIO('test text\n'), mode=0400)
        self.assertTransportMode(t, 'mode400', 0400)

        # The default permissions should be based on the current umask
        umask = osutils.get_umask()
        t.non_atomic_put_file('nomode', StringIO('test text\n'), mode=None)
        self.assertTransportMode(t, 'nomode', 0666 & ~umask)
        
    def test_non_atomic_put_bytes_permissions(self):
        t = self.get_transport()

        if t.is_readonly():
            return
        if not t._can_roundtrip_unix_modebits():
            # Can't roundtrip, so no need to run this test
            return
        t.non_atomic_put_bytes('mode644', 'test text\n', mode=0644)
        self.assertTransportMode(t, 'mode644', 0644)
        t.non_atomic_put_bytes('mode666', 'test text\n', mode=0666)
        self.assertTransportMode(t, 'mode666', 0666)
        t.non_atomic_put_bytes('mode600', 'test text\n', mode=0600)
        self.assertTransportMode(t, 'mode600', 0600)
        t.non_atomic_put_bytes('mode400', 'test text\n', mode=0400)
        self.assertTransportMode(t, 'mode400', 0400)

        # The default permissions should be based on the current umask
        umask = osutils.get_umask()
        t.non_atomic_put_bytes('nomode', 'test text\n', mode=None)
        self.assertTransportMode(t, 'nomode', 0666 & ~umask)
        
    def test_non_atomic_put_permissions(self):
        t = self.get_transport()

        if t.is_readonly():
            return
        if not t._can_roundtrip_unix_modebits():
            # Can't roundtrip, so no need to run this test
            return
        t.non_atomic_put('mode644', StringIO('test text\n'), mode=0644)
        self.assertTransportMode(t, 'mode644', 0644)
        t.non_atomic_put('mode666', StringIO('test text\n'), mode=0666)
        self.assertTransportMode(t, 'mode666', 0666)
        t.non_atomic_put('mode600', StringIO('test text\n'), mode=0600)
        self.assertTransportMode(t, 'mode600', 0600)
        # Yes, you can non_atomic_put a file such that it becomes readonly
        t.non_atomic_put('mode400', StringIO('test text\n'), mode=0400)
        self.assertTransportMode(t, 'mode400', 0400)

        # The default permissions should be based on the current umask
        umask = osutils.get_umask()
        t.non_atomic_put('nomode', StringIO('test text\n'), mode=None)
        self.assertTransportMode(t, 'nomode', 0666 & ~umask)
        
    def test_mkdir(self):
        t = self.get_transport()

        if t.is_readonly():
            # cannot mkdir on readonly transports. We're not testing for 
            # cache coherency because cache behaviour is not currently
            # defined for the transport interface.
            self.assertRaises(TransportNotPossible, t.mkdir, '.')
            self.assertRaises(TransportNotPossible, t.mkdir, 'new_dir')
            self.assertRaises(TransportNotPossible, t.mkdir_multi, ['new_dir'])
            self.assertRaises(TransportNotPossible, t.mkdir, 'path/doesnt/exist')
            return
        # Test mkdir
        t.mkdir('dir_a')
        self.assertEqual(t.has('dir_a'), True)
        self.assertEqual(t.has('dir_b'), False)

        t.mkdir('dir_b')
        self.assertEqual(t.has('dir_b'), True)

        t.mkdir_multi(['dir_c', 'dir_d'])

        t.mkdir_multi(iter(['dir_e', 'dir_f']))
        self.assertEqual(list(t.has_multi(
            ['dir_a', 'dir_b', 'dir_c', 'dir_q',
             'dir_d', 'dir_e', 'dir_f', 'dir_b'])),
            [True, True, True, False,
             True, True, True, True])

        # we were testing that a local mkdir followed by a transport
        # mkdir failed thusly, but given that we * in one process * do not
        # concurrently fiddle with disk dirs and then use transport to do 
        # things, the win here seems marginal compared to the constraint on
        # the interface. RBC 20051227
        t.mkdir('dir_g')
        self.assertRaises(FileExists, t.mkdir, 'dir_g')

        # Test get/put in sub-directories
        t.put_bytes('dir_a/a', 'contents of dir_a/a')
        t.put_file('dir_b/b', StringIO('contents of dir_b/b'))
        self.check_transport_contents('contents of dir_a/a', t, 'dir_a/a')
        self.check_transport_contents('contents of dir_b/b', t, 'dir_b/b')

        # mkdir of a dir with an absent parent
        self.assertRaises(NoSuchFile, t.mkdir, 'missing/dir')

    def test_mkdir_permissions(self):
        t = self.get_transport()
        if t.is_readonly():
            return
        if not t._can_roundtrip_unix_modebits():
            # no sense testing on this transport
            return
        # Test mkdir with a mode
        t.mkdir('dmode755', mode=0755)
        self.assertTransportMode(t, 'dmode755', 0755)
        t.mkdir('dmode555', mode=0555)
        self.assertTransportMode(t, 'dmode555', 0555)
        t.mkdir('dmode777', mode=0777)
        self.assertTransportMode(t, 'dmode777', 0777)
        t.mkdir('dmode700', mode=0700)
        self.assertTransportMode(t, 'dmode700', 0700)
        t.mkdir_multi(['mdmode755'], mode=0755)
        self.assertTransportMode(t, 'mdmode755', 0755)

        # Default mode should be based on umask
        umask = osutils.get_umask()
        t.mkdir('dnomode', mode=None)
        self.assertTransportMode(t, 'dnomode', 0777 & ~umask)

    def test_copy_to(self):
        # FIXME: test:   same server to same server (partly done)
        # same protocol two servers
        # and    different protocols (done for now except for MemoryTransport.
        # - RBC 20060122
        from bzrlib.transport.memory import MemoryTransport

        def simple_copy_files(transport_from, transport_to):
            files = ['a', 'b', 'c', 'd']
            self.build_tree(files, transport=transport_from)
            self.assertEqual(4, transport_from.copy_to(files, transport_to))
            for f in files:
                self.check_transport_contents(transport_to.get(f).read(),
                                              transport_from, f)

        t = self.get_transport()
        temp_transport = MemoryTransport('memory:///')
        simple_copy_files(t, temp_transport)
        if not t.is_readonly():
            t.mkdir('copy_to_simple')
            t2 = t.clone('copy_to_simple')
            simple_copy_files(t, t2)


        # Test that copying into a missing directory raises
        # NoSuchFile
        if t.is_readonly():
            self.build_tree(['e/', 'e/f'])
        else:
            t.mkdir('e')
            t.put_bytes('e/f', 'contents of e')
        self.assertRaises(NoSuchFile, t.copy_to, ['e/f'], temp_transport)
        temp_transport.mkdir('e')
        t.copy_to(['e/f'], temp_transport)

        del temp_transport
        temp_transport = MemoryTransport('memory:///')

        files = ['a', 'b', 'c', 'd']
        t.copy_to(iter(files), temp_transport)
        for f in files:
            self.check_transport_contents(temp_transport.get(f).read(),
                                          t, f)
        del temp_transport

        for mode in (0666, 0644, 0600, 0400):
            temp_transport = MemoryTransport("memory:///")
            t.copy_to(files, temp_transport, mode=mode)
            for f in files:
                self.assertTransportMode(temp_transport, f, mode)

    def test_append(self):
        t = self.get_transport()

        if t.is_readonly():
            return
        t.put_bytes('a', 'diff\ncontents for\na\n')
        t.put_bytes('b', 'contents\nfor b\n')

        deprecation_msg = symbol_versioning.deprecation_string(
            t.append, symbol_versioning.zero_eleven)
        self.assertEqual(20, self.callDeprecated([deprecation_msg],
            t.append, 'a', StringIO('add\nsome\nmore\ncontents\n')))

        self.check_transport_contents(
            'diff\ncontents for\na\nadd\nsome\nmore\ncontents\n',
            t, 'a')

        # And we can create new files, too
        self.assertEqual(0, self.callDeprecated([deprecation_msg],
            t.append, 'c', StringIO('some text\nfor a missing file\n')))
        self.check_transport_contents('some text\nfor a missing file\n',
                                      t, 'c')
    def test_append_file(self):
        t = self.get_transport()

        if t.is_readonly():
            self.assertRaises(TransportNotPossible,
                    t.append_file, 'a', 'add\nsome\nmore\ncontents\n')
            return
        t.put_bytes('a', 'diff\ncontents for\na\n')
        t.put_bytes('b', 'contents\nfor b\n')

        self.assertEqual(20,
            t.append_file('a', StringIO('add\nsome\nmore\ncontents\n')))

        self.check_transport_contents(
            'diff\ncontents for\na\nadd\nsome\nmore\ncontents\n',
            t, 'a')

        # a file with no parent should fail..
        self.assertRaises(NoSuchFile,
                          t.append_file, 'missing/path', StringIO('content'))

        # And we can create new files, too
        self.assertEqual(0,
            t.append_file('c', StringIO('some text\nfor a missing file\n')))
        self.check_transport_contents('some text\nfor a missing file\n',
                                      t, 'c')

    def test_append_bytes(self):
        t = self.get_transport()

        if t.is_readonly():
            self.assertRaises(TransportNotPossible,
                    t.append_bytes, 'a', 'add\nsome\nmore\ncontents\n')
            return

        self.assertEqual(0, t.append_bytes('a', 'diff\ncontents for\na\n'))
        self.assertEqual(0, t.append_bytes('b', 'contents\nfor b\n'))

        self.assertEqual(20,
            t.append_bytes('a', 'add\nsome\nmore\ncontents\n'))

        self.check_transport_contents(
            'diff\ncontents for\na\nadd\nsome\nmore\ncontents\n',
            t, 'a')

        # a file with no parent should fail..
        self.assertRaises(NoSuchFile,
                          t.append_bytes, 'missing/path', 'content')

    def test_append_multi(self):
        t = self.get_transport()

        if t.is_readonly():
            return
        t.put_bytes('a', 'diff\ncontents for\na\n'
                         'add\nsome\nmore\ncontents\n')
        t.put_bytes('b', 'contents\nfor b\n')

        self.assertEqual((43, 15),
            t.append_multi([('a', StringIO('and\nthen\nsome\nmore\n')),
                            ('b', StringIO('some\nmore\nfor\nb\n'))]))

        self.check_transport_contents(
            'diff\ncontents for\na\n'
            'add\nsome\nmore\ncontents\n'
            'and\nthen\nsome\nmore\n',
            t, 'a')
        self.check_transport_contents(
                'contents\nfor b\n'
                'some\nmore\nfor\nb\n',
                t, 'b')

        self.assertEqual((62, 31),
            t.append_multi(iter([('a', StringIO('a little bit more\n')),
                                 ('b', StringIO('from an iterator\n'))])))
        self.check_transport_contents(
            'diff\ncontents for\na\n'
            'add\nsome\nmore\ncontents\n'
            'and\nthen\nsome\nmore\n'
            'a little bit more\n',
            t, 'a')
        self.check_transport_contents(
                'contents\nfor b\n'
                'some\nmore\nfor\nb\n'
                'from an iterator\n',
                t, 'b')

        self.assertEqual((80, 0),
            t.append_multi([('a', StringIO('some text in a\n')),
                            ('d', StringIO('missing file r\n'))]))

        self.check_transport_contents(
            'diff\ncontents for\na\n'
            'add\nsome\nmore\ncontents\n'
            'and\nthen\nsome\nmore\n'
            'a little bit more\n'
            'some text in a\n',
            t, 'a')
        self.check_transport_contents('missing file r\n', t, 'd')

    def test_append_file_mode(self):
        """Check that append accepts a mode parameter"""
        # check append accepts a mode
        t = self.get_transport()
        if t.is_readonly():
            self.assertRaises(TransportNotPossible,
                t.append_file, 'f', StringIO('f'), mode=None)
            return
        t.append_file('f', StringIO('f'), mode=None)
        
    def test_append_bytes_mode(self):
        # check append_bytes accepts a mode
        t = self.get_transport()
        if t.is_readonly():
            self.assertRaises(TransportNotPossible,
                t.append_bytes, 'f', 'f', mode=None)
            return
        t.append_bytes('f', 'f', mode=None)
        
    def test_delete(self):
        # TODO: Test Transport.delete
        t = self.get_transport()

        # Not much to do with a readonly transport
        if t.is_readonly():
            self.assertRaises(TransportNotPossible, t.delete, 'missing')
            return

        t.put_bytes('a', 'a little bit of text\n')
        self.failUnless(t.has('a'))
        t.delete('a')
        self.failIf(t.has('a'))

        self.assertRaises(NoSuchFile, t.delete, 'a')

        t.put_bytes('a', 'a text\n')
        t.put_bytes('b', 'b text\n')
        t.put_bytes('c', 'c text\n')
        self.assertEqual([True, True, True],
                list(t.has_multi(['a', 'b', 'c'])))
        t.delete_multi(['a', 'c'])
        self.assertEqual([False, True, False],
                list(t.has_multi(['a', 'b', 'c'])))
        self.failIf(t.has('a'))
        self.failUnless(t.has('b'))
        self.failIf(t.has('c'))

        self.assertRaises(NoSuchFile,
                t.delete_multi, ['a', 'b', 'c'])

        self.assertRaises(NoSuchFile,
                t.delete_multi, iter(['a', 'b', 'c']))

        t.put_bytes('a', 'another a text\n')
        t.put_bytes('c', 'another c text\n')
        t.delete_multi(iter(['a', 'b', 'c']))

        # We should have deleted everything
        # SftpServer creates control files in the
        # working directory, so we can just do a
        # plain "listdir".
        # self.assertEqual([], os.listdir('.'))

    def test_rmdir(self):
        t = self.get_transport()
        # Not much to do with a readonly transport
        if t.is_readonly():
            self.assertRaises(TransportNotPossible, t.rmdir, 'missing')
            return
        t.mkdir('adir')
        t.mkdir('adir/bdir')
        t.rmdir('adir/bdir')
        # ftp may not be able to raise NoSuchFile for lack of
        # details when failing
        self.assertRaises((NoSuchFile, PathError), t.rmdir, 'adir/bdir')
        t.rmdir('adir')
        self.assertRaises((NoSuchFile, PathError), t.rmdir, 'adir')

    def test_rmdir_not_empty(self):
        """Deleting a non-empty directory raises an exception
        
        sftp (and possibly others) don't give us a specific "directory not
        empty" exception -- we can just see that the operation failed.
        """
        t = self.get_transport()
        if t.is_readonly():
            return
        t.mkdir('adir')
        t.mkdir('adir/bdir')
        self.assertRaises(PathError, t.rmdir, 'adir')

    def test_rename_dir_succeeds(self):
        t = self.get_transport()
        if t.is_readonly():
            raise TestSkipped("transport is readonly")
        t.mkdir('adir')
        t.mkdir('adir/asubdir')
        t.rename('adir', 'bdir')
        self.assertTrue(t.has('bdir/asubdir'))
        self.assertFalse(t.has('adir'))

    def test_rename_dir_nonempty(self):
        """Attempting to replace a nonemtpy directory should fail"""
        t = self.get_transport()
        if t.is_readonly():
            raise TestSkipped("transport is readonly")
        t.mkdir('adir')
        t.mkdir('adir/asubdir')
        t.mkdir('bdir')
        t.mkdir('bdir/bsubdir')
        self.assertRaises(PathError, t.rename, 'bdir', 'adir')
        # nothing was changed so it should still be as before
        self.assertTrue(t.has('bdir/bsubdir'))
        self.assertFalse(t.has('adir/bdir'))
        self.assertFalse(t.has('adir/bsubdir'))

    def test_delete_tree(self):
        t = self.get_transport()

        # Not much to do with a readonly transport
        if t.is_readonly():
            self.assertRaises(TransportNotPossible, t.delete_tree, 'missing')
            return

        # and does it like listing ?
        t.mkdir('adir')
        try:
            t.delete_tree('adir')
        except TransportNotPossible:
            # ok, this transport does not support delete_tree
            return
        
        # did it delete that trivial case?
        self.assertRaises(NoSuchFile, t.stat, 'adir')

        self.build_tree(['adir/',
                         'adir/file', 
                         'adir/subdir/', 
                         'adir/subdir/file', 
                         'adir/subdir2/',
                         'adir/subdir2/file',
                         ], transport=t)

        t.delete_tree('adir')
        # adir should be gone now.
        self.assertRaises(NoSuchFile, t.stat, 'adir')

    def test_move(self):
        t = self.get_transport()

        if t.is_readonly():
            return

        # TODO: I would like to use os.listdir() to
        # make sure there are no extra files, but SftpServer
        # creates control files in the working directory
        # perhaps all of this could be done in a subdirectory

        t.put_bytes('a', 'a first file\n')
        self.assertEquals([True, False], list(t.has_multi(['a', 'b'])))

        t.move('a', 'b')
        self.failUnless(t.has('b'))
        self.failIf(t.has('a'))

        self.check_transport_contents('a first file\n', t, 'b')
        self.assertEquals([False, True], list(t.has_multi(['a', 'b'])))

        # Overwrite a file
        t.put_bytes('c', 'c this file\n')
        t.move('c', 'b')
        self.failIf(t.has('c'))
        self.check_transport_contents('c this file\n', t, 'b')

        # TODO: Try to write a test for atomicity
        # TODO: Test moving into a non-existant subdirectory
        # TODO: Test Transport.move_multi

    def test_copy(self):
        t = self.get_transport()

        if t.is_readonly():
            return

        t.put_bytes('a', 'a file\n')
        t.copy('a', 'b')
        self.check_transport_contents('a file\n', t, 'b')

        self.assertRaises(NoSuchFile, t.copy, 'c', 'd')
        os.mkdir('c')
        # What should the assert be if you try to copy a
        # file over a directory?
        #self.assertRaises(Something, t.copy, 'a', 'c')
        t.put_bytes('d', 'text in d\n')
        t.copy('d', 'b')
        self.check_transport_contents('text in d\n', t, 'b')

        # TODO: test copy_multi

    def test_connection_error(self):
        """ConnectionError is raised when connection is impossible"""
        try:
            url = self._server.get_bogus_url()
        except NotImplementedError:
            raise TestSkipped("Transport %s has no bogus URL support." %
                              self._server.__class__)
        try:
            t = bzrlib.transport.get_transport(url)
            t.get('.bzr/branch')
        except (ConnectionError, NoSuchFile), e:
            pass
        except (Exception), e:
            self.fail('Wrong exception thrown (%s.%s): %s' 
                        % (e.__class__.__module__, e.__class__.__name__, e))
        else:
            self.fail('Did not get the expected ConnectionError or NoSuchFile.')

    def test_stat(self):
        # TODO: Test stat, just try once, and if it throws, stop testing
        from stat import S_ISDIR, S_ISREG

        t = self.get_transport()

        try:
            st = t.stat('.')
        except TransportNotPossible, e:
            # This transport cannot stat
            return

        paths = ['a', 'b/', 'b/c', 'b/d/', 'b/d/e']
        sizes = [14, 0, 16, 0, 18] 
        self.build_tree(paths, transport=t, line_endings='binary')

        for path, size in zip(paths, sizes):
            st = t.stat(path)
            if path.endswith('/'):
                self.failUnless(S_ISDIR(st.st_mode))
                # directory sizes are meaningless
            else:
                self.failUnless(S_ISREG(st.st_mode))
                self.assertEqual(size, st.st_size)

        remote_stats = list(t.stat_multi(paths))
        remote_iter_stats = list(t.stat_multi(iter(paths)))

        self.assertRaises(NoSuchFile, t.stat, 'q')
        self.assertRaises(NoSuchFile, t.stat, 'b/a')

        self.assertListRaises(NoSuchFile, t.stat_multi, ['a', 'c', 'd'])
        self.assertListRaises(NoSuchFile, t.stat_multi, iter(['a', 'c', 'd']))
        self.build_tree(['subdir/', 'subdir/file'], transport=t)
        subdir = t.clone('subdir')
        subdir.stat('./file')
        subdir.stat('.')

    def test_list_dir(self):
        # TODO: Test list_dir, just try once, and if it throws, stop testing
        t = self.get_transport()
        
        if not t.listable():
            self.assertRaises(TransportNotPossible, t.list_dir, '.')
            return

        def sorted_list(d):
            l = list(t.list_dir(d))
            l.sort()
            return l

        # SftpServer creates control files in the working directory
        # so lets move down a directory to avoid those.
        if not t.is_readonly():
            t.mkdir('wd')
        else:
            os.mkdir('wd')
        t = t.clone('wd')

        self.assertEqual([], sorted_list('.'))
        # c2 is precisely one letter longer than c here to test that
        # suffixing is not confused.
        # a%25b checks that quoting is done consistently across transports
        tree_names = ['a', 'a%25b', 'b', 'c/', 'c/d', 'c/e', 'c2/']
        if not t.is_readonly():
            self.build_tree(tree_names, transport=t)
        else:
            self.build_tree(['wd/' + name for name in tree_names])

        self.assertEqual(
            ['a', 'a%2525b', 'b', 'c', 'c2'], sorted_list('.'))
        self.assertEqual(['d', 'e'], sorted_list('c'))

        if not t.is_readonly():
            t.delete('c/d')
            t.delete('b')
        else:
            os.unlink('wd/c/d')
            os.unlink('wd/b')
            
        self.assertEqual(['a', 'a%2525b', 'c', 'c2'], sorted_list('.'))
        self.assertEqual(['e'], sorted_list('c'))

        self.assertListRaises(PathError, t.list_dir, 'q')
        self.assertListRaises(PathError, t.list_dir, 'c/f')
        self.assertListRaises(PathError, t.list_dir, 'a')

    def test_list_dir_result_is_url_escaped(self):
        t = self.get_transport()
        if not t.listable():
            raise TestSkipped("transport not listable")

        if not t.is_readonly():
            self.build_tree(['a/', 'a/%'], transport=t)
        else:
            self.build_tree(['a/', 'a/%'])
        
        names = list(t.list_dir('a'))
        self.assertEqual(['%25'], names)
        self.assertIsInstance(names[0], str)

    def test_clone(self):
        # TODO: Test that clone moves up and down the filesystem
        t1 = self.get_transport()

        self.build_tree(['a', 'b/', 'b/c'], transport=t1)

        self.failUnless(t1.has('a'))
        self.failUnless(t1.has('b/c'))
        self.failIf(t1.has('c'))

        t2 = t1.clone('b')
        self.assertEqual(t1.base + 'b/', t2.base)

        self.failUnless(t2.has('c'))
        self.failIf(t2.has('a'))

        t3 = t2.clone('..')
        self.failUnless(t3.has('a'))
        self.failIf(t3.has('c'))

        self.failIf(t1.has('b/d'))
        self.failIf(t2.has('d'))
        self.failIf(t3.has('b/d'))

        if t1.is_readonly():
            open('b/d', 'wb').write('newfile\n')
        else:
            t2.put_bytes('d', 'newfile\n')

        self.failUnless(t1.has('b/d'))
        self.failUnless(t2.has('d'))
        self.failUnless(t3.has('b/d'))

    def test_relpath(self):
        t = self.get_transport()
        self.assertEqual('', t.relpath(t.base))
        # base ends with /
        self.assertEqual('', t.relpath(t.base[:-1]))
        # subdirs which dont exist should still give relpaths.
        self.assertEqual('foo', t.relpath(t.base + 'foo'))
        # trailing slash should be the same.
        self.assertEqual('foo', t.relpath(t.base + 'foo/'))

    def test_relpath_at_root(self):
        t = self.get_transport()
        # clone all the way to the top
        new_transport = t.clone('..')
        while new_transport.base != t.base:
            t = new_transport
            new_transport = t.clone('..')
        # we must be able to get a relpath below the root
        self.assertEqual('', t.relpath(t.base))
        # and a deeper one should work too
        self.assertEqual('foo/bar', t.relpath(t.base + 'foo/bar'))

    def test_abspath(self):
        # smoke test for abspath. Corner cases for backends like unix fs's
        # that have aliasing problems like symlinks should go in backend
        # specific test cases.
        transport = self.get_transport()
        
        # disabled because some transports might normalize urls in generating
        # the abspath - eg http+pycurl-> just http -- mbp 20060308 
        self.assertEqual(transport.base + 'relpath',
                         transport.abspath('relpath'))

    def test_local_abspath(self):
        transport = self.get_transport()
        try:
            p = transport.local_abspath('.')
        except TransportNotPossible:
            pass # This is not a local transport
        else:
            self.assertEqual(getcwd(), p)

    def test_abspath_at_root(self):
        t = self.get_transport()
        # clone all the way to the top
        new_transport = t.clone('..')
        while new_transport.base != t.base:
            t = new_transport
            new_transport = t.clone('..')
        # we must be able to get a abspath of the root when we ask for
        # t.abspath('..') - this due to our choice that clone('..')
        # should return the root from the root, combined with the desire that
        # the url from clone('..') and from abspath('..') should be the same.
        self.assertEqual(t.base, t.abspath('..'))
        # '' should give us the root
        self.assertEqual(t.base, t.abspath(''))
        # and a path should append to the url
        self.assertEqual(t.base + 'foo', t.abspath('foo'))

    def test_iter_files_recursive(self):
        transport = self.get_transport()
        if not transport.listable():
            self.assertRaises(TransportNotPossible,
                              transport.iter_files_recursive)
            return
        self.build_tree(['isolated/',
                         'isolated/dir/',
                         'isolated/dir/foo',
                         'isolated/dir/bar',
                         'isolated/dir/b%25z', # make sure quoting is correct
                         'isolated/bar'],
                        transport=transport)
        paths = set(transport.iter_files_recursive())
        # nb the directories are not converted
        self.assertEqual(paths,
                    set(['isolated/dir/foo',
                         'isolated/dir/bar',
                         'isolated/dir/b%2525z',
                         'isolated/bar']))
        sub_transport = transport.clone('isolated')
        paths = set(sub_transport.iter_files_recursive())
        self.assertEqual(paths,
            set(['dir/foo', 'dir/bar', 'dir/b%2525z', 'bar']))

    def test_copy_tree(self):
        # TODO: test file contents and permissions are preserved. This test was
        # added just to ensure that quoting was handled correctly.
        # -- David Allouche 2006-08-11
        transport = self.get_transport()
        if not transport.listable():
            self.assertRaises(TransportNotPossible,
                              transport.iter_files_recursive)
            return
        if transport.is_readonly():
            return
        self.build_tree(['from/',
                         'from/dir/',
                         'from/dir/foo',
                         'from/dir/bar',
                         'from/dir/b%25z', # make sure quoting is correct
                         'from/bar'],
                        transport=transport)
        transport.copy_tree('from', 'to')
        paths = set(transport.iter_files_recursive())
        self.assertEqual(paths,
                    set(['from/dir/foo',
                         'from/dir/bar',
                         'from/dir/b%2525z',
                         'from/bar',
                         'to/dir/foo',
                         'to/dir/bar',
                         'to/dir/b%2525z',
                         'to/bar',]))

    def test_unicode_paths(self):
        """Test that we can read/write files with Unicode names."""
        t = self.get_transport()

        # With FAT32 and certain encodings on win32
        # '\xe5' and '\xe4' actually map to the same file
        # adding a suffix kicks in the 'preserving but insensitive'
        # route, and maintains the right files
        files = [u'\xe5.1', # a w/ circle iso-8859-1
                 u'\xe4.2', # a w/ dots iso-8859-1
                 u'\u017d', # Z with umlat iso-8859-2
                 u'\u062c', # Arabic j
                 u'\u0410', # Russian A
                 u'\u65e5', # Kanji person
                ]

        try:
            self.build_tree(files, transport=t, line_endings='binary')
        except UnicodeError:
            raise TestSkipped("cannot handle unicode paths in current encoding")

        # A plain unicode string is not a valid url
        for fname in files:
            self.assertRaises(InvalidURL, t.get, fname)

        for fname in files:
            fname_utf8 = fname.encode('utf-8')
            contents = 'contents of %s\n' % (fname_utf8,)
            self.check_transport_contents(contents, t, urlutils.escape(fname))

    def test_connect_twice_is_same_content(self):
        # check that our server (whatever it is) is accessable reliably
        # via get_transport and multiple connections share content.
        transport = self.get_transport()
        if transport.is_readonly():
            return
        transport.put_bytes('foo', 'bar')
        transport2 = self.get_transport()
        self.check_transport_contents('bar', transport2, 'foo')
        # its base should be usable.
        transport2 = bzrlib.transport.get_transport(transport.base)
        self.check_transport_contents('bar', transport2, 'foo')

        # now opening at a relative url should give use a sane result:
        transport.mkdir('newdir')
        transport2 = bzrlib.transport.get_transport(transport.base + "newdir")
        transport2 = transport2.clone('..')
        self.check_transport_contents('bar', transport2, 'foo')

    def test_lock_write(self):
        transport = self.get_transport()
        if transport.is_readonly():
            self.assertRaises(TransportNotPossible, transport.lock_write, 'foo')
            return
        transport.put_bytes('lock', '')
        lock = transport.lock_write('lock')
        # TODO make this consistent on all platforms:
        # self.assertRaises(LockError, transport.lock_write, 'lock')
        lock.unlock()

    def test_lock_read(self):
        transport = self.get_transport()
        if transport.is_readonly():
            file('lock', 'w').close()
        else:
            transport.put_bytes('lock', '')
        lock = transport.lock_read('lock')
        # TODO make this consistent on all platforms:
        # self.assertRaises(LockError, transport.lock_read, 'lock')
        lock.unlock()

    def test_readv(self):
        transport = self.get_transport()
        if transport.is_readonly():
            file('a', 'w').write('0123456789')
        else:
            transport.put_bytes('a', '0123456789')

        d = list(transport.readv('a', ((0, 1), (1, 1), (3, 2), (9, 1))))
        self.assertEqual(d[0], (0, '0'))
        self.assertEqual(d[1], (1, '1'))
        self.assertEqual(d[2], (3, '34'))
        self.assertEqual(d[3], (9, '9'))

    def test_readv_out_of_order(self):
        transport = self.get_transport()
        if transport.is_readonly():
            file('a', 'w').write('0123456789')
        else:
            transport.put_bytes('a', '01234567890')

        d = list(transport.readv('a', ((1, 1), (9, 1), (0, 1), (3, 2))))
        self.assertEqual(d[0], (1, '1'))
        self.assertEqual(d[1], (9, '9'))
        self.assertEqual(d[2], (0, '0'))
        self.assertEqual(d[3], (3, '34'))<|MERGE_RESOLUTION|>--- conflicted
+++ resolved
@@ -283,47 +283,6 @@
 
     def test_put_file_permissions(self):
 
-<<<<<<< HEAD
-    def test_non_atomic_put(self):
-        t = self.get_transport()
-
-        if t.is_readonly():
-            self.assertRaises(TransportNotPossible,
-                    t.non_atomic_put, 'a', StringIO('some text for a\n'))
-            return
-
-        self.failIf(t.has('a'))
-        t.non_atomic_put('a', StringIO('some text for a\n'))
-        self.failUnless(t.has('a'))
-        self.check_transport_contents('some text for a\n', t, 'a')
-        # Put also replaces contents
-        t.non_atomic_put('a', StringIO('new\ncontents for\na\n'))
-        self.check_transport_contents('new\ncontents for\na\n', t, 'a')
-
-        # Make sure we can create another file
-        t.non_atomic_put('d', StringIO('contents for\nd\n'))
-        # And overwrite 'a' with empty contents
-        t.non_atomic_put('a', StringIO(''))
-        self.check_transport_contents('contents for\nd\n', t, 'd')
-        self.check_transport_contents('', t, 'a')
-
-        self.assertRaises(NoSuchFile, t.non_atomic_put, 'no/such/path',
-                                       StringIO('contents\n'))
-        # Now test the create_parent flag
-        self.assertRaises(NoSuchFile, t.non_atomic_put, 'dir/a',
-                                       StringIO('contents\n'))
-        self.failIf(t.has('dir/a'))
-        t.non_atomic_put('dir/a', StringIO('contents for dir/a\n'),
-                         create_parent_dir=True)
-        self.check_transport_contents('contents for dir/a\n', t, 'dir/a')
-        
-        # But we still get NoSuchFile if we can't make the parent dir
-        self.assertRaises(NoSuchFile, t.non_atomic_put, 'not/there/a',
-                                       StringIO('contents\n'))
-
-    def test_put_permissions(self):
-=======
->>>>>>> 9a5db345
         t = self.get_transport()
 
         if t.is_readonly():
@@ -419,29 +378,6 @@
         # The default permissions should be based on the current umask
         umask = osutils.get_umask()
         t.non_atomic_put_bytes('nomode', 'test text\n', mode=None)
-        self.assertTransportMode(t, 'nomode', 0666 & ~umask)
-        
-    def test_non_atomic_put_permissions(self):
-        t = self.get_transport()
-
-        if t.is_readonly():
-            return
-        if not t._can_roundtrip_unix_modebits():
-            # Can't roundtrip, so no need to run this test
-            return
-        t.non_atomic_put('mode644', StringIO('test text\n'), mode=0644)
-        self.assertTransportMode(t, 'mode644', 0644)
-        t.non_atomic_put('mode666', StringIO('test text\n'), mode=0666)
-        self.assertTransportMode(t, 'mode666', 0666)
-        t.non_atomic_put('mode600', StringIO('test text\n'), mode=0600)
-        self.assertTransportMode(t, 'mode600', 0600)
-        # Yes, you can non_atomic_put a file such that it becomes readonly
-        t.non_atomic_put('mode400', StringIO('test text\n'), mode=0400)
-        self.assertTransportMode(t, 'mode400', 0400)
-
-        # The default permissions should be based on the current umask
-        umask = osutils.get_umask()
-        t.non_atomic_put('nomode', StringIO('test text\n'), mode=None)
         self.assertTransportMode(t, 'nomode', 0666 & ~umask)
         
     def test_mkdir(self):
