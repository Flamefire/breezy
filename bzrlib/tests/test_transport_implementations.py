# Copyright (C) 2004, 2005, 2006 by Canonical Ltd
#
# This program is free software; you can redistribute it and/or modify
# it under the terms of the GNU General Public License as published by
# the Free Software Foundation; either version 2 of the License, or
# (at your option) any later version.
#
# This program is distributed in the hope that it will be useful,
# but WITHOUT ANY WARRANTY; without even the implied warranty of
# MERCHANTABILITY or FITNESS FOR A PARTICULAR PURPOSE.  See the
# GNU General Public License for more details.
#
# You should have received a copy of the GNU General Public License
# along with this program; if not, write to the Free Software
# Foundation, Inc., 59 Temple Place, Suite 330, Boston, MA  02111-1307  USA

"""Tests for Transport implementations.

Transport implementations tested here are supplied by
TransportTestProviderAdapter.
"""

import os
from cStringIO import StringIO
import stat
import sys

from bzrlib import errors
from bzrlib.errors import (DirectoryNotEmpty, NoSuchFile, FileExists,
                           LockError, PathError,
                           TransportNotPossible, ConnectionError,
                           InvalidURL)
from bzrlib.osutils import getcwd
from bzrlib.tests import TestCaseInTempDir, TestSkipped
from bzrlib.tests.test_transport import TestTransportImplementation
from bzrlib.transport import memory, smart
import bzrlib.transport
import bzrlib.urlutils as urlutils


def _append(fn, txt):
    """Append the given text (file-like object) to the supplied filename."""
    f = open(fn, 'ab')
    try:
        f.write(txt.read())
    finally:
        f.close()


class TransportTests(TestTransportImplementation):

    def check_transport_contents(self, content, transport, relpath):
        """Check that transport.get(relpath).read() == content."""
        self.assertEqualDiff(content, transport.get(relpath).read())

    def assertListRaises(self, excClass, func, *args, **kwargs):
        """Fail unless excClass is raised when the iterator from func is used.
        
        Many transport functions can return generators this makes sure
        to wrap them in a list() call to make sure the whole generator
        is run, and that the proper exception is raised.
        """
        try:
            list(func(*args, **kwargs))
        except excClass:
            return
        else:
            if hasattr(excClass,'__name__'): excName = excClass.__name__
            else: excName = str(excClass)
            raise self.failureException, "%s not raised" % excName

    def test_has(self):
        t = self.get_transport()

        files = ['a', 'b', 'e', 'g', '%']
        self.build_tree(files, transport=t)
        self.assertEqual(True, t.has('a'))
        self.assertEqual(False, t.has('c'))
        self.assertEqual(True, t.has(urlutils.escape('%')))
        self.assertEqual(list(t.has_multi(['a', 'b', 'c', 'd', 'e', 'f', 'g', 'h'])),
                [True, True, False, False, True, False, True, False])
        self.assertEqual(True, t.has_any(['a', 'b', 'c']))
        self.assertEqual(False, t.has_any(['c', 'd', 'f', urlutils.escape('%%')]))
        self.assertEqual(list(t.has_multi(iter(['a', 'b', 'c', 'd', 'e', 'f', 'g', 'h']))),
                [True, True, False, False, True, False, True, False])
        self.assertEqual(False, t.has_any(['c', 'c', 'c']))
        self.assertEqual(True, t.has_any(['b', 'b', 'b']))

    def test_get(self):
        t = self.get_transport()

        files = ['a', 'b', 'e', 'g']
        contents = ['contents of a\n',
                    'contents of b\n',
                    'contents of e\n',
                    'contents of g\n',
                    ]
        self.build_tree(files, transport=t, line_endings='binary')
        self.check_transport_contents('contents of a\n', t, 'a')
        content_f = t.get_multi(files)
        for content, f in zip(contents, content_f):
            self.assertEqual(content, f.read())

        content_f = t.get_multi(iter(files))
        for content, f in zip(contents, content_f):
            self.assertEqual(content, f.read())

        self.assertRaises(NoSuchFile, t.get, 'c')
        self.assertListRaises(NoSuchFile, t.get_multi, ['a', 'b', 'c'])
        self.assertListRaises(NoSuchFile, t.get_multi, iter(['a', 'b', 'c']))

    def test_put(self):
        t = self.get_transport()

        if t.is_readonly():
            self.assertRaises(TransportNotPossible,
                    t.put, 'a', 'some text for a\n')
            return

        t.put('a', StringIO('some text for a\n'))
        self.failUnless(t.has('a'))
        self.check_transport_contents('some text for a\n', t, 'a')
        # Make sure 'has' is updated
        self.assertEqual(list(t.has_multi(['a', 'b', 'c', 'd', 'e'])),
                [True, False, False, False, False])
        # Put also replaces contents
        self.assertEqual(t.put_multi([('a', StringIO('new\ncontents for\na\n')),
                                      ('d', StringIO('contents\nfor d\n'))]),
                         2)
        self.assertEqual(list(t.has_multi(['a', 'b', 'c', 'd', 'e'])),
                [True, False, False, True, False])
        self.check_transport_contents('new\ncontents for\na\n', t, 'a')
        self.check_transport_contents('contents\nfor d\n', t, 'd')

        self.assertEqual(
            t.put_multi(iter([('a', StringIO('diff\ncontents for\na\n')),
                              ('d', StringIO('another contents\nfor d\n'))])),
                        2)
        self.check_transport_contents('diff\ncontents for\na\n', t, 'a')
        self.check_transport_contents('another contents\nfor d\n', t, 'd')

        self.assertRaises(NoSuchFile,
                          t.put, 'path/doesnt/exist/c', StringIO('contents'))

    def test_put_permissions(self):
        t = self.get_transport()

        if t.is_readonly():
            return
        if not t._can_roundtrip_unix_modebits():
            # Can't roundtrip, so no need to run this test
            return
        t.put('mode644', StringIO('test text\n'), mode=0644)
        self.assertTransportMode(t, 'mode644', 0644)
        t.put('mode666', StringIO('test text\n'), mode=0666)
        self.assertTransportMode(t, 'mode666', 0666)
        t.put('mode600', StringIO('test text\n'), mode=0600)
        self.assertTransportMode(t, 'mode600', 0600)
        # Yes, you can put a file such that it becomes readonly
        t.put('mode400', StringIO('test text\n'), mode=0400)
        self.assertTransportMode(t, 'mode400', 0400)
        t.put_multi([('mmode644', StringIO('text\n'))], mode=0644)
        self.assertTransportMode(t, 'mmode644', 0644)
        
    def test_mkdir(self):
        t = self.get_transport()

        if t.is_readonly():
            # cannot mkdir on readonly transports. We're not testing for 
            # cache coherency because cache behaviour is not currently
            # defined for the transport interface.
            self.assertRaises(TransportNotPossible, t.mkdir, '.')
            self.assertRaises(TransportNotPossible, t.mkdir, 'new_dir')
            self.assertRaises(TransportNotPossible, t.mkdir_multi, ['new_dir'])
            self.assertRaises(TransportNotPossible, t.mkdir, 'path/doesnt/exist')
            return
        # Test mkdir
        t.mkdir('dir_a')
        self.assertEqual(t.has('dir_a'), True)
        self.assertEqual(t.has('dir_b'), False)

        t.mkdir('dir_b')
        self.assertEqual(t.has('dir_b'), True)

        t.mkdir_multi(['dir_c', 'dir_d'])

        t.mkdir_multi(iter(['dir_e', 'dir_f']))
        self.assertEqual(list(t.has_multi(
            ['dir_a', 'dir_b', 'dir_c', 'dir_q',
             'dir_d', 'dir_e', 'dir_f', 'dir_b'])),
            [True, True, True, False,
             True, True, True, True])

        # we were testing that a local mkdir followed by a transport
        # mkdir failed thusly, but given that we * in one process * do not
        # concurrently fiddle with disk dirs and then use transport to do 
        # things, the win here seems marginal compared to the constraint on
        # the interface. RBC 20051227
        t.mkdir('dir_g')
        self.assertRaises(FileExists, t.mkdir, 'dir_g')

        # Test get/put in sub-directories
        self.assertEqual(2, 
            t.put_multi([('dir_a/a', StringIO('contents of dir_a/a')),
                         ('dir_b/b', StringIO('contents of dir_b/b'))]))
        self.check_transport_contents('contents of dir_a/a', t, 'dir_a/a')
        self.check_transport_contents('contents of dir_b/b', t, 'dir_b/b')

        # mkdir of a dir with an absent parent
        self.assertRaises(NoSuchFile, t.mkdir, 'missing/dir')

    def test_mkdir_permissions(self):
        t = self.get_transport()
        if t.is_readonly():
            return
        if not t._can_roundtrip_unix_modebits():
            # no sense testing on this transport
            return
        # Test mkdir with a mode
        t.mkdir('dmode755', mode=0755)
        self.assertTransportMode(t, 'dmode755', 0755)
        t.mkdir('dmode555', mode=0555)
        self.assertTransportMode(t, 'dmode555', 0555)
        t.mkdir('dmode777', mode=0777)
        self.assertTransportMode(t, 'dmode777', 0777)
        t.mkdir('dmode700', mode=0700)
        self.assertTransportMode(t, 'dmode700', 0700)
        # TODO: jam 20051215 test mkdir_multi with a mode
        t.mkdir_multi(['mdmode755'], mode=0755)
        self.assertTransportMode(t, 'mdmode755', 0755)

    def test_copy_to(self):
        # FIXME: test:   same server to same server (partly done)
        # same protocol two servers
        # and    different protocols (done for now except for MemoryTransport.
        # - RBC 20060122
        from bzrlib.transport.memory import MemoryTransport

        def simple_copy_files(transport_from, transport_to):
            files = ['a', 'b', 'c', 'd']
            self.build_tree(files, transport=transport_from)
            self.assertEqual(4, transport_from.copy_to(files, transport_to))
            for f in files:
                self.check_transport_contents(transport_to.get(f).read(),
                                              transport_from, f)

        t = self.get_transport()
        temp_transport = MemoryTransport('memory:///')
        simple_copy_files(t, temp_transport)
        if not t.is_readonly():
            t.mkdir('copy_to_simple')
            t2 = t.clone('copy_to_simple')
            simple_copy_files(t, t2)


        # Test that copying into a missing directory raises
        # NoSuchFile
        if t.is_readonly():
            self.build_tree(['e/', 'e/f'])
        else:
            t.mkdir('e')
            t.put('e/f', StringIO('contents of e'))
        self.assertRaises(NoSuchFile, t.copy_to, ['e/f'], temp_transport)
        temp_transport.mkdir('e')
        t.copy_to(['e/f'], temp_transport)

        del temp_transport
        temp_transport = MemoryTransport('memory:///')

        files = ['a', 'b', 'c', 'd']
        t.copy_to(iter(files), temp_transport)
        for f in files:
            self.check_transport_contents(temp_transport.get(f).read(),
                                          t, f)
        del temp_transport

        for mode in (0666, 0644, 0600, 0400):
            temp_transport = MemoryTransport("memory:///")
            t.copy_to(files, temp_transport, mode=mode)
            for f in files:
                self.assertTransportMode(temp_transport, f, mode)

    def test_append(self):
        t = self.get_transport()

        if t.is_readonly():
            open('a', 'wb').write('diff\ncontents for\na\n')
            open('b', 'wb').write('contents\nfor b\n')
        else:
            t.put_multi([
                    ('a', StringIO('diff\ncontents for\na\n')),
                    ('b', StringIO('contents\nfor b\n'))
                    ])

        if t.is_readonly():
            self.assertRaises(TransportNotPossible,
                    t.append, 'a', 'add\nsome\nmore\ncontents\n')
            _append('a', StringIO('add\nsome\nmore\ncontents\n'))
        else:
            self.assertEqual(20,
                t.append('a', StringIO('add\nsome\nmore\ncontents\n')))

        self.check_transport_contents(
            'diff\ncontents for\na\nadd\nsome\nmore\ncontents\n',
            t, 'a')

        if t.is_readonly():
            self.assertRaises(TransportNotPossible,
                    t.append_multi,
                        [('a', 'and\nthen\nsome\nmore\n'),
                         ('b', 'some\nmore\nfor\nb\n')])
            _append('a', StringIO('and\nthen\nsome\nmore\n'))
            _append('b', StringIO('some\nmore\nfor\nb\n'))
        else:
            self.assertEqual((43, 15), 
                t.append_multi([('a', StringIO('and\nthen\nsome\nmore\n')),
                                ('b', StringIO('some\nmore\nfor\nb\n'))]))
        self.check_transport_contents(
            'diff\ncontents for\na\n'
            'add\nsome\nmore\ncontents\n'
            'and\nthen\nsome\nmore\n',
            t, 'a')
        self.check_transport_contents(
                'contents\nfor b\n'
                'some\nmore\nfor\nb\n',
                t, 'b')

        if t.is_readonly():
            _append('a', StringIO('a little bit more\n'))
            _append('b', StringIO('from an iterator\n'))
        else:
            self.assertEqual((62, 31),
                t.append_multi(iter([('a', StringIO('a little bit more\n')),
                                     ('b', StringIO('from an iterator\n'))])))
        self.check_transport_contents(
            'diff\ncontents for\na\n'
            'add\nsome\nmore\ncontents\n'
            'and\nthen\nsome\nmore\n'
            'a little bit more\n',
            t, 'a')
        self.check_transport_contents(
                'contents\nfor b\n'
                'some\nmore\nfor\nb\n'
                'from an iterator\n',
                t, 'b')

        if t.is_readonly():
            _append('c', StringIO('some text\nfor a missing file\n'))
            _append('a', StringIO('some text in a\n'))
            _append('d', StringIO('missing file r\n'))
        else:
            self.assertEqual(0,
                t.append('c', StringIO('some text\nfor a missing file\n')))
            self.assertEqual((80, 0),
                t.append_multi([('a', StringIO('some text in a\n')),
                                ('d', StringIO('missing file r\n'))]))
        self.check_transport_contents(
            'diff\ncontents for\na\n'
            'add\nsome\nmore\ncontents\n'
            'and\nthen\nsome\nmore\n'
            'a little bit more\n'
            'some text in a\n',
            t, 'a')
        self.check_transport_contents('some text\nfor a missing file\n',
                                      t, 'c')
        self.check_transport_contents('missing file r\n', t, 'd')
        
        # a file with no parent should fail..
        if not t.is_readonly():
            self.assertRaises(NoSuchFile,
                              t.append, 'missing/path', 
                              StringIO('content'))

    def test_append_file(self):
        t = self.get_transport()

        contents = [
            ('f1', StringIO('this is a string\nand some more stuff\n')),
            ('f2', StringIO('here is some text\nand a bit more\n')),
            ('f3', StringIO('some text for the\nthird file created\n')),
            ('f4', StringIO('this is a string\nand some more stuff\n')),
            ('f5', StringIO('here is some text\nand a bit more\n')),
            ('f6', StringIO('some text for the\nthird file created\n'))
        ]
        
        if t.is_readonly():
            for f, val in contents:
                open(f, 'wb').write(val.read())
        else:
            t.put_multi(contents)

        a1 = StringIO('appending to\none\n')
        if t.is_readonly():
            _append('f1', a1)
        else:
            t.append('f1', a1)

        del a1

        self.check_transport_contents(
                'this is a string\nand some more stuff\n'
                'appending to\none\n',
                t, 'f1')

        a2 = StringIO('adding more\ntext to two\n')
        a3 = StringIO('some garbage\nto put in three\n')

        if t.is_readonly():
            _append('f2', a2)
            _append('f3', a3)
        else:
            t.append_multi([('f2', a2), ('f3', a3)])

        del a2, a3

        self.check_transport_contents(
                'here is some text\nand a bit more\n'
                'adding more\ntext to two\n',
                t, 'f2')
        self.check_transport_contents( 
                'some text for the\nthird file created\n'
                'some garbage\nto put in three\n',
                t, 'f3')

        # Test that an actual file object can be used with put
        a4 = t.get('f1')
        if t.is_readonly():
            _append('f4', a4)
        else:
            t.append('f4', a4)

        del a4

        self.check_transport_contents(
                'this is a string\nand some more stuff\n'
                'this is a string\nand some more stuff\n'
                'appending to\none\n',
                t, 'f4')

        a5 = t.get('f2')
        a6 = t.get('f3')
        if t.is_readonly():
            _append('f5', a5)
            _append('f6', a6)
        else:
            t.append_multi([('f5', a5), ('f6', a6)])

        del a5, a6

        self.check_transport_contents(
                'here is some text\nand a bit more\n'
                'here is some text\nand a bit more\n'
                'adding more\ntext to two\n',
                t, 'f5')
        self.check_transport_contents(
                'some text for the\nthird file created\n'
                'some text for the\nthird file created\n'
                'some garbage\nto put in three\n',
                t, 'f6')

        a5 = t.get('f2')
        a6 = t.get('f2')
        a7 = t.get('f3')
        if t.is_readonly():
            _append('c', a5)
            _append('a', a6)
            _append('d', a7)
        else:
            t.append('c', a5)
            t.append_multi([('a', a6), ('d', a7)])
        del a5, a6, a7
        self.check_transport_contents(t.get('f2').read(), t, 'c')
        self.check_transport_contents(t.get('f3').read(), t, 'd')

    def test_append_mode(self):
        # check append accepts a mode
        t = self.get_transport()
        if t.is_readonly():
            return
        t.append('f', StringIO('f'), mode=None)
        
    def test_delete(self):
        # TODO: Test Transport.delete
        t = self.get_transport()

        # Not much to do with a readonly transport
        if t.is_readonly():
            self.assertRaises(TransportNotPossible, t.delete, 'missing')
            return

        t.put('a', StringIO('a little bit of text\n'))
        self.failUnless(t.has('a'))
        t.delete('a')
        self.failIf(t.has('a'))

        self.assertRaises(NoSuchFile, t.delete, 'a')

        t.put('a', StringIO('a text\n'))
        t.put('b', StringIO('b text\n'))
        t.put('c', StringIO('c text\n'))
        self.assertEqual([True, True, True],
                list(t.has_multi(['a', 'b', 'c'])))
        t.delete_multi(['a', 'c'])
        self.assertEqual([False, True, False],
                list(t.has_multi(['a', 'b', 'c'])))
        self.failIf(t.has('a'))
        self.failUnless(t.has('b'))
        self.failIf(t.has('c'))

        self.assertRaises(NoSuchFile,
                t.delete_multi, ['a', 'b', 'c'])

        self.assertRaises(NoSuchFile,
                t.delete_multi, iter(['a', 'b', 'c']))

        t.put('a', StringIO('another a text\n'))
        t.put('c', StringIO('another c text\n'))
        t.delete_multi(iter(['a', 'b', 'c']))

        # We should have deleted everything
        # SftpServer creates control files in the
        # working directory, so we can just do a
        # plain "listdir".
        # self.assertEqual([], os.listdir('.'))

    def test_rmdir(self):
        t = self.get_transport()
        # Not much to do with a readonly transport
        if t.is_readonly():
            self.assertRaises(TransportNotPossible, t.rmdir, 'missing')
            return
        t.mkdir('adir')
        t.mkdir('adir/bdir')
        t.rmdir('adir/bdir')
        self.assertFalse(t.has('adir/bdir'))
        t.rmdir('adir')
        self.assertFalse(t.has('adir'))

    def test_rmdir_not_empty(self):
        """Deleting a non-empty directory raises an exception
        
        sftp (and possibly others) don't give us a specific "directory not
        empty" exception -- we can just see that the operation failed.
        """
        t = self.get_transport()
        if t.is_readonly():
            return
        t.mkdir('adir')
        t.mkdir('adir/bdir')
        self.assertRaises(PathError, t.rmdir, 'adir')

    def test_rename_dir_succeeds(self):
        t = self.get_transport()
        if t.is_readonly():
            raise TestSkipped("transport is readonly")
        t.mkdir('adir')
        t.mkdir('adir/asubdir')
        t.rename('adir', 'bdir')
        self.assertTrue(t.has('bdir/asubdir'))
        self.assertFalse(t.has('adir'))

    def test_rename_dir_nonempty(self):
        """Attempting to replace a nonemtpy directory should fail"""
        t = self.get_transport()
        if t.is_readonly():
            raise TestSkipped("transport is readonly")
        t.mkdir('adir')
        t.mkdir('adir/asubdir')
        t.mkdir('bdir')
        t.mkdir('bdir/bsubdir')
        # any kind of PathError would be OK, though we normally expect
        # DirectoryNotEmpty
        self.assertRaises(PathError, t.rename, 'bdir', 'adir')
        # nothing was changed so it should still be as before
        self.assertTrue(t.has('bdir/bsubdir'))
        self.assertFalse(t.has('adir/bdir'))
        self.assertFalse(t.has('adir/bsubdir'))

    def test_delete_tree(self):
        t = self.get_transport()

        # Not much to do with a readonly transport
        if t.is_readonly():
            self.assertRaises(TransportNotPossible, t.delete_tree, 'missing')
            return

        # and does it like listing ?
        t.mkdir('adir')
        try:
            t.delete_tree('adir')
        except TransportNotPossible:
            # ok, this transport does not support delete_tree
            return
        
        # did it delete that trivial case?
        self.assertRaises(NoSuchFile, t.stat, 'adir')

        self.build_tree(['adir/',
                         'adir/file', 
                         'adir/subdir/', 
                         'adir/subdir/file', 
                         'adir/subdir2/',
                         'adir/subdir2/file',
                         ], transport=t)

        t.delete_tree('adir')
        # adir should be gone now.
        self.assertRaises(NoSuchFile, t.stat, 'adir')

    def test_move(self):
        t = self.get_transport()

        if t.is_readonly():
            return

        # TODO: I would like to use os.listdir() to
        # make sure there are no extra files, but SftpServer
        # creates control files in the working directory
        # perhaps all of this could be done in a subdirectory

        t.put('a', StringIO('a first file\n'))
        self.assertEquals([True, False], list(t.has_multi(['a', 'b'])))

        t.move('a', 'b')
        self.failUnless(t.has('b'))
        self.failIf(t.has('a'))

        self.check_transport_contents('a first file\n', t, 'b')
        self.assertEquals([False, True], list(t.has_multi(['a', 'b'])))

        # Overwrite a file
        t.put('c', StringIO('c this file\n'))
        t.move('c', 'b')
        self.failIf(t.has('c'))
        self.check_transport_contents('c this file\n', t, 'b')

        # TODO: Try to write a test for atomicity
        # TODO: Test moving into a non-existant subdirectory
        # TODO: Test Transport.move_multi

    def test_copy(self):
        t = self.get_transport()

        if t.is_readonly():
            return

        t.put('a', StringIO('a file\n'))
        t.copy('a', 'b')
        self.check_transport_contents('a file\n', t, 'b')

        self.assertRaises(NoSuchFile, t.copy, 'c', 'd')
        os.mkdir('c')
        # What should the assert be if you try to copy a
        # file over a directory?
        #self.assertRaises(Something, t.copy, 'a', 'c')
        t.put('d', StringIO('text in d\n'))
        t.copy('d', 'b')
        self.check_transport_contents('text in d\n', t, 'b')

        # TODO: test copy_multi

    def test_connection_error(self):
        """ConnectionError is raised when connection is impossible.
        
        The error may be raised from either the constructor or the first
        operation on the transport.
        """
        try:
            url = self._server.get_bogus_url()
        except NotImplementedError:
            raise TestSkipped("Transport %s has no bogus URL support." %
                              self._server.__class__)
        try:
            t = bzrlib.transport.get_transport(url)
            t.get('.bzr/branch')
        except (ConnectionError, NoSuchFile), e:
            pass
        except (Exception), e:
            self.fail('Wrong exception thrown (%s.%s): %s' 
                        % (e.__class__.__module__, e.__class__.__name__, e))
        else:
            self.fail('Did not get the expected ConnectionError or NoSuchFile.')

    def test_stat(self):
        # TODO: Test stat, just try once, and if it throws, stop testing
        from stat import S_ISDIR, S_ISREG

        t = self.get_transport()

        try:
            st = t.stat('.')
        except TransportNotPossible, e:
            # This transport cannot stat
            return

        paths = ['a', 'b/', 'b/c', 'b/d/', 'b/d/e']
        sizes = [14, 0, 16, 0, 18] 
        self.build_tree(paths, transport=t, line_endings='binary')

        for path, size in zip(paths, sizes):
            st = t.stat(path)
            if path.endswith('/'):
                self.failUnless(S_ISDIR(st.st_mode))
                # directory sizes are meaningless
            else:
                self.failUnless(S_ISREG(st.st_mode))
                self.assertEqual(size, st.st_size)

        remote_stats = list(t.stat_multi(paths))
        remote_iter_stats = list(t.stat_multi(iter(paths)))

        self.assertRaises(NoSuchFile, t.stat, 'q')
        self.assertRaises(NoSuchFile, t.stat, 'b/a')

        self.assertListRaises(NoSuchFile, t.stat_multi, ['a', 'c', 'd'])
        self.assertListRaises(NoSuchFile, t.stat_multi, iter(['a', 'c', 'd']))
        self.build_tree(['subdir/', 'subdir/file'], transport=t)
        subdir = t.clone('subdir')
        subdir.stat('./file')
        subdir.stat('.')

    def test_list_dir(self):
        # TODO: Test list_dir, just try once, and if it throws, stop testing
        t = self.get_transport()
        
        if not t.listable():
            self.assertRaises(TransportNotPossible, t.list_dir, '.')
            return

        def sorted_list(d):
            l = list(t.list_dir(d))
            l.sort()
            return l

        # SftpServer creates control files in the working directory
        # so lets move down a directory to avoid those.
        if not t.is_readonly():
            t.mkdir('wd')
        else:
            os.mkdir('wd')
        t = t.clone('wd')

        self.assertEqual([], sorted_list('.'))
        # c2 is precisely one letter longer than c here to test that
        # suffixing is not confused.
        if not t.is_readonly():
            self.build_tree(['a', 'b', 'c/', 'c/d', 'c/e', 'c2/'], transport=t)
        else:
            self.build_tree(['wd/a', 'wd/b', 'wd/c/', 'wd/c/d', 'wd/c/e', 'wd/c2/'])

        self.assertEqual([u'a', u'b', u'c', u'c2'], sorted_list('.'))
        self.assertEqual([u'd', u'e'], sorted_list('c'))

        if not t.is_readonly():
            t.delete('c/d')
            t.delete('b')
        else:
            os.unlink('wd/c/d')
            os.unlink('wd/b')
            
        self.assertEqual([u'a', u'c', u'c2'], sorted_list('.'))
        self.assertEqual([u'e'], sorted_list('c'))

        self.assertListRaises(PathError, t.list_dir, 'q')
        self.assertListRaises(PathError, t.list_dir, 'c/f')
        self.assertListRaises(PathError, t.list_dir, 'a')

    def test_clone(self):
        # TODO: Test that clone moves up and down the filesystem
        t1 = self.get_transport()

        self.build_tree(['a', 'b/', 'b/c'], transport=t1)

        self.failUnless(t1.has('a'))
        self.failUnless(t1.has('b/c'))
        self.failIf(t1.has('c'))

        t2 = t1.clone('b')
        self.assertEqual(t1.base + 'b/', t2.base)

        self.failUnless(t2.has('c'))
        self.failIf(t2.has('a'))

        t3 = t2.clone('..')
        self.failUnless(t3.has('a'))
        self.failIf(t3.has('c'))

        self.failIf(t1.has('b/d'))
        self.failIf(t2.has('d'))
        self.failIf(t3.has('b/d'))

        if t1.is_readonly():
            open('b/d', 'wb').write('newfile\n')
        else:
            t2.put('d', StringIO('newfile\n'))

        self.failUnless(t1.has('b/d'))
        self.failUnless(t2.has('d'))
        self.failUnless(t3.has('b/d'))

    def test_base_url(self):
        t = self.get_transport()
        self.assertEqual('/', t.base[-1])

    def test_relpath(self):
        t = self.get_transport()
        self.assertEqual('', t.relpath(t.base))
        # base ends with /
        self.assertEqual('', t.relpath(t.base[:-1]))
        # subdirs which dont exist should still give relpaths.
        self.assertEqual('foo', t.relpath(t.base + 'foo'))
        # trailing slash should be the same.
        self.assertEqual('foo', t.relpath(t.base + 'foo/'))

    def test_relpath_at_root(self):
        t = self.get_transport()
        # clone all the way to the top
        new_transport = t.clone('..')
        while new_transport.base != t.base:
            t = new_transport
            new_transport = t.clone('..')
        # we must be able to get a relpath below the root
        self.assertEqual('', t.relpath(t.base))
        # and a deeper one should work too
        self.assertEqual('foo/bar', t.relpath(t.base + 'foo/bar'))

    def test_abspath(self):
        # smoke test for abspath. Corner cases for backends like unix fs's
        # that have aliasing problems like symlinks should go in backend
        # specific test cases.
        transport = self.get_transport()
        
        # disabled because some transports might normalize urls in generating
        # the abspath - eg http+pycurl-> just http -- mbp 20060308 
        self.assertEqual(transport.base + 'relpath',
                         transport.abspath('relpath'))

    def test_local_abspath(self):
        transport = self.get_transport()
        try:
            p = transport.local_abspath('.')
        except TransportNotPossible:
            pass # This is not a local transport
        else:
            self.assertEqual(getcwd(), p)

    def test_abspath_at_root(self):
        t = self.get_transport()
        # clone all the way to the top
        new_transport = t.clone('..')
        while new_transport.base != t.base:
            t = new_transport
            new_transport = t.clone('..')
        # we must be able to get a abspath of the root when we ask for
        # t.abspath('..') - this due to our choice that clone('..')
        # should return the root from the root, combined with the desire that
        # the url from clone('..') and from abspath('..') should be the same.
        self.assertEqual(t.base, t.abspath('..'))
        # '' should give us the root
        self.assertEqual(t.base, t.abspath(''))
        # and a path should append to the url
        self.assertEqual(t.base + 'foo', t.abspath('foo'))

    def test_iter_files_recursive(self):
        transport = self.get_transport()
        if not transport.listable():
            self.assertRaises(TransportNotPossible,
                              transport.iter_files_recursive)
            return
        self.build_tree(['isolated/',
                         'isolated/dir/',
                         'isolated/dir/foo',
                         'isolated/dir/bar',
                         'isolated/bar'],
                        transport=transport)
        paths = set(transport.iter_files_recursive())
        # nb the directories are not converted
        self.assertEqual(paths,
                    set(['isolated/dir/foo',
                         'isolated/dir/bar',
                         'isolated/bar']))
        sub_transport = transport.clone('isolated')
        paths = set(sub_transport.iter_files_recursive())
        self.assertEqual(set(['dir/foo', 'dir/bar', 'bar']), paths)

    def test_unicode_paths(self):
        """Test that we can read/write files with Unicode names."""
        t = self.get_transport()

        # With FAT32 and certain encodings on win32
        # '\xe5' and '\xe4' actually map to the same file
        # adding a suffix kicks in the 'preserving but insensitive'
        # route, and maintains the right files
        files = [u'\xe5.1', # a w/ circle iso-8859-1
                 u'\xe4.2', # a w/ dots iso-8859-1
                 u'\u017d', # Z with umlat iso-8859-2
                 u'\u062c', # Arabic j
                 u'\u0410', # Russian A
                 u'\u65e5', # Kanji person
                ]

        try:
            self.build_tree(files, transport=t, line_endings='binary')
        except UnicodeError:
            raise TestSkipped("cannot handle unicode paths in current encoding")

        # A plain unicode string is not a valid url
        for fname in files:
            self.assertRaises(InvalidURL, t.get, fname)

        for fname in files:
            fname_utf8 = fname.encode('utf-8')
            contents = 'contents of %s\n' % (fname_utf8,)
            self.check_transport_contents(contents, t, urlutils.escape(fname))

    def test_connect_twice_is_same_content(self):
        # check that our server (whatever it is) is accessable reliably
        # via get_transport and multiple connections share content.
        transport = self.get_transport()
        if transport.is_readonly():
            return
        transport.put('foo', StringIO('bar'))
        transport2 = self.get_transport()
        self.check_transport_contents('bar', transport2, 'foo')
        # its base should be usable.
        transport2 = bzrlib.transport.get_transport(transport.base)
        self.check_transport_contents('bar', transport2, 'foo')

        # now opening at a relative url should give use a sane result:
        transport.mkdir('newdir')
        transport2 = bzrlib.transport.get_transport(transport.base + "newdir")
        transport2 = transport2.clone('..')
        self.check_transport_contents('bar', transport2, 'foo')

    def test_lock_write(self):
        """Test transport-level write locks.

        These are deprecated and transports may decline to support them.
        """
        transport = self.get_transport()
        if transport.is_readonly():
            self.assertRaises(TransportNotPossible, transport.lock_write, 'foo')
            return
        transport.put('lock', StringIO())
        try:
            lock = transport.lock_write('lock')
        except errors.TransportNotPossible:
            return
        # TODO make this consistent on all platforms:
        # self.assertRaises(LockError, transport.lock_write, 'lock')
        lock.unlock()

    def test_lock_read(self):
        """Test transport-level read locks.

        These are deprecated and transports may decline to support them.
        """
        transport = self.get_transport()
        if transport.is_readonly():
            file('lock', 'w').close()
        else:
            transport.put('lock', StringIO())
        try:
            lock = transport.lock_read('lock')
        except errors.TransportNotPossible:
            return
        # TODO make this consistent on all platforms:
        # self.assertRaises(LockError, transport.lock_read, 'lock')
        lock.unlock()

    def test_readv(self):
        transport = self.get_transport()
        if transport.is_readonly():
            file('a', 'w').write('0123456789')
        else:
            transport.put('a', StringIO('0123456789'))

        d = list(transport.readv('a', ((0, 1), (1, 1), (3, 2), (9, 1))))
        self.assertEqual(d[0], (0, '0'))
        self.assertEqual(d[1], (1, '1'))
        self.assertEqual(d[2], (3, '34'))
        self.assertEqual(d[3], (9, '9'))

<<<<<<< HEAD
    def test_get_smart_client(self):
        """All transports must either give a smart client, or know they can't.

        For some transports such as http this might depend on probing to see 
        what's actually present on the other end.  (But we can adjust for that 
        in the future.)
        """
        transport = self.get_transport()
        try:
            client = transport.get_smart_client()
            # XXX: should be a more general class
            self.assertIsInstance(client, smart.SmartStreamClient)
        except errors.NoSmartServer:
            # as long as we got it we're fine
            pass
=======
    def test_readv_out_of_order(self):
        transport = self.get_transport()
        if transport.is_readonly():
            file('a', 'w').write('0123456789')
        else:
            transport.put('a', StringIO('01234567890'))

        d = list(transport.readv('a', ((1, 1), (9, 1), (0, 1), (3, 2))))
        self.assertEqual(d[0], (1, '1'))
        self.assertEqual(d[1], (9, '9'))
        self.assertEqual(d[2], (0, '0'))
        self.assertEqual(d[3], (3, '34'))
>>>>>>> 6ae7756d
<|MERGE_RESOLUTION|>--- conflicted
+++ resolved
@@ -981,7 +981,19 @@
         self.assertEqual(d[2], (3, '34'))
         self.assertEqual(d[3], (9, '9'))
 
-<<<<<<< HEAD
+    def test_readv_out_of_order(self):
+        transport = self.get_transport()
+        if transport.is_readonly():
+            file('a', 'w').write('0123456789')
+        else:
+            transport.put('a', StringIO('01234567890'))
+
+        d = list(transport.readv('a', ((1, 1), (9, 1), (0, 1), (3, 2))))
+        self.assertEqual(d[0], (1, '1'))
+        self.assertEqual(d[1], (9, '9'))
+        self.assertEqual(d[2], (0, '0'))
+        self.assertEqual(d[3], (3, '34'))
+
     def test_get_smart_client(self):
         """All transports must either give a smart client, or know they can't.
 
@@ -996,18 +1008,4 @@
             self.assertIsInstance(client, smart.SmartStreamClient)
         except errors.NoSmartServer:
             # as long as we got it we're fine
-            pass
-=======
-    def test_readv_out_of_order(self):
-        transport = self.get_transport()
-        if transport.is_readonly():
-            file('a', 'w').write('0123456789')
-        else:
-            transport.put('a', StringIO('01234567890'))
-
-        d = list(transport.readv('a', ((1, 1), (9, 1), (0, 1), (3, 2))))
-        self.assertEqual(d[0], (1, '1'))
-        self.assertEqual(d[1], (9, '9'))
-        self.assertEqual(d[2], (0, '0'))
-        self.assertEqual(d[3], (3, '34'))
->>>>>>> 6ae7756d
+            pass