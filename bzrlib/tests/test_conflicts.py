<<<<<<< HEAD
# Copyright (C) 2005, 2006, 2007, 2008, 2009 Canonical Ltd
=======
# Copyright (C) 2005-2010 Canonical Ltd
>>>>>>> d6de82d6
#
# This program is free software; you can redistribute it and/or modify
# it under the terms of the GNU General Public License as published by
# the Free Software Foundation; either version 2 of the License, or
# (at your option) any later version.
#
# This program is distributed in the hope that it will be useful,
# but WITHOUT ANY WARRANTY; without even the implied warranty of
# MERCHANTABILITY or FITNESS FOR A PARTICULAR PURPOSE.  See the
# GNU General Public License for more details.
#
# You should have received a copy of the GNU General Public License
# along with this program; if not, write to the Free Software
# Foundation, Inc., 51 Franklin Street, Fifth Floor, Boston, MA 02110-1301 USA


import os

from bzrlib import (
<<<<<<< HEAD
    bzrdir,
    conflicts,
    errors,
    tests,
    )
=======
    branchbuilder,
    bzrdir,
    conflicts,
    errors,
    option,
    tests,
    workingtree,
    )
from bzrlib.tests import script


def load_tests(standard_tests, module, loader):
    result = loader.suiteClass()

    sp_tests, remaining_tests = tests.split_suite_by_condition(
        standard_tests, tests.condition_isinstance((
                TestResolveContentConflicts,
                )))
    tests.multiply_tests(sp_tests, content_conflict_scenarios(), result)

    # No parametrization for the remaining tests
    result.addTests(remaining_tests)

    return result
>>>>>>> d6de82d6


# TODO: Test commit with some added, and added-but-missing files
# RBC 20060124 is that not tested in test_commit.py ?

# The order of 'path' here is important - do not let it
# be a sorted list.
# u'\xe5' == a with circle
# '\xc3\xae' == u'\xee' == i with hat
# So these are u'path' and 'id' only with a circle and a hat. (shappo?)
example_conflicts = conflicts.ConflictList(
    [conflicts.MissingParent('Not deleting', u'p\xe5thg', '\xc3\xaedg'),
     conflicts.ContentsConflict(u'p\xe5tha', None, '\xc3\xaeda'),
     conflicts.TextConflict(u'p\xe5tha'),
     conflicts.PathConflict(u'p\xe5thb', u'p\xe5thc', '\xc3\xaedb'),
     conflicts.DuplicateID('Unversioned existing file',
                           u'p\xe5thc', u'p\xe5thc2',
                           '\xc3\xaedc', '\xc3\xaedc'),
    conflicts.DuplicateEntry('Moved existing file to',
                             u'p\xe5thdd.moved', u'p\xe5thd',
                             '\xc3\xaedd', None),
    conflicts.ParentLoop('Cancelled move', u'p\xe5the', u'p\xe5th2e',
                         None, '\xc3\xaed2e'),
    conflicts.UnversionedParent('Versioned directory',
                                u'p\xe5thf', '\xc3\xaedf'),
    conflicts.NonDirectoryParent('Created directory',
                                 u'p\xe5thg', '\xc3\xaedg'),
])


class TestConflicts(tests.TestCaseWithTransport):

    def test_conflicts(self):
        """Conflicts are detected properly"""
        # Use BzrDirFormat6 so we can fake conflicts
        tree = self.make_branch_and_tree('.', format=bzrdir.BzrDirFormat6())
        self.build_tree_contents([('hello', 'hello world4'),
                                  ('hello.THIS', 'hello world2'),
                                  ('hello.BASE', 'hello world1'),
                                  ('hello.OTHER', 'hello world3'),
                                  ('hello.sploo.BASE', 'yellowworld'),
                                  ('hello.sploo.OTHER', 'yellowworld2'),
                                  ])
        tree.lock_read()
<<<<<<< HEAD
        self.assertEqual(6, len(list(tree.list_files())))
        tree.unlock()
        tree_conflicts = tree.conflicts()
        self.assertEqual(2, len(tree_conflicts))
=======
        self.assertLength(6, list(tree.list_files()))
        tree.unlock()
        tree_conflicts = tree.conflicts()
        self.assertLength(2, tree_conflicts)
>>>>>>> d6de82d6
        self.assertTrue('hello' in tree_conflicts[0].path)
        self.assertTrue('hello.sploo' in tree_conflicts[1].path)
        conflicts.restore('hello')
        conflicts.restore('hello.sploo')
<<<<<<< HEAD
        self.assertEqual(0, len(tree.conflicts()))
=======
        self.assertLength(0, tree.conflicts())
>>>>>>> d6de82d6
        self.assertFileEqual('hello world2', 'hello')
        self.assertFalse(os.path.lexists('hello.sploo'))
        self.assertRaises(errors.NotConflicted, conflicts.restore, 'hello')
        self.assertRaises(errors.NotConflicted,
                          conflicts.restore, 'hello.sploo')

    def test_resolve_conflict_dir(self):
        tree = self.make_branch_and_tree('.')
        self.build_tree_contents([('hello', 'hello world4'),
                                  ('hello.THIS', 'hello world2'),
                                  ('hello.BASE', 'hello world1'),
                                  ])
        os.mkdir('hello.OTHER')
        tree.add('hello', 'q')
        l = conflicts.ConflictList([conflicts.TextConflict('hello')])
        l.remove_files(tree)

    def test_select_conflicts(self):
        tree = self.make_branch_and_tree('.')
        clist = conflicts.ConflictList

        def check_select(not_selected, selected, paths, **kwargs):
            self.assertEqual(
                (not_selected, selected),
                tree_conflicts.select_conflicts(tree, paths, **kwargs))

        foo = conflicts.ContentsConflict('foo')
        bar = conflicts.ContentsConflict('bar')
        tree_conflicts = clist([foo, bar])

        check_select(clist([bar]), clist([foo]), ['foo'])
        check_select(clist(), tree_conflicts,
                     [''], ignore_misses=True, recurse=True)

        foobaz  = conflicts.ContentsConflict('foo/baz')
        tree_conflicts = clist([foobaz, bar])

        check_select(clist([bar]), clist([foobaz]),
                     ['foo'], ignore_misses=True, recurse=True)

        qux = conflicts.PathConflict('qux', 'foo/baz')
        tree_conflicts = clist([qux])

        check_select(clist(), tree_conflicts,
                     ['foo'], ignore_misses=True, recurse=True)
        check_select (tree_conflicts, clist(), ['foo'], ignore_misses=True)

    def test_resolve_conflicts_recursive(self):
        tree = self.make_branch_and_tree('.')
        self.build_tree(['dir/', 'dir/hello'])
        tree.add(['dir', 'dir/hello'])
<<<<<<< HEAD

        dirhello = conflicts.ConflictList([conflicts.TextConflict('dir/hello')])
        tree.set_conflicts(dirhello)

        conflicts.resolve(tree, ['dir'], recursive=False, ignore_misses=True)
        self.assertEqual(dirhello, tree.conflicts())

        conflicts.resolve(tree, ['dir'], recursive=True, ignore_misses=True)
        self.assertEqual(conflicts.ConflictList([]), tree.conflicts())
=======
>>>>>>> d6de82d6

        dirhello = conflicts.ConflictList([conflicts.TextConflict('dir/hello')])
        tree.set_conflicts(dirhello)

        conflicts.resolve(tree, ['dir'], recursive=False, ignore_misses=True)
        self.assertEqual(dirhello, tree.conflicts())

        conflicts.resolve(tree, ['dir'], recursive=True, ignore_misses=True)
        self.assertEqual(conflicts.ConflictList([]), tree.conflicts())

<<<<<<< HEAD
=======

>>>>>>> d6de82d6
class TestConflictStanzas(tests.TestCase):

    def test_stanza_roundtrip(self):
        # write and read our example stanza.
        stanza_iter = example_conflicts.to_stanzas()
        processed = conflicts.ConflictList.from_stanzas(stanza_iter)
        for o, p in zip(processed, example_conflicts):
            self.assertEqual(o, p)

            self.assertIsInstance(o.path, unicode)

            if o.file_id is not None:
                self.assertIsInstance(o.file_id, str)

            conflict_path = getattr(o, 'conflict_path', None)
            if conflict_path is not None:
                self.assertIsInstance(conflict_path, unicode)

            conflict_file_id = getattr(o, 'conflict_file_id', None)
            if conflict_file_id is not None:
                self.assertIsInstance(conflict_file_id, str)

    def test_stanzification(self):
        for stanza in example_conflicts.to_stanzas():
            if 'file_id' in stanza:
                # In Stanza form, the file_id has to be unicode.
                self.assertStartsWith(stanza['file_id'], u'\xeed')
            self.assertStartsWith(stanza['path'], u'p\xe5th')
            if 'conflict_path' in stanza:
                self.assertStartsWith(stanza['conflict_path'], u'p\xe5th')
            if 'conflict_file_id' in stanza:
                self.assertStartsWith(stanza['conflict_file_id'], u'\xeed')
<<<<<<< HEAD
=======


# FIXME: The shell-like tests should be converted to real whitebox tests... or
# moved to a blackbox module -- vila 20100205

# FIXME: Tests missing for DuplicateID conflict type
class TestResolveConflicts(script.TestCaseWithTransportAndScript):

    preamble = None # The setup script set by daughter classes

    def setUp(self):
        super(TestResolveConflicts, self).setUp()
        self.run_script(self.preamble)


class TestResolveTextConflicts(TestResolveConflicts):
    # TBC
    pass


def content_conflict_scenarios():
    return [('file,None', dict(_this_actions='modify_file',
                               _check_this='file_has_more_content',
                               _other_actions='delete_file',
                               _check_other='file_doesnt_exist',
                               )),
            ('None,file', dict(_this_actions='delete_file',
                               _check_this='file_doesnt_exist',
                               _other_actions='modify_file',
                               _check_other='file_has_more_content',
                               )),
            ]


class TestResolveContentConflicts(tests.TestCaseWithTransport):

    # Set by load_tests
    this_actions = None
    other_actions = None

    def setUp(self):
        super(TestResolveContentConflicts, self).setUp()
        builder = self.make_branch_builder('trunk')
        builder.start_series()
        # Create an empty trunk
        builder.build_snapshot('start', None, [
                ('add', ('', 'root-id', 'directory', ''))])
        # Add a minimal base content
        builder.build_snapshot('base', ['start'], [
                ('add', ('file', 'file-id', 'file', 'trunk content\n'))])
        # Modify the base content in branch
        other_actions = self._get_actions(self._other_actions)
        builder.build_snapshot('other', ['base'], other_actions())
        # Modify the base content in trunk
        this_actions = self._get_actions(self._this_actions)
        builder.build_snapshot('this', ['base'], this_actions())
        builder.finish_series()
        self.builder = builder

    def _get_actions(self, name):
        return getattr(self, 'do_%s' % name)

    def _get_check(self, name):
        return getattr(self, 'check_%s' % name)

    def do_modify_file(self):
        return [('modify', ('file-id', 'trunk content\nmore content\n'))]

    def check_file_has_more_content(self):
        self.assertFileEqual('trunk content\nmore content\n', 'branch/file')

    def do_delete_file(self):
        return [('unversion', 'file-id')]

    def check_file_doesnt_exist(self):
        self.failIfExists('branch/file')

    def _merge_other_into_this(self):
        b = self.builder.get_branch()
        wt = b.bzrdir.sprout('branch').open_workingtree()
        wt.merge_from_branch(b, 'other')
        return wt

    def assertConflict(self, wt, ctype, **kwargs):
        confs = wt.conflicts()
        self.assertLength(1, confs)
        c = confs[0]
        self.assertIsInstance(c, ctype)
        sentinel = object() # An impossible value
        for k, v in kwargs.iteritems():
            self.assertEqual(v, getattr(c, k, sentinel))

    def check_resolved(self, wt, item, action):
        conflicts.resolve(wt, [item], action=action)
        # Check that we don't have any conflicts nor unknown left
        self.assertLength(0, wt.conflicts())
        self.assertLength(0, list(wt.unknowns()))

    def test_resolve_taking_this(self):
        wt = self._merge_other_into_this()
        self.assertConflict(wt, conflicts.ContentsConflict,
                            path='file', file_id='file-id',)
        self.check_resolved(wt, 'file', 'take_this')
        check_this = self._get_check(self._check_this)
        check_this()

    def test_resolve_taking_other(self):
        wt = self._merge_other_into_this()
        self.assertConflict(wt, conflicts.ContentsConflict,
                            path='file', file_id='file-id',)
        self.check_resolved(wt, 'file', 'take_other')
        check_other = self._get_check(self._check_other)
        check_other()


class TestResolveDuplicateEntry(TestResolveConflicts):

    preamble = """
$ bzr init trunk
$ cd trunk
$ echo 'trunk content' >file
$ bzr add file
$ bzr commit -m 'Create trunk'

$ echo 'trunk content too' >file2
$ bzr add file2
$ bzr commit -m 'Add file2 in trunk'

$ bzr branch . -r 1 ../branch
$ cd ../branch
$ echo 'branch content' >file2
$ bzr add file2
$ bzr commit -m 'Add file2 in branch'

$ bzr merge ../trunk
2>+N  file2
2>R   file2 => file2.moved
2>Conflict adding file file2.  Moved existing file to file2.moved.
2>1 conflicts encountered.
"""

    def test_keep_this(self):
        self.run_script("""
$ bzr rm file2  --force
$ bzr mv file2.moved file2
$ bzr resolve file2
$ bzr commit --strict -m 'No more conflicts nor unknown files'
""")

    def test_keep_other(self):
        self.failIfExists('branch/file2.moved')
        self.run_script("""
$ bzr rm file2.moved --force
$ bzr resolve file2
$ bzr commit --strict -m 'No more conflicts nor unknown files'
""")
        self.failIfExists('branch/file2.moved')

    def test_resolve_taking_this(self):
        self.run_script("""
$ bzr resolve --take-this file2
$ bzr commit --strict -m 'No more conflicts nor unknown files'
""")

    def test_resolve_taking_other(self):
        self.run_script("""
$ bzr resolve --take-other file2
$ bzr commit --strict -m 'No more conflicts nor unknown files'
""")


class TestResolveUnversionedParent(TestResolveConflicts):

    # FIXME: Add the reverse tests: dir deleted in trunk, file added in branch

    # FIXME: While this *creates* UnversionedParent conflicts, this really only
    # tests MissingParent resolution :-/
    preamble = """
$ bzr init trunk
$ cd trunk
$ mkdir dir
$ bzr add dir
$ bzr commit -m 'Create trunk'

$ echo 'trunk content' >dir/file
$ bzr add dir/file
$ bzr commit -m 'Add dir/file in trunk'

$ bzr branch . -r 1 ../branch
$ cd ../branch
$ bzr rm dir
$ bzr commit -m 'Remove dir in branch'

$ bzr merge ../trunk
2>+N  dir/
2>+N  dir/file
2>Conflict adding files to dir.  Created directory.
2>Conflict because dir is not versioned, but has versioned children.  Versioned directory.
2>2 conflicts encountered.
"""

    def test_take_this(self):
        self.run_script("""
$ bzr rm dir  --force
$ bzr resolve dir
$ bzr commit --strict -m 'No more conflicts nor unknown files'
""")

    def test_take_other(self):
        self.run_script("""
$ bzr resolve dir
$ bzr commit --strict -m 'No more conflicts nor unknown files'
""")


class TestResolveMissingParent(TestResolveConflicts):

    preamble = """
$ bzr init trunk
$ cd trunk
$ mkdir dir
$ echo 'trunk content' >dir/file
$ bzr add
$ bzr commit -m 'Create trunk'

$ echo 'trunk content' >dir/file2
$ bzr add dir/file2
$ bzr commit -m 'Add dir/file2 in branch'

$ bzr branch . -r 1 ../branch
$ cd ../branch
$ bzr rm dir/file --force
$ bzr rm dir
$ bzr commit -m 'Remove dir/file'

$ bzr merge ../trunk
2>+N  dir/
2>+N  dir/file2
2>Conflict adding files to dir.  Created directory.
2>Conflict because dir is not versioned, but has versioned children.  Versioned directory.
2>2 conflicts encountered.
"""

    def test_keep_them_all(self):
        self.run_script("""
$ bzr resolve dir
$ bzr commit --strict -m 'No more conflicts nor unknown files'
""")

    def test_adopt_child(self):
        self.run_script("""
$ bzr mv dir/file2 file2
$ bzr rm dir --force
$ bzr resolve dir
$ bzr commit --strict -m 'No more conflicts nor unknown files'
""")

    def test_kill_them_all(self):
        self.run_script("""
$ bzr rm dir --force
$ bzr resolve dir
$ bzr commit --strict -m 'No more conflicts nor unknown files'
""")

    def test_resolve_taking_this(self):
        self.run_script("""
$ bzr resolve --take-this dir
$ bzr commit --strict -m 'No more conflicts nor unknown files'
""")

    def test_resolve_taking_other(self):
        self.run_script("""
$ bzr resolve --take-other dir
$ bzr commit --strict -m 'No more conflicts nor unknown files'
""")


class TestResolveDeletingParent(TestResolveConflicts):

    preamble = """
$ bzr init trunk
$ cd trunk
$ mkdir dir
$ echo 'trunk content' >dir/file
$ bzr add
$ bzr commit -m 'Create trunk'

$ bzr rm dir/file --force
$ bzr rm dir --force
$ bzr commit -m 'Remove dir/file'

$ bzr branch . -r 1 ../branch
$ cd ../branch
$ echo 'branch content' >dir/file2
$ bzr add dir/file2
$ bzr commit -m 'Add dir/file2 in branch'

$ bzr merge ../trunk
2>-D  dir/file
2>Conflict: can't delete dir because it is not empty.  Not deleting.
2>Conflict because dir is not versioned, but has versioned children.  Versioned directory.
2>2 conflicts encountered.
"""

    def test_keep_them_all(self):
        self.run_script("""
$ bzr resolve dir
$ bzr commit --strict -m 'No more conflicts nor unknown files'
""")

    def test_adopt_child(self):
        self.run_script("""
$ bzr mv dir/file2 file2
$ bzr rm dir --force
$ bzr resolve dir
$ bzr commit --strict -m 'No more conflicts nor unknown files'
""")

    def test_kill_them_all(self):
        self.run_script("""
$ bzr rm dir --force
$ bzr resolve dir
$ bzr commit --strict -m 'No more conflicts nor unknown files'
""")

    def test_resolve_taking_this(self):
        self.run_script("""
$ bzr resolve --take-this dir
$ bzr commit --strict -m 'No more conflicts nor unknown files'
""")

    def test_resolve_taking_other(self):
        self.run_script("""
$ bzr resolve --take-other dir
$ bzr commit --strict -m 'No more conflicts nor unknown files'
""")


class TestResolvePathConflict(TestResolveConflicts):

    preamble = """
$ bzr init trunk
$ cd trunk
$ echo 'Boo!' >file
$ bzr add
$ bzr commit -m 'Create trunk'

$ bzr mv file file-in-trunk
$ bzr commit -m 'Renamed to file-in-trunk'

$ bzr branch . -r 1 ../branch
$ cd ../branch
$ bzr mv file file-in-branch
$ bzr commit -m 'Renamed to file-in-branch'

$ bzr merge ../trunk
2>R   file-in-branch => file-in-trunk
2>Path conflict: file-in-branch / file-in-trunk
2>1 conflicts encountered.
"""

    def test_keep_source(self):
        self.run_script("""
$ bzr resolve file-in-trunk
$ bzr commit --strict -m 'No more conflicts nor unknown files'
""")

    def test_keep_target(self):
        self.run_script("""
$ bzr mv file-in-trunk file-in-branch
$ bzr resolve file-in-branch
$ bzr commit --strict -m 'No more conflicts nor unknown files'
""")

    def test_resolve_taking_this(self):
        self.run_script("""
$ bzr resolve --take-this file-in-branch
$ bzr commit --strict -m 'No more conflicts nor unknown files'
""")

    def test_resolve_taking_other(self):
        self.run_script("""
$ bzr resolve --take-other file-in-branch
$ bzr commit --strict -m 'No more conflicts nor unknown files'
""")


class TestResolveParentLoop(TestResolveConflicts):

    preamble = """
$ bzr init trunk
$ cd trunk
$ bzr mkdir dir1
$ bzr mkdir dir2
$ bzr commit -m 'Create trunk'

$ bzr mv dir2 dir1
$ bzr commit -m 'Moved dir2 into dir1'

$ bzr branch . -r 1 ../branch
$ cd ../branch
$ bzr mv dir1 dir2
$ bzr commit -m 'Moved dir1 into dir2'

$ bzr merge ../trunk
2>Conflict moving dir2/dir1 into dir2.  Cancelled move.
2>1 conflicts encountered.
"""

    def test_take_this(self):
        self.run_script("""
$ bzr resolve dir2
$ bzr commit --strict -m 'No more conflicts nor unknown files'
""")

    def test_take_other(self):
        self.run_script("""
$ bzr mv dir2/dir1 dir1
$ bzr mv dir2 dir1
$ bzr resolve dir2
$ bzr commit --strict -m 'No more conflicts nor unknown files'
""")

    def test_resolve_taking_this(self):
        self.run_script("""
$ bzr resolve --take-this dir2
$ bzr commit --strict -m 'No more conflicts nor unknown files'
""")
        self.failUnlessExists('dir2')

    def test_resolve_taking_other(self):
        self.run_script("""
$ bzr resolve --take-other dir2
$ bzr commit --strict -m 'No more conflicts nor unknown files'
""")
        self.failUnlessExists('dir1')


class TestResolveNonDirectoryParent(TestResolveConflicts):

    preamble = """
$ bzr init trunk
$ cd trunk
$ bzr mkdir foo
$ bzr commit -m 'Create trunk'
$ echo "Boing" >foo/bar
$ bzr add foo/bar
$ bzr commit -m 'Add foo/bar'

$ bzr branch . -r 1 ../branch
$ cd ../branch
$ rm -r foo
$ echo "Boo!" >foo
$ bzr commit -m 'foo is now a file'

$ bzr merge ../trunk
2>+N  foo.new/bar
2>RK  foo => foo.new/
# FIXME: The message is misleading, foo.new *is* a directory when the message
# is displayed -- vila 090916
2>Conflict: foo.new is not a directory, but has files in it.  Created directory.
2>1 conflicts encountered.
"""

    def test_take_this(self):
        self.run_script("""
$ bzr rm foo.new --force
# FIXME: Isn't it weird that foo is now unkown even if foo.new has been put
# aside ? -- vila 090916
$ bzr add foo
$ bzr resolve foo.new
$ bzr commit --strict -m 'No more conflicts nor unknown files'
""")

    def test_take_other(self):
        self.run_script("""
$ bzr rm foo --force
$ bzr mv foo.new foo
$ bzr resolve foo
$ bzr commit --strict -m 'No more conflicts nor unknown files'
""")

    def test_resolve_taking_this(self):
        self.run_script("""
$ bzr resolve --take-this foo.new
$ bzr commit --strict -m 'No more conflicts nor unknown files'
""")

    def test_resolve_taking_other(self):
        self.run_script("""
$ bzr resolve --take-other foo.new
$ bzr commit --strict -m 'No more conflicts nor unknown files'
""")


class TestMalformedTransform(script.TestCaseWithTransportAndScript):

    def test_bug_430129(self):
        # This is nearly like TestResolveNonDirectoryParent but with branch and
        # trunk switched. As such it should certainly produce the same
        # conflict.
        self.run_script("""
$ bzr init trunk
$ cd trunk
$ bzr mkdir foo
$ bzr commit -m 'Create trunk'
$ rm -r foo
$ echo "Boo!" >foo
$ bzr commit -m 'foo is now a file'

$ bzr branch . -r 1 ../branch
$ cd ../branch
$ echo "Boing" >foo/bar
$ bzr add foo/bar
$ bzr commit -m 'Add foo/bar'

$ bzr merge ../trunk
2>bzr: ERROR: Tree transform is malformed [('unversioned executability', 'new-1')]
""")


class TestResolveActionOption(tests.TestCase):

    def setUp(self):
        super(TestResolveActionOption, self).setUp()
        self.options = [conflicts.ResolveActionOption()]
        self.parser = option.get_optparser(dict((o.name, o)
                                                for o in self.options))

    def parse(self, args):
        return self.parser.parse_args(args)

    def test_unknown_action(self):
        self.assertRaises(errors.BadOptionValue,
                          self.parse, ['--action', 'take-me-to-the-moon'])

    def test_done(self):
        opts, args = self.parse(['--action', 'done'])
        self.assertEqual({'action':'done'}, opts)

    def test_take_this(self):
        opts, args = self.parse(['--action', 'take-this'])
        self.assertEqual({'action': 'take_this'}, opts)
        opts, args = self.parse(['--take-this'])
        self.assertEqual({'action': 'take_this'}, opts)

    def test_take_other(self):
        opts, args = self.parse(['--action', 'take-other'])
        self.assertEqual({'action': 'take_other'}, opts)
        opts, args = self.parse(['--take-other'])
        self.assertEqual({'action': 'take_other'}, opts)
>>>>>>> d6de82d6
<|MERGE_RESOLUTION|>--- conflicted
+++ resolved
@@ -1,8 +1,4 @@
-<<<<<<< HEAD
-# Copyright (C) 2005, 2006, 2007, 2008, 2009 Canonical Ltd
-=======
 # Copyright (C) 2005-2010 Canonical Ltd
->>>>>>> d6de82d6
 #
 # This program is free software; you can redistribute it and/or modify
 # it under the terms of the GNU General Public License as published by
@@ -22,13 +18,6 @@
 import os
 
 from bzrlib import (
-<<<<<<< HEAD
-    bzrdir,
-    conflicts,
-    errors,
-    tests,
-    )
-=======
     branchbuilder,
     bzrdir,
     conflicts,
@@ -53,7 +42,6 @@
     result.addTests(remaining_tests)
 
     return result
->>>>>>> d6de82d6
 
 
 # TODO: Test commit with some added, and added-but-missing files
@@ -98,26 +86,15 @@
                                   ('hello.sploo.OTHER', 'yellowworld2'),
                                   ])
         tree.lock_read()
-<<<<<<< HEAD
-        self.assertEqual(6, len(list(tree.list_files())))
-        tree.unlock()
-        tree_conflicts = tree.conflicts()
-        self.assertEqual(2, len(tree_conflicts))
-=======
         self.assertLength(6, list(tree.list_files()))
         tree.unlock()
         tree_conflicts = tree.conflicts()
         self.assertLength(2, tree_conflicts)
->>>>>>> d6de82d6
         self.assertTrue('hello' in tree_conflicts[0].path)
         self.assertTrue('hello.sploo' in tree_conflicts[1].path)
         conflicts.restore('hello')
         conflicts.restore('hello.sploo')
-<<<<<<< HEAD
-        self.assertEqual(0, len(tree.conflicts()))
-=======
         self.assertLength(0, tree.conflicts())
->>>>>>> d6de82d6
         self.assertFileEqual('hello world2', 'hello')
         self.assertFalse(os.path.lexists('hello.sploo'))
         self.assertRaises(errors.NotConflicted, conflicts.restore, 'hello')
@@ -169,7 +146,6 @@
         tree = self.make_branch_and_tree('.')
         self.build_tree(['dir/', 'dir/hello'])
         tree.add(['dir', 'dir/hello'])
-<<<<<<< HEAD
 
         dirhello = conflicts.ConflictList([conflicts.TextConflict('dir/hello')])
         tree.set_conflicts(dirhello)
@@ -179,22 +155,8 @@
 
         conflicts.resolve(tree, ['dir'], recursive=True, ignore_misses=True)
         self.assertEqual(conflicts.ConflictList([]), tree.conflicts())
-=======
->>>>>>> d6de82d6
-
-        dirhello = conflicts.ConflictList([conflicts.TextConflict('dir/hello')])
-        tree.set_conflicts(dirhello)
-
-        conflicts.resolve(tree, ['dir'], recursive=False, ignore_misses=True)
-        self.assertEqual(dirhello, tree.conflicts())
-
-        conflicts.resolve(tree, ['dir'], recursive=True, ignore_misses=True)
-        self.assertEqual(conflicts.ConflictList([]), tree.conflicts())
-
-<<<<<<< HEAD
-=======
-
->>>>>>> d6de82d6
+
+
 class TestConflictStanzas(tests.TestCase):
 
     def test_stanza_roundtrip(self):
@@ -227,8 +189,6 @@
                 self.assertStartsWith(stanza['conflict_path'], u'p\xe5th')
             if 'conflict_file_id' in stanza:
                 self.assertStartsWith(stanza['conflict_file_id'], u'\xeed')
-<<<<<<< HEAD
-=======
 
 
 # FIXME: The shell-like tests should be converted to real whitebox tests... or
@@ -779,5 +739,4 @@
         opts, args = self.parse(['--action', 'take-other'])
         self.assertEqual({'action': 'take_other'}, opts)
         opts, args = self.parse(['--take-other'])
-        self.assertEqual({'action': 'take_other'}, opts)
->>>>>>> d6de82d6
+        self.assertEqual({'action': 'take_other'}, opts)