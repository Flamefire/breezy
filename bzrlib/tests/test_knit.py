--- conflicted
+++ resolved
@@ -49,367 +49,6 @@
     make_file_factory,
     )
 from bzrlib.osutils import split_lines
-<<<<<<< HEAD
-from bzrlib.tests import TestCaseWithTransport
-from bzrlib.transport import TransportLogger, get_transport
-from bzrlib.transport.memory import MemoryTransport
-from bzrlib.weave import Weave
-
-
-class KnitTests(TestCaseWithTransport):
-    """Class containing knit test helper routines."""
-
-    def make_test_knit(self, annotate=False):
-        if not annotate:
-            factory = KnitPlainFactory()
-        else:
-            factory = None
-        return KnitVersionedFile('test', get_transport('.'), access_mode='w', factory=factory, create=True)
-
-
-class BasicKnitTests(KnitTests):
-
-    def add_stock_one_and_one_a(self, k):
-        k.add_lines('text-1', [], split_lines(TEXT_1))
-        k.add_lines('text-1a', ['text-1'], split_lines(TEXT_1A))
-
-    def test_knit_constructor(self):
-        """Construct empty k"""
-        self.make_test_knit()
-
-    def test_knit_add(self):
-        """Store one text in knit and retrieve"""
-        k = self.make_test_knit()
-        k.add_lines('text-1', [], split_lines(TEXT_1))
-        self.assertTrue(k.has_version('text-1'))
-        self.assertEqualDiff(''.join(k.get_lines('text-1')), TEXT_1)
-
-    def test_knit_reload(self):
-        # test that the content in a reloaded knit is correct
-        k = self.make_test_knit()
-        k.add_lines('text-1', [], split_lines(TEXT_1))
-        del k
-        k2 = KnitVersionedFile('test', get_transport('.'), access_mode='r', factory=KnitPlainFactory(), create=True)
-        self.assertTrue(k2.has_version('text-1'))
-        self.assertEqualDiff(''.join(k2.get_lines('text-1')), TEXT_1)
-
-    def test_knit_several(self):
-        """Store several texts in a knit"""
-        k = self.make_test_knit()
-        k.add_lines('text-1', [], split_lines(TEXT_1))
-        k.add_lines('text-2', [], split_lines(TEXT_2))
-        self.assertEqualDiff(''.join(k.get_lines('text-1')), TEXT_1)
-        self.assertEqualDiff(''.join(k.get_lines('text-2')), TEXT_2)
-        
-    def test_repeated_add(self):
-        """Knit traps attempt to replace existing version"""
-        k = self.make_test_knit()
-        k.add_lines('text-1', [], split_lines(TEXT_1))
-        self.assertRaises(RevisionAlreadyPresent, 
-                k.add_lines,
-                'text-1', [], split_lines(TEXT_1))
-
-    def test_empty(self):
-        k = self.make_test_knit(True)
-        k.add_lines('text-1', [], [])
-        self.assertEquals(k.get_lines('text-1'), [])
-
-    def test_incomplete(self):
-        """Test if texts without a ending line-end can be inserted and
-        extracted."""
-        k = KnitVersionedFile('test', get_transport('.'), delta=False, create=True)
-        k.add_lines('text-1', [], ['a\n',    'b'  ])
-        k.add_lines('text-2', ['text-1'], ['a\rb\n', 'b\n'])
-        # reopening ensures maximum room for confusion
-        k = KnitVersionedFile('test', get_transport('.'), delta=False, create=True)
-        self.assertEquals(k.get_lines('text-1'), ['a\n',    'b'  ])
-        self.assertEquals(k.get_lines('text-2'), ['a\rb\n', 'b\n'])
-
-    def test_delta(self):
-        """Expression of knit delta as lines"""
-        k = self.make_test_knit()
-        td = list(line_delta(TEXT_1.splitlines(True),
-                             TEXT_1A.splitlines(True)))
-        self.assertEqualDiff(''.join(td), delta_1_1a)
-        out = apply_line_delta(TEXT_1.splitlines(True), td)
-        self.assertEqualDiff(''.join(out), TEXT_1A)
-
-    def test_add_with_parents(self):
-        """Store in knit with parents"""
-        k = self.make_test_knit()
-        self.add_stock_one_and_one_a(k)
-        self.assertEquals(k.get_parents('text-1'), [])
-        self.assertEquals(k.get_parents('text-1a'), ['text-1'])
-
-    def test_ancestry(self):
-        """Store in knit with parents"""
-        k = self.make_test_knit()
-        self.add_stock_one_and_one_a(k)
-        self.assertEquals(set(k.get_ancestry(['text-1a'])), set(['text-1a', 'text-1']))
-
-    def test_add_delta(self):
-        """Store in knit with parents"""
-        k = KnitVersionedFile('test', get_transport('.'), factory=KnitPlainFactory(),
-            delta=True, create=True)
-        self.add_stock_one_and_one_a(k)
-        k.clear_cache()
-        self.assertEqualDiff(''.join(k.get_lines('text-1a')), TEXT_1A)
-
-    def test_annotate(self):
-        """Annotations"""
-        k = KnitVersionedFile('knit', get_transport('.'), factory=KnitAnnotateFactory(),
-            delta=True, create=True)
-        self.insert_and_test_small_annotate(k)
-
-    def insert_and_test_small_annotate(self, k):
-        """test annotation with k works correctly."""
-        k.add_lines('text-1', [], ['a\n', 'b\n'])
-        k.add_lines('text-2', ['text-1'], ['a\n', 'c\n'])
-
-        origins = k.annotate('text-2')
-        self.assertEquals(origins[0], ('text-1', 'a\n'))
-        self.assertEquals(origins[1], ('text-2', 'c\n'))
-
-    def test_annotate_fulltext(self):
-        """Annotations"""
-        k = KnitVersionedFile('knit', get_transport('.'), factory=KnitAnnotateFactory(),
-            delta=False, create=True)
-        self.insert_and_test_small_annotate(k)
-
-    def test_annotate_merge_1(self):
-        k = self.make_test_knit(True)
-        k.add_lines('text-a1', [], ['a\n', 'b\n'])
-        k.add_lines('text-a2', [], ['d\n', 'c\n'])
-        k.add_lines('text-am', ['text-a1', 'text-a2'], ['d\n', 'b\n'])
-        origins = k.annotate('text-am')
-        self.assertEquals(origins[0], ('text-a2', 'd\n'))
-        self.assertEquals(origins[1], ('text-a1', 'b\n'))
-
-    def test_annotate_merge_2(self):
-        k = self.make_test_knit(True)
-        k.add_lines('text-a1', [], ['a\n', 'b\n', 'c\n'])
-        k.add_lines('text-a2', [], ['x\n', 'y\n', 'z\n'])
-        k.add_lines('text-am', ['text-a1', 'text-a2'], ['a\n', 'y\n', 'c\n'])
-        origins = k.annotate('text-am')
-        self.assertEquals(origins[0], ('text-a1', 'a\n'))
-        self.assertEquals(origins[1], ('text-a2', 'y\n'))
-        self.assertEquals(origins[2], ('text-a1', 'c\n'))
-
-    def test_annotate_merge_9(self):
-        k = self.make_test_knit(True)
-        k.add_lines('text-a1', [], ['a\n', 'b\n', 'c\n'])
-        k.add_lines('text-a2', [], ['x\n', 'y\n', 'z\n'])
-        k.add_lines('text-am', ['text-a1', 'text-a2'], ['k\n', 'y\n', 'c\n'])
-        origins = k.annotate('text-am')
-        self.assertEquals(origins[0], ('text-am', 'k\n'))
-        self.assertEquals(origins[1], ('text-a2', 'y\n'))
-        self.assertEquals(origins[2], ('text-a1', 'c\n'))
-
-    def test_annotate_merge_3(self):
-        k = self.make_test_knit(True)
-        k.add_lines('text-a1', [], ['a\n', 'b\n', 'c\n'])
-        k.add_lines('text-a2', [] ,['x\n', 'y\n', 'z\n'])
-        k.add_lines('text-am', ['text-a1', 'text-a2'], ['k\n', 'y\n', 'z\n'])
-        origins = k.annotate('text-am')
-        self.assertEquals(origins[0], ('text-am', 'k\n'))
-        self.assertEquals(origins[1], ('text-a2', 'y\n'))
-        self.assertEquals(origins[2], ('text-a2', 'z\n'))
-
-    def test_annotate_merge_4(self):
-        k = self.make_test_knit(True)
-        k.add_lines('text-a1', [], ['a\n', 'b\n', 'c\n'])
-        k.add_lines('text-a2', [], ['x\n', 'y\n', 'z\n'])
-        k.add_lines('text-a3', ['text-a1'], ['a\n', 'b\n', 'p\n'])
-        k.add_lines('text-am', ['text-a2', 'text-a3'], ['a\n', 'b\n', 'z\n'])
-        origins = k.annotate('text-am')
-        self.assertEquals(origins[0], ('text-a1', 'a\n'))
-        self.assertEquals(origins[1], ('text-a1', 'b\n'))
-        self.assertEquals(origins[2], ('text-a2', 'z\n'))
-
-    def test_annotate_merge_5(self):
-        k = self.make_test_knit(True)
-        k.add_lines('text-a1', [], ['a\n', 'b\n', 'c\n'])
-        k.add_lines('text-a2', [], ['d\n', 'e\n', 'f\n'])
-        k.add_lines('text-a3', [], ['x\n', 'y\n', 'z\n'])
-        k.add_lines('text-am',
-                    ['text-a1', 'text-a2', 'text-a3'],
-                    ['a\n', 'e\n', 'z\n'])
-        origins = k.annotate('text-am')
-        self.assertEquals(origins[0], ('text-a1', 'a\n'))
-        self.assertEquals(origins[1], ('text-a2', 'e\n'))
-        self.assertEquals(origins[2], ('text-a3', 'z\n'))
-
-    def test_annotate_file_cherry_pick(self):
-        k = self.make_test_knit(True)
-        k.add_lines('text-1', [], ['a\n', 'b\n', 'c\n'])
-        k.add_lines('text-2', ['text-1'], ['d\n', 'e\n', 'f\n'])
-        k.add_lines('text-3', ['text-2', 'text-1'], ['a\n', 'b\n', 'c\n'])
-        origins = k.annotate('text-3')
-        self.assertEquals(origins[0], ('text-1', 'a\n'))
-        self.assertEquals(origins[1], ('text-1', 'b\n'))
-        self.assertEquals(origins[2], ('text-1', 'c\n'))
-
-    def test_knit_join(self):
-        """Store in knit with parents"""
-        k1 = KnitVersionedFile('test1', get_transport('.'), factory=KnitPlainFactory(), create=True)
-        k1.add_lines('text-a', [], split_lines(TEXT_1))
-        k1.add_lines('text-b', ['text-a'], split_lines(TEXT_1))
-
-        k1.add_lines('text-c', [], split_lines(TEXT_1))
-        k1.add_lines('text-d', ['text-c'], split_lines(TEXT_1))
-
-        k1.add_lines('text-m', ['text-b', 'text-d'], split_lines(TEXT_1))
-
-        k2 = KnitVersionedFile('test2', get_transport('.'), factory=KnitPlainFactory(), create=True)
-        count = k2.join(k1, version_ids=['text-m'])
-        self.assertEquals(count, 5)
-        self.assertTrue(k2.has_version('text-a'))
-        self.assertTrue(k2.has_version('text-c'))
-
-    def test_reannotate(self):
-        k1 = KnitVersionedFile('knit1', get_transport('.'),
-                               factory=KnitAnnotateFactory(), create=True)
-        # 0
-        k1.add_lines('text-a', [], ['a\n', 'b\n'])
-        # 1
-        k1.add_lines('text-b', ['text-a'], ['a\n', 'c\n'])
-
-        k2 = KnitVersionedFile('test2', get_transport('.'),
-                               factory=KnitAnnotateFactory(), create=True)
-        k2.join(k1, version_ids=['text-b'])
-
-        # 2
-        k1.add_lines('text-X', ['text-b'], ['a\n', 'b\n'])
-        # 2
-        k2.add_lines('text-c', ['text-b'], ['z\n', 'c\n'])
-        # 3
-        k2.add_lines('text-Y', ['text-b'], ['b\n', 'c\n'])
-
-        # test-c will have index 3
-        k1.join(k2, version_ids=['text-c'])
-
-        lines = k1.get_lines('text-c')
-        self.assertEquals(lines, ['z\n', 'c\n'])
-
-        origins = k1.annotate('text-c')
-        self.assertEquals(origins[0], ('text-c', 'z\n'))
-        self.assertEquals(origins[1], ('text-b', 'c\n'))
-
-    def test_extraction_reads_components_once(self):
-        t = MemoryTransport()
-        instrumented_t = TransportLogger(t)
-        k1 = KnitVersionedFile('id', instrumented_t, create=True, delta=True)
-        # should read the index
-        self.assertEqual([('id.kndx',)], instrumented_t._calls)
-        instrumented_t._calls = []
-        # add a text       
-        k1.add_lines('base', [], ['text\n'])
-        # should not have read at all
-        self.assertEqual([], instrumented_t._calls)
-
-        # add a text
-        k1.add_lines('sub', ['base'], ['text\n', 'text2\n'])
-        # should not have read at all
-        self.assertEqual([], instrumented_t._calls)
-        
-        # read a text
-        k1.get_lines('sub')
-        # should not have read at all
-        self.assertEqual([], instrumented_t._calls)
-
-        # clear the cache
-        k1.clear_cache()
-
-        # read a text
-        k1.get_lines('base')
-        # should have read a component
-        # should not have read the first component only
-        self.assertEqual([('id.knit', [(0, 87)])], instrumented_t._calls)
-        instrumented_t._calls = []
-        # read again
-        k1.get_lines('base')
-        # should not have read at all
-        self.assertEqual([], instrumented_t._calls)
-        # and now read the other component
-        k1.get_lines('sub')
-        # should have read the second component
-        self.assertEqual([('id.knit', [(87, 93)])], instrumented_t._calls)
-        instrumented_t._calls = []
-
-        # clear the cache
-        k1.clear_cache()
-        # add a text cold 
-        k1.add_lines('sub2', ['base'], ['text\n', 'text3\n'])
-        # should read the first component only
-        self.assertEqual([('id.knit', [(0, 87)])], instrumented_t._calls)
-        
-    def test_iter_lines_reads_in_order(self):
-        t = MemoryTransport()
-        instrumented_t = TransportLogger(t)
-        k1 = KnitVersionedFile('id', instrumented_t, create=True, delta=True)
-        self.assertEqual([('id.kndx',)], instrumented_t._calls)
-        # add texts with no required ordering
-        k1.add_lines('base', [], ['text\n'])
-        k1.add_lines('base2', [], ['text2\n'])
-        k1.clear_cache()
-        instrumented_t._calls = []
-        # request a last-first iteration
-        results = list(k1.iter_lines_added_or_present_in_versions(['base2', 'base']))
-        self.assertEqual([('id.knit', [(0, 87), (87, 89)])], instrumented_t._calls)
-        self.assertEqual(['text\n', 'text2\n'], results)
-
-    def test_create_empty_annotated(self):
-        k1 = self.make_test_knit(True)
-        # 0
-        k1.add_lines('text-a', [], ['a\n', 'b\n'])
-        k2 = k1.create_empty('t', MemoryTransport())
-        self.assertTrue(isinstance(k2.factory, KnitAnnotateFactory))
-        self.assertEqual(k1.delta, k2.delta)
-        # the generic test checks for empty content and file class
-
-    def test_knit_format(self):
-        # this tests that a new knit index file has the expected content
-        # and that is writes the data we expect as records are added.
-        knit = self.make_test_knit(True)
-        self.assertFileEqual("# bzr knit index 8\n", 'test.kndx')
-        knit.add_lines_with_ghosts('revid', ['a_ghost'], ['a\n'])
-        self.assertFileEqual(
-            "# bzr knit index 8\n"
-            "\n"
-            "revid fulltext 0 84 .a_ghost :",
-            'test.kndx')
-        knit.add_lines_with_ghosts('revid2', ['revid'], ['a\n'])
-        self.assertFileEqual(
-            "# bzr knit index 8\n"
-            "\nrevid fulltext 0 84 .a_ghost :"
-            "\nrevid2 line-delta 84 82 0 :",
-            'test.kndx')
-        # we should be able to load this file again
-        knit = KnitVersionedFile('test', get_transport('.'), access_mode='r')
-        self.assertEqual(['revid', 'revid2'], knit.versions())
-        # write a short write to the file and ensure that its ignored
-        indexfile = file('test.kndx', 'at')
-        indexfile.write('\nrevid3 line-delta 166 82 1 2 3 4 5 .phwoar:demo ')
-        indexfile.close()
-        # we should be able to load this file again
-        knit = KnitVersionedFile('test', get_transport('.'), access_mode='w')
-        self.assertEqual(['revid', 'revid2'], knit.versions())
-        # and add a revision with the same id the failed write had
-        knit.add_lines('revid3', ['revid2'], ['a\n'])
-        # and when reading it revid3 should now appear.
-        knit = KnitVersionedFile('test', get_transport('.'), access_mode='r')
-        self.assertEqual(['revid', 'revid2', 'revid3'], knit.versions())
-        self.assertEqual(['revid2'], knit.get_parents('revid3'))
-
-    def test_plan_merge(self):
-        my_knit = self.make_test_knit(annotate=True)
-        my_knit.add_lines('text1', [], split_lines(TEXT_1))
-        my_knit.add_lines('text1a', ['text1'], split_lines(TEXT_1A))
-        my_knit.add_lines('text1b', ['text1'], split_lines(TEXT_1B))
-        plan = list(my_knit.plan_merge('text1a', 'text1b'))
-        for plan_line, expected_line in zip(plan, AB_MERGE):
-            self.assertEqual(plan_line, expected_line)
-=======
 from bzrlib.symbol_versioning import one_four
 from bzrlib.tests import (
     Feature,
@@ -504,7 +143,6 @@
         self.assertDerivedBlocksEqual('a\nb\nc\nd\n', 'a\nb\nc', noeol=True)
         self.assertDerivedBlocksEqual('a\nb\nc\n', 'a\nb\nc', noeol=True)
         self.assertDerivedBlocksEqual('a\nb\nc', 'a\nb\nc\n', noeol=True)
->>>>>>> ebdefa04
 
 
 TEXT_1 = """\
