--- conflicted
+++ resolved
@@ -32,22 +32,9 @@
     tests,
     transform,
     )
-<<<<<<< HEAD
 from bzrlib.symbol_versioning import deprecated_in
 from bzrlib.tests import features
-=======
-from bzrlib.errors import BinaryFile, NoDiff, ExecutableMissing
-import bzrlib.osutils as osutils
-import bzrlib.revision as _mod_revision
-import bzrlib.transform as transform
-import bzrlib.patiencediff
-import bzrlib._patiencediff_py
-from bzrlib.tests import (Feature, TestCase, TestCaseWithTransport,
-                          TestCaseInTempDir, TestSkipped)
 from bzrlib.tests.blackbox.test_diff import subst_dates
-from bzrlib.revisiontree import RevisionTree
-from bzrlib.revisionspec import RevisionSpec
->>>>>>> 3d161b2a
 
 
 class _AttribFeature(tests.Feature):
@@ -613,7 +600,7 @@
         tree.add([test_txt, u1234, directory])
 
         sio = StringIO()
-        show_diff_trees(tree.basis_tree(), tree, sio,
+        diff.show_diff_trees(tree.basis_tree(), tree, sio,
             path_encoding='cp1251')
 
         output = subst_dates(sio.getvalue())
