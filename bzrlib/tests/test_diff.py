# Copyright (C) 2005, 2006 Canonical Development Ltd
#
# This program is free software; you can redistribute it and/or modify
# it under the terms of the GNU General Public License as published by
# the Free Software Foundation; either version 2 of the License, or
# (at your option) any later version.
#
# This program is distributed in the hope that it will be useful,
# but WITHOUT ANY WARRANTY; without even the implied warranty of
# MERCHANTABILITY or FITNESS FOR A PARTICULAR PURPOSE.  See the
# GNU General Public License for more details.

# You should have received a copy of the GNU General Public License
# along with this program; if not, write to the Free Software
# Foundation, Inc., 59 Temple Place, Suite 330, Boston, MA  02111-1307  USA

import os
from cStringIO import StringIO

<<<<<<< HEAD
from bzrlib.diff import internal_diff, external_diff
from bzrlib.errors import BinaryFile
from bzrlib.tests import TestCase
from tempfile import TemporaryFile
=======
from bzrlib.diff import internal_diff, show_diff_trees
from bzrlib.errors import BinaryFile
import bzrlib.patiencediff
from bzrlib.tests import TestCase, TestCaseWithTransport, TestCaseInTempDir
from bzrlib.tests import TestCase, TestCaseInTempDir
>>>>>>> 2ac3679c


def udiff_lines(old, new, allow_binary=False):
    output = StringIO()
    internal_diff('old', old, 'new', new, output, allow_binary)
    output.seek(0, 0)
    return output.readlines()

<<<<<<< HEAD
def external_udiff_lines(old, new):
    output = TemporaryFile()
    external_diff('old', old, 'new', new, output, diff_opts=['-u'])
    output.seek(0, 0)
    lines = output.readlines()
    output.close()
    return lines

=======
>>>>>>> 2ac3679c

class TestDiff(TestCase):

    def test_add_nl(self):
        """diff generates a valid diff for patches that add a newline"""
        lines = udiff_lines(['boo'], ['boo\n'])
        self.check_patch(lines)
        self.assertEquals(lines[4], '\\ No newline at end of file\n')
            ## "expected no-nl, got %r" % lines[4]

    def test_add_nl_2(self):
        """diff generates a valid diff for patches that change last line and
        add a newline.
        """
        lines = udiff_lines(['boo'], ['goo\n'])
        self.check_patch(lines)
        self.assertEquals(lines[4], '\\ No newline at end of file\n')
            ## "expected no-nl, got %r" % lines[4]

    def test_remove_nl(self):
        """diff generates a valid diff for patches that change last line and
        add a newline.
        """
        lines = udiff_lines(['boo\n'], ['boo'])
        self.check_patch(lines)
        self.assertEquals(lines[5], '\\ No newline at end of file\n')
            ## "expected no-nl, got %r" % lines[5]

    def check_patch(self, lines):
        self.assert_(len(lines) > 1)
            ## "Not enough lines for a file header for patch:\n%s" % "".join(lines)
        self.assert_(lines[0].startswith ('---'))
            ## 'No orig line for patch:\n%s' % "".join(lines)
        self.assert_(lines[1].startswith ('+++'))
            ## 'No mod line for patch:\n%s' % "".join(lines)
        self.assert_(len(lines) > 2)
            ## "No hunks for patch:\n%s" % "".join(lines)
        self.assert_(lines[2].startswith('@@'))
            ## "No hunk header for patch:\n%s" % "".join(lines)
        self.assert_('@@' in lines[2][2:])
            ## "Unterminated hunk header for patch:\n%s" % "".join(lines)

    def test_binary_lines(self):
        self.assertRaises(BinaryFile, udiff_lines, [1023 * 'a' + '\x00'], [])
        self.assertRaises(BinaryFile, udiff_lines, [], [1023 * 'a' + '\x00'])
        udiff_lines([1023 * 'a' + '\x00'], [], allow_binary=True)
        udiff_lines([], [1023 * 'a' + '\x00'], allow_binary=True)

<<<<<<< HEAD
    def test_external_diff(self):
        lines = external_udiff_lines(['boo\n'], ['goo\n'])
        self.check_patch(lines)
        
=======
    def test_internal_diff_default(self):
        # Default internal diff encoding is utf8
        output = StringIO()
        internal_diff(u'old_\xb5', ['old_text\n'],
                    u'new_\xe5', ['new_text\n'], output)
        lines = output.getvalue().splitlines(True)
        self.check_patch(lines)
        self.assertEquals(['--- old_\xc2\xb5\n',
                           '+++ new_\xc3\xa5\n',
                           '@@ -1,1 +1,1 @@\n',
                           '-old_text\n',
                           '+new_text\n',
                           '\n',
                          ]
                          , lines)

    def test_internal_diff_utf8(self):
        output = StringIO()
        internal_diff(u'old_\xb5', ['old_text\n'],
                    u'new_\xe5', ['new_text\n'], output,
                    path_encoding='utf8')
        lines = output.getvalue().splitlines(True)
        self.check_patch(lines)
        self.assertEquals(['--- old_\xc2\xb5\n',
                           '+++ new_\xc3\xa5\n',
                           '@@ -1,1 +1,1 @@\n',
                           '-old_text\n',
                           '+new_text\n',
                           '\n',
                          ]
                          , lines)

    def test_internal_diff_iso_8859_1(self):
        output = StringIO()
        internal_diff(u'old_\xb5', ['old_text\n'],
                    u'new_\xe5', ['new_text\n'], output,
                    path_encoding='iso-8859-1')
        lines = output.getvalue().splitlines(True)
        self.check_patch(lines)
        self.assertEquals(['--- old_\xb5\n',
                           '+++ new_\xe5\n',
                           '@@ -1,1 +1,1 @@\n',
                           '-old_text\n',
                           '+new_text\n',
                           '\n',
                          ]
                          , lines)

    def test_internal_diff_returns_bytes(self):
        import StringIO
        output = StringIO.StringIO()
        internal_diff(u'old_\xb5', ['old_text\n'],
                    u'new_\xe5', ['new_text\n'], output)
        self.failUnless(isinstance(output.getvalue(), str),
            'internal_diff should return bytestrings')


class TestDiffDates(TestCaseWithTransport):

    def setUp(self):
        super(TestDiffDates, self).setUp()
        self.wt = self.make_branch_and_tree('.')
        self.b = self.wt.branch
        self.build_tree_contents([
            ('file1', 'file1 contents at rev 1\n'),
            ('file2', 'file2 contents at rev 1\n')
            ])
        self.wt.add(['file1', 'file2'])
        self.wt.commit(
            message='Revision 1',
            timestamp=1143849600, # 2006-04-01 00:00:00 UTC
            timezone=0,
            rev_id='rev-1')
        self.build_tree_contents([('file1', 'file1 contents at rev 2\n')])
        self.wt.commit(
            message='Revision 2',
            timestamp=1143936000, # 2006-04-02 00:00:00 UTC
            timezone=28800,
            rev_id='rev-2')
        self.build_tree_contents([('file2', 'file2 contents at rev 3\n')])
        self.wt.commit(
            message='Revision 3',
            timestamp=1144022400, # 2006-04-03 00:00:00 UTC
            timezone=-3600,
            rev_id='rev-3')
        self.wt.remove(['file2'])
        self.wt.commit(
            message='Revision 4',
            timestamp=1144108800, # 2006-04-04 00:00:00 UTC
            timezone=0,
            rev_id='rev-4')
        self.build_tree_contents([
            ('file1', 'file1 contents in working tree\n')
            ])
        # set the date stamps for files in the working tree to known values
        os.utime('file1', (1144195200, 1144195200)) # 2006-04-05 00:00:00 UTC

    def get_diff(self, tree1, tree2):
        output = StringIO()
        show_diff_trees(tree1, tree2, output,
                        old_label='old/', new_label='new/')
        return output.getvalue()

    def test_diff_rev_tree_working_tree(self):
        output = self.get_diff(self.wt.basis_tree(), self.wt)
        # note that the date for old/file1 is from rev 2 rather than from
        # the basis revision (rev 4)
        self.assertEqualDiff(output, '''\
=== modified file 'file1'
--- old/file1\t2006-04-02 00:00:00 +0000
+++ new/file1\t2006-04-05 00:00:00 +0000
@@ -1,1 +1,1 @@
-file1 contents at rev 2
+file1 contents in working tree

''')

    def test_diff_rev_tree_rev_tree(self):
        tree1 = self.b.repository.revision_tree('rev-2')
        tree2 = self.b.repository.revision_tree('rev-3')
        output = self.get_diff(tree1, tree2)
        self.assertEqualDiff(output, '''\
=== modified file 'file2'
--- old/file2\t2006-04-01 00:00:00 +0000
+++ new/file2\t2006-04-03 00:00:00 +0000
@@ -1,1 +1,1 @@
-file2 contents at rev 1
+file2 contents at rev 3

''')
        
    def test_diff_add_files(self):
        tree1 = self.b.repository.revision_tree(None)
        tree2 = self.b.repository.revision_tree('rev-1')
        output = self.get_diff(tree1, tree2)
        # the files have the epoch time stamp for the tree in which
        # they don't exist.
        self.assertEqualDiff(output, '''\
=== added file 'file1'
--- old/file1\t1970-01-01 00:00:00 +0000
+++ new/file1\t2006-04-01 00:00:00 +0000
@@ -0,0 +1,1 @@
+file1 contents at rev 1

=== added file 'file2'
--- old/file2\t1970-01-01 00:00:00 +0000
+++ new/file2\t2006-04-01 00:00:00 +0000
@@ -0,0 +1,1 @@
+file2 contents at rev 1

''')

    def test_diff_remove_files(self):
        tree1 = self.b.repository.revision_tree('rev-3')
        tree2 = self.b.repository.revision_tree('rev-4')
        output = self.get_diff(tree1, tree2)
        # the file has the epoch time stamp for the tree in which
        # it doesn't exist.
        self.assertEqualDiff(output, '''\
=== removed file 'file2'
--- old/file2\t2006-04-03 00:00:00 +0000
+++ new/file2\t1970-01-01 00:00:00 +0000
@@ -1,1 +0,0 @@
-file2 contents at rev 3

''')


class TestPatienceDiffLib(TestCase):

    def test_unique_lcs(self):
        unique_lcs = bzrlib.patiencediff.unique_lcs
        self.assertEquals(unique_lcs('', ''), [])
        self.assertEquals(unique_lcs('a', 'a'), [(0,0)])
        self.assertEquals(unique_lcs('a', 'b'), [])
        self.assertEquals(unique_lcs('ab', 'ab'), [(0,0), (1,1)])
        self.assertEquals(unique_lcs('abcde', 'cdeab'), [(2,0), (3,1), (4,2)])
        self.assertEquals(unique_lcs('cdeab', 'abcde'), [(0,2), (1,3), (2,4)])
        self.assertEquals(unique_lcs('abXde', 'abYde'), [(0,0), (1,1), 
                                                         (3,3), (4,4)])
        self.assertEquals(unique_lcs('acbac', 'abc'), [(2,1)])

    def test_recurse_matches(self):
        def test_one(a, b, matches):
            test_matches = []
            bzrlib.patiencediff.recurse_matches(a, b, 0, 0, len(a), len(b),
                test_matches, 10)
            self.assertEquals(test_matches, matches)

        test_one(['a', '', 'b', '', 'c'], ['a', 'a', 'b', 'c', 'c'],
                 [(0, 0), (2, 2), (4, 4)])
        test_one(['a', 'c', 'b', 'a', 'c'], ['a', 'b', 'c'],
                 [(0, 0), (2, 1), (4, 2)])

        # recurse_matches doesn't match non-unique 
        # lines surrounded by bogus text.
        # The update has been done in patiencediff.SequenceMatcher instead

        # This is what it could be
        #test_one('aBccDe', 'abccde', [(0,0), (2,2), (3,3), (5,5)])

        # This is what it currently gives:
        test_one('aBccDe', 'abccde', [(0,0), (5,5)])

    def test_matching_blocks(self):
        def chk_blocks(a, b, expected_blocks):
            # difflib always adds a signature of the total
            # length, with no matching entries at the end
            s = bzrlib.patiencediff.PatienceSequenceMatcher(None, a, b)
            blocks = s.get_matching_blocks()
            self.assertEquals((len(a), len(b), 0), blocks[-1])
            self.assertEquals(expected_blocks, blocks[:-1])

        # Some basic matching tests
        chk_blocks('', '', [])
        chk_blocks([], [], [])
        chk_blocks('abcd', 'abcd', [(0, 0, 4)])
        chk_blocks('abcd', 'abce', [(0, 0, 3)])
        chk_blocks('eabc', 'abce', [(1, 0, 3)])
        chk_blocks('eabce', 'abce', [(1, 0, 4)])
        chk_blocks('abcde', 'abXde', [(0, 0, 2), (3, 3, 2)])
        chk_blocks('abcde', 'abXYZde', [(0, 0, 2), (3, 5, 2)])
        chk_blocks('abde', 'abXYZde', [(0, 0, 2), (2, 5, 2)])
        # This may check too much, but it checks to see that 
        # a copied block stays attached to the previous section,
        # not the later one.
        # difflib would tend to grab the trailing longest match
        # which would make the diff not look right
        chk_blocks('abcdefghijklmnop', 'abcdefxydefghijklmnop',
                   [(0, 0, 6), (6, 11, 10)])

        # make sure it supports passing in lists
        chk_blocks(
                   ['hello there\n',
                    'world\n',
                    'how are you today?\n'],
                   ['hello there\n',
                    'how are you today?\n'],
                [(0, 0, 1), (2, 1, 1)])

        # non unique lines surrounded by non-matching lines
        # won't be found
        chk_blocks('aBccDe', 'abccde', [(0,0,1), (5,5,1)])

        # But they only need to be locally unique
        chk_blocks('aBcDec', 'abcdec', [(0,0,1), (2,2,1), (4,4,2)])

        # non unique blocks won't be matched
        chk_blocks('aBcdEcdFg', 'abcdecdfg', [(0,0,1), (8,8,1)])

        # but locally unique ones will
        chk_blocks('aBcdEeXcdFg', 'abcdecdfg', [(0,0,1), (2,2,2),
                                              (5,4,1), (7,5,2), (10,8,1)])

        chk_blocks('abbabbXd', 'cabbabxd', [(7,7,1)])
        chk_blocks('abbabbbb', 'cabbabbc', [])
        chk_blocks('bbbbbbbb', 'cbbbbbbc', [])

    def test_opcodes(self):
        def chk_ops(a, b, expected_codes):
            s = bzrlib.patiencediff.PatienceSequenceMatcher(None, a, b)
            self.assertEquals(expected_codes, s.get_opcodes())

        chk_ops('', '', [])
        chk_ops([], [], [])
        chk_ops('abcd', 'abcd', [('equal',    0,4, 0,4)])
        chk_ops('abcd', 'abce', [('equal',   0,3, 0,3),
                                 ('replace', 3,4, 3,4)
                                ])
        chk_ops('eabc', 'abce', [('delete', 0,1, 0,0),
                                 ('equal',  1,4, 0,3),
                                 ('insert', 4,4, 3,4)
                                ])
        chk_ops('eabce', 'abce', [('delete', 0,1, 0,0),
                                  ('equal',  1,5, 0,4)
                                 ])
        chk_ops('abcde', 'abXde', [('equal',   0,2, 0,2),
                                   ('replace', 2,3, 2,3),
                                   ('equal',   3,5, 3,5)
                                  ])
        chk_ops('abcde', 'abXYZde', [('equal',   0,2, 0,2),
                                     ('replace', 2,3, 2,5),
                                     ('equal',   3,5, 5,7)
                                    ])
        chk_ops('abde', 'abXYZde', [('equal',  0,2, 0,2),
                                    ('insert', 2,2, 2,5),
                                    ('equal',  2,4, 5,7)
                                   ])
        chk_ops('abcdefghijklmnop', 'abcdefxydefghijklmnop',
                [('equal',  0,6,  0,6),
                 ('insert', 6,6,  6,11),
                 ('equal',  6,16, 11,21)
                ])
        chk_ops(
                [ 'hello there\n'
                , 'world\n'
                , 'how are you today?\n'],
                [ 'hello there\n'
                , 'how are you today?\n'],
                [('equal',  0,1, 0,1),
                 ('delete', 1,2, 1,1),
                 ('equal',  2,3, 1,2),
                ])
        chk_ops('aBccDe', 'abccde', 
                [('equal',   0,1, 0,1),
                 ('replace', 1,5, 1,5),
                 ('equal',   5,6, 5,6),
                ])
        chk_ops('aBcDec', 'abcdec', 
                [('equal',   0,1, 0,1),
                 ('replace', 1,2, 1,2),
                 ('equal',   2,3, 2,3),
                 ('replace', 3,4, 3,4),
                 ('equal',   4,6, 4,6),
                ])
        chk_ops('aBcdEcdFg', 'abcdecdfg', 
                [('equal',   0,1, 0,1),
                 ('replace', 1,8, 1,8),
                 ('equal',   8,9, 8,9)
                ])
        chk_ops('aBcdEeXcdFg', 'abcdecdfg', 
                [('equal',   0,1, 0,1),
                 ('replace', 1,2, 1,2),
                 ('equal',   2,4, 2,4),
                 ('delete', 4,5, 4,4),
                 ('equal',   5,6, 4,5),
                 ('delete', 6,7, 5,5),
                 ('equal',   7,9, 5,7),
                 ('replace', 9,10, 7,8),
                 ('equal',   10,11, 8,9)
                ])

    def test_multiple_ranges(self):
        # There was an earlier bug where we used a bad set of ranges,
        # this triggers that specific bug, to make sure it doesn't regress
        def chk_blocks(a, b, expected_blocks):
            # difflib always adds a signature of the total
            # length, with no matching entries at the end
            s = bzrlib.patiencediff.PatienceSequenceMatcher(None, a, b)
            blocks = s.get_matching_blocks()
            x = blocks.pop()
            self.assertEquals(x, (len(a), len(b), 0))
            self.assertEquals(expected_blocks, blocks)

        chk_blocks('abcdefghijklmnop'
                 , 'abcXghiYZQRSTUVWXYZijklmnop'
                 , [(0, 0, 3), (6, 4, 3), (9, 20, 7)])

        chk_blocks('ABCd efghIjk  L'
                 , 'AxyzBCn mo pqrstuvwI1 2  L'
                 , [(0,0,1), (1, 4, 2), (9, 19, 1), (12, 23, 3)])

        # These are rot13 code snippets.
        chk_blocks('''\
    trg nqqrq jura lbh nqq n svyr va gur qverpgbel.
    """
    gnxrf_netf = ['svyr*']
    gnxrf_bcgvbaf = ['ab-erphefr']
  
    qrs eha(frys, svyr_yvfg, ab_erphefr=Snyfr):
        sebz omeyvo.nqq vzcbeg fzneg_nqq, nqq_ercbegre_cevag, nqq_ercbegre_ahyy
        vs vf_dhvrg():
            ercbegre = nqq_ercbegre_ahyy
        ryfr:
            ercbegre = nqq_ercbegre_cevag
        fzneg_nqq(svyr_yvfg, abg ab_erphefr, ercbegre)


pynff pzq_zxqve(Pbzznaq):
'''.splitlines(True), '''\
    trg nqqrq jura lbh nqq n svyr va gur qverpgbel.

    --qel-eha jvyy fubj juvpu svyrf jbhyq or nqqrq, ohg abg npghnyyl 
    nqq gurz.
    """
    gnxrf_netf = ['svyr*']
    gnxrf_bcgvbaf = ['ab-erphefr', 'qel-eha']

    qrs eha(frys, svyr_yvfg, ab_erphefr=Snyfr, qel_eha=Snyfr):
        vzcbeg omeyvo.nqq

        vs qel_eha:
            vs vf_dhvrg():
                # Guvf vf cbvagyrff, ohg V'q engure abg envfr na reebe
                npgvba = omeyvo.nqq.nqq_npgvba_ahyy
            ryfr:
  npgvba = omeyvo.nqq.nqq_npgvba_cevag
        ryvs vf_dhvrg():
            npgvba = omeyvo.nqq.nqq_npgvba_nqq
        ryfr:
       npgvba = omeyvo.nqq.nqq_npgvba_nqq_naq_cevag

        omeyvo.nqq.fzneg_nqq(svyr_yvfg, abg ab_erphefr, npgvba)


pynff pzq_zxqve(Pbzznaq):
'''.splitlines(True)
, [(0,0,1), (1, 4, 2), (9, 19, 1), (12, 23, 3)])

    def test_patience_unified_diff(self):
        txt_a = ['hello there\n',
                 'world\n',
                 'how are you today?\n']
        txt_b = ['hello there\n',
                 'how are you today?\n']
        unified_diff = bzrlib.patiencediff.unified_diff
        psm = bzrlib.patiencediff.PatienceSequenceMatcher
        self.assertEquals([ '---  \n',
                           '+++  \n',
                           '@@ -1,3 +1,2 @@\n',
                           ' hello there\n',
                           '-world\n',
                           ' how are you today?\n'
                          ]
                          , list(unified_diff(txt_a, txt_b,
                                 sequencematcher=psm)))
        txt_a = map(lambda x: x+'\n', 'abcdefghijklmnop')
        txt_b = map(lambda x: x+'\n', 'abcdefxydefghijklmnop')
        # This is the result with LongestCommonSubstring matching
        self.assertEquals(['---  \n',
                           '+++  \n',
                           '@@ -1,6 +1,11 @@\n',
                           ' a\n',
                           ' b\n',
                           ' c\n',
                           '+d\n',
                           '+e\n',
                           '+f\n',
                           '+x\n',
                           '+y\n',
                           ' d\n',
                           ' e\n',
                           ' f\n']
                          , list(unified_diff(txt_a, txt_b)))
        # And the patience diff
        self.assertEquals(['---  \n',
                           '+++  \n',
                           '@@ -4,6 +4,11 @@\n',
                           ' d\n',
                           ' e\n',
                           ' f\n',
                           '+x\n',
                           '+y\n',
                           '+d\n',
                           '+e\n',
                           '+f\n',
                           ' g\n',
                           ' h\n',
                           ' i\n',
                          ]
                          , list(unified_diff(txt_a, txt_b,
                                 sequencematcher=psm)))


class TestPatienceDiffLibFiles(TestCaseInTempDir):

    def test_patience_unified_diff_files(self):
        txt_a = ['hello there\n',
                 'world\n',
                 'how are you today?\n']
        txt_b = ['hello there\n',
                 'how are you today?\n']
        open('a1', 'wb').writelines(txt_a)
        open('b1', 'wb').writelines(txt_b)

        unified_diff_files = bzrlib.patiencediff.unified_diff_files
        psm = bzrlib.patiencediff.PatienceSequenceMatcher
        self.assertEquals(['--- a1 \n',
                           '+++ b1 \n',
                           '@@ -1,3 +1,2 @@\n',
                           ' hello there\n',
                           '-world\n',
                           ' how are you today?\n',
                          ]
                          , list(unified_diff_files('a1', 'b1',
                                 sequencematcher=psm)))

        txt_a = map(lambda x: x+'\n', 'abcdefghijklmnop')
        txt_b = map(lambda x: x+'\n', 'abcdefxydefghijklmnop')
        open('a2', 'wb').writelines(txt_a)
        open('b2', 'wb').writelines(txt_b)

        # This is the result with LongestCommonSubstring matching
        self.assertEquals(['--- a2 \n',
                           '+++ b2 \n',
                           '@@ -1,6 +1,11 @@\n',
                           ' a\n',
                           ' b\n',
                           ' c\n',
                           '+d\n',
                           '+e\n',
                           '+f\n',
                           '+x\n',
                           '+y\n',
                           ' d\n',
                           ' e\n',
                           ' f\n']
                          , list(unified_diff_files('a2', 'b2')))

        # And the patience diff
        self.assertEquals(['--- a2 \n',
                           '+++ b2 \n',
                           '@@ -4,6 +4,11 @@\n',
                           ' d\n',
                           ' e\n',
                           ' f\n',
                           '+x\n',
                           '+y\n',
                           '+d\n',
                           '+e\n',
                           '+f\n',
                           ' g\n',
                           ' h\n',
                           ' i\n',
                          ]
                          , list(unified_diff_files('a2', 'b2',
                                 sequencematcher=psm)))
>>>>>>> 2ac3679c
<|MERGE_RESOLUTION|>--- conflicted
+++ resolved
@@ -16,19 +16,12 @@
 
 import os
 from cStringIO import StringIO
-
-<<<<<<< HEAD
-from bzrlib.diff import internal_diff, external_diff
-from bzrlib.errors import BinaryFile
-from bzrlib.tests import TestCase
 from tempfile import TemporaryFile
-=======
-from bzrlib.diff import internal_diff, show_diff_trees
+
+from bzrlib.diff import internal_diff, external_diff, show_diff_trees
 from bzrlib.errors import BinaryFile
 import bzrlib.patiencediff
 from bzrlib.tests import TestCase, TestCaseWithTransport, TestCaseInTempDir
-from bzrlib.tests import TestCase, TestCaseInTempDir
->>>>>>> 2ac3679c
 
 
 def udiff_lines(old, new, allow_binary=False):
@@ -37,7 +30,6 @@
     output.seek(0, 0)
     return output.readlines()
 
-<<<<<<< HEAD
 def external_udiff_lines(old, new):
     output = TemporaryFile()
     external_diff('old', old, 'new', new, output, diff_opts=['-u'])
@@ -46,8 +38,7 @@
     output.close()
     return lines
 
-=======
->>>>>>> 2ac3679c
+
 
 class TestDiff(TestCase):
 
@@ -96,12 +87,10 @@
         udiff_lines([1023 * 'a' + '\x00'], [], allow_binary=True)
         udiff_lines([], [1023 * 'a' + '\x00'], allow_binary=True)
 
-<<<<<<< HEAD
     def test_external_diff(self):
         lines = external_udiff_lines(['boo\n'], ['goo\n'])
         self.check_patch(lines)
         
-=======
     def test_internal_diff_default(self):
         # Default internal diff encoding is utf8
         output = StringIO()
@@ -618,5 +607,4 @@
                            ' i\n',
                           ]
                           , list(unified_diff_files('a2', 'b2',
-                                 sequencematcher=psm)))
->>>>>>> 2ac3679c
+                                 sequencematcher=psm)))