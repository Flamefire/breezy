--- conflicted
+++ resolved
@@ -120,7 +120,6 @@
         Branch.hooks.install_named_hook('set_rh', self.capture_set_rh_hook,
                                         None)
         branch.set_revision_history([])
-<<<<<<< HEAD
         expected_calls = [('set_rh', branch, [], True),
             ('set_rh', branch, [], True),
             ]
@@ -132,38 +131,6 @@
             self.assertEqual(4, len(self.hook_calls))
         else:
             self.assertEqual(expected_calls, self.hook_calls)
-=======
-        self.assertEqual(self.hook_calls,
-            [('set_rh', branch, [], True),
-             ('set_rh', branch, [], True),
-            ])
-
-
-class ChangeBranchTipTestCase(TestCaseWithMemoryTransport):
-    """Base TestCase for testing pre/post_change_branch_tip hooks."""
-
-    def install_logging_hook(self, prefix):
-        """Add a hook that logs calls made to it.
-
-        :returns: the list that the calls will be appended to.
-        """
-        hook_calls = []
-        Branch.hooks.install_named_hook(
-            prefix + '_change_branch_tip', hook_calls.append, None)
-        return hook_calls
-
-    def make_branch_with_revision_ids(self, *revision_ids):
-        """Makes a branch with the given commits."""
-        tree = self.make_branch_and_memory_tree('source')
-        tree.lock_write()
-        tree.add('')
-        for revision_id in revision_ids:
-            tree.commit(u'Message of ' + revision_id.decode('utf8'),
-                        rev_id=revision_id)
-        tree.unlock()
-        branch = tree.branch
-        return branch
->>>>>>> caf1e9df
 
 
 class TestOpen(TestCaseWithMemoryTransport):
@@ -436,9 +403,4 @@
         self.resetHookCalls()
         destination_branch = self.make_branch('destination')
         source_branch.push(destination_branch)
-<<<<<<< HEAD
-        self.assertPreAndPostHooksWereInvoked(destination_branch, True)
-=======
-        self.assertPreAndPostHooksWereInvoked()
-
->>>>>>> caf1e9df
+        self.assertPreAndPostHooksWereInvoked(destination_branch, True)