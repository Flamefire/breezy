--- conflicted
+++ resolved
@@ -259,7 +259,6 @@
         unstacked.get_revision('rev1')
         unstacked.get_revision('rev2')
 
-<<<<<<< HEAD
     def test_autopack_when_stacked(self):
         # in bzr.dev as of 20080730, autopack was reported to fail in stacked
         # repositories because of problems with text deltas spanning physical
@@ -307,10 +306,9 @@
         except errors.RevisionNotPresent:
             # like bug 252821
             raise KnownFailure("can't fetch deltas into stacked repository")
-        self.fail("unexpected success")
         stacked_tree.branch.repository.pack()
         stacked_tree.branch.check()
-=======
+
     def test_fetch_revisions_with_file_changes(self):
         # Fetching revisions including file changes into a stacked branch
         # works without error.
@@ -340,5 +338,4 @@
         rtree = target.repository.revision_tree('rev2')
         rtree.lock_read()
         self.addCleanup(rtree.unlock)
-        self.assertEqual('new content', rtree.get_file_by_path('a').read())
->>>>>>> 3055a1c9
+        self.assertEqual('new content', rtree.get_file_by_path('a').read())