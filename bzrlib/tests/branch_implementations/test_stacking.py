# Copyright (C) 2008 Canonical Ltd
#
# This program is free software; you can redistribute it and/or modify
# it under the terms of the GNU General Public License as published by
# the Free Software Foundation; either version 2 of the License, or
# (at your option) any later version.
#
# This program is distributed in the hope that it will be useful,
# but WITHOUT ANY WARRANTY; without even the implied warranty of
# MERCHANTABILITY or FITNESS FOR A PARTICULAR PURPOSE.  See the
# GNU General Public License for more details.
#
# You should have received a copy of the GNU General Public License
# along with this program; if not, write to the Free Software
# Foundation, Inc., 59 Temple Place, Suite 330, Boston, MA  02111-1307  USA

"""Tests for Branch.get_stacked_on and set_stacked_on."""

from bzrlib import errors
from bzrlib.tests import TestNotApplicable
from bzrlib.tests.branch_implementations import TestCaseWithBranch


class TestStacking(TestCaseWithBranch):

    def test_get_set_stacked_on(self):
        # branches must either:
        # raise UnstackableBranchFormat or
        # raise UnstackableRepositoryFormat or
        # permit stacking to be done and then return the stacked location.
        branch = self.make_branch('branch')
        target = self.make_branch('target')
        old_format_errors = (
            errors.UnstackableBranchFormat,
            errors.UnstackableRepositoryFormat,
            )
        try:
            branch.set_stacked_on(target.base)
        except old_format_errors:
            # if the set failed, so must the get
            self.assertRaises(old_format_errors, branch.get_stacked_on)
            return
        # now we have a stacked branch:
        self.assertEqual(target.base, branch.get_stacked_on())
        branch.set_stacked_on(None)
        self.assertRaises(errors.NotStacked, branch.get_stacked_on)

    def test_set_stacked_on_fetches(self):
        # We have a mainline
        trunk_tree = self.make_branch_and_tree('mainline')
        trunk_revid = trunk_tree.commit('mainline')
        # and make branch from it which is stacked
        try:
            new_dir = trunk_tree.bzrdir.sprout('newbranch', stacked=True)
        except (errors.UnstackableBranchFormat,
            errors.UnstackableRepositoryFormat):
            # not a testable combination.
            return
        new_tree = new_dir.open_workingtree()
<<<<<<< HEAD
        new_tree.commit('something local')

    def test_clone_from_stacked_branch(self):
        # We can clone from the bzrdir of a stacked branch. The cloned
        # branch is stacked on the same branch as the original.
        tree = self.make_branch_and_tree('stacked-on')
        tree.commit('Added foo')
        try:
            stacked_bzrdir = tree.branch.bzrdir.sprout(
                'stacked', tree.branch.last_revision(), shallow=True)
        except (errors.UnstackableBranchFormat,
                errors.UnstackableRepositoryFormat):
            # not a testable combination.
            return
        cloned_bzrdir = stacked_bzrdir.clone('cloned')
        try:
            self.assertEqual(
                stacked_bzrdir.open_branch().get_stacked_on(),
                cloned_bzrdir.open_branch().get_stacked_on())
        except (errors.UnstackableBranchFormat,
                errors.UnstackableRepositoryFormat):
            pass
=======
        new_tree.commit('something local')
>>>>>>> d664024a
<|MERGE_RESOLUTION|>--- conflicted
+++ resolved
@@ -57,7 +57,6 @@
             # not a testable combination.
             return
         new_tree = new_dir.open_workingtree()
-<<<<<<< HEAD
         new_tree.commit('something local')
 
     def test_clone_from_stacked_branch(self):
@@ -79,7 +78,4 @@
                 cloned_bzrdir.open_branch().get_stacked_on())
         except (errors.UnstackableBranchFormat,
                 errors.UnstackableRepositoryFormat):
-            pass
-=======
-        new_tree.commit('something local')
->>>>>>> d664024a
+            pass