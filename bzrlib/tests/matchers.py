--- conflicted
+++ resolved
@@ -29,11 +29,7 @@
 __all__ = [
     'HasLayout',
     'MatchesAncestry',
-<<<<<<< HEAD
-    'NoVfsCalls',
-=======
     'ContainsNoVfsCalls',
->>>>>>> e9963455
     'ReturnsUnlockable',
     ]
 
@@ -200,19 +196,11 @@
                 ", ".join([repr(a) for a in c.args])) for c in self.vfs_calls])
 
 
-<<<<<<< HEAD
-class NoVfsCalls(Matcher):
-    """Ensure that none of the specified calls are HPSS calls."""
-
-    def __str__(self):
-        return 'NoVfsCalls()'
-=======
 class ContainsNoVfsCalls(Matcher):
     """Ensure that none of the specified calls are HPSS calls."""
 
     def __str__(self):
         return 'ContainsNoVfsCalls()'
->>>>>>> e9963455
 
     @classmethod
     def match(cls, hpss_calls):
