# (C) 2005, 2006 Canonical Ltd
#
# This program is free software; you can redistribute it and/or modify
# it under the terms of the GNU General Public License as published by
# the Free Software Foundation; either version 2 of the License, or
# (at your option) any later version.
#
# This program is distributed in the hope that it will be useful,
# but WITHOUT ANY WARRANTY; without even the implied warranty of
# MERCHANTABILITY or FITNESS FOR A PARTICULAR PURPOSE.  See the
# GNU General Public License for more details.
#
# You should have received a copy of the GNU General Public License
# along with this program; if not, write to the Free Software
# Foundation, Inc., 59 Temple Place, Suite 330, Boston, MA  02111-1307  USA

"""Tests for InterRepository implementastions."""

import sys

import bzrlib
import bzrlib.bzrdir as bzrdir
from bzrlib.branch import Branch, needs_read_lock, needs_write_lock
import bzrlib.errors as errors
from bzrlib.errors import (FileExists,
                           NoSuchRevision,
                           NoSuchFile,
                           UninitializableFormat,
                           NotBranchError,
                           )
from bzrlib.inventory import Inventory
import bzrlib.repository as repository
from bzrlib.revision import NULL_REVISION, Revision
from bzrlib.tests import TestCase, TestCaseWithTransport, TestSkipped
from bzrlib.tests.bzrdir_implementations.test_bzrdir import TestCaseWithBzrDir
from bzrlib.transport import get_transport


class TestCaseWithInterRepository(TestCaseWithBzrDir):

    def setUp(self):
        super(TestCaseWithInterRepository, self).setUp()

    def make_branch(self, relpath, format=None):
        repo = self.make_repository(relpath, format=format)
        return repo.bzrdir.create_branch()

    def make_bzrdir(self, relpath, format=None):
        try:
            url = self.get_url(relpath)
            segments = url.split('/')
            if segments and segments[-1] not in ('', '.'):
                parent = '/'.join(segments[:-1])
                t = get_transport(parent)
                try:
                    t.mkdir(segments[-1])
                except FileExists:
                    pass
            if format is None:
                format = self.repository_format._matchingbzrdir
            return format.initialize(url)
        except UninitializableFormat:
            raise TestSkipped("Format %s is not initializable." % format)

    def make_repository(self, relpath, format=None):
        made_control = self.make_bzrdir(relpath, format=format)
        return self.repository_format.initialize(made_control)

    def make_to_repository(self, relpath):
        made_control = self.make_bzrdir(relpath,
            self.repository_format_to._matchingbzrdir)
        return self.repository_format_to.initialize(made_control)


def check_old_format_lock_error(repository_format):
    """Potentially ignore LockError on old formats.

    On win32, with the old OS locks, we get a failure of double-lock when
    we open a object in 2 objects and try to lock both.

    On new formats, LockError would be invalid, but for old formats
    this was not supported on Win32.
    """
    if sys.platform != 'win32':
        raise

    description = repository_format.get_format_description()
    if description in ("Repository format 4",
                       "Weave repository format 5",
                       "Weave repository format 6"):
        # jam 20060701
        # win32 OS locks are not re-entrant. So one process cannot
        # open the same repository twice and lock them both.
        raise TestSkipped('%s on win32 cannot open the same'
                          ' repository twice in different objects'
                          % description)
    raise


class TestInterRepository(TestCaseWithInterRepository):

    def test_interrepository_get_returns_correct_optimiser(self):
        # we assume the optimising code paths are triggered
        # by the type of the repo not the transport - at this point.
        # we may need to update this test if this changes.
        source_repo = self.make_repository("source")
        target_repo = self.make_to_repository("target")
        interrepo = repository.InterRepository.get(source_repo, target_repo)
        self.assertEqual(self.interrepo_class, interrepo.__class__)

    def test_fetch(self):
        tree_a = self.make_branch_and_tree('a')
        self.build_tree(['a/foo'])
        tree_a.add('foo', 'file1')
        tree_a.commit('rev1', rev_id='rev1')
        def check_push_rev1(repo):
            # ensure the revision is missing.
            self.assertRaises(NoSuchRevision, repo.get_revision, 'rev1')
            # fetch with a limit of NULL_REVISION and an explicit progress bar.
            repo.fetch(tree_a.branch.repository,
                       revision_id=NULL_REVISION,
                       pb=bzrlib.progress.DummyProgress())
            # nothing should have been pushed
            self.assertFalse(repo.has_revision('rev1'))
            # fetch with a default limit (grab everything)
            repo.fetch(tree_a.branch.repository)
            # check that b now has all the data from a's first commit.
            rev = repo.get_revision('rev1')
            tree = repo.revision_tree('rev1')
            tree.get_file_text('file1')
            for file_id in tree:
                if tree.inventory[file_id].kind == "file":
                    tree.get_file(file_id).read()

        # makes a target version repo 
        repo_b = self.make_to_repository('b')
        check_push_rev1(repo_b)
        
    def test_fetch_missing_revision_same_location_fails(self):
        repo_a = self.make_repository('.')
        repo_b = repository.Repository.open('.')
        try:
            self.assertRaises(errors.NoSuchRevision, repo_b.fetch, repo_a, revision_id='XXX')
        except errors.LockError, e:
            check_old_format_lock_error(self.repository_format)

    def test_fetch_same_location_trivial_works(self):
        repo_a = self.make_repository('.')
        repo_b = repository.Repository.open('.')
        try:
            repo_a.fetch(repo_b)
        except errors.LockError, e:
            check_old_format_lock_error(self.repository_format)

    def test_fetch_missing_text_other_location_fails(self):
        source_tree = self.make_branch_and_tree('source')
        source = source_tree.branch.repository
        target = self.make_to_repository('target')
    
        # start by adding a file so the data for hte file exists.
        self.build_tree(['source/id'])
        source_tree.add(['id'], ['id'])
        source_tree.commit('a', rev_id='a')
        # now we manually insert a revision with an inventory referencing
        # 'id' at revision 'b', but we do not insert revision b.
        # this should ensure that the new versions of files are being checked
        # for during pull operations
        inv = source.get_inventory('a')
        inv['id'].revision = 'b'
        inv.revision_id = 'b'
        sha1 = source.add_inventory('b', inv, ['a'])
        rev = Revision(timestamp=0,
                       timezone=None,
                       committer="Foo Bar <foo@example.com>",
                       message="Message",
                       inventory_sha1=sha1,
                       revision_id='b')
        rev.parent_ids = ['a']
        source.add_revision('b', rev)
        self.assertRaises(errors.RevisionNotPresent, target.fetch, source)
        self.assertFalse(target.has_revision('b'))

    def test_fetch_funky_file_id(self):
        from_tree = self.make_branch_and_tree('tree')
        self.build_tree(['tree/filename'])
        from_tree.add('filename', 'funky-chars<>%&;"\'')
        from_tree.commit('commit filename')
        to_repo = self.make_to_repository('to')
        to_repo.fetch(from_tree.branch.repository, from_tree.get_parent_ids()[0])

    def test_fetch_no_inventory_revision(self):
        """Old inventories lack revision_ids, so simulate this"""
        from_tree = self.make_branch_and_tree('tree')
        self.build_tree(['tree/filename'])
        from_tree.add('filename', 'funky-chars<>%&;"\'')
        from_tree.commit('commit filename')
        old_deserialise = from_tree.branch.repository.deserialise_inventory
        def deserialise(revision_id, text):
            inventory = old_deserialise(revision_id, text)
            inventory.revision_id = None
            return inventory
        from_tree.branch.repository.deserialise_inventory = deserialise
        to_repo = self.make_to_repository('to')
        to_repo.fetch(from_tree.branch.repository, from_tree.last_revision())


class TestCaseWithComplexRepository(TestCaseWithInterRepository):

    def setUp(self):
        super(TestCaseWithComplexRepository, self).setUp()
        tree_a = self.make_branch_and_tree('a')
        self.bzrdir = tree_a.branch.bzrdir
        # add a corrupt inventory 'orphan'
        inv_file = tree_a.branch.repository.control_weaves.get_weave(
            'inventory', 
            tree_a.branch.repository.get_transaction())
        inv_file.add_lines('orphan', [], [])
        # add a real revision 'rev1'
        tree_a.commit('rev1', rev_id='rev1', allow_pointless=True)
        # add a real revision 'rev2' based on rev1
        tree_a.commit('rev2', rev_id='rev2', allow_pointless=True)
        # and sign 'rev2'
        tree_a.branch.repository.sign_revision('rev2',
            bzrlib.gpg.LoopbackGPGStrategy(None))

    def test_missing_revision_ids(self):
        # revision ids in repository A but not B are returned, fake ones
        # are stripped. (fake meaning no revision object, but an inventory 
        # as some formats keyed off inventory data in the past.
        # make a repository to compare against that claims to have rev1
        repo_b = self.make_to_repository('rev1_only')
        repo_a = self.bzrdir.open_repository()
        repo_b.fetch(repo_a, 'rev1')
        # check the test will be valid
        self.assertFalse(repo_b.has_revision('rev2'))
        self.assertEqual(['rev2'],
                         repo_b.missing_revision_ids(repo_a))

    def test_missing_revision_ids_revision_limited(self):
        # revision ids in repository A that are not referenced by the
        # requested revision are not returned.
        # make a repository to compare against that is empty
        repo_b = self.make_to_repository('empty')
        repo_a = self.bzrdir.open_repository()
        self.assertEqual(['rev1'],
                         repo_b.missing_revision_ids(repo_a, revision_id='rev1'))
        
    def test_fetch_preserves_signatures(self):
        from_repo = self.bzrdir.open_repository()
        from_signature = from_repo.get_signature_text('rev2')
        to_repo = self.make_to_repository('target')
        to_repo.fetch(from_repo)
        to_signature = to_repo.get_signature_text('rev2')
        self.assertEqual(from_signature, to_signature)


class TestCaseWithGhosts(TestCaseWithInterRepository):

    def setUp(self):
        super(TestCaseWithGhosts, self).setUp()
        # we want two repositories at this point
        # one with a revision that is a ghost in the other
        # repository.

        # 'ghost' is a ghost in missing_ghost and not in with_ghost_rev
<<<<<<< HEAD
=======
        inv = Inventory(revision_id='ghost')
        inv.root.revision = 'ghost'
>>>>>>> 9ab7be97
        repo = self.make_repository('with_ghost_rev')
        sha1 = repo.add_inventory('ghost', Inventory(), [])
        rev = bzrlib.revision.Revision(timestamp=0,
                                       timezone=None,
                                       committer="Foo Bar <foo@example.com>",
                                       message="Message",
                                       inventory_sha1=sha1,
                                       revision_id='ghost')
        rev.parent_ids = []
        repo.add_revision('ghost', rev)
         
        repo = self.make_to_repository('missing_ghost')
<<<<<<< HEAD
        sha1 = repo.add_inventory('with_ghost', Inventory(), [])
=======
        inv = Inventory(revision_id='with_ghost')
        inv.root.revision = 'with_ghost'
        sha1 = repo.add_inventory('with_ghost', inv, [])
>>>>>>> 9ab7be97
        rev = bzrlib.revision.Revision(timestamp=0,
                                       timezone=None,
                                       committer="Foo Bar <foo@example.com>",
                                       message="Message",
                                       inventory_sha1=sha1,
                                       revision_id='with_ghost')
        rev.parent_ids = ['ghost']
        repo.add_revision('with_ghost', rev)

    def test_fetch_all_fixes_up_ghost(self):
        # fetching from a repo with a current ghost unghosts it in referencing
        # revisions.
        repo = repository.Repository.open('missing_ghost')
        rev = repo.get_revision('with_ghost')
        from_repo = repository.Repository.open('with_ghost_rev')
        repo.fetch(from_repo)
        # rev must not be corrupt now
        rev = repo.get_revision('with_ghost')
        self.assertEqual([None, 'ghost', 'with_ghost'], repo.get_ancestry('with_ghost'))<|MERGE_RESOLUTION|>--- conflicted
+++ resolved
@@ -263,13 +263,10 @@
         # repository.
 
         # 'ghost' is a ghost in missing_ghost and not in with_ghost_rev
-<<<<<<< HEAD
-=======
         inv = Inventory(revision_id='ghost')
         inv.root.revision = 'ghost'
->>>>>>> 9ab7be97
         repo = self.make_repository('with_ghost_rev')
-        sha1 = repo.add_inventory('ghost', Inventory(), [])
+        sha1 = repo.add_inventory('ghost', inv, [])
         rev = bzrlib.revision.Revision(timestamp=0,
                                        timezone=None,
                                        committer="Foo Bar <foo@example.com>",
@@ -280,13 +277,9 @@
         repo.add_revision('ghost', rev)
          
         repo = self.make_to_repository('missing_ghost')
-<<<<<<< HEAD
-        sha1 = repo.add_inventory('with_ghost', Inventory(), [])
-=======
         inv = Inventory(revision_id='with_ghost')
         inv.root.revision = 'with_ghost'
         sha1 = repo.add_inventory('with_ghost', inv, [])
->>>>>>> 9ab7be97
         rev = bzrlib.revision.Revision(timestamp=0,
                                        timezone=None,
                                        committer="Foo Bar <foo@example.com>",
