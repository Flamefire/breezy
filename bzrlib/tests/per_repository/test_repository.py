--- conflicted
+++ resolved
@@ -864,16 +864,7 @@
     def test_sprout_branch_from_hpss_preserves_repo_format(self):
         """branch.sprout from a smart server preserves the repository format.
         """
-<<<<<<< HEAD
-        from bzrlib.plugins.weave_fmt.repository import (
-            RepositoryFormat5, RepositoryFormat6, RepositoryFormat7)
-        weave_formats = [RepositoryFormat5(),
-                         RepositoryFormat6(),
-                         RepositoryFormat7()]
-        if self.repository_format in weave_formats:
-=======
         if not self.repository_format.supports_leaving_lock:
->>>>>>> 8966702b
             raise tests.TestNotApplicable(
                 "Format can not be used over HPSS")
         remote_repo = self.make_remote_repository('remote')
@@ -892,16 +883,7 @@
         """branch.sprout from a smart server preserves the repository format of
         a branch from a shared repository.
         """
-<<<<<<< HEAD
-        from bzrlib.plugins.weave_fmt.repository import (
-            RepositoryFormat5, RepositoryFormat6, RepositoryFormat7)
-        weave_formats = [RepositoryFormat5(),
-                         RepositoryFormat6(),
-                         RepositoryFormat7()]
-        if self.repository_format in weave_formats:
-=======
         if not self.repository_format.supports_leaving_lock:
->>>>>>> 8966702b
             raise tests.TestNotApplicable(
                 "Format can not be used over HPSS")
         # Make a shared repo
@@ -927,17 +909,7 @@
         self.assertEqual(remote_backing_repo._format, local_repo._format)
 
     def test_clone_to_hpss(self):
-<<<<<<< HEAD
-        from bzrlib.plugins.weave_fmt.repository import (
-            RepositoryFormat5,
-            RepositoryFormat6,
-            )
-        pre_metadir_formats = [RepositoryFormat5(),
-                               RepositoryFormat6()]
-        if self.repository_format in pre_metadir_formats:
-=======
         if not self.repository_format.supports_leaving_lock:
->>>>>>> 8966702b
             raise tests.TestNotApplicable(
                 "Cannot lock pre_metadir_formats remotely.")
         remote_transport = self.make_smart_server('remote')
