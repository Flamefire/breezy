# Copyright (C) 2006-2010 Canonical Ltd
# Authors: Robert Collins <robert.collins@canonical.com>
#          and others
#
# This program is free software; you can redistribute it and/or modify
# it under the terms of the GNU General Public License as published by
# the Free Software Foundation; either version 2 of the License, or
# (at your option) any later version.
#
# This program is distributed in the hope that it will be useful,
# but WITHOUT ANY WARRANTY; without even the implied warranty of
# MERCHANTABILITY or FITNESS FOR A PARTICULAR PURPOSE.  See the
# GNU General Public License for more details.
#
# You should have received a copy of the GNU General Public License
# along with this program; if not, write to the Free Software
# Foundation, Inc., 51 Franklin Street, Fifth Floor, Boston, MA 02110-1301 USA


"""Repository implementation tests for bzr.

These test the conformance of all the repository variations to the expected API.
Specific tests for individual formats are in the tests/test_repository.py file
rather than in tests/per_branch/*.py.
"""

from bzrlib import (
    repository,
    )
from bzrlib.remote import RemoteRepositoryFormat
from bzrlib.tests import (
    default_transport,
    multiply_tests,
    test_server,
    )
from bzrlib.tests.per_controldir.test_controldir import TestCaseWithControlDir
from bzrlib.transport import memory


def formats_to_scenarios(formats, transport_server, transport_readonly_server,
    vfs_transport_factory=None):
    """Transform the input formats to a list of scenarios.

    :param formats: A list of (scenario_name_suffix, repo_format)
        where the scenario_name_suffix is to be appended to the format
        name, and the repo_format is a RepositoryFormat subclass
        instance.
    :returns: Scenarios of [(scenario_name, {parameter_name: value})]
    """
    result = []
    for scenario_name_suffix, repository_format in formats:
        scenario_name = repository_format.__class__.__name__
        scenario_name += scenario_name_suffix
        scenario = (scenario_name,
            {"transport_server":transport_server,
             "transport_readonly_server":transport_readonly_server,
             "bzrdir_format":repository_format._matchingbzrdir,
             "repository_format":repository_format,
             })
        # Only override the test's vfs_transport_factory if one was
        # specified, otherwise just leave the default in place.
        if vfs_transport_factory:
            scenario[1]['vfs_transport_factory'] = vfs_transport_factory
        result.append(scenario)
    return result


def all_repository_format_scenarios():
    """Return a list of test scenarios for parameterising repository tests.
    """
    all_formats = repository.format_registry._get_all()
    # format_scenarios is all the implementations of Repository; i.e. all disk
    # formats plus RemoteRepository.
    format_scenarios = formats_to_scenarios(
        [('', format) for format in all_formats],
        default_transport,
        # None here will cause a readonly decorator to be created
        # by the TestCaseWithTransport.get_readonly_transport method.
        None)
    format_scenarios.extend(formats_to_scenarios(
        [('-default', RemoteRepositoryFormat())],
        test_server.SmartTCPServer_for_testing,
        test_server.ReadonlySmartTCPServer_for_testing,
        memory.MemoryServer))
    format_scenarios.extend(formats_to_scenarios(
        [('-v2', RemoteRepositoryFormat())],
        test_server.SmartTCPServer_for_testing_v2_only,
        test_server.ReadonlySmartTCPServer_for_testing_v2_only,
        memory.MemoryServer))
    return format_scenarios


class TestCaseWithRepository(TestCaseWithControlDir):

    def make_repository(self, relpath, shared=False, format=None):
        if format is None:
            # Create a repository of the type we are trying to test.
            made_control = self.make_bzrdir(relpath)
            repo = self.repository_format.initialize(made_control,
                    shared=shared)
            if getattr(self, "repository_to_test_repository", None):
                repo = self.repository_to_test_repository(repo)
            return repo
        else:
            return super(TestCaseWithRepository, self).make_repository(
                relpath, shared=shared, format=format)


def load_tests(standard_tests, module, loader):
    prefix = 'bzrlib.tests.per_repository.'
    test_repository_modules = [
        'test_add_fallback_repository',
        'test_break_lock',
        'test_check',
        'test_commit_builder',
        'test_fetch',
        'test_fileid_involved',
<<<<<<< HEAD
        'test_file_graph',
        'test_find_text_key_references',
=======
>>>>>>> e9e7a265
        'test_get_parent_map',
        'test_has_same_location',
        'test_has_revisions',
        'test_is_write_locked',
        'test_iter_reverse_revision_history',
        'test_merge_directive',
        'test_pack',
        'test_reconcile',
        'test_refresh_data',
        'test_repository',
        'test_revision',
        'test_statistics',
        'test_write_group',
        ]
    # Parameterize per_repository test modules by format.
    submod_tests = loader.loadTestsFromModuleNames(
        [prefix + module_name for module_name in test_repository_modules])
    format_scenarios = all_repository_format_scenarios()
    return multiply_tests(submod_tests, format_scenarios, standard_tests)<|MERGE_RESOLUTION|>--- conflicted
+++ resolved
@@ -115,11 +115,7 @@
         'test_commit_builder',
         'test_fetch',
         'test_fileid_involved',
-<<<<<<< HEAD
         'test_file_graph',
-        'test_find_text_key_references',
-=======
->>>>>>> e9e7a265
         'test_get_parent_map',
         'test_has_same_location',
         'test_has_revisions',
