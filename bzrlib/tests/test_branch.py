# Copyright (C) 2006-2012 Canonical Ltd
#
# This program is free software; you can redistribute it and/or modify
# it under the terms of the GNU General Public License as published by
# the Free Software Foundation; either version 2 of the License, or
# (at your option) any later version.
#
# This program is distributed in the hope that it will be useful,
# but WITHOUT ANY WARRANTY; without even the implied warranty of
# MERCHANTABILITY or FITNESS FOR A PARTICULAR PURPOSE.  See the
# GNU General Public License for more details.
#
# You should have received a copy of the GNU General Public License
# along with this program; if not, write to the Free Software
# Foundation, Inc., 51 Franklin Street, Fifth Floor, Boston, MA 02110-1301 USA

"""Tests for the Branch facility that are not interface  tests.

For interface tests see `tests/per_branch/*.py`.

For concrete class tests see this file, and for meta-branch tests
also see this file.
"""

from cStringIO import StringIO

from bzrlib import (
    branch as _mod_branch,
    bzrdir,
    config,
    errors,
    symbol_versioning,
    tests,
    trace,
    urlutils,
    )


class TestDefaultFormat(tests.TestCase):

    def test_default_format(self):
        # update this if you change the default branch format
        self.assertIsInstance(_mod_branch.format_registry.get_default(),
                _mod_branch.BzrBranchFormat7)

    def test_default_format_is_same_as_bzrdir_default(self):
        # XXX: it might be nice if there was only one place the default was
        # set, but at the moment that's not true -- mbp 20070814 --
        # https://bugs.launchpad.net/bzr/+bug/132376
        self.assertEqual(
            _mod_branch.format_registry.get_default(),
            bzrdir.BzrDirFormat.get_default_format().get_branch_format())

    def test_get_set_default_format(self):
        # set the format and then set it back again
        old_format = _mod_branch.format_registry.get_default()
        _mod_branch.format_registry.set_default(SampleBranchFormat())
        try:
            # the default branch format is used by the meta dir format
            # which is not the default bzrdir format at this point
            dir = bzrdir.BzrDirMetaFormat1().initialize('memory:///')
            result = dir.create_branch()
            self.assertEqual(result, 'A branch')
        finally:
            _mod_branch.format_registry.set_default(old_format)
        self.assertEqual(old_format,
                         _mod_branch.format_registry.get_default())


class TestBranchFormat5(tests.TestCaseWithTransport):
    """Tests specific to branch format 5"""

    def test_branch_format_5_uses_lockdir(self):
        url = self.get_url()
        bdir = bzrdir.BzrDirMetaFormat1().initialize(url)
        bdir.create_repository()
        branch = _mod_branch.BzrBranchFormat5().initialize(bdir)
        t = self.get_transport()
        self.log("branch instance is %r" % branch)
        self.assert_(isinstance(branch, _mod_branch.BzrBranch5))
        self.assertIsDirectory('.', t)
        self.assertIsDirectory('.bzr/branch', t)
        self.assertIsDirectory('.bzr/branch/lock', t)
        branch.lock_write()
        self.addCleanup(branch.unlock)
        self.assertIsDirectory('.bzr/branch/lock/held', t)

    def test_set_push_location(self):
        conf = config.LocationConfig.from_string('# comment\n', '.', save=True)

        branch = self.make_branch('.', format='knit')
        branch.set_push_location('foo')
        local_path = urlutils.local_path_from_url(branch.base[:-1])
        self.assertFileEqual("# comment\n"
                             "[%s]\n"
                             "push_location = foo\n"
                             "push_location:policy = norecurse\n" % local_path,
                             config.locations_config_filename())

    # TODO RBC 20051029 test getting a push location from a branch in a
    # recursive section - that is, it appends the branch name.


class SampleBranchFormat(_mod_branch.BranchFormatMetadir):
    """A sample format

    this format is initializable, unsupported to aid in testing the
    open and open_downlevel routines.
    """

    @classmethod
    def get_format_string(cls):
        """See BzrBranchFormat.get_format_string()."""
        return "Sample branch format."

    def initialize(self, a_bzrdir, name=None, repository=None,
                   append_revisions_only=None):
        """Format 4 branches cannot be created."""
        t = a_bzrdir.get_branch_transport(self, name=name)
        t.put_bytes('format', self.get_format_string())
        return 'A branch'

    def is_supported(self):
        return False

    def open(self, transport, name=None, _found=False, ignore_fallbacks=False,
             possible_transports=None):
        return "opened branch."


# Demonstrating how lazy loading is often implemented:
# A constant string is created.
SampleSupportedBranchFormatString = "Sample supported branch format."

# And the format class can then reference the constant to avoid skew.
class SampleSupportedBranchFormat(_mod_branch.BranchFormatMetadir):
    """A sample supported format."""

    @classmethod
    def get_format_string(cls):
        """See BzrBranchFormat.get_format_string()."""
        return SampleSupportedBranchFormatString

    def initialize(self, a_bzrdir, name=None, append_revisions_only=None):
        t = a_bzrdir.get_branch_transport(self, name=name)
        t.put_bytes('format', self.get_format_string())
        return 'A branch'

    def open(self, transport, name=None, _found=False, ignore_fallbacks=False,
             possible_transports=None):
        return "opened supported branch."


class SampleExtraBranchFormat(_mod_branch.BranchFormat):
    """A sample format that is not usable in a metadir."""

    def get_format_string(self):
        # This format is not usable in a metadir.
        return None

    def network_name(self):
        # Network name always has to be provided.
        return "extra"

    def initialize(self, a_bzrdir, name=None):
        raise NotImplementedError(self.initialize)

    def open(self, transport, name=None, _found=False, ignore_fallbacks=False,
             possible_transports=None):
        raise NotImplementedError(self.open)


class TestBzrBranchFormat(tests.TestCaseWithTransport):
    """Tests for the BzrBranchFormat facility."""

    def test_find_format(self):
        # is the right format object found for a branch?
        # create a branch with a few known format objects.
        # this is not quite the same as
        self.build_tree(["foo/", "bar/"])
        def check_format(format, url):
            dir = format._matchingbzrdir.initialize(url)
            dir.create_repository()
            format.initialize(dir)
            found_format = _mod_branch.BranchFormatMetadir.find_format(dir)
            self.assertIsInstance(found_format, format.__class__)
        check_format(_mod_branch.BzrBranchFormat5(), "bar")

    def test_find_format_factory(self):
        dir = bzrdir.BzrDirMetaFormat1().initialize(self.get_url())
        SampleSupportedBranchFormat().initialize(dir)
        factory = _mod_branch.MetaDirBranchFormatFactory(
            SampleSupportedBranchFormatString,
            "bzrlib.tests.test_branch", "SampleSupportedBranchFormat")
        _mod_branch.format_registry.register(factory)
        self.addCleanup(_mod_branch.format_registry.remove, factory)
        b = _mod_branch.Branch.open(self.get_url())
        self.assertEqual(b, "opened supported branch.")

    def test_from_string(self):
        self.assertIsInstance(
            SampleBranchFormat.from_string("Sample branch format."),
            SampleBranchFormat)
        self.assertRaises(AssertionError,
            SampleBranchFormat.from_string, "Different branch format.")

    def test_find_format_not_branch(self):
        dir = bzrdir.BzrDirMetaFormat1().initialize(self.get_url())
        self.assertRaises(errors.NotBranchError,
                          _mod_branch.BranchFormatMetadir.find_format,
                          dir)

    def test_find_format_unknown_format(self):
        dir = bzrdir.BzrDirMetaFormat1().initialize(self.get_url())
        SampleBranchFormat().initialize(dir)
        self.assertRaises(errors.UnknownFormatError,
                          _mod_branch.BranchFormatMetadir.find_format,
                          dir)

    def test_find_format_with_features(self):
        tree = self.make_branch_and_tree('.', format='2a')
        tree.branch.update_feature_flags({"name": "optional"})
        found_format = _mod_branch.BranchFormatMetadir.find_format(tree.bzrdir)
        self.assertIsInstance(found_format, _mod_branch.BranchFormatMetadir)
        self.assertEquals(found_format.features.get("name"), "optional")
        tree.branch.update_feature_flags({"name": None})
        branch = _mod_branch.Branch.open('.')
        self.assertEquals(branch._format.features, {})

    def test_register_unregister_format(self):
        # Test the deprecated format registration functions
        format = SampleBranchFormat()
        # make a control dir
        dir = bzrdir.BzrDirMetaFormat1().initialize(self.get_url())
        # make a branch
        format.initialize(dir)
        # register a format for it.
        self.applyDeprecated(symbol_versioning.deprecated_in((2, 4, 0)),
            _mod_branch.BranchFormat.register_format, format)
        # which branch.Open will refuse (not supported)
        self.assertRaises(errors.UnsupportedFormatError,
                          _mod_branch.Branch.open, self.get_url())
        self.make_branch_and_tree('foo')
        # but open_downlevel will work
        self.assertEqual(
            format.open(dir),
            bzrdir.BzrDir.open(self.get_url()).open_branch(unsupported=True))
        # unregister the format
        self.applyDeprecated(symbol_versioning.deprecated_in((2, 4, 0)),
            _mod_branch.BranchFormat.unregister_format, format)
        self.make_branch_and_tree('bar')


class TestBranchFormatRegistry(tests.TestCase):

    def setUp(self):
        super(TestBranchFormatRegistry, self).setUp()
        self.registry = _mod_branch.BranchFormatRegistry()

    def test_default(self):
        self.assertIs(None, self.registry.get_default())
        format = SampleBranchFormat()
        self.registry.set_default(format)
        self.assertEquals(format, self.registry.get_default())

    def test_register_unregister_format(self):
        format = SampleBranchFormat()
        self.registry.register(format)
        self.assertEquals(format,
            self.registry.get("Sample branch format."))
        self.registry.remove(format)
        self.assertRaises(KeyError, self.registry.get,
            "Sample branch format.")

    def test_get_all(self):
        format = SampleBranchFormat()
        self.assertEquals([], self.registry._get_all())
        self.registry.register(format)
        self.assertEquals([format], self.registry._get_all())

    def test_register_extra(self):
        format = SampleExtraBranchFormat()
        self.assertEquals([], self.registry._get_all())
        self.registry.register_extra(format)
        self.assertEquals([format], self.registry._get_all())

    def test_register_extra_lazy(self):
        self.assertEquals([], self.registry._get_all())
        self.registry.register_extra_lazy("bzrlib.tests.test_branch",
            "SampleExtraBranchFormat")
        formats = self.registry._get_all()
        self.assertEquals(1, len(formats))
        self.assertIsInstance(formats[0], SampleExtraBranchFormat)


#Used by TestMetaDirBranchFormatFactory 
FakeLazyFormat = None


class TestMetaDirBranchFormatFactory(tests.TestCase):

    def test_get_format_string_does_not_load(self):
        """Formats have a static format string."""
        factory = _mod_branch.MetaDirBranchFormatFactory("yo", None, None)
        self.assertEqual("yo", factory.get_format_string())

    def test_call_loads(self):
        # __call__ is used by the network_format_registry interface to get a
        # Format.
        global FakeLazyFormat
        del FakeLazyFormat
        factory = _mod_branch.MetaDirBranchFormatFactory(None,
            "bzrlib.tests.test_branch", "FakeLazyFormat")
        self.assertRaises(AttributeError, factory)

    def test_call_returns_call_of_referenced_object(self):
        global FakeLazyFormat
        FakeLazyFormat = lambda:'called'
        factory = _mod_branch.MetaDirBranchFormatFactory(None,
            "bzrlib.tests.test_branch", "FakeLazyFormat")
        self.assertEqual('called', factory())


class TestBranch67(object):
    """Common tests for both branch 6 and 7 which are mostly the same."""

    def get_format_name(self):
        raise NotImplementedError(self.get_format_name)

    def get_format_name_subtree(self):
        raise NotImplementedError(self.get_format_name)

    def get_class(self):
        raise NotImplementedError(self.get_class)

    def test_creation(self):
        format = bzrdir.BzrDirMetaFormat1()
        format.set_branch_format(_mod_branch.BzrBranchFormat6())
        branch = self.make_branch('a', format=format)
        self.assertIsInstance(branch, self.get_class())
        branch = self.make_branch('b', format=self.get_format_name())
        self.assertIsInstance(branch, self.get_class())
        branch = _mod_branch.Branch.open('a')
        self.assertIsInstance(branch, self.get_class())

    def test_layout(self):
        branch = self.make_branch('a', format=self.get_format_name())
        self.assertPathExists('a/.bzr/branch/last-revision')
        self.assertPathDoesNotExist('a/.bzr/branch/revision-history')
        self.assertPathDoesNotExist('a/.bzr/branch/references')

    def test_config(self):
        """Ensure that all configuration data is stored in the branch"""
        branch = self.make_branch('a', format=self.get_format_name())
        self.addCleanup(branch.lock_write().unlock)
        branch.set_parent('http://example.com')
        self.assertPathDoesNotExist('a/.bzr/branch/parent')
        self.assertEqual('http://example.com', branch.get_parent())
        branch.set_push_location('sftp://example.com')
<<<<<<< HEAD
        conf = branch.get_config_stack()
        self.assertEqual('sftp://example.com', conf.get('push_location'))
=======
        config = branch.get_config_stack()
        self.assertEqual('sftp://example.com', config.get('push_location'))
>>>>>>> cae831dd
        branch.set_bound_location('ftp://example.com')
        self.assertPathDoesNotExist('a/.bzr/branch/bound')
        self.assertEqual('ftp://example.com', branch.get_bound_location())

    def test_set_revision_history(self):
        builder = self.make_branch_builder('.', format=self.get_format_name())
        builder.build_snapshot('foo', None,
            [('add', ('', None, 'directory', None))],
            message='foo')
        builder.build_snapshot('bar', None, [], message='bar')
        branch = builder.get_branch()
        branch.lock_write()
        self.addCleanup(branch.unlock)
        self.applyDeprecated(symbol_versioning.deprecated_in((2, 4, 0)),
            branch.set_revision_history, ['foo', 'bar'])
        self.applyDeprecated(symbol_versioning.deprecated_in((2, 4, 0)),
                branch.set_revision_history, ['foo'])
        self.assertRaises(errors.NotLefthandHistory,
            self.applyDeprecated, symbol_versioning.deprecated_in((2, 4, 0)),
            branch.set_revision_history, ['bar'])

    def do_checkout_test(self, lightweight=False):
        tree = self.make_branch_and_tree('source',
            format=self.get_format_name_subtree())
        subtree = self.make_branch_and_tree('source/subtree',
            format=self.get_format_name_subtree())
        subsubtree = self.make_branch_and_tree('source/subtree/subsubtree',
            format=self.get_format_name_subtree())
        self.build_tree(['source/subtree/file',
                         'source/subtree/subsubtree/file'])
        subsubtree.add('file')
        subtree.add('file')
        subtree.add_reference(subsubtree)
        tree.add_reference(subtree)
        tree.commit('a revision')
        subtree.commit('a subtree file')
        subsubtree.commit('a subsubtree file')
        tree.branch.create_checkout('target', lightweight=lightweight)
        self.assertPathExists('target')
        self.assertPathExists('target/subtree')
        self.assertPathExists('target/subtree/file')
        self.assertPathExists('target/subtree/subsubtree/file')
        subbranch = _mod_branch.Branch.open('target/subtree/subsubtree')
        if lightweight:
            self.assertEndsWith(subbranch.base, 'source/subtree/subsubtree/')
        else:
            self.assertEndsWith(subbranch.base, 'target/subtree/subsubtree/')

    def test_checkout_with_references(self):
        self.do_checkout_test()

    def test_light_checkout_with_references(self):
        self.do_checkout_test(lightweight=True)


class TestBranch6(TestBranch67, tests.TestCaseWithTransport):

    def get_class(self):
        return _mod_branch.BzrBranch6

    def get_format_name(self):
        return "dirstate-tags"

    def get_format_name_subtree(self):
        return "dirstate-with-subtree"

    def test_set_stacked_on_url_errors(self):
        branch = self.make_branch('a', format=self.get_format_name())
        self.assertRaises(errors.UnstackableBranchFormat,
            branch.set_stacked_on_url, None)

    def test_default_stacked_location(self):
        branch = self.make_branch('a', format=self.get_format_name())
        self.assertRaises(errors.UnstackableBranchFormat, branch.get_stacked_on_url)


class TestBranch7(TestBranch67, tests.TestCaseWithTransport):

    def get_class(self):
        return _mod_branch.BzrBranch7

    def get_format_name(self):
        return "1.9"

    def get_format_name_subtree(self):
        return "development-subtree"

    def test_set_stacked_on_url_unstackable_repo(self):
        repo = self.make_repository('a', format='dirstate-tags')
        control = repo.bzrdir
        branch = _mod_branch.BzrBranchFormat7().initialize(control)
        target = self.make_branch('b')
        self.assertRaises(errors.UnstackableRepositoryFormat,
            branch.set_stacked_on_url, target.base)

    def test_clone_stacked_on_unstackable_repo(self):
        repo = self.make_repository('a', format='dirstate-tags')
        control = repo.bzrdir
        branch = _mod_branch.BzrBranchFormat7().initialize(control)
        # Calling clone should not raise UnstackableRepositoryFormat.
        cloned_bzrdir = control.clone('cloned')

    def _test_default_stacked_location(self):
        branch = self.make_branch('a', format=self.get_format_name())
        self.assertRaises(errors.NotStacked, branch.get_stacked_on_url)

    def test_stack_and_unstack(self):
        branch = self.make_branch('a', format=self.get_format_name())
        target = self.make_branch_and_tree('b', format=self.get_format_name())
        branch.set_stacked_on_url(target.branch.base)
        self.assertEqual(target.branch.base, branch.get_stacked_on_url())
        revid = target.commit('foo')
        self.assertTrue(branch.repository.has_revision(revid))
        branch.set_stacked_on_url(None)
        self.assertRaises(errors.NotStacked, branch.get_stacked_on_url)
        self.assertFalse(branch.repository.has_revision(revid))

    def test_open_opens_stacked_reference(self):
        branch = self.make_branch('a', format=self.get_format_name())
        target = self.make_branch_and_tree('b', format=self.get_format_name())
        branch.set_stacked_on_url(target.branch.base)
        branch = branch.bzrdir.open_branch()
        revid = target.commit('foo')
        self.assertTrue(branch.repository.has_revision(revid))


class BzrBranch8(tests.TestCaseWithTransport):

    def make_branch(self, location, format=None):
        if format is None:
            format = bzrdir.format_registry.make_bzrdir('1.9')
            format.set_branch_format(_mod_branch.BzrBranchFormat8())
        return tests.TestCaseWithTransport.make_branch(
            self, location, format=format)

    def create_branch_with_reference(self):
        branch = self.make_branch('branch')
        branch._set_all_reference_info({'file-id': ('path', 'location')})
        return branch

    @staticmethod
    def instrument_branch(branch, gets):
        old_get = branch._transport.get
        def get(*args, **kwargs):
            gets.append((args, kwargs))
            return old_get(*args, **kwargs)
        branch._transport.get = get

    def test_reference_info_caching_read_locked(self):
        gets = []
        branch = self.create_branch_with_reference()
        branch.lock_read()
        self.addCleanup(branch.unlock)
        self.instrument_branch(branch, gets)
        branch.get_reference_info('file-id')
        branch.get_reference_info('file-id')
        self.assertEqual(1, len(gets))

    def test_reference_info_caching_read_unlocked(self):
        gets = []
        branch = self.create_branch_with_reference()
        self.instrument_branch(branch, gets)
        branch.get_reference_info('file-id')
        branch.get_reference_info('file-id')
        self.assertEqual(2, len(gets))

    def test_reference_info_caching_write_locked(self):
        gets = []
        branch = self.make_branch('branch')
        branch.lock_write()
        self.instrument_branch(branch, gets)
        self.addCleanup(branch.unlock)
        branch._set_all_reference_info({'file-id': ('path2', 'location2')})
        path, location = branch.get_reference_info('file-id')
        self.assertEqual(0, len(gets))
        self.assertEqual('path2', path)
        self.assertEqual('location2', location)

    def test_reference_info_caches_cleared(self):
        branch = self.make_branch('branch')
        branch.lock_write()
        branch.set_reference_info('file-id', 'path2', 'location2')
        branch.unlock()
        doppelganger = _mod_branch.Branch.open('branch')
        doppelganger.set_reference_info('file-id', 'path3', 'location3')
        self.assertEqual(('path3', 'location3'),
                         branch.get_reference_info('file-id'))

    def _recordParentMapCalls(self, repo):
        self._parent_map_calls = []
        orig_get_parent_map = repo.revisions.get_parent_map
        def get_parent_map(q):
            q = list(q)
            self._parent_map_calls.extend([e[0] for e in q])
            return orig_get_parent_map(q)
        repo.revisions.get_parent_map = get_parent_map


class TestBranchReference(tests.TestCaseWithTransport):
    """Tests for the branch reference facility."""

    def test_create_open_reference(self):
        bzrdirformat = bzrdir.BzrDirMetaFormat1()
        t = self.get_transport()
        t.mkdir('repo')
        dir = bzrdirformat.initialize(self.get_url('repo'))
        dir.create_repository()
        target_branch = dir.create_branch()
        t.mkdir('branch')
        branch_dir = bzrdirformat.initialize(self.get_url('branch'))
        made_branch = _mod_branch.BranchReferenceFormat().initialize(
            branch_dir, target_branch=target_branch)
        self.assertEqual(made_branch.base, target_branch.base)
        opened_branch = branch_dir.open_branch()
        self.assertEqual(opened_branch.base, target_branch.base)

    def test_get_reference(self):
        """For a BranchReference, get_reference should reutrn the location."""
        branch = self.make_branch('target')
        checkout = branch.create_checkout('checkout', lightweight=True)
        reference_url = branch.bzrdir.root_transport.abspath('') + '/'
        # if the api for create_checkout changes to return different checkout types
        # then this file read will fail.
        self.assertFileEqual(reference_url, 'checkout/.bzr/branch/location')
        self.assertEqual(reference_url,
            _mod_branch.BranchReferenceFormat().get_reference(checkout.bzrdir))


class TestHooks(tests.TestCaseWithTransport):

    def test_constructor(self):
        """Check that creating a BranchHooks instance has the right defaults."""
        hooks = _mod_branch.BranchHooks()
        self.assertTrue("set_rh" in hooks, "set_rh not in %s" % hooks)
        self.assertTrue("post_push" in hooks, "post_push not in %s" % hooks)
        self.assertTrue("post_commit" in hooks, "post_commit not in %s" % hooks)
        self.assertTrue("pre_commit" in hooks, "pre_commit not in %s" % hooks)
        self.assertTrue("post_pull" in hooks, "post_pull not in %s" % hooks)
        self.assertTrue("post_uncommit" in hooks,
                        "post_uncommit not in %s" % hooks)
        self.assertTrue("post_change_branch_tip" in hooks,
                        "post_change_branch_tip not in %s" % hooks)
        self.assertTrue("post_branch_init" in hooks,
                        "post_branch_init not in %s" % hooks)
        self.assertTrue("post_switch" in hooks,
                        "post_switch not in %s" % hooks)

    def test_installed_hooks_are_BranchHooks(self):
        """The installed hooks object should be a BranchHooks."""
        # the installed hooks are saved in self._preserved_hooks.
        self.assertIsInstance(self._preserved_hooks[_mod_branch.Branch][1],
                              _mod_branch.BranchHooks)

    def test_post_branch_init_hook(self):
        calls = []
        _mod_branch.Branch.hooks.install_named_hook('post_branch_init',
            calls.append, None)
        self.assertLength(0, calls)
        branch = self.make_branch('a')
        self.assertLength(1, calls)
        params = calls[0]
        self.assertIsInstance(params, _mod_branch.BranchInitHookParams)
        self.assertTrue(hasattr(params, 'bzrdir'))
        self.assertTrue(hasattr(params, 'branch'))

    def test_post_branch_init_hook_repr(self):
        param_reprs = []
        _mod_branch.Branch.hooks.install_named_hook('post_branch_init',
            lambda params: param_reprs.append(repr(params)), None)
        branch = self.make_branch('a')
        self.assertLength(1, param_reprs)
        param_repr = param_reprs[0]
        self.assertStartsWith(param_repr, '<BranchInitHookParams of ')

    def test_post_switch_hook(self):
        from bzrlib import switch
        calls = []
        _mod_branch.Branch.hooks.install_named_hook('post_switch',
            calls.append, None)
        tree = self.make_branch_and_tree('branch-1')
        self.build_tree(['branch-1/file-1'])
        tree.add('file-1')
        tree.commit('rev1')
        to_branch = tree.bzrdir.sprout('branch-2').open_branch()
        self.build_tree(['branch-1/file-2'])
        tree.add('file-2')
        tree.remove('file-1')
        tree.commit('rev2')
        checkout = tree.branch.create_checkout('checkout')
        self.assertLength(0, calls)
        switch.switch(checkout.bzrdir, to_branch)
        self.assertLength(1, calls)
        params = calls[0]
        self.assertIsInstance(params, _mod_branch.SwitchHookParams)
        self.assertTrue(hasattr(params, 'to_branch'))
        self.assertTrue(hasattr(params, 'revision_id'))


class TestBranchOptions(tests.TestCaseWithTransport):

    def setUp(self):
        super(TestBranchOptions, self).setUp()
        self.branch = self.make_branch('.')
        self.config_stack = self.branch.get_config_stack()

    def check_append_revisions_only(self, expected_value, value=None):
        """Set append_revisions_only in config and check its interpretation."""
        if value is not None:
            self.branch.lock_write()
            try:
                self.config_stack.set('append_revisions_only', value)
            finally:
                self.branch.unlock()
        self.assertEqual(expected_value,
                         self.branch.get_append_revisions_only())

    def test_valid_append_revisions_only(self):
        self.assertEquals(None,
                          self.config_stack.get('append_revisions_only'))
        self.check_append_revisions_only(None)
        self.check_append_revisions_only(False, 'False')
        self.check_append_revisions_only(True, 'True')
        # The following values will cause compatibility problems on projects
        # using older bzr versions (<2.2) but are accepted
        self.check_append_revisions_only(False, 'false')
        self.check_append_revisions_only(True, 'true')

    def test_invalid_append_revisions_only(self):
        """Ensure warning is noted on invalid settings"""
        self.warnings = []
        def warning(*args):
            self.warnings.append(args[0] % args[1:])
        self.overrideAttr(trace, 'warning', warning)
        self.check_append_revisions_only(None, 'not-a-bool')
        self.assertLength(1, self.warnings)
        self.assertEqual(
            'Value "not-a-bool" is not valid for "append_revisions_only"',
            self.warnings[0])


class TestPullResult(tests.TestCase):

    def test_pull_result_to_int(self):
        # to support old code, the pull result can be used as an int
        r = _mod_branch.PullResult()
        r.old_revno = 10
        r.new_revno = 20
        # this usage of results is not recommended for new code (because it
        # doesn't describe very well what happened), but for api stability
        # it's still supported
        self.assertEqual(self.applyDeprecated(
            symbol_versioning.deprecated_in((2, 3, 0)),
            r.__int__),
            10)

    def test_report_changed(self):
        r = _mod_branch.PullResult()
        r.old_revid = "old-revid"
        r.old_revno = 10
        r.new_revid = "new-revid"
        r.new_revno = 20
        f = StringIO()
        r.report(f)
        self.assertEqual("Now on revision 20.\n", f.getvalue())
        self.assertEqual("Now on revision 20.\n", f.getvalue())

    def test_report_unchanged(self):
        r = _mod_branch.PullResult()
        r.old_revid = "same-revid"
        r.new_revid = "same-revid"
        f = StringIO()
        r.report(f)
        self.assertEqual("No revisions or tags to pull.\n", f.getvalue())<|MERGE_RESOLUTION|>--- conflicted
+++ resolved
@@ -357,13 +357,8 @@
         self.assertPathDoesNotExist('a/.bzr/branch/parent')
         self.assertEqual('http://example.com', branch.get_parent())
         branch.set_push_location('sftp://example.com')
-<<<<<<< HEAD
         conf = branch.get_config_stack()
         self.assertEqual('sftp://example.com', conf.get('push_location'))
-=======
-        config = branch.get_config_stack()
-        self.assertEqual('sftp://example.com', config.get('push_location'))
->>>>>>> cae831dd
         branch.set_bound_location('ftp://example.com')
         self.assertPathDoesNotExist('a/.bzr/branch/bound')
         self.assertEqual('ftp://example.com', branch.get_bound_location())
