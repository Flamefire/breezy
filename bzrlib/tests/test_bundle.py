--- conflicted
+++ resolved
@@ -79,12 +79,6 @@
 
     def get_root_id(self):
         return self.root.file_id
-<<<<<<< HEAD
-
-    def get_root_id(self):
-        return self.root.file_id
-=======
->>>>>>> fac7c142
 
     def all_file_ids(self):
         return set(self.paths.keys())
