# Copyright (C) 2005, 2008, 2009 Canonical Ltd
#
# This program is free software; you can redistribute it and/or modify
# it under the terms of the GNU General Public License as published by
# the Free Software Foundation; either version 2 of the License, or
# (at your option) any later version.
#
# This program is distributed in the hope that it will be useful,
# but WITHOUT ANY WARRANTY; without even the implied warranty of
# MERCHANTABILITY or FITNESS FOR A PARTICULAR PURPOSE.  See the
# GNU General Public License for more details.
#
# You should have received a copy of the GNU General Public License
# along with this program; if not, write to the Free Software
# Foundation, Inc., 51 Franklin Street, Fifth Floor, Boston, MA 02110-1301 USA

"""Tests for the bzrlib ui
"""

import os
import re
import time

from bzrlib import (
    errors,
    tests,
    ui as _mod_ui,
    )
from bzrlib.symbol_versioning import (
    deprecated_in,
    )
<<<<<<< HEAD
from bzrlib.tests import (
    TestCase,
    TestUIFactory,
    StringIOWrapper,
    )
from bzrlib.tests.test_progress import (
    _NonTTYStringIO,
    _TTYStringIO,
    )
from bzrlib.ui import (
    CannedInputUIFactory,
    SilentUIFactory,
    UIFactory,
    make_ui_for_terminal,
    )
from bzrlib.ui.text import (
    NullProgressView,
    TextProgressView,
    TextUIFactory,
    TextUIOutputStream,
    )
=======
from bzrlib.tests import test_progress
from bzrlib.ui import text as _mod_ui_text
>>>>>>> 9a8bc06c


class TestTextUIFactory(tests.TestCase):

    def test_text_factory_ascii_password(self):
        ui = tests.TestUIFactory(stdin='secret\n',
                                 stdout=tests.StringIOWrapper(),
                                 stderr=tests.StringIOWrapper())
        pb = ui.nested_progress_bar()
        try:
            self.assertEqual('secret',
                             self.apply_redirected(ui.stdin, ui.stdout,
                                                   ui.stderr,
                                                   ui.get_password))
            # ': ' is appended to prompt
            self.assertEqual(': ', ui.stderr.getvalue())
            self.assertEqual('', ui.stdout.readline())
            # stdin should be empty
            self.assertEqual('', ui.stdin.readline())
        finally:
            pb.finished()

    def test_text_factory_utf8_password(self):
        """Test an utf8 password.

        We can't predict what encoding users will have for stdin, so we force
        it to utf8 to test that we transport the password correctly.
        """
        ui = tests.TestUIFactory(stdin=u'baz\u1234'.encode('utf8'),
                                 stdout=tests.StringIOWrapper(),
                                 stderr=tests.StringIOWrapper())
        ui.stderr.encoding = ui.stdout.encoding = ui.stdin.encoding = 'utf8'
        pb = ui.nested_progress_bar()
        try:
            password = self.apply_redirected(ui.stdin, ui.stdout, ui.stderr,
                                             ui.get_password,
                                             u'Hello \u1234 %(user)s',
                                             user=u'some\u1234')
            # We use StringIO objects, we need to decode them
            self.assertEqual(u'baz\u1234', password.decode('utf8'))
            self.assertEqual(u'Hello \u1234 some\u1234: ',
                             ui.stderr.getvalue().decode('utf8'))
            # stdin and stdout should be empty
            self.assertEqual('', ui.stdin.readline())
            self.assertEqual('', ui.stdout.readline())
        finally:
            pb.finished()

    def test_progress_note(self):
        stderr = tests.StringIOWrapper()
        stdout = tests.StringIOWrapper()
        ui_factory = _mod_ui_text.TextUIFactory(stdin=tests.StringIOWrapper(''),
                                                stderr=stderr,
                                                stdout=stdout)
        pb = ui_factory.nested_progress_bar()
        try:
            result = self.applyDeprecated(deprecated_in((2, 1, 0)),
                pb.note,
                't')
            self.assertEqual(None, result)
            self.assertEqual("t\n", stdout.getvalue())
            # Since there was no update() call, there should be no clear() call
            self.failIf(re.search(r'^\r {10,}\r$',
                                  stderr.getvalue()) is not None,
                        'We cleared the stderr without anything to put there')
        finally:
            pb.finished()

    def test_progress_note_clears(self):
        stderr = test_progress._TTYStringIO()
        stdout = test_progress._TTYStringIO()
        # so that we get a TextProgressBar
        os.environ['TERM'] = 'xterm'
        ui_factory = _mod_ui_text.TextUIFactory(
            stdin=tests.StringIOWrapper(''),
            stdout=stdout, stderr=stderr)
        self.assertIsInstance(ui_factory._progress_view,
                              _mod_ui_text.TextProgressView)
        pb = ui_factory.nested_progress_bar()
        try:
            # Create a progress update that isn't throttled
            pb.update('x', 1, 1)
            result = self.applyDeprecated(deprecated_in((2, 1, 0)),
                pb.note, 't')
            self.assertEqual(None, result)
            self.assertEqual("t\n", stdout.getvalue())
            # the exact contents will depend on the terminal width and we don't
            # care about that right now - but you're probably running it on at
            # least a 10-character wide terminal :)
            self.assertContainsRe(stderr.getvalue(), r'\r {10,}\r$')
        finally:
            pb.finished()

    def test_progress_nested(self):
        # test factory based nested and popping.
        ui = _mod_ui_text.TextUIFactory(None, None, None)
        pb1 = ui.nested_progress_bar()
        pb2 = ui.nested_progress_bar()
        # You do get a warning if the outermost progress bar wasn't finished
        # first - it's not clear if this is really useful or if it should just
        # become orphaned -- mbp 20090120
        warnings, _ = self.callCatchWarnings(pb1.finished)
        if len(warnings) != 1:
            self.fail("unexpected warnings: %r" % (warnings,))
        pb2.finished()
        pb1.finished()

    def test_text_ui_get_boolean(self):
        stdin = tests.StringIOWrapper("y\n" # True
                                      "n\n" # False
                                      "yes with garbage\nY\n" # True
                                      "not an answer\nno\n" # False
                                      "I'm sure!\nyes\n" # True
                                      "NO\n" # False
                                      "foo\n")
        stdout = tests.StringIOWrapper()
        stderr = tests.StringIOWrapper()
        factory = _mod_ui_text.TextUIFactory(stdin, stdout, stderr)
        self.assertEqual(True, factory.get_boolean(""))
        self.assertEqual(False, factory.get_boolean(""))
        self.assertEqual(True, factory.get_boolean(""))
        self.assertEqual(False, factory.get_boolean(""))
        self.assertEqual(True, factory.get_boolean(""))
        self.assertEqual(False, factory.get_boolean(""))
        self.assertEqual("foo\n", factory.stdin.read())
        # stdin should be empty
        self.assertEqual('', factory.stdin.readline())

    def test_text_factory_prompt(self):
        # see <https://launchpad.net/bugs/365891>
        StringIO = tests.StringIOWrapper
        factory = _mod_ui_text.TextUIFactory(StringIO(), StringIO(), StringIO())
        factory.prompt('foo %2e')
        self.assertEqual('', factory.stdout.getvalue())
        self.assertEqual('foo %2e', factory.stderr.getvalue())

    def test_text_factory_prompts_and_clears(self):
        # a get_boolean call should clear the pb before prompting
        out = test_progress._TTYStringIO()
        os.environ['TERM'] = 'xterm'
        factory = _mod_ui_text.TextUIFactory(
            stdin=tests.StringIOWrapper("yada\ny\n"),
            stdout=out, stderr=out)
        pb = factory.nested_progress_bar()
        pb.show_bar = False
        pb.show_spinner = False
        pb.show_count = False
        pb.update("foo", 0, 1)
        self.assertEqual(True,
                         self.apply_redirected(None, factory.stdout,
                                               factory.stdout,
                                               factory.get_boolean,
                                               "what do you want"))
        output = out.getvalue()
        self.assertContainsRe(factory.stdout.getvalue(),
            "foo *\r\r  *\r*")
        self.assertContainsRe(factory.stdout.getvalue(),
            r"what do you want\? \[y/n\]: what do you want\? \[y/n\]: ")
        # stdin should have been totally consumed
        self.assertEqual('', factory.stdin.readline())

    def test_text_tick_after_update(self):
        ui_factory = _mod_ui_text.TextUIFactory(stdout=tests.StringIOWrapper(),
                                                stderr=tests.StringIOWrapper())
        pb = ui_factory.nested_progress_bar()
        try:
            pb.update('task', 0, 3)
            # Reset the clock, so that it actually tries to repaint itself
            ui_factory._progress_view._last_repaint = time.time() - 1.0
            pb.tick()
        finally:
            pb.finished()

    def test_text_ui_getusername(self):
        factory = _mod_ui_text.TextUIFactory(None, None, None)
        factory.stdin = tests.StringIOWrapper("someuser\n\n")
        factory.stdout = tests.StringIOWrapper()
        factory.stderr = tests.StringIOWrapper()
        factory.stdout.encoding = "utf8"
        # there is no output from the base factory
        self.assertEqual("someuser",
                         factory.get_username('Hello %(host)s', host='some'))
        self.assertEquals("Hello some: ", factory.stderr.getvalue())
        self.assertEquals('', factory.stdout.getvalue())
        self.assertEqual("", factory.get_username("Gebruiker"))
        # stdin should be empty
        self.assertEqual('', factory.stdin.readline())

    def test_text_ui_getusername_utf8(self):
        ui = tests.TestUIFactory(stdin=u'someuser\u1234'.encode('utf8'),
                                 stdout=tests.StringIOWrapper(),
                                 stderr=tests.StringIOWrapper())
        ui.stderr.encoding = ui.stdout.encoding = ui.stdin.encoding = "utf8"
        pb = ui.nested_progress_bar()
        try:
            # there is no output from the base factory
            username = self.apply_redirected(ui.stdin, ui.stdout, ui.stderr,
                ui.get_username, u'Hello\u1234 %(host)s', host=u'some\u1234')
            self.assertEquals(u"someuser\u1234", username.decode('utf8'))
            self.assertEquals(u"Hello\u1234 some\u1234: ",
                              ui.stderr.getvalue().decode("utf8"))
            self.assertEquals('', ui.stdout.getvalue())
        finally:
            pb.finished()


class TestTextUIOutputStream(TestCase):
    """Tests for output stream that synchronizes with progress bar."""

    def test_output_clears_terminal(self):
        stdout = StringIO()
        stderr = StringIO()
        clear_calls = []

        uif = TextUIFactory(None, stdout, stderr)
        uif.clear_term = lambda: clear_calls.append('clear')

        stream = TextUIOutputStream(uif, uif.stdout)
        stream.write("Hello world!\n")
        stream.write("there's more...\n")
        stream.writelines(["1\n", "2\n", "3\n"])
        
        self.assertEqual(stdout.getvalue(),
            "Hello world!\n"
            "there's more...\n"
            "1\n2\n3\n")
        self.assertEqual(['clear', 'clear', 'clear'],
            clear_calls)

        stream.flush()


class UITests(tests.TestCase):

    def test_progress_construction(self):
        """TextUIFactory constructs the right progress view.
        """
        TTYStringIO = test_progress._TTYStringIO
        FileStringIO = tests.StringIOWrapper
        for (file_class, term, pb, expected_pb_class) in (
            # on an xterm, either use them or not as the user requests,
            # otherwise default on
            (TTYStringIO, 'xterm', 'none', _mod_ui_text.NullProgressView),
            (TTYStringIO, 'xterm', 'text', _mod_ui_text.TextProgressView),
            (TTYStringIO, 'xterm', None, _mod_ui_text.TextProgressView),
            # on a dumb terminal, again if there's explicit configuration do
            # it, otherwise default off
            (TTYStringIO, 'dumb', 'none', _mod_ui_text.NullProgressView),
            (TTYStringIO, 'dumb', 'text', _mod_ui_text.TextProgressView),
            (TTYStringIO, 'dumb', None, _mod_ui_text.NullProgressView),
            # on a non-tty terminal, it's null regardless of $TERM
            (FileStringIO, 'xterm', None, _mod_ui_text.NullProgressView),
            (FileStringIO, 'dumb', None, _mod_ui_text.NullProgressView),
            # however, it can still be forced on
            (FileStringIO, 'dumb', 'text', _mod_ui_text.TextProgressView),
            ):
            os.environ['TERM'] = term
            if pb is None:
                if 'BZR_PROGRESS_BAR' in os.environ:
                    del os.environ['BZR_PROGRESS_BAR']
            else:
                os.environ['BZR_PROGRESS_BAR'] = pb
            stdin = file_class('')
            stderr = file_class()
            stdout = file_class()
            uif = _mod_ui.make_ui_for_terminal(stdin, stdout, stderr)
            self.assertIsInstance(uif, _mod_ui_text.TextUIFactory,
                "TERM=%s BZR_PROGRESS_BAR=%s uif=%r" % (term, pb, uif,))
            self.assertIsInstance(uif.make_progress_view(),
                expected_pb_class,
                "TERM=%s BZR_PROGRESS_BAR=%s uif=%r" % (term, pb, uif,))

    def test_text_ui_non_terminal(self):
        """Even on non-ttys, make_ui_for_terminal gives a text ui."""
        stdin = test_progress._NonTTYStringIO('')
        stderr = test_progress._NonTTYStringIO()
        stdout = test_progress._NonTTYStringIO()
        for term_type in ['dumb', None, 'xterm']:
            if term_type is None:
                del os.environ['TERM']
            else:
                os.environ['TERM'] = term_type
            uif = _mod_ui.make_ui_for_terminal(stdin, stdout, stderr)
            self.assertIsInstance(uif, _mod_ui_text.TextUIFactory,
                'TERM=%r' % (term_type,))


class SilentUITests(tests.TestCase):

    def test_silent_factory_get_password(self):
        # A silent factory that can't do user interaction can't get a
        # password.  Possibly it should raise a more specific error but it
        # can't succeed.
        ui = _mod_ui.SilentUIFactory()
        stdout = tests.StringIOWrapper()
        self.assertRaises(
            NotImplementedError,
            self.apply_redirected,
            None, stdout, stdout, ui.get_password)
        # and it didn't write anything out either
        self.assertEqual('', stdout.getvalue())

    def test_silent_ui_getbool(self):
        factory = _mod_ui.SilentUIFactory()
        stdout = tests.StringIOWrapper()
        self.assertRaises(
            NotImplementedError,
            self.apply_redirected,
            None, stdout, stdout, factory.get_boolean, "foo")


class TestUIFactoryTests(tests.TestCase):

    def test_test_ui_factory_progress(self):
        # there's no output; we just want to make sure this doesn't crash -
        # see https://bugs.edge.launchpad.net/bzr/+bug/408201
        ui = tests.TestUIFactory()
        pb = ui.nested_progress_bar()
        pb.update('hello')
        pb.tick()
        pb.finished()


class CannedInputUIFactoryTests(tests.TestCase):

    def test_canned_input_get_input(self):
        uif = _mod_ui.CannedInputUIFactory([True, 'mbp', 'password', 42])
        self.assertEqual(True, uif.get_boolean('Extra cheese?'))
        self.assertEqual('mbp', uif.get_username('Enter your user name'))
        self.assertEqual('password',
                         uif.get_password('Password for %(host)s',
                                          host='example.com'))
        self.assertEqual(42, uif.get_integer('And all that jazz ?'))


class TestBoolFromString(tests.TestCase):

    def assertIsTrue(self, s, accepted_values=None):
        res = _mod_ui.bool_from_string(s, accepted_values=accepted_values)
        self.assertEquals(True, res)

    def assertIsFalse(self, s, accepted_values=None):
        res = _mod_ui.bool_from_string(s, accepted_values=accepted_values)
        self.assertEquals(False, res)

    def assertIsNone(self, s, accepted_values=None):
        res = _mod_ui.bool_from_string(s, accepted_values=accepted_values)
        self.assertIs(None, res)

    def test_know_valid_values(self):
        self.assertIsTrue('true')
        self.assertIsFalse('false')
        self.assertIsTrue('1')
        self.assertIsFalse('0')
        self.assertIsTrue('on')
        self.assertIsFalse('off')
        self.assertIsTrue('yes')
        self.assertIsFalse('no')
        self.assertIsTrue('y')
        self.assertIsFalse('n')
        # Also try some case variations
        self.assertIsTrue('True')
        self.assertIsFalse('False')
        self.assertIsTrue('On')
        self.assertIsFalse('Off')
        self.assertIsTrue('ON')
        self.assertIsFalse('OFF')
        self.assertIsTrue('oN')
        self.assertIsFalse('oFf')

    def test_invalid_values(self):
        self.assertIsNone(None)
        self.assertIsNone('doubt')
        self.assertIsNone('frue')
        self.assertIsNone('talse')
        self.assertIsNone('42')

    def test_provided_values(self):
        av = dict(y=True, n=False, yes=True, no=False)
        self.assertIsTrue('y', av)
        self.assertIsTrue('Y', av)
        self.assertIsTrue('Yes', av)
        self.assertIsFalse('n', av)
        self.assertIsFalse('N', av)
        self.assertIsFalse('No', av)
        self.assertIsNone('1', av)
        self.assertIsNone('0', av)
        self.assertIsNone('on', av)
        self.assertIsNone('off', av)<|MERGE_RESOLUTION|>--- conflicted
+++ resolved
@@ -29,32 +29,8 @@
 from bzrlib.symbol_versioning import (
     deprecated_in,
     )
-<<<<<<< HEAD
-from bzrlib.tests import (
-    TestCase,
-    TestUIFactory,
-    StringIOWrapper,
-    )
-from bzrlib.tests.test_progress import (
-    _NonTTYStringIO,
-    _TTYStringIO,
-    )
-from bzrlib.ui import (
-    CannedInputUIFactory,
-    SilentUIFactory,
-    UIFactory,
-    make_ui_for_terminal,
-    )
-from bzrlib.ui.text import (
-    NullProgressView,
-    TextProgressView,
-    TextUIFactory,
-    TextUIOutputStream,
-    )
-=======
 from bzrlib.tests import test_progress
 from bzrlib.ui import text as _mod_ui_text
->>>>>>> 9a8bc06c
 
 
 class TestTextUIFactory(tests.TestCase):
@@ -261,22 +237,22 @@
             pb.finished()
 
 
-class TestTextUIOutputStream(TestCase):
+class TestTextUIOutputStream(tests.TestCase):
     """Tests for output stream that synchronizes with progress bar."""
 
     def test_output_clears_terminal(self):
-        stdout = StringIO()
-        stderr = StringIO()
+        stdout = tests.StringIOWrapper()
+        stderr = tests.StringIOWrapper()
         clear_calls = []
 
-        uif = TextUIFactory(None, stdout, stderr)
+        uif =  _mod_ui_text.TextUIFactory(None, stdout, stderr)
         uif.clear_term = lambda: clear_calls.append('clear')
 
-        stream = TextUIOutputStream(uif, uif.stdout)
+        stream = _mod_ui_text.TextUIOutputStream(uif, uif.stdout)
         stream.write("Hello world!\n")
         stream.write("there's more...\n")
         stream.writelines(["1\n", "2\n", "3\n"])
-        
+
         self.assertEqual(stdout.getvalue(),
             "Hello world!\n"
             "there's more...\n"
@@ -387,7 +363,6 @@
         self.assertEqual('password',
                          uif.get_password('Password for %(host)s',
                                           host='example.com'))
-        self.assertEqual(42, uif.get_integer('And all that jazz ?'))
 
 
 class TestBoolFromString(tests.TestCase):
