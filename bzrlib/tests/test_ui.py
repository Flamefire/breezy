--- conflicted
+++ resolved
@@ -139,16 +139,6 @@
         pb1.finished()
 
     def test_text_ui_get_boolean(self):
-<<<<<<< HEAD
-        stdin = tests.StringIOWrapper(
-            "y\n" # True
-            "n\n" # False
-            "yes with garbage\nY\n" # True
-            "not an answer\nno\n" # False
-            "I'm sure!\nyes\n" # True
-            "NO\n" # False
-            "foo\n")
-=======
         stdin = tests.StringIOWrapper("y\n" # True
                                       "n\n" # False
                                       "yes with garbage\nY\n" # True
@@ -156,7 +146,6 @@
                                       "I'm sure!\nyes\n" # True
                                       "NO\n" # False
                                       "foo\n")
->>>>>>> 96f5fa75
         stdout = tests.StringIOWrapper()
         stderr = tests.StringIOWrapper()
         factory = _mod_ui_text.TextUIFactory(stdin, stdout, stderr)
@@ -386,10 +375,6 @@
         self.assertEqual('password',
                          uif.get_password('Password for %(host)s',
                                           host='example.com'))
-<<<<<<< HEAD
-        self.assertEqual(42, uif.get_integer('And all that jazz ?'))
-=======
->>>>>>> 96f5fa75
 
 
 class TestBoolFromString(tests.TestCase):
