--- conflicted
+++ resolved
@@ -1145,10 +1145,6 @@
         # so - wc -l of a knit index is != the number of unique names
         # in the knit.
         self._history = []
-<<<<<<< HEAD
-        pb = ui.ui_factory.nested_progress_bar()
-=======
->>>>>>> d93a6b39
         try:
             fp = self._transport.get(self._filename)
             try:
