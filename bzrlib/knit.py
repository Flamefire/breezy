# Copyright (C) 2005, 2006, 2007 Canonical Ltd
#
# This program is free software; you can redistribute it and/or modify
# it under the terms of the GNU General Public License as published by
# the Free Software Foundation; either version 2 of the License, or
# (at your option) any later version.
#
# This program is distributed in the hope that it will be useful,
# but WITHOUT ANY WARRANTY; without even the implied warranty of
# MERCHANTABILITY or FITNESS FOR A PARTICULAR PURPOSE.  See the
# GNU General Public License for more details.
#
# You should have received a copy of the GNU General Public License
# along with this program; if not, write to the Free Software
# Foundation, Inc., 59 Temple Place, Suite 330, Boston, MA  02111-1307  USA

"""Knit versionedfile implementation.

A knit is a versioned file implementation that supports efficient append only
updates.

Knit file layout:
lifeless: the data file is made up of "delta records".  each delta record has a delta header 
that contains; (1) a version id, (2) the size of the delta (in lines), and (3)  the digest of 
the -expanded data- (ie, the delta applied to the parent).  the delta also ends with a 
end-marker; simply "end VERSION"

delta can be line or full contents.a
... the 8's there are the index number of the annotation.
version robertc@robertcollins.net-20051003014215-ee2990904cc4c7ad 7 c7d23b2a5bd6ca00e8e266cec0ec228158ee9f9e
59,59,3
8
8         if ie.executable:
8             e.set('executable', 'yes')
130,130,2
8         if elt.get('executable') == 'yes':
8             ie.executable = True
end robertc@robertcollins.net-20051003014215-ee2990904cc4c7ad 


whats in an index:
09:33 < jrydberg> lifeless: each index is made up of a tuple of; version id, options, position, size, parents
09:33 < jrydberg> lifeless: the parents are currently dictionary compressed
09:33 < jrydberg> lifeless: (meaning it currently does not support ghosts)
09:33 < lifeless> right
09:33 < jrydberg> lifeless: the position and size is the range in the data file


so the index sequence is the dictionary compressed sequence number used
in the deltas to provide line annotation

"""

# TODOS:
# 10:16 < lifeless> make partial index writes safe
# 10:16 < lifeless> implement 'knit.check()' like weave.check()
# 10:17 < lifeless> record known ghosts so we can detect when they are filled in rather than the current 'reweave 
#                    always' approach.
# move sha1 out of the content so that join is faster at verifying parents
# record content length ?
                  

from copy import copy
from cStringIO import StringIO
from itertools import izip, chain
import operator
import os
import sys
import warnings
from zlib import Z_DEFAULT_COMPRESSION

import bzrlib
from bzrlib.lazy_import import lazy_import
lazy_import(globals(), """
from bzrlib import (
    annotate,
    pack,
    trace,
    )
""")
from bzrlib import (
    cache_utf8,
    debug,
    diff,
    errors,
    osutils,
    patiencediff,
    progress,
    merge,
    ui,
    )
from bzrlib.errors import (
    FileExists,
    NoSuchFile,
    KnitError,
    InvalidRevisionId,
    KnitCorrupt,
    KnitDataStreamIncompatible,
    KnitHeaderError,
    RevisionNotPresent,
    RevisionAlreadyPresent,
    )
from bzrlib.tuned_gzip import GzipFile, bytes_to_gzip
from bzrlib.osutils import (
    contains_whitespace,
    contains_linebreaks,
    sha_string,
    sha_strings,
    )
from bzrlib.symbol_versioning import DEPRECATED_PARAMETER, deprecated_passed
from bzrlib.tsort import topo_sort
import bzrlib.ui
import bzrlib.weave
from bzrlib.versionedfile import VersionedFile, InterVersionedFile


# TODO: Split out code specific to this format into an associated object.

# TODO: Can we put in some kind of value to check that the index and data
# files belong together?

# TODO: accommodate binaries, perhaps by storing a byte count

# TODO: function to check whole file

# TODO: atomically append data, then measure backwards from the cursor
# position after writing to work out where it was located.  we may need to
# bypass python file buffering.

DATA_SUFFIX = '.knit'
INDEX_SUFFIX = '.kndx'


class KnitContent(object):
    """Content of a knit version to which deltas can be applied."""

    def annotate(self):
        """Return a list of (origin, text) tuples."""
        return list(self.annotate_iter())

    def line_delta_iter(self, new_lines):
        """Generate line-based delta from this content to new_lines."""
        new_texts = new_lines.text()
        old_texts = self.text()
        s = patiencediff.PatienceSequenceMatcher(None, old_texts, new_texts)
        for tag, i1, i2, j1, j2 in s.get_opcodes():
            if tag == 'equal':
                continue
            # ofrom, oto, length, data
            yield i1, i2, j2 - j1, new_lines._lines[j1:j2]

    def line_delta(self, new_lines):
        return list(self.line_delta_iter(new_lines))

    @staticmethod
    def get_line_delta_blocks(knit_delta, source, target):
        """Extract SequenceMatcher.get_matching_blocks() from a knit delta"""
        target_len = len(target)
        s_pos = 0
        t_pos = 0
        for s_begin, s_end, t_len, new_text in knit_delta:
            true_n = s_begin - s_pos
            n = true_n
            if n > 0:
                # knit deltas do not provide reliable info about whether the
                # last line of a file matches, due to eol handling.
                if source[s_pos + n -1] != target[t_pos + n -1]:
                    n-=1
                if n > 0:
                    yield s_pos, t_pos, n
            t_pos += t_len + true_n
            s_pos = s_end
        n = target_len - t_pos
        if n > 0:
            if source[s_pos + n -1] != target[t_pos + n -1]:
                n-=1
            if n > 0:
                yield s_pos, t_pos, n
        yield s_pos + (target_len - t_pos), target_len, 0


class AnnotatedKnitContent(KnitContent):
    """Annotated content."""
<<<<<<< HEAD

    def __init__(self, lines):
        self._lines = lines

    def annotate_iter(self):
        """Yield tuples of (origin, text) for each content line."""
        return iter(self._lines)

    def strip_last_line_newline(self):
        line = self._lines[-1][1].rstrip('\n')
        self._lines[-1] = (self._lines[-1][0], line)

    def text(self):
        return [text for origin, text in self._lines]

    def copy(self):
        return AnnotatedKnitContent(self._lines[:])

=======

    def __init__(self, lines):
        self._lines = lines

    def annotate_iter(self):
        """Yield tuples of (origin, text) for each content line."""
        return iter(self._lines)

    def strip_last_line_newline(self):
        line = self._lines[-1][1].rstrip('\n')
        self._lines[-1] = (self._lines[-1][0], line)

    def text(self):
        return [text for origin, text in self._lines]

    def copy(self):
        return AnnotatedKnitContent(self._lines[:])
>>>>>>> 9fb806ac

class PlainKnitContent(KnitContent):
    """Unannotated content.
    
    When annotate[_iter] is called on this content, the same version is reported
    for all lines. Generally, annotate[_iter] is not useful on PlainKnitContent
    objects.
    """

    def __init__(self, lines, version_id):
        self._lines = lines
        self._version_id = version_id

    def annotate_iter(self):
        """Yield tuples of (origin, text) for each content line."""
        for line in self._lines:
            yield self._version_id, line

<<<<<<< HEAD
=======
class PlainKnitContent(KnitContent):
    """Unannotated content.
    
    When annotate[_iter] is called on this content, the same version is reported
    for all lines. Generally, annotate[_iter] is not useful on PlainKnitContent
    objects.
    """

    def __init__(self, lines, version_id):
        self._lines = lines
        self._version_id = version_id

    def annotate_iter(self):
        """Yield tuples of (origin, text) for each content line."""
        for line in self._lines:
            yield self._version_id, line

>>>>>>> 9fb806ac
    def copy(self):
        return PlainKnitContent(self._lines[:], self._version_id)

    def strip_last_line_newline(self):
        self._lines[-1] = self._lines[-1].rstrip('\n')

    def text(self):
        return self._lines


class KnitAnnotateFactory(object):
    """Factory for creating annotated Content objects."""

    annotated = True

    def make(self, lines, version_id):
        num_lines = len(lines)
        return AnnotatedKnitContent(zip([version_id] * num_lines, lines))

    def parse_fulltext(self, content, version_id):
        """Convert fulltext to internal representation

        fulltext content is of the format
        revid(utf8) plaintext\n
        internal representation is of the format:
        (revid, plaintext)
        """
        # TODO: jam 20070209 The tests expect this to be returned as tuples,
        #       but the code itself doesn't really depend on that.
        #       Figure out a way to not require the overhead of turning the
        #       list back into tuples.
        lines = [tuple(line.split(' ', 1)) for line in content]
        return AnnotatedKnitContent(lines)

    def parse_line_delta_iter(self, lines):
        return iter(self.parse_line_delta(lines))

    def parse_line_delta(self, lines, version_id, plain=False):
        """Convert a line based delta into internal representation.

        line delta is in the form of:
        intstart intend intcount
        1..count lines:
        revid(utf8) newline\n
        internal representation is
        (start, end, count, [1..count tuples (revid, newline)])

        :param plain: If True, the lines are returned as a plain
            list, not as a list of tuples, i.e.
            (start, end, count, [1..count newline])
        """
        result = []
        lines = iter(lines)
        next = lines.next

        cache = {}
        def cache_and_return(line):
            origin, text = line.split(' ', 1)
            return cache.setdefault(origin, origin), text

        # walk through the lines parsing.
        # Note that the plain test is explicitly pulled out of the
        # loop to minimise any performance impact
        if plain:
            for header in lines:
                start, end, count = [int(n) for n in header.split(',')]
                contents = [next().split(' ', 1)[1] for i in xrange(count)]
                result.append((start, end, count, contents))
        else:
            for header in lines:
                start, end, count = [int(n) for n in header.split(',')]
                contents = [tuple(next().split(' ', 1)) for i in xrange(count)]
                result.append((start, end, count, contents))
        return result

    def get_fulltext_content(self, lines):
        """Extract just the content lines from a fulltext."""
        return (line.split(' ', 1)[1] for line in lines)

    def get_linedelta_content(self, lines):
        """Extract just the content from a line delta.

        This doesn't return all of the extra information stored in a delta.
        Only the actual content lines.
        """
        lines = iter(lines)
        next = lines.next
        for header in lines:
            header = header.split(',')
            count = int(header[2])
            for i in xrange(count):
                origin, text = next().split(' ', 1)
                yield text

    def lower_fulltext(self, content):
        """convert a fulltext content record into a serializable form.

        see parse_fulltext which this inverts.
        """
        # TODO: jam 20070209 We only do the caching thing to make sure that
        #       the origin is a valid utf-8 line, eventually we could remove it
        return ['%s %s' % (o, t) for o, t in content._lines]

    def lower_line_delta(self, delta):
        """convert a delta into a serializable form.

        See parse_line_delta which this inverts.
        """
        # TODO: jam 20070209 We only do the caching thing to make sure that
        #       the origin is a valid utf-8 line, eventually we could remove it
        out = []
        for start, end, c, lines in delta:
            out.append('%d,%d,%d\n' % (start, end, c))
            out.extend(origin + ' ' + text
                       for origin, text in lines)
        return out

    def annotate_iter(self, knit, version_id):
        content = knit._get_content(version_id)
        return content.annotate_iter()


class KnitPlainFactory(object):
    """Factory for creating plain Content objects."""

    annotated = False

    def make(self, lines, version_id):
        return PlainKnitContent(lines, version_id)

    def parse_fulltext(self, content, version_id):
        """This parses an unannotated fulltext.

        Note that this is not a noop - the internal representation
        has (versionid, line) - its just a constant versionid.
        """
        return self.make(content, version_id)

    def parse_line_delta_iter(self, lines, version_id):
        cur = 0
        num_lines = len(lines)
        while cur < num_lines:
            header = lines[cur]
            cur += 1
            start, end, c = [int(n) for n in header.split(',')]
            yield start, end, c, lines[cur:cur+c]
            cur += c

    def parse_line_delta(self, lines, version_id):
        return list(self.parse_line_delta_iter(lines, version_id))

    def get_fulltext_content(self, lines):
        """Extract just the content lines from a fulltext."""
        return iter(lines)

    def get_linedelta_content(self, lines):
        """Extract just the content from a line delta.

        This doesn't return all of the extra information stored in a delta.
        Only the actual content lines.
        """
        lines = iter(lines)
        next = lines.next
        for header in lines:
            header = header.split(',')
            count = int(header[2])
            for i in xrange(count):
                yield next()

    def lower_fulltext(self, content):
        return content.text()

    def lower_line_delta(self, delta):
        out = []
        for start, end, c, lines in delta:
            out.append('%d,%d,%d\n' % (start, end, c))
            out.extend(lines)
        return out

    def annotate_iter(self, knit, version_id):
        return annotate_knit(knit, version_id)


def make_empty_knit(transport, relpath):
    """Construct a empty knit at the specified location."""
    k = KnitVersionedFile(transport, relpath, 'w', KnitPlainFactory)


class KnitVersionedFile(VersionedFile):
    """Weave-like structure with faster random access.

    A knit stores a number of texts and a summary of the relationships
    between them.  Texts are identified by a string version-id.  Texts
    are normally stored and retrieved as a series of lines, but can
    also be passed as single strings.

    Lines are stored with the trailing newline (if any) included, to
    avoid special cases for files with no final newline.  Lines are
    composed of 8-bit characters, not unicode.  The combination of
    these approaches should mean any 'binary' file can be safely
    stored and retrieved.
    """

    def __init__(self, relpath, transport, file_mode=None, access_mode=None,
        factory=None, delta=True, create=False, create_parent_dir=False,
        delay_create=False, dir_mode=None, index=None, access_method=None):
        """Construct a knit at location specified by relpath.
        
        :param create: If not True, only open an existing knit.
        :param create_parent_dir: If True, create the parent directory if 
            creating the file fails. (This is used for stores with 
            hash-prefixes that may not exist yet)
        :param delay_create: The calling code is aware that the knit won't 
            actually be created until the first data is stored.
        :param index: An index to use for the knit.
        """
        if access_mode is None:
            access_mode = 'w'
        super(KnitVersionedFile, self).__init__(access_mode)
        assert access_mode in ('r', 'w'), "invalid mode specified %r" % access_mode
        self.transport = transport
        self.filename = relpath
        self.factory = factory or KnitAnnotateFactory()
        self.writable = (access_mode == 'w')
        self.delta = delta

        self._max_delta_chain = 200

        if index is None:
            self._index = _KnitIndex(transport, relpath + INDEX_SUFFIX,
                access_mode, create=create, file_mode=file_mode,
                create_parent_dir=create_parent_dir, delay_create=delay_create,
                dir_mode=dir_mode)
        else:
            self._index = index
        if access_method is None:
            _access = _KnitAccess(transport, relpath + DATA_SUFFIX, file_mode, dir_mode,
                ((create and not len(self)) and delay_create), create_parent_dir)
        else:
            _access = access_method
        if create and not len(self) and not delay_create:
            _access.create()
        self._data = _KnitData(_access)

    def __repr__(self):
        return '%s(%s)' % (self.__class__.__name__, 
                           self.transport.abspath(self.filename))
    
    def _check_should_delta(self, first_parents):
        """Iterate back through the parent listing, looking for a fulltext.

        This is used when we want to decide whether to add a delta or a new
        fulltext. It searches for _max_delta_chain parents. When it finds a
        fulltext parent, it sees if the total size of the deltas leading up to
        it is large enough to indicate that we want a new full text anyway.

        Return True if we should create a new delta, False if we should use a
        full text.
        """
        delta_size = 0
        fulltext_size = None
        delta_parents = first_parents
        for count in xrange(self._max_delta_chain):
            parent = delta_parents[0]
            method = self._index.get_method(parent)
            index, pos, size = self._index.get_position(parent)
            if method == 'fulltext':
                fulltext_size = size
                break
            delta_size += size
            delta_parents = self._index.get_parents(parent)
        else:
            # We couldn't find a fulltext, so we must create a new one
            return False

        return fulltext_size > delta_size

    def _add_raw_records(self, records, data):
        """Add all the records 'records' with data pre-joined in 'data'.

        :param records: A list of tuples(version_id, options, parents, size).
        :param data: The data for the records. When it is written, the records
                     are adjusted to have pos pointing into data by the sum of
                     the preceding records sizes.
        """
        # write all the data
        raw_record_sizes = [record[3] for record in records]
        positions = self._data.add_raw_records(raw_record_sizes, data)
        offset = 0
        index_entries = []
        for (version_id, options, parents, size), access_memo in zip(
            records, positions):
            index_entries.append((version_id, options, access_memo, parents))
            if self._data._do_cache:
                self._data._cache[version_id] = data[offset:offset+size]
            offset += size
        self._index.add_versions(index_entries)

    def enable_cache(self):
        """Start caching data for this knit"""
        self._data.enable_cache()

    def clear_cache(self):
        """Clear the data cache only."""
        self._data.clear_cache()

    def copy_to(self, name, transport):
        """See VersionedFile.copy_to()."""
        # copy the current index to a temp index to avoid racing with local
        # writes
        transport.put_file_non_atomic(name + INDEX_SUFFIX + '.tmp',
                self.transport.get(self._index._filename))
        # copy the data file
        f = self._data._open_file()
        try:
            transport.put_file(name + DATA_SUFFIX, f)
        finally:
            f.close()
        # move the copied index into place
        transport.move(name + INDEX_SUFFIX + '.tmp', name + INDEX_SUFFIX)

    def create_empty(self, name, transport, mode=None):
        return KnitVersionedFile(name, transport, factory=self.factory,
                                 delta=self.delta, create=True)
    
    def get_data_stream(self, required_versions):
        """Get a data stream for the specified versions.

        Versions may be returned in any order, not necessarily the order
        specified.

        :param required_versions: The exact set of versions to be extracted.
            Unlike some other knit methods, this is not used to generate a
            transitive closure, rather it is used precisely as given.
        
        :returns: format_signature, list of (version, options, length, parents),
            reader_callable.
        """
        required_versions = set([osutils.safe_revision_id(v) for v in
            required_versions])
        # we don't care about inclusions, the caller cares.
        # but we need to setup a list of records to visit.
        for version_id in required_versions:
            if not self.has_version(version_id):
                raise RevisionNotPresent(version_id, self.filename)
        # Pick the desired versions out of the index in oldest-to-newest order
        version_list = []
        for version_id in self.versions():
            if version_id in required_versions:
                version_list.append(version_id)

        # create the list of version information for the result
        copy_queue_records = []
        copy_set = set()
        result_version_list = []
        for version_id in version_list:
            options = self._index.get_options(version_id)
            parents = self._index.get_parents_with_ghosts(version_id)
            index_memo = self._index.get_position(version_id)
            copy_queue_records.append((version_id, index_memo))
            none, data_pos, data_size = index_memo
            copy_set.add(version_id)
            # version, options, length, parents
            result_version_list.append((version_id, options, data_size,
                parents))

        # Read the compressed record data.
        # XXX:
        # From here down to the return should really be logic in the returned
        # callable -- in a class that adapts read_records_iter_raw to read
        # requests.
        raw_datum = []
        for (version_id, raw_data), \
            (version_id2, options, _, parents) in \
            izip(self._data.read_records_iter_raw(copy_queue_records),
                 result_version_list):
            assert version_id == version_id2, 'logic error, inconsistent results'
            raw_datum.append(raw_data)
        pseudo_file = StringIO(''.join(raw_datum))
        def read(length):
            if length is None:
                return pseudo_file.read()
            else:
                return pseudo_file.read(length)
        return (self.get_format_signature(), result_version_list, read)

    def _extract_blocks(self, version_id, source, target):
        if self._index.get_method(version_id) != 'line-delta':
            return None
        parent, sha1, noeol, delta = self.get_delta(version_id)
        return KnitContent.get_line_delta_blocks(delta, source, target)

    def get_delta(self, version_id):
        """Get a delta for constructing version from some other version."""
        version_id = osutils.safe_revision_id(version_id)
        self.check_not_reserved_id(version_id)
        parents = self.get_parents(version_id)
        if len(parents):
            parent = parents[0]
        else:
            parent = None
        index_memo = self._index.get_position(version_id)
        data, sha1 = self._data.read_records(((version_id, index_memo),))[version_id]
        noeol = 'no-eol' in self._index.get_options(version_id)
        if 'fulltext' == self._index.get_method(version_id):
            new_content = self.factory.parse_fulltext(data, version_id)
            if parent is not None:
                reference_content = self._get_content(parent)
                old_texts = reference_content.text()
            else:
                old_texts = []
            new_texts = new_content.text()
            delta_seq = patiencediff.PatienceSequenceMatcher(None, old_texts,
                                                             new_texts)
            return parent, sha1, noeol, self._make_line_delta(delta_seq, new_content)
        else:
            delta = self.factory.parse_line_delta(data, version_id)
            return parent, sha1, noeol, delta

    def get_format_signature(self):
        """See VersionedFile.get_format_signature()."""
        if self.factory.annotated:
            annotated_part = "annotated"
        else:
            annotated_part = "plain"
        return "knit-%s" % (annotated_part,)
        
    def get_graph_with_ghosts(self):
        """See VersionedFile.get_graph_with_ghosts()."""
        graph_items = self._index.get_graph()
        return dict(graph_items)

    def get_sha1(self, version_id):
        return self.get_sha1s([version_id])[0]

    def get_sha1s(self, version_ids):
        """See VersionedFile.get_sha1()."""
        version_ids = [osutils.safe_revision_id(v) for v in version_ids]
        record_map = self._get_record_map(version_ids)
        # record entry 2 is the 'digest'.
        return [record_map[v][2] for v in version_ids]

    @staticmethod
    def get_suffixes():
        """See VersionedFile.get_suffixes()."""
        return [DATA_SUFFIX, INDEX_SUFFIX]

    def has_ghost(self, version_id):
        """True if there is a ghost reference in the file to version_id."""
        version_id = osutils.safe_revision_id(version_id)
        # maybe we have it
        if self.has_version(version_id):
            return False
        # optimisable if needed by memoising the _ghosts set.
        items = self._index.get_graph()
        for node, parents in items:
            for parent in parents:
                if parent not in self._index._cache:
                    if parent == version_id:
                        return True
        return False

    def insert_data_stream(self, (format, data_list, reader_callable)):
        """Insert knit records from a data stream into this knit.

        If a version in the stream is already present in this knit, it will not
        be inserted a second time.  It will be checked for consistency with the
        stored version however, and may cause a KnitCorrupt error to be raised
        if the data in the stream disagrees with the already stored data.
        
        :seealso: get_data_stream
        """
        if format != self.get_format_signature():
            trace.mutter('incompatible format signature inserting to %r', self)
            raise KnitDataStreamIncompatible(
                format, self.get_format_signature())

        for version_id, options, length, parents in data_list:
            if self.has_version(version_id):
                # First check: the list of parents.
                my_parents = self.get_parents_with_ghosts(version_id)
                if my_parents != parents:
                    # XXX: KnitCorrupt is not quite the right exception here.
                    raise KnitCorrupt(
                        self.filename,
                        'parents list %r from data stream does not match '
                        'already recorded parents %r for %s'
                        % (parents, my_parents, version_id))

                # Also check the SHA-1 of the fulltext this content will
                # produce.
                raw_data = reader_callable(length)
                my_fulltext_sha1 = self.get_sha1(version_id)
                df, rec = self._data._parse_record_header(version_id, raw_data)
                stream_fulltext_sha1 = rec[3]
                if my_fulltext_sha1 != stream_fulltext_sha1:
                    # Actually, we don't know if it's this knit that's corrupt,
                    # or the data stream we're trying to insert.
                    raise KnitCorrupt(
                        self.filename, 'sha-1 does not match %s' % version_id)
            else:
                self._add_raw_records(
                    [(version_id, options, parents, length)],
                    reader_callable(length))

    def versions(self):
        """See VersionedFile.versions."""
        if 'evil' in debug.debug_flags:
            trace.mutter_callsite(2, "versions scales with size of history")
        return self._index.get_versions()

    def has_version(self, version_id):
        """See VersionedFile.has_version."""
        if 'evil' in debug.debug_flags:
            trace.mutter_callsite(2, "has_version is a LBYL scenario")
        version_id = osutils.safe_revision_id(version_id)
        return self._index.has_version(version_id)

    __contains__ = has_version

    def _merge_annotations(self, content, parents, parent_texts={},
                           delta=None, annotated=None,
                           left_matching_blocks=None):
        """Merge annotations for content.  This is done by comparing
        the annotations based on changed to the text.
        """
        if left_matching_blocks is not None:
            delta_seq = diff._PrematchedMatcher(left_matching_blocks)
        else:
            delta_seq = None
        if annotated:
            for parent_id in parents:
                merge_content = self._get_content(parent_id, parent_texts)
                if (parent_id == parents[0] and delta_seq is not None):
                    seq = delta_seq
                else:
                    seq = patiencediff.PatienceSequenceMatcher(
                        None, merge_content.text(), content.text())
                for i, j, n in seq.get_matching_blocks():
                    if n == 0:
                        continue
                    # this appears to copy (origin, text) pairs across to the
                    # new content for any line that matches the last-checked
                    # parent.
                    content._lines[j:j+n] = merge_content._lines[i:i+n]
        if delta:
            if delta_seq is None:
                reference_content = self._get_content(parents[0], parent_texts)
                new_texts = content.text()
                old_texts = reference_content.text()
                delta_seq = patiencediff.PatienceSequenceMatcher(
                                                 None, old_texts, new_texts)
            return self._make_line_delta(delta_seq, content)

    def _make_line_delta(self, delta_seq, new_content):
        """Generate a line delta from delta_seq and new_content."""
        diff_hunks = []
        for op in delta_seq.get_opcodes():
            if op[0] == 'equal':
                continue
            diff_hunks.append((op[1], op[2], op[4]-op[3], new_content._lines[op[3]:op[4]]))
        return diff_hunks

    def _get_components_positions(self, version_ids):
        """Produce a map of position data for the components of versions.

        This data is intended to be used for retrieving the knit records.

        A dict of version_id to (method, data_pos, data_size, next) is
        returned.
        method is the way referenced data should be applied.
        data_pos is the position of the data in the knit.
        data_size is the size of the data in the knit.
        next is the build-parent of the version, or None for fulltexts.
        """
        component_data = {}
        for version_id in version_ids:
            cursor = version_id

            while cursor is not None and cursor not in component_data:
                method = self._index.get_method(cursor)
                if method == 'fulltext':
                    next = None
                else:
                    next = self.get_parents(cursor)[0]
                index_memo = self._index.get_position(cursor)
                component_data[cursor] = (method, index_memo, next)
                cursor = next
        return component_data
       
    def _get_content(self, version_id, parent_texts={}):
        """Returns a content object that makes up the specified
        version."""
        cached_version = parent_texts.get(version_id, None)
        if cached_version is not None:
            if not self.has_version(version_id):
                raise RevisionNotPresent(version_id, self.filename)
            return cached_version

        text_map, contents_map = self._get_content_maps([version_id])
        return contents_map[version_id]

    def _check_versions_present(self, version_ids):
        """Check that all specified versions are present."""
        self._index.check_versions_present(version_ids)

    def _add_lines_with_ghosts(self, version_id, parents, lines, parent_texts,
        nostore_sha, random_id, check_content):
        """See VersionedFile.add_lines_with_ghosts()."""
        self._check_add(version_id, lines, random_id, check_content)
        return self._add(version_id, lines, parents, self.delta,
            parent_texts, None, nostore_sha, random_id)

    def _add_lines(self, version_id, parents, lines, parent_texts,
        left_matching_blocks, nostore_sha, random_id, check_content):
        """See VersionedFile.add_lines."""
        self._check_add(version_id, lines, random_id, check_content)
        self._check_versions_present(parents)
        return self._add(version_id, lines[:], parents, self.delta,
            parent_texts, left_matching_blocks, nostore_sha, random_id)

    def _check_add(self, version_id, lines, random_id, check_content):
        """check that version_id and lines are safe to add."""
        if contains_whitespace(version_id):
            raise InvalidRevisionId(version_id, self.filename)
        self.check_not_reserved_id(version_id)
        # Technically this could be avoided if we are happy to allow duplicate
        # id insertion when other things than bzr core insert texts, but it
        # seems useful for folk using the knit api directly to have some safety
        # blanket that we can disable.
        if not random_id and self.has_version(version_id):
            raise RevisionAlreadyPresent(version_id, self.filename)
        if check_content:
            self._check_lines_not_unicode(lines)
            self._check_lines_are_lines(lines)

    def _add(self, version_id, lines, parents, delta, parent_texts,
        left_matching_blocks, nostore_sha, random_id):
        """Add a set of lines on top of version specified by parents.

        If delta is true, compress the text as a line-delta against
        the first parent.

        Any versions not present will be converted into ghosts.
        """
        # first thing, if the content is something we don't need to store, find
        # that out.
        line_bytes = ''.join(lines)
        digest = sha_string(line_bytes)
        if nostore_sha == digest:
            raise errors.ExistingContent

        present_parents = []
        if parent_texts is None:
            parent_texts = {}
        for parent in parents:
            if self.has_version(parent):
                present_parents.append(parent)

        # can only compress against the left most present parent.
        if (delta and
            (len(present_parents) == 0 or
             present_parents[0] != parents[0])):
            delta = False

        text_length = len(line_bytes)
        options = []
        if lines:
            if lines[-1][-1] != '\n':
                # copy the contents of lines.
                lines = lines[:]
                options.append('no-eol')
                lines[-1] = lines[-1] + '\n'

        if delta:
            # To speed the extract of texts the delta chain is limited
            # to a fixed number of deltas.  This should minimize both
            # I/O and the time spend applying deltas.
            delta = self._check_should_delta(present_parents)

        assert isinstance(version_id, str)
        content = self.factory.make(lines, version_id)
        if delta or (self.factory.annotated and len(present_parents) > 0):
            # Merge annotations from parent texts if needed.
            delta_hunks = self._merge_annotations(content, present_parents,
                parent_texts, delta, self.factory.annotated,
                left_matching_blocks)

        if delta:
            options.append('line-delta')
            store_lines = self.factory.lower_line_delta(delta_hunks)
            size, bytes = self._data._record_to_data(version_id, digest,
                store_lines)
        else:
            options.append('fulltext')
            # get mixed annotation + content and feed it into the
            # serialiser.
            store_lines = self.factory.lower_fulltext(content)
            size, bytes = self._data._record_to_data(version_id, digest,
                store_lines)

        access_memo = self._data.add_raw_records([size], bytes)[0]
        self._index.add_versions(
            ((version_id, options, access_memo, parents),),
            random_id=random_id)
        return digest, text_length, content

    def check(self, progress_bar=None):
        """See VersionedFile.check()."""

    def _clone_text(self, new_version_id, old_version_id, parents):
        """See VersionedFile.clone_text()."""
        # FIXME RBC 20060228 make fast by only inserting an index with null 
        # delta.
        self.add_lines(new_version_id, parents, self.get_lines(old_version_id))

    def get_lines(self, version_id):
        """See VersionedFile.get_lines()."""
        return self.get_line_list([version_id])[0]

    def _get_record_map(self, version_ids):
        """Produce a dictionary of knit records.
        
        The keys are version_ids, the values are tuples of (method, content,
        digest, next).
        method is the way the content should be applied.  
        content is a KnitContent object.
        digest is the SHA1 digest of this version id after all steps are done
        next is the build-parent of the version, i.e. the leftmost ancestor.
        If the method is fulltext, next will be None.
        """
        position_map = self._get_components_positions(version_ids)
        # c = component_id, m = method, i_m = index_memo, n = next
        records = [(c, i_m) for c, (m, i_m, n) in position_map.iteritems()]
        record_map = {}
        for component_id, content, digest in \
                self._data.read_records_iter(records):
            method, index_memo, next = position_map[component_id]
            record_map[component_id] = method, content, digest, next
                          
        return record_map

    def get_text(self, version_id):
        """See VersionedFile.get_text"""
        return self.get_texts([version_id])[0]

    def get_texts(self, version_ids):
        return [''.join(l) for l in self.get_line_list(version_ids)]

    def get_line_list(self, version_ids):
        """Return the texts of listed versions as a list of strings."""
        version_ids = [osutils.safe_revision_id(v) for v in version_ids]
        for version_id in version_ids:
            self.check_not_reserved_id(version_id)
        text_map, content_map = self._get_content_maps(version_ids)
        return [text_map[v] for v in version_ids]

    _get_lf_split_line_list = get_line_list

    def _get_content_maps(self, version_ids):
        """Produce maps of text and KnitContents
        
        :return: (text_map, content_map) where text_map contains the texts for
        the requested versions and content_map contains the KnitContents.
        Both dicts take version_ids as their keys.
        """
        record_map = self._get_record_map(version_ids)

        text_map = {}
        content_map = {}
        final_content = {}
        for version_id in version_ids:
            components = []
            cursor = version_id
            while cursor is not None:
                method, data, digest, next = record_map[cursor]
                components.append((cursor, method, data, digest))
                if cursor in content_map:
                    break
                cursor = next

            content = None
            for component_id, method, data, digest in reversed(components):
                if component_id in content_map:
                    content = content_map[component_id]
                else:
                    if method == 'fulltext':
                        assert content is None
                        content = self.factory.parse_fulltext(data, version_id)
                    elif method == 'line-delta':
                        delta = self.factory.parse_line_delta(data, version_id)
                        content = content.copy()
                        content._lines = self._apply_delta(content._lines,
                                                           delta)
                    content_map[component_id] = content

            if 'no-eol' in self._index.get_options(version_id):
                content = content.copy()
                content.strip_last_line_newline()
            final_content[version_id] = content

            # digest here is the digest from the last applied component.
            text = content.text()
            if sha_strings(text) != digest:
                raise KnitCorrupt(self.filename,
                                  'sha-1 does not match %s' % version_id)

            text_map[version_id] = text
        return text_map, final_content

    @staticmethod
    def _apply_delta(lines, delta):
        """Apply delta to lines."""
        lines = list(lines)
        offset = 0
        for start, end, count, delta_lines in delta:
            lines[offset+start:offset+end] = delta_lines
            offset = offset + (start - end) + count
        return lines

    def iter_lines_added_or_present_in_versions(self, version_ids=None, 
                                                pb=None):
        """See VersionedFile.iter_lines_added_or_present_in_versions()."""
        if version_ids is None:
            version_ids = self.versions()
        else:
            version_ids = [osutils.safe_revision_id(v) for v in version_ids]
        if pb is None:
            pb = progress.DummyProgress()
        # we don't care about inclusions, the caller cares.
        # but we need to setup a list of records to visit.
        # we need version_id, position, length
        version_id_records = []
        requested_versions = set(version_ids)
        # filter for available versions
        for version_id in requested_versions:
            if not self.has_version(version_id):
                raise RevisionNotPresent(version_id, self.filename)
        # get a in-component-order queue:
        for version_id in self.versions():
            if version_id in requested_versions:
                index_memo = self._index.get_position(version_id)
                version_id_records.append((version_id, index_memo))

        total = len(version_id_records)
        for version_idx, (version_id, data, sha_value) in \
            enumerate(self._data.read_records_iter(version_id_records)):
            pb.update('Walking content.', version_idx, total)
            method = self._index.get_method(version_id)

            assert method in ('fulltext', 'line-delta')
            if method == 'fulltext':
                line_iterator = self.factory.get_fulltext_content(data)
            else:
                line_iterator = self.factory.get_linedelta_content(data)
            for line in line_iterator:
                yield line

        pb.update('Walking content.', total, total)
        
    def iter_parents(self, version_ids):
        """Iterate through the parents for many version ids.

        :param version_ids: An iterable yielding version_ids.
        :return: An iterator that yields (version_id, parents). Requested 
            version_ids not present in the versioned file are simply skipped.
            The order is undefined, allowing for different optimisations in
            the underlying implementation.
        """
        version_ids = [osutils.safe_revision_id(version_id) for
            version_id in version_ids]
        return self._index.iter_parents(version_ids)

    def num_versions(self):
        """See VersionedFile.num_versions()."""
        return self._index.num_versions()

    __len__ = num_versions

    def annotate_iter(self, version_id):
        """See VersionedFile.annotate_iter."""
        version_id = osutils.safe_revision_id(version_id)
        return self.factory.annotate_iter(self, version_id)

    def get_parents(self, version_id):
        """See VersionedFile.get_parents."""
        # perf notes:
        # optimism counts!
        # 52554 calls in 1264 872 internal down from 3674
        version_id = osutils.safe_revision_id(version_id)
        try:
            return self._index.get_parents(version_id)
        except KeyError:
            raise RevisionNotPresent(version_id, self.filename)

    def get_parents_with_ghosts(self, version_id):
        """See VersionedFile.get_parents."""
        version_id = osutils.safe_revision_id(version_id)
        try:
            return self._index.get_parents_with_ghosts(version_id)
        except KeyError:
            raise RevisionNotPresent(version_id, self.filename)

    def get_ancestry(self, versions, topo_sorted=True):
        """See VersionedFile.get_ancestry."""
        if isinstance(versions, basestring):
            versions = [versions]
        if not versions:
            return []
        versions = [osutils.safe_revision_id(v) for v in versions]
        return self._index.get_ancestry(versions, topo_sorted)

    def get_ancestry_with_ghosts(self, versions):
        """See VersionedFile.get_ancestry_with_ghosts."""
        if isinstance(versions, basestring):
            versions = [versions]
        if not versions:
            return []
        versions = [osutils.safe_revision_id(v) for v in versions]
        return self._index.get_ancestry_with_ghosts(versions)

    def plan_merge(self, ver_a, ver_b):
        """See VersionedFile.plan_merge."""
        ver_a = osutils.safe_revision_id(ver_a)
        ver_b = osutils.safe_revision_id(ver_b)
        ancestors_b = set(self.get_ancestry(ver_b, topo_sorted=False))
        
        ancestors_a = set(self.get_ancestry(ver_a, topo_sorted=False))
        annotated_a = self.annotate(ver_a)
        annotated_b = self.annotate(ver_b)
        return merge._plan_annotate_merge(annotated_a, annotated_b,
                                          ancestors_a, ancestors_b)


class _KnitComponentFile(object):
    """One of the files used to implement a knit database"""

    def __init__(self, transport, filename, mode, file_mode=None,
                 create_parent_dir=False, dir_mode=None):
        self._transport = transport
        self._filename = filename
        self._mode = mode
        self._file_mode = file_mode
        self._dir_mode = dir_mode
        self._create_parent_dir = create_parent_dir
        self._need_to_create = False

    def _full_path(self):
        """Return the full path to this file."""
        return self._transport.base + self._filename

    def check_header(self, fp):
        line = fp.readline()
        if line == '':
            # An empty file can actually be treated as though the file doesn't
            # exist yet.
            raise errors.NoSuchFile(self._full_path())
        if line != self.HEADER:
            raise KnitHeaderError(badline=line,
                              filename=self._transport.abspath(self._filename))

    def __repr__(self):
        return '%s(%s)' % (self.__class__.__name__, self._filename)


class _KnitIndex(_KnitComponentFile):
    """Manages knit index file.

    The index is already kept in memory and read on startup, to enable
    fast lookups of revision information.  The cursor of the index
    file is always pointing to the end, making it easy to append
    entries.

    _cache is a cache for fast mapping from version id to a Index
    object.

    _history is a cache for fast mapping from indexes to version ids.

    The index data format is dictionary compressed when it comes to
    parent references; a index entry may only have parents that with a
    lover index number.  As a result, the index is topological sorted.

    Duplicate entries may be written to the index for a single version id
    if this is done then the latter one completely replaces the former:
    this allows updates to correct version and parent information. 
    Note that the two entries may share the delta, and that successive
    annotations and references MUST point to the first entry.

    The index file on disc contains a header, followed by one line per knit
    record. The same revision can be present in an index file more than once.
    The first occurrence gets assigned a sequence number starting from 0. 
    
    The format of a single line is
    REVISION_ID FLAGS BYTE_OFFSET LENGTH( PARENT_ID|PARENT_SEQUENCE_ID)* :\n
    REVISION_ID is a utf8-encoded revision id
    FLAGS is a comma separated list of flags about the record. Values include 
        no-eol, line-delta, fulltext.
    BYTE_OFFSET is the ascii representation of the byte offset in the data file
        that the the compressed data starts at.
    LENGTH is the ascii representation of the length of the data file.
    PARENT_ID a utf-8 revision id prefixed by a '.' that is a parent of
        REVISION_ID.
    PARENT_SEQUENCE_ID the ascii representation of the sequence number of a
        revision id already in the knit that is a parent of REVISION_ID.
    The ' :' marker is the end of record marker.
    
    partial writes:
    when a write is interrupted to the index file, it will result in a line
    that does not end in ' :'. If the ' :' is not present at the end of a line,
    or at the end of the file, then the record that is missing it will be
    ignored by the parser.

    When writing new records to the index file, the data is preceded by '\n'
    to ensure that records always start on new lines even if the last write was
    interrupted. As a result its normal for the last line in the index to be
    missing a trailing newline. One can be added with no harmful effects.
    """

    HEADER = "# bzr knit index 8\n"

    # speed of knit parsing went from 280 ms to 280 ms with slots addition.
    # __slots__ = ['_cache', '_history', '_transport', '_filename']

    def _cache_version(self, version_id, options, pos, size, parents):
        """Cache a version record in the history array and index cache.

        This is inlined into _load_data for performance. KEEP IN SYNC.
        (It saves 60ms, 25% of the __init__ overhead on local 4000 record
         indexes).
        """
        # only want the _history index to reference the 1st index entry
        # for version_id
        if version_id not in self._cache:
            index = len(self._history)
            self._history.append(version_id)
        else:
            index = self._cache[version_id][5]
        self._cache[version_id] = (version_id,
                                   options,
                                   pos,
                                   size,
                                   parents,
                                   index)

    def __init__(self, transport, filename, mode, create=False, file_mode=None,
                 create_parent_dir=False, delay_create=False, dir_mode=None):
        _KnitComponentFile.__init__(self, transport, filename, mode,
                                    file_mode=file_mode,
                                    create_parent_dir=create_parent_dir,
                                    dir_mode=dir_mode)
        self._cache = {}
        # position in _history is the 'official' index for a revision
        # but the values may have come from a newer entry.
        # so - wc -l of a knit index is != the number of unique names
        # in the knit.
        self._history = []
        try:
            fp = self._transport.get(self._filename)
            try:
                # _load_data may raise NoSuchFile if the target knit is
                # completely empty.
                _load_data(self, fp)
            finally:
                fp.close()
        except NoSuchFile:
            if mode != 'w' or not create:
                raise
            elif delay_create:
                self._need_to_create = True
            else:
                self._transport.put_bytes_non_atomic(
                    self._filename, self.HEADER, mode=self._file_mode)

    def get_graph(self):
        """Return a list of the node:parents lists from this knit index."""
        return [(vid, idx[4]) for vid, idx in self._cache.iteritems()]

    def get_ancestry(self, versions, topo_sorted=True):
        """See VersionedFile.get_ancestry."""
        # get a graph of all the mentioned versions:
        graph = {}
        pending = set(versions)
        cache = self._cache
        while pending:
            version = pending.pop()
            # trim ghosts
            try:
                parents = [p for p in cache[version][4] if p in cache]
            except KeyError:
                raise RevisionNotPresent(version, self._filename)
            # if not completed and not a ghost
            pending.update([p for p in parents if p not in graph])
            graph[version] = parents
        if not topo_sorted:
            return graph.keys()
        return topo_sort(graph.items())

    def get_ancestry_with_ghosts(self, versions):
        """See VersionedFile.get_ancestry_with_ghosts."""
        # get a graph of all the mentioned versions:
        self.check_versions_present(versions)
        cache = self._cache
        graph = {}
        pending = set(versions)
        while pending:
            version = pending.pop()
            try:
                parents = cache[version][4]
            except KeyError:
                # ghost, fake it
                graph[version] = []
            else:
                # if not completed
                pending.update([p for p in parents if p not in graph])
                graph[version] = parents
        return topo_sort(graph.items())

    def iter_parents(self, version_ids):
        """Iterate through the parents for many version ids.

        :param version_ids: An iterable yielding version_ids.
        :return: An iterator that yields (version_id, parents). Requested 
            version_ids not present in the versioned file are simply skipped.
            The order is undefined, allowing for different optimisations in
            the underlying implementation.
        """
        for version_id in version_ids:
            try:
                yield version_id, tuple(self.get_parents(version_id))
            except KeyError:
                pass

    def num_versions(self):
        return len(self._history)

    __len__ = num_versions

    def get_versions(self):
        """Get all the versions in the file. not topologically sorted."""
        return self._history

    def _version_list_to_index(self, versions):
        result_list = []
        cache = self._cache
        for version in versions:
            if version in cache:
                # -- inlined lookup() --
                result_list.append(str(cache[version][5]))
                # -- end lookup () --
            else:
                result_list.append('.' + version)
        return ' '.join(result_list)

    def add_version(self, version_id, options, index_memo, parents):
        """Add a version record to the index."""
        self.add_versions(((version_id, options, index_memo, parents),))

    def add_versions(self, versions, random_id=False):
        """Add multiple versions to the index.
        
        :param versions: a list of tuples:
                         (version_id, options, pos, size, parents).
        :param random_id: If True the ids being added were randomly generated
            and no check for existence will be performed.
        """
        lines = []
        orig_history = self._history[:]
        orig_cache = self._cache.copy()

        try:
            for version_id, options, (index, pos, size), parents in versions:
                line = "\n%s %s %s %s %s :" % (version_id,
                                               ','.join(options),
                                               pos,
                                               size,
                                               self._version_list_to_index(parents))
                assert isinstance(line, str), \
                    'content must be utf-8 encoded: %r' % (line,)
                lines.append(line)
                self._cache_version(version_id, options, pos, size, parents)
            if not self._need_to_create:
                self._transport.append_bytes(self._filename, ''.join(lines))
            else:
                sio = StringIO()
                sio.write(self.HEADER)
                sio.writelines(lines)
                sio.seek(0)
                self._transport.put_file_non_atomic(self._filename, sio,
                                    create_parent_dir=self._create_parent_dir,
                                    mode=self._file_mode,
                                    dir_mode=self._dir_mode)
                self._need_to_create = False
        except:
            # If any problems happen, restore the original values and re-raise
            self._history = orig_history
            self._cache = orig_cache
            raise

    def has_version(self, version_id):
        """True if the version is in the index."""
        return version_id in self._cache

    def get_position(self, version_id):
        """Return details needed to access the version.
        
        .kndx indices do not support split-out data, so return None for the 
        index field.

        :return: a tuple (None, data position, size) to hand to the access
            logic to get the record.
        """
        entry = self._cache[version_id]
        return None, entry[2], entry[3]

    def get_method(self, version_id):
        """Return compression method of specified version."""
        try:
            options = self._cache[version_id][1]
        except KeyError:
            raise RevisionNotPresent(version_id, self._filename)
        if 'fulltext' in options:
            return 'fulltext'
        else:
            if 'line-delta' not in options:
                raise errors.KnitIndexUnknownMethod(self._full_path(), options)
            return 'line-delta'

    def get_options(self, version_id):
        """Return a string represention options.

        e.g. foo,bar
        """
        return self._cache[version_id][1]

    def get_parents(self, version_id):
        """Return parents of specified version ignoring ghosts."""
        return [parent for parent in self._cache[version_id][4] 
                if parent in self._cache]

    def get_parents_with_ghosts(self, version_id):
        """Return parents of specified version with ghosts."""
        return self._cache[version_id][4] 

    def check_versions_present(self, version_ids):
        """Check that all specified versions are present."""
        cache = self._cache
        for version_id in version_ids:
            if version_id not in cache:
                raise RevisionNotPresent(version_id, self._filename)


class KnitGraphIndex(object):
    """A knit index that builds on GraphIndex."""

    def __init__(self, graph_index, deltas=False, parents=True, add_callback=None):
        """Construct a KnitGraphIndex on a graph_index.

        :param graph_index: An implementation of bzrlib.index.GraphIndex.
        :param deltas: Allow delta-compressed records.
        :param add_callback: If not None, allow additions to the index and call
            this callback with a list of added GraphIndex nodes:
            [(node, value, node_refs), ...]
        :param parents: If True, record knits parents, if not do not record 
            parents.
        """
        self._graph_index = graph_index
        self._deltas = deltas
        self._add_callback = add_callback
        self._parents = parents
        if deltas and not parents:
            raise KnitCorrupt(self, "Cannot do delta compression without "
                "parent tracking.")

    def _get_entries(self, keys, check_present=False):
        """Get the entries for keys.
        
        :param keys: An iterable of index keys, - 1-tuples.
        """
        keys = set(keys)
        found_keys = set()
        if self._parents:
            for node in self._graph_index.iter_entries(keys):
                yield node
                found_keys.add(node[1])
        else:
            # adapt parentless index to the rest of the code.
            for node in self._graph_index.iter_entries(keys):
                yield node[0], node[1], node[2], ()
                found_keys.add(node[1])
        if check_present:
            missing_keys = keys.difference(found_keys)
            if missing_keys:
                raise RevisionNotPresent(missing_keys.pop(), self)

    def _present_keys(self, version_ids):
        return set([
            node[1] for node in self._get_entries(version_ids)])

    def _parentless_ancestry(self, versions):
        """Honour the get_ancestry API for parentless knit indices."""
        wanted_keys = self._version_ids_to_keys(versions)
        present_keys = self._present_keys(wanted_keys)
        missing = set(wanted_keys).difference(present_keys)
        if missing:
            raise RevisionNotPresent(missing.pop(), self)
        return list(self._keys_to_version_ids(present_keys))

    def get_ancestry(self, versions, topo_sorted=True):
        """See VersionedFile.get_ancestry."""
        if not self._parents:
            return self._parentless_ancestry(versions)
        # XXX: This will do len(history) index calls - perhaps
        # it should be altered to be a index core feature?
        # get a graph of all the mentioned versions:
        graph = {}
        ghosts = set()
        versions = self._version_ids_to_keys(versions)
        pending = set(versions)
        while pending:
            # get all pending nodes
            this_iteration = pending
            new_nodes = self._get_entries(this_iteration)
            found = set()
            pending = set()
            for (index, key, value, node_refs) in new_nodes:
                # dont ask for ghosties - otherwise
                # we we can end up looping with pending
                # being entirely ghosted.
                graph[key] = [parent for parent in node_refs[0]
                    if parent not in ghosts]
                # queue parents
                for parent in graph[key]:
                    # dont examine known nodes again
                    if parent in graph:
                        continue
                    pending.add(parent)
                found.add(key)
            ghosts.update(this_iteration.difference(found))
        if versions.difference(graph):
            raise RevisionNotPresent(versions.difference(graph).pop(), self)
        if topo_sorted:
            result_keys = topo_sort(graph.items())
        else:
            result_keys = graph.iterkeys()
        return [key[0] for key in result_keys]

    def get_ancestry_with_ghosts(self, versions):
        """See VersionedFile.get_ancestry."""
        if not self._parents:
            return self._parentless_ancestry(versions)
        # XXX: This will do len(history) index calls - perhaps
        # it should be altered to be a index core feature?
        # get a graph of all the mentioned versions:
        graph = {}
        versions = self._version_ids_to_keys(versions)
        pending = set(versions)
        while pending:
            # get all pending nodes
            this_iteration = pending
            new_nodes = self._get_entries(this_iteration)
            pending = set()
            for (index, key, value, node_refs) in new_nodes:
                graph[key] = node_refs[0]
                # queue parents 
                for parent in graph[key]:
                    # dont examine known nodes again
                    if parent in graph:
                        continue
                    pending.add(parent)
            missing_versions = this_iteration.difference(graph)
            missing_needed = versions.intersection(missing_versions)
            if missing_needed:
                raise RevisionNotPresent(missing_needed.pop(), self)
            for missing_version in missing_versions:
                # add a key, no parents
                graph[missing_version] = []
                pending.discard(missing_version) # don't look for it
        result_keys = topo_sort(graph.items())
        return [key[0] for key in result_keys]

    def get_graph(self):
        """Return a list of the node:parents lists from this knit index."""
        if not self._parents:
            return [(key, ()) for key in self.get_versions()]
        result = []
        for index, key, value, refs in self._graph_index.iter_all_entries():
            result.append((key[0], tuple([ref[0] for ref in refs[0]])))
        return result

    def iter_parents(self, version_ids):
        """Iterate through the parents for many version ids.

        :param version_ids: An iterable yielding version_ids.
        :return: An iterator that yields (version_id, parents). Requested 
            version_ids not present in the versioned file are simply skipped.
            The order is undefined, allowing for different optimisations in
            the underlying implementation.
        """
        if self._parents:
            all_nodes = set(self._get_entries(self._version_ids_to_keys(version_ids)))
            all_parents = set()
            present_parents = set()
            for node in all_nodes:
                all_parents.update(node[3][0])
                # any node we are querying must be present
                present_parents.add(node[1])
            unknown_parents = all_parents.difference(present_parents)
            present_parents.update(self._present_keys(unknown_parents))
            for node in all_nodes:
                parents = []
                for parent in node[3][0]:
                    if parent in present_parents:
                        parents.append(parent[0])
                yield node[1][0], tuple(parents)
        else:
            for node in self._get_entries(self._version_ids_to_keys(version_ids)):
                yield node[1][0], ()

    def num_versions(self):
        return len(list(self._graph_index.iter_all_entries()))

    __len__ = num_versions

    def get_versions(self):
        """Get all the versions in the file. not topologically sorted."""
        return [node[1][0] for node in self._graph_index.iter_all_entries()]
    
    def has_version(self, version_id):
        """True if the version is in the index."""
        return len(self._present_keys(self._version_ids_to_keys([version_id]))) == 1

    def _keys_to_version_ids(self, keys):
        return tuple(key[0] for key in keys)

    def get_position(self, version_id):
        """Return details needed to access the version.
        
        :return: a tuple (index, data position, size) to hand to the access
            logic to get the record.
        """
        node = self._get_node(version_id)
        bits = node[2][1:].split(' ')
        return node[0], int(bits[0]), int(bits[1])

    def get_method(self, version_id):
        """Return compression method of specified version."""
        if not self._deltas:
            return 'fulltext'
        return self._parent_compression(self._get_node(version_id)[3][1])

    def _parent_compression(self, reference_list):
        # use the second reference list to decide if this is delta'd or not.
        if len(reference_list):
            return 'line-delta'
        else:
            return 'fulltext'

    def _get_node(self, version_id):
        try:
            return list(self._get_entries(self._version_ids_to_keys([version_id])))[0]
        except IndexError:
            raise RevisionNotPresent(version_id, self)

    def get_options(self, version_id):
        """Return a string represention options.

        e.g. foo,bar
        """
        node = self._get_node(version_id)
        if not self._deltas:
            options = ['fulltext']
        else:
            options = [self._parent_compression(node[3][1])]
        if node[2][0] == 'N':
            options.append('no-eol')
        return options

    def get_parents(self, version_id):
        """Return parents of specified version ignoring ghosts."""
        parents = list(self.iter_parents([version_id]))
        if not parents:
            # missing key
            raise errors.RevisionNotPresent(version_id, self)
        return parents[0][1]

    def get_parents_with_ghosts(self, version_id):
        """Return parents of specified version with ghosts."""
        nodes = list(self._get_entries(self._version_ids_to_keys([version_id]),
            check_present=True))
        if not self._parents:
            return ()
        return self._keys_to_version_ids(nodes[0][3][0])

    def check_versions_present(self, version_ids):
        """Check that all specified versions are present."""
        keys = self._version_ids_to_keys(version_ids)
        present = self._present_keys(keys)
        missing = keys.difference(present)
        if missing:
            raise RevisionNotPresent(missing.pop(), self)

    def add_version(self, version_id, options, access_memo, parents):
        """Add a version record to the index."""
        return self.add_versions(((version_id, options, access_memo, parents),))

    def add_versions(self, versions, random_id=False):
        """Add multiple versions to the index.
        
        This function does not insert data into the Immutable GraphIndex
        backing the KnitGraphIndex, instead it prepares data for insertion by
        the caller and checks that it is safe to insert then calls
        self._add_callback with the prepared GraphIndex nodes.

        :param versions: a list of tuples:
                         (version_id, options, pos, size, parents).
        :param random_id: If True the ids being added were randomly generated
            and no check for existence will be performed.
        """
        if not self._add_callback:
            raise errors.ReadOnlyError(self)
        # we hope there are no repositories with inconsistent parentage
        # anymore.
        # check for dups

        keys = {}
        for (version_id, options, access_memo, parents) in versions:
            index, pos, size = access_memo
            key = (version_id, )
            parents = tuple((parent, ) for parent in parents)
            if 'no-eol' in options:
                value = 'N'
            else:
                value = ' '
            value += "%d %d" % (pos, size)
            if not self._deltas:
                if 'line-delta' in options:
                    raise KnitCorrupt(self, "attempt to add line-delta in non-delta knit")
            if self._parents:
                if self._deltas:
                    if 'line-delta' in options:
                        node_refs = (parents, (parents[0],))
                    else:
                        node_refs = (parents, ())
                else:
                    node_refs = (parents, )
            else:
                if parents:
                    raise KnitCorrupt(self, "attempt to add node with parents "
                        "in parentless index.")
                node_refs = ()
            keys[key] = (value, node_refs)
        if not random_id:
            present_nodes = self._get_entries(keys)
            for (index, key, value, node_refs) in present_nodes:
                if (value, node_refs) != keys[key]:
                    raise KnitCorrupt(self, "inconsistent details in add_versions"
                        ": %s %s" % ((value, node_refs), keys[key]))
                del keys[key]
        result = []
        if self._parents:
            for key, (value, node_refs) in keys.iteritems():
                result.append((key, value, node_refs))
        else:
            for key, (value, node_refs) in keys.iteritems():
                result.append((key, value))
        self._add_callback(result)
        
    def _version_ids_to_keys(self, version_ids):
        return set((version_id, ) for version_id in version_ids)


class _KnitAccess(object):
    """Access to knit records in a .knit file."""

    def __init__(self, transport, filename, _file_mode, _dir_mode,
        _need_to_create, _create_parent_dir):
        """Create a _KnitAccess for accessing and inserting data.

        :param transport: The transport the .knit is located on.
        :param filename: The filename of the .knit.
        """
        self._transport = transport
        self._filename = filename
        self._file_mode = _file_mode
        self._dir_mode = _dir_mode
        self._need_to_create = _need_to_create
        self._create_parent_dir = _create_parent_dir

    def add_raw_records(self, sizes, raw_data):
        """Add raw knit bytes to a storage area.

        The data is spooled to whereever the access method is storing data.

        :param sizes: An iterable containing the size of each raw data segment.
        :param raw_data: A bytestring containing the data.
        :return: A list of memos to retrieve the record later. Each memo is a
            tuple - (index, pos, length), where the index field is always None
            for the .knit access method.
        """
        assert type(raw_data) == str, \
            'data must be plain bytes was %s' % type(raw_data)
        if not self._need_to_create:
            base = self._transport.append_bytes(self._filename, raw_data)
        else:
            self._transport.put_bytes_non_atomic(self._filename, raw_data,
                                   create_parent_dir=self._create_parent_dir,
                                   mode=self._file_mode,
                                   dir_mode=self._dir_mode)
            self._need_to_create = False
            base = 0
        result = []
        for size in sizes:
            result.append((None, base, size))
            base += size
        return result

    def create(self):
        """IFF this data access has its own storage area, initialise it.

        :return: None.
        """
        self._transport.put_bytes_non_atomic(self._filename, '',
                                             mode=self._file_mode)

    def open_file(self):
        """IFF this data access can be represented as a single file, open it.

        For knits that are not mapped to a single file on disk this will
        always return None.

        :return: None or a file handle.
        """
        try:
            return self._transport.get(self._filename)
        except NoSuchFile:
            pass
        return None

    def get_raw_records(self, memos_for_retrieval):
        """Get the raw bytes for a records.

        :param memos_for_retrieval: An iterable containing the (index, pos, 
            length) memo for retrieving the bytes. The .knit method ignores
            the index as there is always only a single file.
        :return: An iterator over the bytes of the records.
        """
        read_vector = [(pos, size) for (index, pos, size) in memos_for_retrieval]
        for pos, data in self._transport.readv(self._filename, read_vector):
            yield data


class _PackAccess(object):
    """Access to knit records via a collection of packs."""

    def __init__(self, index_to_packs, writer=None):
        """Create a _PackAccess object.

        :param index_to_packs: A dict mapping index objects to the transport
            and file names for obtaining data.
        :param writer: A tuple (pack.ContainerWriter, write_index) which
            contains the pack to write, and the index that reads from it will
            be associated with.
        """
        if writer:
            self.container_writer = writer[0]
            self.write_index = writer[1]
        else:
            self.container_writer = None
            self.write_index = None
        self.indices = index_to_packs

    def add_raw_records(self, sizes, raw_data):
        """Add raw knit bytes to a storage area.

        The data is spooled to the container writer in one bytes-record per
        raw data item.

        :param sizes: An iterable containing the size of each raw data segment.
        :param raw_data: A bytestring containing the data.
        :return: A list of memos to retrieve the record later. Each memo is a
            tuple - (index, pos, length), where the index field is the 
            write_index object supplied to the PackAccess object.
        """
        assert type(raw_data) == str, \
            'data must be plain bytes was %s' % type(raw_data)
        result = []
        offset = 0
        for size in sizes:
            p_offset, p_length = self.container_writer.add_bytes_record(
                raw_data[offset:offset+size], [])
            offset += size
            result.append((self.write_index, p_offset, p_length))
        return result

    def create(self):
        """Pack based knits do not get individually created."""

    def get_raw_records(self, memos_for_retrieval):
        """Get the raw bytes for a records.

        :param memos_for_retrieval: An iterable containing the (index, pos, 
            length) memo for retrieving the bytes. The Pack access method
            looks up the pack to use for a given record in its index_to_pack
            map.
        :return: An iterator over the bytes of the records.
        """
        # first pass, group into same-index requests
        request_lists = []
        current_index = None
        for (index, offset, length) in memos_for_retrieval:
            if current_index == index:
                current_list.append((offset, length))
            else:
                if current_index is not None:
                    request_lists.append((current_index, current_list))
                current_index = index
                current_list = [(offset, length)]
        # handle the last entry
        if current_index is not None:
            request_lists.append((current_index, current_list))
        for index, offsets in request_lists:
            transport, path = self.indices[index]
            reader = pack.make_readv_reader(transport, path, offsets)
            for names, read_func in reader.iter_records():
                yield read_func(None)

    def open_file(self):
        """Pack based knits have no single file."""
        return None

    def set_writer(self, writer, index, (transport, packname)):
        """Set a writer to use for adding data."""
        self.indices[index] = (transport, packname)
        self.container_writer = writer
        self.write_index = index


class _KnitData(object):
    """Manage extraction of data from a KnitAccess, caching and decompressing.
    
    The KnitData class provides the logic for parsing and using knit records,
    making use of an access method for the low level read and write operations.
    """

    def __init__(self, access):
        """Create a KnitData object.

        :param access: The access method to use. Access methods such as
            _KnitAccess manage the insertion of raw records and the subsequent
            retrieval of the same.
        """
        self._access = access
        self._checked = False
        # TODO: jam 20060713 conceptually, this could spill to disk
        #       if the cached size gets larger than a certain amount
        #       but it complicates the model a bit, so for now just use
        #       a simple dictionary
        self._cache = {}
        self._do_cache = False

    def enable_cache(self):
        """Enable caching of reads."""
        self._do_cache = True

    def clear_cache(self):
        """Clear the record cache."""
        self._do_cache = False
        self._cache = {}

    def _open_file(self):
        return self._access.open_file()

    def _record_to_data(self, version_id, digest, lines):
        """Convert version_id, digest, lines into a raw data block.
        
        :return: (len, a StringIO instance with the raw data ready to read.)
        """
        bytes = (''.join(chain(
            ["version %s %d %s\n" % (version_id,
                                     len(lines),
                                     digest)],
            lines,
            ["end %s\n" % version_id])))
        assert bytes.__class__ == str
        compressed_bytes = bytes_to_gzip(bytes)
        return len(compressed_bytes), compressed_bytes

    def add_raw_records(self, sizes, raw_data):
        """Append a prepared record to the data file.
        
        :param sizes: An iterable containing the size of each raw data segment.
        :param raw_data: A bytestring containing the data.
        :return: a list of index data for the way the data was stored.
            See the access method add_raw_records documentation for more
            details.
        """
        return self._access.add_raw_records(sizes, raw_data)
        
    def _parse_record_header(self, version_id, raw_data):
        """Parse a record header for consistency.

        :return: the header and the decompressor stream.
                 as (stream, header_record)
        """
        df = GzipFile(mode='rb', fileobj=StringIO(raw_data))
        try:
            rec = self._check_header(version_id, df.readline())
        except Exception, e:
            raise KnitCorrupt(self._access,
                              "While reading {%s} got %s(%s)"
                              % (version_id, e.__class__.__name__, str(e)))
        return df, rec

    def _check_header(self, version_id, line):
        rec = line.split()
        if len(rec) != 4:
            raise KnitCorrupt(self._access,
                              'unexpected number of elements in record header')
        if rec[1] != version_id:
            raise KnitCorrupt(self._access,
                              'unexpected version, wanted %r, got %r'
                              % (version_id, rec[1]))
        return rec

    def _parse_record(self, version_id, data):
        # profiling notes:
        # 4168 calls in 2880 217 internal
        # 4168 calls to _parse_record_header in 2121
        # 4168 calls to readlines in 330
        df = GzipFile(mode='rb', fileobj=StringIO(data))

        try:
            record_contents = df.readlines()
        except Exception, e:
            raise KnitCorrupt(self._access,
                              "While reading {%s} got %s(%s)"
                              % (version_id, e.__class__.__name__, str(e)))
        header = record_contents.pop(0)
        rec = self._check_header(version_id, header)

        last_line = record_contents.pop()
        if len(record_contents) != int(rec[2]):
            raise KnitCorrupt(self._access,
                              'incorrect number of lines %s != %s'
                              ' for version {%s}'
                              % (len(record_contents), int(rec[2]),
                                 version_id))
        if last_line != 'end %s\n' % rec[1]:
            raise KnitCorrupt(self._access,
                              'unexpected version end line %r, wanted %r' 
                              % (last_line, version_id))
        df.close()
        return record_contents, rec[3]

    def read_records_iter_raw(self, records):
        """Read text records from data file and yield raw data.

        This unpacks enough of the text record to validate the id is
        as expected but thats all.
        """
        # setup an iterator of the external records:
        # uses readv so nice and fast we hope.
        if len(records):
            # grab the disk data needed.
            if self._cache:
                # Don't check _cache if it is empty
                needed_offsets = [index_memo for version_id, index_memo
                                              in records
                                              if version_id not in self._cache]
            else:
                needed_offsets = [index_memo for version_id, index_memo
                                               in records]

            raw_records = self._access.get_raw_records(needed_offsets)

        for version_id, index_memo in records:
            if version_id in self._cache:
                # This data has already been validated
                data = self._cache[version_id]
            else:
                data = raw_records.next()
                if self._do_cache:
                    self._cache[version_id] = data

                # validate the header
                df, rec = self._parse_record_header(version_id, data)
                df.close()
            yield version_id, data

    def read_records_iter(self, records):
        """Read text records from data file and yield result.

        The result will be returned in whatever is the fastest to read.
        Not by the order requested. Also, multiple requests for the same
        record will only yield 1 response.
        :param records: A list of (version_id, pos, len) entries
        :return: Yields (version_id, contents, digest) in the order
                 read, not the order requested
        """
        if not records:
            return

        if self._cache:
            # Skip records we have alread seen
            yielded_records = set()
            needed_records = set()
            for record in records:
                if record[0] in self._cache:
                    if record[0] in yielded_records:
                        continue
                    yielded_records.add(record[0])
                    data = self._cache[record[0]]
                    content, digest = self._parse_record(record[0], data)
                    yield (record[0], content, digest)
                else:
                    needed_records.add(record)
            needed_records = sorted(needed_records, key=operator.itemgetter(1))
        else:
            needed_records = sorted(set(records), key=operator.itemgetter(1))

        if not needed_records:
            return

        # The transport optimizes the fetching as well 
        # (ie, reads continuous ranges.)
        raw_data = self._access.get_raw_records(
            [index_memo for version_id, index_memo in needed_records])

        for (version_id, index_memo), data in \
                izip(iter(needed_records), raw_data):
            content, digest = self._parse_record(version_id, data)
            if self._do_cache:
                self._cache[version_id] = data
            yield version_id, content, digest

    def read_records(self, records):
        """Read records into a dictionary."""
        components = {}
        for record_id, content, digest in \
                self.read_records_iter(records):
            components[record_id] = (content, digest)
        return components


class InterKnit(InterVersionedFile):
    """Optimised code paths for knit to knit operations."""
    
    _matching_file_from_factory = KnitVersionedFile
    _matching_file_to_factory = KnitVersionedFile
    
    @staticmethod
    def is_compatible(source, target):
        """Be compatible with knits.  """
        try:
            return (isinstance(source, KnitVersionedFile) and
                    isinstance(target, KnitVersionedFile))
        except AttributeError:
            return False

    def join(self, pb=None, msg=None, version_ids=None, ignore_missing=False):
        """See InterVersionedFile.join."""
        assert isinstance(self.source, KnitVersionedFile)
        assert isinstance(self.target, KnitVersionedFile)

        # If the source and target are mismatched w.r.t. annotations vs
        # plain, the data needs to be converted accordingly
        if self.source.factory.annotated == self.target.factory.annotated:
            converter = None
        elif self.source.factory.annotated:
            converter = self._anno_to_plain_converter
        else:
            # We're converting from a plain to an annotated knit. This requires
            # building the annotations from scratch. The generic join code
            # handles this implicitly so we delegate to it.
            return super(InterKnit, self).join(pb, msg, version_ids,
                ignore_missing)

        version_ids = self._get_source_version_ids(version_ids, ignore_missing)
        if not version_ids:
            return 0

        pb = ui.ui_factory.nested_progress_bar()
        try:
            version_ids = list(version_ids)
            if None in version_ids:
                version_ids.remove(None)
    
            self.source_ancestry = set(self.source.get_ancestry(version_ids))
            this_versions = set(self.target._index.get_versions())
            # XXX: For efficiency we should not look at the whole index,
            #      we only need to consider the referenced revisions - they
            #      must all be present, or the method must be full-text.
            #      TODO, RBC 20070919
            needed_versions = self.source_ancestry - this_versions
    
            if not needed_versions:
                return 0
            full_list = topo_sort(self.source.get_graph())
    
            version_list = [i for i in full_list if (not self.target.has_version(i)
                            and i in needed_versions)]
    
            # plan the join:
            copy_queue = []
            copy_queue_records = []
            copy_set = set()
            for version_id in version_list:
                options = self.source._index.get_options(version_id)
                parents = self.source._index.get_parents_with_ghosts(version_id)
                # check that its will be a consistent copy:
                for parent in parents:
                    # if source has the parent, we must :
                    # * already have it or
                    # * have it scheduled already
                    # otherwise we don't care
                    assert (self.target.has_version(parent) or
                            parent in copy_set or
                            not self.source.has_version(parent))
                index_memo = self.source._index.get_position(version_id)
                copy_queue_records.append((version_id, index_memo))
                copy_queue.append((version_id, options, parents))
                copy_set.add(version_id)

            # data suck the join:
            count = 0
            total = len(version_list)
            raw_datum = []
            raw_records = []
            for (version_id, raw_data), \
                (version_id2, options, parents) in \
                izip(self.source._data.read_records_iter_raw(copy_queue_records),
                     copy_queue):
                assert version_id == version_id2, 'logic error, inconsistent results'
                count = count + 1
                pb.update("Joining knit", count, total)
                if converter:
                    size, raw_data = converter(raw_data, version_id, options,
                        parents)
                else:
                    size = len(raw_data)
                raw_records.append((version_id, options, parents, size))
                raw_datum.append(raw_data)
            self.target._add_raw_records(raw_records, ''.join(raw_datum))
            return count
        finally:
            pb.finished()

    def _anno_to_plain_converter(self, raw_data, version_id, options,
                                 parents):
        """Convert annotated content to plain content."""
        data, digest = self.source._data._parse_record(version_id, raw_data)
        if 'fulltext' in options:
            content = self.source.factory.parse_fulltext(data, version_id)
            lines = self.target.factory.lower_fulltext(content)
        else:
            delta = self.source.factory.parse_line_delta(data, version_id,
                plain=True)
            lines = self.target.factory.lower_line_delta(delta)
        return self.target._data._record_to_data(version_id, digest, lines)


InterVersionedFile.register_optimiser(InterKnit)


class WeaveToKnit(InterVersionedFile):
    """Optimised code paths for weave to knit operations."""
    
    _matching_file_from_factory = bzrlib.weave.WeaveFile
    _matching_file_to_factory = KnitVersionedFile
    
    @staticmethod
    def is_compatible(source, target):
        """Be compatible with weaves to knits."""
        try:
            return (isinstance(source, bzrlib.weave.Weave) and
                    isinstance(target, KnitVersionedFile))
        except AttributeError:
            return False

    def join(self, pb=None, msg=None, version_ids=None, ignore_missing=False):
        """See InterVersionedFile.join."""
        assert isinstance(self.source, bzrlib.weave.Weave)
        assert isinstance(self.target, KnitVersionedFile)

        version_ids = self._get_source_version_ids(version_ids, ignore_missing)

        if not version_ids:
            return 0

        pb = ui.ui_factory.nested_progress_bar()
        try:
            version_ids = list(version_ids)
    
            self.source_ancestry = set(self.source.get_ancestry(version_ids))
            this_versions = set(self.target._index.get_versions())
            needed_versions = self.source_ancestry - this_versions
    
            if not needed_versions:
                return 0
            full_list = topo_sort(self.source.get_graph())
    
            version_list = [i for i in full_list if (not self.target.has_version(i)
                            and i in needed_versions)]
    
            # do the join:
            count = 0
            total = len(version_list)
            for version_id in version_list:
                pb.update("Converting to knit", count, total)
                parents = self.source.get_parents(version_id)
                # check that its will be a consistent copy:
                for parent in parents:
                    # if source has the parent, we must already have it
                    assert (self.target.has_version(parent))
                self.target.add_lines(
                    version_id, parents, self.source.get_lines(version_id))
                count = count + 1
            return count
        finally:
            pb.finished()


InterVersionedFile.register_optimiser(WeaveToKnit)


# Deprecated, use PatienceSequenceMatcher instead
KnitSequenceMatcher = patiencediff.PatienceSequenceMatcher


def annotate_knit(knit, revision_id):
    """Annotate a knit with no cached annotations.

    This implementation is for knits with no cached annotations.
    It will work for knits with cached annotations, but this is not
    recommended.
    """
    ancestry = knit.get_ancestry(revision_id)
    fulltext = dict(zip(ancestry, knit.get_line_list(ancestry)))
    annotations = {}
    for candidate in ancestry:
        if candidate in annotations:
            continue
        parents = knit.get_parents(candidate)
        if len(parents) == 0:
            blocks = None
        elif knit._index.get_method(candidate) != 'line-delta':
            blocks = None
        else:
            parent, sha1, noeol, delta = knit.get_delta(candidate)
            blocks = KnitContent.get_line_delta_blocks(delta,
                fulltext[parents[0]], fulltext[candidate])
        annotations[candidate] = list(annotate.reannotate([annotations[p]
            for p in parents], fulltext[candidate], candidate, blocks))
    return iter(annotations[revision_id])


try:
    from bzrlib._knit_load_data_c import _load_data_c as _load_data
except ImportError:
    from bzrlib._knit_load_data_py import _load_data_py as _load_data<|MERGE_RESOLUTION|>--- conflicted
+++ resolved
@@ -181,7 +181,6 @@
 
 class AnnotatedKnitContent(KnitContent):
     """Annotated content."""
-<<<<<<< HEAD
 
     def __init__(self, lines):
         self._lines = lines
@@ -200,25 +199,6 @@
     def copy(self):
         return AnnotatedKnitContent(self._lines[:])
 
-=======
-
-    def __init__(self, lines):
-        self._lines = lines
-
-    def annotate_iter(self):
-        """Yield tuples of (origin, text) for each content line."""
-        return iter(self._lines)
-
-    def strip_last_line_newline(self):
-        line = self._lines[-1][1].rstrip('\n')
-        self._lines[-1] = (self._lines[-1][0], line)
-
-    def text(self):
-        return [text for origin, text in self._lines]
-
-    def copy(self):
-        return AnnotatedKnitContent(self._lines[:])
->>>>>>> 9fb806ac
 
 class PlainKnitContent(KnitContent):
     """Unannotated content.
@@ -237,26 +217,6 @@
         for line in self._lines:
             yield self._version_id, line
 
-<<<<<<< HEAD
-=======
-class PlainKnitContent(KnitContent):
-    """Unannotated content.
-    
-    When annotate[_iter] is called on this content, the same version is reported
-    for all lines. Generally, annotate[_iter] is not useful on PlainKnitContent
-    objects.
-    """
-
-    def __init__(self, lines, version_id):
-        self._lines = lines
-        self._version_id = version_id
-
-    def annotate_iter(self):
-        """Yield tuples of (origin, text) for each content line."""
-        for line in self._lines:
-            yield self._version_id, line
-
->>>>>>> 9fb806ac
     def copy(self):
         return PlainKnitContent(self._lines[:], self._version_id)
 
