# Copyright (C) 2005, 2006, 2007 Canonical Ltd
#
# This program is free software; you can redistribute it and/or modify
# it under the terms of the GNU General Public License as published by
# the Free Software Foundation; either version 2 of the License, or
# (at your option) any later version.
#
# This program is distributed in the hope that it will be useful,
# but WITHOUT ANY WARRANTY; without even the implied warranty of
# MERCHANTABILITY or FITNESS FOR A PARTICULAR PURPOSE.  See the
# GNU General Public License for more details.
#
# You should have received a copy of the GNU General Public License
# along with this program; if not, write to the Free Software
# Foundation, Inc., 59 Temple Place, Suite 330, Boston, MA  02111-1307  USA

"""Knit versionedfile implementation.

A knit is a versioned file implementation that supports efficient append only
updates.

Knit file layout:
lifeless: the data file is made up of "delta records".  each delta record has a delta header 
that contains; (1) a version id, (2) the size of the delta (in lines), and (3)  the digest of 
the -expanded data- (ie, the delta applied to the parent).  the delta also ends with a 
end-marker; simply "end VERSION"

delta can be line or full contents.a
... the 8's there are the index number of the annotation.
version robertc@robertcollins.net-20051003014215-ee2990904cc4c7ad 7 c7d23b2a5bd6ca00e8e266cec0ec228158ee9f9e
59,59,3
8
8         if ie.executable:
8             e.set('executable', 'yes')
130,130,2
8         if elt.get('executable') == 'yes':
8             ie.executable = True
end robertc@robertcollins.net-20051003014215-ee2990904cc4c7ad 


whats in an index:
09:33 < jrydberg> lifeless: each index is made up of a tuple of; version id, options, position, size, parents
09:33 < jrydberg> lifeless: the parents are currently dictionary compressed
09:33 < jrydberg> lifeless: (meaning it currently does not support ghosts)
09:33 < lifeless> right
09:33 < jrydberg> lifeless: the position and size is the range in the data file


so the index sequence is the dictionary compressed sequence number used
in the deltas to provide line annotation

"""

# TODOS:
# 10:16 < lifeless> make partial index writes safe
# 10:16 < lifeless> implement 'knit.check()' like weave.check()
# 10:17 < lifeless> record known ghosts so we can detect when they are filled in rather than the current 'reweave 
#                    always' approach.
# move sha1 out of the content so that join is faster at verifying parents
# record content length ?
                  

from copy import copy
from cStringIO import StringIO
import difflib
from itertools import izip, chain
import operator
import os
import sys
import warnings

import bzrlib
from bzrlib import (
    cache_utf8,
    errors,
    osutils,
    patiencediff,
    progress,
    merge,
    ui,
    )
from bzrlib.errors import (
    FileExists,
    NoSuchFile,
    KnitError,
    InvalidRevisionId,
    KnitCorrupt,
    KnitDataStreamIncompatible,
    KnitHeaderError,
    RevisionNotPresent,
    RevisionAlreadyPresent,
    )
from bzrlib.tuned_gzip import GzipFile
from bzrlib.trace import mutter
from bzrlib.osutils import (
    contains_whitespace,
    contains_linebreaks,
    sha_strings,
    )
from bzrlib.symbol_versioning import DEPRECATED_PARAMETER, deprecated_passed
from bzrlib.tsort import topo_sort
import bzrlib.ui
from bzrlib.util import bencode
import bzrlib.weave
from bzrlib.versionedfile import VersionedFile, InterVersionedFile


# TODO: Split out code specific to this format into an associated object.

# TODO: Can we put in some kind of value to check that the index and data
# files belong together?

# TODO: accommodate binaries, perhaps by storing a byte count

# TODO: function to check whole file

# TODO: atomically append data, then measure backwards from the cursor
# position after writing to work out where it was located.  we may need to
# bypass python file buffering.

DATA_SUFFIX = '.knit'
INDEX_SUFFIX = '.kndx'


class KnitContent(object):
    """Content of a knit version to which deltas can be applied."""

    def __init__(self, lines):
        self._lines = lines

    def annotate_iter(self):
        """Yield tuples of (origin, text) for each content line."""
        return iter(self._lines)

    def annotate(self):
        """Return a list of (origin, text) tuples."""
        return list(self.annotate_iter())

    def line_delta_iter(self, new_lines):
        """Generate line-based delta from this content to new_lines."""
        new_texts = new_lines.text()
        old_texts = self.text()
        s = KnitSequenceMatcher(None, old_texts, new_texts)
        for tag, i1, i2, j1, j2 in s.get_opcodes():
            if tag == 'equal':
                continue
            # ofrom, oto, length, data
            yield i1, i2, j2 - j1, new_lines._lines[j1:j2]

    def line_delta(self, new_lines):
        return list(self.line_delta_iter(new_lines))

    def text(self):
        return [text for origin, text in self._lines]

    def copy(self):
        return KnitContent(self._lines[:])

    @staticmethod
    def get_line_delta_blocks(knit_delta, source, target):
        """Extract SequenceMatcher.get_matching_blocks() from a knit delta"""
        target_len = len(target)
        s_pos = 0
        t_pos = 0
        for s_begin, s_end, t_len, new_text in knit_delta:
            true_n = s_begin - s_pos
            n = true_n
            if n > 0:
                # knit deltas do not provide reliable info about whether the
                # last line of a file matches, due to eol handling.
                if source[s_pos + n -1] != target[t_pos + n -1]:
                    n-=1
                if n > 0:
                    yield s_pos, t_pos, n
            t_pos += t_len + true_n
            s_pos = s_end
        n = target_len - t_pos
        if n > 0:
            if source[s_pos + n -1] != target[t_pos + n -1]:
                n-=1
            if n > 0:
                yield s_pos, t_pos, n
        yield s_pos + (target_len - t_pos), target_len, 0


class _KnitFactory(object):
    """Base factory for creating content objects."""

    def make(self, lines, version_id):
        num_lines = len(lines)
        return KnitContent(zip([version_id] * num_lines, lines))


class KnitAnnotateFactory(_KnitFactory):
    """Factory for creating annotated Content objects."""

    annotated = True

    def parse_fulltext(self, content, version_id):
        """Convert fulltext to internal representation

        fulltext content is of the format
        revid(utf8) plaintext\n
        internal representation is of the format:
        (revid, plaintext)
        """
        # TODO: jam 20070209 The tests expect this to be returned as tuples,
        #       but the code itself doesn't really depend on that.
        #       Figure out a way to not require the overhead of turning the
        #       list back into tuples.
        lines = [tuple(line.split(' ', 1)) for line in content]
        return KnitContent(lines)

    def parse_line_delta_iter(self, lines):
        return iter(self.parse_line_delta(lines))

    def parse_line_delta(self, lines, version_id):
        """Convert a line based delta into internal representation.

        line delta is in the form of:
        intstart intend intcount
        1..count lines:
        revid(utf8) newline\n
        internal representation is
        (start, end, count, [1..count tuples (revid, newline)])
        """
        result = []
        lines = iter(lines)
        next = lines.next

        cache = {}
        def cache_and_return(line):
            origin, text = line.split(' ', 1)
            return cache.setdefault(origin, origin), text

        # walk through the lines parsing.
        for header in lines:
            start, end, count = [int(n) for n in header.split(',')]
            contents = [tuple(next().split(' ', 1)) for i in xrange(count)]
            result.append((start, end, count, contents))
        return result

    def get_fulltext_content(self, lines):
        """Extract just the content lines from a fulltext."""
        return (line.split(' ', 1)[1] for line in lines)

    def get_linedelta_content(self, lines):
        """Extract just the content from a line delta.

        This doesn't return all of the extra information stored in a delta.
        Only the actual content lines.
        """
        lines = iter(lines)
        next = lines.next
        for header in lines:
            header = header.split(',')
            count = int(header[2])
            for i in xrange(count):
                origin, text = next().split(' ', 1)
                yield text

    def lower_fulltext(self, content):
        """convert a fulltext content record into a serializable form.

        see parse_fulltext which this inverts.
        """
        # TODO: jam 20070209 We only do the caching thing to make sure that
        #       the origin is a valid utf-8 line, eventually we could remove it
        return ['%s %s' % (o, t) for o, t in content._lines]

    def lower_line_delta(self, delta):
        """convert a delta into a serializable form.

        See parse_line_delta which this inverts.
        """
        # TODO: jam 20070209 We only do the caching thing to make sure that
        #       the origin is a valid utf-8 line, eventually we could remove it
        out = []
        for start, end, c, lines in delta:
            out.append('%d,%d,%d\n' % (start, end, c))
            out.extend(origin + ' ' + text
                       for origin, text in lines)
        return out


class KnitPlainFactory(_KnitFactory):
    """Factory for creating plain Content objects."""

    annotated = False

    def parse_fulltext(self, content, version_id):
        """This parses an unannotated fulltext.

        Note that this is not a noop - the internal representation
        has (versionid, line) - its just a constant versionid.
        """
        return self.make(content, version_id)

    def parse_line_delta_iter(self, lines, version_id):
        cur = 0
        num_lines = len(lines)
        while cur < num_lines:
            header = lines[cur]
            cur += 1
            start, end, c = [int(n) for n in header.split(',')]
            yield start, end, c, zip([version_id] * c, lines[cur:cur+c])
            cur += c

    def parse_line_delta(self, lines, version_id):
        return list(self.parse_line_delta_iter(lines, version_id))

    def get_fulltext_content(self, lines):
        """Extract just the content lines from a fulltext."""
        return iter(lines)

    def get_linedelta_content(self, lines):
        """Extract just the content from a line delta.

        This doesn't return all of the extra information stored in a delta.
        Only the actual content lines.
        """
        lines = iter(lines)
        next = lines.next
        for header in lines:
            header = header.split(',')
            count = int(header[2])
            for i in xrange(count):
                yield next()

    def lower_fulltext(self, content):
        return content.text()

    def lower_line_delta(self, delta):
        out = []
        for start, end, c, lines in delta:
            out.append('%d,%d,%d\n' % (start, end, c))
            out.extend([text for origin, text in lines])
        return out


def make_empty_knit(transport, relpath):
    """Construct a empty knit at the specified location."""
    k = KnitVersionedFile(transport, relpath, 'w', KnitPlainFactory)
    k._data._open_file()


class KnitVersionedFile(VersionedFile):
    """Weave-like structure with faster random access.

    A knit stores a number of texts and a summary of the relationships
    between them.  Texts are identified by a string version-id.  Texts
    are normally stored and retrieved as a series of lines, but can
    also be passed as single strings.

    Lines are stored with the trailing newline (if any) included, to
    avoid special cases for files with no final newline.  Lines are
    composed of 8-bit characters, not unicode.  The combination of
    these approaches should mean any 'binary' file can be safely
    stored and retrieved.
    """

    def __init__(self, relpath, transport, file_mode=None, access_mode=None,
                 factory=None, basis_knit=DEPRECATED_PARAMETER, delta=True,
                 create=False, create_parent_dir=False, delay_create=False,
                 dir_mode=None, index=None):
        """Construct a knit at location specified by relpath.
        
        :param create: If not True, only open an existing knit.
        :param create_parent_dir: If True, create the parent directory if 
            creating the file fails. (This is used for stores with 
            hash-prefixes that may not exist yet)
        :param delay_create: The calling code is aware that the knit won't 
            actually be created until the first data is stored.
        :param index: An index to use for the knit.
        """
        if deprecated_passed(basis_knit):
            warnings.warn("KnitVersionedFile.__(): The basis_knit parameter is"
                 " deprecated as of bzr 0.9.",
                 DeprecationWarning, stacklevel=2)
        if access_mode is None:
            access_mode = 'w'
        super(KnitVersionedFile, self).__init__(access_mode)
        assert access_mode in ('r', 'w'), "invalid mode specified %r" % access_mode
        self.transport = transport
        self.filename = relpath
        self.factory = factory or KnitAnnotateFactory()
        self.writable = (access_mode == 'w')
        self.delta = delta

        self._max_delta_chain = 200

        if index is None:
            self._index = _KnitIndex(transport, relpath + INDEX_SUFFIX,
                access_mode, create=create, file_mode=file_mode,
                create_parent_dir=create_parent_dir, delay_create=delay_create,
                dir_mode=dir_mode)
        else:
            self._index = index
        self._data = _KnitData(transport, relpath + DATA_SUFFIX,
            access_mode, create=create and not len(self), file_mode=file_mode,
            create_parent_dir=create_parent_dir, delay_create=delay_create,
            dir_mode=dir_mode)

    def __repr__(self):
        return '%s(%s)' % (self.__class__.__name__, 
                           self.transport.abspath(self.filename))
    
    def _check_should_delta(self, first_parents):
        """Iterate back through the parent listing, looking for a fulltext.

        This is used when we want to decide whether to add a delta or a new
        fulltext. It searches for _max_delta_chain parents. When it finds a
        fulltext parent, it sees if the total size of the deltas leading up to
        it is large enough to indicate that we want a new full text anyway.

        Return True if we should create a new delta, False if we should use a
        full text.
        """
        delta_size = 0
        fulltext_size = None
        delta_parents = first_parents
        for count in xrange(self._max_delta_chain):
            parent = delta_parents[0]
            method = self._index.get_method(parent)
            pos, size = self._index.get_position(parent)
            if method == 'fulltext':
                fulltext_size = size
                break
            delta_size += size
            delta_parents = self._index.get_parents(parent)
        else:
            # We couldn't find a fulltext, so we must create a new one
            return False

        return fulltext_size > delta_size

    def _add_delta(self, version_id, parents, delta_parent, sha1, noeol, delta):
        """See VersionedFile._add_delta()."""
        self._check_add(version_id, []) # should we check the lines ?
        self._check_versions_present(parents)
        present_parents = []
        ghosts = []
        parent_texts = {}
        for parent in parents:
            if not self.has_version(parent):
                ghosts.append(parent)
            else:
                present_parents.append(parent)

        if delta_parent is None:
            # reconstitute as full text.
            assert len(delta) == 1 or len(delta) == 0
            if len(delta):
                assert delta[0][0] == 0
                assert delta[0][1] == 0, delta[0][1]
            return super(KnitVersionedFile, self)._add_delta(version_id,
                                                             parents,
                                                             delta_parent,
                                                             sha1,
                                                             noeol,
                                                             delta)

        digest = sha1

        options = []
        if noeol:
            options.append('no-eol')

        if delta_parent is not None:
            # determine the current delta chain length.
            # To speed the extract of texts the delta chain is limited
            # to a fixed number of deltas.  This should minimize both
            # I/O and the time spend applying deltas.
            # The window was changed to a maximum of 200 deltas, but also added
            # was a check that the total compressed size of the deltas is
            # smaller than the compressed size of the fulltext.
            if not self._check_should_delta([delta_parent]):
                # We don't want a delta here, just do a normal insertion.
                return super(KnitVersionedFile, self)._add_delta(version_id,
                                                                 parents,
                                                                 delta_parent,
                                                                 sha1,
                                                                 noeol,
                                                                 delta)

        options.append('line-delta')
        store_lines = self.factory.lower_line_delta(delta)

        where, size = self._data.add_record(version_id, digest, store_lines)
        self._index.add_version(version_id, options, where, size, parents)

    def _add_raw_records(self, records, data):
        """Add all the records 'records' with data pre-joined in 'data'.

        :param records: A list of tuples(version_id, options, parents, size).
        :param data: The data for the records. When it is written, the records
                     are adjusted to have pos pointing into data by the sum of
                     the preceding records sizes.
        """
        # write all the data
        pos = self._data.add_raw_record(data)
        offset = 0
        index_entries = []
        for (version_id, options, parents, size) in records:
            index_entries.append((version_id, options, pos+offset,
                                  size, parents))
            if self._data._do_cache:
                self._data._cache[version_id] = data[offset:offset+size]
            offset += size
        self._index.add_versions(index_entries)

    def enable_cache(self):
        """Start caching data for this knit"""
        self._data.enable_cache()

    def clear_cache(self):
        """Clear the data cache only."""
        self._data.clear_cache()

    def copy_to(self, name, transport):
        """See VersionedFile.copy_to()."""
        # copy the current index to a temp index to avoid racing with local
        # writes
        transport.put_file_non_atomic(name + INDEX_SUFFIX + '.tmp',
                self.transport.get(self._index._filename))
        # copy the data file
        f = self._data._open_file()
        try:
            transport.put_file(name + DATA_SUFFIX, f)
        finally:
            f.close()
        # move the copied index into place
        transport.move(name + INDEX_SUFFIX + '.tmp', name + INDEX_SUFFIX)

    def create_empty(self, name, transport, mode=None):
        return KnitVersionedFile(name, transport, factory=self.factory,
                                 delta=self.delta, create=True)
    
    def _fix_parents(self, version_id, new_parents):
        """Fix the parents list for version.
        
        This is done by appending a new version to the index
        with identical data except for the parents list.
        the parents list must be a superset of the current
        list.
        """
        current_values = self._index._cache[version_id]
        assert set(current_values[4]).difference(set(new_parents)) == set()
        self._index.add_version(version_id,
                                current_values[1], 
                                current_values[2],
                                current_values[3],
                                new_parents)

<<<<<<< HEAD
    def get_data_stream(self, required_versions):
        """Get a data stream for the specified versions.

        Versions may be returned in any order, not necessarily the order
        specified.

        :param required_versions: the exact set of versions to be returned, i.e.
            not a transitive closure.
        
        :returns: format_signature, list of (version, options, length, parents),
            reader_callable.
        """
        required_versions = set([osutils.safe_revision_id(v) for v in
            required_versions])
        # we don't care about inclusions, the caller cares.
        # but we need to setup a list of records to visit.
        for version_id in required_versions:
            if not self.has_version(version_id):
                raise RevisionNotPresent(version_id, self.filename)
        # Pick the desired versions out of the index in oldest-to-newest order
        version_list = []
        for version_id in self.versions():
            if version_id in required_versions:
                version_list.append(version_id)

        # create the list of version information for the result
        copy_queue_records = []
        copy_set = set()
        result_version_list = []
        for version_id in version_list:
            options = self._index.get_options(version_id)
            parents = self._index.get_parents_with_ghosts(version_id)
            data_pos, data_size = self._index.get_position(version_id)
            copy_queue_records.append((version_id, data_pos, data_size))
            copy_set.add(version_id)
            # version, options, length, parents
            result_version_list.append((version_id, options, data_size,
                parents))

        # Read the compressed record data.
        # XXX:
        # From here down to the return should really be logic in the returned
        # callable -- in a class that adaptes read_records_iter_raw to read
        # requests.
        raw_datum = []
        for (version_id, raw_data), \
            (version_id2, options, _, parents) in \
            izip(self._data.read_records_iter_raw(copy_queue_records),
                 result_version_list):
            assert version_id == version_id2, 'logic error, inconsistent results'
            raw_datum.append(raw_data)
        pseudo_file = StringIO(''.join(raw_datum))
        def read(length):
            if length is None:
                return pseudo_file.read()
            else:
                return pseudo_file.read(length)
        return (self.get_format_signature(), result_version_list, read)

    def get_stream_as_bytes(self, required_versions):
        """Generate a serialised data stream.

        The format is a bencoding of a list.  The first element of the list is a
        string of the format signature, then each subsequent element is a list
        corresponding to a record.  Those lists contain:

          * a version id
          * a list of options
          * a list of parents
          * the bytes

        :returns: a bencoded list.
        """
        knit_stream = self.get_data_stream(required_versions)
        format_signature, data_list, callable = knit_stream
        data = []
        data.append(format_signature)
        for version, options, length, parents in data_list:
            data.append([version, options, parents, callable(length)])
        return bencode.bencode(data)
=======
    def _extract_blocks(self, version_id, source, target):
        if self._index.get_method(version_id) != 'line-delta':
            return None
        parent, sha1, noeol, delta = self.get_delta(version_id)
        return KnitContent.get_line_delta_blocks(delta, source, target)
>>>>>>> 66f20ed5

    def get_delta(self, version_id):
        """Get a delta for constructing version from some other version."""
        version_id = osutils.safe_revision_id(version_id)
        self.check_not_reserved_id(version_id)
        if not self.has_version(version_id):
            raise RevisionNotPresent(version_id, self.filename)
        
        parents = self.get_parents(version_id)
        if len(parents):
            parent = parents[0]
        else:
            parent = None
        data_pos, data_size = self._index.get_position(version_id)
        data, sha1 = self._data.read_records(((version_id, data_pos, data_size),))[version_id]
        noeol = 'no-eol' in self._index.get_options(version_id)
        if 'fulltext' == self._index.get_method(version_id):
            new_content = self.factory.parse_fulltext(data, version_id)
            if parent is not None:
                reference_content = self._get_content(parent)
                old_texts = reference_content.text()
            else:
                old_texts = []
            new_texts = new_content.text()
            delta_seq = KnitSequenceMatcher(None, old_texts, new_texts)
            return parent, sha1, noeol, self._make_line_delta(delta_seq, new_content)
        else:
            delta = self.factory.parse_line_delta(data, version_id)
            return parent, sha1, noeol, delta

    def get_format_signature(self):
        """See VersionedFile.get_format_signature()."""
        if self.factory.annotated:
            annotated_part = "annotated"
        else:
            annotated_part = "plain"
        return "knit-%s" % (annotated_part,)
        
    def get_graph_with_ghosts(self):
        """See VersionedFile.get_graph_with_ghosts()."""
        graph_items = self._index.get_graph()
        return dict(graph_items)

    def get_sha1(self, version_id):
        return self.get_sha1s([version_id])[0]

    def get_sha1s(self, version_ids):
        """See VersionedFile.get_sha1()."""
        version_ids = [osutils.safe_revision_id(v) for v in version_ids]
        record_map = self._get_record_map(version_ids)
        # record entry 2 is the 'digest'.
        return [record_map[v][2] for v in version_ids]

    @staticmethod
    def get_suffixes():
        """See VersionedFile.get_suffixes()."""
        return [DATA_SUFFIX, INDEX_SUFFIX]

    def has_ghost(self, version_id):
        """True if there is a ghost reference in the file to version_id."""
        version_id = osutils.safe_revision_id(version_id)
        # maybe we have it
        if self.has_version(version_id):
            return False
        # optimisable if needed by memoising the _ghosts set.
        items = self._index.get_graph()
        for node, parents in items:
            for parent in parents:
                if parent not in self._index._cache:
                    if parent == version_id:
                        return True
        return False

    def insert_data_stream(self, (format, data_list, reader_callable),
                           buffer_size=64*1024):
        """Insert knit records from a data stream into this knit.

        If a version in the stream is already present in this knit, it will not
        be inserted a second time.  It will be checked for consistency with the
        stored version however, and may cause a KnitCorrupt error to be raised
        if the data in the stream disagrees with the already stored data.
        
        :param buffer_size: maximum size of record content to batch together to
            improve performance.  Default is 64k.

        :seealso: get_data_stream
        """
        if format != self.get_format_signature():
            mutter('incompatible format signature inserting to %r', self)
            raise KnitDataStreamIncompatible(
                format, self.get_format_signature())

        for version_id, options, length, parents in data_list:
            if self.has_version(version_id):
                # First check: the list of parents.
                my_parents = self.get_parents_with_ghosts(version_id)
                if my_parents != parents:
                    # XXX: KnitCorrupt is not quite the right exception here.
                    raise KnitCorrupt(
                        self.filename,
                        'parents list %r from data stream does not match '
                        'already recorded parents %r for %s'
                        % (parents, my_parents, version_id))

                # Also check the SHA-1 of the fulltext this content will
                # produce.
                raw_data = reader_callable(length)
                my_fulltext_sha1 = self.get_sha1(version_id)
                df, rec = self._data._parse_record_header(version_id, raw_data)
                stream_fulltext_sha1 = rec[3]
                if my_fulltext_sha1 != stream_fulltext_sha1:
                    # Actually, we don't know if it's this knit that's corrupt,
                    # or the data stream we're trying to insert.
                    raise KnitCorrupt(
                        self.filename, 'sha-1 does not match %s' % version_id)
            else:
                self._add_raw_records(
                    [(version_id, options, parents, length)],
                    reader_callable(length))

    def versions(self):
        """See VersionedFile.versions."""
        return self._index.get_versions()

    def has_version(self, version_id):
        """See VersionedFile.has_version."""
        version_id = osutils.safe_revision_id(version_id)
        return self._index.has_version(version_id)

    __contains__ = has_version

    def _merge_annotations(self, content, parents, parent_texts={},
                           delta=None, annotated=None):
        """Merge annotations for content.  This is done by comparing
        the annotations based on changed to the text.
        """
        if annotated:
            delta_seq = None
            for parent_id in parents:
                merge_content = self._get_content(parent_id, parent_texts)
                seq = patiencediff.PatienceSequenceMatcher(
                                   None, merge_content.text(), content.text())
                if delta_seq is None:
                    # setup a delta seq to reuse.
                    delta_seq = seq
                for i, j, n in seq.get_matching_blocks():
                    if n == 0:
                        continue
                    # this appears to copy (origin, text) pairs across to the new
                    # content for any line that matches the last-checked parent.
                    # FIXME: save the sequence control data for delta compression
                    # against the most relevant parent rather than rediffing.
                    content._lines[j:j+n] = merge_content._lines[i:i+n]
        if delta:
            if not annotated:
                reference_content = self._get_content(parents[0], parent_texts)
                new_texts = content.text()
                old_texts = reference_content.text()
                delta_seq = patiencediff.PatienceSequenceMatcher(
                                                 None, old_texts, new_texts)
            return self._make_line_delta(delta_seq, content)

    def _make_line_delta(self, delta_seq, new_content):
        """Generate a line delta from delta_seq and new_content."""
        diff_hunks = []
        for op in delta_seq.get_opcodes():
            if op[0] == 'equal':
                continue
            diff_hunks.append((op[1], op[2], op[4]-op[3], new_content._lines[op[3]:op[4]]))
        return diff_hunks

    def _get_components_positions(self, version_ids):
        """Produce a map of position data for the components of versions.

        This data is intended to be used for retrieving the knit records.

        A dict of version_id to (method, data_pos, data_size, next) is
        returned.
        method is the way referenced data should be applied.
        data_pos is the position of the data in the knit.
        data_size is the size of the data in the knit.
        next is the build-parent of the version, or None for fulltexts.
        """
        component_data = {}
        for version_id in version_ids:
            cursor = version_id

            while cursor is not None and cursor not in component_data:
                method = self._index.get_method(cursor)
                if method == 'fulltext':
                    next = None
                else:
                    next = self.get_parents(cursor)[0]
                data_pos, data_size = self._index.get_position(cursor)
                component_data[cursor] = (method, data_pos, data_size, next)
                cursor = next
        return component_data
       
    def _get_content(self, version_id, parent_texts={}):
        """Returns a content object that makes up the specified
        version."""
        if not self.has_version(version_id):
            raise RevisionNotPresent(version_id, self.filename)

        cached_version = parent_texts.get(version_id, None)
        if cached_version is not None:
            return cached_version

        text_map, contents_map = self._get_content_maps([version_id])
        return contents_map[version_id]

    def _check_versions_present(self, version_ids):
        """Check that all specified versions are present."""
        self._index.check_versions_present(version_ids)

    def _add_lines_with_ghosts(self, version_id, parents, lines, parent_texts):
        """See VersionedFile.add_lines_with_ghosts()."""
        self._check_add(version_id, lines)
        return self._add(version_id, lines[:], parents, self.delta, parent_texts)

    def _add_lines(self, version_id, parents, lines, parent_texts):
        """See VersionedFile.add_lines."""
        self._check_add(version_id, lines)
        self._check_versions_present(parents)
        return self._add(version_id, lines[:], parents, self.delta, parent_texts)

    def _check_add(self, version_id, lines):
        """check that version_id and lines are safe to add."""
        assert self.writable, "knit is not opened for write"
        ### FIXME escape. RBC 20060228
        if contains_whitespace(version_id):
            raise InvalidRevisionId(version_id, self.filename)
        self.check_not_reserved_id(version_id)
        if self.has_version(version_id):
            raise RevisionAlreadyPresent(version_id, self.filename)
        self._check_lines_not_unicode(lines)
        self._check_lines_are_lines(lines)

    def _add(self, version_id, lines, parents, delta, parent_texts):
        """Add a set of lines on top of version specified by parents.

        If delta is true, compress the text as a line-delta against
        the first parent.

        Any versions not present will be converted into ghosts.
        """
        #  461    0   6546.0390     43.9100   bzrlib.knit:489(_add)
        # +400    0    889.4890    418.9790   +bzrlib.knit:192(lower_fulltext)
        # +461    0   1364.8070    108.8030   +bzrlib.knit:996(add_record)
        # +461    0    193.3940     41.5720   +bzrlib.knit:898(add_version)
        # +461    0    134.0590     18.3810   +bzrlib.osutils:361(sha_strings)
        # +461    0     36.3420     15.4540   +bzrlib.knit:146(make)
        # +1383   0      8.0370      8.0370   +<len>
        # +61     0     13.5770      7.9190   +bzrlib.knit:199(lower_line_delta)
        # +61     0    963.3470      7.8740   +bzrlib.knit:427(_get_content)
        # +61     0    973.9950      5.2950   +bzrlib.knit:136(line_delta)
        # +61     0   1918.1800      5.2640   +bzrlib.knit:359(_merge_annotations)

        present_parents = []
        ghosts = []
        if parent_texts is None:
            parent_texts = {}
        for parent in parents:
            if not self.has_version(parent):
                ghosts.append(parent)
            else:
                present_parents.append(parent)

        if delta and not len(present_parents):
            delta = False

        digest = sha_strings(lines)
        options = []
        if lines:
            if lines[-1][-1] != '\n':
                options.append('no-eol')
                lines[-1] = lines[-1] + '\n'

        if len(present_parents) and delta:
            # To speed the extract of texts the delta chain is limited
            # to a fixed number of deltas.  This should minimize both
            # I/O and the time spend applying deltas.
            delta = self._check_should_delta(present_parents)

        assert isinstance(version_id, str)
        lines = self.factory.make(lines, version_id)
        if delta or (self.factory.annotated and len(present_parents) > 0):
            # Merge annotations from parent texts if so is needed.
            delta_hunks = self._merge_annotations(lines, present_parents, parent_texts,
                                                  delta, self.factory.annotated)

        if delta:
            options.append('line-delta')
            store_lines = self.factory.lower_line_delta(delta_hunks)
        else:
            options.append('fulltext')
            store_lines = self.factory.lower_fulltext(lines)

        where, size = self._data.add_record(version_id, digest, store_lines)
        self._index.add_version(version_id, options, where, size, parents)
        return lines

    def check(self, progress_bar=None):
        """See VersionedFile.check()."""

    def _clone_text(self, new_version_id, old_version_id, parents):
        """See VersionedFile.clone_text()."""
        # FIXME RBC 20060228 make fast by only inserting an index with null 
        # delta.
        self.add_lines(new_version_id, parents, self.get_lines(old_version_id))

    def get_lines(self, version_id):
        """See VersionedFile.get_lines()."""
        return self.get_line_list([version_id])[0]

    def _get_record_map(self, version_ids):
        """Produce a dictionary of knit records.
        
        The keys are version_ids, the values are tuples of (method, content,
        digest, next).
        method is the way the content should be applied.  
        content is a KnitContent object.
        digest is the SHA1 digest of this version id after all steps are done
        next is the build-parent of the version, i.e. the leftmost ancestor.
        If the method is fulltext, next will be None.
        """
        position_map = self._get_components_positions(version_ids)
        # c = component_id, m = method, p = position, s = size, n = next
        records = [(c, p, s) for c, (m, p, s, n) in position_map.iteritems()]
        record_map = {}
        for component_id, content, digest in \
                self._data.read_records_iter(records):
            method, position, size, next = position_map[component_id]
            record_map[component_id] = method, content, digest, next
                          
        return record_map

    def get_text(self, version_id):
        """See VersionedFile.get_text"""
        return self.get_texts([version_id])[0]

    def get_texts(self, version_ids):
        return [''.join(l) for l in self.get_line_list(version_ids)]

    def get_line_list(self, version_ids):
        """Return the texts of listed versions as a list of strings."""
        version_ids = [osutils.safe_revision_id(v) for v in version_ids]
        for version_id in version_ids:
            self.check_not_reserved_id(version_id)
        text_map, content_map = self._get_content_maps(version_ids)
        return [text_map[v] for v in version_ids]

    _get_lf_split_line_list = get_line_list

    def _get_content_maps(self, version_ids):
        """Produce maps of text and KnitContents
        
        :return: (text_map, content_map) where text_map contains the texts for
        the requested versions and content_map contains the KnitContents.
        Both dicts take version_ids as their keys.
        """
        for version_id in version_ids:
            if not self.has_version(version_id):
                raise RevisionNotPresent(version_id, self.filename)
        record_map = self._get_record_map(version_ids)

        text_map = {}
        content_map = {}
        final_content = {}
        for version_id in version_ids:
            components = []
            cursor = version_id
            while cursor is not None:
                method, data, digest, next = record_map[cursor]
                components.append((cursor, method, data, digest))
                if cursor in content_map:
                    break
                cursor = next

            content = None
            for component_id, method, data, digest in reversed(components):
                if component_id in content_map:
                    content = content_map[component_id]
                else:
                    if method == 'fulltext':
                        assert content is None
                        content = self.factory.parse_fulltext(data, version_id)
                    elif method == 'line-delta':
                        delta = self.factory.parse_line_delta(data, version_id)
                        content = content.copy()
                        content._lines = self._apply_delta(content._lines, 
                                                           delta)
                    content_map[component_id] = content

            if 'no-eol' in self._index.get_options(version_id):
                content = content.copy()
                line = content._lines[-1][1].rstrip('\n')
                content._lines[-1] = (content._lines[-1][0], line)
            final_content[version_id] = content

            # digest here is the digest from the last applied component.
            text = content.text()
            if sha_strings(text) != digest:
                raise KnitCorrupt(self.filename, 
                                  'sha-1 does not match %s' % version_id)

            text_map[version_id] = text 
        return text_map, final_content 

    def iter_lines_added_or_present_in_versions(self, version_ids=None, 
                                                pb=None):
        """See VersionedFile.iter_lines_added_or_present_in_versions()."""
        if version_ids is None:
            version_ids = self.versions()
        else:
            version_ids = [osutils.safe_revision_id(v) for v in version_ids]
        if pb is None:
            pb = progress.DummyProgress()
        # we don't care about inclusions, the caller cares.
        # but we need to setup a list of records to visit.
        # we need version_id, position, length
        version_id_records = []
        requested_versions = set(version_ids)
        # filter for available versions
        for version_id in requested_versions:
            if not self.has_version(version_id):
                raise RevisionNotPresent(version_id, self.filename)
        # get a in-component-order queue:
        for version_id in self.versions():
            if version_id in requested_versions:
                data_pos, length = self._index.get_position(version_id)
                version_id_records.append((version_id, data_pos, length))

        total = len(version_id_records)
        for version_idx, (version_id, data, sha_value) in \
            enumerate(self._data.read_records_iter(version_id_records)):
            pb.update('Walking content.', version_idx, total)
            method = self._index.get_method(version_id)

            assert method in ('fulltext', 'line-delta')
            if method == 'fulltext':
                line_iterator = self.factory.get_fulltext_content(data)
            else:
                line_iterator = self.factory.get_linedelta_content(data)
            for line in line_iterator:
                yield line

        pb.update('Walking content.', total, total)
        
    def iter_parents(self, version_ids):
        """Iterate through the parents for many version ids.

        :param version_ids: An iterable yielding version_ids.
        :return: An iterator that yields (version_id, parents). Requested 
            version_ids not present in the versioned file are simply skipped.
            The order is undefined, allowing for different optimisations in
            the underlying implementation.
        """
        version_ids = [osutils.safe_revision_id(version_id) for
            version_id in version_ids]
        return self._index.iter_parents(version_ids)

    def num_versions(self):
        """See VersionedFile.num_versions()."""
        return self._index.num_versions()

    __len__ = num_versions

    def annotate_iter(self, version_id):
        """See VersionedFile.annotate_iter."""
        version_id = osutils.safe_revision_id(version_id)
        content = self._get_content(version_id)
        for origin, text in content.annotate_iter():
            yield origin, text

    def get_parents(self, version_id):
        """See VersionedFile.get_parents."""
        # perf notes:
        # optimism counts!
        # 52554 calls in 1264 872 internal down from 3674
        version_id = osutils.safe_revision_id(version_id)
        try:
            return self._index.get_parents(version_id)
        except KeyError:
            raise RevisionNotPresent(version_id, self.filename)

    def get_parents_with_ghosts(self, version_id):
        """See VersionedFile.get_parents."""
        version_id = osutils.safe_revision_id(version_id)
        try:
            return self._index.get_parents_with_ghosts(version_id)
        except KeyError:
            raise RevisionNotPresent(version_id, self.filename)

    def get_ancestry(self, versions, topo_sorted=True):
        """See VersionedFile.get_ancestry."""
        if isinstance(versions, basestring):
            versions = [versions]
        if not versions:
            return []
        versions = [osutils.safe_revision_id(v) for v in versions]
        return self._index.get_ancestry(versions, topo_sorted)

    def get_ancestry_with_ghosts(self, versions):
        """See VersionedFile.get_ancestry_with_ghosts."""
        if isinstance(versions, basestring):
            versions = [versions]
        if not versions:
            return []
        versions = [osutils.safe_revision_id(v) for v in versions]
        return self._index.get_ancestry_with_ghosts(versions)

    #@deprecated_method(zero_eight)
    def walk(self, version_ids):
        """See VersionedFile.walk."""
        # We take the short path here, and extract all relevant texts
        # and put them in a weave and let that do all the work.  Far
        # from optimal, but is much simpler.
        # FIXME RB 20060228 this really is inefficient!
        from bzrlib.weave import Weave

        w = Weave(self.filename)
        ancestry = set(self.get_ancestry(version_ids, topo_sorted=False))
        sorted_graph = topo_sort(self._index.get_graph())
        version_list = [vid for vid in sorted_graph if vid in ancestry]
        
        for version_id in version_list:
            lines = self.get_lines(version_id)
            w.add_lines(version_id, self.get_parents(version_id), lines)

        for lineno, insert_id, dset, line in w.walk(version_ids):
            yield lineno, insert_id, dset, line

    def plan_merge(self, ver_a, ver_b):
        """See VersionedFile.plan_merge."""
        ver_a = osutils.safe_revision_id(ver_a)
        ver_b = osutils.safe_revision_id(ver_b)
        ancestors_b = set(self.get_ancestry(ver_b, topo_sorted=False))
        
        ancestors_a = set(self.get_ancestry(ver_a, topo_sorted=False))
        annotated_a = self.annotate(ver_a)
        annotated_b = self.annotate(ver_b)
        return merge._plan_annotate_merge(annotated_a, annotated_b,
                                          ancestors_a, ancestors_b)


class _KnitComponentFile(object):
    """One of the files used to implement a knit database"""

    def __init__(self, transport, filename, mode, file_mode=None,
                 create_parent_dir=False, dir_mode=None):
        self._transport = transport
        self._filename = filename
        self._mode = mode
        self._file_mode = file_mode
        self._dir_mode = dir_mode
        self._create_parent_dir = create_parent_dir
        self._need_to_create = False

    def _full_path(self):
        """Return the full path to this file."""
        return self._transport.base + self._filename

    def check_header(self, fp):
        line = fp.readline()
        if line == '':
            # An empty file can actually be treated as though the file doesn't
            # exist yet.
            raise errors.NoSuchFile(self._full_path())
        if line != self.HEADER:
            raise KnitHeaderError(badline=line,
                              filename=self._transport.abspath(self._filename))

    def commit(self):
        """Commit is a nop."""

    def __repr__(self):
        return '%s(%s)' % (self.__class__.__name__, self._filename)


class _KnitIndex(_KnitComponentFile):
    """Manages knit index file.

    The index is already kept in memory and read on startup, to enable
    fast lookups of revision information.  The cursor of the index
    file is always pointing to the end, making it easy to append
    entries.

    _cache is a cache for fast mapping from version id to a Index
    object.

    _history is a cache for fast mapping from indexes to version ids.

    The index data format is dictionary compressed when it comes to
    parent references; a index entry may only have parents that with a
    lover index number.  As a result, the index is topological sorted.

    Duplicate entries may be written to the index for a single version id
    if this is done then the latter one completely replaces the former:
    this allows updates to correct version and parent information. 
    Note that the two entries may share the delta, and that successive
    annotations and references MUST point to the first entry.

    The index file on disc contains a header, followed by one line per knit
    record. The same revision can be present in an index file more than once.
    The first occurrence gets assigned a sequence number starting from 0. 
    
    The format of a single line is
    REVISION_ID FLAGS BYTE_OFFSET LENGTH( PARENT_ID|PARENT_SEQUENCE_ID)* :\n
    REVISION_ID is a utf8-encoded revision id
    FLAGS is a comma separated list of flags about the record. Values include 
        no-eol, line-delta, fulltext.
    BYTE_OFFSET is the ascii representation of the byte offset in the data file
        that the the compressed data starts at.
    LENGTH is the ascii representation of the length of the data file.
    PARENT_ID a utf-8 revision id prefixed by a '.' that is a parent of
        REVISION_ID.
    PARENT_SEQUENCE_ID the ascii representation of the sequence number of a
        revision id already in the knit that is a parent of REVISION_ID.
    The ' :' marker is the end of record marker.
    
    partial writes:
    when a write is interrupted to the index file, it will result in a line
    that does not end in ' :'. If the ' :' is not present at the end of a line,
    or at the end of the file, then the record that is missing it will be
    ignored by the parser.

    When writing new records to the index file, the data is preceded by '\n'
    to ensure that records always start on new lines even if the last write was
    interrupted. As a result its normal for the last line in the index to be
    missing a trailing newline. One can be added with no harmful effects.
    """

    HEADER = "# bzr knit index 8\n"

    # speed of knit parsing went from 280 ms to 280 ms with slots addition.
    # __slots__ = ['_cache', '_history', '_transport', '_filename']

    def _cache_version(self, version_id, options, pos, size, parents):
        """Cache a version record in the history array and index cache.

        This is inlined into _load_data for performance. KEEP IN SYNC.
        (It saves 60ms, 25% of the __init__ overhead on local 4000 record
         indexes).
        """
        # only want the _history index to reference the 1st index entry
        # for version_id
        if version_id not in self._cache:
            index = len(self._history)
            self._history.append(version_id)
        else:
            index = self._cache[version_id][5]
        self._cache[version_id] = (version_id,
                                   options,
                                   pos,
                                   size,
                                   parents,
                                   index)

    def __init__(self, transport, filename, mode, create=False, file_mode=None,
                 create_parent_dir=False, delay_create=False, dir_mode=None):
        _KnitComponentFile.__init__(self, transport, filename, mode,
                                    file_mode=file_mode,
                                    create_parent_dir=create_parent_dir,
                                    dir_mode=dir_mode)
        self._cache = {}
        # position in _history is the 'official' index for a revision
        # but the values may have come from a newer entry.
        # so - wc -l of a knit index is != the number of unique names
        # in the knit.
        self._history = []
        try:
            fp = self._transport.get(self._filename)
            try:
                # _load_data may raise NoSuchFile if the target knit is
                # completely empty.
                _load_data(self, fp)
            finally:
                fp.close()
        except NoSuchFile:
            if mode != 'w' or not create:
                raise
            elif delay_create:
                self._need_to_create = True
            else:
                self._transport.put_bytes_non_atomic(
                    self._filename, self.HEADER, mode=self._file_mode)

    def get_graph(self):
        """Return a list of the node:parents lists from this knit index."""
        return [(vid, idx[4]) for vid, idx in self._cache.iteritems()]

    def get_ancestry(self, versions, topo_sorted=True):
        """See VersionedFile.get_ancestry."""
        # get a graph of all the mentioned versions:
        graph = {}
        pending = set(versions)
        cache = self._cache
        while pending:
            version = pending.pop()
            # trim ghosts
            try:
                parents = [p for p in cache[version][4] if p in cache]
            except KeyError:
                raise RevisionNotPresent(version, self._filename)
            # if not completed and not a ghost
            pending.update([p for p in parents if p not in graph])
            graph[version] = parents
        if not topo_sorted:
            return graph.keys()
        return topo_sort(graph.items())

    def get_ancestry_with_ghosts(self, versions):
        """See VersionedFile.get_ancestry_with_ghosts."""
        # get a graph of all the mentioned versions:
        self.check_versions_present(versions)
        cache = self._cache
        graph = {}
        pending = set(versions)
        while pending:
            version = pending.pop()
            try:
                parents = cache[version][4]
            except KeyError:
                # ghost, fake it
                graph[version] = []
            else:
                # if not completed
                pending.update([p for p in parents if p not in graph])
                graph[version] = parents
        return topo_sort(graph.items())

    def iter_parents(self, version_ids):
        """Iterate through the parents for many version ids.

        :param version_ids: An iterable yielding version_ids.
        :return: An iterator that yields (version_id, parents). Requested 
            version_ids not present in the versioned file are simply skipped.
            The order is undefined, allowing for different optimisations in
            the underlying implementation.
        """
        for version_id in version_ids:
            try:
                yield version_id, tuple(self.get_parents(version_id))
            except KeyError:
                pass

    def num_versions(self):
        return len(self._history)

    __len__ = num_versions

    def get_versions(self):
        """Get all the versions in the file. not topologically sorted."""
        return self._history

    def _version_list_to_index(self, versions):
        result_list = []
        cache = self._cache
        for version in versions:
            if version in cache:
                # -- inlined lookup() --
                result_list.append(str(cache[version][5]))
                # -- end lookup () --
            else:
                result_list.append('.' + version)
        return ' '.join(result_list)

    def add_version(self, version_id, options, pos, size, parents):
        """Add a version record to the index."""
        self.add_versions(((version_id, options, pos, size, parents),))

    def add_versions(self, versions):
        """Add multiple versions to the index.
        
        :param versions: a list of tuples:
                         (version_id, options, pos, size, parents).
        """
        lines = []
        orig_history = self._history[:]
        orig_cache = self._cache.copy()

        try:
            for version_id, options, pos, size, parents in versions:
                line = "\n%s %s %s %s %s :" % (version_id,
                                               ','.join(options),
                                               pos,
                                               size,
                                               self._version_list_to_index(parents))
                assert isinstance(line, str), \
                    'content must be utf-8 encoded: %r' % (line,)
                lines.append(line)
                self._cache_version(version_id, options, pos, size, parents)
            if not self._need_to_create:
                self._transport.append_bytes(self._filename, ''.join(lines))
            else:
                sio = StringIO()
                sio.write(self.HEADER)
                sio.writelines(lines)
                sio.seek(0)
                self._transport.put_file_non_atomic(self._filename, sio,
                                    create_parent_dir=self._create_parent_dir,
                                    mode=self._file_mode,
                                    dir_mode=self._dir_mode)
                self._need_to_create = False
        except:
            # If any problems happen, restore the original values and re-raise
            self._history = orig_history
            self._cache = orig_cache
            raise

    def has_version(self, version_id):
        """True if the version is in the index."""
        return version_id in self._cache

    def get_position(self, version_id):
        """Return data position and size of specified version."""
        entry = self._cache[version_id]
        return entry[2], entry[3]

    def get_method(self, version_id):
        """Return compression method of specified version."""
        options = self._cache[version_id][1]
        if 'fulltext' in options:
            return 'fulltext'
        else:
            if 'line-delta' not in options:
                raise errors.KnitIndexUnknownMethod(self._full_path(), options)
            return 'line-delta'

    def get_options(self, version_id):
        """Return a string represention options.

        e.g. foo,bar
        """
        return self._cache[version_id][1]

    def get_parents(self, version_id):
        """Return parents of specified version ignoring ghosts."""
        return [parent for parent in self._cache[version_id][4] 
                if parent in self._cache]

    def get_parents_with_ghosts(self, version_id):
        """Return parents of specified version with ghosts."""
        return self._cache[version_id][4] 

    def check_versions_present(self, version_ids):
        """Check that all specified versions are present."""
        cache = self._cache
        for version_id in version_ids:
            if version_id not in cache:
                raise RevisionNotPresent(version_id, self._filename)


class KnitGraphIndex(object):
    """A knit index that builds on GraphIndex."""

    def __init__(self, graph_index, deltas=False, parents=True, add_callback=None):
        """Construct a KnitGraphIndex on a graph_index.

        :param graph_index: An implementation of bzrlib.index.GraphIndex.
        :param deltas: Allow delta-compressed records.
        :param add_callback: If not None, allow additions to the index and call
            this callback with a list of added GraphIndex nodes:
            [(node, value, node_refs), ...]
        :param parents: If True, record knits parents, if not do not record 
            parents.
        """
        self._graph_index = graph_index
        self._deltas = deltas
        self._add_callback = add_callback
        self._parents = parents
        if deltas and not parents:
            raise KnitCorrupt(self, "Cannot do delta compression without "
                "parent tracking.")

    def _get_entries(self, keys, check_present=False):
        """Get the entries for keys.
        
        :param keys: An iterable of index keys, - 1-tuples.
        """
        keys = set(keys)
        found_keys = set()
        if self._parents:
            for node in self._graph_index.iter_entries(keys):
                yield node
                found_keys.add(node[0])
        else:
            # adapt parentless index to the rest of the code.
            for node in self._graph_index.iter_entries(keys):
                yield node[0], node[1], ()
                found_keys.add(node[0])
        if check_present:
            missing_keys = keys.difference(found_keys)
            if missing_keys:
                raise RevisionNotPresent(missing_keys.pop(), self)

    def _present_keys(self, version_ids):
        return set([
            node[0] for node in self._get_entries(version_ids)])

    def _parentless_ancestry(self, versions):
        """Honour the get_ancestry API for parentless knit indices."""
        wanted_keys = self._version_ids_to_keys(versions)
        present_keys = self._present_keys(wanted_keys)
        missing = set(wanted_keys).difference(present_keys)
        if missing:
            raise RevisionNotPresent(missing.pop(), self)
        return list(self._keys_to_version_ids(present_keys))

    def get_ancestry(self, versions, topo_sorted=True):
        """See VersionedFile.get_ancestry."""
        if not self._parents:
            return self._parentless_ancestry(versions)
        # XXX: This will do len(history) index calls - perhaps
        # it should be altered to be a index core feature?
        # get a graph of all the mentioned versions:
        graph = {}
        ghosts = set()
        versions = self._version_ids_to_keys(versions)
        pending = set(versions)
        while pending:
            # get all pending nodes
            this_iteration = pending
            new_nodes = self._get_entries(this_iteration)
            found = set()
            pending = set()
            for (key, value, node_refs) in new_nodes:
                # dont ask for ghosties - otherwise
                # we we can end up looping with pending
                # being entirely ghosted.
                graph[key] = [parent for parent in node_refs[0]
                    if parent not in ghosts]
                # queue parents
                for parent in graph[key]:
                    # dont examine known nodes again
                    if parent in graph:
                        continue
                    pending.add(parent)
                found.add(key)
            ghosts.update(this_iteration.difference(found))
        if versions.difference(graph):
            raise RevisionNotPresent(versions.difference(graph).pop(), self)
        if topo_sorted:
            result_keys = topo_sort(graph.items())
        else:
            result_keys = graph.iterkeys()
        return [key[0] for key in result_keys]

    def get_ancestry_with_ghosts(self, versions):
        """See VersionedFile.get_ancestry."""
        if not self._parents:
            return self._parentless_ancestry(versions)
        # XXX: This will do len(history) index calls - perhaps
        # it should be altered to be a index core feature?
        # get a graph of all the mentioned versions:
        graph = {}
        versions = self._version_ids_to_keys(versions)
        pending = set(versions)
        while pending:
            # get all pending nodes
            this_iteration = pending
            new_nodes = self._get_entries(this_iteration)
            pending = set()
            for (key, value, node_refs) in new_nodes:
                graph[key] = node_refs[0]
                # queue parents 
                for parent in graph[key]:
                    # dont examine known nodes again
                    if parent in graph:
                        continue
                    pending.add(parent)
            missing_versions = this_iteration.difference(graph)
            missing_needed = versions.intersection(missing_versions)
            if missing_needed:
                raise RevisionNotPresent(missing_needed.pop(), self)
            for missing_version in missing_versions:
                # add a key, no parents
                graph[missing_version] = []
                pending.discard(missing_version) # don't look for it
        result_keys = topo_sort(graph.items())
        return [key[0] for key in result_keys]

    def get_graph(self):
        """Return a list of the node:parents lists from this knit index."""
        if not self._parents:
            return [(key, ()) for key in self.get_versions()]
        result = []
        for key, value, refs in self._graph_index.iter_all_entries():
            result.append((key[0], tuple([ref[0] for ref in refs[0]])))
        return result

    def iter_parents(self, version_ids):
        """Iterate through the parents for many version ids.

        :param version_ids: An iterable yielding version_ids.
        :return: An iterator that yields (version_id, parents). Requested 
            version_ids not present in the versioned file are simply skipped.
            The order is undefined, allowing for different optimisations in
            the underlying implementation.
        """
        if self._parents:
            all_nodes = set(self._get_entries(self._version_ids_to_keys(version_ids)))
            all_parents = set()
            present_parents = set()
            for node in all_nodes:
                all_parents.update(node[2][0])
                # any node we are querying must be present
                present_parents.add(node[0])
            unknown_parents = all_parents.difference(present_parents)
            present_parents.update(self._present_keys(unknown_parents))
            for node in all_nodes:
                parents = []
                for parent in node[2][0]:
                    if parent in present_parents:
                        parents.append(parent[0])
                yield node[0][0], tuple(parents)
        else:
            for node in self._get_entries(self._version_ids_to_keys(version_ids)):
                yield node[0][0], ()

    def num_versions(self):
        return len(list(self._graph_index.iter_all_entries()))

    __len__ = num_versions

    def get_versions(self):
        """Get all the versions in the file. not topologically sorted."""
        return [node[0][0] for node in self._graph_index.iter_all_entries()]
    
    def has_version(self, version_id):
        """True if the version is in the index."""
        return len(self._present_keys(self._version_ids_to_keys([version_id]))) == 1

    def _keys_to_version_ids(self, keys):
        return tuple(key[0] for key in keys)

    def get_position(self, version_id):
        """Return data position and size of specified version."""
        bits = self._get_node(version_id)[1][1:].split(' ')
        return int(bits[0]), int(bits[1])

    def get_method(self, version_id):
        """Return compression method of specified version."""
        if not self._deltas:
            return 'fulltext'
        return self._parent_compression(self._get_node(version_id)[2][1])

    def _parent_compression(self, reference_list):
        # use the second reference list to decide if this is delta'd or not.
        if len(reference_list):
            return 'line-delta'
        else:
            return 'fulltext'

    def _get_node(self, version_id):
        return list(self._get_entries(self._version_ids_to_keys([version_id])))[0]

    def get_options(self, version_id):
        """Return a string represention options.

        e.g. foo,bar
        """
        node = self._get_node(version_id)
        if not self._deltas:
            options = ['fulltext']
        else:
            options = [self._parent_compression(node[2][1])]
        if node[1][0] == 'N':
            options.append('no-eol')
        return options

    def get_parents(self, version_id):
        """Return parents of specified version ignoring ghosts."""
        parents = list(self.iter_parents([version_id]))
        if not parents:
            # missing key
            raise errors.RevisionNotPresent(version_id, self)
        return parents[0][1]

    def get_parents_with_ghosts(self, version_id):
        """Return parents of specified version with ghosts."""
        nodes = list(self._get_entries(self._version_ids_to_keys([version_id]),
            check_present=True))
        if not self._parents:
            return ()
        return self._keys_to_version_ids(nodes[0][2][0])

    def check_versions_present(self, version_ids):
        """Check that all specified versions are present."""
        keys = self._version_ids_to_keys(version_ids)
        present = self._present_keys(keys)
        missing = keys.difference(present)
        if missing:
            raise RevisionNotPresent(missing.pop(), self)

    def add_version(self, version_id, options, pos, size, parents):
        """Add a version record to the index."""
        return self.add_versions(((version_id, options, pos, size, parents),))

    def add_versions(self, versions):
        """Add multiple versions to the index.
        
        This function does not insert data into the Immutable GraphIndex
        backing the KnitGraphIndex, instead it prepares data for insertion by
        the caller and checks that it is safe to insert then calls
        self._add_callback with the prepared GraphIndex nodes.

        :param versions: a list of tuples:
                         (version_id, options, pos, size, parents).
        """
        if not self._add_callback:
            raise errors.ReadOnlyError(self)
        # we hope there are no repositories with inconsistent parentage
        # anymore.
        # check for dups

        keys = {}
        for (version_id, options, pos, size, parents) in versions:
            # index keys are tuples:
            key = (version_id, )
            parents = tuple((parent, ) for parent in parents)
            if 'no-eol' in options:
                value = 'N'
            else:
                value = ' '
            value += "%d %d" % (pos, size)
            if not self._deltas:
                if 'line-delta' in options:
                    raise KnitCorrupt(self, "attempt to add line-delta in non-delta knit")
            if self._parents:
                if self._deltas:
                    if 'line-delta' in options:
                        node_refs = (parents, (parents[0],))
                    else:
                        node_refs = (parents, ())
                else:
                    node_refs = (parents, )
            else:
                if parents:
                    raise KnitCorrupt(self, "attempt to add node with parents "
                        "in parentless index.")
                node_refs = ()
            keys[key] = (value, node_refs)
        present_nodes = self._get_entries(keys)
        for (key, value, node_refs) in present_nodes:
            if (value, node_refs) != keys[key]:
                raise KnitCorrupt(self, "inconsistent details in add_versions"
                    ": %s %s" % ((value, node_refs), keys[key]))
            del keys[key]
        result = []
        if self._parents:
            for key, (value, node_refs) in keys.iteritems():
                result.append((key, value, node_refs))
        else:
            for key, (value, node_refs) in keys.iteritems():
                result.append((key, value))
        self._add_callback(result)
        
    def _version_ids_to_keys(self, version_ids):
        return set((version_id, ) for version_id in version_ids)
        

class _KnitData(_KnitComponentFile):
    """Contents of the knit data file"""

    def __init__(self, transport, filename, mode, create=False, file_mode=None,
                 create_parent_dir=False, delay_create=False,
                 dir_mode=None):
        _KnitComponentFile.__init__(self, transport, filename, mode,
                                    file_mode=file_mode,
                                    create_parent_dir=create_parent_dir,
                                    dir_mode=dir_mode)
        self._checked = False
        # TODO: jam 20060713 conceptually, this could spill to disk
        #       if the cached size gets larger than a certain amount
        #       but it complicates the model a bit, so for now just use
        #       a simple dictionary
        self._cache = {}
        self._do_cache = False
        if create:
            if delay_create:
                self._need_to_create = create
            else:
                self._transport.put_bytes_non_atomic(self._filename, '',
                                                     mode=self._file_mode)

    def enable_cache(self):
        """Enable caching of reads."""
        self._do_cache = True

    def clear_cache(self):
        """Clear the record cache."""
        self._do_cache = False
        self._cache = {}

    def _open_file(self):
        try:
            return self._transport.get(self._filename)
        except NoSuchFile:
            pass
        return None

    def _record_to_data(self, version_id, digest, lines):
        """Convert version_id, digest, lines into a raw data block.
        
        :return: (len, a StringIO instance with the raw data ready to read.)
        """
        sio = StringIO()
        data_file = GzipFile(None, mode='wb', fileobj=sio)

        assert isinstance(version_id, str)
        data_file.writelines(chain(
            ["version %s %d %s\n" % (version_id,
                                     len(lines),
                                     digest)],
            lines,
            ["end %s\n" % version_id]))
        data_file.close()
        length= sio.tell()

        sio.seek(0)
        return length, sio

    def add_raw_record(self, raw_data):
        """Append a prepared record to the data file.
        
        :return: the offset in the data file raw_data was written.
        """
        assert isinstance(raw_data, str), 'data must be plain bytes'
        if not self._need_to_create:
            return self._transport.append_bytes(self._filename, raw_data)
        else:
            self._transport.put_bytes_non_atomic(self._filename, raw_data,
                                   create_parent_dir=self._create_parent_dir,
                                   mode=self._file_mode,
                                   dir_mode=self._dir_mode)
            self._need_to_create = False
            return 0
        
    def add_record(self, version_id, digest, lines):
        """Write new text record to disk.  Returns the position in the
        file where it was written."""
        size, sio = self._record_to_data(version_id, digest, lines)
        # write to disk
        if not self._need_to_create:
            start_pos = self._transport.append_file(self._filename, sio)
        else:
            self._transport.put_file_non_atomic(self._filename, sio,
                               create_parent_dir=self._create_parent_dir,
                               mode=self._file_mode,
                               dir_mode=self._dir_mode)
            self._need_to_create = False
            start_pos = 0
        if self._do_cache:
            self._cache[version_id] = sio.getvalue()
        return start_pos, size

    def _parse_record_header(self, version_id, raw_data):
        """Parse a record header for consistency.

        :return: the header and the decompressor stream.
                 as (stream, header_record)
        """
        df = GzipFile(mode='rb', fileobj=StringIO(raw_data))
        try:
            rec = self._check_header(version_id, df.readline())
        except Exception, e:
            raise KnitCorrupt(self._filename,
                              "While reading {%s} got %s(%s)"
                              % (version_id, e.__class__.__name__, str(e)))
        return df, rec

    def _check_header(self, version_id, line):
        rec = line.split()
        if len(rec) != 4:
            raise KnitCorrupt(self._filename,
                              'unexpected number of elements in record header')
        if rec[1] != version_id:
            raise KnitCorrupt(self._filename,
                              'unexpected version, wanted %r, got %r'
                              % (version_id, rec[1]))
        return rec

    def _parse_record(self, version_id, data):
        # profiling notes:
        # 4168 calls in 2880 217 internal
        # 4168 calls to _parse_record_header in 2121
        # 4168 calls to readlines in 330
        df = GzipFile(mode='rb', fileobj=StringIO(data))

        try:
            record_contents = df.readlines()
        except Exception, e:
            raise KnitCorrupt(self._filename,
                              "While reading {%s} got %s(%s)"
                              % (version_id, e.__class__.__name__, str(e)))
        header = record_contents.pop(0)
        rec = self._check_header(version_id, header)

        last_line = record_contents.pop()
        if len(record_contents) != int(rec[2]):
            raise KnitCorrupt(self._filename,
                              'incorrect number of lines %s != %s'
                              ' for version {%s}'
                              % (len(record_contents), int(rec[2]),
                                 version_id))
        if last_line != 'end %s\n' % rec[1]:
            raise KnitCorrupt(self._filename,
                              'unexpected version end line %r, wanted %r' 
                              % (last_line, version_id))
        df.close()
        return record_contents, rec[3]

    def read_records_iter_raw(self, records):
        """Read text records from data file and yield raw data.

        This unpacks enough of the text record to validate the id is
        as expected but thats all.
        """
        # setup an iterator of the external records:
        # uses readv so nice and fast we hope.
        if len(records):
            # grab the disk data needed.
            if self._cache:
                # Don't check _cache if it is empty
                needed_offsets = [(pos, size) for version_id, pos, size
                                              in records
                                              if version_id not in self._cache]
            else:
                needed_offsets = [(pos, size) for version_id, pos, size
                                               in records]

            raw_records = self._transport.readv(self._filename, needed_offsets)

        for version_id, pos, size in records:
            if version_id in self._cache:
                # This data has already been validated
                data = self._cache[version_id]
            else:
                pos, data = raw_records.next()
                if self._do_cache:
                    self._cache[version_id] = data

                # validate the header
                df, rec = self._parse_record_header(version_id, data)
                df.close()
            yield version_id, data

    def read_records_iter(self, records):
        """Read text records from data file and yield result.

        The result will be returned in whatever is the fastest to read.
        Not by the order requested. Also, multiple requests for the same
        record will only yield 1 response.
        :param records: A list of (version_id, pos, len) entries
        :return: Yields (version_id, contents, digest) in the order
                 read, not the order requested
        """
        if not records:
            return

        if self._cache:
            # Skip records we have alread seen
            yielded_records = set()
            needed_records = set()
            for record in records:
                if record[0] in self._cache:
                    if record[0] in yielded_records:
                        continue
                    yielded_records.add(record[0])
                    data = self._cache[record[0]]
                    content, digest = self._parse_record(record[0], data)
                    yield (record[0], content, digest)
                else:
                    needed_records.add(record)
            needed_records = sorted(needed_records, key=operator.itemgetter(1))
        else:
            needed_records = sorted(set(records), key=operator.itemgetter(1))

        if not needed_records:
            return

        # The transport optimizes the fetching as well 
        # (ie, reads continuous ranges.)
        readv_response = self._transport.readv(self._filename,
            [(pos, size) for version_id, pos, size in needed_records])

        for (version_id, pos, size), (pos, data) in \
                izip(iter(needed_records), readv_response):
            content, digest = self._parse_record(version_id, data)
            if self._do_cache:
                self._cache[version_id] = data
            yield version_id, content, digest

    def read_records(self, records):
        """Read records into a dictionary."""
        components = {}
        for record_id, content, digest in \
                self.read_records_iter(records):
            components[record_id] = (content, digest)
        return components


class InterKnit(InterVersionedFile):
    """Optimised code paths for knit to knit operations."""
    
    _matching_file_from_factory = KnitVersionedFile
    _matching_file_to_factory = KnitVersionedFile
    
    @staticmethod
    def is_compatible(source, target):
        """Be compatible with knits.  """
        try:
            return (isinstance(source, KnitVersionedFile) and
                    isinstance(target, KnitVersionedFile))
        except AttributeError:
            return False

    def join(self, pb=None, msg=None, version_ids=None, ignore_missing=False):
        """See InterVersionedFile.join."""
        assert isinstance(self.source, KnitVersionedFile)
        assert isinstance(self.target, KnitVersionedFile)

        version_ids = self._get_source_version_ids(version_ids, ignore_missing)

        if not version_ids:
            return 0

        pb = ui.ui_factory.nested_progress_bar()
        try:
            version_ids = list(version_ids)
            if None in version_ids:
                version_ids.remove(None)
    
            self.source_ancestry = set(self.source.get_ancestry(version_ids))
            this_versions = set(self.target._index.get_versions())
            needed_versions = self.source_ancestry - this_versions
            cross_check_versions = self.source_ancestry.intersection(this_versions)
            mismatched_versions = set()
            for version in cross_check_versions:
                # scan to include needed parents.
                n1 = set(self.target.get_parents_with_ghosts(version))
                n2 = set(self.source.get_parents_with_ghosts(version))
                if n1 != n2:
                    # FIXME TEST this check for cycles being introduced works
                    # the logic is we have a cycle if in our graph we are an
                    # ancestor of any of the n2 revisions.
                    for parent in n2:
                        if parent in n1:
                            # safe
                            continue
                        else:
                            parent_ancestors = self.source.get_ancestry(parent)
                            if version in parent_ancestors:
                                raise errors.GraphCycleError([parent, version])
                    # ensure this parent will be available later.
                    new_parents = n2.difference(n1)
                    needed_versions.update(new_parents.difference(this_versions))
                    mismatched_versions.add(version)
    
            if not needed_versions and not mismatched_versions:
                return 0
            full_list = topo_sort(self.source.get_graph())
    
            version_list = [i for i in full_list if (not self.target.has_version(i)
                            and i in needed_versions)]
    
            # plan the join:
            copy_queue = []
            copy_queue_records = []
            copy_set = set()
            for version_id in version_list:
                options = self.source._index.get_options(version_id)
                parents = self.source._index.get_parents_with_ghosts(version_id)
                # check that its will be a consistent copy:
                for parent in parents:
                    # if source has the parent, we must :
                    # * already have it or
                    # * have it scheduled already
                    # otherwise we don't care
                    assert (self.target.has_version(parent) or
                            parent in copy_set or
                            not self.source.has_version(parent))
                data_pos, data_size = self.source._index.get_position(version_id)
                copy_queue_records.append((version_id, data_pos, data_size))
                copy_queue.append((version_id, options, parents))
                copy_set.add(version_id)

            # data suck the join:
            count = 0
            total = len(version_list)
            raw_datum = []
            raw_records = []
            for (version_id, raw_data), \
                (version_id2, options, parents) in \
                izip(self.source._data.read_records_iter_raw(copy_queue_records),
                     copy_queue):
                assert version_id == version_id2, 'logic error, inconsistent results'
                count = count + 1
                pb.update("Joining knit", count, total)
                raw_records.append((version_id, options, parents, len(raw_data)))
                raw_datum.append(raw_data)
            self.target._add_raw_records(raw_records, ''.join(raw_datum))

            for version in mismatched_versions:
                # FIXME RBC 20060309 is this needed?
                n1 = set(self.target.get_parents_with_ghosts(version))
                n2 = set(self.source.get_parents_with_ghosts(version))
                # write a combined record to our history preserving the current 
                # parents as first in the list
                new_parents = self.target.get_parents_with_ghosts(version) + list(n2.difference(n1))
                self.target.fix_parents(version, new_parents)
            return count
        finally:
            pb.finished()


InterVersionedFile.register_optimiser(InterKnit)


class WeaveToKnit(InterVersionedFile):
    """Optimised code paths for weave to knit operations."""
    
    _matching_file_from_factory = bzrlib.weave.WeaveFile
    _matching_file_to_factory = KnitVersionedFile
    
    @staticmethod
    def is_compatible(source, target):
        """Be compatible with weaves to knits."""
        try:
            return (isinstance(source, bzrlib.weave.Weave) and
                    isinstance(target, KnitVersionedFile))
        except AttributeError:
            return False

    def join(self, pb=None, msg=None, version_ids=None, ignore_missing=False):
        """See InterVersionedFile.join."""
        assert isinstance(self.source, bzrlib.weave.Weave)
        assert isinstance(self.target, KnitVersionedFile)

        version_ids = self._get_source_version_ids(version_ids, ignore_missing)

        if not version_ids:
            return 0

        pb = ui.ui_factory.nested_progress_bar()
        try:
            version_ids = list(version_ids)
    
            self.source_ancestry = set(self.source.get_ancestry(version_ids))
            this_versions = set(self.target._index.get_versions())
            needed_versions = self.source_ancestry - this_versions
            cross_check_versions = self.source_ancestry.intersection(this_versions)
            mismatched_versions = set()
            for version in cross_check_versions:
                # scan to include needed parents.
                n1 = set(self.target.get_parents_with_ghosts(version))
                n2 = set(self.source.get_parents(version))
                # if all of n2's parents are in n1, then its fine.
                if n2.difference(n1):
                    # FIXME TEST this check for cycles being introduced works
                    # the logic is we have a cycle if in our graph we are an
                    # ancestor of any of the n2 revisions.
                    for parent in n2:
                        if parent in n1:
                            # safe
                            continue
                        else:
                            parent_ancestors = self.source.get_ancestry(parent)
                            if version in parent_ancestors:
                                raise errors.GraphCycleError([parent, version])
                    # ensure this parent will be available later.
                    new_parents = n2.difference(n1)
                    needed_versions.update(new_parents.difference(this_versions))
                    mismatched_versions.add(version)
    
            if not needed_versions and not mismatched_versions:
                return 0
            full_list = topo_sort(self.source.get_graph())
    
            version_list = [i for i in full_list if (not self.target.has_version(i)
                            and i in needed_versions)]
    
            # do the join:
            count = 0
            total = len(version_list)
            for version_id in version_list:
                pb.update("Converting to knit", count, total)
                parents = self.source.get_parents(version_id)
                # check that its will be a consistent copy:
                for parent in parents:
                    # if source has the parent, we must already have it
                    assert (self.target.has_version(parent))
                self.target.add_lines(
                    version_id, parents, self.source.get_lines(version_id))
                count = count + 1

            for version in mismatched_versions:
                # FIXME RBC 20060309 is this needed?
                n1 = set(self.target.get_parents_with_ghosts(version))
                n2 = set(self.source.get_parents(version))
                # write a combined record to our history preserving the current 
                # parents as first in the list
                new_parents = self.target.get_parents_with_ghosts(version) + list(n2.difference(n1))
                self.target.fix_parents(version, new_parents)
            return count
        finally:
            pb.finished()


InterVersionedFile.register_optimiser(WeaveToKnit)


class KnitSequenceMatcher(difflib.SequenceMatcher):
    """Knit tuned sequence matcher.

    This is based on profiling of difflib which indicated some improvements
    for our usage pattern.
    """

    def find_longest_match(self, alo, ahi, blo, bhi):
        """Find longest matching block in a[alo:ahi] and b[blo:bhi].

        If isjunk is not defined:

        Return (i,j,k) such that a[i:i+k] is equal to b[j:j+k], where
            alo <= i <= i+k <= ahi
            blo <= j <= j+k <= bhi
        and for all (i',j',k') meeting those conditions,
            k >= k'
            i <= i'
            and if i == i', j <= j'

        In other words, of all maximal matching blocks, return one that
        starts earliest in a, and of all those maximal matching blocks that
        start earliest in a, return the one that starts earliest in b.

        >>> s = SequenceMatcher(None, " abcd", "abcd abcd")
        >>> s.find_longest_match(0, 5, 0, 9)
        (0, 4, 5)

        If isjunk is defined, first the longest matching block is
        determined as above, but with the additional restriction that no
        junk element appears in the block.  Then that block is extended as
        far as possible by matching (only) junk elements on both sides.  So
        the resulting block never matches on junk except as identical junk
        happens to be adjacent to an "interesting" match.

        Here's the same example as before, but considering blanks to be
        junk.  That prevents " abcd" from matching the " abcd" at the tail
        end of the second sequence directly.  Instead only the "abcd" can
        match, and matches the leftmost "abcd" in the second sequence:

        >>> s = SequenceMatcher(lambda x: x==" ", " abcd", "abcd abcd")
        >>> s.find_longest_match(0, 5, 0, 9)
        (1, 0, 4)

        If no blocks match, return (alo, blo, 0).

        >>> s = SequenceMatcher(None, "ab", "c")
        >>> s.find_longest_match(0, 2, 0, 1)
        (0, 0, 0)
        """

        # CAUTION:  stripping common prefix or suffix would be incorrect.
        # E.g.,
        #    ab
        #    acab
        # Longest matching block is "ab", but if common prefix is
        # stripped, it's "a" (tied with "b").  UNIX(tm) diff does so
        # strip, so ends up claiming that ab is changed to acab by
        # inserting "ca" in the middle.  That's minimal but unintuitive:
        # "it's obvious" that someone inserted "ac" at the front.
        # Windiff ends up at the same place as diff, but by pairing up
        # the unique 'b's and then matching the first two 'a's.

        a, b, b2j, isbjunk = self.a, self.b, self.b2j, self.isbjunk
        besti, bestj, bestsize = alo, blo, 0
        # find longest junk-free match
        # during an iteration of the loop, j2len[j] = length of longest
        # junk-free match ending with a[i-1] and b[j]
        j2len = {}
        # nothing = []
        b2jget = b2j.get
        for i in xrange(alo, ahi):
            # look at all instances of a[i] in b; note that because
            # b2j has no junk keys, the loop is skipped if a[i] is junk
            j2lenget = j2len.get
            newj2len = {}
            
            # changing b2j.get(a[i], nothing) to a try:KeyError pair produced the
            # following improvement
            #     704  0   4650.5320   2620.7410   bzrlib.knit:1336(find_longest_match)
            # +326674  0   1655.1210   1655.1210   +<method 'get' of 'dict' objects>
            #  +76519  0    374.6700    374.6700   +<method 'has_key' of 'dict' objects>
            # to 
            #     704  0   3733.2820   2209.6520   bzrlib.knit:1336(find_longest_match)
            #  +211400 0   1147.3520   1147.3520   +<method 'get' of 'dict' objects>
            #  +76519  0    376.2780    376.2780   +<method 'has_key' of 'dict' objects>

            try:
                js = b2j[a[i]]
            except KeyError:
                pass
            else:
                for j in js:
                    # a[i] matches b[j]
                    if j >= blo:
                        if j >= bhi:
                            break
                        k = newj2len[j] = 1 + j2lenget(-1 + j, 0)
                        if k > bestsize:
                            besti, bestj, bestsize = 1 + i-k, 1 + j-k, k
            j2len = newj2len

        # Extend the best by non-junk elements on each end.  In particular,
        # "popular" non-junk elements aren't in b2j, which greatly speeds
        # the inner loop above, but also means "the best" match so far
        # doesn't contain any junk *or* popular non-junk elements.
        while besti > alo and bestj > blo and \
              not isbjunk(b[bestj-1]) and \
              a[besti-1] == b[bestj-1]:
            besti, bestj, bestsize = besti-1, bestj-1, bestsize+1
        while besti+bestsize < ahi and bestj+bestsize < bhi and \
              not isbjunk(b[bestj+bestsize]) and \
              a[besti+bestsize] == b[bestj+bestsize]:
            bestsize += 1

        # Now that we have a wholly interesting match (albeit possibly
        # empty!), we may as well suck up the matching junk on each
        # side of it too.  Can't think of a good reason not to, and it
        # saves post-processing the (possibly considerable) expense of
        # figuring out what to do with it.  In the case of an empty
        # interesting match, this is clearly the right thing to do,
        # because no other kind of match is possible in the regions.
        while besti > alo and bestj > blo and \
              isbjunk(b[bestj-1]) and \
              a[besti-1] == b[bestj-1]:
            besti, bestj, bestsize = besti-1, bestj-1, bestsize+1
        while besti+bestsize < ahi and bestj+bestsize < bhi and \
              isbjunk(b[bestj+bestsize]) and \
              a[besti+bestsize] == b[bestj+bestsize]:
            bestsize = bestsize + 1

        return besti, bestj, bestsize


try:
    from bzrlib._knit_load_data_c import _load_data_c as _load_data
except ImportError:
    from bzrlib._knit_load_data_py import _load_data_py as _load_data<|MERGE_RESOLUTION|>--- conflicted
+++ resolved
@@ -552,7 +552,6 @@
                                 current_values[3],
                                 new_parents)
 
-<<<<<<< HEAD
     def get_data_stream(self, required_versions):
         """Get a data stream for the specified versions.
 
@@ -633,13 +632,12 @@
         for version, options, length, parents in data_list:
             data.append([version, options, parents, callable(length)])
         return bencode.bencode(data)
-=======
+
     def _extract_blocks(self, version_id, source, target):
         if self._index.get_method(version_id) != 'line-delta':
             return None
         parent, sha1, noeol, delta = self.get_delta(version_id)
         return KnitContent.get_line_delta_blocks(delta, source, target)
->>>>>>> 66f20ed5
 
     def get_delta(self, version_id):
         """Get a delta for constructing version from some other version."""
