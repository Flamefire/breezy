--- conflicted
+++ resolved
@@ -960,18 +960,9 @@
         self._transport = transport
         self._filename = filename
         self._mode = mode
-<<<<<<< HEAD
         self._file_mode = file_mode
         self._create_parent_dir = create_parent_dir
         self._need_to_create = False
-=======
-        self._file_mode=file_mode
-
-    def write_header(self):
-        if self._transport.non_atomic_put_bytes(self._filename, self.HEADER,
-                mode=self._file_mode):
-            raise KnitCorrupt(self._filename, 'misaligned after writing header')
->>>>>>> 9a5db345
 
     def check_header(self, fp):
         line = fp.readline()
@@ -1145,9 +1136,8 @@
                 if delay_create:
                     self._need_to_create = True
                 else:
-                    self._transport.non_atomic_put(self._filename,
-                                                   StringIO(self.HEADER),
-                                                   mode=self._file_mode)
+                    self._transport.non_atomic_put_bytes(self._filename,
+                        self.HEADER, mode=self._file_mode)
 
         finally:
             pb.update('read knit index', total, total)
@@ -1269,22 +1259,18 @@
             assert isinstance(line, str), \
                 'content must be utf-8 encoded: %r' % (line,)
             lines.append(line)
-<<<<<<< HEAD
         if not self._need_to_create:
-            self._transport.append(self._filename, StringIO(''.join(lines)))
+            self._transport.append_bytes(self._filename, ''.join(lines))
         else:
             sio = StringIO()
             sio.write(self.HEADER)
             sio.writelines(lines)
             sio.seek(0)
-            self._transport.non_atomic_put(self._filename, sio,
+            self._transport.non_atomic_put_file(self._filename, sio,
                                 create_parent_dir=self._create_parent_dir,
                                 mode=self._file_mode)
             self._need_to_create = False
 
-=======
-        self._transport.append_bytes(self._filename, ''.join(lines))
->>>>>>> 9a5db345
         # cache after writing, so that a failed write leads to missing cache
         # entries not extra ones. XXX TODO: RBC 20060502 in the event of a 
         # failure, reload the index or flush it or some such, to prevent
@@ -1348,16 +1334,11 @@
         self._cache = {}
         self._do_cache = False
         if create:
-<<<<<<< HEAD
             if delay_create:
                 self._need_to_create = create
             else:
-                self._transport.non_atomic_put(self._filename, StringIO(''),
-                                               mode=self._file_mode)
-=======
-            self._transport.non_atomic_put_bytes(self._filename, '',
-                                                 mode=file_mode)
->>>>>>> 9a5db345
+                self._transport.non_atomic_put_bytes(self._filename, '',
+                                                     mode=self._file_mode)
 
     def enable_cache(self):
         """Enable caching of reads."""
@@ -1402,36 +1383,28 @@
         :return: the offset in the data file raw_data was written.
         """
         assert isinstance(raw_data, str), 'data must be plain bytes'
-<<<<<<< HEAD
         if not self._need_to_create:
-            return self._transport.append(self._filename, StringIO(raw_data))
+            return self._transport.append_bytes(self._filename, raw_data)
         else:
-            self._transport.non_atomic_put(self._filename, StringIO(raw_data),
+            self._transport.non_atomic_put_bytes(self._filename, raw_data,
                                    create_parent_dir=self._create_parent_dir,
                                    mode=self._file_mode)
             self._need_to_create = False
             return 0
-=======
-        return self._transport.append_bytes(self._filename, raw_data)
->>>>>>> 9a5db345
         
     def add_record(self, version_id, digest, lines):
         """Write new text record to disk.  Returns the position in the
         file where it was written."""
         size, sio = self._record_to_data(version_id, digest, lines)
         # write to disk
-<<<<<<< HEAD
         if not self._need_to_create:
-            start_pos = self._transport.append(self._filename, sio)
+            start_pos = self._transport.append_file(self._filename, sio)
         else:
-            self._transport.non_atomic_put(self._filename, sio,
+            self._transport.non_atomic_put_file(self._filename, sio,
                                create_parent_dir=self._create_parent_dir,
                                mode=self._file_mode)
             self._need_to_create = False
             start_pos = 0
-=======
-        start_pos = self._transport.append_file(self._filename, sio)
->>>>>>> 9a5db345
         if self._do_cache:
             self._cache[version_id] = sio.getvalue()
         return start_pos, size
