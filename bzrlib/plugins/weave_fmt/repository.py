--- conflicted
+++ resolved
@@ -52,11 +52,7 @@
 from bzrlib.decorators import needs_read_lock, needs_write_lock
 from bzrlib.repository import (
     InterRepository,
-<<<<<<< HEAD
-    MetaDirRepositoryFormat,
-=======
     RepositoryFormatMetaDir,
->>>>>>> ba03b2ec
     )
 from bzrlib.store.text import TextStore
 from bzrlib.versionedfile import (
@@ -566,11 +562,7 @@
                                     than normal. I.e. during 'upgrade'.
         """
         if not _found:
-<<<<<<< HEAD
-            format = MetaDirRepositoryFormat.find_format(a_bzrdir)
-=======
             format = RepositoryFormatMetaDir.find_format(a_bzrdir)
->>>>>>> ba03b2ec
         if _override_transport is not None:
             repo_transport = _override_transport
         else:
