--- conflicted
+++ resolved
@@ -97,12 +97,8 @@
     for instance, domain in LAUNCHPAD_DOMAINS.iteritems():
         LAUNCHPAD_INSTANCE[instance] = 'https://xmlrpc.%s/bazaar/' % domain
 
-<<<<<<< HEAD
-    # Previously 'edge' was used to avoid a launchpad bug with redirection
-=======
     # We use production as the default because edge has been deprecated circa
     # 2010-11 (see bug https://bugs.launchpad.net/bzr/+bug/583667)
->>>>>>> 23de037e
     DEFAULT_INSTANCE = 'production'
     DEFAULT_SERVICE_URL = LAUNCHPAD_INSTANCE[DEFAULT_INSTANCE]
 
