--- conflicted
+++ resolved
@@ -46,13 +46,10 @@
     NotBranchError,
     )
 from bzrlib.help_topics import topic_registry
-<<<<<<< HEAD
-=======
 from bzrlib.option import (
         Option,
         ListOption,
 )
->>>>>>> d6de82d6
 
 
 class cmd_register_branch(Command):
@@ -288,8 +285,6 @@
 register_command(cmd_launchpad_mirror)
 
 
-<<<<<<< HEAD
-=======
 class cmd_lp_propose_merge(Command):
     """Propose merging a branch on Launchpad.
 
@@ -351,7 +346,6 @@
 register_command(cmd_lp_propose_merge)
 
 
->>>>>>> d6de82d6
 def _register_directory():
     directories.register_lazy('lp:', 'bzrlib.plugins.launchpad.lp_directory',
                               'LaunchpadDirectory',
