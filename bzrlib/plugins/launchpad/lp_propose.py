# Copyright (C) 2010, 2011 Canonical Ltd
#
# This program is free software; you can redistribute it and/or modify
# it under the terms of the GNU General Public License as published by
# the Free Software Foundation; either version 2 of the License, or
# (at your option) any later version.
#
# This program is distributed in the hope that it will be useful,
# but WITHOUT ANY WARRANTY; without even the implied warranty of
# MERCHANTABILITY or FITNESS FOR A PARTICULAR PURPOSE.  See the
# GNU General Public License for more details.
#
# You should have received a copy of the GNU General Public License
# along with this program; if not, write to the Free Software
# Foundation, Inc., 51 Franklin Street, Fifth Floor, Boston, MA 02110-1301 USA

from bzrlib import (
    errors,
    hooks,
    )
from bzrlib.lazy_import import lazy_import
lazy_import(globals(), """
import webbrowser

from bzrlib import (
    msgeditor,
    )
from bzrlib.plugins.launchpad import (
    lp_api,
    lp_registration,
<<<<<<< HEAD
)
=======
    )
>>>>>>> 7d335933
""")


class ProposeMergeHooks(hooks.Hooks):
    """Hooks for proposing a merge on Launchpad."""

    def __init__(self):
        hooks.Hooks.__init__(self, "bzrlib.plugins.launchpad.lp_propose",
            "Proposer.hooks")
        self.add_hook('get_prerequisite',
            "Return the prerequisite branch for proposing as merge.", (2, 1))
        self.add_hook('merge_proposal_body',
            "Return an initial body for the merge proposal message.", (2, 1))


class Proposer(object):

    hooks = ProposeMergeHooks()

    def __init__(self, tree, source_branch, target_branch, message, reviews,
                 staging=False, approve=False):
        """Constructor.

        :param tree: The working tree for the source branch.
        :param source_branch: The branch to propose for merging.
        :param target_branch: The branch to merge into.
        :param message: The commit message to use.  (May be None.)
        :param reviews: A list of tuples of reviewer, review type.
        :param staging: If True, propose the merge against staging instead of
            production.
        :param approve: If True, mark the new proposal as approved immediately.
            This is useful when a project permits some things to be approved
            by the submitter (e.g. merges between release and deployment
            branches).
        """
        self.tree = tree
        if staging:
            lp_instance = 'staging'
        else:
            lp_instance = 'production'
        service = lp_registration.LaunchpadService(lp_instance=lp_instance)
        self.launchpad = lp_api.login(service)
        self.source_branch = lp_api.LaunchpadBranch.from_bzr(
            self.launchpad, source_branch)
        if target_branch is None:
            self.target_branch = self.source_branch.get_target()
        else:
            self.target_branch = lp_api.LaunchpadBranch.from_bzr(
                self.launchpad, target_branch)
        self.commit_message = message
        # XXX: this is where bug lp:583638 could be tackled.
        if reviews == []:
            self.reviews = []
        else:
            self.reviews = [(self.launchpad.people[reviewer], review_type)
                            for reviewer, review_type in
                            reviews]
        self.approve = approve

    def get_comment(self, prerequisite_branch):
        """Determine the initial comment for the merge proposal."""
        info = ["Source: %s\n" % self.source_branch.lp.bzr_identity]
        info.append("Target: %s\n" % self.target_branch.lp.bzr_identity)
        if prerequisite_branch is not None:
            info.append("Prereq: %s\n" % prerequisite_branch.lp.bzr_identity)
        for rdata in self.reviews:
            uniquename = "%s (%s)" % (rdata[0].display_name, rdata[0].name)
            info.append('Reviewer: %s, type "%s"\n' % (uniquename, rdata[1]))
        self.source_branch.bzr.lock_read()
        try:
            self.target_branch.bzr.lock_read()
            try:
                body = self.get_initial_body()
            finally:
                self.target_branch.bzr.unlock()
        finally:
            self.source_branch.bzr.unlock()
        initial_comment = msgeditor.edit_commit_message(''.join(info),
                                                        start_message=body)
        return initial_comment.strip().encode('utf-8')

    def get_initial_body(self):
        """Get a body for the proposal for the user to modify.

        :return: a str or None.
        """
        def list_modified_files():
            lca_tree = self.source_branch.find_lca_tree(
                self.target_branch)
            source_tree = self.source_branch.bzr.basis_tree()
            files = modified_files(lca_tree, source_tree)
            return list(files)
        target_loc = ('bzr+ssh://bazaar.launchpad.net/%s' %
                       self.target_branch.lp.unique_name)
        body = None
        for hook in self.hooks['merge_proposal_body']:
            body = hook({
                'tree': self.tree,
                'target_branch': target_loc,
                'modified_files_callback': list_modified_files,
                'old_body': body,
            })
        return body

    def check_proposal(self):
        """Check that the submission is sensible."""
        if self.source_branch.lp.self_link == self.target_branch.lp.self_link:
            raise errors.BzrCommandError(
                'Source and target branches must be different.')
        for mp in self.source_branch.lp.landing_targets:
            if mp.queue_status in ('Merged', 'Rejected'):
                continue
            if mp.target_branch.self_link == self.target_branch.lp.self_link:
                raise errors.BzrCommandError(
                    'There is already a branch merge proposal: %s' %
                    lp_api.canonical_url(mp))

    def _get_prerequisite_branch(self):
        hooks = self.hooks['get_prerequisite']
        prerequisite_branch = None
        for hook in hooks:
            prerequisite_branch = hook(
                {'launchpad': self.launchpad,
                 'source_branch': self.source_branch,
                 'target_branch': self.target_branch,
                 'prerequisite_branch': prerequisite_branch})
        return prerequisite_branch

    def call_webservice(self, call, *args, **kwargs):
        """Make a call to the webservice, wrapping failures.
        
        :param call: The call to make.
        :param *args: *args for the call.
        :param **kwargs: **kwargs for the call.
        :return: The result of calling call(*args, *kwargs).
        """
        from lazr.restfulclient import errors as restful_errors
        try:
            return call(*args, **kwargs)
        except restful_errors.HTTPError, e:
            error_lines = []
            for line in e.content.splitlines():
                if line.startswith('Traceback (most recent call last):'):
                    break
                error_lines.append(line)
            raise Exception(''.join(error_lines))

    def create_proposal(self):
        """Perform the submission."""
        prerequisite_branch = self._get_prerequisite_branch()
        if prerequisite_branch is None:
            prereq = None
        else:
            prereq = prerequisite_branch.lp
            prerequisite_branch.update_lp()
        self.source_branch.update_lp()
        reviewers = []
        review_types = []
        for reviewer, review_type in self.reviews:
            review_types.append(review_type)
            reviewers.append(reviewer.self_link)
        initial_comment = self.get_comment(prerequisite_branch)
        mp = self.call_webservice(
            self.source_branch.lp.createMergeProposal,
            target_branch=self.target_branch.lp,
            prerequisite_branch=prereq,
            initial_comment=initial_comment,
            commit_message=self.commit_message, reviewers=reviewers,
            review_types=review_types)
        if self.approve:
            self.call_webservice(mp.setStatus, status='Approved')
        webbrowser.open(lp_api.canonical_url(mp))


def modified_files(old_tree, new_tree):
    """Return a list of paths in the new tree with modified contents."""
    for f, (op, path), c, v, p, n, (ok, k), e in new_tree.iter_changes(
        old_tree):
        if c and k == 'file':
            yield str(path)<|MERGE_RESOLUTION|>--- conflicted
+++ resolved
@@ -28,11 +28,7 @@
 from bzrlib.plugins.launchpad import (
     lp_api,
     lp_registration,
-<<<<<<< HEAD
-)
-=======
     )
->>>>>>> 7d335933
 """)
 
 
