--- conflicted
+++ resolved
@@ -52,11 +52,8 @@
     is supplied, the pathnames of files with text conflicts are listed,
     instead.  (This is useful for editing all files with text conflicts.)
 
-<<<<<<< HEAD
-=======
     Use bzr resolve when you have fixed a problem.
 
->>>>>>> b9eeb9cd
     See also bzr resolve.
     """
     takes_options = [Option('text', help='list text conflicts by pathname')]
