# Copyright (C) 2005, 2006 by Canonical Ltd

# This program is free software; you can redistribute it and/or modify
# it under the terms of the GNU General Public License as published by
# the Free Software Foundation; either version 2 of the License, or
# (at your option) any later version.

# This program is distributed in the hope that it will be useful,
# but WITHOUT ANY WARRANTY; without even the implied warranty of
# MERCHANTABILITY or FITNESS FOR A PARTICULAR PURPOSE.  See the
# GNU General Public License for more details.

# You should have received a copy of the GNU General Public License
# along with this program; if not, write to the Free Software
# Foundation, Inc., 59 Temple Place, Suite 330, Boston, MA  02111-1307  USA


"""Commit message editor support."""

import codecs
import errno
import os
from subprocess import call
import sys

import bzrlib
import bzrlib.config as config
from bzrlib.errors import BzrError


def _get_editor():
    """Return a sequence of possible editor binaries for the current platform"""
    try:
        yield os.environ["BZR_EDITOR"]
    except KeyError:
        pass

    e = config.GlobalConfig().get_editor()
    if e is not None:
        yield e
        
    for varname in 'VISUAL', 'EDITOR':
        if os.environ.has_key(varname):
            yield os.environ[varname]

    if sys.platform == 'win32':
        for editor in 'wordpad.exe', 'notepad.exe':
            yield editor
    else:
        for editor in ['/usr/bin/editor', 'vi', 'pico', 'nano', 'joe']:
            yield editor


def _run_editor(filename):
    """Try to execute an editor to edit the commit message."""
    for e in _get_editor():
        edargs = e.split(' ')
        try:
            x = call(edargs + [filename])
        except OSError, e:
           # We're searching for an editor, so catch safe errors and continue
           if e.errno in (errno.ENOENT, ):
               continue
           raise
        if x == 0:
            return True
        elif x == 127:
            continue
        else:
            break
    raise BzrError("Could not start any editor.\nPlease specify one with:\n"
                   " - $BZR_EDITOR\n - editor=/some/path in %s\n - $EDITOR" % \
                    config.config_filename())


DEFAULT_IGNORE_LINE = "%(bar)s %(msg)s %(bar)s" % \
    { 'bar' : '-' * 14, 'msg' : 'This line and the following will be ignored' }


def edit_commit_message(infotext, ignoreline=DEFAULT_IGNORE_LINE):
    """Let the user edit a commit message in a temp file.

    This is run if they don't give a message or
    message-containing file on the command line.

    infotext:
        Text to be displayed at bottom of message for
        the user's reference; currently similar to
        'bzr status'.
    """
    import tempfile

    msgfilename = None
    try:
        tmp_fileno, msgfilename = tempfile.mkstemp(prefix='bzr_log.', dir=u'.')
        msgfile = os.close(tmp_fileno)
        if infotext is not None and infotext != "":
            hasinfo = True
            msgfile = file(msgfilename, "w")
            msgfile.write("\n\n%s\n\n%s" % (ignoreline,
                infotext.encode(bzrlib.user_encoding, 'replace')))
            msgfile.close()
        else:
            hasinfo = False

        if not _run_editor(msgfilename):
            return None
        
        started = False
        msg = []
        lastline, nlines = 0, 0
        for line in codecs.open(msgfilename, 'r', bzrlib.user_encoding):
            stripped_line = line.strip()
            # strip empty line before the log message starts
            if not started:
                if stripped_line != "":
                    started = True
                else:
                    continue
            # check for the ignore line only if there
            # is additional information at the end
            if hasinfo and stripped_line == ignoreline:
                break
            nlines += 1
            # keep track of the last line that had some content
            if stripped_line != "":
                lastline = nlines
            msg.append(line)
            
        if len(msg) == 0:
            return ""
        # delete empty lines at the end
        del msg[lastline:]
        # add a newline at the end, if needed
        if not msg[-1].endswith("\n"):
            return "%s%s" % ("".join(msg), "\n")
        else:
            return "".join(msg)
    finally:
        # delete the msg file in any case
<<<<<<< HEAD
        try: os.unlink(msgfilename)
        except (IOError, OSError), e:
            if (not hasattr(e, 'errno')
                or e.errno not in (errno.ENOENT, errno.ENOTDIR,
                                   errno.EPERM, errno.EACCES)):
                raise
=======
        if msgfilename is not None:
            try:
                os.unlink(msgfilename)
            except IOError, e:
                mutter("failed to unlink %s: %s; ignored", msgfilename, e)
>>>>>>> 34059d50


def make_commit_message_template(working_tree, specific_files):
    """Prepare a template file for a commit into a branch.

    Returns a unicode string containing the template.
    """
    # TODO: Should probably be given the WorkingTree not the branch
    #
    # TODO: make provision for this to be overridden or modified by a hook
    #
    # TODO: Rather than running the status command, should prepare a draft of
    # the revision to be committed, then pause and ask the user to
    # confirm/write a message.
    from StringIO import StringIO       # must be unicode-safe
    from bzrlib.status import show_tree_status
    status_tmp = StringIO()
    show_tree_status(working_tree, specific_files=specific_files, 
                     to_file=status_tmp)
    return status_tmp.getvalue()<|MERGE_RESOLUTION|>--- conflicted
+++ resolved
@@ -138,20 +138,11 @@
             return "".join(msg)
     finally:
         # delete the msg file in any case
-<<<<<<< HEAD
-        try: os.unlink(msgfilename)
-        except (IOError, OSError), e:
-            if (not hasattr(e, 'errno')
-                or e.errno not in (errno.ENOENT, errno.ENOTDIR,
-                                   errno.EPERM, errno.EACCES)):
-                raise
-=======
         if msgfilename is not None:
             try:
                 os.unlink(msgfilename)
             except IOError, e:
                 mutter("failed to unlink %s: %s; ignored", msgfilename, e)
->>>>>>> 34059d50
 
 
 def make_commit_message_template(working_tree, specific_files):
