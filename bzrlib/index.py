--- conflicted
+++ resolved
@@ -233,10 +233,7 @@
         self._name = name
         self._nodes = None
         self._keys_by_offset = None
-<<<<<<< HEAD
-=======
         self._nodes_by_key = None
->>>>>>> 10359d8c
 
     def _buffer_all(self):
         """Buffer all the index data.
@@ -251,10 +248,7 @@
         self._keys_by_offset = {}
         # ready-to-return key:value or key:value, node_ref_lists
         self._nodes = {}
-<<<<<<< HEAD
-=======
         self._nodes_by_key = {}
->>>>>>> 10359d8c
         trailers = 0
         pos = stream.tell()
         for line in stream.readlines():
@@ -284,11 +278,6 @@
                 node_refs = []
                 for ref_list in references:
                     node_refs.append(tuple([self._keys_by_offset[ref][0] for ref in ref_list]))
-<<<<<<< HEAD
-                self._nodes[key] = (value, tuple(node_refs))
-            else:
-                self._nodes[key] = value
-=======
                 node_value = (value, tuple(node_refs))
             else:
                 node_value = value
@@ -307,7 +296,6 @@
                 for subkey in key[:-1]:
                     key_dict = key_dict.setdefault(subkey, {})
                 key_dict[key[-1]] = key_value
->>>>>>> 10359d8c
         self._keys = set(self._nodes)
         if trailers != 1:
             # there must be one line - the empty trailer line.
@@ -371,8 +359,6 @@
         else:
             for key in keys:
                 yield key, self._nodes[key]
-<<<<<<< HEAD
-=======
 
     def iter_entries_prefix(self, keys):
         """Iterate over keys within the index using prefix matching.
@@ -445,7 +431,6 @@
             else:
                 # the last thing looked up was a terminal element
                 yield key_dict
->>>>>>> 10359d8c
 
     def _signature(self):
         """The file signature for this index type."""
