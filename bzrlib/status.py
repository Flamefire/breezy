# (C) 2005 Canonical Ltd
#
# This program is free software; you can redistribute it and/or modify
# it under the terms of the GNU General Public License as published by
# the Free Software Foundation; either version 2 of the License, or
# (at your option) any later version.
#
# This program is distributed in the hope that it will be useful,
# but WITHOUT ANY WARRANTY; without even the implied warranty of
# MERCHANTABILITY or FITNESS FOR A PARTICULAR PURPOSE.  See the
# GNU General Public License for more details.
#
# You should have received a copy of the GNU General Public License
# along with this program; if not, write to the Free Software
# Foundation, Inc., 59 Temple Place, Suite 330, Boston, MA  02111-1307  USA

import sys
from bzrlib.osutils import is_inside_any
from bzrlib.delta import compare_trees
from bzrlib.log import line_log
from bzrlib.errors import NoSuchRevision

# TODO: when showing single-line logs, truncate to the width of the terminal
# if known, but only if really going to the terminal (not into a file)


def show_status(branch, show_unchanged=False,
                specific_files=None,
                show_ids=False,
                to_file=None,
                show_pending=True,
                revision=None):
    """Display summary of changes.

    By default this compares the working tree to a previous revision. 
    If the revision argument is given, summarizes changes between the 
    working tree and another, or between two revisions.

    The result is written out as Unicode and to_file should be able 
    to encode that.

    show_unchanged
        If set, includes unchanged files.

    specific_files
        If set, only show the status of files in this list.

    show_ids
        If set, includes each file's id.

    to_file
        If set, write to this file (default stdout.)

    show_pending
        If set, write pending merges.

    revision
        If None the compare latest revision with working tree
        If one revision show compared it with working tree.
        If two revisions show status between first and second.
    """
    if to_file == None:
        to_file = sys.stdout
    
    branch.lock_read()
    try:
        new_is_working_tree = True
        if revision is None:
            old = branch.basis_tree()
            new = branch.working_tree()
        elif len(revision) > 0:
            try:
                rev_id = revision[0].in_history(branch).rev_id
                old = branch.storage.revision_tree(rev_id)
            except NoSuchRevision, e:
                raise BzrCommandError(str(e))
            if len(revision) > 1:
                try:
                    rev_id = revision[1].in_history(branch).rev_id
                    new = branch.storage.revision_tree(rev_id)
                    new_is_working_tree = False
                except NoSuchRevision, e:
                    raise BzrCommandError(str(e))
            else:
                new = branch.working_tree()
                

        delta = compare_trees(old, new, want_unchanged=show_unchanged,
                              specific_files=specific_files)

        delta.show(to_file,
                   show_ids=show_ids,
                   show_unchanged=show_unchanged)

        if new_is_working_tree:
<<<<<<< HEAD
            conflicts = new.iter_conflicts()
            unknowns = new.unknowns()
            list_paths('unknown', unknowns, specific_files, to_file)
            list_paths('conflicts', conflicts, specific_files, to_file)
            if show_pending and len(new.pending_merges()) > 0:
                print >>to_file, 'pending merges:'
                last_revision = branch.last_revision()
                if last_revision is not None:
                    ignore = set(branch.storage.get_ancestry(last_revision))
                else:
                    ignore = set()
                for merge in new.pending_merges():
                    ignore.add(merge)
                    try:
                        m_revision = branch.storage.get_revision(merge)
                        print >> to_file, ' ', line_log(m_revision, 77)
                        inner_merges = branch.storage.get_ancestry(merge)
                        inner_merges.reverse()
                        for mmerge in inner_merges:
                            if mmerge in ignore:
                                continue
                            mm_revision = branch.storage.get_revision(mmerge)
                            print >> to_file, '   ', line_log(mm_revision, 75)
                            ignore.add(mmerge)
                            
                    except NoSuchRevision:
                        print >> to_file, ' ', merge 
                        
=======
            list_paths('unknown', new.unknowns(), specific_files, to_file)
            list_paths('conflicts', new.iter_conflicts(), specific_files, to_file)
        if new_is_working_tree and show_pending:
            show_pending_merges(new, to_file)
>>>>>>> 776f045b
    finally:
        branch.unlock()

def show_pending_merges(new, to_file):
    """Write out a display of pending merges in a working tree."""
    pending = new.pending_merges()
    branch = new.branch
    if len(pending) == 0:
        return
    print >>to_file, 'pending merges:'
    last_revision = branch.last_revision()
    if last_revision is not None:
        ignore = set(branch.get_ancestry(last_revision))
    else:
        ignore = set()
    for merge in new.pending_merges():
        ignore.add(merge)
        try:
            m_revision = branch.get_revision(merge)
            print >> to_file, ' ', line_log(m_revision, 77)
            inner_merges = branch.get_ancestry(merge)
            inner_merges.reverse()
            for mmerge in inner_merges:
                if mmerge in ignore:
                    continue
                mm_revision = branch.get_revision(mmerge)
                print >> to_file, '   ', line_log(mm_revision, 75)
                ignore.add(mmerge)
        except NoSuchRevision:
            print >> to_file, ' ', merge 
        
def list_paths(header, paths, specific_files, to_file):
    done_header = False
    for path in paths:
        if specific_files and not is_inside_any(specific_files, path):
            continue
        if not done_header:
            print >>to_file, '%s:' % header
            done_header = True
        print >>to_file, ' ', path<|MERGE_RESOLUTION|>--- conflicted
+++ resolved
@@ -93,41 +93,10 @@
                    show_unchanged=show_unchanged)
 
         if new_is_working_tree:
-<<<<<<< HEAD
-            conflicts = new.iter_conflicts()
-            unknowns = new.unknowns()
-            list_paths('unknown', unknowns, specific_files, to_file)
-            list_paths('conflicts', conflicts, specific_files, to_file)
-            if show_pending and len(new.pending_merges()) > 0:
-                print >>to_file, 'pending merges:'
-                last_revision = branch.last_revision()
-                if last_revision is not None:
-                    ignore = set(branch.storage.get_ancestry(last_revision))
-                else:
-                    ignore = set()
-                for merge in new.pending_merges():
-                    ignore.add(merge)
-                    try:
-                        m_revision = branch.storage.get_revision(merge)
-                        print >> to_file, ' ', line_log(m_revision, 77)
-                        inner_merges = branch.storage.get_ancestry(merge)
-                        inner_merges.reverse()
-                        for mmerge in inner_merges:
-                            if mmerge in ignore:
-                                continue
-                            mm_revision = branch.storage.get_revision(mmerge)
-                            print >> to_file, '   ', line_log(mm_revision, 75)
-                            ignore.add(mmerge)
-                            
-                    except NoSuchRevision:
-                        print >> to_file, ' ', merge 
-                        
-=======
             list_paths('unknown', new.unknowns(), specific_files, to_file)
             list_paths('conflicts', new.iter_conflicts(), specific_files, to_file)
         if new_is_working_tree and show_pending:
             show_pending_merges(new, to_file)
->>>>>>> 776f045b
     finally:
         branch.unlock()
 
@@ -140,20 +109,20 @@
     print >>to_file, 'pending merges:'
     last_revision = branch.last_revision()
     if last_revision is not None:
-        ignore = set(branch.get_ancestry(last_revision))
+        ignore = set(branch.storage.get_ancestry(last_revision))
     else:
         ignore = set()
     for merge in new.pending_merges():
         ignore.add(merge)
         try:
-            m_revision = branch.get_revision(merge)
+            m_revision = branch.storage.get_revision(merge)
             print >> to_file, ' ', line_log(m_revision, 77)
-            inner_merges = branch.get_ancestry(merge)
+            inner_merges = branch.storage.get_ancestry(merge)
             inner_merges.reverse()
             for mmerge in inner_merges:
                 if mmerge in ignore:
                     continue
-                mm_revision = branch.get_revision(mmerge)
+                mm_revision = branch.storage.get_revision(mmerge)
                 print >> to_file, '   ', line_log(mm_revision, 75)
                 ignore.add(mmerge)
         except NoSuchRevision:
