--- conflicted
+++ resolved
@@ -44,7 +44,6 @@
 from bzrlib.trace import mutter
 from bzrlib.transport import Transport
 from bzrlib.transport.local import LocalTransport
-import bzrlib.urlutils as urlutils
 
 ######################################################################
 # stores
@@ -297,46 +296,9 @@
                 self._check_fileid(suffix)
         else:
             suffixes = []
-<<<<<<< HEAD
-        fileid = self._escape_file_id(fileid)
-        if self._prefixed:
-            # hash_prefix adds the '/' separator
-            prefix = self.hash_prefix(fileid, escaped=True)
-        else:
-            prefix = ''
-        path = prefix + fileid
-        full_path = u'.'.join([path] + suffixes)
-        return urlutils.escape(full_path)
-
-    def _escape_file_id(self, file_id):
-        """Turn a file id into a filesystem safe string.
-
-        This is similar to a plain urllib.quote, except
-        it uses specific safe characters, so that it doesn't
-        have to translate a lot of valid file ids.
-        """
-        if not self._escaped:
-            return file_id
-        if isinstance(file_id, unicode):
-            file_id = file_id.encode('utf-8')
-        # @ does not get escaped. This is because it is a valid
-        # filesystem character we use all the time, and it looks
-        # a lot better than seeing %40 all the time.
-        safe = "abcdefghijklmnopqrstuvwxyz0123456789-_@,."
-        r = [((c in safe) and c or ('%%%02x' % ord(c)))
-             for c in file_id]
-        return ''.join(r)
-
-    def hash_prefix(self, fileid, escaped=False):
-        # fileid should be unescaped
-        if not escaped and self._escaped:
-            fileid = self._escape_file_id(fileid)
-        return "%02x/" % (adler32(fileid) & 0xff)
-=======
         path = self._mapper.map((fileid,))
         full_path = '.'.join([path] + suffixes)
         return full_path
->>>>>>> ebdefa04
 
     def __repr__(self):
         if self._transport is None:
