# Copyright (C) 2005, 2006 Canonical Ltd
#
# This program is free software; you can redistribute it and/or modify
# it under the terms of the GNU General Public License as published by
# the Free Software Foundation; either version 2 of the License, or
# (at your option) any later version.
#
# This program is distributed in the hope that it will be useful,
# but WITHOUT ANY WARRANTY; without even the implied warranty of
# MERCHANTABILITY or FITNESS FOR A PARTICULAR PURPOSE.  See the
# GNU General Public License for more details.
#
# You should have received a copy of the GNU General Public License
# along with this program; if not, write to the Free Software
# Foundation, Inc., 59 Temple Place, Suite 330, Boston, MA  02111-1307  USA

# XXX: Some consideration of the problems that might occur if there are
# files whose id differs only in case.  That should probably be forbidden.


import errno
import os
from cStringIO import StringIO
import urllib
from warnings import warn

from bzrlib import (
    errors,
    osutils,
    )
from bzrlib.weavefile import read_weave, write_weave_v5
from bzrlib.weave import WeaveFile, Weave
from bzrlib.store import TransportStore
from bzrlib.atomicfile import AtomicFile
from bzrlib.symbol_versioning import (deprecated_method,
        )
from bzrlib.trace import mutter
import bzrlib.ui


class VersionedFileStore(TransportStore):
    """Collection of many versioned files in a transport."""

    # TODO: Rather than passing versionedfile_kwargs, perhaps pass in a
    # transport factory callable?
    def __init__(self, transport, prefixed=False, precious=False,
                 dir_mode=None, file_mode=None,
                 versionedfile_class=WeaveFile,
                 versionedfile_kwargs={},
                 escaped=False):
        super(VersionedFileStore, self).__init__(transport,
                dir_mode=dir_mode, file_mode=file_mode,
                prefixed=prefixed, compressed=False, escaped=escaped)
        self._precious = precious
        self._versionedfile_class = versionedfile_class
        self._versionedfile_kwargs = versionedfile_kwargs
        # Used for passing get_scope to versioned file constructors;
        self.get_scope = None

    def filename(self, file_id):
        """Return the path relative to the transport root."""
        return self._relpath(file_id)

    def __iter__(self):
        suffixes = self._versionedfile_class.get_suffixes()
        ids = set()
        for relpath in self._iter_files_recursive():
            for suffix in suffixes:
                if relpath.endswith(suffix):
                    # TODO: use standard remove_suffix function
                    escaped_id = os.path.basename(relpath[:-len(suffix)])
                    file_id = self._mapper.unmap(escaped_id)[0]
                    if file_id not in ids:
                        ids.add(file_id)
                        yield file_id
                    break # only one suffix can match

    def has_id(self, file_id):
        suffixes = self._versionedfile_class.get_suffixes()
        filename = self.filename(file_id)
        for suffix in suffixes:
            if not self._transport.has(filename + suffix):
                return False
        return True

    def get_empty(self, file_id, transaction):
        """Get an empty weave, which implies deleting the existing one first."""
        if self.has_id(file_id):
            self.delete(file_id, transaction)
        return self.get_weave_or_empty(file_id, transaction)

    def delete(self, file_id, transaction):
        """Remove file_id from the store."""
        suffixes = self._versionedfile_class.get_suffixes()
        filename = self.filename(file_id)
        for suffix in suffixes:
            self._transport.delete(filename + suffix)

    def _get(self, file_id):
        return self._transport.get(self.filename(file_id))

    def _put(self, file_id, f):
        fn = self.filename(file_id)
        try:
            return self._transport.put_file(fn, f, mode=self._file_mode)
        except errors.NoSuchFile:
            if not self._prefixed:
                raise
            self._transport.mkdir(os.path.dirname(fn), mode=self._dir_mode)
            return self._transport.put_file(fn, f, mode=self._file_mode)

    def get_weave(self, file_id, transaction, _filename=None):
        """Return the VersionedFile for file_id.

        :param _filename: filename that would be returned from self.filename for
        file_id. This is used to reduce duplicate filename calculations when
        using 'get_weave_or_empty'. FOR INTERNAL USE ONLY.
        """
<<<<<<< HEAD
        weave = transaction.map.find_weave(file_id)
        if weave is not None:
            #mutter("cache hit in %s for %s", self, file_id)
            return weave
=======
>>>>>>> ebdefa04
        if _filename is None:
            _filename = self.filename(file_id)
        if transaction.writeable():
            w = self._versionedfile_class(_filename, self._transport, self._file_mode,
<<<<<<< HEAD
                                          **self._versionedfile_kwargs)
            transaction.map.add_weave(file_id, w)
            transaction.register_dirty(w)
=======
                get_scope=self.get_scope, **self._versionedfile_kwargs)
>>>>>>> ebdefa04
        else:
            w = self._versionedfile_class(_filename,
                                          self._transport,
                                          self._file_mode,
                                          create=False,
                                          access_mode='r',
                                          get_scope=self.get_scope,
                                          **self._versionedfile_kwargs)
        return w

    def _make_new_versionedfile(self, file_id, transaction,
        known_missing=False, _filename=None):
        """Make a new versioned file.
        
        :param _filename: filename that would be returned from self.filename for
        file_id. This is used to reduce duplicate filename calculations when
        using 'get_weave_or_empty'. FOR INTERNAL USE ONLY.
        """
<<<<<<< HEAD
        w = self.get_weave(file_id, transaction)
        return w.get_lines(rev_id)
    
    def _make_new_versionedfile(self, file_id, transaction,
        known_missing=False, _filename=None):
        """Make a new versioned file.
        
        :param _filename: filename that would be returned from self.filename for
        file_id. This is used to reduce duplicate filename calculations when
        using 'get_weave_or_empty'. FOR INTERNAL USE ONLY.
        """
=======
>>>>>>> ebdefa04
        if not known_missing and self.has_id(file_id):
            self.delete(file_id, transaction)
        if _filename is None:
            _filename = self.filename(file_id)
        try:
            # we try without making the directory first because thats optimising
            # for the common case.
            weave = self._versionedfile_class(_filename, self._transport, self._file_mode, create=True,
<<<<<<< HEAD
                                              **self._versionedfile_kwargs)
        except NoSuchFile:
=======
                get_scope=self.get_scope, **self._versionedfile_kwargs)
        except errors.NoSuchFile:
>>>>>>> ebdefa04
            if not self._prefixed:
                # unexpected error - NoSuchFile is expected to be raised on a
                # missing dir only and that only occurs when we are prefixed.
                raise
<<<<<<< HEAD
            self._transport.mkdir(self.hash_prefix(file_id), mode=self._dir_mode)
            weave = self._versionedfile_class(_filename, self._transport, 
=======
            dirname = osutils.dirname(_filename)
            self._transport.mkdir(dirname, mode=self._dir_mode)
            weave = self._versionedfile_class(_filename, self._transport,
>>>>>>> ebdefa04
                                              self._file_mode, create=True,
                                              get_scope=self.get_scope,
                                              **self._versionedfile_kwargs)
        return weave

    def get_weave_or_empty(self, file_id, transaction):
        """Return a weave, or an empty one if it doesn't exist."""
        # This is typically used from 'commit' and 'fetch/push/pull' where 
        # we scan across many versioned files once. As such the small overhead
        # of calculating the filename before doing a cache lookup is more than
        # compensated for by not calculating the filename when making new
        # versioned files.
        _filename = self.filename(file_id)
        try:
            return self.get_weave(file_id, transaction, _filename=_filename)
<<<<<<< HEAD
        except NoSuchFile:
            weave = self._make_new_versionedfile(file_id, transaction,
                known_missing=True, _filename=_filename)
            transaction.map.add_weave(file_id, weave)
            # has to be dirty - its able to mutate on its own.
            transaction.register_dirty(weave)
            return weave

    @deprecated_method(zero_eight)
    def put_weave(self, file_id, weave, transaction):
        """This is a deprecated API: It writes an entire collection of ids out.
        
        This became inappropriate when we made a versioned file api which
        tracks the state of the collection of versions for a single id.
        
        Its maintained for backwards compatability but will only work on
        weave stores - pre 0.8 repositories.
        """
        self._put_weave(file_id, weave, transaction)
=======
        except errors.NoSuchFile:
            weave = self._make_new_versionedfile(file_id, transaction,
                known_missing=True, _filename=_filename)
            return weave
>>>>>>> ebdefa04

    def _put_weave(self, file_id, weave, transaction):
        """Preserved here for upgrades-to-weaves to use."""
        myweave = self._make_new_versionedfile(file_id, transaction)
        myweave.insert_record_stream(weave.get_record_stream(
            [(version,) for version in weave.versions()],
            'topological', False))

    def copy_all_ids(self, store_from, pb=None, from_transaction=None,
                     to_transaction=None):
        """Copy all the file ids from store_from into self."""
        if from_transaction is None:
            warn("Please pass from_transaction into "
                 "versioned_store.copy_all_ids.", stacklevel=2)
        if to_transaction is None:
            warn("Please pass to_transaction into "
                 "versioned_store.copy_all_ids.", stacklevel=2)
        if not store_from.listable():
            raise errors.UnlistableStore(store_from)
        ids = []
        for count, file_id in enumerate(store_from):
            if pb:
                pb.update('listing files', count, count)
            ids.append(file_id)
        if pb:
            pb.clear()
        mutter('copy_all ids: %r', ids)
        self.copy_multi(store_from, ids, pb=pb,
                        from_transaction=from_transaction,
                        to_transaction=to_transaction)

    def copy_multi(self, from_store, file_ids, pb=None, from_transaction=None,
                   to_transaction=None):
        """Copy all the versions for multiple file_ids from from_store.
        
        :param from_transaction: required current transaction in from_store.
        """
        from bzrlib.transactions import PassThroughTransaction
        if from_transaction is None:
            warn("WeaveStore.copy_multi without a from_transaction parameter "
                 "is deprecated. Please provide a from_transaction.",
                 DeprecationWarning,
                 stacklevel=2)
            # we are reading one object - caching is irrelevant.
            from_transaction = PassThroughTransaction()
        if to_transaction is None:
            warn("WeaveStore.copy_multi without a to_transaction parameter "
                 "is deprecated. Please provide a to_transaction.",
                 DeprecationWarning,
                 stacklevel=2)
            # we are copying single objects, and there may be open tranasactions
            # so again with the passthrough
            to_transaction = PassThroughTransaction()
        pb = bzrlib.ui.ui_factory.nested_progress_bar()
        try:
            for count, f in enumerate(file_ids):
                mutter("copy weave {%s} into %s", f, self)
                pb.update('copy', count, len(file_ids))
                # if we have it in cache, its faster.
                # joining is fast with knits, and bearable for weaves -
                # indeed the new case can be optimised if needed.
                target = self._make_new_versionedfile(f, to_transaction)
                source = from_store.get_weave(f, from_transaction)
                target.insert_record_stream(source.get_record_stream(
                    [(version,) for version in source.versions()],
                    'topological', False))
        finally:
            pb.finished()

    def total_size(self):
        count, bytes =  super(VersionedFileStore, self).total_size()
        return (count / len(self._versionedfile_class.get_suffixes())), bytes

WeaveStore = VersionedFileStore<|MERGE_RESOLUTION|>--- conflicted
+++ resolved
@@ -116,24 +116,11 @@
         file_id. This is used to reduce duplicate filename calculations when
         using 'get_weave_or_empty'. FOR INTERNAL USE ONLY.
         """
-<<<<<<< HEAD
-        weave = transaction.map.find_weave(file_id)
-        if weave is not None:
-            #mutter("cache hit in %s for %s", self, file_id)
-            return weave
-=======
->>>>>>> ebdefa04
         if _filename is None:
             _filename = self.filename(file_id)
         if transaction.writeable():
             w = self._versionedfile_class(_filename, self._transport, self._file_mode,
-<<<<<<< HEAD
-                                          **self._versionedfile_kwargs)
-            transaction.map.add_weave(file_id, w)
-            transaction.register_dirty(w)
-=======
                 get_scope=self.get_scope, **self._versionedfile_kwargs)
->>>>>>> ebdefa04
         else:
             w = self._versionedfile_class(_filename,
                                           self._transport,
@@ -152,20 +139,6 @@
         file_id. This is used to reduce duplicate filename calculations when
         using 'get_weave_or_empty'. FOR INTERNAL USE ONLY.
         """
-<<<<<<< HEAD
-        w = self.get_weave(file_id, transaction)
-        return w.get_lines(rev_id)
-    
-    def _make_new_versionedfile(self, file_id, transaction,
-        known_missing=False, _filename=None):
-        """Make a new versioned file.
-        
-        :param _filename: filename that would be returned from self.filename for
-        file_id. This is used to reduce duplicate filename calculations when
-        using 'get_weave_or_empty'. FOR INTERNAL USE ONLY.
-        """
-=======
->>>>>>> ebdefa04
         if not known_missing and self.has_id(file_id):
             self.delete(file_id, transaction)
         if _filename is None:
@@ -174,25 +147,15 @@
             # we try without making the directory first because thats optimising
             # for the common case.
             weave = self._versionedfile_class(_filename, self._transport, self._file_mode, create=True,
-<<<<<<< HEAD
-                                              **self._versionedfile_kwargs)
-        except NoSuchFile:
-=======
                 get_scope=self.get_scope, **self._versionedfile_kwargs)
         except errors.NoSuchFile:
->>>>>>> ebdefa04
             if not self._prefixed:
                 # unexpected error - NoSuchFile is expected to be raised on a
                 # missing dir only and that only occurs when we are prefixed.
                 raise
-<<<<<<< HEAD
-            self._transport.mkdir(self.hash_prefix(file_id), mode=self._dir_mode)
-            weave = self._versionedfile_class(_filename, self._transport, 
-=======
             dirname = osutils.dirname(_filename)
             self._transport.mkdir(dirname, mode=self._dir_mode)
             weave = self._versionedfile_class(_filename, self._transport,
->>>>>>> ebdefa04
                                               self._file_mode, create=True,
                                               get_scope=self.get_scope,
                                               **self._versionedfile_kwargs)
@@ -208,32 +171,10 @@
         _filename = self.filename(file_id)
         try:
             return self.get_weave(file_id, transaction, _filename=_filename)
-<<<<<<< HEAD
-        except NoSuchFile:
-            weave = self._make_new_versionedfile(file_id, transaction,
-                known_missing=True, _filename=_filename)
-            transaction.map.add_weave(file_id, weave)
-            # has to be dirty - its able to mutate on its own.
-            transaction.register_dirty(weave)
-            return weave
-
-    @deprecated_method(zero_eight)
-    def put_weave(self, file_id, weave, transaction):
-        """This is a deprecated API: It writes an entire collection of ids out.
-        
-        This became inappropriate when we made a versioned file api which
-        tracks the state of the collection of versions for a single id.
-        
-        Its maintained for backwards compatability but will only work on
-        weave stores - pre 0.8 repositories.
-        """
-        self._put_weave(file_id, weave, transaction)
-=======
         except errors.NoSuchFile:
             weave = self._make_new_versionedfile(file_id, transaction,
                 known_missing=True, _filename=_filename)
             return weave
->>>>>>> ebdefa04
 
     def _put_weave(self, file_id, weave, transaction):
         """Preserved here for upgrades-to-weaves to use."""
