--- conflicted
+++ resolved
@@ -16,13 +16,10 @@
 
 """A generator which creates a rio stanza of the current tree info"""
 
-<<<<<<< HEAD
 from bzrlib import hooks
-=======
 from bzrlib.revision import (
     NULL_REVISION,
     )
->>>>>>> d6accc71
 from bzrlib.rio import RioWriter, Stanza
 
 from bzrlib.version_info_formats import (
