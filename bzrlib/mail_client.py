# Copyright (C) 2007 Canonical Ltd
#
# This program is free software; you can redistribute it and/or modify
# it under the terms of the GNU General Public License as published by
# the Free Software Foundation; either version 2 of the License, or
# (at your option) any later version.
#
# This program is distributed in the hope that it will be useful,
# but WITHOUT ANY WARRANTY; without even the implied warranty of
# MERCHANTABILITY or FITNESS FOR A PARTICULAR PURPOSE.  See the
# GNU General Public License for more details.
#
# You should have received a copy of the GNU General Public License
# along with this program; if not, write to the Free Software
# Foundation, Inc., 59 Temple Place, Suite 330, Boston, MA  02111-1307  USA

import errno
import os
import subprocess
import sys
import tempfile

from bzrlib import (
    email_message,
    errors,
    msgeditor,
    osutils,
    urlutils,
    )


class MailClient(object):
    """A mail client that can send messages with attachements."""

    def __init__(self, config):
        self.config = config

    def compose(self, prompt, to, subject, attachment, mime_subtype,
                extension):
        raise NotImplementedError

    def compose_merge_request(self, to, subject, directive):
        prompt = self._get_merge_prompt("Please describe these changes:", to,
                                        subject, directive)
        self.compose(prompt, to, subject, directive,
            'x-patch', '.patch')

    def _get_merge_prompt(self, prompt, to, subject, attachment):
        return ''


class Editor(MailClient):
    """DIY mail client that uses commit message editor"""

    def _get_merge_prompt(self, prompt, to, subject, attachment):
        return "%s\n\nTo: %s\nSubject: %s\n\n%s" % (prompt, to, subject,
                attachment.decode('utf-8', 'replace'))

    def compose(self, prompt, to, subject, attachment, mime_subtype,
                extension):
        body = msgeditor.edit_commit_message(prompt)
        if body == '':
            raise errors.NoMessageSupplied()
        email_message.EmailMessage.send(self.config,
                                        self.config.username(),
                                        to,
                                        subject,
                                        body,
                                        attachment,
                                        attachment_mime_subtype=mime_subtype)


class ExternalMailClient(MailClient):
    """An external mail client."""

    def compose(self, prompt, to, subject, attachment, mime_subtype,
                extension):
        fd, pathname = tempfile.mkstemp(extension, 'bzr-mail-')
        try:
            os.write(fd, attachment)
        finally:
            os.close(fd)
        self._compose(prompt, to, subject, pathname, mime_subtype, extension)

    def _compose(self, prompt, to, subject, attach_path, mime_subtype,
                extension):
        for name in self._client_commands:
            cmdline = [name]
            cmdline.extend(self._get_compose_commandline(to, subject, 
                                                         attach_path))
            try:
                subprocess.call(cmdline)
            except OSError, e:
                if e.errno != errno.ENOENT:
                    raise
            else:
                break
        else:
            raise errors.MailClientNotFound(self._client_commands)

    def _get_compose_commandline(self, to, subject, attach_path):
        raise NotImplementedError


class Evolution(ExternalMailClient):
    """Evolution mail client."""

    _client_commands = ['evolution']

    def _get_compose_commandline(self, to, subject, attach_path):
        message_options = {}
        if subject is not None:
            message_options['subject'] = subject
        if attach_path is not None:
            message_options['attach'] = attach_path
        options_list = ['%s=%s' % (k, urlutils.escape(v)) for (k, v) in
                        message_options.iteritems()]
        return ['mailto:%s?%s' % (to or '', '&'.join(options_list))]


class Thunderbird(ExternalMailClient):
    """Mozilla Thunderbird (or Icedove)

    Note that Thunderbird 1.5 is buggy and does not support setting
    "to" simultaneously with including a attachment.

    There is a workaround if no attachment is present, but we always need to
    send attachments.
    """

    _client_commands = ['thunderbird', 'mozilla-thunderbird', 'icedove']

    def _get_compose_commandline(self, to, subject, attach_path):
        message_options = {}
        if to is not None:
            message_options['to'] = to
        if subject is not None:
            message_options['subject'] = subject
        if attach_path is not None:
            message_options['attachment'] = urlutils.local_path_to_url(
                attach_path)
        options_list = ["%s='%s'" % (k, v) for k, v in
                        sorted(message_options.iteritems())]
        return ['-compose', ','.join(options_list)]


class XDGEmail(ExternalMailClient):
    """xdg-email attempts to invoke the user's preferred mail client"""

    _client_commands = ['xdg-email']

    def _get_compose_commandline(self, to, subject, attach_path):
        commandline = [to]
        if subject is not None:
            commandline.extend(['--subject', subject])
        if attach_path is not None:
            commandline.extend(['--attach', attach_path])
        return commandline


class MAPIClient(ExternalMailClient):
    """Default Windows mail client launched using MAPI."""

    def _compose(self, prompt, to, subject, attach_path, mime_subtype,
                 extension):
        from bzrlib.util import simplemapi
        try:
            simplemapi.SendMail(to or '', subject or '', '', attach_path)
        except simplemapi.MAPIError, e:
            if e.code != simplemapi.MAPI_USER_ABORT:
                raise errors.MailClientNotFound(['MAPI supported mail client'
                                                 ' (error %d)' % (e.code,)])


class DefaultMail(MailClient):
<<<<<<< HEAD
    """Default mail handling.  Tries XDGEmail, falls back to Editor"""
=======
    """Default mail handling.  Tries XDGEmail (or MAPIClient on Windows),
    falls back to Editor"""

    def _mail_client(self):
        if osutils.supports_mapi():
            return MAPIClient(self.config)
        else:
            return XDGEmail(self.config)
>>>>>>> bb16c59c

    def compose(self, prompt, to, subject, attachment, mime_subtype,
                extension):
        try:
            return self._mail_client().compose(prompt, to, subject,
                                               attachment, mimie_subtype,
                                               extension)
        except errors.MailClientNotFound:
            return Editor(self.config).compose(prompt, to, subject,
                          attachment, mimie_subtype, extension)

    def compose_merge_request(self, to, subject, directive):
        try:
            return self._mail_client().compose_merge_request(to, subject,
                                                             directive)
        except errors.MailClientNotFound:
            return Editor(self.config).compose_merge_request(to, subject,
                          directive)<|MERGE_RESOLUTION|>--- conflicted
+++ resolved
@@ -173,9 +173,6 @@
 
 
 class DefaultMail(MailClient):
-<<<<<<< HEAD
-    """Default mail handling.  Tries XDGEmail, falls back to Editor"""
-=======
     """Default mail handling.  Tries XDGEmail (or MAPIClient on Windows),
     falls back to Editor"""
 
@@ -184,7 +181,6 @@
             return MAPIClient(self.config)
         else:
             return XDGEmail(self.config)
->>>>>>> bb16c59c
 
     def compose(self, prompt, to, subject, attachment, mime_subtype,
                 extension):
