# Copyright (C) 2008, 2009 Canonical Ltd
#
# This program is free software; you can redistribute it and/or modify
# it under the terms of the GNU General Public License as published by
# the Free Software Foundation; either version 2 of the License, or
# (at your option) any later version.
#
# This program is distributed in the hope that it will be useful,
# but WITHOUT ANY WARRANTY; without even the implied warranty of
# MERCHANTABILITY or FITNESS FOR A PARTICULAR PURPOSE.  See the
# GNU General Public License for more details.
#
# You should have received a copy of the GNU General Public License
# along with this program; if not, write to the Free Software
# Foundation, Inc., 51 Franklin Street, Fifth Floor, Boston, MA 02110-1301 USA
#

"""Pyrex extensions to btree node parsing."""

#python2.4 support
cdef extern from "python-compat.h":
    pass

cdef extern from "stdlib.h":
    ctypedef unsigned size_t

cdef extern from "Python.h":
    ctypedef int Py_ssize_t # Required for older pyrex versions
    ctypedef struct PyObject:
        pass
    int PyList_Append(object lst, object item) except -1

    char *PyString_AsString(object p) except NULL
    object PyString_FromStringAndSize(char *, Py_ssize_t)
    PyObject *PyString_FromStringAndSize_ptr "PyString_FromStringAndSize" (char *, Py_ssize_t)
    int PyString_CheckExact(object s)
    int PyString_CheckExact_ptr "PyString_CheckExact" (PyObject *)
    Py_ssize_t PyString_Size(object p)
    Py_ssize_t PyString_GET_SIZE_ptr "PyString_GET_SIZE" (PyObject *)
    char * PyString_AS_STRING_ptr "PyString_AS_STRING" (PyObject *)
    char * PyString_AS_STRING(object)
    Py_ssize_t PyString_GET_SIZE(object)
    int PyString_AsStringAndSize_ptr(PyObject *, char **buf, Py_ssize_t *len)
    void PyString_InternInPlace(PyObject **)
    int PyTuple_CheckExact(object t)
    object PyTuple_New(Py_ssize_t n_entries)
    void PyTuple_SET_ITEM(object, Py_ssize_t offset, object) # steals the ref
    Py_ssize_t PyTuple_GET_SIZE(object t)
    PyObject *PyTuple_GET_ITEM_ptr_object "PyTuple_GET_ITEM" (object tpl, int index)
    void Py_INCREF(object)
    void Py_DECREF_ptr "Py_DECREF" (PyObject *)

cdef extern from "string.h":
    void *memcpy(void *dest, void *src, size_t n)
    void *memchr(void *s, int c, size_t n)
    # GNU extension
    # void *memrchr(void *s, int c, size_t n)
    int strncmp(char *s1, char *s2, size_t n)

# It seems we need to import the definitions so that the pyrex compiler has
# local names to access them.
from _static_tuple_c cimport StaticTuple, \
    import_static_tuple_c, STATIC_TUPLE_ALL_STRING, StaticTuple_New, \
    StaticTuple_Intern, StaticTuple_SET_ITEM, StaticTuple_CheckExact


# TODO: Find some way to import this from _dirstate_helpers
cdef void* _my_memrchr(void *s, int c, size_t n):
    # memrchr seems to be a GNU extension, so we have to implement it ourselves
    # It is not present in any win32 standard library
    cdef char *pos
    cdef char *start

    start = <char*>s
    pos = start + n - 1
    while pos >= start:
        if pos[0] == c:
            return <void*>pos
        pos = pos - 1
    return NULL

# TODO: Import this from _dirstate_helpers when it is merged
cdef object safe_string_from_size(char *s, Py_ssize_t size):
    if size < 0:
        raise AssertionError(
            'tried to create a string with an invalid size: %d @0x%x'
            % (size, <int>s))
    return PyString_FromStringAndSize(s, size)


cdef object safe_interned_string_from_size(char *s, Py_ssize_t size):
    cdef PyObject *py_str
    if size < 0:
        raise AssertionError(
            'tried to create a string with an invalid size: %d @0x%x'
            % (size, <int>s))
    py_str = PyString_FromStringAndSize_ptr(s, size)
    PyString_InternInPlace(&py_str)
    result = <object>py_str
    # Casting a PyObject* to an <object> triggers an INCREF from Pyrex, so we
    # DECREF it to avoid geting immortal strings
    Py_DECREF_ptr(py_str)
    return result

from bzrlib import _static_tuple_c
cdef object _ST
_ST = _static_tuple_c.StaticTuple
# This sets up the StaticTuple C_API functionality
import_static_tuple_c()


cdef class BTreeLeafParser:
    """Parse the leaf nodes of a BTree index.

    :ivar bytes: The PyString object containing the uncompressed text for the
        node.
    :ivar key_length: An integer describing how many pieces the keys have for
        this index.
    :ivar ref_list_length: An integer describing how many references this index
        contains.
    :ivar keys: A PyList of keys found in this node.

    :ivar _cur_str: A pointer to the start of the next line to parse
    :ivar _end_str: A pointer to the end of bytes
    :ivar _start: Pointer to the location within the current line while
        parsing.
    :ivar _header_found: True when we have parsed the header for this node
    """

    cdef object bytes
    cdef int key_length
    cdef int ref_list_length
    cdef object keys

    cdef char * _cur_str
    cdef char * _end_str
    # The current start point for parsing
    cdef char * _start

    cdef int _header_found

    def __init__(self, bytes, key_length, ref_list_length):
        self.bytes = bytes
        self.key_length = key_length
        self.ref_list_length = ref_list_length
        self.keys = []
        self._cur_str = NULL
        self._end_str = NULL
        self._header_found = 0
        # keys are tuples

    cdef extract_key(self, char * last):
        """Extract a key.

        :param last: points at the byte after the last byte permitted for the
            key.
        """
        cdef char *temp_ptr
        cdef int loop_counter
        cdef StaticTuple key
        
        key = StaticTuple_New(self.key_length)
        for loop_counter from 0 <= loop_counter < self.key_length:
            # grab a key segment
            temp_ptr = <char*>memchr(self._start, c'\0', last - self._start)
            if temp_ptr == NULL:
                if loop_counter + 1 == self.key_length:
                    # capture to last
                    temp_ptr = last
                else:
                    # Invalid line
                    failure_string = ("invalid key, wanted segment from " +
                        repr(safe_string_from_size(self._start,
                                                   last - self._start)))
                    raise AssertionError(failure_string)
            # capture the key string
            if (self.key_length == 1 
                and (temp_ptr - self._start) == 45
                and strncmp(self._start, 'sha1:', 5) == 0):
                key_element = safe_string_from_size(self._start,
                                                    temp_ptr - self._start)
            else:
                key_element = safe_interned_string_from_size(self._start,
                                                         temp_ptr - self._start)
            # advance our pointer
            self._start = temp_ptr + 1
            Py_INCREF(key_element)
            StaticTuple_SET_ITEM(key, loop_counter, key_element)
        # key->flags = key->flags | STATIC_TUPLE_ALL_STRING
        key = StaticTuple_Intern(key)
        return key

    cdef int process_line(self) except -1:
        """Process a line in the bytes."""
        cdef char *last
        cdef char *temp_ptr
        cdef char *ref_ptr
        cdef char *next_start
        cdef int loop_counter

        self._start = self._cur_str
        # Find the next newline
        last = <char*>memchr(self._start, c'\n', self._end_str - self._start)
        if last == NULL:
            # Process until the end of the file
            last = self._end_str
            self._cur_str = self._end_str
        else:
            # And the next string is right after it
            self._cur_str = last + 1
            # The last character is right before the '\n'

        if last == self._start:
            # parsed it all.
            return 0
        if last < self._start:
            # Unexpected error condition - fail
            raise AssertionError("last < self._start")
        if 0 == self._header_found:
            # The first line in a leaf node is the header "type=leaf\n"
            if strncmp("type=leaf", self._start, last - self._start) == 0:
                self._header_found = 1
                return 0
            else:
                raise AssertionError('Node did not start with "type=leaf": %r'
                    % (safe_string_from_size(self._start, last - self._start)))

        key = self.extract_key(last)
        # find the value area
        temp_ptr = <char*>_my_memrchr(self._start, c'\0', last - self._start)
        if temp_ptr == NULL:
            # Invalid line
            raise AssertionError("Failed to find the value area")
        else:
            # capture the value string
            value = safe_string_from_size(temp_ptr + 1, last - temp_ptr - 1)
            # shrink the references end point
            last = temp_ptr
        if self.ref_list_length:
            ref_lists = []
            loop_counter = 0
            while loop_counter < self.ref_list_length:
                ref_list = []
                # extract a reference list
                loop_counter = loop_counter + 1
                if last < self._start:
                    raise AssertionError("last < self._start")
                # find the next reference list end point:
                temp_ptr = <char*>memchr(self._start, c'\t', last - self._start)
                if temp_ptr == NULL:
                    # Only valid for the last list
                    if loop_counter != self.ref_list_length:
                        # Invalid line
                        raise AssertionError(
                            "invalid key, loop_counter != self.ref_list_length")
                    else:
                        # scan to the end of the ref list area
                        ref_ptr = last
                        next_start = last
                else:
                    # scan to the end of this ref list
                    ref_ptr = temp_ptr
                    next_start = temp_ptr + 1
                # Now, there may be multiple keys in the ref list.
                while self._start < ref_ptr:
                    # loop finding keys and extracting them
                    temp_ptr = <char*>memchr(self._start, c'\r',
                                             ref_ptr - self._start)
                    if temp_ptr == NULL:
                        # key runs to the end
                        temp_ptr = ref_ptr
                    PyList_Append(ref_list, self.extract_key(temp_ptr))
                ref_list = StaticTuple_Intern(StaticTuple(*ref_list))
                PyList_Append(ref_lists, ref_list)
                # prepare for the next reference list
                self._start = next_start
            ref_lists = StaticTuple(*ref_lists)
            node_value = StaticTuple(value, ref_lists)
        else:
            if last != self._start:
                # unexpected reference data present
<<<<<<< HEAD
                return -1
            node_value = StaticTuple(value, StaticTuple())
        PyList_Append(self.keys, StaticTuple(key, node_value))
=======
                raise AssertionError("unexpected reference data present")
            node_value = (value, ())
        PyList_Append(self.keys, (key, node_value))
>>>>>>> 9d57a082
        return 0

    def parse(self):
        cdef Py_ssize_t byte_count
        if not PyString_CheckExact(self.bytes):
            raise AssertionError('self.bytes is not a string.')
        byte_count = PyString_Size(self.bytes)
        self._cur_str = PyString_AsString(self.bytes)
        # This points to the last character in the string
        self._end_str = self._cur_str + byte_count
        while self._cur_str < self._end_str:
            self.process_line()
        return self.keys


def _parse_leaf_lines(bytes, key_length, ref_list_length):
    parser = BTreeLeafParser(bytes, key_length, ref_list_length)
    return parser.parse()


def _flatten_node(node, reference_lists):
    """Convert a node into the serialized form.

    :param node: A tuple representing a node:
        (index, key_tuple, value, references)
    :param reference_lists: Does this index have reference lists?
    :return: (string_key, flattened)
        string_key  The serialized key for referencing this node
        flattened   A string with the serialized form for the contents
    """
    cdef int have_reference_lists
    cdef Py_ssize_t flat_len
    cdef Py_ssize_t key_len
    cdef Py_ssize_t node_len
    cdef char * value
    cdef Py_ssize_t value_len
    cdef char * out
    cdef Py_ssize_t refs_len
    cdef Py_ssize_t next_len
    cdef int first_ref_list
    cdef int first_reference
    cdef int i
    cdef Py_ssize_t ref_bit_len

    if not PyTuple_CheckExact(node) and not StaticTuple_CheckExact(node):
        raise TypeError('We expected a tuple() or StaticTuple() for node not: %s'
            % type(node))
    node_len = len(node)
    have_reference_lists = reference_lists
    if have_reference_lists:
        if node_len != 4:
            raise ValueError('With ref_lists, we expected 4 entries not: %s'
                % len(node))
    elif node_len < 3:
        raise ValueError('Without ref_lists, we need at least 3 entries not: %s'
            % len(node))
    # I don't expect that we can do faster than string.join()
    string_key = '\0'.join(node[1])# <object>PyTuple_GET_ITEM_ptr_object(node, 1))

    # TODO: instead of using string joins, precompute the final string length,
    #       and then malloc a single string and copy everything in.

    # TODO: We probably want to use PySequenceFast, because we have lists and
    #       tuples, but we aren't sure which we will get.

    # line := string_key NULL flat_refs NULL value LF
    # string_key := BYTES (NULL BYTES)*
    # flat_refs := ref_list (TAB ref_list)*
    # ref_list := ref (CR ref)*
    # ref := BYTES (NULL BYTES)*
    # value := BYTES
    refs_len = 0
    if have_reference_lists:
        # Figure out how many bytes it will take to store the references
        ref_lists = node[3]# <object>PyTuple_GET_ITEM_ptr_object(node, 3)
        next_len = len(ref_lists) # TODO: use a Py function
        if next_len > 0:
            # If there are no nodes, we don't need to do any work
            # Otherwise we will need (len - 1) '\t' characters to separate
            # the reference lists
            refs_len = refs_len + (next_len - 1)
            for ref_list in ref_lists:
                next_len = len(ref_list)
                if next_len > 0:
                    # We will need (len - 1) '\r' characters to separate the
                    # references
                    refs_len = refs_len + (next_len - 1)
                    for reference in ref_list:
                        if (not PyTuple_CheckExact(reference)
                            and not StaticTuple_CheckExact(reference)):
                            raise TypeError(
                                'We expect references to be tuples not: %s'
                                % type(reference))
                        next_len = len(reference)
                        if next_len > 0:
                            # We will need (len - 1) '\x00' characters to
                            # separate the reference key
                            refs_len = refs_len + (next_len - 1)
                            for i from 0 <= i < next_len:
                                ref_bit = reference[i]
                                if not PyString_CheckExact(ref_bit):
                                    raise TypeError('We expect reference bits'
                                        ' to be strings not: %s'
                                        % type(<object>ref_bit))
                                refs_len = refs_len + PyString_GET_SIZE(ref_bit)

    # So we have the (key NULL refs NULL value LF)
    key_len = PyString_Size(string_key)
    val = node[2] # PyTuple_GET_ITEM_ptr_object(node, 2)
    if not PyString_CheckExact(val):
        raise TypeError('Expected a plain str for value not: %s'
                        % type(val))
    value = PyString_AS_STRING(val)
    value_len = PyString_GET_SIZE(val)
    flat_len = (key_len + 1 + refs_len + 1 + value_len + 1)
    line = PyString_FromStringAndSize(NULL, flat_len)
    # Get a pointer to the new buffer
    out = PyString_AsString(line)
    memcpy(out, PyString_AsString(string_key), key_len)
    out = out + key_len
    out[0] = c'\0'
    out = out + 1
    if refs_len > 0:
        first_ref_list = 1
        for ref_list in ref_lists:
            if first_ref_list == 0:
                out[0] = c'\t'
                out = out + 1
            first_ref_list = 0
            first_reference = 1
            for reference in ref_list:
                if first_reference == 0:
                    out[0] = c'\r'
                    out = out + 1
                first_reference = 0
                next_len = len(reference)
                for i from 0 <= i < next_len:
                    if i != 0:
                        out[0] = c'\x00'
                        out = out + 1
                    ref_bit = reference[i] #PyTuple_GET_ITEM_ptr_object(reference, i)
                    ref_bit_len = PyString_GET_SIZE(ref_bit)
                    memcpy(out, PyString_AS_STRING(ref_bit), ref_bit_len)
                    out = out + ref_bit_len
    out[0] = c'\0'
    out = out  + 1
    memcpy(out, value, value_len)
    out = out + value_len
    out[0] = c'\n'
    return string_key, line<|MERGE_RESOLUTION|>--- conflicted
+++ resolved
@@ -279,15 +279,9 @@
         else:
             if last != self._start:
                 # unexpected reference data present
-<<<<<<< HEAD
-                return -1
+                raise AssertionError("unexpected reference data present")
             node_value = StaticTuple(value, StaticTuple())
         PyList_Append(self.keys, StaticTuple(key, node_value))
-=======
-                raise AssertionError("unexpected reference data present")
-            node_value = (value, ())
-        PyList_Append(self.keys, (key, node_value))
->>>>>>> 9d57a082
         return 0
 
     def parse(self):
