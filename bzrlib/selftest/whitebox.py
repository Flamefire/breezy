import os
import unittest

from bzrlib.selftest import TestCaseInTempDir, TestCase
from bzrlib.branch import ScratchBranch, Branch
from bzrlib.errors import NotBranchError, NotVersionedError


class TestBranch(TestCaseInTempDir):

    def test_unknowns(self):
        b = Branch.initialize('.')

        self.build_tree(['hello.txt',
                         'hello.txt~'])

        self.assertEquals(list(b.unknowns()),
                          ['hello.txt'])

    def test_no_changes(self):
        from bzrlib.errors import PointlessCommit
        
        b = Branch.initialize('.')

        self.build_tree(['hello.txt'])

        self.assertRaises(PointlessCommit,
                          b.commit,
                          'commit without adding',
                          allow_pointless=False)

        b.commit('commit pointless tree',
                 allow_pointless=True)

        b.add('hello.txt')
        
        b.commit('commit first added file',
                 allow_pointless=False)
        
        self.assertRaises(PointlessCommit,
                          b.commit,
                          'commit after adding file',
                          allow_pointless=False)
        
        b.commit('commit pointless revision with one file',
                 allow_pointless=True)

        


class TestRevisionId(TestCase):
    
    def test_validate_revision_id(self):
        from bzrlib.revision import validate_revision_id
        validate_revision_id('mbp@sourcefrog.net-20050311061123-96a255005c7c9dbe')
        self.assertRaises(ValueError,
                          validate_revision_id,
                          ' asdkjas')
        self.assertRaises(ValueError,
                          validate_revision_id,
                          'mbp@sourcefrog.net-20050311061123-96a255005c7c9dbe\n')
        self.assertRaises(ValueError,
                          validate_revision_id,
                          ' mbp@sourcefrog.net-20050311061123-96a255005c7c9dbe')
        self.assertRaises(ValueError,
                          validate_revision_id,
                          'Martin Pool <mbp@sourcefrog.net>-20050311061123-96a255005c7c9dbe')


<<<<<<< HEAD
class PendingMerges(TestCaseInTempDir):

    def test_pending_merges(self):
        """Tracking pending-merged revisions."""
        print "GHOST SUPPORT REMOVED"
        return

        b = Branch.initialize('.')

        self.assertEquals(b.pending_merges(), [])
        b.add_pending_merge('foo@azkhazan-123123-abcabc')
        self.assertEquals(b.pending_merges(), ['foo@azkhazan-123123-abcabc'])
        b.add_pending_merge('foo@azkhazan-123123-abcabc')
        self.assertEquals(b.pending_merges(), ['foo@azkhazan-123123-abcabc'])
        b.add_pending_merge('wibble@fofof--20050401--1928390812')
        self.assertEquals(b.pending_merges(),
                          ['foo@azkhazan-123123-abcabc',
                           'wibble@fofof--20050401--1928390812'])
        b.commit("commit from base with two merges")
        rev = b.get_revision(b.revision_history()[0])
        self.assertEquals(len(rev.parents), 2)
        self.assertEquals(rev.parents[0].revision_id,
                          'foo@azkhazan-123123-abcabc')
        self.assertEquals(rev.parents[1].revision_id,
                           'wibble@fofof--20050401--1928390812')
        # list should be cleared when we do a commit
        self.assertEquals(b.pending_merges(), [])
 

class MoreTests(TestCaseInTempDir):

=======
class MoreTests(TestCaseInTempDir):

>>>>>>> 8cf6e7d4
    def test_revert(self):
        """Test selected-file revert"""
        b = Branch.initialize('.')

        self.build_tree(['hello.txt'])
        file('hello.txt', 'w').write('initial hello')

        self.assertRaises(NotVersionedError,
                          b.revert, ['hello.txt'])
        
        b.add(['hello.txt'])
        b.commit('create initial hello.txt')

        self.check_file_contents('hello.txt', 'initial hello')
        file('hello.txt', 'w').write('new hello')
        self.check_file_contents('hello.txt', 'new hello')

        # revert file modified since last revision
        b.revert(['hello.txt'])
        self.check_file_contents('hello.txt', 'initial hello')
        self.check_file_contents('hello.txt~', 'new hello')

        # reverting again clobbers the backup
        b.revert(['hello.txt'])
        self.check_file_contents('hello.txt', 'initial hello')
        self.check_file_contents('hello.txt~', 'initial hello')

    def test_rename_dirs(self):
        """Test renaming directories and the files within them."""
        b = Branch.initialize('.')
        self.build_tree(['dir/', 'dir/sub/', 'dir/sub/file'])
        b.add(['dir', 'dir/sub', 'dir/sub/file'])

        b.commit('create initial state')

        # TODO: lift out to a test helper that checks the shape of
        # an inventory
        
        revid = b.revision_history()[0]
        self.log('first revision_id is {%s}' % revid)
        
        inv = b.get_revision_inventory(revid)
        self.log('contents of inventory: %r' % inv.entries())

        self.check_inventory_shape(inv,
                                   ['dir', 'dir/sub', 'dir/sub/file'])

        b.rename_one('dir', 'newdir')

        self.check_inventory_shape(b.inventory,
                                   ['newdir', 'newdir/sub', 'newdir/sub/file'])

        b.rename_one('newdir/sub', 'newdir/newsub')
        self.check_inventory_shape(b.inventory,
                                   ['newdir', 'newdir/newsub',
                                    'newdir/newsub/file'])

    def test_relpath(self):
        """test for branch path lookups
    
        Branch.relpath and bzrlib.branch._relpath do a simple but subtle
        job: given a path (either relative to cwd or absolute), work out
        if it is inside a branch and return the path relative to the base.
        """
        from bzrlib.branch import _relpath
        import tempfile, shutil
        
        savedir = os.getcwdu()
        dtmp = tempfile.mkdtemp()
        # On Mac OSX, /tmp actually expands to /private/tmp
        dtmp = os.path.realpath(dtmp)

        def rp(p):
            return _relpath(dtmp, p)
        
        try:
            # check paths inside dtmp while standing outside it
            self.assertEqual(rp(os.path.join(dtmp, 'foo')), 'foo')

            # root = nothing
            self.assertEqual(rp(dtmp), '')

            self.assertRaises(NotBranchError,
                              rp,
                              '/etc')

            # now some near-miss operations -- note that
            # os.path.commonprefix gets these wrong!
            self.assertRaises(NotBranchError,
                              rp,
                              dtmp.rstrip('\\/') + '2')

            self.assertRaises(NotBranchError,
                              rp,
                              dtmp.rstrip('\\/') + '2/foo')

            # now operations based on relpath of files in current
            # directory, or nearby
            os.chdir(dtmp)

            FOO_BAR_QUUX = os.path.join('foo', 'bar', 'quux')
            self.assertEqual(rp('foo/bar/quux'), FOO_BAR_QUUX)

            self.assertEqual(rp('foo'), 'foo')

            self.assertEqual(rp('./foo'), 'foo')

            self.assertEqual(rp(os.path.abspath('foo')), 'foo')

            self.assertRaises(NotBranchError,
                              rp, '../foo')

        finally:
            os.chdir(savedir)
            shutil.rmtree(dtmp)<|MERGE_RESOLUTION|>--- conflicted
+++ resolved
@@ -67,42 +67,8 @@
                           'Martin Pool <mbp@sourcefrog.net>-20050311061123-96a255005c7c9dbe')
 
 
-<<<<<<< HEAD
-class PendingMerges(TestCaseInTempDir):
-
-    def test_pending_merges(self):
-        """Tracking pending-merged revisions."""
-        print "GHOST SUPPORT REMOVED"
-        return
-
-        b = Branch.initialize('.')
-
-        self.assertEquals(b.pending_merges(), [])
-        b.add_pending_merge('foo@azkhazan-123123-abcabc')
-        self.assertEquals(b.pending_merges(), ['foo@azkhazan-123123-abcabc'])
-        b.add_pending_merge('foo@azkhazan-123123-abcabc')
-        self.assertEquals(b.pending_merges(), ['foo@azkhazan-123123-abcabc'])
-        b.add_pending_merge('wibble@fofof--20050401--1928390812')
-        self.assertEquals(b.pending_merges(),
-                          ['foo@azkhazan-123123-abcabc',
-                           'wibble@fofof--20050401--1928390812'])
-        b.commit("commit from base with two merges")
-        rev = b.get_revision(b.revision_history()[0])
-        self.assertEquals(len(rev.parents), 2)
-        self.assertEquals(rev.parents[0].revision_id,
-                          'foo@azkhazan-123123-abcabc')
-        self.assertEquals(rev.parents[1].revision_id,
-                           'wibble@fofof--20050401--1928390812')
-        # list should be cleared when we do a commit
-        self.assertEquals(b.pending_merges(), [])
- 
-
 class MoreTests(TestCaseInTempDir):
 
-=======
-class MoreTests(TestCaseInTempDir):
-
->>>>>>> 8cf6e7d4
     def test_revert(self):
         """Test selected-file revert"""
         b = Branch.initialize('.')
