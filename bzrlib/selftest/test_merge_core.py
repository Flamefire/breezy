--- conflicted
+++ resolved
@@ -625,8 +625,7 @@
         merge(['b', -1], ['b', 0], this_dir='a')
         self.assert_(os.path.lexists('a/file'))
         self.assert_(os.path.lexists('a/file.moved'))
-<<<<<<< HEAD
-        self.assertEqual(a.pending_merges(), [b.last_revision()]) 
+        self.assertEqual(a.working_tree().pending_merges(), [b.last_revision()])
 
     def test_merge_metadata_vs_deletion(self):
         """Conflict deletion vs metadata change"""
@@ -634,19 +633,16 @@
         a = Branch.initialize('a')
         file('a/file', 'wb').write('contents\n')
         a.add('file')
-        a.commit('r0')
+        a_wt = a.working_tree()
+        a_wt.commit('r0')
         copy_branch(a, 'b')
         b = Branch.open('b')
+        b_wt = b.working_tree()
         os.chmod('b/file', 0755)
         os.remove('a/file')
-        a.commit('removed a')
+        a_wt.commit('removed a')
         self.assertEqual(a.revno(), 2)
         self.assertFalse(os.path.exists('a/file'))
-        b.commit('exec a')
+        b_wt.commit('exec a')
         merge(['b', -1], ['b', 0], this_dir='a')
-        self.assert_(os.path.exists('a/file'))
-        import pdb
-        pdb.set_trace()
-=======
-        self.assertEqual(a.working_tree().pending_merges(), [b.last_revision()])
->>>>>>> 1ea4bf8c
+        self.assert_(os.path.exists('a/file'))