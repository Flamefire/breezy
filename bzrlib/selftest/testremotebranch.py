# Copyright (C) 2005 by Canonical Ltd

# This program is free software; you can redistribute it and/or modify
# it under the terms of the GNU General Public License as published by
# the Free Software Foundation; either version 2 of the License, or
# (at your option) any later version.

# This program is distributed in the hope that it will be useful,
# but WITHOUT ANY WARRANTY; without even the implied warranty of
# MERCHANTABILITY or FITNESS FOR A PARTICULAR PURPOSE.  See the
# GNU General Public License for more details.

# You should have received a copy of the GNU General Public License
# along with this program; if not, write to the Free Software
# Foundation, Inc., 59 Temple Place, Suite 330, Boston, MA  02111-1307  USA
import bzrlib.errors
from bzrlib.selftest.testrevision import make_branches
from bzrlib.trace import mutter
from bzrlib.branch import Branch, find_branch
import gzip
import sys
import os

from bzrlib.selftest.HTTPTestUtil import TestCaseWithWebserver

from bzrlib.selftest.testfetch import fetch_steps

class TestFetch(TestCaseWithWebserver):
<<<<<<< HEAD
    def runTest(self):
        from bzrlib.fetch import greedy_fetch
        from bzrlib.selftest.testfetch import has_revision
=======
    def test_fetch(self):
        from bzrlib.fetch import greedy_fetch, has_revision
>>>>>>> 24b7ae68

        def new_branch(name):
            os.mkdir(name)
            return Branch.initialize(name)
            
        #highest indices a: 5, b: 7
        br_a, br_b = make_branches()
        # unpack one of br_a's revision files to test .gz fallbacks
        to_unzip = br_a.revision_history()[-1]
        to_unzip_source = gzip.open(os.path.join(br_a.base, '.bzr', 
                                                  'revision-store',
                                                  to_unzip + '.gz'))
        content = to_unzip_source.read()
        to_unzip_source.close()
        os.unlink(os.path.join(br_a.base, '.bzr', 'revision-store',
                               to_unzip + '.gz'))
        to_unzip_output = open(os.path.join(br_a.base, '.bzr', 
                                             'revision-store', to_unzip), 'wb')
        to_unzip_output.write(content)
        to_unzip_output.close()
        
        br_rem = Branch.open(self.get_remote_url(br_a.base))
        fetch_steps(self, br_rem, br_b, br_a)
<|MERGE_RESOLUTION|>--- conflicted
+++ resolved
@@ -25,15 +25,9 @@
 
 from bzrlib.selftest.testfetch import fetch_steps
 
-class TestFetch(TestCaseWithWebserver):
-<<<<<<< HEAD
-    def runTest(self):
-        from bzrlib.fetch import greedy_fetch
-        from bzrlib.selftest.testfetch import has_revision
-=======
-    def test_fetch(self):
+class TestRemoteBranch(TestCaseWithWebserver):
+    def test_remote_branch(self):
         from bzrlib.fetch import greedy_fetch, has_revision
->>>>>>> 24b7ae68
 
         def new_branch(name):
             os.mkdir(name)
