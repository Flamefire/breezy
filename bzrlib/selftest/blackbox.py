# Copyright (C) 2005 by Canonical Ltd
# -*- coding: utf-8 -*-

# This program is free software; you can redistribute it and/or modify
# it under the terms of the GNU General Public License as published by
# the Free Software Foundation; either version 2 of the License, or
# (at your option) any later version.

# This program is distributed in the hope that it will be useful,
# but WITHOUT ANY WARRANTY; without even the implied warranty of
# MERCHANTABILITY or FITNESS FOR A PARTICULAR PURPOSE.  See the
# GNU General Public License for more details.

# You should have received a copy of the GNU General Public License
# along with this program; if not, write to the Free Software
# Foundation, Inc., 59 Temple Place, Suite 330, Boston, MA  02111-1307  USA


"""Black-box tests for bzr.

These check that it behaves properly when it's invoked through the regular
command-line interface.

This always reinvokes bzr through a new Python interpreter, which is a
bit inefficient but arguably tests in a way more representative of how
it's normally invoked.
"""

<<<<<<< HEAD
import os;
import sys
=======
from cStringIO import StringIO
>>>>>>> 4365e416
import os
import sys

from bzrlib.selftest import TestCaseInTempDir, BzrTestBase
from bzrlib.branch import Branch


class ExternalBase(TestCaseInTempDir):

    def runbzr(self, args, retcode=0, backtick=False):
        if isinstance(args, basestring):
            args = args.split()

        if backtick:
            return self.run_bzr_captured(args, retcode=retcode)[0]
        else:
            return self.run_bzr_captured(args, retcode=retcode)


class TestCommands(ExternalBase):

    def test_help_commands(self):
        self.runbzr('--help')
        self.runbzr('help')
        self.runbzr('help commands')
        self.runbzr('help help')
        self.runbzr('commit -h')

    def test_init_branch(self):
        self.runbzr(['init'])

    def test_whoami(self):
        # this should always identify something, if only "john@localhost"
        self.runbzr("whoami")
        self.runbzr("whoami --email")

        self.assertEquals(self.runbzr("whoami --email",
                                      backtick=True).count('@'), 1)
        
    def test_whoami_branch(self):
        """branch specific user identity works."""
        self.runbzr('init')
        f = file('.bzr/email', 'wt')
        f.write('Branch Identity <branch@identi.ty>')
        f.close()
        bzr_email = os.environ.get('BZREMAIL')
        if bzr_email is not None:
            del os.environ['BZREMAIL']
        whoami = self.runbzr("whoami",backtick=True)
        whoami_email = self.runbzr("whoami --email",backtick=True)
        self.assertTrue(whoami.startswith('Branch Identity <branch@identi.ty>'))
        self.assertTrue(whoami_email.startswith('branch@identi.ty'))
        # Verify that the environment variable overrides the value 
        # in the file
        os.environ['BZREMAIL'] = 'Different ID <other@environ.ment>'
        whoami = self.runbzr("whoami",backtick=True)
        whoami_email = self.runbzr("whoami --email",backtick=True)
        self.assertTrue(whoami.startswith('Different ID <other@environ.ment>'))
        self.assertTrue(whoami_email.startswith('other@environ.ment'))
        if bzr_email is not None:
            os.environ['BZREMAIL'] = bzr_email

    def test_invalid_commands(self):
        self.runbzr("pants", retcode=1)
        self.runbzr("--pants off", retcode=1)
        self.runbzr("diff --message foo", retcode=1)

    def test_empty_commit(self):
        self.runbzr("init")
        self.build_tree(['hello.txt'])
        self.runbzr("commit -m empty", retcode=1)
        self.runbzr("add hello.txt")
        self.runbzr("commit -m added")

    def test_ignore_patterns(self):
        from bzrlib.branch import Branch
        
        b = Branch.initialize('.')
        self.assertEquals(list(b.unknowns()), [])

        file('foo.tmp', 'wt').write('tmp files are ignored')
        self.assertEquals(list(b.unknowns()), [])
        assert self.capture('unknowns') == ''

        file('foo.c', 'wt').write('int main() {}')
        self.assertEquals(list(b.unknowns()), ['foo.c'])
        assert self.capture('unknowns') == 'foo.c\n'

        self.runbzr(['add', 'foo.c'])
        assert self.capture('unknowns') == ''

        # 'ignore' works when creating the .bzignore file
        file('foo.blah', 'wt').write('blah')
        self.assertEquals(list(b.unknowns()), ['foo.blah'])
        self.runbzr('ignore *.blah')
        self.assertEquals(list(b.unknowns()), [])
        assert file('.bzrignore', 'rU').read() == '*.blah\n'

        # 'ignore' works when then .bzrignore file already exists
        file('garh', 'wt').write('garh')
        self.assertEquals(list(b.unknowns()), ['garh'])
        assert self.capture('unknowns') == 'garh\n'
        self.runbzr('ignore garh')
        self.assertEquals(list(b.unknowns()), [])
        assert file('.bzrignore', 'rU').read() == '*.blah\ngarh\n'

    def test_revert(self):
        self.runbzr('init')

        file('hello', 'wt').write('foo')
        self.runbzr('add hello')
        self.runbzr('commit -m setup hello')

        file('goodbye', 'wt').write('baz')
        self.runbzr('add goodbye')
        self.runbzr('commit -m setup goodbye')
        
        file('hello', 'wt').write('bar')
        file('goodbye', 'wt').write('qux')
        self.runbzr('revert hello')
        self.check_file_contents('hello', 'foo')
        self.check_file_contents('goodbye', 'qux')
        self.runbzr('revert')
        self.check_file_contents('goodbye', 'baz')

        os.mkdir('revertdir')
        self.runbzr('add revertdir')
        self.runbzr('commit -m f')
        os.rmdir('revertdir')
        self.runbzr('revert')

        file('hello', 'wt').write('xyz')
        self.runbzr('commit -m xyz hello')
        self.runbzr('revert -r 1 hello')
        self.check_file_contents('hello', 'foo')
        self.runbzr('revert hello')
        self.check_file_contents('hello', 'xyz')
        os.chdir('revertdir')
        self.runbzr('revert')
        os.chdir('..')


    def test_mv_modes(self):
        """Test two modes of operation for mv"""
        from bzrlib.branch import Branch
        b = Branch.initialize('.')
        self.build_tree(['a', 'c', 'subdir/'])
        self.run_bzr_captured(['add', self.test_dir])
        self.run_bzr_captured(['mv', 'a', 'b'])
        self.run_bzr_captured(['mv', 'b', 'subdir'])
        self.run_bzr_captured(['mv', 'subdir/b', 'a'])
        self.run_bzr_captured(['mv', 'a', 'c', 'subdir'])
        self.run_bzr_captured(['mv', 'subdir/a', 'subdir/newa'])


    def test_main_version(self):
        """Check output from version command and master option is reasonable"""
        # output is intentionally passed through to stdout so that we
        # can see the version being tested
        output = self.runbzr('version', backtick=1)
        self.log('bzr version output:')
        self.log(output)
        self.assert_(output.startswith('bzr (bazaar-ng) '))
        self.assertNotEqual(output.index('Canonical'), -1)
        # make sure --version is consistent
        tmp_output = self.runbzr('--version', backtick=1)
        self.log('bzr --version output:')
        self.log(tmp_output)
        self.assertEquals(output, tmp_output)

    def example_branch(test):
        test.runbzr('init')
        file('hello', 'wt').write('foo')
        test.runbzr('add hello')
        test.runbzr('commit -m setup hello')
        file('goodbye', 'wt').write('baz')
        test.runbzr('add goodbye')
        test.runbzr('commit -m setup goodbye')

    def test_diff(self):
        self.example_branch()
        file('hello', 'wt').write('hello world!')
        self.runbzr('commit -m fixing hello')
        output = self.runbzr('diff -r 2..3', backtick=1)
        self.assert_('\n+hello world!' in output)
        output = self.runbzr('diff -r last:3..last:1', backtick=1)
        self.assert_('\n+baz' in output)

    def test_branch(self):
        """Branch from one branch to another."""
        os.mkdir('a')
        os.chdir('a')
        self.example_branch()
        os.chdir('..')
        self.runbzr('branch a b')
        self.runbzr('branch a c -r 1')

    def test_merge(self):
        from bzrlib.branch import Branch
        
        os.mkdir('a')
        os.chdir('a')
        self.example_branch()
        os.chdir('..')
        self.runbzr('branch a b')
        os.chdir('b')
        file('goodbye', 'wt').write('quux')
        self.runbzr(['commit',  '-m',  "more u's are always good"])

        os.chdir('../a')
        file('hello', 'wt').write('quuux')
        # We can't merge when there are in-tree changes
        self.runbzr('merge ../b', retcode=1)
        self.runbzr(['commit', '-m', "Like an epidemic of u's"])
        self.runbzr('merge ../b')
        self.check_file_contents('goodbye', 'quux')
        # Merging a branch pulls its revision into the tree
        a = Branch.open('.')
        b = Branch.open('../b')
        a.get_revision_xml(b.last_patch())
        self.log('pending merges: %s', a.pending_merges())
        #        assert a.pending_merges() == [b.last_patch()], "Assertion %s %s" \
        #        % (a.pending_merges(), b.last_patch())

    def test_pull(self):
        """Pull changes from one branch to another."""
        os.mkdir('a')
        os.chdir('a')

        self.example_branch()
        self.runbzr('pull', retcode=1)
        self.runbzr('missing', retcode=1)
        self.runbzr('missing .')
        self.runbzr('missing')
        self.runbzr('pull')
        self.runbzr('pull /', retcode=1)
        self.runbzr('pull')

        os.chdir('..')
        self.runbzr('branch a b')
        os.chdir('b')
        self.runbzr('pull')
        os.mkdir('subdir')
        self.runbzr('add subdir')
        self.runbzr('commit -m blah --unchanged')
        os.chdir('../a')
        a = Branch.open('.')
        b = Branch.open('../b')
        assert a.revision_history() == b.revision_history()[:-1]
        self.runbzr('pull ../b')
        assert a.revision_history() == b.revision_history()
        self.runbzr('commit -m blah2 --unchanged')
        os.chdir('../b')
        self.runbzr('commit -m blah3 --unchanged')
        self.runbzr('pull ../a', retcode=1)
        os.chdir('../a')
        self.runbzr('merge ../b')
        self.runbzr('commit -m blah4 --unchanged')
        os.chdir('../b/subdir')
        self.runbzr('pull ../../a')
        assert a.revision_history()[-1] == b.revision_history()[-1]
        
    def test_add_reports(self):
        """add command prints the names of added files."""
        b = Branch.initialize('.')
        self.build_tree(['top.txt', 'dir/', 'dir/sub.txt'])
        out = self.run_bzr_captured(['add'], retcode = 0)[0]
        # the ordering is not defined at the moment
        results = sorted(out.rstrip('\n').split('\n'))
        self.assertEquals(['added dir',
                           'added dir'+os.sep+'sub.txt',
                           'added top.txt',],
                          results)

    def test_unknown_command(self):
        """Handling of unknown command."""
        out, err = self.run_bzr_captured(['fluffy-badger'],
                                         retcode=1)
        self.assertEquals(out, '')
        err.index('unknown command')
        


def has_symlinks():
    if hasattr(os, 'symlink'):
        return True
    else:
        return False

def listdir_sorted(dir):
    L = os.listdir(dir)
    L.sort()
    return L


class OldTests(ExternalBase):
    """old tests moved from ./testbzr."""

    def test_bzr(self):
        from os import chdir, mkdir
        from os.path import exists

        runbzr = self.runbzr
        capture = self.capture
        progress = self.log

        progress("basic branch creation")
        mkdir('branch1')
        chdir('branch1')
        runbzr('init')

        self.assertEquals(capture('root').rstrip(),
                          os.path.join(self.test_dir, 'branch1'))

        progress("status of new file")

        f = file('test.txt', 'wt')
        f.write('hello world!\n')
        f.close()

        self.assertEquals(capture('unknowns'), 'test.txt\n')

        out = capture("status")
        assert out == 'unknown:\n  test.txt\n'

        out = capture("status --all")
        assert out == "unknown:\n  test.txt\n"

        out = capture("status test.txt --all")
        assert out == "unknown:\n  test.txt\n"

        f = file('test2.txt', 'wt')
        f.write('goodbye cruel world...\n')
        f.close()

        out = capture("status test.txt")
        assert out == "unknown:\n  test.txt\n"

        out = capture("status")
        assert out == ("unknown:\n"
                       "  test.txt\n"
                       "  test2.txt\n")

        os.unlink('test2.txt')

        progress("command aliases")
        out = capture("st --all")
        assert out == ("unknown:\n"
                       "  test.txt\n")

        out = capture("stat")
        assert out == ("unknown:\n"
                       "  test.txt\n")

        progress("command help")
        runbzr("help st")
        runbzr("help")
        runbzr("help commands")
        runbzr("help slartibartfast", 1)

        out = capture("help ci")
        out.index('aliases: ')

        progress("can't rename unversioned file")
        runbzr("rename test.txt new-test.txt", 1)

        progress("adding a file")

        runbzr("add test.txt")
        assert capture("unknowns") == ''
        assert capture("status --all") == ("added:\n"
                                                "  test.txt\n")

        progress("rename newly-added file")
        runbzr("rename test.txt hello.txt")
        assert os.path.exists("hello.txt")
        assert not os.path.exists("test.txt")

        assert capture("revno") == '0\n'

        progress("add first revision")
        runbzr(['commit', '-m', 'add first revision'])

        progress("more complex renames")
        os.mkdir("sub1")
        runbzr("rename hello.txt sub1", 1)
        runbzr("rename hello.txt sub1/hello.txt", 1)
        runbzr("move hello.txt sub1", 1)

        runbzr("add sub1")
        runbzr("rename sub1 sub2")
        runbzr("move hello.txt sub2")
        assert capture("relpath sub2/hello.txt") == os.path.join("sub2", "hello.txt\n")

        assert exists("sub2")
        assert exists("sub2/hello.txt")
        assert not exists("sub1")
        assert not exists("hello.txt")

        runbzr(['commit', '-m', 'commit with some things moved to subdirs'])

        mkdir("sub1")
        runbzr('add sub1')
        runbzr('move sub2/hello.txt sub1')
        assert not exists('sub2/hello.txt')
        assert exists('sub1/hello.txt')
        runbzr('move sub2 sub1')
        assert not exists('sub2')
        assert exists('sub1/sub2')

        runbzr(['commit', '-m', 'rename nested subdirectories'])

        chdir('sub1/sub2')
        self.assertEquals(capture('root')[:-1],
                          os.path.join(self.test_dir, 'branch1'))
        runbzr('move ../hello.txt .')
        assert exists('./hello.txt')
        self.assertEquals(capture('relpath hello.txt'),
                          os.path.join('sub1', 'sub2', 'hello.txt') + '\n')
        assert capture('relpath ../../sub1/sub2/hello.txt') == os.path.join('sub1', 'sub2', 'hello.txt\n')
        runbzr(['commit', '-m', 'move to parent directory'])
        chdir('..')
        assert capture('relpath sub2/hello.txt') == os.path.join('sub1', 'sub2', 'hello.txt\n')

        runbzr('move sub2/hello.txt .')
        assert exists('hello.txt')

        f = file('hello.txt', 'wt')
        f.write('some nice new content\n')
        f.close()

        f = file('msg.tmp', 'wt')
        f.write('this is my new commit\n')
        f.close()

        runbzr('commit -F msg.tmp')

        assert capture('revno') == '5\n'
        runbzr('export -r 5 export-5.tmp')
        runbzr('export export.tmp')

        runbzr('log')
        runbzr('log -v')
        runbzr('log -v --forward')
        runbzr('log -m', retcode=1)
        log_out = capture('log -m commit')
        assert "this is my new commit" in log_out
        assert "rename nested" not in log_out
        assert 'revision-id' not in log_out
        assert 'revision-id' in capture('log --show-ids -m commit')


        progress("file with spaces in name")
        mkdir('sub directory')
        file('sub directory/file with spaces ', 'wt').write('see how this works\n')
        runbzr('add .')
        runbzr('diff')
        runbzr('commit -m add-spaces')
        runbzr('check')

        runbzr('log')
        runbzr('log --forward')

        runbzr('info')

        if has_symlinks():
            progress("symlinks")
            mkdir('symlinks')
            chdir('symlinks')
            runbzr('init')
            os.symlink("NOWHERE1", "link1")
            runbzr('add link1')
            assert backtick('bzr unknowns') == ''
            runbzr(['commit', '-m', '1: added symlink link1'])
    
            mkdir('d1')
            runbzr('add d1')
            assert backtick('bzr unknowns') == ''
            os.symlink("NOWHERE2", "d1/link2")
            assert backtick('bzr unknowns') == 'd1/link2\n'
            # is d1/link2 found when adding d1
            runbzr('add d1')
            assert backtick('bzr unknowns') == ''
            os.symlink("NOWHERE3", "d1/link3")
            assert backtick('bzr unknowns') == 'd1/link3\n'
            runbzr(['commit', '-m', '2: added dir, symlink'])
    
            runbzr('rename d1 d2')
            runbzr('move d2/link2 .')
            runbzr('move link1 d2')
            assert os.readlink("./link2") == "NOWHERE2"
            assert os.readlink("d2/link1") == "NOWHERE1"
            runbzr('add d2/link3')
            runbzr('diff')
            runbzr(['commit', '-m', '3: rename of dir, move symlinks, add link3'])
    
            os.unlink("link2")
            os.symlink("TARGET 2", "link2")
            os.unlink("d2/link1")
            os.symlink("TARGET 1", "d2/link1")
            runbzr('diff')
            assert backtick("bzr relpath d2/link1") == "d2/link1\n"
            runbzr(['commit', '-m', '4: retarget of two links'])
    
            runbzr('remove d2/link1')
            assert backtick('bzr unknowns') == 'd2/link1\n'
            runbzr(['commit', '--unchanged', '-m', '5: remove d2/link1'])
            print ("commit --uchanged is needed to delete a file with no other"
                   " changes. this is a bug.")
    
            os.mkdir("d1")
            runbzr('add d1')
            runbzr('rename d2/link3 d1/link3new')
            assert backtick('bzr unknowns') == 'd2/link1\n'
            runbzr(['commit', '-m', '6: remove d2/link1, move/rename link3'])
            
            runbzr(['check'])
            
            runbzr(['export', '-r', '1', 'exp1.tmp'])
            chdir("exp1.tmp")
            assert listdir_sorted(".") == [ "link1" ]
            assert os.readlink("link1") == "NOWHERE1"
            chdir("..")
            
            runbzr(['export', '-r', '2', 'exp2.tmp'])
            chdir("exp2.tmp")
            assert listdir_sorted(".") == [ "d1", "link1" ]
            chdir("..")
            
            runbzr(['export', '-r', '3', 'exp3.tmp'])
            chdir("exp3.tmp")
            assert listdir_sorted(".") == [ "d2", "link2" ]
            assert listdir_sorted("d2") == [ "link1", "link3" ]
            assert os.readlink("d2/link1") == "NOWHERE1"
            assert os.readlink("link2")    == "NOWHERE2"
            chdir("..")
            
            runbzr(['export', '-r', '4', 'exp4.tmp'])
            chdir("exp4.tmp")
            assert listdir_sorted(".") == [ "d2", "link2" ]
            assert os.readlink("d2/link1") == "TARGET 1"
            assert os.readlink("link2")    == "TARGET 2"
            assert listdir_sorted("d2") == [ "link1", "link3" ]
            chdir("..")
            
            runbzr(['export', '-r', '5', 'exp5.tmp'])
            chdir("exp5.tmp")
            assert listdir_sorted(".") == [ "d2", "link2" ]
            assert os.path.islink("link2")
            assert listdir_sorted("d2")== [ "link3" ]
            chdir("..")
            
            runbzr(['export', '-r', '6', 'exp6.tmp'])
            chdir("exp6.tmp")
            assert listdir_sorted(".") == [ "d1", "d2", "link2" ]
            assert listdir_sorted("d1") == [ "link3new" ]
            assert listdir_sorted("d2") == []
            assert os.readlink("d1/link3new") == "NOWHERE3"
            chdir("..")
        else:
            progress("skipping symlink tests")
            <|MERGE_RESOLUTION|>--- conflicted
+++ resolved
@@ -26,14 +26,10 @@
 it's normally invoked.
 """
 
-<<<<<<< HEAD
-import os;
-import sys
-=======
 from cStringIO import StringIO
->>>>>>> 4365e416
 import os
 import sys
+import os
 
 from bzrlib.selftest import TestCaseInTempDir, BzrTestBase
 from bzrlib.branch import Branch
@@ -504,19 +500,19 @@
             runbzr('init')
             os.symlink("NOWHERE1", "link1")
             runbzr('add link1')
-            assert backtick('bzr unknowns') == ''
+            assert self.capture('unknowns') == ''
             runbzr(['commit', '-m', '1: added symlink link1'])
     
             mkdir('d1')
             runbzr('add d1')
-            assert backtick('bzr unknowns') == ''
+            assert self.capture('unknowns') == ''
             os.symlink("NOWHERE2", "d1/link2")
-            assert backtick('bzr unknowns') == 'd1/link2\n'
+            assert self.capture('unknowns') == 'd1/link2\n'
             # is d1/link2 found when adding d1
             runbzr('add d1')
-            assert backtick('bzr unknowns') == ''
+            assert self.capture('unknowns') == ''
             os.symlink("NOWHERE3", "d1/link3")
-            assert backtick('bzr unknowns') == 'd1/link3\n'
+            assert self.capture('unknowns') == 'd1/link3\n'
             runbzr(['commit', '-m', '2: added dir, symlink'])
     
             runbzr('rename d1 d2')
@@ -533,11 +529,11 @@
             os.unlink("d2/link1")
             os.symlink("TARGET 1", "d2/link1")
             runbzr('diff')
-            assert backtick("bzr relpath d2/link1") == "d2/link1\n"
+            assert self.capture("relpath d2/link1") == "d2/link1\n"
             runbzr(['commit', '-m', '4: retarget of two links'])
     
             runbzr('remove d2/link1')
-            assert backtick('bzr unknowns') == 'd2/link1\n'
+            assert self.capture('unknowns') == 'd2/link1\n'
             runbzr(['commit', '--unchanged', '-m', '5: remove d2/link1'])
             print ("commit --uchanged is needed to delete a file with no other"
                    " changes. this is a bug.")
@@ -545,7 +541,7 @@
             os.mkdir("d1")
             runbzr('add d1')
             runbzr('rename d2/link3 d1/link3new')
-            assert backtick('bzr unknowns') == 'd2/link1\n'
+            assert self.capture('unknowns') == 'd2/link1\n'
             runbzr(['commit', '-m', '6: remove d2/link1, move/rename link3'])
             
             runbzr(['check'])
