--- conflicted
+++ resolved
@@ -1318,11 +1318,4 @@
         branch.working_tree().commit('add file', rev_id='A')
         url = self.get_remote_url('branch/file')
         output = self.capture('log %s' % url)
-<<<<<<< HEAD
-        self.assertEqual(7, len(output.split('\n')))
-=======
-        self.assertEqual(8, len(output.split('\n')))
-        
-
-
->>>>>>> f499d957
+        self.assertEqual(8, len(output.split('\n')))