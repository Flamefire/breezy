--- conflicted
+++ resolved
@@ -195,15 +195,10 @@
     def test_merge(self):
         from bzrlib.branch import Branch
         import os
-<<<<<<< HEAD
-        os.mkdir('a')
-        os.chdir('a')
-=======
         
         os.mkdir('a')
         os.chdir('a')
 
->>>>>>> 29018c72
         self.example_branch()
         os.chdir('..')
         self.runbzr('branch a b')
@@ -222,11 +217,6 @@
         a = Branch('.')
         b = Branch('../b')
         a.get_revision_xml(b.last_patch())
-<<<<<<< HEAD
-        print "Pending: %s" % a.pending_merges()
-#        assert a.pending_merges() == [b.last_patch()], "Assertion %s %s" \
-#        % (a.pending_merges(), b.last_patch())
-=======
 
         self.log('pending merges: %s', a.pending_merges())
         #        assert a.pending_merges() == [b.last_patch()], "Assertion %s %s" \
@@ -253,7 +243,6 @@
                            'added top.txt',],
                           results)
 
->>>>>>> 29018c72
 
 class OldTests(ExternalBase):
     """old tests moved from ./testbzr."""
