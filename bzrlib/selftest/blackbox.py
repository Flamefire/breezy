# Copyright (C) 2005 by Canonical Ltd
# -*- coding: utf-8 -*-

# This program is free software; you can redistribute it and/or modify
# it under the terms of the GNU General Public License as published by
# the Free Software Foundation; either version 2 of the License, or
# (at your option) any later version.

# This program is distributed in the hope that it will be useful,
# but WITHOUT ANY WARRANTY; without even the implied warranty of
# MERCHANTABILITY or FITNESS FOR A PARTICULAR PURPOSE.  See the
# GNU General Public License for more details.

# You should have received a copy of the GNU General Public License
# along with this program; if not, write to the Free Software
# Foundation, Inc., 59 Temple Place, Suite 330, Boston, MA  02111-1307  USA


"""Black-box tests for bzr.

These check that it behaves properly when it's invoked through the regular
command-line interface.

This always reinvokes bzr through a new Python interpreter, which is a
bit inefficient but arguably tests in a way more representative of how
it's normally invoked.
"""

from cStringIO import StringIO
import sys
import os

from bzrlib.selftest import TestCaseInTempDir, BzrTestBase
from bzrlib.branch import Branch


class ExternalBase(TestCaseInTempDir):

    def runbzr(self, args, retcode=0, backtick=False):
        if isinstance(args, basestring):
            args = args.split()

        if backtick:
            return self.run_bzr_captured(args, retcode=retcode)[0]
        else:
            return self.run_bzr_captured(args, retcode=retcode)


class TestCommands(ExternalBase):

    def test_help_commands(self):
        self.runbzr('--help')
        self.runbzr('help')
        self.runbzr('help commands')
        self.runbzr('help help')
        self.runbzr('commit -h')

    def test_init_branch(self):
        self.runbzr(['init'])

    def test_whoami(self):
        # this should always identify something, if only "john@localhost"
        self.runbzr("whoami")
        self.runbzr("whoami --email")

        self.assertEquals(self.runbzr("whoami --email",
                                      backtick=True).count('@'), 1)
        
    def test_whoami_branch(self):
        """branch specific user identity works."""
        self.runbzr('init')
        f = file('.bzr/email', 'wt')
        f.write('Branch Identity <branch@identi.ty>')
        f.close()
        bzr_email = os.environ.get('BZREMAIL')
        if bzr_email is not None:
            del os.environ['BZREMAIL']
        whoami = self.runbzr("whoami",backtick=True)
        whoami_email = self.runbzr("whoami --email",backtick=True)
        self.assertTrue(whoami.startswith('Branch Identity <branch@identi.ty>'))
        self.assertTrue(whoami_email.startswith('branch@identi.ty'))
        # Verify that the environment variable overrides the value 
        # in the file
        os.environ['BZREMAIL'] = 'Different ID <other@environ.ment>'
        whoami = self.runbzr("whoami",backtick=True)
        whoami_email = self.runbzr("whoami --email",backtick=True)
        self.assertTrue(whoami.startswith('Different ID <other@environ.ment>'))
        self.assertTrue(whoami_email.startswith('other@environ.ment'))
        if bzr_email is not None:
            os.environ['BZREMAIL'] = bzr_email

    def test_invalid_commands(self):
        self.runbzr("pants", retcode=1)
        self.runbzr("--pants off", retcode=1)
        self.runbzr("diff --message foo", retcode=1)

    def test_empty_commit(self):
        self.runbzr("init")
        self.build_tree(['hello.txt'])
        self.runbzr("commit -m empty", retcode=1)
        self.runbzr("add hello.txt")
        self.runbzr("commit -m added")

    def test_ignore_patterns(self):
        from bzrlib.branch import Branch
        
        b = Branch.initialize('.')
        self.assertEquals(list(b.unknowns()), [])

        file('foo.tmp', 'wt').write('tmp files are ignored')
        self.assertEquals(list(b.unknowns()), [])
        assert self.capture('unknowns') == ''

        file('foo.c', 'wt').write('int main() {}')
        self.assertEquals(list(b.unknowns()), ['foo.c'])
        assert self.capture('unknowns') == 'foo.c\n'

        self.runbzr(['add', 'foo.c'])
        assert self.capture('unknowns') == ''

        # 'ignore' works when creating the .bzignore file
        file('foo.blah', 'wt').write('blah')
        self.assertEquals(list(b.unknowns()), ['foo.blah'])
        self.runbzr('ignore *.blah')
        self.assertEquals(list(b.unknowns()), [])
        assert file('.bzrignore', 'rb').read() == '*.blah\n'

        # 'ignore' works when then .bzrignore file already exists
        file('garh', 'wt').write('garh')
        self.assertEquals(list(b.unknowns()), ['garh'])
        assert self.capture('unknowns') == 'garh\n'
        self.runbzr('ignore garh')
        self.assertEquals(list(b.unknowns()), [])
        assert file('.bzrignore', 'rb').read() == '*.blah\ngarh\n'

    def test_revert(self):
        self.runbzr('init')

        file('hello', 'wt').write('foo')
        self.runbzr('add hello')
        self.runbzr('commit -m setup hello')

        file('goodbye', 'wt').write('baz')
        self.runbzr('add goodbye')
        self.runbzr('commit -m setup goodbye')
        
        file('hello', 'wt').write('bar')
        file('goodbye', 'wt').write('qux')
        self.runbzr('revert hello')
        self.check_file_contents('hello', 'foo')
        self.check_file_contents('goodbye', 'qux')
        self.runbzr('revert')
        self.check_file_contents('goodbye', 'baz')

        os.mkdir('revertdir')
        self.runbzr('add revertdir')
        self.runbzr('commit -m f')
        os.rmdir('revertdir')
        self.runbzr('revert')

        file('hello', 'wt').write('xyz')
        self.runbzr('commit -m xyz hello')
        self.runbzr('revert -r 1 hello')
        self.check_file_contents('hello', 'foo')
        self.runbzr('revert hello')
        self.check_file_contents('hello', 'xyz')
        os.chdir('revertdir')
        self.runbzr('revert')
        os.chdir('..')


    def test_mv_modes(self):
        """Test two modes of operation for mv"""
        from bzrlib.branch import Branch
        b = Branch.initialize('.')
        self.build_tree(['a', 'c', 'subdir/'])
        self.run_bzr_captured(['add', self.test_dir])
        self.run_bzr_captured(['mv', 'a', 'b'])
        self.run_bzr_captured(['mv', 'b', 'subdir'])
        self.run_bzr_captured(['mv', 'subdir/b', 'a'])
        self.run_bzr_captured(['mv', 'a', 'c', 'subdir'])
        self.run_bzr_captured(['mv', 'subdir/a', 'subdir/newa'])


    def test_main_version(self):
        """Check output from version command and master option is reasonable"""
        # output is intentionally passed through to stdout so that we
        # can see the version being tested
        output = self.runbzr('version', backtick=1)
        self.log('bzr version output:')
        self.log(output)
        self.assert_(output.startswith('bzr (bazaar-ng) '))
        self.assertNotEqual(output.index('Canonical'), -1)
        # make sure --version is consistent
        tmp_output = self.runbzr('--version', backtick=1)
        self.log('bzr --version output:')
        self.log(tmp_output)
        self.assertEquals(output, tmp_output)

    def example_branch(test):
        test.runbzr('init')
        file('hello', 'wt').write('foo')
        test.runbzr('add hello')
        test.runbzr('commit -m setup hello')
        file('goodbye', 'wt').write('baz')
        test.runbzr('add goodbye')
        test.runbzr('commit -m setup goodbye')

    def test_diff(self):
        self.example_branch()
        file('hello', 'wt').write('hello world!')
        self.runbzr('commit -m fixing hello')
        output = self.runbzr('diff -r 2..3', backtick=1)
        self.assert_('\n+hello world!' in output)
        output = self.runbzr('diff -r last:3..last:1', backtick=1)
        self.assert_('\n+baz' in output)

<<<<<<< HEAD
=======
    def test_diff(self):
        self.example_branch()
        file('hello', 'wt').write('hello world!')
        self.runbzr('commit -m fixing hello')
        output = self.runbzr('diff -r 2..3', backtick=1)
        self.assert_('\n+hello world!' in output)
        output = self.runbzr('diff -r last:3..last:1', backtick=1)
        self.assert_('\n+baz' in output)

    def test_branch(self):
        """Branch from one branch to another."""
        os.mkdir('a')
        os.chdir('a')
        self.example_branch()
        os.chdir('..')
        self.runbzr('branch a b')
        self.runbzr('branch a c -r 1')

>>>>>>> 87f0237d
    def test_merge(self):
        from bzrlib.branch import Branch
        
        os.mkdir('a')
        os.chdir('a')
        self.example_branch()
        os.chdir('..')
        self.runbzr('branch a b')
        os.chdir('b')
        file('goodbye', 'wt').write('quux')
        self.runbzr(['commit',  '-m',  "more u's are always good"])

        os.chdir('../a')
        file('hello', 'wt').write('quuux')
        # We can't merge when there are in-tree changes
        self.runbzr('merge ../b', retcode=1)
        self.runbzr(['commit', '-m', "Like an epidemic of u's"])
        self.runbzr('merge ../b')
        self.check_file_contents('goodbye', 'quux')
        # Merging a branch pulls its revision into the tree
        a = Branch.open('.')
        b = Branch.open('../b')
        a.get_revision_xml(b.last_patch())
        self.log('pending merges: %s', a.pending_merges())
        #        assert a.pending_merges() == [b.last_patch()], "Assertion %s %s" \
        #        % (a.pending_merges(), b.last_patch())

    def test_pull(self):
        """Pull changes from one branch to another."""
        os.mkdir('a')
        os.chdir('a')

        self.example_branch()
        self.runbzr('pull', retcode=1)
        self.runbzr('missing', retcode=1)
        self.runbzr('missing .')
        self.runbzr('missing')
        self.runbzr('pull')
        self.runbzr('pull /', retcode=1)
        self.runbzr('pull')

        os.chdir('..')
        self.runbzr('branch a b')
        os.chdir('b')
        self.runbzr('pull')
        os.mkdir('subdir')
        self.runbzr('add subdir')
        self.runbzr('commit -m blah --unchanged')
        os.chdir('../a')
        a = Branch.open('.')
        b = Branch.open('../b')
        assert a.revision_history() == b.revision_history()[:-1]
        self.runbzr('pull ../b')
        assert a.revision_history() == b.revision_history()
        self.runbzr('commit -m blah2 --unchanged')
        os.chdir('../b')
        self.runbzr('commit -m blah3 --unchanged')
        self.runbzr('pull ../a', retcode=1)
        os.chdir('../a')
        self.runbzr('merge ../b')
        self.runbzr('commit -m blah4 --unchanged')
        os.chdir('../b/subdir')
        self.runbzr('pull ../../a')
        assert a.revision_history()[-1] == b.revision_history()[-1]
        
    def test_add_reports(self):
        """add command prints the names of added files."""
        b = Branch.initialize('.')
        self.build_tree(['top.txt', 'dir/', 'dir/sub.txt'])
        out = self.run_bzr_captured(['add'], retcode = 0)[0]
        # the ordering is not defined at the moment
        results = sorted(out.rstrip('\n').split('\n'))
        self.assertEquals(['added dir',
                           'added dir/sub.txt',
                           'added top.txt',],
                          results)

    def test_unknown_command(self):
        """Handling of unknown command."""
        out, err = self.run_bzr_captured(['fluffy-badger'],
                                         retcode=1)
        self.assertEquals(out, '')
        err.index('unknown command')
        


class OldTests(ExternalBase):
    """old tests moved from ./testbzr."""

    def test_bzr(self):
        from os import chdir, mkdir
        from os.path import exists

        runbzr = self.runbzr
        capture = self.capture
        progress = self.log

        progress("basic branch creation")
        mkdir('branch1')
        chdir('branch1')
        runbzr('init')

        self.assertEquals(capture('root').rstrip(),
                          os.path.join(self.test_dir, 'branch1'))

        progress("status of new file")

        f = file('test.txt', 'wt')
        f.write('hello world!\n')
        f.close()

        self.assertEquals(capture('unknowns'), 'test.txt\n')

        out = capture("status")
        assert out == 'unknown:\n  test.txt\n'

        out = capture("status --all")
        assert out == "unknown:\n  test.txt\n"

        out = capture("status test.txt --all")
        assert out == "unknown:\n  test.txt\n"

        f = file('test2.txt', 'wt')
        f.write('goodbye cruel world...\n')
        f.close()

        out = capture("status test.txt")
        assert out == "unknown:\n  test.txt\n"

        out = capture("status")
        assert out == ("unknown:\n"
                       "  test.txt\n"
                       "  test2.txt\n")

        os.unlink('test2.txt')

        progress("command aliases")
        out = capture("st --all")
        assert out == ("unknown:\n"
                       "  test.txt\n")

        out = capture("stat")
        assert out == ("unknown:\n"
                       "  test.txt\n")

        progress("command help")
        runbzr("help st")
        runbzr("help")
        runbzr("help commands")
        runbzr("help slartibartfast", 1)

        out = capture("help ci")
        out.index('aliases: ')

        progress("can't rename unversioned file")
        runbzr("rename test.txt new-test.txt", 1)

        progress("adding a file")

        runbzr("add test.txt")
        assert capture("unknowns") == ''
        assert capture("status --all") == ("added:\n"
                                                "  test.txt\n")

        progress("rename newly-added file")
        runbzr("rename test.txt hello.txt")
        assert os.path.exists("hello.txt")
        assert not os.path.exists("test.txt")

        assert capture("revno") == '0\n'

        progress("add first revision")
        runbzr(['commit', '-m', 'add first revision'])

        progress("more complex renames")
        os.mkdir("sub1")
        runbzr("rename hello.txt sub1", 1)
        runbzr("rename hello.txt sub1/hello.txt", 1)
        runbzr("move hello.txt sub1", 1)

        runbzr("add sub1")
        runbzr("rename sub1 sub2")
        runbzr("move hello.txt sub2")
        assert capture("relpath sub2/hello.txt") == os.path.join("sub2", "hello.txt\n")

        assert exists("sub2")
        assert exists("sub2/hello.txt")
        assert not exists("sub1")
        assert not exists("hello.txt")

        runbzr(['commit', '-m', 'commit with some things moved to subdirs'])

        mkdir("sub1")
        runbzr('add sub1')
        runbzr('move sub2/hello.txt sub1')
        assert not exists('sub2/hello.txt')
        assert exists('sub1/hello.txt')
        runbzr('move sub2 sub1')
        assert not exists('sub2')
        assert exists('sub1/sub2')

        runbzr(['commit', '-m', 'rename nested subdirectories'])

        chdir('sub1/sub2')
        self.assertEquals(capture('root')[:-1],
                          os.path.join(self.test_dir, 'branch1'))
        runbzr('move ../hello.txt .')
        assert exists('./hello.txt')
        self.assertEquals(capture('relpath hello.txt'),
                          os.path.join('sub1', 'sub2', 'hello.txt') + '\n')
        assert capture('relpath ../../sub1/sub2/hello.txt') == os.path.join('sub1', 'sub2', 'hello.txt\n')
        runbzr(['commit', '-m', 'move to parent directory'])
        chdir('..')
        assert capture('relpath sub2/hello.txt') == os.path.join('sub1', 'sub2', 'hello.txt\n')

        runbzr('move sub2/hello.txt .')
        assert exists('hello.txt')

        f = file('hello.txt', 'wt')
        f.write('some nice new content\n')
        f.close()

        f = file('msg.tmp', 'wt')
        f.write('this is my new commit\n')
        f.close()

        runbzr('commit -F msg.tmp')

        assert capture('revno') == '5\n'
        runbzr('export -r 5 export-5.tmp')
        runbzr('export export.tmp')

        runbzr('log')
        runbzr('log -v')
        runbzr('log -v --forward')
        runbzr('log -m', retcode=1)
        log_out = capture('log -m commit')
        assert "this is my new commit" in log_out
        assert "rename nested" not in log_out
        assert 'revision-id' not in log_out
        assert 'revision-id' in capture('log --show-ids -m commit')


        progress("file with spaces in name")
        mkdir('sub directory')
        file('sub directory/file with spaces ', 'wt').write('see how this works\n')
        runbzr('add .')
        runbzr('diff')
        runbzr('commit -m add-spaces')
        runbzr('check')

        runbzr('log')
        runbzr('log --forward')

        runbzr('info')
<|MERGE_RESOLUTION|>--- conflicted
+++ resolved
@@ -215,17 +215,6 @@
         output = self.runbzr('diff -r last:3..last:1', backtick=1)
         self.assert_('\n+baz' in output)
 
-<<<<<<< HEAD
-=======
-    def test_diff(self):
-        self.example_branch()
-        file('hello', 'wt').write('hello world!')
-        self.runbzr('commit -m fixing hello')
-        output = self.runbzr('diff -r 2..3', backtick=1)
-        self.assert_('\n+hello world!' in output)
-        output = self.runbzr('diff -r last:3..last:1', backtick=1)
-        self.assert_('\n+baz' in output)
-
     def test_branch(self):
         """Branch from one branch to another."""
         os.mkdir('a')
@@ -235,7 +224,6 @@
         self.runbzr('branch a b')
         self.runbzr('branch a c -r 1')
 
->>>>>>> 87f0237d
     def test_merge(self):
         from bzrlib.branch import Branch
         
