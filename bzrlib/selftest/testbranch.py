# (C) 2005 Canonical Ltd

# This program is free software; you can redistribute it and/or modify
# it under the terms of the GNU General Public License as published by
# the Free Software Foundation; either version 2 of the License, or
# (at your option) any later version.

# This program is distributed in the hope that it will be useful,
# but WITHOUT ANY WARRANTY; without even the implied warranty of
# MERCHANTABILITY or FITNESS FOR A PARTICULAR PURPOSE.  See the
# GNU General Public License for more details.

# You should have received a copy of the GNU General Public License
# along with this program; if not, write to the Free Software
# Foundation, Inc., 59 Temple Place, Suite 330, Boston, MA  02111-1307  USA

<<<<<<< HEAD

import os

from bzrlib.selftest import TestCaseInTempDir
from bzrlib.branch import Branch
from bzrlib.trace import mutter
=======
import os
from bzrlib.selftest import TestCaseInTempDir
from bzrlib.branch import Branch, copy_stores, copy_branch
from bzrlib.commit import commit
from bzrlib.errors import NoSuchRevision, UnlistableBranch
>>>>>>> 6a662e8c

class TestBranch(TestCaseInTempDir):

    def test_append_revisions(self):
        """Test appending more than one revision"""
        br = Branch.initialize(".")
        br.append_revision("rev1")
        self.assertEquals(br.revision_history(), ["rev1",])
        br.append_revision("rev2", "rev3")
        self.assertEquals(br.revision_history(), ["rev1", "rev2", "rev3"])

    def test_copy_stores(self):
        """Copy the stores from one branch to another"""
        os.mkdir('a')
        br_a = Branch.initialize("a")
        file('a/b', 'wb').write('b')
        br_a.add('b')
        commit(br_a, "silly commit")

<<<<<<< HEAD

class TestFetch(TestCaseInTempDir):
    def test_fetch_revisions(self):
        """Test fetch-revision operation."""
        from bzrlib.fetch import Fetcher
        os.mkdir('b1')
        os.mkdir('b2')
        b1 = Branch.initialize('b1')
        b2 = Branch.initialize('b2')
        file(os.sep.join(['b1', 'foo']), 'w').write('hello')
        b1.add(['foo'], ['foo-id'])
        b1.commit('lala!', rev_id='revision-1', allow_pointless=False)

        mutter('start fetch')
        f = Fetcher(from_branch=b1, to_branch=b2)
        eq = self.assertEquals
        eq(f.count_copied, 1)
        eq(f.last_revision, 'revision-1')

        rev = b2.get_revision('revision-1')
        tree = b2.revision_tree('revision-1')
        eq(tree.get_file_text('foo-id'), 'hello')


=======
        os.mkdir('b')
        br_b = Branch.initialize("b")
        self.assertRaises(NoSuchRevision, br_b.get_revision, 
                          br_a.revision_history()[0])
        copy_stores(br_a, br_b)
        rev = br_b.get_revision(br_a.revision_history()[0])
        tree = br_b.revision_tree(br_a.revision_history()[0])
        for file_id in tree:
            if tree.inventory[file_id].kind == "file":
                tree.get_file(file_id).read()
        return br_a, br_b

    def test_copy_branch(self):
        """Copy the stores from one branch to another"""
        br_a, br_b = self.test_copy_stores()
        commit(br_b, "silly commit")
        os.mkdir('c')
        br_c = copy_branch(br_a, 'c', basis_branch=br_b)
        self.assertEqual(br_a.revision_history(), br_c.revision_history())
        assert br_b.last_patch() not in br_c.revision_history()
        br_c.get_revision(br_b.last_patch())
>>>>>>> 6a662e8c
# TODO: rewrite this as a regular unittest, without relying on the displayed output        
#         >>> from bzrlib.commit import commit
#         >>> bzrlib.trace.silent = True
#         >>> br1 = ScratchBranch(files=['foo', 'bar'])
#         >>> br1.add('foo')
#         >>> br1.add('bar')
#         >>> commit(br1, "lala!", rev_id="REVISION-ID-1", verbose=False)
#         >>> br2 = ScratchBranch()
#         >>> br2.update_revisions(br1)
#         Added 2 texts.
#         Added 1 inventories.
#         Added 1 revisions.
#         >>> br2.revision_history()
#         [u'REVISION-ID-1']
#         >>> br2.update_revisions(br1)
#         Added 0 revisions.
#         >>> br1.text_store.total_size() == br2.text_store.total_size()
#         True<|MERGE_RESOLUTION|>--- conflicted
+++ resolved
@@ -14,20 +14,12 @@
 # along with this program; if not, write to the Free Software
 # Foundation, Inc., 59 Temple Place, Suite 330, Boston, MA  02111-1307  USA
 
-<<<<<<< HEAD
-
 import os
-
-from bzrlib.selftest import TestCaseInTempDir
-from bzrlib.branch import Branch
-from bzrlib.trace import mutter
-=======
-import os
-from bzrlib.selftest import TestCaseInTempDir
-from bzrlib.branch import Branch, copy_stores, copy_branch
+from bzrlib.branch import Branch, copy_branch
 from bzrlib.commit import commit
 from bzrlib.errors import NoSuchRevision, UnlistableBranch
->>>>>>> 6a662e8c
+from bzrlib.selftest import TestCaseInTempDir
+from bzrlib.trace import mutter
 
 class TestBranch(TestCaseInTempDir):
 
@@ -39,17 +31,9 @@
         br.append_revision("rev2", "rev3")
         self.assertEquals(br.revision_history(), ["rev1", "rev2", "rev3"])
 
-    def test_copy_stores(self):
-        """Copy the stores from one branch to another"""
-        os.mkdir('a')
-        br_a = Branch.initialize("a")
-        file('a/b', 'wb').write('b')
-        br_a.add('b')
-        commit(br_a, "silly commit")
-
-<<<<<<< HEAD
 
 class TestFetch(TestCaseInTempDir):
+
     def test_fetch_revisions(self):
         """Test fetch-revision operation."""
         from bzrlib.fetch import Fetcher
@@ -71,13 +55,19 @@
         tree = b2.revision_tree('revision-1')
         eq(tree.get_file_text('foo-id'), 'hello')
 
+    def test_push_stores(self):
+        """Copy the stores from one branch to another"""
+        os.mkdir('a')
+        br_a = Branch.initialize("a")
+        file('a/b', 'wb').write('b')
+        br_a.add('b')
+        commit(br_a, "silly commit")
 
-=======
         os.mkdir('b')
         br_b = Branch.initialize("b")
         self.assertRaises(NoSuchRevision, br_b.get_revision, 
                           br_a.revision_history()[0])
-        copy_stores(br_a, br_b)
+        br_a.push_stores(br_b)
         rev = br_b.get_revision(br_a.revision_history()[0])
         tree = br_b.revision_tree(br_a.revision_history()[0])
         for file_id in tree:
@@ -87,14 +77,13 @@
 
     def test_copy_branch(self):
         """Copy the stores from one branch to another"""
-        br_a, br_b = self.test_copy_stores()
+        br_a, br_b = self.test_push_stores()
         commit(br_b, "silly commit")
         os.mkdir('c')
         br_c = copy_branch(br_a, 'c', basis_branch=br_b)
         self.assertEqual(br_a.revision_history(), br_c.revision_history())
-        assert br_b.last_patch() not in br_c.revision_history()
-        br_c.get_revision(br_b.last_patch())
->>>>>>> 6a662e8c
+        assert br_b.last_revision() not in br_c.revision_history()
+        br_c.get_revision(br_b.last_revision())
 # TODO: rewrite this as a regular unittest, without relying on the displayed output        
 #         >>> from bzrlib.commit import commit
 #         >>> bzrlib.trace.silent = True
