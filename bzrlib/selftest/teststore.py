--- conflicted
+++ resolved
@@ -16,28 +16,19 @@
 
 """Test Store implementation
 """
-from StringIO import StringIO
+from cStringIO import StringIO
 import os
 
-<<<<<<< HEAD
-from bzrlib.store import copy_all, ImmutableStore, RemoteStore
-from bzrlib.selftest import TestCase, TestCaseInTempDir
-=======
 from bzrlib.store import copy_all
 from bzrlib.transport.local import LocalTransport
 from bzrlib.transport import NoSuchFile
 from bzrlib.store.compressed_text import CompressedTextStore
 from bzrlib.store.text import TextStore
-from bzrlib.selftest import TestCaseInTempDir
->>>>>>> 4c89adcd
+from bzrlib.selftest import TestCase, TestCaseInTempDir
 from bzrlib.errors import BzrError, UnlistableStore
 import bzrlib.store
 
 
-<<<<<<< HEAD
-class TestStore(TestCaseInTempDir):
-
-=======
 def fill_store(store):
     store.add(StringIO('hello'), 'a')
     store.add(StringIO('other'), 'b')
@@ -102,15 +93,19 @@
     check_equals(tester, store, ['b', 'd', 'c'], ['other', None, 'something'],
             permit_failure=True)
 
+
 def get_compressed_store(path='.'):
     t = LocalTransport(path)
     return CompressedTextStore(t)
 
+
 def get_text_store(path='.'):
     t = LocalTransport(path)
     return TextStore(t)
 
+
 class TestCompressedTextStore(TestCaseInTempDir):
+
     def test_multiple_add(self):
         """Multiple add with same ID should raise a BzrError"""
         store = get_compressed_store()
@@ -125,40 +120,8 @@
         test_ignore_get(self, store)
 
 
-    def test_copy_all(self):
-        """Test copying"""
-        os.mkdir('a')
-        store_a = get_text_store('a')
-        store_a.add('foo', '1')
-        os.mkdir('b')
-        store_b = get_text_store('b')
-        copy_all(store_a, store_b)
-        self.assertEqual(store_a['1'].read(), 'foo')
-        self.assertEqual(store_b['1'].read(), 'foo')
-        # TODO: Switch the exception form UnlistableStore to
-        #       or make Stores throw UnlistableStore if their
-        #       Transport doesn't support listing
-        # store_c = RemoteStore('http://example.com/')
-        # self.assertRaises(UnlistableStore, copy_all, store_c, store_b)
-
-class TestTextStore(TestCaseInTempDir):
->>>>>>> 4c89adcd
-    def test_multiple_add(self):
-        """Multiple add with same ID should raise a BzrError"""
-        store = get_text_store()
-        test_multiple_add(self, store)
-
-    def test_get(self):
-        store = get_text_store()
-        test_get(self, store)
-
-    def test_ignore_get(self):
-        store = get_text_store()
-        test_ignore_get(self, store)
-
-
     def test_total_size(self):
-        store = ImmutableStore('.')
+        store = get_compressed_store('.')
         store.add(StringIO('goodbye'), '123123')
         store.add(StringIO('goodbye2'), '123123.dsc')
         # these get gzipped - content should be stable
@@ -174,10 +137,6 @@
         copy_all(store_a, store_b)
         self.assertEqual(store_a['1'].read(), 'foo')
         self.assertEqual(store_b['1'].read(), 'foo')
-<<<<<<< HEAD
-        store_c = RemoteStore('http://example.com/')
-        self.assertRaises(UnlistableStore, copy_all, store_c, store_b)
-
 
 class TestMemoryStore(TestCase):
     
@@ -211,10 +170,39 @@
         store.add(StringIO('goodbye'), '123123')
         store.add(StringIO('goodbye2'), '123123.dsc')
         self.assertEqual(store.total_size(), (2, 15))
-=======
         # TODO: Switch the exception form UnlistableStore to
         #       or make Stores throw UnlistableStore if their
         #       Transport doesn't support listing
         # store_c = RemoteStore('http://example.com/')
         # self.assertRaises(UnlistableStore, copy_all, store_c, store_b)
->>>>>>> 4c89adcd
+
+class TestTextStore(TestCaseInTempDir):
+    def test_multiple_add(self):
+        """Multiple add with same ID should raise a BzrError"""
+        store = get_text_store()
+        test_multiple_add(self, store)
+
+    def test_get(self):
+        store = get_text_store()
+        test_get(self, store)
+
+    def test_ignore_get(self):
+        store = get_text_store()
+        test_ignore_get(self, store)
+
+
+    def test_copy_all(self):
+        """Test copying"""
+        os.mkdir('a')
+        store_a = get_text_store('a')
+        store_a.add('foo', '1')
+        os.mkdir('b')
+        store_b = get_text_store('b')
+        copy_all(store_a, store_b)
+        self.assertEqual(store_a['1'].read(), 'foo')
+        self.assertEqual(store_b['1'].read(), 'foo')
+        # TODO: Switch the exception form UnlistableStore to
+        #       or make Stores throw UnlistableStore if their
+        #       Transport doesn't support listing
+        # store_c = RemoteStore('http://example.com/')
+        # self.assertRaises(UnlistableStore, copy_all, store_c, store_b)