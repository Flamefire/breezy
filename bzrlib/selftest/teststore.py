# Copyright (C) 2005 by Canonical Development Ltd

# This program is free software; you can redistribute it and/or modify
# it under the terms of the GNU General Public License as published by
# the Free Software Foundation; either version 2 of the License, or
# (at your option) any later version.

# This program is distributed in the hope that it will be useful,
# but WITHOUT ANY WARRANTY; without even the implied warranty of
# MERCHANTABILITY or FITNESS FOR A PARTICULAR PURPOSE.  See the
# GNU General Public License for more details.

# You should have received a copy of the GNU General Public License
# along with this program; if not, write to the Free Software
# Foundation, Inc., 59 Temple Place, Suite 330, Boston, MA  02111-1307  USA

"""Test Store implementation
"""
<<<<<<< HEAD

=======
from bzrlib.transport.local import LocalTransport
from bzrlib.transport import NoSuchFile
from bzrlib.store.compressed_text import CompressedTextStore
from bzrlib.selftest import TestCaseInTempDir
>>>>>>> 24b7ae68
from StringIO import StringIO
import os

from bzrlib.remotebranch import RemoteStore
from bzrlib.store import ImmutableStore, copy_all
from bzrlib.selftest import TestCaseInTempDir
from bzrlib.errors import BzrError, UnlistableStore


def fill_store(store):
    store.add(StringIO('hello'), 'a')
    store.add(StringIO('other'), 'b')
    store.add(StringIO('something'), 'c')
    store.add(StringIO('goodbye'), '123123')

def check_equals(tester, store, files, values, permit_failure=False):
    files = store.get(files, permit_failure=permit_failure)
    count = 0
    for f, v in zip(files, values):
        count += 1
        if v is None:
            tester.assert_(f is None)
        else:
            tester.assertEquals(f.read(), v)
    tester.assertEquals(count, len(values))
    # We need to check to make sure there are no more
    # files to be returned, I'm using a cheezy way
    # Convert to a list, and there shouldn't be any left
    tester.assertEquals(len(list(files)), 0)

def test_multiple_add(tester, store):
    fill_store(store)
    tester.assertRaises(BzrError, store.add, StringIO('goodbye'), '123123')

def test_get(tester, store):
    fill_store(store)

    check_equals(tester, store, ['a'], ['hello'])
    check_equals(tester, store, ['b', 'c'], ['other', 'something'])

    # Make sure that requesting a non-existing file fails
    tester.assertRaises(NoSuchFile, check_equals, tester, store,
            ['d'], [None])
    tester.assertRaises(NoSuchFile, check_equals, tester, store,
            ['a', 'd'], ['hello', None])
    tester.assertRaises(NoSuchFile, check_equals, tester, store,
            ['d', 'a'], [None, 'hello'])
    tester.assertRaises(NoSuchFile, check_equals, tester, store,
            ['d', 'd', 'd'], [None, None, None])
    tester.assertRaises(NoSuchFile, check_equals, tester, store,
            ['a', 'd', 'b'], ['hello', None, 'other'])

def test_ignore_get(tester, store):
    fill_store(store)

    files = store.get(['d'], permit_failure=True)
    files = list(files)
    tester.assertEquals(len(files), 1)
    tester.assert_(files[0] is None)

    check_equals(tester, store, ['a', 'd'], ['hello', None],
            permit_failure=True)
    check_equals(tester, store, ['d', 'a'], [None, 'hello'],
            permit_failure=True)
    check_equals(tester, store, ['d', 'd'], [None, None],
            permit_failure=True)
    check_equals(tester, store, ['a', 'd', 'b'], ['hello', None, 'other'],
            permit_failure=True)
    check_equals(tester, store, ['a', 'd', 'b'], ['hello', None, 'other'],
            permit_failure=True)
    check_equals(tester, store, ['b', 'd', 'c'], ['other', None, 'something'],
            permit_failure=True)

def get_compressed_store():
    t = LocalTransport('.')
    return CompressedTextStore(t)

class TestCompressedTextStore(TestCaseInTempDir):
    def test_multiple_add(self):
        """Multiple add with same ID should raise a BzrError"""
        store = get_compressed_store()
        test_multiple_add(self, store)

    def test_get(self):
        store = get_compressed_store()
        test_get(self, store)

    def test_ignore_get(self):
        store = get_compressed_store()
        test_ignore_get(self, store)


<<<<<<< HEAD
    def test_copy_all(self):
        """Test copying"""
        os.mkdir('a')
        store_a = ImmutableStore('a')
        store_a.add('foo', '1')
        os.mkdir('b')
        store_b = ImmutableStore('b')
        copy_all(store_a, store_b)
        self.assertEqual(store_a['1'].read(), 'foo')
        self.assertEqual(store_b['1'].read(), 'foo')
        store_c = RemoteStore('http://example.com/')
        self.assertRaises(UnlistableStore, copy_all, store_c, store_b)
=======
TEST_CLASSES = [
    TestCompressedTextStore,
    ]
>>>>>>> 24b7ae68
<|MERGE_RESOLUTION|>--- conflicted
+++ resolved
@@ -16,19 +16,13 @@
 
 """Test Store implementation
 """
-<<<<<<< HEAD
+from StringIO import StringIO
+import os
 
-=======
+from bzrlib.store import copy_all
 from bzrlib.transport.local import LocalTransport
 from bzrlib.transport import NoSuchFile
 from bzrlib.store.compressed_text import CompressedTextStore
-from bzrlib.selftest import TestCaseInTempDir
->>>>>>> 24b7ae68
-from StringIO import StringIO
-import os
-
-from bzrlib.remotebranch import RemoteStore
-from bzrlib.store import ImmutableStore, copy_all
 from bzrlib.selftest import TestCaseInTempDir
 from bzrlib.errors import BzrError, UnlistableStore
 
@@ -116,21 +110,18 @@
         test_ignore_get(self, store)
 
 
-<<<<<<< HEAD
     def test_copy_all(self):
         """Test copying"""
         os.mkdir('a')
-        store_a = ImmutableStore('a')
+        store_a = CompressedTextStore('a')
         store_a.add('foo', '1')
         os.mkdir('b')
-        store_b = ImmutableStore('b')
+        store_b = CompressedTextStore('b')
         copy_all(store_a, store_b)
         self.assertEqual(store_a['1'].read(), 'foo')
         self.assertEqual(store_b['1'].read(), 'foo')
-        store_c = RemoteStore('http://example.com/')
-        self.assertRaises(UnlistableStore, copy_all, store_c, store_b)
-=======
-TEST_CLASSES = [
-    TestCompressedTextStore,
-    ]
->>>>>>> 24b7ae68
+        # TODO: Switch the exception form UnlistableStore to
+        #       or make Stores throw UnlistableStore if their
+        #       Transport doesn't support listing
+        # store_c = RemoteStore('http://example.com/')
+        # self.assertRaises(UnlistableStore, copy_all, store_c, store_b)
