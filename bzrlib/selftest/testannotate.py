# Copyright (C) 2005 by Canonical Ltd
# -*- coding: utf-8 -*-

# This program is free software; you can redistribute it and/or modify
# it under the terms of the GNU General Public License as published by
# the Free Software Foundation; either version 2 of the License, or
# (at your option) any later version.

# This program is distributed in the hope that it will be useful,
# but WITHOUT ANY WARRANTY; without even the implied warranty of
# MERCHANTABILITY or FITNESS FOR A PARTICULAR PURPOSE.  See the
# GNU General Public License for more details.

# You should have received a copy of the GNU General Public License
# along with this program; if not, write to the Free Software
# Foundation, Inc., 59 Temple Place, Suite 330, Boston, MA  02111-1307  USA


"""Black-box tests for bzr.

These check that it behaves properly when it's invoked through the regular
command-line interface. This doesn't actually run a new interpreter but 
rather starts again from the run_bzr function.
"""


from cStringIO import StringIO
import os
import shutil
import sys
import os

from bzrlib.branch import Branch
from bzrlib.clone import copy_branch
from bzrlib.errors import BzrCommandError
from bzrlib.osutils import has_symlinks
from bzrlib.selftest import TestCaseInTempDir, BzrTestBase
from bzrlib.annotate import annotate_file


class TestAnnotate(TestCaseInTempDir):
    def setUp(self):
        super(TestAnnotate, self).setUp()
        b = Branch.initialize('.')
<<<<<<< HEAD
        self.build_tree_contents([('hello.txt', 'my helicopter\n')])
        b.working_tree().add(['hello.txt'])
=======
        self.build_tree_contents([('hello.txt', 'my helicopter\n'),
                                  ('nomail.txt', 'nomail\n')])
        b.add(['hello.txt'])
>>>>>>> f499d957
        b.working_tree().commit('add hello', 
                                committer='test@user')
        b.add(['nomail.txt'])
        b.working_tree().commit('add nomail', committer='no mail')

    def test_help_annotate(self):
        """Annotate command exists"""
        out, err = self.run_bzr_captured(['--no-plugins', 'annotate', '--help'])

    def test_annotate_cmd(self):
        out, err = self.run_bzr_captured(['annotate', 'hello.txt'])
        self.assertEquals(err, '')
        self.assertEqualDiff(out, '''\
    1 test@us | my helicopter
''')

    def test_no_mail(self):
        out, err = self.run_bzr_captured(['annotate', 'nomail.txt'])
        self.assertEquals(err, '')
        self.assertEqualDiff(out, '''\
    2 no mail | nomail
''')<|MERGE_RESOLUTION|>--- conflicted
+++ resolved
@@ -42,17 +42,12 @@
     def setUp(self):
         super(TestAnnotate, self).setUp()
         b = Branch.initialize('.')
-<<<<<<< HEAD
-        self.build_tree_contents([('hello.txt', 'my helicopter\n')])
-        b.working_tree().add(['hello.txt'])
-=======
         self.build_tree_contents([('hello.txt', 'my helicopter\n'),
                                   ('nomail.txt', 'nomail\n')])
-        b.add(['hello.txt'])
->>>>>>> f499d957
+        b.working_tree().add(['hello.txt'])
         b.working_tree().commit('add hello', 
                                 committer='test@user')
-        b.add(['nomail.txt'])
+        b.working_tree().add(['nomail.txt'])
         b.working_tree().commit('add nomail', committer='no mail')
 
     def test_help_annotate(self):
