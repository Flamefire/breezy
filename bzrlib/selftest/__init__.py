# Copyright (C) 2005 by Canonical Ltd

# This program is free software; you can redistribute it and/or modify
# it under the terms of the GNU General Public License as published by
# the Free Software Foundation; either version 2 of the License, or
# (at your option) any later version.

# This program is distributed in the hope that it will be useful,
# but WITHOUT ANY WARRANTY; without even the implied warranty of
# MERCHANTABILITY or FITNESS FOR A PARTICULAR PURPOSE.  See the
# GNU General Public License for more details.

# You should have received a copy of the GNU General Public License
# along with this program; if not, write to the Free Software
# Foundation, Inc., 59 Temple Place, Suite 330, Boston, MA  02111-1307  USA


from cStringIO import StringIO
import logging
import unittest
import tempfile
import os
import sys
import errno
import subprocess
import shutil

import bzrlib.commands
import bzrlib.trace
import bzrlib.fetch
from bzrlib.selftest import TestUtil
from bzrlib.selftest.TestUtil import TestLoader, TestSuite


MODULES_TO_TEST = []
MODULES_TO_DOCTEST = []

from logging import debug, warning, error



class EarlyStoppingTestResultAdapter(object):
    """An adapter for TestResult to stop at the first first failure or error"""

    def __init__(self, result):
        self._result = result

    def addError(self, test, err):
        self._result.addError(test, err)
        self._result.stop()

    def addFailure(self, test, err):
        self._result.addFailure(test, err)
        self._result.stop()

    def __getattr__(self, name):
        return getattr(self._result, name)

    def __setattr__(self, name, value):
        if name == '_result':
            object.__setattr__(self, name, value)
        return setattr(self._result, name, value)


class _MyResult(unittest._TextTestResult):
    """
    Custom TestResult.

    No special behaviour for now.
    """

    def startTest(self, test):
        unittest.TestResult.startTest(self, test)
        # TODO: Maybe show test.shortDescription somewhere?
        what = test.shortDescription() or test.id()        
        if self.showAll:
            self.stream.write('%-70.70s' % what)
        self.stream.flush()

    def addError(self, test, err):
        super(_MyResult, self).addError(test, err)
        self.stream.flush()

    def addFailure(self, test, err):
        super(_MyResult, self).addFailure(test, err)
        self.stream.flush()

    def addSuccess(self, test):
        if self.showAll:
            self.stream.writeln('OK')
        elif self.dots:
            self.stream.write('~')
        self.stream.flush()
        unittest.TestResult.addSuccess(self, test)

    def printErrorList(self, flavour, errors):
        for test, err in errors:
            self.stream.writeln(self.separator1)
            self.stream.writeln("%s: %s" % (flavour,self.getDescription(test)))
            if hasattr(test, '_get_log'):
                self.stream.writeln()
                self.stream.writeln('log from this test:')
                print >>self.stream, test._get_log()
            self.stream.writeln(self.separator2)
            self.stream.writeln("%s" % err)


class TextTestRunner(unittest.TextTestRunner):

    def _makeResult(self):
        result = _MyResult(self.stream, self.descriptions, self.verbosity)
        return EarlyStoppingTestResultAdapter(result)


class filteringVisitor(TestUtil.TestVisitor):
    """I accruse all the testCases I visit that pass a regexp filter on id
    into my suite
    """

    def __init__(self, filter):
        import re
        TestUtil.TestVisitor.__init__(self)
        self._suite=None
        self.filter=re.compile(filter)

    def suite(self):
        """answer the suite we are building"""
        if self._suite is None:
            self._suite=TestUtil.TestSuite()
        return self._suite

    def visitCase(self, aCase):
        if self.filter.match(aCase.id()):
            self.suite().addTest(aCase)

class TestSkipped(Exception):
    """Indicates that a test was intentionally skipped, rather than failing."""
    # XXX: Not used yet


class CommandFailed(Exception):
    pass

class TestCase(unittest.TestCase):
    """Base class for bzr unit tests.
    
    Tests that need access to disk resources should subclass 
    TestCaseInTempDir not TestCase.

    Error and debug log messages are redirected from their usual
    location into a temporary file, the contents of which can be
    retrieved by _get_log().
       
    There are also convenience functions to invoke bzr's command-line
    routine, and to build and check bzr trees."""

    BZRPATH = 'bzr'

    def setUp(self):
        unittest.TestCase.setUp(self)
        bzrlib.trace.disable_default_logging()
        self._enable_file_logging()


    def _enable_file_logging(self):
        fileno, name = tempfile.mkstemp(suffix='.log', prefix='testbzr')

        self._log_file = os.fdopen(fileno, 'w+')

        hdlr = logging.StreamHandler(self._log_file)
        hdlr.setLevel(logging.DEBUG)
        hdlr.setFormatter(logging.Formatter('%(levelname)8s  %(message)s'))
        logging.getLogger('').addHandler(hdlr)
        logging.getLogger('').setLevel(logging.DEBUG)
        self._log_hdlr = hdlr
        debug('opened log file %s', name)
        
        self._log_file_name = name

    def tearDown(self):
        logging.getLogger('').removeHandler(self._log_hdlr)
        bzrlib.trace.enable_default_logging()
        logging.debug('%s teardown', self.id())
        self._log_file.close()
        unittest.TestCase.tearDown(self)

    def log(self, *args):
        logging.debug(*args)

    def _get_log(self):
        """Return as a string the log for this test"""
        return open(self._log_file_name).read()


    def capture(self, cmd):
        """Shortcut that splits cmd into words, runs, and returns stdout"""
        return self.run_bzr_captured(cmd.split())[0]

    def run_bzr_captured(self, argv, retcode=0):
        """Invoke bzr and return (result, stdout, stderr).

        Useful for code that wants to check the contents of the
        output, the way error messages are presented, etc.

        This should be the main method for tests that want to exercise the
        overall behavior of the bzr application (rather than a unit test
        or a functional test of the library.)

        Much of the old code runs bzr by forking a new copy of Python, but
        that is slower, harder to debug, and generally not necessary.

        This runs bzr through the interface that catches and reports
        errors, and with logging set to something approximating the
        default, so that error reporting can be checked.

        argv -- arguments to invoke bzr
        retcode -- expected return code, or None for don't-care.
        """
        stdout = StringIO()
        stderr = StringIO()
        self.log('run bzr: %s', ' '.join(argv))
        handler = logging.StreamHandler(stderr)
        handler.setFormatter(bzrlib.trace.QuietFormatter())
        handler.setLevel(logging.INFO)
        logger = logging.getLogger('')
        logger.addHandler(handler)
        try:
            result = self.apply_redirected(None, stdout, stderr,
                                           bzrlib.commands.run_bzr_catch_errors,
                                           argv)
        finally:
            logger.removeHandler(handler)
        out = stdout.getvalue()
        err = stderr.getvalue()
        if out:
            self.log('output:\n%s', out)
        if err:
            self.log('errors:\n%s', err)
        if retcode is not None:
            self.assertEquals(result, retcode)
        return out, err

    def run_bzr(self, *args, **kwargs):
        """Invoke bzr, as if it were run from the command line.

        This should be the main method for tests that want to exercise the
        overall behavior of the bzr application (rather than a unit test
        or a functional test of the library.)

        This sends the stdout/stderr results into the test's log,
        where it may be useful for debugging.  See also run_captured.
        """
        retcode = kwargs.pop('retcode', 0)
        return self.run_bzr_captured(args, retcode)

    def check_inventory_shape(self, inv, shape):
        """Compare an inventory to a list of expected names.

        Fail if they are not precisely equal.
        """
        extras = []
        shape = list(shape)             # copy
        for path, ie in inv.entries():
            name = path.replace('\\', '/')
            if ie.kind == 'dir':
                name = name + '/'
            if name in shape:
                shape.remove(name)
            else:
                extras.append(name)
        if shape:
            self.fail("expected paths not found in inventory: %r" % shape)
        if extras:
            self.fail("unexpected paths found in inventory: %r" % extras)

    def apply_redirected(self, stdin=None, stdout=None, stderr=None,
                         a_callable=None, *args, **kwargs):
        """Call callable with redirected std io pipes.

        Returns the return code."""
        if not callable(a_callable):
            raise ValueError("a_callable must be callable.")
        if stdin is None:
            stdin = StringIO("")
        if stdout is None:
            if hasattr(self, "_log_file"):
                stdout = self._log_file
            else:
                stdout = StringIO()
        if stderr is None:
            if hasattr(self, "_log_file"):
                stderr = self._log_file
            else:
                stderr = StringIO()
        real_stdin = sys.stdin
        real_stdout = sys.stdout
        real_stderr = sys.stderr
        try:
            sys.stdout = stdout
            sys.stderr = stderr
            sys.stdin = stdin
            return a_callable(*args, **kwargs)
        finally:
            sys.stdout = real_stdout
            sys.stderr = real_stderr
            sys.stdin = real_stdin


BzrTestBase = TestCase

     
class TestCaseInTempDir(TestCase):
    """Derived class that runs a test within a temporary directory.

    This is useful for tests that need to create a branch, etc.

    The directory is created in a slightly complex way: for each
    Python invocation, a new temporary top-level directory is created.
    All test cases create their own directory within that.  If the
    tests complete successfully, the directory is removed.

    InTempDir is an old alias for FunctionalTestCase.
    """

    TEST_ROOT = None
    _TEST_NAME = 'test'
    OVERRIDE_PYTHON = 'python'

    def check_file_contents(self, filename, expect):
        self.log("check contents of file %s" % filename)
        contents = file(filename, 'r').read()
        if contents != expect:
            self.log("expected: %r" % expect)
            self.log("actually: %r" % contents)
            self.fail("contents of %s not as expected" % filename)

    def _make_test_root(self):
        if TestCaseInTempDir.TEST_ROOT is not None:
            return
        i = 0
        while True:
            root = 'test%04d.tmp' % i
            try:
                os.mkdir(root)
            except OSError, e:
                if e.errno == errno.EEXIST:
                    i += 1
                    continue
                else:
                    raise
            # successfully created
            TestCaseInTempDir.TEST_ROOT = os.path.abspath(root)
            break
        # make a fake bzr directory there to prevent any tests propagating
        # up onto the source directory's real branch
        os.mkdir(os.path.join(TestCaseInTempDir.TEST_ROOT, '.bzr'))

    def setUp(self):
        super(TestCaseInTempDir, self).setUp()
        self._make_test_root()
        self._currentdir = os.getcwdu()
        short_id = self.id().replace('bzrlib.selftest.', '') \
                   .replace('__main__.', '')
        self.test_dir = os.path.join(self.TEST_ROOT, short_id)
        os.mkdir(self.test_dir)
        os.chdir(self.test_dir)
        
    def tearDown(self):
        os.chdir(self._currentdir)
        super(TestCaseInTempDir, self).tearDown()

    def build_tree(self, shape):
        """Build a test tree according to a pattern.

        shape is a sequence of file specifications.  If the final
        character is '/', a directory is created.

        This doesn't add anything to a branch.
        """
        # XXX: It's OK to just create them using forward slashes on windows?
        for name in shape:
            assert isinstance(name, basestring)
            if name[-1] == '/':
                os.mkdir(name[:-1])
            else:
                f = file(name, 'wt')
                print >>f, "contents of", name
                f.close()


class MetaTestLog(TestCase):
    def test_logging(self):
        """Test logs are captured when a test fails."""
        logging.info('an info message')
        warning('something looks dodgy...')
        logging.debug('hello, test is running')
        ##assert 0



def run_suite(suite, name='test', verbose=False, pattern=".*"):
    TestCaseInTempDir._TEST_NAME = name
    if verbose:
        verbosity = 2
    else:
        verbosity = 1
    runner = TextTestRunner(stream=sys.stdout,
                            descriptions=0,
                            verbosity=verbosity)
    visitor = filteringVisitor(pattern)
    suite.visit(visitor)
    result = runner.run(visitor.suite())
    # This is still a little bogus, 
    # but only a little. Folk not using our testrunner will
    # have to delete their temp directories themselves.
    if result.wasSuccessful():
        if TestCaseInTempDir.TEST_ROOT is not None:
            shutil.rmtree(TestCaseInTempDir.TEST_ROOT) 
    else:
        print "Failed tests working directories are in '%s'\n" % TestCaseInTempDir.TEST_ROOT
    return result.wasSuccessful()


def selftest(verbose=False, pattern=".*"):
    """Run the whole test suite under the enhanced runner"""
    return run_suite(test_suite(), 'testbzr', verbose=verbose, pattern=pattern)


def test_suite():
    """Build and return TestSuite for the whole program."""
    import bzrlib.store, bzrlib.inventory, bzrlib.branch
    import bzrlib.osutils, bzrlib.merge3, bzrlib.plugin
    from doctest import DocTestSuite

    global MODULES_TO_TEST, MODULES_TO_DOCTEST

    testmod_names = \
                  ['bzrlib.selftest.MetaTestLog',
                   'bzrlib.selftest.testinv',
                   'bzrlib.selftest.test_ancestry',
                   'bzrlib.selftest.test_commit',
                   'bzrlib.selftest.test_commit_merge',
                   'bzrlib.selftest.versioning',
                   'bzrlib.selftest.testmerge3',
                   'bzrlib.selftest.testmerge',
                   'bzrlib.selftest.testhashcache',
                   'bzrlib.selftest.teststatus',
                   'bzrlib.selftest.testlog',
                   'bzrlib.selftest.testrevisionnamespaces',
                   'bzrlib.selftest.testbranch',
                   'bzrlib.selftest.testrevision',
                   'bzrlib.selftest.test_revision_info',
                   'bzrlib.selftest.test_merge_core',
                   'bzrlib.selftest.test_smart_add',
                   'bzrlib.selftest.test_bad_files',
                   'bzrlib.selftest.testdiff',
                   'bzrlib.selftest.test_parent',
                   'bzrlib.selftest.test_xml',
                   'bzrlib.selftest.test_weave',
                   'bzrlib.selftest.testfetch',
                   'bzrlib.selftest.whitebox',
                   'bzrlib.selftest.teststore',
                   'bzrlib.selftest.blackbox',
<<<<<<< HEAD
=======
                   'bzrlib.selftest.testtransport',
>>>>>>> dd3a2dda
                   'bzrlib.selftest.testgraph',
                   ]

    for m in (bzrlib.store, bzrlib.inventory, bzrlib.branch,
              bzrlib.osutils, bzrlib.commands, bzrlib.merge3):
        if m not in MODULES_TO_DOCTEST:
            MODULES_TO_DOCTEST.append(m)

    TestCase.BZRPATH = os.path.join(os.path.realpath(os.path.dirname(bzrlib.__path__[0])), 'bzr')
    print '%-30s %s' % ('bzr binary', TestCase.BZRPATH)
    print
    suite = TestSuite()
    suite.addTest(TestLoader().loadTestsFromNames(testmod_names))
    for m in MODULES_TO_TEST:
         suite.addTest(TestLoader().loadTestsFromModule(m))
    for m in (MODULES_TO_DOCTEST):
        suite.addTest(DocTestSuite(m))
    for p in bzrlib.plugin.all_plugins:
        if hasattr(p, 'test_suite'):
            suite.addTest(p.test_suite())
    return suite
<|MERGE_RESOLUTION|>--- conflicted
+++ resolved
@@ -461,10 +461,7 @@
                    'bzrlib.selftest.whitebox',
                    'bzrlib.selftest.teststore',
                    'bzrlib.selftest.blackbox',
-<<<<<<< HEAD
-=======
                    'bzrlib.selftest.testtransport',
->>>>>>> dd3a2dda
                    'bzrlib.selftest.testgraph',
                    ]
 
