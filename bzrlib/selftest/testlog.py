--- conflicted
+++ resolved
@@ -112,7 +112,6 @@
         # no entries yet
         eq(lf.logs, [])
 
-
         b.working_tree().commit('empty commit')
         lf = LogCatcher()
         show_log(b, lf, verbose=True)
@@ -122,7 +121,6 @@
         d = lf.logs[0].delta
         self.log('log delta: %r' % d)
         self.checkDelta(d)
-
 
         self.build_tree(['hello'])
         b.add('hello')
@@ -153,12 +151,8 @@
         
         # commit a log message with control characters
         msg = "All 8-bit chars: " +  ''.join([unichr(x) for x in range(256)])
-<<<<<<< HEAD
+        self.log("original commit message: %r", msg)
         b.working_tree().commit(msg)
-=======
-        self.log("original commit message: %r", msg)
-        b.commit(msg)
->>>>>>> 9d71e958
         lf = LogCatcher()
         show_log(b, lf, verbose=True)
         committed_msg = lf.logs[0].rev.message
@@ -173,7 +167,7 @@
         # valid XML 1.0 characters.
         msg = "\x09" + ''.join([unichr(x) for x in range(0x20, 256)])
         self.log("original commit message: %r", msg)
-        b.commit(msg)
+        b.working_tree().commit(msg)
         lf = LogCatcher()
         show_log(b, lf, verbose=True)
         committed_msg = lf.logs[0].rev.message
