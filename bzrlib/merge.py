--- conflicted
+++ resolved
@@ -33,16 +33,12 @@
 from bzrlib.fetch import greedy_fetch, fetch
 from bzrlib.revision import is_ancestor
 from bzrlib.osutils import rename
-<<<<<<< HEAD
-
-=======
 from bzrlib.revision import common_ancestor, MultipleRevisionSources
 from bzrlib.errors import NoSuchRevision
 
 # TODO: build_working_dir can be built on something simpler than merge()
 
 # FIXME: merge() parameters seem oriented towards the command line
->>>>>>> 29375695
 
 # comments from abentley on irc: merge happens in two stages, each
 # of which generates a changeset object
@@ -140,6 +136,11 @@
         self.conflict("Directory %s not removed because it is not empty"\
             % filename)
         return "skip"
+
+    def rem_contents_conflict(self, filename, this_contents, base_contents):
+        base_contents(filename+".BASE", self, False)
+        this_contents(filename+".THIS", self, False)
+        return ReplaceContents(this_contents, None)
 
     def rem_contents_conflict(self, filename, this_contents, base_contents):
         base_contents(filename+".BASE", self, False)
