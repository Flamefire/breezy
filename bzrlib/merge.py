# Copyright (C) 2005, 2006, 2008 Canonical Ltd
#
# This program is free software; you can redistribute it and/or modify
# it under the terms of the GNU General Public License as published by
# the Free Software Foundation; either version 2 of the License, or
# (at your option) any later version.
#
# This program is distributed in the hope that it will be useful,
# but WITHOUT ANY WARRANTY; without even the implied warranty of
# MERCHANTABILITY or FITNESS FOR A PARTICULAR PURPOSE.  See the
# GNU General Public License for more details.
#
# You should have received a copy of the GNU General Public License
# along with this program; if not, write to the Free Software
# Foundation, Inc., 51 Franklin Street, Fifth Floor, Boston, MA 02110-1301 USA


from bzrlib import (
    branch as _mod_branch,
    conflicts as _mod_conflicts,
    debug,
    errors,
    graph as _mod_graph,
    merge3,
    osutils,
    patiencediff,
    progress,
    revision as _mod_revision,
    textfile,
    trace,
    transform,
    tree as _mod_tree,
    tsort,
    ui,
    versionedfile
    )
from bzrlib.symbol_versioning import (
    deprecated_in,
    deprecated_method,
    )
# TODO: Report back as changes are merged in


def transform_tree(from_tree, to_tree, interesting_ids=None):
    from_tree.lock_tree_write()
    try:
        merge_inner(from_tree.branch, to_tree, from_tree, ignore_zero=True,
                    interesting_ids=interesting_ids, this_tree=from_tree)
    finally:
        from_tree.unlock()


class Merger(object):
    def __init__(self, this_branch, other_tree=None, base_tree=None,
                 this_tree=None, pb=None, change_reporter=None,
                 recurse='down', revision_graph=None):
        object.__init__(self)
        self.this_branch = this_branch
        self.this_basis = _mod_revision.ensure_null(
            this_branch.last_revision())
        self.this_rev_id = None
        self.this_tree = this_tree
        self.this_revision_tree = None
        self.this_basis_tree = None
        self.other_tree = other_tree
        self.other_branch = None
        self.base_tree = base_tree
        self.ignore_zero = False
        self.backup_files = False
        self.interesting_ids = None
        self.interesting_files = None
        self.show_base = False
        self.reprocess = False
        if pb is None:
            pb = progress.DummyProgress()
        self._pb = pb
        self.pp = None
        self.recurse = recurse
        self.change_reporter = change_reporter
        self._cached_trees = {}
        self._revision_graph = revision_graph
        self._base_is_ancestor = None
        self._base_is_other_ancestor = None
        self._is_criss_cross = None
        self._lca_trees = None

    def cache_trees_with_revision_ids(self, trees):
        """Cache any tree in trees if it has a revision_id."""
        for maybe_tree in trees:
            if maybe_tree is None:
                continue
            try:
                rev_id = maybe_tree.get_revision_id()
            except AttributeError:
                continue
            self._cached_trees[rev_id] = maybe_tree

    @property
    def revision_graph(self):
        if self._revision_graph is None:
            self._revision_graph = self.this_branch.repository.get_graph()
        return self._revision_graph

    def _set_base_is_ancestor(self, value):
        self._base_is_ancestor = value

    def _get_base_is_ancestor(self):
        if self._base_is_ancestor is None:
            self._base_is_ancestor = self.revision_graph.is_ancestor(
                self.base_rev_id, self.this_basis)
        return self._base_is_ancestor

    base_is_ancestor = property(_get_base_is_ancestor, _set_base_is_ancestor)

    def _set_base_is_other_ancestor(self, value):
        self._base_is_other_ancestor = value

    def _get_base_is_other_ancestor(self):
        if self._base_is_other_ancestor is None:
            if self.other_basis is None:
                return True
            self._base_is_other_ancestor = self.revision_graph.is_ancestor(
                self.base_rev_id, self.other_basis)
        return self._base_is_other_ancestor

    base_is_other_ancestor = property(_get_base_is_other_ancestor,
                                      _set_base_is_other_ancestor)

    @staticmethod
    def from_uncommitted(tree, other_tree, pb=None, base_tree=None):
        """Return a Merger for uncommitted changes in other_tree.

        :param tree: The tree to merge into
        :param other_tree: The tree to get uncommitted changes from
        :param pb: A progress indicator
        :param base_tree: The basis to use for the merge.  If unspecified,
            other_tree.basis_tree() will be used.
        """
        if base_tree is None:
            base_tree = other_tree.basis_tree()
        merger = Merger(tree.branch, other_tree, base_tree, tree, pb)
        merger.base_rev_id = merger.base_tree.get_revision_id()
        merger.other_rev_id = None
        merger.other_basis = merger.base_rev_id
        return merger

    @classmethod
    def from_mergeable(klass, tree, mergeable, pb):
        """Return a Merger for a bundle or merge directive.

        :param tree: The tree to merge changes into
        :param mergeable: A merge directive or bundle
        :param pb: A progress indicator
        """
        mergeable.install_revisions(tree.branch.repository)
        base_revision_id, other_revision_id, verified =\
            mergeable.get_merge_request(tree.branch.repository)
        revision_graph = tree.branch.repository.get_graph()
        if base_revision_id is not None:
            if (base_revision_id != _mod_revision.NULL_REVISION and
                revision_graph.is_ancestor(
                base_revision_id, tree.branch.last_revision())):
                base_revision_id = None
            else:
                trace.warning('Performing cherrypick')
        merger = klass.from_revision_ids(pb, tree, other_revision_id,
                                         base_revision_id, revision_graph=
                                         revision_graph)
        return merger, verified

    @staticmethod
    def from_revision_ids(pb, tree, other, base=None, other_branch=None,
                          base_branch=None, revision_graph=None,
                          tree_branch=None):
        """Return a Merger for revision-ids.

        :param pb: A progress indicator
        :param tree: The tree to merge changes into
        :param other: The revision-id to use as OTHER
        :param base: The revision-id to use as BASE.  If not specified, will
            be auto-selected.
        :param other_branch: A branch containing the other revision-id.  If
            not supplied, tree.branch is used.
        :param base_branch: A branch containing the base revision-id.  If
            not supplied, other_branch or tree.branch will be used.
        :param revision_graph: If you have a revision_graph precomputed, pass
            it in, otherwise it will be created for you.
        :param tree_branch: The branch associated with tree.  If not supplied,
            tree.branch will be used.
        """
        if tree_branch is None:
            tree_branch = tree.branch
        merger = Merger(tree_branch, this_tree=tree, pb=pb,
                        revision_graph=revision_graph)
        if other_branch is None:
            other_branch = tree.branch
        merger.set_other_revision(other, other_branch)
        if base is None:
            merger.find_base()
        else:
            if base_branch is None:
                base_branch = other_branch
            merger.set_base_revision(base, base_branch)
        return merger

    def revision_tree(self, revision_id, branch=None):
        if revision_id not in self._cached_trees:
            if branch is None:
                branch = self.this_branch
            try:
                tree = self.this_tree.revision_tree(revision_id)
            except errors.NoSuchRevisionInTree:
                tree = branch.repository.revision_tree(revision_id)
            self._cached_trees[revision_id] = tree
        return self._cached_trees[revision_id]

    def _get_tree(self, treespec, possible_transports=None):
        from bzrlib import workingtree
        location, revno = treespec
        if revno is None:
            tree = workingtree.WorkingTree.open_containing(location)[0]
            return tree.branch, tree
        branch = _mod_branch.Branch.open_containing(
            location, possible_transports)[0]
        if revno == -1:
            revision_id = branch.last_revision()
        else:
            revision_id = branch.get_rev_id(revno)
        revision_id = _mod_revision.ensure_null(revision_id)
        return branch, self.revision_tree(revision_id, branch)

    @deprecated_method(deprecated_in((2, 1, 0)))
    def ensure_revision_trees(self):
        if self.this_revision_tree is None:
            self.this_basis_tree = self.revision_tree(self.this_basis)
            if self.this_basis == self.this_rev_id:
                self.this_revision_tree = self.this_basis_tree

        if self.other_rev_id is None:
            other_basis_tree = self.revision_tree(self.other_basis)
            if other_basis_tree.has_changes(self.other_tree):
                raise errors.WorkingTreeNotRevision(self.this_tree)
            other_rev_id = self.other_basis
            self.other_tree = other_basis_tree

    @deprecated_method(deprecated_in((2, 1, 0)))
    def file_revisions(self, file_id):
        self.ensure_revision_trees()
        def get_id(tree, file_id):
            revision_id = tree.inventory[file_id].revision
            return revision_id
        if self.this_rev_id is None:
            if self.this_basis_tree.get_file_sha1(file_id) != \
                self.this_tree.get_file_sha1(file_id):
                raise errors.WorkingTreeNotRevision(self.this_tree)

        trees = (self.this_basis_tree, self.other_tree)
        return [get_id(tree, file_id) for tree in trees]

    @deprecated_method(deprecated_in((2, 1, 0)))
    def check_basis(self, check_clean, require_commits=True):
        if self.this_basis is None and require_commits is True:
            raise errors.BzrCommandError(
                "This branch has no commits."
                " (perhaps you would prefer 'bzr pull')")
        if check_clean:
            self.compare_basis()
            if self.this_basis != self.this_rev_id:
                raise errors.UncommittedChanges(self.this_tree)

    @deprecated_method(deprecated_in((2, 1, 0)))
    def compare_basis(self):
        try:
            basis_tree = self.revision_tree(self.this_tree.last_revision())
        except errors.NoSuchRevision:
            basis_tree = self.this_tree.basis_tree()
        if not self.this_tree.has_changes(basis_tree):
            self.this_rev_id = self.this_basis

    def set_interesting_files(self, file_list):
        self.interesting_files = file_list

    def set_pending(self):
        if (not self.base_is_ancestor or not self.base_is_other_ancestor
            or self.other_rev_id is None):
            return
        self._add_parent()

    def _add_parent(self):
        new_parents = self.this_tree.get_parent_ids() + [self.other_rev_id]
        new_parent_trees = []
        for revision_id in new_parents:
            try:
                tree = self.revision_tree(revision_id)
            except errors.NoSuchRevision:
                tree = None
            else:
                tree.lock_read()
            new_parent_trees.append((revision_id, tree))
        try:
            self.this_tree.set_parent_trees(new_parent_trees,
                                            allow_leftmost_as_ghost=True)
        finally:
            for _revision_id, tree in new_parent_trees:
                if tree is not None:
                    tree.unlock()

    def set_other(self, other_revision, possible_transports=None):
        """Set the revision and tree to merge from.

        This sets the other_tree, other_rev_id, other_basis attributes.

        :param other_revision: The [path, revision] list to merge from.
        """
        self.other_branch, self.other_tree = self._get_tree(other_revision,
                                                            possible_transports)
        if other_revision[1] == -1:
            self.other_rev_id = _mod_revision.ensure_null(
                self.other_branch.last_revision())
            if _mod_revision.is_null(self.other_rev_id):
                raise errors.NoCommits(self.other_branch)
            self.other_basis = self.other_rev_id
        elif other_revision[1] is not None:
            self.other_rev_id = self.other_branch.get_rev_id(other_revision[1])
            self.other_basis = self.other_rev_id
        else:
            self.other_rev_id = None
            self.other_basis = self.other_branch.last_revision()
            if self.other_basis is None:
                raise errors.NoCommits(self.other_branch)
        if self.other_rev_id is not None:
            self._cached_trees[self.other_rev_id] = self.other_tree
        self._maybe_fetch(self.other_branch,self.this_branch, self.other_basis)

    def set_other_revision(self, revision_id, other_branch):
        """Set 'other' based on a branch and revision id

        :param revision_id: The revision to use for a tree
        :param other_branch: The branch containing this tree
        """
        self.other_rev_id = revision_id
        self.other_branch = other_branch
        self._maybe_fetch(other_branch, self.this_branch, self.other_rev_id)
        self.other_tree = self.revision_tree(revision_id)
        self.other_basis = revision_id

    def set_base_revision(self, revision_id, branch):
        """Set 'base' based on a branch and revision id

        :param revision_id: The revision to use for a tree
        :param branch: The branch containing this tree
        """
        self.base_rev_id = revision_id
        self.base_branch = branch
        self._maybe_fetch(branch, self.this_branch, revision_id)
        self.base_tree = self.revision_tree(revision_id)

    def _maybe_fetch(self, source, target, revision_id):
        if not source.repository.has_same_location(target.repository):
            target.fetch(source, revision_id)

    def find_base(self):
        revisions = [_mod_revision.ensure_null(self.this_basis),
                     _mod_revision.ensure_null(self.other_basis)]
        if _mod_revision.NULL_REVISION in revisions:
            self.base_rev_id = _mod_revision.NULL_REVISION
            self.base_tree = self.revision_tree(self.base_rev_id)
            self._is_criss_cross = False
        else:
            lcas = self.revision_graph.find_lca(revisions[0], revisions[1])
            self._is_criss_cross = False
            if len(lcas) == 0:
                self.base_rev_id = _mod_revision.NULL_REVISION
            elif len(lcas) == 1:
                self.base_rev_id = list(lcas)[0]
            else: # len(lcas) > 1
                if len(lcas) > 2:
                    # find_unique_lca can only handle 2 nodes, so we have to
                    # start back at the beginning. It is a shame to traverse
                    # the graph again, but better than re-implementing
                    # find_unique_lca.
                    self.base_rev_id = self.revision_graph.find_unique_lca(
                                            revisions[0], revisions[1])
                else:
                    self.base_rev_id = self.revision_graph.find_unique_lca(
                                            *lcas)
                self._is_criss_cross = True
            if self.base_rev_id == _mod_revision.NULL_REVISION:
                raise errors.UnrelatedBranches()
            if self._is_criss_cross:
                trace.warning('Warning: criss-cross merge encountered.  See bzr'
                              ' help criss-cross.')
                trace.mutter('Criss-cross lcas: %r' % lcas)
                interesting_revision_ids = [self.base_rev_id]
                interesting_revision_ids.extend(lcas)
                interesting_trees = dict((t.get_revision_id(), t)
                    for t in self.this_branch.repository.revision_trees(
                        interesting_revision_ids))
                self._cached_trees.update(interesting_trees)
                self.base_tree = interesting_trees.pop(self.base_rev_id)
                sorted_lca_keys = self.revision_graph.find_merge_order(
                    revisions[0], lcas)
                self._lca_trees = [interesting_trees[key]
                                   for key in sorted_lca_keys]
            else:
                self.base_tree = self.revision_tree(self.base_rev_id)
        self.base_is_ancestor = True
        self.base_is_other_ancestor = True
        trace.mutter('Base revid: %r' % self.base_rev_id)

    def set_base(self, base_revision):
        """Set the base revision to use for the merge.

        :param base_revision: A 2-list containing a path and revision number.
        """
        trace.mutter("doing merge() with no base_revision specified")
        if base_revision == [None, None]:
            self.find_base()
        else:
            base_branch, self.base_tree = self._get_tree(base_revision)
            if base_revision[1] == -1:
                self.base_rev_id = base_branch.last_revision()
            elif base_revision[1] is None:
                self.base_rev_id = _mod_revision.NULL_REVISION
            else:
                self.base_rev_id = _mod_revision.ensure_null(
                    base_branch.get_rev_id(base_revision[1]))
            self._maybe_fetch(base_branch, self.this_branch, self.base_rev_id)

    def make_merger(self):
        kwargs = {'working_tree':self.this_tree, 'this_tree': self.this_tree,
                  'other_tree': self.other_tree,
                  'interesting_ids': self.interesting_ids,
                  'interesting_files': self.interesting_files,
                  'pp': self.pp,
                  'do_merge': False}
        if self.merge_type.requires_base:
            kwargs['base_tree'] = self.base_tree
        if self.merge_type.supports_reprocess:
            kwargs['reprocess'] = self.reprocess
        elif self.reprocess:
            raise errors.BzrError(
                "Conflict reduction is not supported for merge"
                " type %s." % self.merge_type)
        if self.merge_type.supports_show_base:
            kwargs['show_base'] = self.show_base
        elif self.show_base:
            raise errors.BzrError("Showing base is not supported for this"
                                  " merge type. %s" % self.merge_type)
        if (not getattr(self.merge_type, 'supports_reverse_cherrypick', True)
            and not self.base_is_other_ancestor):
            raise errors.CannotReverseCherrypick()
        if self.merge_type.supports_cherrypick:
            kwargs['cherrypick'] = (not self.base_is_ancestor or
                                    not self.base_is_other_ancestor)
        if self._is_criss_cross and getattr(self.merge_type,
                                            'supports_lca_trees', False):
            kwargs['lca_trees'] = self._lca_trees
        return self.merge_type(pb=self._pb,
                               change_reporter=self.change_reporter,
                               **kwargs)

    def _do_merge_to(self, merge):
        if self.other_branch is not None:
            self.other_branch.update_references(self.this_branch)
        merge.do_merge()
        if self.recurse == 'down':
            for relpath, file_id in self.this_tree.iter_references():
                sub_tree = self.this_tree.get_nested_tree(file_id, relpath)
                other_revision = self.other_tree.get_reference_revision(
                    file_id, relpath)
                if  other_revision == sub_tree.last_revision():
                    continue
                sub_merge = Merger(sub_tree.branch, this_tree=sub_tree)
                sub_merge.merge_type = self.merge_type
                other_branch = self.other_branch.reference_parent(file_id, relpath)
                sub_merge.set_other_revision(other_revision, other_branch)
                base_revision = self.base_tree.get_reference_revision(file_id)
                sub_merge.base_tree = \
                    sub_tree.branch.repository.revision_tree(base_revision)
                sub_merge.base_rev_id = base_revision
                sub_merge.do_merge()

    def do_merge(self):
        self.this_tree.lock_tree_write()
        try:
            if self.base_tree is not None:
                self.base_tree.lock_read()
            try:
                if self.other_tree is not None:
                    self.other_tree.lock_read()
                try:
                    merge = self.make_merger()
                    self._do_merge_to(merge)
                finally:
                    if self.other_tree is not None:
                        self.other_tree.unlock()
            finally:
                if self.base_tree is not None:
                    self.base_tree.unlock()
        finally:
            self.this_tree.unlock()
        if len(merge.cooked_conflicts) == 0:
            if not self.ignore_zero and not trace.is_quiet():
                trace.note("All changes applied successfully.")
        else:
            trace.note("%d conflicts encountered."
                       % len(merge.cooked_conflicts))

        return len(merge.cooked_conflicts)


class _InventoryNoneEntry(object):
    """This represents an inventory entry which *isn't there*.

    It simplifies the merging logic if we always have an InventoryEntry, even
    if it isn't actually present
    """
    executable = None
    kind = None
    name = None
    parent_id = None
    revision = None
    symlink_target = None
    text_sha1 = None

_none_entry = _InventoryNoneEntry()


class Merge3Merger(object):
    """Three-way merger that uses the merge3 text merger"""
    requires_base = True
    supports_reprocess = True
    supports_show_base = True
    history_based = False
    supports_cherrypick = True
    supports_reverse_cherrypick = True
    winner_idx = {"this": 2, "other": 1, "conflict": 1}
    supports_lca_trees = True

    def __init__(self, working_tree, this_tree, base_tree, other_tree,
                 interesting_ids=None, reprocess=False, show_base=False,
                 pb=progress.DummyProgress(), pp=None, change_reporter=None,
                 interesting_files=None, do_merge=True,
                 cherrypick=False, lca_trees=None):
        """Initialize the merger object and perform the merge.

        :param working_tree: The working tree to apply the merge to
        :param this_tree: The local tree in the merge operation
        :param base_tree: The common tree in the merge operation
        :param other_tree: The other tree to merge changes from
        :param interesting_ids: The file_ids of files that should be
            participate in the merge.  May not be combined with
            interesting_files.
        :param: reprocess If True, perform conflict-reduction processing.
        :param show_base: If True, show the base revision in text conflicts.
            (incompatible with reprocess)
        :param pb: A Progress bar
        :param pp: A ProgressPhase object
        :param change_reporter: An object that should report changes made
        :param interesting_files: The tree-relative paths of files that should
            participate in the merge.  If these paths refer to directories,
            the contents of those directories will also be included.  May not
            be combined with interesting_ids.  If neither interesting_files nor
            interesting_ids is specified, all files may participate in the
            merge.
        :param lca_trees: Can be set to a dictionary of {revision_id:rev_tree}
            if the ancestry was found to include a criss-cross merge.
            Otherwise should be None.
        """
        object.__init__(self)
        if interesting_files is not None and interesting_ids is not None:
            raise ValueError(
                'specify either interesting_ids or interesting_files')
        self.interesting_ids = interesting_ids
        self.interesting_files = interesting_files
        self.this_tree = working_tree
        self.base_tree = base_tree
        self.other_tree = other_tree
        self._raw_conflicts = []
        self.cooked_conflicts = []
        self.reprocess = reprocess
        self.show_base = show_base
        self._lca_trees = lca_trees
        # Uncommenting this will change the default algorithm to always use
        # _entries_lca. This can be useful for running the test suite and
        # making sure we haven't missed any corner cases.
        # if lca_trees is None:
        #     self._lca_trees = [self.base_tree]
        self.pb = pb
        self.pp = pp
        self.change_reporter = change_reporter
        self.cherrypick = cherrypick
        if self.pp is None:
            self.pp = progress.ProgressPhase("Merge phase", 3, self.pb)
        if do_merge:
            self.do_merge()

    def do_merge(self):
        self.this_tree.lock_tree_write()
        self.base_tree.lock_read()
        self.other_tree.lock_read()
        try:
            self.tt = transform.TreeTransform(self.this_tree, self.pb)
            try:
                self.pp.next_phase()
                self._compute_transform()
                self.pp.next_phase()
                results = self.tt.apply(no_conflicts=True)
                self.write_modified(results)
                try:
                    self.this_tree.add_conflicts(self.cooked_conflicts)
                except errors.UnsupportedOperation:
                    pass
            finally:
                self.tt.finalize()
        finally:
            self.other_tree.unlock()
            self.base_tree.unlock()
            self.this_tree.unlock()
            self.pb.clear()

    def make_preview_transform(self):
        self.base_tree.lock_read()
        self.other_tree.lock_read()
        self.tt = transform.TransformPreview(self.this_tree)
        try:
            self.pp.next_phase()
            self._compute_transform()
            self.pp.next_phase()
        finally:
            self.other_tree.unlock()
            self.base_tree.unlock()
            self.pb.clear()
        return self.tt

    def _compute_transform(self):
        if self._lca_trees is None:
            entries = self._entries3()
            resolver = self._three_way
        else:
            entries = self._entries_lca()
            resolver = self._lca_multi_way
        child_pb = ui.ui_factory.nested_progress_bar()
        try:
            for num, (file_id, changed, parents3, names3,
                      executable3) in enumerate(entries):
                child_pb.update('Preparing file merge', num, len(entries))
                self._merge_names(file_id, parents3, names3, resolver=resolver)
                if changed:
                    file_status = self.merge_contents(file_id)
                else:
                    file_status = 'unmodified'
                self._merge_executable(file_id,
                    executable3, file_status, resolver=resolver)
        finally:
            child_pb.finished()
        self.fix_root()
        self.pp.next_phase()
        child_pb = ui.ui_factory.nested_progress_bar()
        try:
            fs_conflicts = transform.resolve_conflicts(self.tt, child_pb,
                lambda t, c: transform.conflict_pass(t, c, self.other_tree))
        finally:
            child_pb.finished()
        if self.change_reporter is not None:
            from bzrlib import delta
            delta.report_changes(
                self.tt.iter_changes(), self.change_reporter)
        self.cook_conflicts(fs_conflicts)
        for conflict in self.cooked_conflicts:
            trace.warning(conflict)

    def _entries3(self):
        """Gather data about files modified between three trees.

        Return a list of tuples of file_id, changed, parents3, names3,
        executable3.  changed is a boolean indicating whether the file contents
        or kind were changed.  parents3 is a tuple of parent ids for base,
        other and this.  names3 is a tuple of names for base, other and this.
        executable3 is a tuple of execute-bit values for base, other and this.
        """
        result = []
        iterator = self.other_tree.iter_changes(self.base_tree,
                include_unchanged=True, specific_files=self.interesting_files,
                extra_trees=[self.this_tree])
        this_entries = dict((e.file_id, e) for p, e in
                            self.this_tree.iter_entries_by_dir(
                            self.interesting_ids))
        for (file_id, paths, changed, versioned, parents, names, kind,
             executable) in iterator:
            if (self.interesting_ids is not None and
                file_id not in self.interesting_ids):
                continue
            entry = this_entries.get(file_id)
            if entry is not None:
                this_name = entry.name
                this_parent = entry.parent_id
                this_executable = entry.executable
            else:
                this_name = None
                this_parent = None
                this_executable = None
            parents3 = parents + (this_parent,)
            names3 = names + (this_name,)
            executable3 = executable + (this_executable,)
            result.append((file_id, changed, parents3, names3, executable3))
        return result

    def _entries_lca(self):
        """Gather data about files modified between multiple trees.

        This compares OTHER versus all LCA trees, and for interesting entries,
        it then compares with THIS and BASE.

        For the multi-valued entries, the format will be (BASE, [lca1, lca2])
        :return: [(file_id, changed, parents, names, executable)]
            file_id     Simple file_id of the entry
            changed     Boolean, True if the kind or contents changed
                        else False
            parents     ((base, [parent_id, in, lcas]), parent_id_other,
                         parent_id_this)
            names       ((base, [name, in, lcas]), name_in_other, name_in_this)
            executable  ((base, [exec, in, lcas]), exec_in_other, exec_in_this)
        """
        if self.interesting_files is not None:
            lookup_trees = [self.this_tree, self.base_tree]
            lookup_trees.extend(self._lca_trees)
            # I think we should include the lca trees as well
            interesting_ids = self.other_tree.paths2ids(self.interesting_files,
                                                        lookup_trees)
        else:
            interesting_ids = self.interesting_ids
        result = []
        walker = _mod_tree.MultiWalker(self.other_tree, self._lca_trees)

        base_inventory = self.base_tree.inventory
        this_inventory = self.this_tree.inventory
        for path, file_id, other_ie, lca_values in walker.iter_all():
            # Is this modified at all from any of the other trees?
            if other_ie is None:
                other_ie = _none_entry
            if interesting_ids is not None and file_id not in interesting_ids:
                continue

            # If other_revision is found in any of the lcas, that means this
            # node is uninteresting. This is because when merging, if there are
            # multiple heads(), we have to create a new node. So if we didn't,
            # we know that the ancestry is linear, and that OTHER did not
            # modify anything
            # See doc/developers/lca_merge_resolution.txt for details
            other_revision = other_ie.revision
            if other_revision is not None:
                # We can't use this shortcut when other_revision is None,
                # because it may be None because things are WorkingTrees, and
                # not because it is *actually* None.
                is_unmodified = False
                for lca_path, ie in lca_values:
                    if ie is not None and ie.revision == other_revision:
                        is_unmodified = True
                        break
                if is_unmodified:
                    continue

            lca_entries = []
            for lca_path, lca_ie in lca_values:
                if lca_ie is None:
                    lca_entries.append(_none_entry)
                else:
                    lca_entries.append(lca_ie)

            if file_id in base_inventory:
                base_ie = base_inventory[file_id]
            else:
                base_ie = _none_entry

            if file_id in this_inventory:
                this_ie = this_inventory[file_id]
            else:
                this_ie = _none_entry

            lca_kinds = []
            lca_parent_ids = []
            lca_names = []
            lca_executable = []
            for lca_ie in lca_entries:
                lca_kinds.append(lca_ie.kind)
                lca_parent_ids.append(lca_ie.parent_id)
                lca_names.append(lca_ie.name)
                lca_executable.append(lca_ie.executable)

            kind_winner = self._lca_multi_way(
                (base_ie.kind, lca_kinds),
                other_ie.kind, this_ie.kind)
            parent_id_winner = self._lca_multi_way(
                (base_ie.parent_id, lca_parent_ids),
                other_ie.parent_id, this_ie.parent_id)
            name_winner = self._lca_multi_way(
                (base_ie.name, lca_names),
                other_ie.name, this_ie.name)

            content_changed = True
            if kind_winner == 'this':
                # No kind change in OTHER, see if there are *any* changes
                if other_ie.kind == 'directory':
                    if parent_id_winner == 'this' and name_winner == 'this':
                        # No change for this directory in OTHER, skip
                        continue
                    content_changed = False
                elif other_ie.kind is None or other_ie.kind == 'file':
                    def get_sha1(ie, tree):
                        if ie.kind != 'file':
                            return None
                        return tree.get_file_sha1(file_id)
                    base_sha1 = get_sha1(base_ie, self.base_tree)
                    lca_sha1s = [get_sha1(ie, tree) for ie, tree
                                 in zip(lca_entries, self._lca_trees)]
                    this_sha1 = get_sha1(this_ie, self.this_tree)
                    other_sha1 = get_sha1(other_ie, self.other_tree)
                    sha1_winner = self._lca_multi_way(
                        (base_sha1, lca_sha1s), other_sha1, this_sha1,
                        allow_overriding_lca=False)
                    exec_winner = self._lca_multi_way(
                        (base_ie.executable, lca_executable),
                        other_ie.executable, this_ie.executable)
                    if (parent_id_winner == 'this' and name_winner == 'this'
                        and sha1_winner == 'this' and exec_winner == 'this'):
                        # No kind, parent, name, exec, or content change for
                        # OTHER, so this node is not considered interesting
                        continue
                    if sha1_winner == 'this':
                        content_changed = False
                elif other_ie.kind == 'symlink':
                    def get_target(ie, tree):
                        if ie.kind != 'symlink':
                            return None
                        return tree.get_symlink_target(file_id)
                    base_target = get_target(base_ie, self.base_tree)
                    lca_targets = [get_target(ie, tree) for ie, tree
                                   in zip(lca_entries, self._lca_trees)]
                    this_target = get_target(this_ie, self.this_tree)
                    other_target = get_target(other_ie, self.other_tree)
                    target_winner = self._lca_multi_way(
                        (base_target, lca_targets),
                        other_target, this_target)
                    if (parent_id_winner == 'this' and name_winner == 'this'
                        and target_winner == 'this'):
                        # No kind, parent, name, or symlink target change
                        # not interesting
                        continue
                    if target_winner == 'this':
                        content_changed = False
                elif other_ie.kind == 'tree-reference':
                    # The 'changed' information seems to be handled at a higher
                    # level. At least, _entries3 returns False for content
                    # changed, even when at a new revision_id.
                    content_changed = False
                    if (parent_id_winner == 'this' and name_winner == 'this'):
                        # Nothing interesting
                        continue
                else:
                    raise AssertionError('unhandled kind: %s' % other_ie.kind)
                # XXX: We need to handle kind == 'symlink'

            # If we have gotten this far, that means something has changed
            result.append((file_id, content_changed,
                           ((base_ie.parent_id, lca_parent_ids),
                            other_ie.parent_id, this_ie.parent_id),
                           ((base_ie.name, lca_names),
                            other_ie.name, this_ie.name),
                           ((base_ie.executable, lca_executable),
                            other_ie.executable, this_ie.executable)
                          ))
        return result


    def fix_root(self):
        try:
            self.tt.final_kind(self.tt.root)
        except errors.NoSuchFile:
            self.tt.cancel_deletion(self.tt.root)
        if self.tt.final_file_id(self.tt.root) is None:
            self.tt.version_file(self.tt.tree_file_id(self.tt.root),
                                 self.tt.root)
        other_root_file_id = self.other_tree.get_root_id()
        if other_root_file_id is None:
            return
        other_root = self.tt.trans_id_file_id(other_root_file_id)
        if other_root == self.tt.root:
            return
        try:
            self.tt.final_kind(other_root)
        except errors.NoSuchFile:
            return
        if self.other_tree.inventory.root.file_id in self.this_tree.inventory:
            # the other tree's root is a non-root in the current tree
            return
        self.reparent_children(self.other_tree.inventory.root, self.tt.root)
        self.tt.cancel_creation(other_root)
        self.tt.cancel_versioning(other_root)

    def reparent_children(self, ie, target):
        for thing, child in ie.children.iteritems():
            trans_id = self.tt.trans_id_file_id(child.file_id)
            self.tt.adjust_path(self.tt.final_name(trans_id), target, trans_id)

    def write_modified(self, results):
        modified_hashes = {}
        for path in results.modified_paths:
            file_id = self.this_tree.path2id(self.this_tree.relpath(path))
            if file_id is None:
                continue
            hash = self.this_tree.get_file_sha1(file_id)
            if hash is None:
                continue
            modified_hashes[file_id] = hash
        self.this_tree.set_merge_modified(modified_hashes)

    @staticmethod
    def parent(entry, file_id):
        """Determine the parent for a file_id (used as a key method)"""
        if entry is None:
            return None
        return entry.parent_id

    @staticmethod
    def name(entry, file_id):
        """Determine the name for a file_id (used as a key method)"""
        if entry is None:
            return None
        return entry.name

    @staticmethod
    def contents_sha1(tree, file_id):
        """Determine the sha1 of the file contents (used as a key method)."""
        if file_id not in tree:
            return None
        return tree.get_file_sha1(file_id)

    @staticmethod
    def executable(tree, file_id):
        """Determine the executability of a file-id (used as a key method)."""
        if file_id not in tree:
            return None
        if tree.kind(file_id) != "file":
            return False
        return tree.is_executable(file_id)

    @staticmethod
    def kind(tree, file_id):
        """Determine the kind of a file-id (used as a key method)."""
        if file_id not in tree:
            return None
        return tree.kind(file_id)

    @staticmethod
    def _three_way(base, other, this):
        #if base == other, either they all agree, or only THIS has changed.
        if base == other:
            return 'this'
        elif this not in (base, other):
            return 'conflict'
        # "Ambiguous clean merge" -- both sides have made the same change.
        elif this == other:
            return "this"
        # this == base: only other has changed.
        else:
            return "other"

    @staticmethod
    def _lca_multi_way(bases, other, this, allow_overriding_lca=True):
        """Consider LCAs when determining whether a change has occurred.

        If LCAS are all identical, this is the same as a _three_way comparison.

        :param bases: value in (BASE, [LCAS])
        :param other: value in OTHER
        :param this: value in THIS
        :param allow_overriding_lca: If there is more than one unique lca
            value, allow OTHER to override THIS if it has a new value, and
            THIS only has an lca value, or vice versa. This is appropriate for
            truly scalar values, not as much for non-scalars.
        :return: 'this', 'other', or 'conflict' depending on whether an entry
            changed or not.
        """
        # See doc/developers/lca_tree_merging.txt for details about this
        # algorithm.
        if other == this:
            # Either Ambiguously clean, or nothing was actually changed. We
            # don't really care
            return 'this'
        base_val, lca_vals = bases
        # Remove 'base_val' from the lca_vals, because it is not interesting
        filtered_lca_vals = [lca_val for lca_val in lca_vals
                                      if lca_val != base_val]
        if len(filtered_lca_vals) == 0:
            return Merge3Merger._three_way(base_val, other, this)

        unique_lca_vals = set(filtered_lca_vals)
        if len(unique_lca_vals) == 1:
            return Merge3Merger._three_way(unique_lca_vals.pop(), other, this)

        if allow_overriding_lca:
            if other in unique_lca_vals:
                if this in unique_lca_vals:
                    # Each side picked a different lca, conflict
                    return 'conflict'
                else:
                    # This has a value which supersedes both lca values, and
                    # other only has an lca value
                    return 'this'
            elif this in unique_lca_vals:
                # OTHER has a value which supersedes both lca values, and this
                # only has an lca value
                return 'other'

        # At this point, the lcas disagree, and the tips disagree
        return 'conflict'

    @staticmethod
    def scalar_three_way(this_tree, base_tree, other_tree, file_id, key):
        """Do a three-way test on a scalar.
        Return "this", "other" or "conflict", depending whether a value wins.
        """
        key_base = key(base_tree, file_id)
        key_other = key(other_tree, file_id)
        #if base == other, either they all agree, or only THIS has changed.
        if key_base == key_other:
            return "this"
        key_this = key(this_tree, file_id)
        # "Ambiguous clean merge"
        if key_this == key_other:
            return "this"
        elif key_this == key_base:
            return "other"
        else:
            return "conflict"

    def merge_names(self, file_id):
        def get_entry(tree):
            if file_id in tree.inventory:
                return tree.inventory[file_id]
            else:
                return None
        this_entry = get_entry(self.this_tree)
        other_entry = get_entry(self.other_tree)
        base_entry = get_entry(self.base_tree)
        entries = (base_entry, other_entry, this_entry)
        names = []
        parents = []
        for entry in entries:
            if entry is None:
                names.append(None)
                parents.append(None)
            else:
                names.append(entry.name)
                parents.append(entry.parent_id)
        return self._merge_names(file_id, parents, names,
                                 resolver=self._three_way)

    def _merge_names(self, file_id, parents, names, resolver):
        """Perform a merge on file_id names and parents"""
        base_name, other_name, this_name = names
        base_parent, other_parent, this_parent = parents

        name_winner = resolver(*names)

        parent_id_winner = resolver(*parents)
        if this_name is None:
            if name_winner == "this":
                name_winner = "other"
            if parent_id_winner == "this":
                parent_id_winner = "other"
        if name_winner == "this" and parent_id_winner == "this":
            return
        if name_winner == "conflict":
            trans_id = self.tt.trans_id_file_id(file_id)
            self._raw_conflicts.append(('name conflict', trans_id,
                                        this_name, other_name))
        if parent_id_winner == "conflict":
            trans_id = self.tt.trans_id_file_id(file_id)
            self._raw_conflicts.append(('parent conflict', trans_id,
                                        this_parent, other_parent))
        if other_name is None:
            # it doesn't matter whether the result was 'other' or
            # 'conflict'-- if there's no 'other', we leave it alone.
            return
        # if we get here, name_winner and parent_winner are set to safe values.
        trans_id = self.tt.trans_id_file_id(file_id)
        parent_id = parents[self.winner_idx[parent_id_winner]]
        if parent_id is not None:
            parent_trans_id = self.tt.trans_id_file_id(parent_id)
            self.tt.adjust_path(names[self.winner_idx[name_winner]],
                                parent_trans_id, trans_id)

    def merge_contents(self, file_id):
        """Performs a merge on file_id contents."""
        def contents_pair(tree):
            if file_id not in tree:
                return (None, None)
            kind = tree.kind(file_id)
            if kind == "file":
                contents = tree.get_file_sha1(file_id)
            elif kind == "symlink":
                contents = tree.get_symlink_target(file_id)
            else:
                contents = None
            return kind, contents

        def contents_conflict():
            trans_id = self.tt.trans_id_file_id(file_id)
            name = self.tt.final_name(trans_id)
            parent_id = self.tt.final_parent(trans_id)
            if file_id in self.this_tree.inventory:
                self.tt.unversion_file(trans_id)
                if file_id in self.this_tree:
                    self.tt.delete_contents(trans_id)
            file_group = self._dump_conflicts(name, parent_id, file_id,
                                              set_version=True)
            self._raw_conflicts.append(('contents conflict', file_group))

        # See SPOT run.  run, SPOT, run.
        # So we're not QUITE repeating ourselves; we do tricky things with
        # file kind...
        base_pair = contents_pair(self.base_tree)
        other_pair = contents_pair(self.other_tree)
        if self._lca_trees:
            this_pair = contents_pair(self.this_tree)
            lca_pairs = [contents_pair(tree) for tree in self._lca_trees]
            winner = self._lca_multi_way((base_pair, lca_pairs), other_pair,
                                         this_pair, allow_overriding_lca=False)
        else:
            if base_pair == other_pair:
                winner = 'this'
            else:
                # We delayed evaluating this_pair as long as we can to avoid
                # unnecessary sha1 calculation
                this_pair = contents_pair(self.this_tree)
                winner = self._three_way(base_pair, other_pair, this_pair)
        if winner == 'this':
            # No interesting changes introduced by OTHER
            return "unmodified"
        trans_id = self.tt.trans_id_file_id(file_id)
        if winner == 'other':
            # OTHER is a straight winner, so replace this contents with other
            file_in_this = file_id in self.this_tree
            if file_in_this:
                # Remove any existing contents
                self.tt.delete_contents(trans_id)
            if file_id in self.other_tree:
                # OTHER changed the file
                wt = self.this_tree
                if wt.supports_content_filtering():
                    # We get the path from the working tree if it exists.
                    # That fails though when OTHER is adding a file, so
                    # we fall back to the other tree to find the path if
                    # it doesn't exist locally.
                    try:
                        filter_tree_path = wt.id2path(file_id)
                    except errors.NoSuchId:
                        filter_tree_path = self.other_tree.id2path(file_id)
                else:
                    # Skip the id2path lookup for older formats
                    filter_tree_path = None
                transform.create_from_tree(self.tt, trans_id,
                                 self.other_tree, file_id,
                                 filter_tree_path=filter_tree_path)
                if not file_in_this:
                    self.tt.version_file(file_id, trans_id)
                return "modified"
            elif file_in_this:
                # OTHER deleted the file
                self.tt.unversion_file(trans_id)
                return "deleted"
        else:
            # We have a hypothetical conflict, but if we have files, then we
            # can try to merge the content
            if this_pair[0] == 'file' and other_pair[0] == 'file':
                # THIS and OTHER are both files, so text merge.  Either
                # BASE is a file, or both converted to files, so at least we
                # have agreement that output should be a file.
                try:
                    self.text_merge(file_id, trans_id)
                except errors.BinaryFile:
                    return contents_conflict()
                if file_id not in self.this_tree:
                    self.tt.version_file(file_id, trans_id)
                try:
                    self.tt.tree_kind(trans_id)
                    self.tt.delete_contents(trans_id)
                except errors.NoSuchFile:
                    pass
                return "modified"
            else:
                return contents_conflict()

    def get_lines(self, tree, file_id):
        """Return the lines in a file, or an empty list."""
        if file_id in tree:
            return tree.get_file(file_id).readlines()
        else:
            return []

    def text_merge(self, file_id, trans_id):
        """Perform a three-way text merge on a file_id"""
        # it's possible that we got here with base as a different type.
        # if so, we just want two-way text conflicts.
        if file_id in self.base_tree and \
            self.base_tree.kind(file_id) == "file":
            base_lines = self.get_lines(self.base_tree, file_id)
        else:
            base_lines = []
        other_lines = self.get_lines(self.other_tree, file_id)
        this_lines = self.get_lines(self.this_tree, file_id)
        m3 = merge3.Merge3(base_lines, this_lines, other_lines,
                           is_cherrypick=self.cherrypick)
        start_marker = "!START OF MERGE CONFLICT!" + "I HOPE THIS IS UNIQUE"
        if self.show_base is True:
            base_marker = '|' * 7
        else:
            base_marker = None

        def iter_merge3(retval):
            retval["text_conflicts"] = False
            for line in m3.merge_lines(name_a = "TREE",
                                       name_b = "MERGE-SOURCE",
                                       name_base = "BASE-REVISION",
                                       start_marker=start_marker,
                                       base_marker=base_marker,
                                       reprocess=self.reprocess):
                if line.startswith(start_marker):
                    retval["text_conflicts"] = True
                    yield line.replace(start_marker, '<' * 7)
                else:
                    yield line
        retval = {}
        merge3_iterator = iter_merge3(retval)
        self.tt.create_file(merge3_iterator, trans_id)
        if retval["text_conflicts"] is True:
            self._raw_conflicts.append(('text conflict', trans_id))
            name = self.tt.final_name(trans_id)
            parent_id = self.tt.final_parent(trans_id)
            file_group = self._dump_conflicts(name, parent_id, file_id,
                                              this_lines, base_lines,
                                              other_lines)
            file_group.append(trans_id)

    def _dump_conflicts(self, name, parent_id, file_id, this_lines=None,
                        base_lines=None, other_lines=None, set_version=False,
                        no_base=False):
        """Emit conflict files.
        If this_lines, base_lines, or other_lines are omitted, they will be
        determined automatically.  If set_version is true, the .OTHER, .THIS
        or .BASE (in that order) will be created as versioned files.
        """
        data = [('OTHER', self.other_tree, other_lines),
                ('THIS', self.this_tree, this_lines)]
        if not no_base:
            data.append(('BASE', self.base_tree, base_lines))

        # We need to use the actual path in the working tree of the file here,
        # ignoring the conflict suffixes
        wt = self.this_tree
        if wt.supports_content_filtering():
            try:
                filter_tree_path = wt.id2path(file_id)
            except errors.NoSuchId:
                # file has been deleted
                filter_tree_path = None
        else:
            # Skip the id2path lookup for older formats
            filter_tree_path = None

        versioned = False
        file_group = []
        for suffix, tree, lines in data:
            if file_id in tree:
                trans_id = self._conflict_file(name, parent_id, tree, file_id,
                                               suffix, lines, filter_tree_path)
                file_group.append(trans_id)
                if set_version and not versioned:
                    self.tt.version_file(file_id, trans_id)
                    versioned = True
        return file_group

    def _conflict_file(self, name, parent_id, tree, file_id, suffix,
                       lines=None, filter_tree_path=None):
        """Emit a single conflict file."""
        name = name + '.' + suffix
        trans_id = self.tt.create_path(name, parent_id)
        transform.create_from_tree(self.tt, trans_id, tree, file_id, lines,
            filter_tree_path)
        return trans_id

    def merge_executable(self, file_id, file_status):
        """Perform a merge on the execute bit."""
        executable = [self.executable(t, file_id) for t in (self.base_tree,
                      self.other_tree, self.this_tree)]
        self._merge_executable(file_id, executable, file_status,
                               resolver=self._three_way)

    def _merge_executable(self, file_id, executable, file_status,
                          resolver):
        """Perform a merge on the execute bit."""
        base_executable, other_executable, this_executable = executable
        if file_status == "deleted":
            return
        winner = resolver(*executable)
        if winner == "conflict":
        # There must be a None in here, if we have a conflict, but we
        # need executability since file status was not deleted.
            if self.executable(self.other_tree, file_id) is None:
                winner = "this"
            else:
                winner = "other"
        if winner == 'this' and file_status != "modified":
            return
        trans_id = self.tt.trans_id_file_id(file_id)
        try:
            if self.tt.final_kind(trans_id) != "file":
                return
        except errors.NoSuchFile:
            return
        if winner == "this":
            executability = this_executable
        else:
            if file_id in self.other_tree:
                executability = other_executable
            elif file_id in self.this_tree:
                executability = this_executable
            elif file_id in self.base_tree:
                executability = base_executable
        if executability is not None:
            trans_id = self.tt.trans_id_file_id(file_id)
            self.tt.set_executability(executability, trans_id)

    def cook_conflicts(self, fs_conflicts):
        """Convert all conflicts into a form that doesn't depend on trans_id"""
        name_conflicts = {}
        self.cooked_conflicts.extend(transform.cook_conflicts(
                fs_conflicts, self.tt))
        fp = transform.FinalPaths(self.tt)
        for conflict in self._raw_conflicts:
            conflict_type = conflict[0]
            if conflict_type in ('name conflict', 'parent conflict'):
                trans_id = conflict[1]
                conflict_args = conflict[2:]
                if trans_id not in name_conflicts:
                    name_conflicts[trans_id] = {}
                transform.unique_add(name_conflicts[trans_id], conflict_type,
                                     conflict_args)
            if conflict_type == 'contents conflict':
                for trans_id in conflict[1]:
                    file_id = self.tt.final_file_id(trans_id)
                    if file_id is not None:
                        break
                path = fp.get_path(trans_id)
                for suffix in ('.BASE', '.THIS', '.OTHER'):
                    if path.endswith(suffix):
                        path = path[:-len(suffix)]
                        break
                c = _mod_conflicts.Conflict.factory(conflict_type,
                                                    path=path, file_id=file_id)
                self.cooked_conflicts.append(c)
            if conflict_type == 'text conflict':
                trans_id = conflict[1]
                path = fp.get_path(trans_id)
                file_id = self.tt.final_file_id(trans_id)
                c = _mod_conflicts.Conflict.factory(conflict_type,
                                                    path=path, file_id=file_id)
                self.cooked_conflicts.append(c)

        for trans_id, conflicts in name_conflicts.iteritems():
            try:
                this_parent, other_parent = conflicts['parent conflict']
                if this_parent == other_parent:
                    raise AssertionError()
            except KeyError:
                this_parent = other_parent = \
                    self.tt.final_file_id(self.tt.final_parent(trans_id))
            try:
                this_name, other_name = conflicts['name conflict']
                if this_name == other_name:
                    raise AssertionError()
            except KeyError:
                this_name = other_name = self.tt.final_name(trans_id)
            other_path = fp.get_path(trans_id)
            if this_parent is not None and this_name is not None:
                this_parent_path = \
                    fp.get_path(self.tt.trans_id_file_id(this_parent))
                this_path = osutils.pathjoin(this_parent_path, this_name)
            else:
                this_path = "<deleted>"
            file_id = self.tt.final_file_id(trans_id)
            c = _mod_conflicts.Conflict.factory('path conflict', path=this_path,
                                                conflict_path=other_path,
                                                file_id=file_id)
            self.cooked_conflicts.append(c)
        self.cooked_conflicts.sort(key=_mod_conflicts.Conflict.sort_key)


class WeaveMerger(Merge3Merger):
    """Three-way tree merger, text weave merger."""
    supports_reprocess = True
    supports_show_base = False
    supports_reverse_cherrypick = False
    history_based = True

    def _generate_merge_plan(self, file_id, base):
        return self.this_tree.plan_file_merge(file_id, self.other_tree,
                                              base=base)

    def _merged_lines(self, file_id):
        """Generate the merged lines.
        There is no distinction between lines that are meant to contain <<<<<<<
        and conflicts.
        """
        if self.cherrypick:
            base = self.base_tree
        else:
            base = None
<<<<<<< HEAD
        plan = self._plan_file_merge(file_id, base)
=======
        plan = self._generate_merge_plan(file_id, base)
>>>>>>> 302e3c2f
        if 'merge' in debug.debug_flags:
            plan = list(plan)
            trans_id = self.tt.trans_id_file_id(file_id)
            name = self.tt.final_name(trans_id) + '.plan'
            contents = ('%11s|%s' % l for l in plan)
            self.tt.new_file(name, self.tt.final_parent(trans_id), contents)
        textmerge = versionedfile.PlanWeaveMerge(plan, '<<<<<<< TREE\n',
                                                 '>>>>>>> MERGE-SOURCE\n')
        lines, conflicts = textmerge.merge_lines(self.reprocess)
        if conflicts:
            base_lines = textmerge.base_from_plan()
        else:
            base_lines = None
        return lines, base_lines

    def _plan_file_merge(self, file_id, base):
        return self.this_tree.plan_file_merge(
            file_id, self.other_tree, base=base)

    def text_merge(self, file_id, trans_id):
        """Perform a (weave) text merge for a given file and file-id.
        If conflicts are encountered, .THIS and .OTHER files will be emitted,
        and a conflict will be noted.
        """
        lines, base_lines = self._merged_lines(file_id)
        lines = list(lines)
        # Note we're checking whether the OUTPUT is binary in this case,
        # because we don't want to get into weave merge guts.
        textfile.check_text_lines(lines)
        self.tt.create_file(lines, trans_id)
        if base_lines is not None:
            # Conflict
            self._raw_conflicts.append(('text conflict', trans_id))
            name = self.tt.final_name(trans_id)
            parent_id = self.tt.final_parent(trans_id)
            file_group = self._dump_conflicts(name, parent_id, file_id,
                                              no_base=False,
                                              base_lines=base_lines)
            file_group.append(trans_id)


class LCAMerger(WeaveMerger):

<<<<<<< HEAD
    def _plan_file_merge(self, file_id, base):
        return self.this_tree.plan_file_lca_merge(
            file_id, self.other_tree, base=base)

=======
    def _generate_merge_plan(self, file_id, base):
        return self.this_tree.plan_file_lca_merge(file_id, self.other_tree,
                                                  base=base)
>>>>>>> 302e3c2f

class Diff3Merger(Merge3Merger):
    """Three-way merger using external diff3 for text merging"""

    def dump_file(self, temp_dir, name, tree, file_id):
        out_path = osutils.pathjoin(temp_dir, name)
        out_file = open(out_path, "wb")
        try:
            in_file = tree.get_file(file_id)
            for line in in_file:
                out_file.write(line)
        finally:
            out_file.close()
        return out_path

    def text_merge(self, file_id, trans_id):
        """Perform a diff3 merge using a specified file-id and trans-id.
        If conflicts are encountered, .BASE, .THIS. and .OTHER conflict files
        will be dumped, and a will be conflict noted.
        """
        import bzrlib.patch
        temp_dir = osutils.mkdtemp(prefix="bzr-")
        try:
            new_file = osutils.pathjoin(temp_dir, "new")
            this = self.dump_file(temp_dir, "this", self.this_tree, file_id)
            base = self.dump_file(temp_dir, "base", self.base_tree, file_id)
            other = self.dump_file(temp_dir, "other", self.other_tree, file_id)
            status = bzrlib.patch.diff3(new_file, this, base, other)
            if status not in (0, 1):
                raise errors.BzrError("Unhandled diff3 exit code")
            f = open(new_file, 'rb')
            try:
                self.tt.create_file(f, trans_id)
            finally:
                f.close()
            if status == 1:
                name = self.tt.final_name(trans_id)
                parent_id = self.tt.final_parent(trans_id)
                self._dump_conflicts(name, parent_id, file_id)
                self._raw_conflicts.append(('text conflict', trans_id))
        finally:
            osutils.rmtree(temp_dir)


def merge_inner(this_branch, other_tree, base_tree, ignore_zero=False,
                backup_files=False,
                merge_type=Merge3Merger,
                interesting_ids=None,
                show_base=False,
                reprocess=False,
                other_rev_id=None,
                interesting_files=None,
                this_tree=None,
                pb=progress.DummyProgress(),
                change_reporter=None):
    """Primary interface for merging.

        typical use is probably
        'merge_inner(branch, branch.get_revision_tree(other_revision),
                     branch.get_revision_tree(base_revision))'
        """
    if this_tree is None:
        raise errors.BzrError("bzrlib.merge.merge_inner requires a this_tree "
                              "parameter as of bzrlib version 0.8.")
    merger = Merger(this_branch, other_tree, base_tree, this_tree=this_tree,
                    pb=pb, change_reporter=change_reporter)
    merger.backup_files = backup_files
    merger.merge_type = merge_type
    merger.interesting_ids = interesting_ids
    merger.ignore_zero = ignore_zero
    if interesting_files:
        if interesting_ids:
            raise ValueError('Only supply interesting_ids'
                             ' or interesting_files')
        merger.interesting_files = interesting_files
    merger.show_base = show_base
    merger.reprocess = reprocess
    merger.other_rev_id = other_rev_id
    merger.other_basis = other_rev_id
    get_revision_id = getattr(base_tree, 'get_revision_id', None)
    if get_revision_id is None:
        get_revision_id = base_tree.last_revision
    merger.cache_trees_with_revision_ids([other_tree, base_tree, this_tree])
    merger.set_base_revision(get_revision_id(), this_branch)
    return merger.do_merge()

def get_merge_type_registry():
    """Merge type registry is in bzrlib.option to avoid circular imports.

    This method provides a sanctioned way to retrieve it.
    """
    from bzrlib import option
    return option._merge_type_registry


def _plan_annotate_merge(annotated_a, annotated_b, ancestors_a, ancestors_b):
    def status_a(revision, text):
        if revision in ancestors_b:
            return 'killed-b', text
        else:
            return 'new-a', text

    def status_b(revision, text):
        if revision in ancestors_a:
            return 'killed-a', text
        else:
            return 'new-b', text

    plain_a = [t for (a, t) in annotated_a]
    plain_b = [t for (a, t) in annotated_b]
    matcher = patiencediff.PatienceSequenceMatcher(None, plain_a, plain_b)
    blocks = matcher.get_matching_blocks()
    a_cur = 0
    b_cur = 0
    for ai, bi, l in blocks:
        # process all mismatched sections
        # (last mismatched section is handled because blocks always
        # includes a 0-length last block)
        for revision, text in annotated_a[a_cur:ai]:
            yield status_a(revision, text)
        for revision, text in annotated_b[b_cur:bi]:
            yield status_b(revision, text)
        # and now the matched section
        a_cur = ai + l
        b_cur = bi + l
        for text_a in plain_a[ai:a_cur]:
            yield "unchanged", text_a


class _PlanMergeBase(object):

    def __init__(self, a_rev, b_rev, vf, key_prefix):
        """Contructor.

        :param a_rev: Revision-id of one revision to merge
        :param b_rev: Revision-id of the other revision to merge
        :param vf: A VersionedFiles containing both revisions
        :param key_prefix: A prefix for accessing keys in vf, typically
            (file_id,).
        """
        self.a_rev = a_rev
        self.b_rev = b_rev
        self.vf = vf
        self._last_lines = None
        self._last_lines_revision_id = None
        self._cached_matching_blocks = {}
        self._key_prefix = key_prefix
        self._precache_tip_lines()

    def _precache_tip_lines(self):
        lines = self.get_lines([self.a_rev, self.b_rev])
        self.lines_a = lines[self.a_rev]
        self.lines_b = lines[self.b_rev]

    def get_lines(self, revisions):
        """Get lines for revisions from the backing VersionedFiles.

        :raises RevisionNotPresent: on absent texts.
        """
        keys = [(self._key_prefix + (rev,)) for rev in revisions]
        result = {}
        for record in self.vf.get_record_stream(keys, 'unordered', True):
            if record.storage_kind == 'absent':
                raise errors.RevisionNotPresent(record.key, self.vf)
            result[record.key[-1]] = osutils.chunks_to_lines(
                record.get_bytes_as('chunked'))
        return result

    def plan_merge(self):
        """Generate a 'plan' for merging the two revisions.

        This involves comparing their texts and determining the cause of
        differences.  If text A has a line and text B does not, then either the
        line was added to text A, or it was deleted from B.  Once the causes
        are combined, they are written out in the format described in
        VersionedFile.plan_merge
        """
        blocks = self._get_matching_blocks(self.a_rev, self.b_rev)
        unique_a, unique_b = self._unique_lines(blocks)
        new_a, killed_b = self._determine_status(self.a_rev, unique_a)
        new_b, killed_a = self._determine_status(self.b_rev, unique_b)
        return self._iter_plan(blocks, new_a, killed_b, new_b, killed_a)

    def _iter_plan(self, blocks, new_a, killed_b, new_b, killed_a):
        last_i = 0
        last_j = 0
        for i, j, n in blocks:
            for a_index in range(last_i, i):
                if a_index in new_a:
                    if a_index in killed_b:
                        yield 'conflicted-a', self.lines_a[a_index]
                    else:
                        yield 'new-a', self.lines_a[a_index]
                else:
                    yield 'killed-b', self.lines_a[a_index]
            for b_index in range(last_j, j):
                if b_index in new_b:
                    if b_index in killed_a:
                        yield 'conflicted-b', self.lines_b[b_index]
                    else:
                        yield 'new-b', self.lines_b[b_index]
                else:
                    yield 'killed-a', self.lines_b[b_index]
            # handle common lines
            for a_index in range(i, i+n):
                yield 'unchanged', self.lines_a[a_index]
            last_i = i+n
            last_j = j+n

    def _get_matching_blocks(self, left_revision, right_revision):
        """Return a description of which sections of two revisions match.

        See SequenceMatcher.get_matching_blocks
        """
        cached = self._cached_matching_blocks.get((left_revision,
                                                   right_revision))
        if cached is not None:
            return cached
        if self._last_lines_revision_id == left_revision:
            left_lines = self._last_lines
            right_lines = self.get_lines([right_revision])[right_revision]
        else:
            lines = self.get_lines([left_revision, right_revision])
            left_lines = lines[left_revision]
            right_lines = lines[right_revision]
        self._last_lines = right_lines
        self._last_lines_revision_id = right_revision
        matcher = patiencediff.PatienceSequenceMatcher(None, left_lines,
                                                       right_lines)
        return matcher.get_matching_blocks()

    def _unique_lines(self, matching_blocks):
        """Analyse matching_blocks to determine which lines are unique

        :return: a tuple of (unique_left, unique_right), where the values are
            sets of line numbers of unique lines.
        """
        last_i = 0
        last_j = 0
        unique_left = []
        unique_right = []
        for i, j, n in matching_blocks:
            unique_left.extend(range(last_i, i))
            unique_right.extend(range(last_j, j))
            last_i = i + n
            last_j = j + n
        return unique_left, unique_right

    @staticmethod
    def _subtract_plans(old_plan, new_plan):
        """Remove changes from new_plan that came from old_plan.

        It is assumed that the difference between the old_plan and new_plan
        is their choice of 'b' text.

        All lines from new_plan that differ from old_plan are emitted
        verbatim.  All lines from new_plan that match old_plan but are
        not about the 'b' revision are emitted verbatim.

        Lines that match and are about the 'b' revision are the lines we
        don't want, so we convert 'killed-b' -> 'unchanged', and 'new-b'
        is skipped entirely.
        """
        matcher = patiencediff.PatienceSequenceMatcher(None, old_plan,
                                                       new_plan)
        last_j = 0
        for i, j, n in matcher.get_matching_blocks():
            for jj in range(last_j, j):
                yield new_plan[jj]
            for jj in range(j, j+n):
                plan_line = new_plan[jj]
                if plan_line[0] == 'new-b':
                    pass
                elif plan_line[0] == 'killed-b':
                    yield 'unchanged', plan_line[1]
                else:
                    yield plan_line
            last_j = j + n


class _PlanMerge(_PlanMergeBase):
    """Plan an annotate merge using on-the-fly annotation"""

    def __init__(self, a_rev, b_rev, vf, key_prefix):
        super(_PlanMerge, self).__init__(a_rev, b_rev, vf, key_prefix)
        self.a_key = self._key_prefix + (self.a_rev,)
        self.b_key = self._key_prefix + (self.b_rev,)
        self.graph = _mod_graph.Graph(self.vf)
        heads = self.graph.heads((self.a_key, self.b_key))
        if len(heads) == 1:
            # one side dominates, so we can just return its values, yay for
            # per-file graphs
            # Ideally we would know that before we get this far
            self._head_key = heads.pop()
            if self._head_key == self.a_key:
                other = b_rev
            else:
                other = a_rev
            trace.mutter('found dominating revision for %s\n%s > %s', self.vf,
                         self._head_key[-1], other)
            self._weave = None
        else:
            self._head_key = None
            self._build_weave()

    def _precache_tip_lines(self):
        # Turn this into a no-op, because we will do this later
        pass

    def _find_recursive_lcas(self):
        """Find all the ancestors back to a unique lca"""
        cur_ancestors = (self.a_key, self.b_key)
        # graph.find_lca(uncommon, keys) now returns plain NULL_REVISION,
        # rather than a key tuple. We will just map that directly to no common
        # ancestors.
        parent_map = {}
        while True:
            next_lcas = self.graph.find_lca(*cur_ancestors)
            # Map a plain NULL_REVISION to a simple no-ancestors
            if next_lcas == set([_mod_revision.NULL_REVISION]):
                next_lcas = ()
            # Order the lca's based on when they were merged into the tip
            # While the actual merge portion of weave merge uses a set() of
            # active revisions, the order of insertion *does* effect the
            # implicit ordering of the texts.
            for rev_key in cur_ancestors:
                ordered_parents = tuple(self.graph.find_merge_order(rev_key,
                                                                    next_lcas))
                parent_map[rev_key] = ordered_parents
            if len(next_lcas) == 0:
                break
            elif len(next_lcas) == 1:
                parent_map[list(next_lcas)[0]] = ()
                break
            elif len(next_lcas) > 2:
                # More than 2 lca's, fall back to grabbing all nodes between
                # this and the unique lca.
                trace.mutter('More than 2 LCAs, falling back to all nodes for:'
                             ' %s, %s\n=> %s',
                             self.a_key, self.b_key, cur_ancestors)
                cur_lcas = next_lcas
                while len(cur_lcas) > 1:
                    cur_lcas = self.graph.find_lca(*cur_lcas)
                if len(cur_lcas) == 0:
                    # No common base to find, use the full ancestry
                    unique_lca = None
                else:
                    unique_lca = list(cur_lcas)[0]
                    if unique_lca == _mod_revision.NULL_REVISION:
                        # find_lca will return a plain 'NULL_REVISION' rather
                        # than a key tuple when there is no common ancestor, we
                        # prefer to just use None, because it doesn't confuse
                        # _get_interesting_texts()
                        unique_lca = None
                parent_map.update(self._find_unique_parents(next_lcas,
                                                            unique_lca))
                break
            cur_ancestors = next_lcas
        return parent_map

    def _find_unique_parents(self, tip_keys, base_key):
        """Find ancestors of tip that aren't ancestors of base.

        :param tip_keys: Nodes that are interesting
        :param base_key: Cull all ancestors of this node
        :return: The parent map for all revisions between tip_keys and
            base_key. base_key will be included. References to nodes outside of
            the ancestor set will also be removed.
        """
        # TODO: this would be simpler if find_unique_ancestors took a list
        #       instead of a single tip, internally it supports it, but it
        #       isn't a "backwards compatible" api change.
        if base_key is None:
            parent_map = dict(self.graph.iter_ancestry(tip_keys))
            # We remove NULL_REVISION because it isn't a proper tuple key, and
            # thus confuses things like _get_interesting_texts, and our logic
            # to add the texts into the memory weave.
            if _mod_revision.NULL_REVISION in parent_map:
                parent_map.pop(_mod_revision.NULL_REVISION)
        else:
            interesting = set()
            for tip in tip_keys:
                interesting.update(
                    self.graph.find_unique_ancestors(tip, [base_key]))
            parent_map = self.graph.get_parent_map(interesting)
            parent_map[base_key] = ()
        culled_parent_map, child_map, tails = self._remove_external_references(
            parent_map)
        # Remove all the tails but base_key
        if base_key is not None:
            tails.remove(base_key)
            self._prune_tails(culled_parent_map, child_map, tails)
        # Now remove all the uninteresting 'linear' regions
        simple_map = _mod_graph.collapse_linear_regions(culled_parent_map)
        return simple_map

    @staticmethod
    def _remove_external_references(parent_map):
        """Remove references that go outside of the parent map.

        :param parent_map: Something returned from Graph.get_parent_map(keys)
        :return: (filtered_parent_map, child_map, tails)
            filtered_parent_map is parent_map without external references
            child_map is the {parent_key: [child_keys]} mapping
            tails is a list of nodes that do not have any parents in the map
        """
        # TODO: The basic effect of this function seems more generic than
        #       _PlanMerge. But the specific details of building a child_map,
        #       and computing tails seems very specific to _PlanMerge.
        #       Still, should this be in Graph land?
        filtered_parent_map = {}
        child_map = {}
        tails = []
        for key, parent_keys in parent_map.iteritems():
            culled_parent_keys = [p for p in parent_keys if p in parent_map]
            if not culled_parent_keys:
                tails.append(key)
            for parent_key in culled_parent_keys:
                child_map.setdefault(parent_key, []).append(key)
            # TODO: Do we want to do this, it adds overhead for every node,
            #       just to say that the node has no children
            child_map.setdefault(key, [])
            filtered_parent_map[key] = culled_parent_keys
        return filtered_parent_map, child_map, tails

    @staticmethod
    def _prune_tails(parent_map, child_map, tails_to_remove):
        """Remove tails from the parent map.

        This will remove the supplied revisions until no more children have 0
        parents.

        :param parent_map: A dict of {child: [parents]}, this dictionary will
            be modified in place.
        :param tails_to_remove: A list of tips that should be removed,
            this list will be consumed
        :param child_map: The reverse dict of parent_map ({parent: [children]})
            this dict will be modified
        :return: None, parent_map will be modified in place.
        """
        while tails_to_remove:
            next = tails_to_remove.pop()
            parent_map.pop(next)
            children = child_map.pop(next)
            for child in children:
                child_parents = parent_map[child]
                child_parents.remove(next)
                if len(child_parents) == 0:
                    tails_to_remove.append(child)

    def _get_interesting_texts(self, parent_map):
        """Return a dict of texts we are interested in.

        Note that the input is in key tuples, but the output is in plain
        revision ids.

        :param parent_map: The output from _find_recursive_lcas
        :return: A dict of {'revision_id':lines} as returned by
            _PlanMergeBase.get_lines()
        """
        all_revision_keys = set(parent_map)
        all_revision_keys.add(self.a_key)
        all_revision_keys.add(self.b_key)

        # Everything else is in 'keys' but get_lines is in 'revision_ids'
        all_texts = self.get_lines([k[-1] for k in all_revision_keys])
        return all_texts

    def _build_weave(self):
        from bzrlib import weave
        self._weave = weave.Weave(weave_name='in_memory_weave',
                                  allow_reserved=True)
        parent_map = self._find_recursive_lcas()

        all_texts = self._get_interesting_texts(parent_map)

        # Note: Unfortunately, the order given by topo_sort will effect the
        # ordering resolution in the output. Specifically, if you add A then B,
        # then in the output text A lines will show up before B lines. And, of
        # course, topo_sort doesn't guarantee any real ordering.
        # So we use merge_sort, and add a fake node on the tip.
        # This ensures that left-hand parents will always be inserted into the
        # weave before right-hand parents.
        tip_key = self._key_prefix + (_mod_revision.CURRENT_REVISION,)
        parent_map[tip_key] = (self.a_key, self.b_key)

        for seq_num, key, depth, eom in reversed(tsort.merge_sort(parent_map,
                                                                  tip_key)):
            if key == tip_key:
                continue
        # for key in tsort.topo_sort(parent_map):
            parent_keys = parent_map[key]
            revision_id = key[-1]
            parent_ids = [k[-1] for k in parent_keys]
            self._weave.add_lines(revision_id, parent_ids,
                                  all_texts[revision_id])

    def plan_merge(self):
        """Generate a 'plan' for merging the two revisions.

        This involves comparing their texts and determining the cause of
        differences.  If text A has a line and text B does not, then either the
        line was added to text A, or it was deleted from B.  Once the causes
        are combined, they are written out in the format described in
        VersionedFile.plan_merge
        """
        if self._head_key is not None: # There was a single head
            if self._head_key == self.a_key:
                plan = 'new-a'
            else:
                if self._head_key != self.b_key:
                    raise AssertionError('There was an invalid head: %s != %s'
                                         % (self.b_key, self._head_key))
                plan = 'new-b'
            head_rev = self._head_key[-1]
            lines = self.get_lines([head_rev])[head_rev]
            return ((plan, line) for line in lines)
        return self._weave.plan_merge(self.a_rev, self.b_rev)


class _PlanLCAMerge(_PlanMergeBase):
    """
    This merge algorithm differs from _PlanMerge in that:
    1. comparisons are done against LCAs only
    2. cases where a contested line is new versus one LCA but old versus
       another are marked as conflicts, by emitting the line as conflicted-a
       or conflicted-b.

    This is faster, and hopefully produces more useful output.
    """

    def __init__(self, a_rev, b_rev, vf, key_prefix, graph):
        _PlanMergeBase.__init__(self, a_rev, b_rev, vf, key_prefix)
        lcas = graph.find_lca(key_prefix + (a_rev,), key_prefix + (b_rev,))
        self.lcas = set()
        for lca in lcas:
            if lca == _mod_revision.NULL_REVISION:
                self.lcas.add(lca)
            else:
                self.lcas.add(lca[-1])
        for lca in self.lcas:
            if _mod_revision.is_null(lca):
                lca_lines = []
            else:
                lca_lines = self.get_lines([lca])[lca]
            matcher = patiencediff.PatienceSequenceMatcher(None, self.lines_a,
                                                           lca_lines)
            blocks = list(matcher.get_matching_blocks())
            self._cached_matching_blocks[(a_rev, lca)] = blocks
            matcher = patiencediff.PatienceSequenceMatcher(None, self.lines_b,
                                                           lca_lines)
            blocks = list(matcher.get_matching_blocks())
            self._cached_matching_blocks[(b_rev, lca)] = blocks

    def _determine_status(self, revision_id, unique_line_numbers):
        """Determines the status unique lines versus all lcas.

        Basically, determines why the line is unique to this revision.

        A line may be determined new, killed, or both.

        If a line is determined new, that means it was not present in at least
        one LCA, and is not present in the other merge revision.

        If a line is determined killed, that means the line was present in
        at least one LCA.

        If a line is killed and new, this indicates that the two merge
        revisions contain differing conflict resolutions.
        :param revision_id: The id of the revision in which the lines are
            unique
        :param unique_line_numbers: The line numbers of unique lines.
        :return a tuple of (new_this, killed_other):
        """
        new = set()
        killed = set()
        unique_line_numbers = set(unique_line_numbers)
        for lca in self.lcas:
            blocks = self._get_matching_blocks(revision_id, lca)
            unique_vs_lca, _ignored = self._unique_lines(blocks)
            new.update(unique_line_numbers.intersection(unique_vs_lca))
            killed.update(unique_line_numbers.difference(unique_vs_lca))
        return new, killed<|MERGE_RESOLUTION|>--- conflicted
+++ resolved
@@ -1419,11 +1419,7 @@
             base = self.base_tree
         else:
             base = None
-<<<<<<< HEAD
-        plan = self._plan_file_merge(file_id, base)
-=======
         plan = self._generate_merge_plan(file_id, base)
->>>>>>> 302e3c2f
         if 'merge' in debug.debug_flags:
             plan = list(plan)
             trans_id = self.tt.trans_id_file_id(file_id)
@@ -1438,10 +1434,6 @@
         else:
             base_lines = None
         return lines, base_lines
-
-    def _plan_file_merge(self, file_id, base):
-        return self.this_tree.plan_file_merge(
-            file_id, self.other_tree, base=base)
 
     def text_merge(self, file_id, trans_id):
         """Perform a (weave) text merge for a given file and file-id.
@@ -1467,16 +1459,9 @@
 
 class LCAMerger(WeaveMerger):
 
-<<<<<<< HEAD
-    def _plan_file_merge(self, file_id, base):
-        return self.this_tree.plan_file_lca_merge(
-            file_id, self.other_tree, base=base)
-
-=======
     def _generate_merge_plan(self, file_id, base):
         return self.this_tree.plan_file_lca_merge(file_id, self.other_tree,
                                                   base=base)
->>>>>>> 302e3c2f
 
 class Diff3Merger(Merge3Merger):
     """Three-way merger using external diff3 for text merging"""
