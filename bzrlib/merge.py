# Copyright (C) 2005 Canonical Ltd

# This program is free software; you can redistribute it and/or modify
# it under the terms of the GNU General Public License as published by
# the Free Software Foundation; either version 2 of the License, or
# (at your option) any later version.

# This program is distributed in the hope that it will be useful,
# but WITHOUT ANY WARRANTY; without even the implied warranty of
# MERCHANTABILITY or FITNESS FOR A PARTICULAR PURPOSE.  See the
# GNU General Public License for more details.

# You should have received a copy of the GNU General Public License
# along with this program; if not, write to the Free Software
# Foundation, Inc., 59 Temple Place, Suite 330, Boston, MA  02111-1307  USA


import os
import errno
from shutil import rmtree
from tempfile import mkdtemp

import bzrlib
from bzrlib.branch import Branch
from bzrlib.delta import compare_trees
from bzrlib.errors import (BzrCommandError,
                           BzrError,
                           NoCommonAncestor,
                           NoCommits,
                           NoSuchRevision,
                           NoSuchFile,
                           NotBranchError,
                           NotVersionedError,
                           UnrelatedBranches,
                           WorkingTreeNotRevision,
                           )
from bzrlib.merge3 import Merge3
import bzrlib.osutils
from bzrlib.osutils import rename, pathjoin
from progress import DummyProgress, ProgressPhase
from bzrlib.revision import common_ancestor, is_ancestor, NULL_REVISION
from bzrlib.symbol_versioning import *
from bzrlib.trace import mutter, warning, note
from bzrlib.transform import (TreeTransform, resolve_conflicts, cook_conflicts,
                              conflicts_strings, FinalPaths, create_by_entry,
                              unique_add)
import bzrlib.ui

# TODO: Report back as changes are merged in

def _get_tree(treespec, local_branch=None):
    location, revno = treespec
    branch = Branch.open_containing(location)[0]
    if revno is None:
        revision = None
    elif revno == -1:
        revision = branch.last_revision()
    else:
        revision = branch.get_rev_id(revno)
        if revision is None:
            revision = NULL_REVISION
    return branch, _get_revid_tree(branch, revision, local_branch)


def _get_revid_tree(branch, revision, local_branch):
    if revision is None:
        base_tree = branch.bzrdir.open_workingtree()
    else:
        if local_branch is not None:
            if local_branch.base != branch.base:
                local_branch.fetch(branch, revision)
            base_tree = local_branch.repository.revision_tree(revision)
        else:
            base_tree = branch.repository.revision_tree(revision)
    return base_tree


def transform_tree(from_tree, to_tree, interesting_ids=None):
    merge_inner(from_tree.branch, to_tree, from_tree, ignore_zero=True,
                interesting_ids=interesting_ids, this_tree=from_tree)


class Merger(object):
    def __init__(self, this_branch, other_tree=None, base_tree=None, 
                 this_tree=None, pb=DummyProgress()):
        object.__init__(self)
        assert this_tree is not None, "this_tree is required"
        self.this_branch = this_branch
        self.this_basis = this_branch.last_revision()
        self.this_rev_id = None
        self.this_tree = this_tree
        self.this_revision_tree = None
        self.this_basis_tree = None
        self.other_tree = other_tree
        self.base_tree = base_tree
        self.ignore_zero = False
        self.backup_files = False
        self.interesting_ids = None
        self.show_base = False
        self.reprocess = False
        self._pb = pb 
        self.pp = None


    def revision_tree(self, revision_id):
        return self.this_branch.repository.revision_tree(revision_id)

    def ensure_revision_trees(self):
        if self.this_revision_tree is None:
            self.this_basis_tree = self.this_branch.repository.revision_tree(
                self.this_basis)
            if self.this_basis == self.this_rev_id:
                self.this_revision_tree = self.this_basis_tree

        if self.other_rev_id is None:
            other_basis_tree = self.revision_tree(self.other_basis)
            changes = compare_trees(self.other_tree, other_basis_tree)
            if changes.has_changed():
                raise WorkingTreeNotRevision(self.this_tree)
            other_rev_id = other_basis
            self.other_tree = other_basis_tree

    def file_revisions(self, file_id):
        self.ensure_revision_trees()
        def get_id(tree, file_id):
            revision_id = tree.inventory[file_id].revision
            assert revision_id is not None
            return revision_id
        if self.this_rev_id is None:
            if self.this_basis_tree.get_file_sha1(file_id) != \
                self.this_tree.get_file_sha1(file_id):
                raise WorkingTreeNotRevision(self.this_tree)

        trees = (self.this_basis_tree, self.other_tree)
        return [get_id(tree, file_id) for tree in trees]

    def check_basis(self, check_clean):
        if self.this_basis is None:
            raise BzrCommandError("This branch has no commits")
        if check_clean:
            self.compare_basis()
            if self.this_basis != self.this_rev_id:
                raise BzrCommandError("Working tree has uncommitted changes.")

    def compare_basis(self):
        changes = compare_trees(self.this_tree, 
                                self.this_tree.basis_tree(), False)
        if not changes.has_changed():
            self.this_rev_id = self.this_basis

    def set_interesting_files(self, file_list):
        try:
            self._set_interesting_files(file_list)
        except NotVersionedError, e:
            raise BzrCommandError("%s is not a source file in any"
                                      " tree." % e.path)

    def _set_interesting_files(self, file_list):
        """Set the list of interesting ids from a list of files."""
        if file_list is None:
            self.interesting_ids = None
            return

        interesting_ids = set()
        for path in file_list:
            found_id = False
            for tree in (self.this_tree, self.base_tree, self.other_tree):
                file_id = tree.inventory.path2id(path)
                if file_id is not None:
                    interesting_ids.add(file_id)
                    found_id = True
            if not found_id:
                raise NotVersionedError(path=path)
        self.interesting_ids = interesting_ids

    def set_pending(self):
        if not self.base_is_ancestor:
            return
        if self.other_rev_id is None:
            return
        ancestry = self.this_branch.repository.get_ancestry(self.this_basis)
        if self.other_rev_id in ancestry:
            return
        self.this_tree.add_pending_merge(self.other_rev_id)

    def set_other(self, other_revision):
        other_branch, self.other_tree = _get_tree(other_revision, 
                                                  self.this_branch)
        if other_revision[1] == -1:
            self.other_rev_id = other_branch.last_revision()
            if self.other_rev_id is None:
                raise NoCommits(other_branch)
            self.other_basis = self.other_rev_id
        elif other_revision[1] is not None:
            self.other_rev_id = other_branch.get_rev_id(other_revision[1])
            self.other_basis = self.other_rev_id
        else:
            self.other_rev_id = None
            self.other_basis = other_branch.last_revision()
            if self.other_basis is None:
                raise NoCommits(other_branch)
        if other_branch.base != self.this_branch.base:
            self.this_branch.fetch(other_branch, last_revision=self.other_basis)

    def set_base(self, base_revision):
        mutter("doing merge() with no base_revision specified")
        if base_revision == [None, None]:
            try:
                pb = bzrlib.ui.ui_factory.nested_progress_bar()
                try:
                    this_repo = self.this_branch.repository
                    self.base_rev_id = common_ancestor(self.this_basis, 
                                                       self.other_basis, 
                                                       this_repo, pb)
                finally:
                    pb.finished()
            except NoCommonAncestor:
                raise UnrelatedBranches()
            self.base_tree = _get_revid_tree(self.this_branch, self.base_rev_id,
                                            None)
            self.base_is_ancestor = True
        else:
            base_branch, self.base_tree = _get_tree(base_revision)
            if base_revision[1] == -1:
                self.base_rev_id = base_branch.last_revision()
            elif base_revision[1] is None:
                self.base_rev_id = None
            else:
                self.base_rev_id = base_branch.get_rev_id(base_revision[1])
            self.this_branch.fetch(base_branch)
            self.base_is_ancestor = is_ancestor(self.this_basis, 
                                                self.base_rev_id,
                                                self.this_branch)

    def do_merge(self):
        kwargs = {'working_tree':self.this_tree, 'this_tree': self.this_tree, 
                  'other_tree': self.other_tree, 
                  'interesting_ids': self.interesting_ids,
                  'pp': self.pp}
        if self.merge_type.requires_base:
            kwargs['base_tree'] = self.base_tree
        if self.merge_type.supports_reprocess:
            kwargs['reprocess'] = self.reprocess
        elif self.reprocess:
            raise BzrError("Reprocess is not supported for this merge"
                                  " type. %s" % merge_type)
        if self.merge_type.supports_show_base:
            kwargs['show_base'] = self.show_base
        elif self.show_base:
            raise BzrError("Showing base is not supported for this"
                                  " merge type. %s" % self.merge_type)
        merge = self.merge_type(pb=self._pb, **kwargs)
        if len(merge.cooked_conflicts) == 0:
            if not self.ignore_zero:
                note("All changes applied successfully.")
        else:
            note("%d conflicts encountered." % len(merge.cooked_conflicts))

        return len(merge.cooked_conflicts)

    def regen_inventory(self, new_entries):
        old_entries = self.this_tree.read_working_inventory()
        new_inventory = {}
        by_path = {}
        new_entries_map = {} 
        for path, file_id in new_entries:
            if path is None:
                continue
            new_entries_map[file_id] = path

        def id2path(file_id):
            path = new_entries_map.get(file_id)
            if path is not None:
                return path
            entry = old_entries[file_id]
            if entry.parent_id is None:
                return entry.name
            return pathjoin(id2path(entry.parent_id), entry.name)
            
        for file_id in old_entries:
            entry = old_entries[file_id]
            path = id2path(file_id)
            new_inventory[file_id] = (path, file_id, entry.parent_id, 
                                      entry.kind)
            by_path[path] = file_id
        
        deletions = 0
        insertions = 0
        new_path_list = []
        for path, file_id in new_entries:
            if path is None:
                del new_inventory[file_id]
                deletions += 1
            else:
                new_path_list.append((path, file_id))
                if file_id not in old_entries:
                    insertions += 1
        # Ensure no file is added before its parent
        new_path_list.sort()
        for path, file_id in new_path_list:
            if path == '':
                parent = None
            else:
                parent = by_path[os.path.dirname(path)]
            abspath = pathjoin(self.this_tree.basedir, path)
            kind = bzrlib.osutils.file_kind(abspath)
            new_inventory[file_id] = (path, file_id, parent, kind)
            by_path[path] = file_id 

        # Get a list in insertion order
        new_inventory_list = new_inventory.values()
        mutter ("""Inventory regeneration:
    old length: %i insertions: %i deletions: %i new_length: %i"""\
            % (len(old_entries), insertions, deletions, 
               len(new_inventory_list)))
        assert len(new_inventory_list) == len(old_entries) + insertions\
            - deletions
        new_inventory_list.sort()
        return new_inventory_list


class Merge3Merger(object):
    """Three-way merger that uses the merge3 text merger"""
    requires_base = True
    supports_reprocess = True
    supports_show_base = True
    history_based = False

    def __init__(self, working_tree, this_tree, base_tree, other_tree, 
                 interesting_ids=None, reprocess=False, show_base=False,
                 pb=DummyProgress(), pp=None):
        """Initialize the merger object and perform the merge."""
        object.__init__(self)
        self.this_tree = working_tree
        self.base_tree = base_tree
        self.other_tree = other_tree
        self._raw_conflicts = []
        self.cooked_conflicts = []
        self.reprocess = reprocess
        self.show_base = show_base
        self.pb = pb
        self.pp = pp
        if self.pp is None:
            self.pp = ProgressPhase("Merge phase", 3, self.pb)

        if interesting_ids is not None:
            all_ids = interesting_ids
        else:
            all_ids = set(base_tree)
            all_ids.update(other_tree)
        working_tree.lock_write()
        self.tt = TreeTransform(working_tree, self.pb)
        try:
            self.pp.next_phase()
            child_pb = bzrlib.ui.ui_factory.nested_progress_bar()
            try:
                for num, file_id in enumerate(all_ids):
                    child_pb.update('Preparing file merge', num, len(all_ids))
                    self.merge_names(file_id)
                    file_status = self.merge_contents(file_id)
                    self.merge_executable(file_id, file_status)
            finally:
                child_pb.finished()
                
            self.pp.next_phase()
            child_pb = bzrlib.ui.ui_factory.nested_progress_bar()
            try:
                fs_conflicts = resolve_conflicts(self.tt, child_pb)
            finally:
                child_pb.finished()
            self.cook_conflicts(fs_conflicts)
            for line in conflicts_strings(self.cooked_conflicts):
                warning(line)
            self.pp.next_phase()
            results = self.tt.apply()
            self.write_modified(results)
        finally:
            try:
                self.tt.finalize()
            except:
                pass
<<<<<<< HEAD
            working_tree.unlock()
=======
            self.pb.clear()
        self.write_modified(results)
>>>>>>> 1d654d7a

    def write_modified(self, results):
        modified_hashes = {}
        for path in results.modified_paths:
            file_id = self.this_tree.path2id(self.this_tree.relpath(path))
            if file_id is None:
                continue
            hash = self.this_tree.get_file_sha1(file_id)
            if hash is None:
                continue
            modified_hashes[file_id] = hash
        self.this_tree.set_merge_modified(modified_hashes)

    @staticmethod
    def parent(entry, file_id):
        """Determine the parent for a file_id (used as a key method)"""
        if entry is None:
            return None
        return entry.parent_id

    @staticmethod
    def name(entry, file_id):
        """Determine the name for a file_id (used as a key method)"""
        if entry is None:
            return None
        return entry.name
    
    @staticmethod
    def contents_sha1(tree, file_id):
        """Determine the sha1 of the file contents (used as a key method)."""
        if file_id not in tree:
            return None
        return tree.get_file_sha1(file_id)

    @staticmethod
    def executable(tree, file_id):
        """Determine the executability of a file-id (used as a key method)."""
        if file_id not in tree:
            return None
        if tree.kind(file_id) != "file":
            return False
        return tree.is_executable(file_id)

    @staticmethod
    def kind(tree, file_id):
        """Determine the kind of a file-id (used as a key method)."""
        if file_id not in tree:
            return None
        return tree.kind(file_id)

    @staticmethod
    def scalar_three_way(this_tree, base_tree, other_tree, file_id, key):
        """Do a three-way test on a scalar.
        Return "this", "other" or "conflict", depending whether a value wins.
        """
        key_base = key(base_tree, file_id)
        key_other = key(other_tree, file_id)
        #if base == other, either they all agree, or only THIS has changed.
        if key_base == key_other:
            return "this"
        key_this = key(this_tree, file_id)
        if key_this not in (key_base, key_other):
            return "conflict"
        # "Ambiguous clean merge"
        elif key_this == key_other:
            return "this"
        else:
            assert key_this == key_base
            return "other"

    def merge_names(self, file_id):
        """Perform a merge on file_id names and parents"""
        def get_entry(tree):
            if file_id in tree.inventory:
                return tree.inventory[file_id]
            else:
                return None
        this_entry = get_entry(self.this_tree)
        other_entry = get_entry(self.other_tree)
        base_entry = get_entry(self.base_tree)
        name_winner = self.scalar_three_way(this_entry, base_entry, 
                                            other_entry, file_id, self.name)
        parent_id_winner = self.scalar_three_way(this_entry, base_entry, 
                                                 other_entry, file_id, 
                                                 self.parent)
        if this_entry is None:
            if name_winner == "this":
                name_winner = "other"
            if parent_id_winner == "this":
                parent_id_winner = "other"
        if name_winner == "this" and parent_id_winner == "this":
            return
        if name_winner == "conflict":
            trans_id = self.tt.trans_id_file_id(file_id)
            self._raw_conflicts.append(('name conflict', trans_id, 
                                        self.name(this_entry, file_id), 
                                        self.name(other_entry, file_id)))
        if parent_id_winner == "conflict":
            trans_id = self.tt.trans_id_file_id(file_id)
            self._raw_conflicts.append(('parent conflict', trans_id, 
                                        self.parent(this_entry, file_id), 
                                        self.parent(other_entry, file_id)))
        if other_entry is None:
            # it doesn't matter whether the result was 'other' or 
            # 'conflict'-- if there's no 'other', we leave it alone.
            return
        # if we get here, name_winner and parent_winner are set to safe values.
        winner_entry = {"this": this_entry, "other": other_entry, 
                        "conflict": other_entry}
        trans_id = self.tt.trans_id_file_id(file_id)
        parent_id = winner_entry[parent_id_winner].parent_id
        parent_trans_id = self.tt.trans_id_file_id(parent_id)
        self.tt.adjust_path(winner_entry[name_winner].name, parent_trans_id,
                            trans_id)

    def merge_contents(self, file_id):
        """Performa a merge on file_id contents."""
        def contents_pair(tree):
            if file_id not in tree:
                return (None, None)
            kind = tree.kind(file_id)
            if kind == "root_directory":
                kind = "directory"
            if kind == "file":
                contents = tree.get_file_sha1(file_id)
            elif kind == "symlink":
                contents = tree.get_symlink_target(file_id)
            else:
                contents = None
            return kind, contents
        # See SPOT run.  run, SPOT, run.
        # So we're not QUITE repeating ourselves; we do tricky things with
        # file kind...
        base_pair = contents_pair(self.base_tree)
        other_pair = contents_pair(self.other_tree)
        if base_pair == other_pair:
            # OTHER introduced no changes
            return "unmodified"
        this_pair = contents_pair(self.this_tree)
        if this_pair == other_pair:
            # THIS and OTHER introduced the same changes
            return "unmodified"
        else:
            trans_id = self.tt.trans_id_file_id(file_id)
            if this_pair == base_pair:
                # only OTHER introduced changes
                if file_id in self.this_tree:
                    # Remove any existing contents
                    self.tt.delete_contents(trans_id)
                if file_id in self.other_tree:
                    # OTHER changed the file
                    create_by_entry(self.tt, 
                                    self.other_tree.inventory[file_id], 
                                    self.other_tree, trans_id)
                    if file_id not in self.this_tree.inventory:
                        self.tt.version_file(file_id, trans_id)
                    return "modified"
                elif file_id in self.this_tree.inventory:
                    # OTHER deleted the file
                    self.tt.unversion_file(trans_id)
                    return "deleted"
            #BOTH THIS and OTHER introduced changes; scalar conflict
            elif this_pair[0] == "file" and other_pair[0] == "file":
                # THIS and OTHER are both files, so text merge.  Either
                # BASE is a file, or both converted to files, so at least we
                # have agreement that output should be a file.
                if file_id not in self.this_tree.inventory:
                    self.tt.version_file(file_id, trans_id)
                self.text_merge(file_id, trans_id)
                try:
                    self.tt.tree_kind(trans_id)
                    self.tt.delete_contents(trans_id)
                except NoSuchFile:
                    pass
                return "modified"
            else:
                # Scalar conflict, can't text merge.  Dump conflicts
                trans_id = self.tt.trans_id_file_id(file_id)
                name = self.tt.final_name(trans_id)
                parent_id = self.tt.final_parent(trans_id)
                if file_id in self.this_tree.inventory:
                    self.tt.unversion_file(trans_id)
                    self.tt.delete_contents(trans_id)
                file_group = self._dump_conflicts(name, parent_id, file_id, 
                                                  set_version=True)
                self._raw_conflicts.append(('contents conflict', file_group))

    def get_lines(self, tree, file_id):
        """Return the lines in a file, or an empty list."""
        if file_id in tree:
            return tree.get_file(file_id).readlines()
        else:
            return []

    def text_merge(self, file_id, trans_id):
        """Perform a three-way text merge on a file_id"""
        # it's possible that we got here with base as a different type.
        # if so, we just want two-way text conflicts.
        if file_id in self.base_tree and \
            self.base_tree.kind(file_id) == "file":
            base_lines = self.get_lines(self.base_tree, file_id)
        else:
            base_lines = []
        other_lines = self.get_lines(self.other_tree, file_id)
        this_lines = self.get_lines(self.this_tree, file_id)
        m3 = Merge3(base_lines, this_lines, other_lines)
        start_marker = "!START OF MERGE CONFLICT!" + "I HOPE THIS IS UNIQUE"
        if self.show_base is True:
            base_marker = '|' * 7
        else:
            base_marker = None

        def iter_merge3(retval):
            retval["text_conflicts"] = False
            for line in m3.merge_lines(name_a = "TREE", 
                                       name_b = "MERGE-SOURCE", 
                                       name_base = "BASE-REVISION",
                                       start_marker=start_marker, 
                                       base_marker=base_marker,
                                       reprocess=self.reprocess):
                if line.startswith(start_marker):
                    retval["text_conflicts"] = True
                    yield line.replace(start_marker, '<' * 7)
                else:
                    yield line
        retval = {}
        merge3_iterator = iter_merge3(retval)
        self.tt.create_file(merge3_iterator, trans_id)
        if retval["text_conflicts"] is True:
            self._raw_conflicts.append(('text conflict', trans_id))
            name = self.tt.final_name(trans_id)
            parent_id = self.tt.final_parent(trans_id)
            file_group = self._dump_conflicts(name, parent_id, file_id, 
                                              this_lines, base_lines,
                                              other_lines)
            file_group.append(trans_id)

    def _dump_conflicts(self, name, parent_id, file_id, this_lines=None, 
                        base_lines=None, other_lines=None, set_version=False,
                        no_base=False):
        """Emit conflict files.
        If this_lines, base_lines, or other_lines are omitted, they will be
        determined automatically.  If set_version is true, the .OTHER, .THIS
        or .BASE (in that order) will be created as versioned files.
        """
        data = [('OTHER', self.other_tree, other_lines), 
                ('THIS', self.this_tree, this_lines)]
        if not no_base:
            data.append(('BASE', self.base_tree, base_lines))
        versioned = False
        file_group = []
        for suffix, tree, lines in data:
            if file_id in tree:
                trans_id = self._conflict_file(name, parent_id, tree, file_id,
                                               suffix, lines)
                file_group.append(trans_id)
                if set_version and not versioned:
                    self.tt.version_file(file_id, trans_id)
                    versioned = True
        return file_group
           
    def _conflict_file(self, name, parent_id, tree, file_id, suffix, 
                       lines=None):
        """Emit a single conflict file."""
        name = name + '.' + suffix
        trans_id = self.tt.create_path(name, parent_id)
        entry = tree.inventory[file_id]
        create_by_entry(self.tt, entry, tree, trans_id, lines)
        return trans_id

    def merge_executable(self, file_id, file_status):
        """Perform a merge on the execute bit."""
        if file_status == "deleted":
            return
        trans_id = self.tt.trans_id_file_id(file_id)
        try:
            if self.tt.final_kind(trans_id) != "file":
                return
        except NoSuchFile:
            return
        winner = self.scalar_three_way(self.this_tree, self.base_tree, 
                                       self.other_tree, file_id, 
                                       self.executable)
        if winner == "conflict":
        # There must be a None in here, if we have a conflict, but we
        # need executability since file status was not deleted.
            if self.other_tree.is_executable(file_id) is None:
                winner = "this"
            else:
                winner = "other"
        if winner == "this":
            if file_status == "modified":
                executability = self.this_tree.is_executable(file_id)
                if executability is not None:
                    trans_id = self.tt.trans_id_file_id(file_id)
                    self.tt.set_executability(executability, trans_id)
        else:
            assert winner == "other"
            if file_id in self.other_tree:
                executability = self.other_tree.is_executable(file_id)
            elif file_id in self.this_tree:
                executability = self.this_tree.is_executable(file_id)
            elif file_id in self.base_tree:
                executability = self.base_tree.is_executable(file_id)
            if executability is not None:
                trans_id = self.tt.trans_id_file_id(file_id)
                self.tt.set_executability(executability, trans_id)

    def cook_conflicts(self, fs_conflicts):
        """Convert all conflicts into a form that doesn't depend on trans_id"""
        name_conflicts = {}
        self.cooked_conflicts.extend(cook_conflicts(fs_conflicts, self.tt))
        fp = FinalPaths(self.tt)
        for conflict in self._raw_conflicts:
            conflict_type = conflict[0]
            if conflict_type in ('name conflict', 'parent conflict'):
                trans_id = conflict[1]
                conflict_args = conflict[2:]
                if trans_id not in name_conflicts:
                    name_conflicts[trans_id] = {}
                unique_add(name_conflicts[trans_id], conflict_type, 
                           conflict_args)
            if conflict_type == 'contents conflict':
                for trans_id in conflict[1]:
                    file_id = self.tt.final_file_id(trans_id)
                    if file_id is not None:
                        break
                path = fp.get_path(trans_id)
                for suffix in ('.BASE', '.THIS', '.OTHER'):
                    if path.endswith(suffix):
                        path = path[:-len(suffix)]
                        break
                self.cooked_conflicts.append((conflict_type, file_id, path))
            if conflict_type == 'text conflict':
                trans_id = conflict[1]
                path = fp.get_path(trans_id)
                file_id = self.tt.final_file_id(trans_id)
                self.cooked_conflicts.append((conflict_type, file_id, path))

        for trans_id, conflicts in name_conflicts.iteritems():
            try:
                this_parent, other_parent = conflicts['parent conflict']
                assert this_parent != other_parent
            except KeyError:
                this_parent = other_parent = \
                    self.tt.final_file_id(self.tt.final_parent(trans_id))
            try:
                this_name, other_name = conflicts['name conflict']
                assert this_name != other_name
            except KeyError:
                this_name = other_name = self.tt.final_name(trans_id)
            other_path = fp.get_path(trans_id)
            if this_parent is not None:
                this_parent_path = \
                    fp.get_path(self.tt.trans_id_file_id(this_parent))
                this_path = pathjoin(this_parent_path, this_name)
            else:
                this_path = "<deleted>"
            file_id = self.tt.final_file_id(trans_id)
            self.cooked_conflicts.append(('path conflict', file_id, this_path, 
                                         other_path))


class WeaveMerger(Merge3Merger):
    """Three-way tree merger, text weave merger."""
    supports_reprocess = False
    supports_show_base = False

    def __init__(self, working_tree, this_tree, base_tree, other_tree, 
                 interesting_ids=None, pb=DummyProgress(), pp=None):
        self.this_revision_tree = self._get_revision_tree(this_tree)
        self.other_revision_tree = self._get_revision_tree(other_tree)
        super(WeaveMerger, self).__init__(working_tree, this_tree, 
                                          base_tree, other_tree, 
                                          interesting_ids=interesting_ids, 
                                          pb=pb, pp=pp)

    def _get_revision_tree(self, tree):
        """Return a revision tree releated to this tree.
        If the tree is a WorkingTree, the basis will be returned.
        """
        if getattr(tree, 'get_weave', False) is False:
            # If we have a WorkingTree, try using the basis
            return tree.branch.basis_tree()
        else:
            return tree

    def _check_file(self, file_id):
        """Check that the revision tree's version of the file matches."""
        for tree, rt in ((self.this_tree, self.this_revision_tree), 
                         (self.other_tree, self.other_revision_tree)):
            if rt is tree:
                continue
            if tree.get_file_sha1(file_id) != rt.get_file_sha1(file_id):
                raise WorkingTreeNotRevision(self.this_tree)

    def _merged_lines(self, file_id):
        """Generate the merged lines.
        There is no distinction between lines that are meant to contain <<<<<<<
        and conflicts.
        """
        weave = self.this_revision_tree.get_weave(file_id)
        this_revision_id = self.this_revision_tree.inventory[file_id].revision
        other_revision_id = \
            self.other_revision_tree.inventory[file_id].revision
        plan =  weave.plan_merge(this_revision_id, other_revision_id)
        return weave.weave_merge(plan, '<<<<<<< TREE\n', 
                                       '>>>>>>> MERGE-SOURCE\n')

    def text_merge(self, file_id, trans_id):
        """Perform a (weave) text merge for a given file and file-id.
        If conflicts are encountered, .THIS and .OTHER files will be emitted,
        and a conflict will be noted.
        """
        self._check_file(file_id)
        lines = self._merged_lines(file_id)
        conflicts = '<<<<<<< TREE\n' in lines
        self.tt.create_file(lines, trans_id)
        if conflicts:
            self._raw_conflicts.append(('text conflict', trans_id))
            name = self.tt.final_name(trans_id)
            parent_id = self.tt.final_parent(trans_id)
            file_group = self._dump_conflicts(name, parent_id, file_id, 
                                              no_base=True)
            file_group.append(trans_id)


class Diff3Merger(Merge3Merger):
    """Three-way merger using external diff3 for text merging"""
    def dump_file(self, temp_dir, name, tree, file_id):
        out_path = pathjoin(temp_dir, name)
        out_file = file(out_path, "wb")
        in_file = tree.get_file(file_id)
        for line in in_file:
            out_file.write(line)
        return out_path

    def text_merge(self, file_id, trans_id):
        """Perform a diff3 merge using a specified file-id and trans-id.
        If conflicts are encountered, .BASE, .THIS. and .OTHER conflict files
        will be dumped, and a will be conflict noted.
        """
        import bzrlib.patch
        temp_dir = mkdtemp(prefix="bzr-")
        try:
            new_file = pathjoin(temp_dir, "new")
            this = self.dump_file(temp_dir, "this", self.this_tree, file_id)
            base = self.dump_file(temp_dir, "base", self.base_tree, file_id)
            other = self.dump_file(temp_dir, "other", self.other_tree, file_id)
            status = bzrlib.patch.diff3(new_file, this, base, other)
            if status not in (0, 1):
                raise BzrError("Unhandled diff3 exit code")
            self.tt.create_file(file(new_file, "rb"), trans_id)
            if status == 1:
                name = self.tt.final_name(trans_id)
                parent_id = self.tt.final_parent(trans_id)
                self._dump_conflicts(name, parent_id, file_id)
            self._raw_conflicts.append(('text conflict', trans_id))
        finally:
            rmtree(temp_dir)


def merge_inner(this_branch, other_tree, base_tree, ignore_zero=False,
                backup_files=False, 
                merge_type=Merge3Merger, 
                interesting_ids=None, 
                show_base=False, 
                reprocess=False, 
                other_rev_id=None,
                interesting_files=None,
                this_tree=None,
                pb=DummyProgress()):
    """Primary interface for merging. 

        typical use is probably 
        'merge_inner(branch, branch.get_revision_tree(other_revision),
                     branch.get_revision_tree(base_revision))'
        """
    if this_tree is None:
        warn("bzrlib.merge.merge_inner requires a this_tree parameter as of "
             "bzrlib version 0.8.",
             DeprecationWarning,
             stacklevel=2)
        this_tree = this_branch.bzrdir.open_workingtree()
    merger = Merger(this_branch, other_tree, base_tree, this_tree=this_tree, 
                    pb=pb)
    merger.backup_files = backup_files
    merger.merge_type = merge_type
    merger.interesting_ids = interesting_ids
    merger.ignore_zero = ignore_zero
    if interesting_files:
        assert not interesting_ids, ('Only supply interesting_ids'
                                     ' or interesting_files')
        merger._set_interesting_files(interesting_files)
    merger.show_base = show_base 
    merger.reprocess = reprocess
    merger.other_rev_id = other_rev_id
    merger.other_basis = other_rev_id
    return merger.do_merge()


merge_types = {     "merge3": (Merge3Merger, "Native diff3-style merge"), 
                     "diff3": (Diff3Merger,  "Merge using external diff3"),
                     'weave': (WeaveMerger, "Weave-based merge")
              }<|MERGE_RESOLUTION|>--- conflicted
+++ resolved
@@ -379,12 +379,8 @@
                 self.tt.finalize()
             except:
                 pass
-<<<<<<< HEAD
             working_tree.unlock()
-=======
             self.pb.clear()
-        self.write_modified(results)
->>>>>>> 1d654d7a
 
     def write_modified(self, results):
         modified_hashes = {}
