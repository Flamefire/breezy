--- conflicted
+++ resolved
@@ -88,11 +88,8 @@
 
 class Merger(object):
     def __init__(self, this_branch, other_tree=None, base_tree=None, 
-<<<<<<< HEAD
-                 this_tree=None, pb=DummyProgress(), recurse='down'):
-=======
-                 this_tree=None, pb=DummyProgress(), change_reporter=None):
->>>>>>> 3fed324b
+                 this_tree=None, pb=DummyProgress(), change_reporter=None,
+                 recurse='down'):
         object.__init__(self)
         assert this_tree is not None, "this_tree is required"
         self.this_branch = this_branch
@@ -111,11 +108,8 @@
         self.reprocess = False
         self._pb = pb 
         self.pp = None
-<<<<<<< HEAD
         self.recurse = recurse
-=======
         self.change_reporter = change_reporter
->>>>>>> 3fed324b
 
     def revision_tree(self, revision_id):
         return self.this_branch.repository.revision_tree(revision_id)
@@ -208,20 +202,21 @@
         self.other_branch, self.other_tree = _get_tree(other_revision,
                                                   self.this_branch)
         if other_revision[1] == -1:
-            self.other_rev_id = other_branch.last_revision()
+            self.other_rev_id = self.other_branch.last_revision()
             if self.other_rev_id is None:
-                raise NoCommits(other_branch)
+                raise NoCommits(self.other_branch)
             self.other_basis = self.other_rev_id
         elif other_revision[1] is not None:
-            self.other_rev_id = other_branch.get_rev_id(other_revision[1])
+            self.other_rev_id = self.other_branch.get_rev_id(other_revision[1])
             self.other_basis = self.other_rev_id
         else:
             self.other_rev_id = None
-            self.other_basis = other_branch.last_revision()
+            self.other_basis = self.other_branch.last_revision()
             if self.other_basis is None:
-                raise NoCommits(other_branch)
-        if other_branch.base != self.this_branch.base:
-            self.this_branch.fetch(other_branch, last_revision=self.other_basis)
+                raise NoCommits(self.other_branch)
+        if self.other_branch.base != self.this_branch.base:
+            self.this_branch.fetch(self.other_branch,
+                                   last_revision=self.other_basis)
 
     def set_other_revision(self, revision_id, other_branch):
         """Set 'other' based on a branch and revision id
