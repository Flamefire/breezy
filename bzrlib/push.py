--- conflicted
+++ resolved
@@ -72,10 +72,7 @@
     except errors.NotBranchError:
         pass # Didn't find anything
 
-<<<<<<< HEAD
-=======
     push_result = PushResult()
->>>>>>> 04f7d909
     if dir_to is None:
         # The destination doesn't exist; create it.
         # XXX: Refactor the create_prefix/no_create_prefix code into a
@@ -115,15 +112,6 @@
         # all of the dependent branches, etc.
         br_to = br_from.create_clone_on_transport(to_transport,
             revision_id=revision_id, stacked_on=stacked_on)
-<<<<<<< HEAD
-        br_to = dir_to.open_branch()
-        push_result = branch.PushResult()
-        push_result.old_revno = None
-        push_result.old_revid = None
-        push_result.source_branch = br_from
-        push_result.target_branch = br_to
-=======
->>>>>>> 04f7d909
         # TODO: Some more useful message about what was copied
         try:
             push_result.stacked_on = br_to.get_stacked_on_url()
@@ -131,57 +119,15 @@
                 errors.UnstackableRepositoryFormat,
                 errors.NotStacked):
             push_result.stacked_on = None
-<<<<<<< HEAD
         (push_result.new_revno, push_result.new_revid) = \
             br_to.last_revision_info()
-=======
-        # We successfully created the target, remember it
->>>>>>> 04f7d909
         if br_from.get_push_location() is None or remember:
             br_from.set_push_location(br_from.base)
     else:
         if stacked_on is not None:
             warning("Ignoring request for a stacked branch as repository "
                     "already exists at the destination location.")
-<<<<<<< HEAD
         inter = branch.InterBranchBzrDir.get(br_from, dir_to)
-        try:
-            push_result = inter.push(revision_id=revision_id, 
-                overwrite=overwrite, remember=remember)
-        except errors.NoRepositoryPresent:
-            # we have a bzrdir but no branch or repository
-            # XXX: Figure out what to do other than complain.
-            raise errors.BzrCommandError("At %s you have a valid .bzr control"
-                " directory, but not a branch or repository. This is an"
-                " unsupported configuration. Please move the target directory"
-                " out of the way and try again."
-                % location)
-        except errors.DivergedBranches:
-            raise errors.BzrCommandError('These branches have diverged.'
-                                    '  Try using "merge" and then "push".')
-        if not push_result.workingtree_updated:
-            warning("This transport does not update the working " 
-                    "tree of: %s. See 'bzr help working-trees' for "
-                    "more information." % push_result.target_branch.base)
-
-
-    push_result.report(to_file)
-    old_revid = push_result.old_revid
-    old_revno = push_result.old_revno
-    br_to = push_result.target_branch
-=======
-        repository_to.fetch(br_from.repository, revision_id=revision_id)
-        br_to = br_from.clone(dir_to, revision_id=revision_id)
-        if br_from.get_push_location() is None or remember:
-            br_from.set_push_location(br_to.base)
-    else: # We have a valid to branch
-        if stacked_on is not None:
-            warning("Ignoring request for a stacked branch as branch "
-                    "already exists at the destination location.")
-        # We were able to connect to the remote location, so remember it.
-        # (We don't need to successfully push because of possible divergence.)
-        if br_from.get_push_location() is None or remember:
-            br_from.set_push_location(br_to.base)
         try:
             try:
                 tree_to = dir_to.open_workingtree()
@@ -205,6 +151,12 @@
         except errors.DivergedBranches:
             raise errors.BzrCommandError('These branches have diverged.'
                                     '  Try using "merge" and then "push".')
+        if not push_result.workingtree_updated:
+            warning("This transport does not update the working " 
+                    "tree of: %s. See 'bzr help working-trees' for "
+                    "more information." % push_result.target_branch.base)
+
+
     push_result.report(to_file)
     if push_result.branch_push_result is not None:
         old_revid = push_result.branch_push_result.old_revid
@@ -212,7 +164,6 @@
     else:
         old_revid = _mod_revision.NULL_REVISION
         old_revno = 0
->>>>>>> 04f7d909
     if verbose:
         br_to.lock_read()
         try:
