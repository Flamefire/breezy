--- conflicted
+++ resolved
@@ -2531,11 +2531,7 @@
         else:
             self._transport.put_bytes('no-working-trees', '',
                 mode=self.bzrdir._get_file_mode())
-<<<<<<< HEAD
-    
-=======
-
->>>>>>> e052d40b
+
     def make_working_trees(self):
         """Returns the policy for making working trees on new branches."""
         return not self._transport.has('no-working-trees')
