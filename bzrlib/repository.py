# Copyright (C) 2005, 2006, 2007 Canonical Ltd
#
# This program is free software; you can redistribute it and/or modify
# it under the terms of the GNU General Public License as published by
# the Free Software Foundation; either version 2 of the License, or
# (at your option) any later version.
#
# This program is distributed in the hope that it will be useful,
# but WITHOUT ANY WARRANTY; without even the implied warranty of
# MERCHANTABILITY or FITNESS FOR A PARTICULAR PURPOSE.  See the
# GNU General Public License for more details.
#
# You should have received a copy of the GNU General Public License
# along with this program; if not, write to the Free Software
# Foundation, Inc., 59 Temple Place, Suite 330, Boston, MA  02111-1307  USA

from cStringIO import StringIO

from bzrlib.lazy_import import lazy_import
lazy_import(globals(), """
import re
import time

from bzrlib import (
    bzrdir,
    check,
    debug,
    deprecated_graph,
    errors,
    generate_ids,
    gpg,
    graph,
    lazy_regex,
    lockable_files,
    lockdir,
    osutils,
    registry,
    remote,
    revision as _mod_revision,
    symbol_versioning,
    transactions,
    ui,
    )
from bzrlib.bundle import serializer
from bzrlib.revisiontree import RevisionTree
from bzrlib.store.versioned import VersionedFileStore
from bzrlib.store.text import TextStore
from bzrlib.testament import Testament
""")

from bzrlib.decorators import needs_read_lock, needs_write_lock
from bzrlib.inter import InterObject
from bzrlib.inventory import Inventory, InventoryDirectory, ROOT_ID
from bzrlib.symbol_versioning import (
        deprecated_method,
        )
from bzrlib.trace import mutter, mutter_callsite, note, warning


# Old formats display a warning, but only once
_deprecation_warning_done = False


class CommitBuilder(object):
    """Provides an interface to build up a commit.

    This allows describing a tree to be committed without needing to 
    know the internals of the format of the repository.
    """
    
    # all clients should supply tree roots.
    record_root_entry = True
    # the default CommitBuilder does not manage trees whose root is versioned.
    _versioned_root = False

    def __init__(self, repository, parents, config, timestamp=None, 
                 timezone=None, committer=None, revprops=None, 
                 revision_id=None):
        """Initiate a CommitBuilder.

        :param repository: Repository to commit to.
        :param parents: Revision ids of the parents of the new revision.
        :param config: Configuration to use.
        :param timestamp: Optional timestamp recorded for commit.
        :param timezone: Optional timezone for timestamp.
        :param committer: Optional committer to set for commit.
        :param revprops: Optional dictionary of revision properties.
        :param revision_id: Optional revision id.
        """
        self._config = config

        if committer is None:
            self._committer = self._config.username()
        else:
            assert isinstance(committer, basestring), type(committer)
            self._committer = committer

        self.new_inventory = Inventory(None)
        self._new_revision_id = osutils.safe_revision_id(revision_id)
        self.parents = parents
        self.repository = repository

        self._revprops = {}
        if revprops is not None:
            self._revprops.update(revprops)

        if timestamp is None:
            timestamp = time.time()
        # Restrict resolution to 1ms
        self._timestamp = round(timestamp, 3)

        if timezone is None:
            self._timezone = osutils.local_time_offset()
        else:
            self._timezone = int(timezone)

        self._generate_revision_if_needed()

    def commit(self, message):
        """Make the actual commit.

        :return: The revision id of the recorded revision.
        """
        rev = _mod_revision.Revision(
                       timestamp=self._timestamp,
                       timezone=self._timezone,
                       committer=self._committer,
                       message=message,
                       inventory_sha1=self.inv_sha1,
                       revision_id=self._new_revision_id,
                       properties=self._revprops)
        rev.parent_ids = self.parents
        self.repository.add_revision(self._new_revision_id, rev,
            self.new_inventory, self._config)
        self.repository.commit_write_group()
        return self._new_revision_id

    def abort(self):
        """Abort the commit that is being built.
        """
        self.repository.abort_write_group()

    def revision_tree(self):
        """Return the tree that was just committed.

        After calling commit() this can be called to get a RevisionTree
        representing the newly committed tree. This is preferred to
        calling Repository.revision_tree() because that may require
        deserializing the inventory, while we already have a copy in
        memory.
        """
        return RevisionTree(self.repository, self.new_inventory,
                            self._new_revision_id)

    def finish_inventory(self):
        """Tell the builder that the inventory is finished."""
        if self.new_inventory.root is None:
            symbol_versioning.warn('Root entry should be supplied to'
                ' record_entry_contents, as of bzr 0.10.',
                 DeprecationWarning, stacklevel=2)
            self.new_inventory.add(InventoryDirectory(ROOT_ID, '', None))
        self.new_inventory.revision_id = self._new_revision_id
        self.inv_sha1 = self.repository.add_inventory(
            self._new_revision_id,
            self.new_inventory,
            self.parents
            )

    def _gen_revision_id(self):
        """Return new revision-id."""
        return generate_ids.gen_revision_id(self._config.username(),
                                            self._timestamp)

    def _generate_revision_if_needed(self):
        """Create a revision id if None was supplied.
        
        If the repository can not support user-specified revision ids
        they should override this function and raise CannotSetRevisionId
        if _new_revision_id is not None.

        :raises: CannotSetRevisionId
        """
        if self._new_revision_id is None:
            self._new_revision_id = self._gen_revision_id()
            self.random_revid = True
        else:
            self.random_revid = False

    def _check_root(self, ie, parent_invs, tree):
        """Helper for record_entry_contents.

        :param ie: An entry being added.
        :param parent_invs: The inventories of the parent revisions of the
            commit.
        :param tree: The tree that is being committed.
        """
        if ie.parent_id is not None:
            # if ie is not root, add a root automatically.
            symbol_versioning.warn('Root entry should be supplied to'
                ' record_entry_contents, as of bzr 0.10.',
                 DeprecationWarning, stacklevel=2)
            self.record_entry_contents(tree.inventory.root.copy(), parent_invs,
                                       '', tree, tree.path_content_summary(''))
        else:
            # In this revision format, root entries have no knit or weave When
            # serializing out to disk and back in root.revision is always
            # _new_revision_id
            ie.revision = self._new_revision_id

    def record_entry_contents(self, ie, parent_invs, path, tree,
        content_summary):
        """Record the content of ie from tree into the commit if needed.

        Side effect: sets ie.revision when unchanged

        :param ie: An inventory entry present in the commit.
        :param parent_invs: The inventories of the parent revisions of the
            commit.
        :param path: The path the entry is at in the tree.
        :param tree: The tree which contains this entry and should be used to 
<<<<<<< HEAD
            obtain content.
        :param content_summary: Summary data from the tree about the paths
            content - stat, length, exec, sha/link target. This is only
            accessed when the entry has a revision of None - that is when it is
            a candidate to commit.
=======
        obtain content.
        :return: True if a new version of the entry has been recorded.
            (Committing a merge where a file was only changed on the other side
            will not return True.)
>>>>>>> 9c2c5f5f
        """
        if self.new_inventory.root is None:
            self._check_root(ie, parent_invs, tree)
        if ie.revision is None:
            kind = content_summary[0]
        else:
            # ie is carried over from a prior commit
            kind = ie.kind
        # XXX: repository specific check for nested tree support goes here - if
        # the repo doesn't want nested trees we skip it ?
        if (kind == 'tree-reference' and
            not self.repository._format.supports_tree_reference):
            # mismatch between commit builder logic and repository:
            # this needs the entry creation pushed down into the builder.
            raise NotImplementedError
        # transitional assert only, will remove before release.
        assert ie.kind == kind
        self.new_inventory.add(ie)

        # ie.revision is always None if the InventoryEntry is considered
        # for committing. ie.snapshot will record the correct revision 
        # which may be the sole parent if it is untouched.
        if ie.revision is not None:
            return ie.revision == self._new_revision_id and (path != '' or
                self._versioned_root)

        # XXX: Friction: parent_candidates should return a list not a dict
        #      so that we don't have to walk the inventories again.
        parent_candiate_entries = ie.parent_candidates(parent_invs)
<<<<<<< HEAD
        head_set = self.repository.get_graph().heads(parent_candiate_entries.keys())
        heads = []
        for inv in parent_invs:
            if ie.file_id in inv:
                old_rev = inv[ie.file_id].revision
                if old_rev in head_set:
                    heads.append(inv[ie.file_id].revision)
                    head_set.remove(inv[ie.file_id].revision)

        store = False
        # now we check to see if we need to write a new record to the
        # file-graph.
        # We write a new entry unless there is one head to the ancestors, and
        # the kind-derived content is unchanged.

        # Cheapest check first: no ancestors, or more the one head in the
        # ancestors, we write a new node.
        if len(heads) != 1:
            store = True
        if not store:
            # There is a single head, look it up for comparison
            parent_entry = parent_candiate_entries[heads[0]]
            # if the non-content specific data has changed, we'll be writing a
            # node:
            if (parent_entry.parent_id != ie.parent_id or
                parent_entry.name != ie.name):
                store = True
        # now we need to do content specific checks:
        if not store:
            # if the kind changed the content obviously has
            if kind != parent_entry.kind:
                store = True
        if kind == 'file':
            if not store:
                if (# if the file length changed we have to store:
                    parent_entry.text_size != content_summary[1] or
                    # if the exec bit has changed we have to store:
                    parent_entry.executable != content_summary[2]):
                    store = True
                elif parent_entry.text_sha1 == content_summary[3]:
                    # all meta and content is unchanged (using a hash cache
                    # hit to check the sha)
                    ie.revision = parent_entry.revision
                    ie.text_size = parent_entry.text_size
                    ie.text_sha1 = parent_entry.text_sha1
                    ie.executable = parent_entry.executable
                    return
                else:
                    # Either there is only a hash change(no hash cache entry,
                    # or same size content change), or there is no change on
                    # this file at all.
                    # There is a race condition when inserting content into the
                    # knit though that can result in different content being
                    # inserted so even though we may have had a hash cache hit
                    # here we still tell the store the hash we would *not*
                    # store a new text on, which means that it can avoid for us
                    # without a race condition and without double-shaing the
                    # lines.
                    nostore_sha = parent_entry.text_sha1
            if store:
                nostore_sha = None
            try:
                ie.executable = content_summary[2]
                lines = tree.get_file(ie.file_id, path).readlines()
                ie.text_sha1, ie.text_size = self._add_text_to_weave(
                    ie.file_id, lines, heads, nostore_sha)
            except errors.ExistingContent:
                # we are not going to store a new file graph node as it turns
                # out to be unchanged.
                ie.revision = parent_entry.revision
                ie.text_size = parent_entry.text_size
                ie.text_sha1 = parent_entry.text_sha1
                ie.executable = parent_entry.executable
                return
        elif kind == 'directory':
            if not store:
                # all data is meta here, nothing specific to directory, so
                # carry over:
                ie.revision = parent_entry.revision
                return
            lines = []
            self._add_text_to_weave(ie.file_id, lines, heads, None)
        elif kind == 'symlink':
            current_link_target = content_summary[3]
            if not store:
                # symmlink target is not generic metadata, check if it has
                # changed.
                if current_link_target != parent_entry.symlink_target:
                    store = True
            if not store:
                # unchanged, carry over.
                ie.revision = parent_entry.revision
                ie.symlink_target = parent_entry.symlink_target
                return
            ie.symlink_target = current_link_target
            lines = []
            self._add_text_to_weave(ie.file_id, lines, heads, None)
        elif kind == 'tree-reference':
            if not store:
                if content_summary[3] != parent_entry.reference_revision:
                    store = True
            if not store:
                # unchanged, carry over.
                ie.reference_revision = parent_entry.reference_revision
                ie.revision = parent_entry.revision
                return
            ie.reference_revision = content_summary[3]
            lines = []
            self._add_text_to_weave(ie.file_id, lines, heads, None)
=======
        heads = self.repository.get_graph().heads(parent_candiate_entries.keys())
        # XXX: Note that this is unordered - and this is tolerable because 
        # the previous code was also unordered.
        previous_entries = dict((head, parent_candiate_entries[head]) for head
            in heads)
        # we are creating a new revision for ie in the history store and
        # inventory.
        ie.snapshot(self._new_revision_id, path, previous_entries, tree, self)
        return ie.revision == self._new_revision_id and (path != '' or
            self._versioned_root)

    def modified_directory(self, file_id, file_parents):
        """Record the presence of a symbolic link.

        :param file_id: The file_id of the link to record.
        :param file_parents: The per-file parent revision ids.
        """
        self._add_text_to_weave(file_id, [], file_parents.keys())

    def modified_reference(self, file_id, file_parents):
        """Record the modification of a reference.

        :param file_id: The file_id of the link to record.
        :param file_parents: The per-file parent revision ids.
        """
        self._add_text_to_weave(file_id, [], file_parents.keys())
    
    def modified_file_text(self, file_id, file_parents,
                           get_content_byte_lines, text_sha1=None,
                           text_size=None):
        """Record the text of file file_id

        :param file_id: The file_id of the file to record the text of.
        :param file_parents: The per-file parent revision ids.
        :param get_content_byte_lines: A callable which will return the byte
            lines for the file.
        :param text_sha1: Optional SHA1 of the file contents.
        :param text_size: Optional size of the file contents.
        """
        # mutter('storing text of file {%s} in revision {%s} into %r',
        #        file_id, self._new_revision_id, self.repository.weave_store)
        # special case to avoid diffing on renames or 
        # reparenting
        if (len(file_parents) == 1
            and text_sha1 == file_parents.values()[0].text_sha1
            and text_size == file_parents.values()[0].text_size):
            previous_ie = file_parents.values()[0]
            versionedfile = self.repository.weave_store.get_weave(file_id,
                self.repository.get_transaction())
            versionedfile.clone_text(self._new_revision_id,
                previous_ie.revision, file_parents.keys())
            return text_sha1, text_size
>>>>>>> 9c2c5f5f
        else:
            raise NotImplementedError('unknown kind')
        ie.revision = self._new_revision_id

    def _add_text_to_weave(self, file_id, new_lines, parents, nostore_sha):
        versionedfile = self.repository.weave_store.get_weave_or_empty(
            file_id, self.repository.get_transaction())
        # Don't change this to add_lines - add_lines_with_ghosts is cheaper
        # than add_lines, and allows committing when a parent is ghosted for
        # some reason.
        # Note: as we read the content directly from the tree, we know its not
        # been turned into unicode or badly split - but a broken tree
        # implementation could give us bad output from readlines() so this is
        # not a guarantee of safety. What would be better is always checking
        # the content during test suite execution. RBC 20070912
        try:
            return versionedfile.add_lines_with_ghosts(
                self._new_revision_id, parents, new_lines,
                nostore_sha=nostore_sha, random_id=self.random_revid,
                check_content=False)[0:2]
        finally:
            versionedfile.clear_cache()


class RootCommitBuilder(CommitBuilder):
    """This commitbuilder actually records the root id"""
    
    # the root entry gets versioned properly by this builder.
    _versioned_root = True

    def _check_root(self, ie, parent_invs, tree):
        """Helper for record_entry_contents.

        :param ie: An entry being added.
        :param parent_invs: The inventories of the parent revisions of the
            commit.
        :param tree: The tree that is being committed.
        """
        # ie must be root for this builder
        assert ie.parent_id is None


######################################################################
# Repositories

class Repository(object):
    """Repository holding history for one or more branches.

    The repository holds and retrieves historical information including
    revisions and file history.  It's normally accessed only by the Branch,
    which views a particular line of development through that history.

    The Repository builds on top of Stores and a Transport, which respectively 
    describe the disk data format and the way of accessing the (possibly 
    remote) disk.
    """

    # What class to use for a CommitBuilder. Often its simpler to change this
    # in a Repository class subclass rather than to override
    # get_commit_builder.
    _commit_builder_class = CommitBuilder
    # The search regex used by xml based repositories to determine what things
    # where changed in a single commit.
    _file_ids_altered_regex = lazy_regex.lazy_compile(
        r'file_id="(?P<file_id>[^"]+)"'
        r'.* revision="(?P<revision_id>[^"]+)"'
        )

    def abort_write_group(self):
        """Commit the contents accrued within the current write group.

        :seealso: start_write_group.
        """
        if self._write_group is not self.get_transaction():
            # has an unlock or relock occured ?
            raise errors.BzrError('mismatched lock context and write group.')
        self._abort_write_group()
        self._write_group = None

    def _abort_write_group(self):
        """Template method for per-repository write group cleanup.
        
        This is called during abort before the write group is considered to be 
        finished and should cleanup any internal state accrued during the write
        group. There is no requirement that data handed to the repository be
        *not* made available - this is not a rollback - but neither should any
        attempt be made to ensure that data added is fully commited. Abort is
        invoked when an error has occured so futher disk or network operations
        may not be possible or may error and if possible should not be
        attempted.
        """

    @needs_write_lock
    def add_inventory(self, revision_id, inv, parents):
        """Add the inventory inv to the repository as revision_id.
        
        :param parents: The revision ids of the parents that revision_id
                        is known to have and are in the repository already.

        returns the sha1 of the serialized inventory.
        """
        revision_id = osutils.safe_revision_id(revision_id)
        _mod_revision.check_not_reserved_id(revision_id)
        assert inv.revision_id is None or inv.revision_id == revision_id, \
            "Mismatch between inventory revision" \
            " id and insertion revid (%r, %r)" % (inv.revision_id, revision_id)
        assert inv.root is not None
        inv_lines = self._serialise_inventory_to_lines(inv)
        inv_vf = self.get_inventory_weave()
        return self._inventory_add_lines(inv_vf, revision_id, parents,
            inv_lines, check_content=False)

    def _inventory_add_lines(self, inv_vf, revision_id, parents, lines,
        check_content=True):
        """Store lines in inv_vf and return the sha1 of the inventory."""
        final_parents = []
        for parent in parents:
            if parent in inv_vf:
                final_parents.append(parent)
        return inv_vf.add_lines(revision_id, final_parents, lines,
            check_content=check_content)[0]

    @needs_write_lock
    def add_revision(self, revision_id, rev, inv=None, config=None):
        """Add rev to the revision store as revision_id.

        :param revision_id: the revision id to use.
        :param rev: The revision object.
        :param inv: The inventory for the revision. if None, it will be looked
                    up in the inventory storer
        :param config: If None no digital signature will be created.
                       If supplied its signature_needed method will be used
                       to determine if a signature should be made.
        """
        revision_id = osutils.safe_revision_id(revision_id)
        # TODO: jam 20070210 Shouldn't we check rev.revision_id and
        #       rev.parent_ids?
        _mod_revision.check_not_reserved_id(revision_id)
        if config is not None and config.signature_needed():
            if inv is None:
                inv = self.get_inventory(revision_id)
            plaintext = Testament(rev, inv).as_short_text()
            self.store_revision_signature(
                gpg.GPGStrategy(config), plaintext, revision_id)
        if not revision_id in self.get_inventory_weave():
            if inv is None:
                raise errors.WeaveRevisionNotPresent(revision_id,
                                                     self.get_inventory_weave())
            else:
                # yes, this is not suitable for adding with ghosts.
                self.add_inventory(revision_id, inv, rev.parent_ids)
        self._revision_store.add_revision(rev, self.get_transaction())

    def _add_revision_text(self, revision_id, text):
        revision = self._revision_store._serializer.read_revision_from_string(
            text)
        self._revision_store._add_revision(revision, StringIO(text),
                                           self.get_transaction())

    @needs_read_lock
    def _all_possible_ids(self):
        """Return all the possible revisions that we could find."""
        return self.get_inventory_weave().versions()

    def all_revision_ids(self):
        """Returns a list of all the revision ids in the repository. 

        This is deprecated because code should generally work on the graph
        reachable from a particular revision, and ignore any other revisions
        that might be present.  There is no direct replacement method.
        """
        return self._all_revision_ids()

    @needs_read_lock
    def _all_revision_ids(self):
        """Returns a list of all the revision ids in the repository. 

        These are in as much topological order as the underlying store can 
        present: for weaves ghosts may lead to a lack of correctness until
        the reweave updates the parents list.
        """
        if self._revision_store.text_store.listable():
            return self._revision_store.all_revision_ids(self.get_transaction())
        result = self._all_possible_ids()
        # TODO: jam 20070210 Ensure that _all_possible_ids returns non-unicode
        #       ids. (It should, since _revision_store's API should change to
        #       return utf8 revision_ids)
        return self._eliminate_revisions_not_present(result)

    def break_lock(self):
        """Break a lock if one is present from another instance.

        Uses the ui factory to ask for confirmation if the lock may be from
        an active process.
        """
        self.control_files.break_lock()

    @needs_read_lock
    def _eliminate_revisions_not_present(self, revision_ids):
        """Check every revision id in revision_ids to see if we have it.

        Returns a set of the present revisions.
        """
        result = []
        for id in revision_ids:
            if self.has_revision(id):
               result.append(id)
        return result

    @staticmethod
    def create(a_bzrdir):
        """Construct the current default format repository in a_bzrdir."""
        return RepositoryFormat.get_default_format().initialize(a_bzrdir)

    def __init__(self, _format, a_bzrdir, control_files, _revision_store, control_store, text_store):
        """instantiate a Repository.

        :param _format: The format of the repository on disk.
        :param a_bzrdir: The BzrDir of the repository.

        In the future we will have a single api for all stores for
        getting file texts, inventories and revisions, then
        this construct will accept instances of those things.
        """
        super(Repository, self).__init__()
        self._format = _format
        # the following are part of the public API for Repository:
        self.bzrdir = a_bzrdir
        self.control_files = control_files
        self._revision_store = _revision_store
        # backwards compatibility
        self.weave_store = text_store
        # for tests
        self._reconcile_does_inventory_gc = True
        # not right yet - should be more semantically clear ? 
        # 
        self.control_store = control_store
        self.control_weaves = control_store
        # TODO: make sure to construct the right store classes, etc, depending
        # on whether escaping is required.
        self._warn_if_deprecated()
        self._write_group = None

    def __repr__(self):
        return '%s(%r)' % (self.__class__.__name__, 
                           self.bzrdir.transport.base)

    def has_same_location(self, other):
        """Returns a boolean indicating if this repository is at the same
        location as another repository.

        This might return False even when two repository objects are accessing
        the same physical repository via different URLs.
        """
        if self.__class__ is not other.__class__:
            return False
        return (self.control_files._transport.base ==
                other.control_files._transport.base)

    def is_in_write_group(self):
        """Return True if there is an open write group.

        :seealso: start_write_group.
        """
        return self._write_group is not None

    def is_locked(self):
        return self.control_files.is_locked()

    def lock_write(self, token=None):
        """Lock this repository for writing.

        This causes caching within the repository obejct to start accumlating
        data during reads, and allows a 'write_group' to be obtained. Write
        groups must be used for actual data insertion.
        
        :param token: if this is already locked, then lock_write will fail
            unless the token matches the existing lock.
        :returns: a token if this instance supports tokens, otherwise None.
        :raises TokenLockingNotSupported: when a token is given but this
            instance doesn't support using token locks.
        :raises MismatchedToken: if the specified token doesn't match the token
            of the existing lock.
        :seealso: start_write_group.

        A token should be passed in if you know that you have locked the object
        some other way, and need to synchronise this object's state with that
        fact.

        XXX: this docstring is duplicated in many places, e.g. lockable_files.py
        """
        result = self.control_files.lock_write(token=token)
        self._refresh_data()
        return result

    def lock_read(self):
        self.control_files.lock_read()
        self._refresh_data()

    def get_physical_lock_status(self):
        return self.control_files.get_physical_lock_status()

    def leave_lock_in_place(self):
        """Tell this repository not to release the physical lock when this
        object is unlocked.
        
        If lock_write doesn't return a token, then this method is not supported.
        """
        self.control_files.leave_in_place()

    def dont_leave_lock_in_place(self):
        """Tell this repository to release the physical lock when this
        object is unlocked, even if it didn't originally acquire it.

        If lock_write doesn't return a token, then this method is not supported.
        """
        self.control_files.dont_leave_in_place()

    @needs_read_lock
    def gather_stats(self, revid=None, committers=None):
        """Gather statistics from a revision id.

        :param revid: The revision id to gather statistics from, if None, then
            no revision specific statistics are gathered.
        :param committers: Optional parameter controlling whether to grab
            a count of committers from the revision specific statistics.
        :return: A dictionary of statistics. Currently this contains:
            committers: The number of committers if requested.
            firstrev: A tuple with timestamp, timezone for the penultimate left
                most ancestor of revid, if revid is not the NULL_REVISION.
            latestrev: A tuple with timestamp, timezone for revid, if revid is
                not the NULL_REVISION.
            revisions: The total revision count in the repository.
            size: An estimate disk size of the repository in bytes.
        """
        result = {}
        if revid and committers:
            result['committers'] = 0
        if revid and revid != _mod_revision.NULL_REVISION:
            if committers:
                all_committers = set()
            revisions = self.get_ancestry(revid)
            # pop the leading None
            revisions.pop(0)
            first_revision = None
            if not committers:
                # ignore the revisions in the middle - just grab first and last
                revisions = revisions[0], revisions[-1]
            for revision in self.get_revisions(revisions):
                if not first_revision:
                    first_revision = revision
                if committers:
                    all_committers.add(revision.committer)
            last_revision = revision
            if committers:
                result['committers'] = len(all_committers)
            result['firstrev'] = (first_revision.timestamp,
                first_revision.timezone)
            result['latestrev'] = (last_revision.timestamp,
                last_revision.timezone)

        # now gather global repository information
        if self.bzrdir.root_transport.listable():
            c, t = self._revision_store.total_size(self.get_transaction())
            result['revisions'] = c
            result['size'] = t
        return result

    @needs_read_lock
    def missing_revision_ids(self, other, revision_id=None):
        """Return the revision ids that other has that this does not.
        
        These are returned in topological order.

        revision_id: only return revision ids included by revision_id.
        """
        revision_id = osutils.safe_revision_id(revision_id)
        return InterRepository.get(other, self).missing_revision_ids(revision_id)

    @staticmethod
    def open(base):
        """Open the repository rooted at base.

        For instance, if the repository is at URL/.bzr/repository,
        Repository.open(URL) -> a Repository instance.
        """
        control = bzrdir.BzrDir.open(base)
        return control.open_repository()

    def copy_content_into(self, destination, revision_id=None):
        """Make a complete copy of the content in self into destination.
        
        This is a destructive operation! Do not use it on existing 
        repositories.
        """
        revision_id = osutils.safe_revision_id(revision_id)
        return InterRepository.get(self, destination).copy_content(revision_id)

    def commit_write_group(self):
        """Commit the contents accrued within the current write group.

        :seealso: start_write_group.
        """
        if self._write_group is not self.get_transaction():
            # has an unlock or relock occured ?
            raise errors.BzrError('mismatched lock context and write group.')
        self._commit_write_group()
        self._write_group = None

    def _commit_write_group(self):
        """Template method for per-repository write group cleanup.
        
        This is called before the write group is considered to be 
        finished and should ensure that all data handed to the repository
        for writing during the write group is safely committed (to the 
        extent possible considering file system caching etc).
        """

    def fetch(self, source, revision_id=None, pb=None):
        """Fetch the content required to construct revision_id from source.

        If revision_id is None all content is copied.
        """
        revision_id = osutils.safe_revision_id(revision_id)
        inter = InterRepository.get(source, self)
        try:
            return inter.fetch(revision_id=revision_id, pb=pb)
        except NotImplementedError:
            raise errors.IncompatibleRepositories(source, self)

    def create_bundle(self, target, base, fileobj, format=None):
        return serializer.write_bundle(self, target, base, fileobj, format)

    def get_commit_builder(self, branch, parents, config, timestamp=None,
                           timezone=None, committer=None, revprops=None,
                           revision_id=None):
        """Obtain a CommitBuilder for this repository.
        
        :param branch: Branch to commit to.
        :param parents: Revision ids of the parents of the new revision.
        :param config: Configuration to use.
        :param timestamp: Optional timestamp recorded for commit.
        :param timezone: Optional timezone for timestamp.
        :param committer: Optional committer to set for commit.
        :param revprops: Optional dictionary of revision properties.
        :param revision_id: Optional revision id.
        """
        revision_id = osutils.safe_revision_id(revision_id)
        result = self._commit_builder_class(self, parents, config,
            timestamp, timezone, committer, revprops, revision_id)
        self.start_write_group()
        return result

    def unlock(self):
        if (self.control_files._lock_count == 1 and
            self.control_files._lock_mode == 'w'):
            if self._write_group is not None:
                raise errors.BzrError(
                    'Must end write groups before releasing write locks.')
        self.control_files.unlock()

    @needs_read_lock
    def clone(self, a_bzrdir, revision_id=None):
        """Clone this repository into a_bzrdir using the current format.

        Currently no check is made that the format of this repository and
        the bzrdir format are compatible. FIXME RBC 20060201.

        :return: The newly created destination repository.
        """
        # TODO: deprecate after 0.16; cloning this with all its settings is
        # probably not very useful -- mbp 20070423
        dest_repo = self._create_sprouting_repo(a_bzrdir, shared=self.is_shared())
        self.copy_content_into(dest_repo, revision_id)
        return dest_repo

    def start_write_group(self):
        """Start a write group in the repository.

        Write groups are used by repositories which do not have a 1:1 mapping
        between file ids and backend store to manage the insertion of data from
        both fetch and commit operations.

        A write lock is required around the start_write_group/commit_write_group
        for the support of lock-requiring repository formats.

        One can only insert data into a repository inside a write group.

        :return: None.
        """
        if not self.is_locked() or self.control_files._lock_mode != 'w':
            raise errors.NotWriteLocked(self)
        if self._write_group:
            raise errors.BzrError('already in a write group')
        self._start_write_group()
        # so we can detect unlock/relock - the write group is now entered.
        self._write_group = self.get_transaction()

    def _start_write_group(self):
        """Template method for per-repository write group startup.
        
        This is called before the write group is considered to be 
        entered.
        """

    @needs_read_lock
    def sprout(self, to_bzrdir, revision_id=None):
        """Create a descendent repository for new development.

        Unlike clone, this does not copy the settings of the repository.
        """
        dest_repo = self._create_sprouting_repo(to_bzrdir, shared=False)
        dest_repo.fetch(self, revision_id=revision_id)
        return dest_repo

    def _create_sprouting_repo(self, a_bzrdir, shared):
        if not isinstance(a_bzrdir._format, self.bzrdir._format.__class__):
            # use target default format.
            dest_repo = a_bzrdir.create_repository()
        else:
            # Most control formats need the repository to be specifically
            # created, but on some old all-in-one formats it's not needed
            try:
                dest_repo = self._format.initialize(a_bzrdir, shared=shared)
            except errors.UninitializableFormat:
                dest_repo = a_bzrdir.open_repository()
        return dest_repo

    @needs_read_lock
    def has_revision(self, revision_id):
        """True if this repository has a copy of the revision."""
        if 'evil' in debug.debug_flags:
            mutter_callsite(2, "has_revision is a LBYL symptom.")
        revision_id = osutils.safe_revision_id(revision_id)
        return self._revision_store.has_revision_id(revision_id,
                                                    self.get_transaction())

    @needs_read_lock
    def get_revision_reconcile(self, revision_id):
        """'reconcile' helper routine that allows access to a revision always.
        
        This variant of get_revision does not cross check the weave graph
        against the revision one as get_revision does: but it should only
        be used by reconcile, or reconcile-alike commands that are correcting
        or testing the revision graph.
        """
        if not revision_id or not isinstance(revision_id, basestring):
            raise errors.InvalidRevisionId(revision_id=revision_id,
                                           branch=self)
        return self.get_revisions([revision_id])[0]

    @needs_read_lock
    def get_revisions(self, revision_ids):
        revision_ids = [osutils.safe_revision_id(r) for r in revision_ids]
        revs = self._revision_store.get_revisions(revision_ids,
                                                  self.get_transaction())
        for rev in revs:
            assert not isinstance(rev.revision_id, unicode)
            for parent_id in rev.parent_ids:
                assert not isinstance(parent_id, unicode)
        return revs

    @needs_read_lock
    def get_revision_xml(self, revision_id):
        # TODO: jam 20070210 This shouldn't be necessary since get_revision
        #       would have already do it.
        # TODO: jam 20070210 Just use _serializer.write_revision_to_string()
        revision_id = osutils.safe_revision_id(revision_id)
        rev = self.get_revision(revision_id)
        rev_tmp = StringIO()
        # the current serializer..
        self._revision_store._serializer.write_revision(rev, rev_tmp)
        rev_tmp.seek(0)
        return rev_tmp.getvalue()

    @needs_read_lock
    def get_revision(self, revision_id):
        """Return the Revision object for a named revision"""
        # TODO: jam 20070210 get_revision_reconcile should do this for us
        revision_id = osutils.safe_revision_id(revision_id)
        r = self.get_revision_reconcile(revision_id)
        # weave corruption can lead to absent revision markers that should be
        # present.
        # the following test is reasonably cheap (it needs a single weave read)
        # and the weave is cached in read transactions. In write transactions
        # it is not cached but typically we only read a small number of
        # revisions. For knits when they are introduced we will probably want
        # to ensure that caching write transactions are in use.
        inv = self.get_inventory_weave()
        self._check_revision_parents(r, inv)
        return r

    @needs_read_lock
    def get_deltas_for_revisions(self, revisions):
        """Produce a generator of revision deltas.
        
        Note that the input is a sequence of REVISIONS, not revision_ids.
        Trees will be held in memory until the generator exits.
        Each delta is relative to the revision's lefthand predecessor.
        """
        required_trees = set()
        for revision in revisions:
            required_trees.add(revision.revision_id)
            required_trees.update(revision.parent_ids[:1])
        trees = dict((t.get_revision_id(), t) for 
                     t in self.revision_trees(required_trees))
        for revision in revisions:
            if not revision.parent_ids:
                old_tree = self.revision_tree(None)
            else:
                old_tree = trees[revision.parent_ids[0]]
            yield trees[revision.revision_id].changes_from(old_tree)

    @needs_read_lock
    def get_revision_delta(self, revision_id):
        """Return the delta for one revision.

        The delta is relative to the left-hand predecessor of the
        revision.
        """
        r = self.get_revision(revision_id)
        return list(self.get_deltas_for_revisions([r]))[0]

    def _check_revision_parents(self, revision, inventory):
        """Private to Repository and Fetch.
        
        This checks the parentage of revision in an inventory weave for 
        consistency and is only applicable to inventory-weave-for-ancestry
        using repository formats & fetchers.
        """
        weave_parents = inventory.get_parents(revision.revision_id)
        weave_names = inventory.versions()
        for parent_id in revision.parent_ids:
            if parent_id in weave_names:
                # this parent must not be a ghost.
                if not parent_id in weave_parents:
                    # but it is a ghost
                    raise errors.CorruptRepository(self)

    @needs_write_lock
    def store_revision_signature(self, gpg_strategy, plaintext, revision_id):
        revision_id = osutils.safe_revision_id(revision_id)
        signature = gpg_strategy.sign(plaintext)
        self._revision_store.add_revision_signature_text(revision_id,
                                                         signature,
                                                         self.get_transaction())

    def fileids_altered_by_revision_ids(self, revision_ids):
        """Find the file ids and versions affected by revisions.

        :param revisions: an iterable containing revision ids.
        :return: a dictionary mapping altered file-ids to an iterable of
        revision_ids. Each altered file-ids has the exact revision_ids that
        altered it listed explicitly.
        """
        assert self._serializer.support_altered_by_hack, \
            ("fileids_altered_by_revision_ids only supported for branches " 
             "which store inventory as unnested xml, not on %r" % self)
        selected_revision_ids = set(osutils.safe_revision_id(r)
                                    for r in revision_ids)
        w = self.get_inventory_weave()
        result = {}

        # this code needs to read every new line in every inventory for the
        # inventories [revision_ids]. Seeing a line twice is ok. Seeing a line
        # not present in one of those inventories is unnecessary but not 
        # harmful because we are filtering by the revision id marker in the
        # inventory lines : we only select file ids altered in one of those  
        # revisions. We don't need to see all lines in the inventory because
        # only those added in an inventory in rev X can contain a revision=X
        # line.
        unescape_revid_cache = {}
        unescape_fileid_cache = {}

        # jam 20061218 In a big fetch, this handles hundreds of thousands
        # of lines, so it has had a lot of inlining and optimizing done.
        # Sorry that it is a little bit messy.
        # Move several functions to be local variables, since this is a long
        # running loop.
        search = self._file_ids_altered_regex.search
        unescape = _unescape_xml
        setdefault = result.setdefault
        pb = ui.ui_factory.nested_progress_bar()
        try:
            for line in w.iter_lines_added_or_present_in_versions(
                                        selected_revision_ids, pb=pb):
                match = search(line)
                if match is None:
                    continue
                # One call to match.group() returning multiple items is quite a
                # bit faster than 2 calls to match.group() each returning 1
                file_id, revision_id = match.group('file_id', 'revision_id')

                # Inlining the cache lookups helps a lot when you make 170,000
                # lines and 350k ids, versus 8.4 unique ids.
                # Using a cache helps in 2 ways:
                #   1) Avoids unnecessary decoding calls
                #   2) Re-uses cached strings, which helps in future set and
                #      equality checks.
                # (2) is enough that removing encoding entirely along with
                # the cache (so we are using plain strings) results in no
                # performance improvement.
                try:
                    revision_id = unescape_revid_cache[revision_id]
                except KeyError:
                    unescaped = unescape(revision_id)
                    unescape_revid_cache[revision_id] = unescaped
                    revision_id = unescaped

                if revision_id in selected_revision_ids:
                    try:
                        file_id = unescape_fileid_cache[file_id]
                    except KeyError:
                        unescaped = unescape(file_id)
                        unescape_fileid_cache[file_id] = unescaped
                        file_id = unescaped
                    setdefault(file_id, set()).add(revision_id)
        finally:
            pb.finished()
        return result

    def iter_files_bytes(self, desired_files):
        """Iterate through file versions.

        Files will not necessarily be returned in the order they occur in
        desired_files.  No specific order is guaranteed.

        Yields pairs of identifier, bytes_iterator.  identifier is an opaque
        value supplied by the caller as part of desired_files.  It should
        uniquely identify the file version in the caller's context.  (Examples:
        an index number or a TreeTransform trans_id.)

        bytes_iterator is an iterable of bytestrings for the file.  The
        kind of iterable and length of the bytestrings are unspecified, but for
        this implementation, it is a list of lines produced by
        VersionedFile.get_lines().

        :param desired_files: a list of (file_id, revision_id, identifier)
            triples
        """
        transaction = self.get_transaction()
        for file_id, revision_id, callable_data in desired_files:
            try:
                weave = self.weave_store.get_weave(file_id, transaction)
            except errors.NoSuchFile:
                raise errors.NoSuchIdInRepository(self, file_id)
            yield callable_data, weave.get_lines(revision_id)

    def item_keys_introduced_by(self, revision_ids, _files_pb=None):
        """Get an iterable listing the keys of all the data introduced by a set
        of revision IDs.

        The keys will be ordered so that the corresponding items can be safely
        fetched and inserted in that order.

        :returns: An iterable producing tuples of (knit-kind, file-id,
            versions).  knit-kind is one of 'file', 'inventory', 'signatures',
            'revisions'.  file-id is None unless knit-kind is 'file'.
        """
        # XXX: it's a bit weird to control the inventory weave caching in this
        # generator.  Ideally the caching would be done in fetch.py I think.  Or
        # maybe this generator should explicitly have the contract that it
        # should not be iterated until the previously yielded item has been
        # processed?
        inv_w = self.get_inventory_weave()
        inv_w.enable_cache()

        # file ids that changed
        file_ids = self.fileids_altered_by_revision_ids(revision_ids)
        count = 0
        num_file_ids = len(file_ids)
        for file_id, altered_versions in file_ids.iteritems():
            if _files_pb is not None:
                _files_pb.update("fetch texts", count, num_file_ids)
            count += 1
            yield ("file", file_id, altered_versions)
        # We're done with the files_pb.  Note that it finished by the caller,
        # just as it was created by the caller.
        del _files_pb

        # inventory
        yield ("inventory", None, revision_ids)
        inv_w.clear_cache()

        # signatures
        revisions_with_signatures = set()
        for rev_id in revision_ids:
            try:
                self.get_signature_text(rev_id)
            except errors.NoSuchRevision:
                # not signed.
                pass
            else:
                revisions_with_signatures.add(rev_id)
        yield ("signatures", None, revisions_with_signatures)

        # revisions
        yield ("revisions", None, revision_ids)

    @needs_read_lock
    def get_inventory_weave(self):
        return self.control_weaves.get_weave('inventory',
            self.get_transaction())

    @needs_read_lock
    def get_inventory(self, revision_id):
        """Get Inventory object by hash."""
        # TODO: jam 20070210 Technically we don't need to sanitize, since all
        #       called functions must sanitize.
        revision_id = osutils.safe_revision_id(revision_id)
        return self.deserialise_inventory(
            revision_id, self.get_inventory_xml(revision_id))

    def deserialise_inventory(self, revision_id, xml):
        """Transform the xml into an inventory object. 

        :param revision_id: The expected revision id of the inventory.
        :param xml: A serialised inventory.
        """
        revision_id = osutils.safe_revision_id(revision_id)
        result = self._serializer.read_inventory_from_string(xml)
        result.root.revision = revision_id
        return result

    def serialise_inventory(self, inv):
        return self._serializer.write_inventory_to_string(inv)

    def _serialise_inventory_to_lines(self, inv):
        return self._serializer.write_inventory_to_lines(inv)

    def get_serializer_format(self):
        return self._serializer.format_num

    @needs_read_lock
    def get_inventory_xml(self, revision_id):
        """Get inventory XML as a file object."""
        revision_id = osutils.safe_revision_id(revision_id)
        try:
            assert isinstance(revision_id, str), type(revision_id)
            iw = self.get_inventory_weave()
            return iw.get_text(revision_id)
        except IndexError:
            raise errors.HistoryMissing(self, 'inventory', revision_id)

    @needs_read_lock
    def get_inventory_sha1(self, revision_id):
        """Return the sha1 hash of the inventory entry
        """
        # TODO: jam 20070210 Shouldn't this be deprecated / removed?
        revision_id = osutils.safe_revision_id(revision_id)
        return self.get_revision(revision_id).inventory_sha1

    @needs_read_lock
    def get_revision_graph(self, revision_id=None):
        """Return a dictionary containing the revision graph.
        
        :param revision_id: The revision_id to get a graph from. If None, then
        the entire revision graph is returned. This is a deprecated mode of
        operation and will be removed in the future.
        :return: a dictionary of revision_id->revision_parents_list.
        """
        if 'evil' in debug.debug_flags:
            mutter_callsite(2,
                "get_revision_graph scales with size of history.")
        # special case NULL_REVISION
        if revision_id == _mod_revision.NULL_REVISION:
            return {}
        revision_id = osutils.safe_revision_id(revision_id)
        a_weave = self.get_inventory_weave()
        all_revisions = self._eliminate_revisions_not_present(
                                a_weave.versions())
        entire_graph = dict([(node, tuple(a_weave.get_parents(node))) for 
                             node in all_revisions])
        if revision_id is None:
            return entire_graph
        elif revision_id not in entire_graph:
            raise errors.NoSuchRevision(self, revision_id)
        else:
            # add what can be reached from revision_id
            result = {}
            pending = set([revision_id])
            while len(pending) > 0:
                node = pending.pop()
                result[node] = entire_graph[node]
                for revision_id in result[node]:
                    if revision_id not in result:
                        pending.add(revision_id)
            return result

    @needs_read_lock
    def get_revision_graph_with_ghosts(self, revision_ids=None):
        """Return a graph of the revisions with ghosts marked as applicable.

        :param revision_ids: an iterable of revisions to graph or None for all.
        :return: a Graph object with the graph reachable from revision_ids.
        """
        if 'evil' in debug.debug_flags:
            mutter_callsite(2,
                "get_revision_graph_with_ghosts scales with size of history.")
        result = deprecated_graph.Graph()
        if not revision_ids:
            pending = set(self.all_revision_ids())
            required = set([])
        else:
            pending = set(osutils.safe_revision_id(r) for r in revision_ids)
            # special case NULL_REVISION
            if _mod_revision.NULL_REVISION in pending:
                pending.remove(_mod_revision.NULL_REVISION)
            required = set(pending)
        done = set([])
        while len(pending):
            revision_id = pending.pop()
            try:
                rev = self.get_revision(revision_id)
            except errors.NoSuchRevision:
                if revision_id in required:
                    raise
                # a ghost
                result.add_ghost(revision_id)
                continue
            for parent_id in rev.parent_ids:
                # is this queued or done ?
                if (parent_id not in pending and
                    parent_id not in done):
                    # no, queue it.
                    pending.add(parent_id)
            result.add_node(revision_id, rev.parent_ids)
            done.add(revision_id)
        return result

    def _get_history_vf(self):
        """Get a versionedfile whose history graph reflects all revisions.

        For weave repositories, this is the inventory weave.
        """
        return self.get_inventory_weave()

    def iter_reverse_revision_history(self, revision_id):
        """Iterate backwards through revision ids in the lefthand history

        :param revision_id: The revision id to start with.  All its lefthand
            ancestors will be traversed.
        """
        revision_id = osutils.safe_revision_id(revision_id)
        if revision_id in (None, _mod_revision.NULL_REVISION):
            return
        next_id = revision_id
        versionedfile = self._get_history_vf()
        while True:
            yield next_id
            parents = versionedfile.get_parents(next_id)
            if len(parents) == 0:
                return
            else:
                next_id = parents[0]

    @needs_read_lock
    def get_revision_inventory(self, revision_id):
        """Return inventory of a past revision."""
        # TODO: Unify this with get_inventory()
        # bzr 0.0.6 and later imposes the constraint that the inventory_id
        # must be the same as its revision, so this is trivial.
        if revision_id is None:
            # This does not make sense: if there is no revision,
            # then it is the current tree inventory surely ?!
            # and thus get_root_id() is something that looks at the last
            # commit on the branch, and the get_root_id is an inventory check.
            raise NotImplementedError
            # return Inventory(self.get_root_id())
        else:
            return self.get_inventory(revision_id)

    @needs_read_lock
    def is_shared(self):
        """Return True if this repository is flagged as a shared repository."""
        raise NotImplementedError(self.is_shared)

    @needs_write_lock
    def reconcile(self, other=None, thorough=False):
        """Reconcile this repository."""
        from bzrlib.reconcile import RepoReconciler
        reconciler = RepoReconciler(self, thorough=thorough)
        reconciler.reconcile()
        return reconciler

    def _refresh_data(self):
        """Helper called from lock_* to ensure coherency with disk.

        The default implementation does nothing; it is however possible
        for repositories to maintain loaded indices across multiple locks
        by checking inside their implementation of this method to see
        whether their indices are still valid. This depends of course on
        the disk format being validatable in this manner.
        """

    @needs_read_lock
    def revision_tree(self, revision_id):
        """Return Tree for a revision on this branch.

        `revision_id` may be None for the empty tree revision.
        """
        # TODO: refactor this to use an existing revision object
        # so we don't need to read it in twice.
        if revision_id is None or revision_id == _mod_revision.NULL_REVISION:
            return RevisionTree(self, Inventory(root_id=None), 
                                _mod_revision.NULL_REVISION)
        else:
            revision_id = osutils.safe_revision_id(revision_id)
            inv = self.get_revision_inventory(revision_id)
            return RevisionTree(self, inv, revision_id)

    @needs_read_lock
    def revision_trees(self, revision_ids):
        """Return Tree for a revision on this branch.

        `revision_id` may not be None or 'null:'"""
        assert None not in revision_ids
        assert _mod_revision.NULL_REVISION not in revision_ids
        texts = self.get_inventory_weave().get_texts(revision_ids)
        for text, revision_id in zip(texts, revision_ids):
            inv = self.deserialise_inventory(revision_id, text)
            yield RevisionTree(self, inv, revision_id)

    @needs_read_lock
    def get_ancestry(self, revision_id, topo_sorted=True):
        """Return a list of revision-ids integrated by a revision.

        The first element of the list is always None, indicating the origin 
        revision.  This might change when we have history horizons, or 
        perhaps we should have a new API.
        
        This is topologically sorted.
        """
        if _mod_revision.is_null(revision_id):
            return [None]
        revision_id = osutils.safe_revision_id(revision_id)
        if not self.has_revision(revision_id):
            raise errors.NoSuchRevision(self, revision_id)
        w = self.get_inventory_weave()
        candidates = w.get_ancestry(revision_id, topo_sorted)
        return [None] + candidates # self._eliminate_revisions_not_present(candidates)

    def pack(self):
        """Compress the data within the repository.

        This operation only makes sense for some repository types. For other
        types it should be a no-op that just returns.

        This stub method does not require a lock, but subclasses should use
        @needs_write_lock as this is a long running call its reasonable to 
        implicitly lock for the user.
        """

    @needs_read_lock
    def print_file(self, file, revision_id):
        """Print `file` to stdout.
        
        FIXME RBC 20060125 as John Meinel points out this is a bad api
        - it writes to stdout, it assumes that that is valid etc. Fix
        by creating a new more flexible convenience function.
        """
        revision_id = osutils.safe_revision_id(revision_id)
        tree = self.revision_tree(revision_id)
        # use inventory as it was in that revision
        file_id = tree.inventory.path2id(file)
        if not file_id:
            # TODO: jam 20060427 Write a test for this code path
            #       it had a bug in it, and was raising the wrong
            #       exception.
            raise errors.BzrError("%r is not present in revision %s" % (file, revision_id))
        tree.print_file(file_id)

    def get_transaction(self):
        return self.control_files.get_transaction()

    def revision_parents(self, revision_id):
        revision_id = osutils.safe_revision_id(revision_id)
        return self.get_inventory_weave().parent_names(revision_id)

    def get_parents(self, revision_ids):
        """See StackedParentsProvider.get_parents"""
        parents_list = []
        for revision_id in revision_ids:
            if revision_id == _mod_revision.NULL_REVISION:
                parents = []
            else:
                try:
                    parents = self.get_revision(revision_id).parent_ids
                except errors.NoSuchRevision:
                    parents = None
                else:
                    if len(parents) == 0:
                        parents = [_mod_revision.NULL_REVISION]
            parents_list.append(parents)
        return parents_list

    def _make_parents_provider(self):
        return self

    def get_graph(self, other_repository=None):
        """Return the graph walker for this repository format"""
        parents_provider = self._make_parents_provider()
        if (other_repository is not None and
            other_repository.bzrdir.transport.base !=
            self.bzrdir.transport.base):
            parents_provider = graph._StackedParentsProvider(
                [parents_provider, other_repository._make_parents_provider()])
        return graph.Graph(parents_provider)

    @needs_write_lock
    def set_make_working_trees(self, new_value):
        """Set the policy flag for making working trees when creating branches.

        This only applies to branches that use this repository.

        The default is 'True'.
        :param new_value: True to restore the default, False to disable making
                          working trees.
        """
        raise NotImplementedError(self.set_make_working_trees)
    
    def make_working_trees(self):
        """Returns the policy for making working trees on new branches."""
        raise NotImplementedError(self.make_working_trees)

    @needs_write_lock
    def sign_revision(self, revision_id, gpg_strategy):
        revision_id = osutils.safe_revision_id(revision_id)
        plaintext = Testament.from_revision(self, revision_id).as_short_text()
        self.store_revision_signature(gpg_strategy, plaintext, revision_id)

    @needs_read_lock
    def has_signature_for_revision_id(self, revision_id):
        """Query for a revision signature for revision_id in the repository."""
        revision_id = osutils.safe_revision_id(revision_id)
        return self._revision_store.has_signature(revision_id,
                                                  self.get_transaction())

    @needs_read_lock
    def get_signature_text(self, revision_id):
        """Return the text for a signature."""
        revision_id = osutils.safe_revision_id(revision_id)
        return self._revision_store.get_signature_text(revision_id,
                                                       self.get_transaction())

    @needs_read_lock
    def check(self, revision_ids):
        """Check consistency of all history of given revision_ids.

        Different repository implementations should override _check().

        :param revision_ids: A non-empty list of revision_ids whose ancestry
             will be checked.  Typically the last revision_id of a branch.
        """
        if not revision_ids:
            raise ValueError("revision_ids must be non-empty in %s.check" 
                    % (self,))
        revision_ids = [osutils.safe_revision_id(r) for r in revision_ids]
        return self._check(revision_ids)

    def _check(self, revision_ids):
        result = check.Check(self)
        result.check()
        return result

    def _warn_if_deprecated(self):
        global _deprecation_warning_done
        if _deprecation_warning_done:
            return
        _deprecation_warning_done = True
        warning("Format %s for %s is deprecated - please use 'bzr upgrade' to get better performance"
                % (self._format, self.bzrdir.transport.base))

    def supports_rich_root(self):
        return self._format.rich_root_data

    def _check_ascii_revisionid(self, revision_id, method):
        """Private helper for ascii-only repositories."""
        # weave repositories refuse to store revisionids that are non-ascii.
        if revision_id is not None:
            # weaves require ascii revision ids.
            if isinstance(revision_id, unicode):
                try:
                    revision_id.encode('ascii')
                except UnicodeEncodeError:
                    raise errors.NonAsciiRevisionId(method, self)
            else:
                try:
                    revision_id.decode('ascii')
                except UnicodeDecodeError:
                    raise errors.NonAsciiRevisionId(method, self)



# remove these delegates a while after bzr 0.15
def __make_delegated(name, from_module):
    def _deprecated_repository_forwarder():
        symbol_versioning.warn('%s moved to %s in bzr 0.15'
            % (name, from_module),
            DeprecationWarning,
            stacklevel=2)
        m = __import__(from_module, globals(), locals(), [name])
        try:
            return getattr(m, name)
        except AttributeError:
            raise AttributeError('module %s has no name %s'
                    % (m, name))
    globals()[name] = _deprecated_repository_forwarder

for _name in [
        'AllInOneRepository',
        'WeaveMetaDirRepository',
        'PreSplitOutRepositoryFormat',
        'RepositoryFormat4',
        'RepositoryFormat5',
        'RepositoryFormat6',
        'RepositoryFormat7',
        ]:
    __make_delegated(_name, 'bzrlib.repofmt.weaverepo')

for _name in [
        'KnitRepository',
        'RepositoryFormatKnit',
        'RepositoryFormatKnit1',
        ]:
    __make_delegated(_name, 'bzrlib.repofmt.knitrepo')


def install_revision(repository, rev, revision_tree):
    """Install all revision data into a repository."""
    present_parents = []
    parent_trees = {}
    for p_id in rev.parent_ids:
        if repository.has_revision(p_id):
            present_parents.append(p_id)
            parent_trees[p_id] = repository.revision_tree(p_id)
        else:
            parent_trees[p_id] = repository.revision_tree(None)

    inv = revision_tree.inventory
    entries = inv.iter_entries()
    # backwards compatibility hack: skip the root id.
    if not repository.supports_rich_root():
        path, root = entries.next()
        if root.revision != rev.revision_id:
            raise errors.IncompatibleRevision(repr(repository))
    # Add the texts that are not already present
    for path, ie in entries:
        w = repository.weave_store.get_weave_or_empty(ie.file_id,
                repository.get_transaction())
        if ie.revision not in w:
            text_parents = []
            # FIXME: TODO: The following loop *may* be overlapping/duplicate
            # with InventoryEntry.find_previous_heads(). if it is, then there
            # is a latent bug here where the parents may have ancestors of each
            # other. RBC, AB
            for revision, tree in parent_trees.iteritems():
                if ie.file_id not in tree:
                    continue
                parent_id = tree.inventory[ie.file_id].revision
                if parent_id in text_parents:
                    continue
                text_parents.append(parent_id)
                    
            vfile = repository.weave_store.get_weave_or_empty(ie.file_id, 
                repository.get_transaction())
            lines = revision_tree.get_file(ie.file_id).readlines()
            vfile.add_lines(rev.revision_id, text_parents, lines)
    try:
        # install the inventory
        repository.add_inventory(rev.revision_id, inv, present_parents)
    except errors.RevisionAlreadyPresent:
        pass
    repository.add_revision(rev.revision_id, rev, inv)


class MetaDirRepository(Repository):
    """Repositories in the new meta-dir layout."""

    def __init__(self, _format, a_bzrdir, control_files, _revision_store, control_store, text_store):
        super(MetaDirRepository, self).__init__(_format,
                                                a_bzrdir,
                                                control_files,
                                                _revision_store,
                                                control_store,
                                                text_store)
        dir_mode = self.control_files._dir_mode
        file_mode = self.control_files._file_mode

    @needs_read_lock
    def is_shared(self):
        """Return True if this repository is flagged as a shared repository."""
        return self.control_files._transport.has('shared-storage')

    @needs_write_lock
    def set_make_working_trees(self, new_value):
        """Set the policy flag for making working trees when creating branches.

        This only applies to branches that use this repository.

        The default is 'True'.
        :param new_value: True to restore the default, False to disable making
                          working trees.
        """
        if new_value:
            try:
                self.control_files._transport.delete('no-working-trees')
            except errors.NoSuchFile:
                pass
        else:
            self.control_files.put_utf8('no-working-trees', '')
    
    def make_working_trees(self):
        """Returns the policy for making working trees on new branches."""
        return not self.control_files._transport.has('no-working-trees')


class RepositoryFormatRegistry(registry.Registry):
    """Registry of RepositoryFormats.
    """

    def get(self, format_string):
        r = registry.Registry.get(self, format_string)
        if callable(r):
            r = r()
        return r
    

format_registry = RepositoryFormatRegistry()
"""Registry of formats, indexed by their identifying format string.

This can contain either format instances themselves, or classes/factories that
can be called to obtain one.
"""


#####################################################################
# Repository Formats

class RepositoryFormat(object):
    """A repository format.

    Formats provide three things:
     * An initialization routine to construct repository data on disk.
     * a format string which is used when the BzrDir supports versioned
       children.
     * an open routine which returns a Repository instance.

    Formats are placed in an dict by their format string for reference 
    during opening. These should be subclasses of RepositoryFormat
    for consistency.

    Once a format is deprecated, just deprecate the initialize and open
    methods on the format class. Do not deprecate the object, as the 
    object will be created every system load.

    Common instance attributes:
    _matchingbzrdir - the bzrdir format that the repository format was
    originally written to work with. This can be used if manually
    constructing a bzrdir and repository, or more commonly for test suite
    parameterisation.
    """

    def __str__(self):
        return "<%s>" % self.__class__.__name__

    def __eq__(self, other):
        # format objects are generally stateless
        return isinstance(other, self.__class__)

    def __ne__(self, other):
        return not self == other

    @classmethod
    def find_format(klass, a_bzrdir):
        """Return the format for the repository object in a_bzrdir.
        
        This is used by bzr native formats that have a "format" file in
        the repository.  Other methods may be used by different types of 
        control directory.
        """
        try:
            transport = a_bzrdir.get_repository_transport(None)
            format_string = transport.get("format").read()
            return format_registry.get(format_string)
        except errors.NoSuchFile:
            raise errors.NoRepositoryPresent(a_bzrdir)
        except KeyError:
            raise errors.UnknownFormatError(format=format_string)

    @classmethod
    def register_format(klass, format):
        format_registry.register(format.get_format_string(), format)

    @classmethod
    def unregister_format(klass, format):
        format_registry.remove(format.get_format_string())
    
    @classmethod
    def get_default_format(klass):
        """Return the current default format."""
        from bzrlib import bzrdir
        return bzrdir.format_registry.make_bzrdir('default').repository_format

    def _get_control_store(self, repo_transport, control_files):
        """Return the control store for this repository."""
        raise NotImplementedError(self._get_control_store)

    def get_format_string(self):
        """Return the ASCII format string that identifies this format.
        
        Note that in pre format ?? repositories the format string is 
        not permitted nor written to disk.
        """
        raise NotImplementedError(self.get_format_string)

    def get_format_description(self):
        """Return the short description for this format."""
        raise NotImplementedError(self.get_format_description)

    def _get_revision_store(self, repo_transport, control_files):
        """Return the revision store object for this a_bzrdir."""
        raise NotImplementedError(self._get_revision_store)

    def _get_text_rev_store(self,
                            transport,
                            control_files,
                            name,
                            compressed=True,
                            prefixed=False,
                            serializer=None):
        """Common logic for getting a revision store for a repository.
        
        see self._get_revision_store for the subclass-overridable method to 
        get the store for a repository.
        """
        from bzrlib.store.revision.text import TextRevisionStore
        dir_mode = control_files._dir_mode
        file_mode = control_files._file_mode
        text_store = TextStore(transport.clone(name),
                              prefixed=prefixed,
                              compressed=compressed,
                              dir_mode=dir_mode,
                              file_mode=file_mode)
        _revision_store = TextRevisionStore(text_store, serializer)
        return _revision_store

    # TODO: this shouldn't be in the base class, it's specific to things that
    # use weaves or knits -- mbp 20070207
    def _get_versioned_file_store(self,
                                  name,
                                  transport,
                                  control_files,
                                  prefixed=True,
                                  versionedfile_class=None,
                                  versionedfile_kwargs={},
                                  escaped=False):
        if versionedfile_class is None:
            versionedfile_class = self._versionedfile_class
        weave_transport = control_files._transport.clone(name)
        dir_mode = control_files._dir_mode
        file_mode = control_files._file_mode
        return VersionedFileStore(weave_transport, prefixed=prefixed,
                                  dir_mode=dir_mode,
                                  file_mode=file_mode,
                                  versionedfile_class=versionedfile_class,
                                  versionedfile_kwargs=versionedfile_kwargs,
                                  escaped=escaped)

    def initialize(self, a_bzrdir, shared=False):
        """Initialize a repository of this format in a_bzrdir.

        :param a_bzrdir: The bzrdir to put the new repository in it.
        :param shared: The repository should be initialized as a sharable one.
        :returns: The new repository object.
        
        This may raise UninitializableFormat if shared repository are not
        compatible the a_bzrdir.
        """
        raise NotImplementedError(self.initialize)

    def is_supported(self):
        """Is this format supported?

        Supported formats must be initializable and openable.
        Unsupported formats may not support initialization or committing or 
        some other features depending on the reason for not being supported.
        """
        return True

    def check_conversion_target(self, target_format):
        raise NotImplementedError(self.check_conversion_target)

    def open(self, a_bzrdir, _found=False):
        """Return an instance of this format for the bzrdir a_bzrdir.
        
        _found is a private parameter, do not use it.
        """
        raise NotImplementedError(self.open)


class MetaDirRepositoryFormat(RepositoryFormat):
    """Common base class for the new repositories using the metadir layout."""

    rich_root_data = False
    supports_tree_reference = False
    _matchingbzrdir = bzrdir.BzrDirMetaFormat1()

    def __init__(self):
        super(MetaDirRepositoryFormat, self).__init__()

    def _create_control_files(self, a_bzrdir):
        """Create the required files and the initial control_files object."""
        # FIXME: RBC 20060125 don't peek under the covers
        # NB: no need to escape relative paths that are url safe.
        repository_transport = a_bzrdir.get_repository_transport(self)
        control_files = lockable_files.LockableFiles(repository_transport,
                                'lock', lockdir.LockDir)
        control_files.create_lock()
        return control_files

    def _upload_blank_content(self, a_bzrdir, dirs, files, utf8_files, shared):
        """Upload the initial blank content."""
        control_files = self._create_control_files(a_bzrdir)
        control_files.lock_write()
        try:
            control_files._transport.mkdir_multi(dirs,
                    mode=control_files._dir_mode)
            for file, content in files:
                control_files.put(file, content)
            for file, content in utf8_files:
                control_files.put_utf8(file, content)
            if shared == True:
                control_files.put_utf8('shared-storage', '')
        finally:
            control_files.unlock()


# formats which have no format string are not discoverable
# and not independently creatable, so are not registered.  They're 
# all in bzrlib.repofmt.weaverepo now.  When an instance of one of these is
# needed, it's constructed directly by the BzrDir.  Non-native formats where
# the repository is not separately opened are similar.

format_registry.register_lazy(
    'Bazaar-NG Repository format 7',
    'bzrlib.repofmt.weaverepo',
    'RepositoryFormat7'
    )
# KEEP in sync with bzrdir.format_registry default, which controls the overall
# default control directory format

format_registry.register_lazy(
    'Bazaar-NG Knit Repository Format 1',
    'bzrlib.repofmt.knitrepo',
    'RepositoryFormatKnit1',
    )
format_registry.default_key = 'Bazaar-NG Knit Repository Format 1'

format_registry.register_lazy(
    'Bazaar Knit Repository Format 3 (bzr 0.15)\n',
    'bzrlib.repofmt.knitrepo',
    'RepositoryFormatKnit3',
    )


class InterRepository(InterObject):
    """This class represents operations taking place between two repositories.

    Its instances have methods like copy_content and fetch, and contain
    references to the source and target repositories these operations can be 
    carried out on.

    Often we will provide convenience methods on 'repository' which carry out
    operations with another repository - they will always forward to
    InterRepository.get(other).method_name(parameters).
    """

    _optimisers = []
    """The available optimised InterRepository types."""

    def copy_content(self, revision_id=None):
        raise NotImplementedError(self.copy_content)

    def fetch(self, revision_id=None, pb=None):
        """Fetch the content required to construct revision_id.

        The content is copied from self.source to self.target.

        :param revision_id: if None all content is copied, if NULL_REVISION no
                            content is copied.
        :param pb: optional progress bar to use for progress reports. If not
                   provided a default one will be created.

        Returns the copied revision count and the failed revisions in a tuple:
        (copied, failures).
        """
        raise NotImplementedError(self.fetch)
   
    @needs_read_lock
    def missing_revision_ids(self, revision_id=None):
        """Return the revision ids that source has that target does not.
        
        These are returned in topological order.

        :param revision_id: only return revision ids included by this
                            revision_id.
        """
        # generic, possibly worst case, slow code path.
        target_ids = set(self.target.all_revision_ids())
        if revision_id is not None:
            # TODO: jam 20070210 InterRepository is internal enough that it
            #       should assume revision_ids are already utf-8
            revision_id = osutils.safe_revision_id(revision_id)
            source_ids = self.source.get_ancestry(revision_id)
            assert source_ids[0] is None
            source_ids.pop(0)
        else:
            source_ids = self.source.all_revision_ids()
        result_set = set(source_ids).difference(target_ids)
        # this may look like a no-op: its not. It preserves the ordering
        # other_ids had while only returning the members from other_ids
        # that we've decided we need.
        return [rev_id for rev_id in source_ids if rev_id in result_set]


class InterSameDataRepository(InterRepository):
    """Code for converting between repositories that represent the same data.
    
    Data format and model must match for this to work.
    """

    @classmethod
    def _get_repo_format_to_test(self):
        """Repository format for testing with.
        
        InterSameData can pull from subtree to subtree and from non-subtree to
        non-subtree, so we test this with the richest repository format.
        """
        from bzrlib.repofmt import knitrepo
        return knitrepo.RepositoryFormatKnit3()

    @staticmethod
    def is_compatible(source, target):
        if source.supports_rich_root() != target.supports_rich_root():
            return False
        if source._serializer != target._serializer:
            return False
        return True

    @needs_write_lock
    def copy_content(self, revision_id=None):
        """Make a complete copy of the content in self into destination.

        This copies both the repository's revision data, and configuration information
        such as the make_working_trees setting.
        
        This is a destructive operation! Do not use it on existing 
        repositories.

        :param revision_id: Only copy the content needed to construct
                            revision_id and its parents.
        """
        try:
            self.target.set_make_working_trees(self.source.make_working_trees())
        except NotImplementedError:
            pass
        # TODO: jam 20070210 This is fairly internal, so we should probably
        #       just assert that revision_id is not unicode.
        revision_id = osutils.safe_revision_id(revision_id)
        # but don't bother fetching if we have the needed data now.
        if (revision_id not in (None, _mod_revision.NULL_REVISION) and 
            self.target.has_revision(revision_id)):
            return
        self.target.fetch(self.source, revision_id=revision_id)

    @needs_write_lock
    def fetch(self, revision_id=None, pb=None):
        """See InterRepository.fetch()."""
        from bzrlib.fetch import GenericRepoFetcher
        mutter("Using fetch logic to copy between %s(%s) and %s(%s)",
               self.source, self.source._format, self.target, 
               self.target._format)
        # TODO: jam 20070210 This should be an assert, not a translate
        revision_id = osutils.safe_revision_id(revision_id)
        f = GenericRepoFetcher(to_repository=self.target,
                               from_repository=self.source,
                               last_revision=revision_id,
                               pb=pb)
        return f.count_copied, f.failed_revisions


class InterWeaveRepo(InterSameDataRepository):
    """Optimised code paths between Weave based repositories."""

    @classmethod
    def _get_repo_format_to_test(self):
        from bzrlib.repofmt import weaverepo
        return weaverepo.RepositoryFormat7()

    @staticmethod
    def is_compatible(source, target):
        """Be compatible with known Weave formats.
        
        We don't test for the stores being of specific types because that
        could lead to confusing results, and there is no need to be 
        overly general.
        """
        from bzrlib.repofmt.weaverepo import (
                RepositoryFormat5,
                RepositoryFormat6,
                RepositoryFormat7,
                )
        try:
            return (isinstance(source._format, (RepositoryFormat5,
                                                RepositoryFormat6,
                                                RepositoryFormat7)) and
                    isinstance(target._format, (RepositoryFormat5,
                                                RepositoryFormat6,
                                                RepositoryFormat7)))
        except AttributeError:
            return False
    
    @needs_write_lock
    def copy_content(self, revision_id=None):
        """See InterRepository.copy_content()."""
        # weave specific optimised path:
        # TODO: jam 20070210 Internal, should be an assert, not translate
        revision_id = osutils.safe_revision_id(revision_id)
        try:
            self.target.set_make_working_trees(self.source.make_working_trees())
        except NotImplementedError:
            pass
        # FIXME do not peek!
        if self.source.control_files._transport.listable():
            pb = ui.ui_factory.nested_progress_bar()
            try:
                self.target.weave_store.copy_all_ids(
                    self.source.weave_store,
                    pb=pb,
                    from_transaction=self.source.get_transaction(),
                    to_transaction=self.target.get_transaction())
                pb.update('copying inventory', 0, 1)
                self.target.control_weaves.copy_multi(
                    self.source.control_weaves, ['inventory'],
                    from_transaction=self.source.get_transaction(),
                    to_transaction=self.target.get_transaction())
                self.target._revision_store.text_store.copy_all_ids(
                    self.source._revision_store.text_store,
                    pb=pb)
            finally:
                pb.finished()
        else:
            self.target.fetch(self.source, revision_id=revision_id)

    @needs_write_lock
    def fetch(self, revision_id=None, pb=None):
        """See InterRepository.fetch()."""
        from bzrlib.fetch import GenericRepoFetcher
        mutter("Using fetch logic to copy between %s(%s) and %s(%s)",
               self.source, self.source._format, self.target, self.target._format)
        # TODO: jam 20070210 This should be an assert, not a translate
        revision_id = osutils.safe_revision_id(revision_id)
        f = GenericRepoFetcher(to_repository=self.target,
                               from_repository=self.source,
                               last_revision=revision_id,
                               pb=pb)
        return f.count_copied, f.failed_revisions

    @needs_read_lock
    def missing_revision_ids(self, revision_id=None):
        """See InterRepository.missing_revision_ids()."""
        # we want all revisions to satisfy revision_id in source.
        # but we don't want to stat every file here and there.
        # we want then, all revisions other needs to satisfy revision_id 
        # checked, but not those that we have locally.
        # so the first thing is to get a subset of the revisions to 
        # satisfy revision_id in source, and then eliminate those that
        # we do already have. 
        # this is slow on high latency connection to self, but as as this
        # disk format scales terribly for push anyway due to rewriting 
        # inventory.weave, this is considered acceptable.
        # - RBC 20060209
        if revision_id is not None:
            source_ids = self.source.get_ancestry(revision_id)
            assert source_ids[0] is None
            source_ids.pop(0)
        else:
            source_ids = self.source._all_possible_ids()
        source_ids_set = set(source_ids)
        # source_ids is the worst possible case we may need to pull.
        # now we want to filter source_ids against what we actually
        # have in target, but don't try to check for existence where we know
        # we do not have a revision as that would be pointless.
        target_ids = set(self.target._all_possible_ids())
        possibly_present_revisions = target_ids.intersection(source_ids_set)
        actually_present_revisions = set(self.target._eliminate_revisions_not_present(possibly_present_revisions))
        required_revisions = source_ids_set.difference(actually_present_revisions)
        required_topo_revisions = [rev_id for rev_id in source_ids if rev_id in required_revisions]
        if revision_id is not None:
            # we used get_ancestry to determine source_ids then we are assured all
            # revisions referenced are present as they are installed in topological order.
            # and the tip revision was validated by get_ancestry.
            return required_topo_revisions
        else:
            # if we just grabbed the possibly available ids, then 
            # we only have an estimate of whats available and need to validate
            # that against the revision records.
            return self.source._eliminate_revisions_not_present(required_topo_revisions)


class InterKnitRepo(InterSameDataRepository):
    """Optimised code paths between Knit based repositories."""

    @classmethod
    def _get_repo_format_to_test(self):
        from bzrlib.repofmt import knitrepo
        return knitrepo.RepositoryFormatKnit1()

    @staticmethod
    def is_compatible(source, target):
        """Be compatible with known Knit formats.
        
        We don't test for the stores being of specific types because that
        could lead to confusing results, and there is no need to be 
        overly general.
        """
        from bzrlib.repofmt.knitrepo import RepositoryFormatKnit1
        try:
            return (isinstance(source._format, (RepositoryFormatKnit1)) and
                    isinstance(target._format, (RepositoryFormatKnit1)))
        except AttributeError:
            return False

    @needs_write_lock
    def fetch(self, revision_id=None, pb=None):
        """See InterRepository.fetch()."""
        from bzrlib.fetch import KnitRepoFetcher
        mutter("Using fetch logic to copy between %s(%s) and %s(%s)",
               self.source, self.source._format, self.target, self.target._format)
        # TODO: jam 20070210 This should be an assert, not a translate
        revision_id = osutils.safe_revision_id(revision_id)
        f = KnitRepoFetcher(to_repository=self.target,
                            from_repository=self.source,
                            last_revision=revision_id,
                            pb=pb)
        return f.count_copied, f.failed_revisions

    @needs_read_lock
    def missing_revision_ids(self, revision_id=None):
        """See InterRepository.missing_revision_ids()."""
        if revision_id is not None:
            source_ids = self.source.get_ancestry(revision_id)
            assert source_ids[0] is None
            source_ids.pop(0)
        else:
            source_ids = self.source._all_possible_ids()
        source_ids_set = set(source_ids)
        # source_ids is the worst possible case we may need to pull.
        # now we want to filter source_ids against what we actually
        # have in target, but don't try to check for existence where we know
        # we do not have a revision as that would be pointless.
        target_ids = set(self.target._all_possible_ids())
        possibly_present_revisions = target_ids.intersection(source_ids_set)
        actually_present_revisions = set(self.target._eliminate_revisions_not_present(possibly_present_revisions))
        required_revisions = source_ids_set.difference(actually_present_revisions)
        required_topo_revisions = [rev_id for rev_id in source_ids if rev_id in required_revisions]
        if revision_id is not None:
            # we used get_ancestry to determine source_ids then we are assured all
            # revisions referenced are present as they are installed in topological order.
            # and the tip revision was validated by get_ancestry.
            return required_topo_revisions
        else:
            # if we just grabbed the possibly available ids, then 
            # we only have an estimate of whats available and need to validate
            # that against the revision records.
            return self.source._eliminate_revisions_not_present(required_topo_revisions)


class InterModel1and2(InterRepository):

    @classmethod
    def _get_repo_format_to_test(self):
        return None

    @staticmethod
    def is_compatible(source, target):
        if not source.supports_rich_root() and target.supports_rich_root():
            return True
        else:
            return False

    @needs_write_lock
    def fetch(self, revision_id=None, pb=None):
        """See InterRepository.fetch()."""
        from bzrlib.fetch import Model1toKnit2Fetcher
        # TODO: jam 20070210 This should be an assert, not a translate
        revision_id = osutils.safe_revision_id(revision_id)
        f = Model1toKnit2Fetcher(to_repository=self.target,
                                 from_repository=self.source,
                                 last_revision=revision_id,
                                 pb=pb)
        return f.count_copied, f.failed_revisions

    @needs_write_lock
    def copy_content(self, revision_id=None):
        """Make a complete copy of the content in self into destination.
        
        This is a destructive operation! Do not use it on existing 
        repositories.

        :param revision_id: Only copy the content needed to construct
                            revision_id and its parents.
        """
        try:
            self.target.set_make_working_trees(self.source.make_working_trees())
        except NotImplementedError:
            pass
        # TODO: jam 20070210 Internal, assert, don't translate
        revision_id = osutils.safe_revision_id(revision_id)
        # but don't bother fetching if we have the needed data now.
        if (revision_id not in (None, _mod_revision.NULL_REVISION) and 
            self.target.has_revision(revision_id)):
            return
        self.target.fetch(self.source, revision_id=revision_id)


class InterKnit1and2(InterKnitRepo):

    @classmethod
    def _get_repo_format_to_test(self):
        return None

    @staticmethod
    def is_compatible(source, target):
        """Be compatible with Knit1 source and Knit3 target"""
        from bzrlib.repofmt.knitrepo import RepositoryFormatKnit3
        try:
            from bzrlib.repofmt.knitrepo import RepositoryFormatKnit1, \
                    RepositoryFormatKnit3
            return (isinstance(source._format, (RepositoryFormatKnit1)) and
                    isinstance(target._format, (RepositoryFormatKnit3)))
        except AttributeError:
            return False

    @needs_write_lock
    def fetch(self, revision_id=None, pb=None):
        """See InterRepository.fetch()."""
        from bzrlib.fetch import Knit1to2Fetcher
        mutter("Using fetch logic to copy between %s(%s) and %s(%s)",
               self.source, self.source._format, self.target, 
               self.target._format)
        # TODO: jam 20070210 This should be an assert, not a translate
        revision_id = osutils.safe_revision_id(revision_id)
        f = Knit1to2Fetcher(to_repository=self.target,
                            from_repository=self.source,
                            last_revision=revision_id,
                            pb=pb)
        return f.count_copied, f.failed_revisions


class InterRemoteRepository(InterRepository):
    """Code for converting between RemoteRepository objects.

    This just gets an non-remote repository from the RemoteRepository, and calls
    InterRepository.get again.
    """

    def __init__(self, source, target):
        if isinstance(source, remote.RemoteRepository):
            source._ensure_real()
            real_source = source._real_repository
        else:
            real_source = source
        if isinstance(target, remote.RemoteRepository):
            target._ensure_real()
            real_target = target._real_repository
        else:
            real_target = target
        self.real_inter = InterRepository.get(real_source, real_target)

    @staticmethod
    def is_compatible(source, target):
        if isinstance(source, remote.RemoteRepository):
            return True
        if isinstance(target, remote.RemoteRepository):
            return True
        return False

    def copy_content(self, revision_id=None):
        self.real_inter.copy_content(revision_id=revision_id)

    def fetch(self, revision_id=None, pb=None):
        self.real_inter.fetch(revision_id=revision_id, pb=pb)

    @classmethod
    def _get_repo_format_to_test(self):
        return None


InterRepository.register_optimiser(InterSameDataRepository)
InterRepository.register_optimiser(InterWeaveRepo)
InterRepository.register_optimiser(InterKnitRepo)
InterRepository.register_optimiser(InterModel1and2)
InterRepository.register_optimiser(InterKnit1and2)
InterRepository.register_optimiser(InterRemoteRepository)


class CopyConverter(object):
    """A repository conversion tool which just performs a copy of the content.
    
    This is slow but quite reliable.
    """

    def __init__(self, target_format):
        """Create a CopyConverter.

        :param target_format: The format the resulting repository should be.
        """
        self.target_format = target_format
        
    def convert(self, repo, pb):
        """Perform the conversion of to_convert, giving feedback via pb.

        :param to_convert: The disk object to convert.
        :param pb: a progress bar to use for progress information.
        """
        self.pb = pb
        self.count = 0
        self.total = 4
        # this is only useful with metadir layouts - separated repo content.
        # trigger an assertion if not such
        repo._format.get_format_string()
        self.repo_dir = repo.bzrdir
        self.step('Moving repository to repository.backup')
        self.repo_dir.transport.move('repository', 'repository.backup')
        backup_transport =  self.repo_dir.transport.clone('repository.backup')
        repo._format.check_conversion_target(self.target_format)
        self.source_repo = repo._format.open(self.repo_dir,
            _found=True,
            _override_transport=backup_transport)
        self.step('Creating new repository')
        converted = self.target_format.initialize(self.repo_dir,
                                                  self.source_repo.is_shared())
        converted.lock_write()
        try:
            self.step('Copying content into repository.')
            self.source_repo.copy_content_into(converted)
        finally:
            converted.unlock()
        self.step('Deleting old repository content.')
        self.repo_dir.transport.delete_tree('repository.backup')
        self.pb.note('repository converted')

    def step(self, message):
        """Update the pb by a step."""
        self.count +=1
        self.pb.update(message, self.count, self.total)


_unescape_map = {
    'apos':"'",
    'quot':'"',
    'amp':'&',
    'lt':'<',
    'gt':'>'
}


def _unescaper(match, _map=_unescape_map):
    code = match.group(1)
    try:
        return _map[code]
    except KeyError:
        if not code.startswith('#'):
            raise
        return unichr(int(code[1:])).encode('utf8')


_unescape_re = None


def _unescape_xml(data):
    """Unescape predefined XML entities in a string of data."""
    global _unescape_re
    if _unescape_re is None:
        _unescape_re = re.compile('\&([^;]*);')
    return _unescape_re.sub(_unescaper, data)<|MERGE_RESOLUTION|>--- conflicted
+++ resolved
@@ -218,18 +218,14 @@
             commit.
         :param path: The path the entry is at in the tree.
         :param tree: The tree which contains this entry and should be used to 
-<<<<<<< HEAD
             obtain content.
         :param content_summary: Summary data from the tree about the paths
             content - stat, length, exec, sha/link target. This is only
             accessed when the entry has a revision of None - that is when it is
             a candidate to commit.
-=======
-        obtain content.
         :return: True if a new version of the entry has been recorded.
             (Committing a merge where a file was only changed on the other side
             will not return True.)
->>>>>>> 9c2c5f5f
         """
         if self.new_inventory.root is None:
             self._check_root(ie, parent_invs, tree)
@@ -250,8 +246,8 @@
         self.new_inventory.add(ie)
 
         # ie.revision is always None if the InventoryEntry is considered
-        # for committing. ie.snapshot will record the correct revision 
-        # which may be the sole parent if it is untouched.
+        # for committing. We may record the previous parents revision if the
+        # content is actually unchanged against a sole head.
         if ie.revision is not None:
             return ie.revision == self._new_revision_id and (path != '' or
                 self._versioned_root)
@@ -259,7 +255,6 @@
         # XXX: Friction: parent_candidates should return a list not a dict
         #      so that we don't have to walk the inventories again.
         parent_candiate_entries = ie.parent_candidates(parent_invs)
-<<<<<<< HEAD
         head_set = self.repository.get_graph().heads(parent_candiate_entries.keys())
         heads = []
         for inv in parent_invs:
@@ -369,63 +364,10 @@
             ie.reference_revision = content_summary[3]
             lines = []
             self._add_text_to_weave(ie.file_id, lines, heads, None)
-=======
-        heads = self.repository.get_graph().heads(parent_candiate_entries.keys())
-        # XXX: Note that this is unordered - and this is tolerable because 
-        # the previous code was also unordered.
-        previous_entries = dict((head, parent_candiate_entries[head]) for head
-            in heads)
-        # we are creating a new revision for ie in the history store and
-        # inventory.
-        ie.snapshot(self._new_revision_id, path, previous_entries, tree, self)
-        return ie.revision == self._new_revision_id and (path != '' or
-            self._versioned_root)
-
-    def modified_directory(self, file_id, file_parents):
-        """Record the presence of a symbolic link.
-
-        :param file_id: The file_id of the link to record.
-        :param file_parents: The per-file parent revision ids.
-        """
-        self._add_text_to_weave(file_id, [], file_parents.keys())
-
-    def modified_reference(self, file_id, file_parents):
-        """Record the modification of a reference.
-
-        :param file_id: The file_id of the link to record.
-        :param file_parents: The per-file parent revision ids.
-        """
-        self._add_text_to_weave(file_id, [], file_parents.keys())
-    
-    def modified_file_text(self, file_id, file_parents,
-                           get_content_byte_lines, text_sha1=None,
-                           text_size=None):
-        """Record the text of file file_id
-
-        :param file_id: The file_id of the file to record the text of.
-        :param file_parents: The per-file parent revision ids.
-        :param get_content_byte_lines: A callable which will return the byte
-            lines for the file.
-        :param text_sha1: Optional SHA1 of the file contents.
-        :param text_size: Optional size of the file contents.
-        """
-        # mutter('storing text of file {%s} in revision {%s} into %r',
-        #        file_id, self._new_revision_id, self.repository.weave_store)
-        # special case to avoid diffing on renames or 
-        # reparenting
-        if (len(file_parents) == 1
-            and text_sha1 == file_parents.values()[0].text_sha1
-            and text_size == file_parents.values()[0].text_size):
-            previous_ie = file_parents.values()[0]
-            versionedfile = self.repository.weave_store.get_weave(file_id,
-                self.repository.get_transaction())
-            versionedfile.clone_text(self._new_revision_id,
-                previous_ie.revision, file_parents.keys())
-            return text_sha1, text_size
->>>>>>> 9c2c5f5f
         else:
             raise NotImplementedError('unknown kind')
         ie.revision = self._new_revision_id
+        return True
 
     def _add_text_to_weave(self, file_id, new_lines, parents, nostore_sha):
         versionedfile = self.repository.weave_store.get_weave_or_empty(
