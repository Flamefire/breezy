--- conflicted
+++ resolved
@@ -1495,11 +1495,7 @@
             hook(params)
 
 
-<<<<<<< HEAD
-class MetaDirRepositoryFormat(RepositoryFormat,bzrdir.BzrMetaDirComponentFormat):
-=======
 class RepositoryFormatMetaDir(bzrdir.BzrDirMetaComponentFormat, RepositoryFormat):
->>>>>>> ba03b2ec
     """Common base class for the new repositories using the metadir layout."""
 
     rich_root_data = False
@@ -1516,11 +1512,7 @@
 
     def __init__(self):
         RepositoryFormat.__init__(self)
-<<<<<<< HEAD
-        bzrdir.BzrMetaDirComponentFormat.__init__(self)
-=======
         bzrdir.BzrDirMetaComponentFormat.__init__(self)
->>>>>>> ba03b2ec
 
     def _create_control_files(self, a_bzrdir):
         """Create the required files and the initial control_files object."""
