--- conflicted
+++ resolved
@@ -2356,30 +2356,7 @@
         """
         # stop searching at found target revisions.
         if not find_ghosts and revision_id is not None:
-<<<<<<< HEAD
-            graph = self.source.get_graph()
-            missing_revs = set()
-            searcher = graph._make_breadth_first_searcher([revision_id])
-            null_set = frozenset([_mod_revision.NULL_REVISION])
-            while True:
-                try:
-                    next_revs = set(searcher.next())
-                except StopIteration:
-                    break
-                next_revs.difference_update(null_set)
-                have_revs = self.target.has_revisions(next_revs)
-                missing_revs.update(next_revs - have_revs)
-                searcher.stop_searching_any(have_revs)
-            if next_revs - have_revs == set([revision_id]):
-                # we saw the start rev itself, but no parents from it (or
-                # next_revs would have been updated to e.g. set(). We remove
-                # have_revs because if we found revision_id locally we
-                # stop_searching at the first time around.
-                raise errors.NoSuchRevision(self.source, revision_id)
-            return missing_revs
-=======
             return self._walk_to_common_revisions([revision_id])
->>>>>>> 519c918f
         # generic, possibly worst case, slow code path.
         target_ids = set(self.target.all_revision_ids())
         if revision_id is not None:
