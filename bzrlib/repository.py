--- conflicted
+++ resolved
@@ -1027,11 +1027,7 @@
 
         :seealso: add_inventory, for the contract.
         """
-<<<<<<< HEAD
-        inv_lines = self._serialise_inventory_to_lines(inv)
-=======
         inv_lines = self._serializer.write_inventory_to_lines(inv)
->>>>>>> d6de82d6
         return self._inventory_add_lines(revision_id, parents,
             inv_lines, check_content=False)
 
@@ -1244,11 +1240,7 @@
         """Check a single text from this repository."""
         if kind == 'inventories':
             rev_id = record.key[0]
-<<<<<<< HEAD
-            inv = self.deserialise_inventory(rev_id,
-=======
             inv = self._deserialise_inventory(rev_id,
->>>>>>> d6de82d6
                 record.get_bytes_as('fulltext'))
             if last_object is not None:
                 delta = inv._make_delta(last_object)
@@ -1903,26 +1895,6 @@
                 rev = self._serializer.read_revision_from_string(text)
                 yield (revid, rev)
 
-<<<<<<< HEAD
-    @needs_read_lock
-    def get_revision_xml(self, revision_id):
-        # TODO: jam 20070210 This shouldn't be necessary since get_revision
-        #       would have already do it.
-        # TODO: jam 20070210 Just use _serializer.write_revision_to_string()
-        # TODO: this can't just be replaced by:
-        # return self._serializer.write_revision_to_string(
-        #     self.get_revision(revision_id))
-        # as cStringIO preservers the encoding unlike write_revision_to_string
-        # or some other call down the path.
-        rev = self.get_revision(revision_id)
-        rev_tmp = cStringIO.StringIO()
-        # the current serializer..
-        self._serializer.write_revision(rev, rev_tmp)
-        rev_tmp.seek(0)
-        return rev_tmp.getvalue()
-
-=======
->>>>>>> d6de82d6
     def get_deltas_for_revisions(self, revisions, specific_fileids=None):
         """Produce a generator of revision deltas.
 
@@ -2389,11 +2361,7 @@
         """single-document based inventory iteration."""
         inv_xmls = self._iter_inventory_xmls(revision_ids, ordering)
         for text, revision_id in inv_xmls:
-<<<<<<< HEAD
-            yield self.deserialise_inventory(revision_id, text)
-=======
             yield self._deserialise_inventory(revision_id, text)
->>>>>>> d6de82d6
 
     def _iter_inventory_xmls(self, revision_ids, ordering):
         if ordering is None:
@@ -2431,11 +2399,7 @@
                         next_key = None
                         break
 
-<<<<<<< HEAD
-    def deserialise_inventory(self, revision_id, xml):
-=======
     def _deserialise_inventory(self, revision_id, xml):
->>>>>>> d6de82d6
         """Transform the xml into an inventory object.
 
         :param revision_id: The expected revision id of the inventory.
@@ -2453,54 +2417,14 @@
         return self._serializer.format_num
 
     @needs_read_lock
-<<<<<<< HEAD
-    def get_inventory_xml(self, revision_id):
-        """Get inventory XML as a file object."""
-=======
     def _get_inventory_xml(self, revision_id):
         """Get serialized inventory as a string."""
->>>>>>> d6de82d6
         texts = self._iter_inventory_xmls([revision_id], 'unordered')
         try:
             text, revision_id = texts.next()
         except StopIteration:
             raise errors.HistoryMissing(self, 'inventory', revision_id)
         return text
-
-    def get_rev_id_for_revno(self, revno, known_pair):
-        """Return the revision id of a revno, given a later (revno, revid)
-        pair in the same history.
-
-        :return: if found (True, revid).  If the available history ran out
-            before reaching the revno, then this returns
-            (False, (closest_revno, closest_revid)).
-        """
-        known_revno, known_revid = known_pair
-        partial_history = [known_revid]
-        distance_from_known = known_revno - revno
-        if distance_from_known < 0:
-            raise ValueError(
-                'requested revno (%d) is later than given known revno (%d)'
-                % (revno, known_revno))
-        try:
-            _iter_for_revno(
-                self, partial_history, stop_index=distance_from_known)
-        except errors.RevisionNotPresent, err:
-            if err.revision_id == known_revid:
-                # The start revision (known_revid) wasn't found.
-                raise
-            # This is a stacked repository with no fallbacks, or a there's a
-            # left-hand ghost.  Either way, even though the revision named in
-            # the error isn't in this repo, we know it's the next step in this
-            # left-hand history.
-            partial_history.append(err.revision_id)
-        if len(partial_history) <= distance_from_known:
-            # Didn't find enough history to get a revid for the revno.
-            earliest_revno = known_revno - len(partial_history) + 1
-            return (False, (earliest_revno, partial_history[-1]))
-        if len(partial_history) - 1 > distance_from_known:
-            raise AssertionError('_iter_for_revno returned too much history')
-        return (True, partial_history[-1])
 
     def get_rev_id_for_revno(self, revno, known_pair):
         """Return the revision id of a revno, given a later (revno, revid)
@@ -3106,11 +3030,8 @@
     pack_compresses = False
     # Does the repository inventory storage understand references to trees?
     supports_tree_reference = None
-<<<<<<< HEAD
-=======
     # Is the format experimental ?
     experimental = False
->>>>>>> d6de82d6
 
     def __str__(self):
         return "<%s>" % self.__class__.__name__
@@ -3450,19 +3371,12 @@
         :param pb: ignored.
         :return: None.
         """
-<<<<<<< HEAD
-=======
         ui.ui_factory.warn_experimental_format_fetch(self)
->>>>>>> d6de82d6
         f = _mod_fetch.RepoFetcher(to_repository=self.target,
                                from_repository=self.source,
                                last_revision=revision_id,
                                fetch_spec=fetch_spec,
-<<<<<<< HEAD
-                               pb=pb, find_ghosts=find_ghosts)
-=======
                                find_ghosts=find_ghosts)
->>>>>>> d6de82d6
 
     def _walk_to_common_revisions(self, revision_ids):
         """Walk out from revision_ids in source to revisions target has.
@@ -3775,7 +3689,6 @@
             return False
         if (source._format.supports_tree_reference
             and not target._format.supports_tree_reference):
-<<<<<<< HEAD
             return False
         if target._fallback_repositories and target._format.supports_chks:
             # IDS doesn't know how to copy CHKs for the parent inventories it
@@ -3787,19 +3700,6 @@
         # too much IO (both bandwidth and roundtrips) over a network.
         if not source.bzrdir.transport.base.startswith('file:///'):
             return False
-=======
-            return False
-        if target._fallback_repositories and target._format.supports_chks:
-            # IDS doesn't know how to copy CHKs for the parent inventories it
-            # adds to stacked repos.
-            return False
-        if 'IDS_always' in debug.debug_flags:
-            return True
-        # Only use this code path for local source and target.  IDS does far
-        # too much IO (both bandwidth and roundtrips) over a network.
-        if not source.bzrdir.transport.base.startswith('file:///'):
-            return False
->>>>>>> d6de82d6
         if not target.bzrdir.transport.base.startswith('file:///'):
             return False
         return True
@@ -4062,10 +3962,7 @@
         # streaming.
         ui.ui_factory.warn_cross_format_fetch(self.source._format,
             self.target._format)
-<<<<<<< HEAD
-=======
         ui.ui_factory.warn_experimental_format_fetch(self)
->>>>>>> d6de82d6
         if (not self.source.supports_rich_root()
             and self.target.supports_rich_root()):
             self._converting_to_rich_root = True
@@ -4165,20 +4062,6 @@
                                                   self.source_repo.is_shared())
         converted.lock_write()
         try:
-<<<<<<< HEAD
-            self.step('Copying content')
-            self.source_repo.copy_content_into(converted)
-        finally:
-            converted.unlock()
-        self.step('Deleting old repository content')
-        self.repo_dir.transport.delete_tree('repository.backup')
-        ui.ui_factory.note('repository converted')
-
-    def step(self, message):
-        """Update the pb by a step."""
-        self.count +=1
-        self.pb.update(message, self.count, self.total)
-=======
             pb.update('Copying content')
             self.source_repo.copy_content_into(converted)
         finally:
@@ -4187,7 +4070,6 @@
         self.repo_dir.transport.delete_tree('repository.backup')
         ui.ui_factory.note('repository converted')
         pb.finished()
->>>>>>> d6de82d6
 
 
 _unescape_map = {
