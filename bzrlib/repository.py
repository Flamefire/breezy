# Copyright (C) 2005-2011 Canonical Ltd
#
# This program is free software; you can redistribute it and/or modify
# it under the terms of the GNU General Public License as published by
# the Free Software Foundation; either version 2 of the License, or
# (at your option) any later version.
#
# This program is distributed in the hope that it will be useful,
# but WITHOUT ANY WARRANTY; without even the implied warranty of
# MERCHANTABILITY or FITNESS FOR A PARTICULAR PURPOSE.  See the
# GNU General Public License for more details.
#
# You should have received a copy of the GNU General Public License
# along with this program; if not, write to the Free Software
# Foundation, Inc., 51 Franklin Street, Fifth Floor, Boston, MA 02110-1301 USA

from bzrlib.lazy_import import lazy_import
lazy_import(globals(), """
import cStringIO
import re
import time

from bzrlib import (
    bzrdir,
    check,
    chk_map,
    config,
    controldir,
    debug,
    fetch as _mod_fetch,
    fifo_cache,
    generate_ids,
    gpg,
    graph,
    inventory,
    inventory_delta,
    lazy_regex,
    lockable_files,
    lockdir,
    lru_cache,
    osutils,
    pyutils,
    revision as _mod_revision,
    static_tuple,
    trace,
    tsort,
    versionedfile,
    )
from bzrlib.bundle import serializer
from bzrlib.revisiontree import RevisionTree
from bzrlib.store.versioned import VersionedFileStore
from bzrlib.testament import Testament
""")

from bzrlib import (
    errors,
    registry,
    symbol_versioning,
    ui,
    )
from bzrlib.decorators import needs_read_lock, needs_write_lock, only_raises
from bzrlib.inter import InterObject
from bzrlib.inventory import (
    Inventory,
    InventoryDirectory,
    ROOT_ID,
    entry_factory,
    )
from bzrlib.recordcounter import RecordCounter
from bzrlib.lock import _RelockDebugMixin, LogicalLockResult
from bzrlib.trace import (
    log_exception_quietly, note, mutter, mutter_callsite, warning)


# Old formats display a warning, but only once
_deprecation_warning_done = False


class IsInWriteGroupError(errors.InternalBzrError):

    _fmt = "May not refresh_data of repo %(repo)s while in a write group."

    def __init__(self, repo):
        errors.InternalBzrError.__init__(self, repo=repo)


class CommitBuilder(object):
    """Provides an interface to build up a commit.

    This allows describing a tree to be committed without needing to
    know the internals of the format of the repository.
    """

    # all clients should supply tree roots.
    record_root_entry = True
    # the default CommitBuilder does not manage trees whose root is versioned.
    _versioned_root = False

    def __init__(self, repository, parents, config, timestamp=None,
                 timezone=None, committer=None, revprops=None,
                 revision_id=None):
        """Initiate a CommitBuilder.

        :param repository: Repository to commit to.
        :param parents: Revision ids of the parents of the new revision.
        :param config: Configuration to use.
        :param timestamp: Optional timestamp recorded for commit.
        :param timezone: Optional timezone for timestamp.
        :param committer: Optional committer to set for commit.
        :param revprops: Optional dictionary of revision properties.
        :param revision_id: Optional revision id.
        """
        self._config = config

        if committer is None:
            self._committer = self._config.username()
        elif not isinstance(committer, unicode):
            self._committer = committer.decode() # throw if non-ascii
        else:
            self._committer = committer

        self.new_inventory = Inventory(None)
        self._new_revision_id = revision_id
        self.parents = parents
        self.repository = repository

        self._revprops = {}
        if revprops is not None:
            self._validate_revprops(revprops)
            self._revprops.update(revprops)

        if timestamp is None:
            timestamp = time.time()
        # Restrict resolution to 1ms
        self._timestamp = round(timestamp, 3)

        if timezone is None:
            self._timezone = osutils.local_time_offset()
        else:
            self._timezone = int(timezone)

        self._generate_revision_if_needed()
        self.__heads = graph.HeadsCache(repository.get_graph()).heads
        self._basis_delta = []
        # API compatibility, older code that used CommitBuilder did not call
        # .record_delete(), which means the delta that is computed would not be
        # valid. Callers that will call record_delete() should call
        # .will_record_deletes() to indicate that.
        self._recording_deletes = False
        # memo'd check for no-op commits.
        self._any_changes = False

    def any_changes(self):
        """Return True if any entries were changed.
        
        This includes merge-only changes. It is the core for the --unchanged
        detection in commit.

        :return: True if any changes have occured.
        """
        return self._any_changes

    def _validate_unicode_text(self, text, context):
        """Verify things like commit messages don't have bogus characters."""
        if '\r' in text:
            raise ValueError('Invalid value for %s: %r' % (context, text))

    def _validate_revprops(self, revprops):
        for key, value in revprops.iteritems():
            # We know that the XML serializers do not round trip '\r'
            # correctly, so refuse to accept them
            if not isinstance(value, basestring):
                raise ValueError('revision property (%s) is not a valid'
                                 ' (unicode) string: %r' % (key, value))
            self._validate_unicode_text(value,
                                        'revision property (%s)' % (key,))

    def _ensure_fallback_inventories(self):
        """Ensure that appropriate inventories are available.

        This only applies to repositories that are stacked, and is about
        enusring the stacking invariants. Namely, that for any revision that is
        present, we either have all of the file content, or we have the parent
        inventory and the delta file content.
        """
        if not self.repository._fallback_repositories:
            return
        if not self.repository._format.supports_chks:
            raise errors.BzrError("Cannot commit directly to a stacked branch"
                " in pre-2a formats. See "
                "https://bugs.launchpad.net/bzr/+bug/375013 for details.")
        # This is a stacked repo, we need to make sure we have the parent
        # inventories for the parents.
        parent_keys = [(p,) for p in self.parents]
        parent_map = self.repository.inventories._index.get_parent_map(parent_keys)
        missing_parent_keys = set([pk for pk in parent_keys
                                       if pk not in parent_map])
        fallback_repos = list(reversed(self.repository._fallback_repositories))
        missing_keys = [('inventories', pk[0])
                        for pk in missing_parent_keys]
        resume_tokens = []
        while missing_keys and fallback_repos:
            fallback_repo = fallback_repos.pop()
            source = fallback_repo._get_source(self.repository._format)
            sink = self.repository._get_sink()
            stream = source.get_stream_for_missing_keys(missing_keys)
            missing_keys = sink.insert_stream_without_locking(stream,
                self.repository._format)
        if missing_keys:
            raise errors.BzrError('Unable to fill in parent inventories for a'
                                  ' stacked branch')

    def commit(self, message):
        """Make the actual commit.

        :return: The revision id of the recorded revision.
        """
        self._validate_unicode_text(message, 'commit message')
        rev = _mod_revision.Revision(
                       timestamp=self._timestamp,
                       timezone=self._timezone,
                       committer=self._committer,
                       message=message,
                       inventory_sha1=self.inv_sha1,
                       revision_id=self._new_revision_id,
                       properties=self._revprops)
        rev.parent_ids = self.parents
        self.repository.add_revision(self._new_revision_id, rev,
            self.new_inventory, self._config)
        self._ensure_fallback_inventories()
        self.repository.commit_write_group()
        return self._new_revision_id

    def abort(self):
        """Abort the commit that is being built.
        """
        self.repository.abort_write_group()

    def revision_tree(self):
        """Return the tree that was just committed.

        After calling commit() this can be called to get a RevisionTree
        representing the newly committed tree. This is preferred to
        calling Repository.revision_tree() because that may require
        deserializing the inventory, while we already have a copy in
        memory.
        """
        if self.new_inventory is None:
            self.new_inventory = self.repository.get_inventory(
                self._new_revision_id)
        return RevisionTree(self.repository, self.new_inventory,
            self._new_revision_id)

    def finish_inventory(self):
        """Tell the builder that the inventory is finished.

        :return: The inventory id in the repository, which can be used with
            repository.get_inventory.
        """
        if self.new_inventory is None:
            # an inventory delta was accumulated without creating a new
            # inventory.
            basis_id = self.basis_delta_revision
            # We ignore the 'inventory' returned by add_inventory_by_delta
            # because self.new_inventory is used to hint to the rest of the
            # system what code path was taken
            self.inv_sha1, _ = self.repository.add_inventory_by_delta(
                basis_id, self._basis_delta, self._new_revision_id,
                self.parents)
        else:
            if self.new_inventory.root is None:
                raise AssertionError('Root entry should be supplied to'
                    ' record_entry_contents, as of bzr 0.10.')
                self.new_inventory.add(InventoryDirectory(ROOT_ID, '', None))
            self.new_inventory.revision_id = self._new_revision_id
            self.inv_sha1 = self.repository.add_inventory(
                self._new_revision_id,
                self.new_inventory,
                self.parents
                )
        return self._new_revision_id

    def _gen_revision_id(self):
        """Return new revision-id."""
        return generate_ids.gen_revision_id(self._committer, self._timestamp)

    def _generate_revision_if_needed(self):
        """Create a revision id if None was supplied.

        If the repository can not support user-specified revision ids
        they should override this function and raise CannotSetRevisionId
        if _new_revision_id is not None.

        :raises: CannotSetRevisionId
        """
        if self._new_revision_id is None:
            self._new_revision_id = self._gen_revision_id()
            self.random_revid = True
        else:
            self.random_revid = False

    def _heads(self, file_id, revision_ids):
        """Calculate the graph heads for revision_ids in the graph of file_id.

        This can use either a per-file graph or a global revision graph as we
        have an identity relationship between the two graphs.
        """
        return self.__heads(revision_ids)

    def _check_root(self, ie, parent_invs, tree):
        """Helper for record_entry_contents.

        :param ie: An entry being added.
        :param parent_invs: The inventories of the parent revisions of the
            commit.
        :param tree: The tree that is being committed.
        """
        # In this revision format, root entries have no knit or weave When
        # serializing out to disk and back in root.revision is always
        # _new_revision_id
        ie.revision = self._new_revision_id

    def _require_root_change(self, tree):
        """Enforce an appropriate root object change.

        This is called once when record_iter_changes is called, if and only if
        the root was not in the delta calculated by record_iter_changes.

        :param tree: The tree which is being committed.
        """
        if len(self.parents) == 0:
            raise errors.RootMissing()
        entry = entry_factory['directory'](tree.path2id(''), '',
            None)
        entry.revision = self._new_revision_id
        self._basis_delta.append(('', '', entry.file_id, entry))

    def _get_delta(self, ie, basis_inv, path):
        """Get a delta against the basis inventory for ie."""
        if ie.file_id not in basis_inv:
            # add
            result = (None, path, ie.file_id, ie)
            self._basis_delta.append(result)
            return result
        elif ie != basis_inv[ie.file_id]:
            # common but altered
            # TODO: avoid tis id2path call.
            result = (basis_inv.id2path(ie.file_id), path, ie.file_id, ie)
            self._basis_delta.append(result)
            return result
        else:
            # common, unaltered
            return None

    def get_basis_delta(self):
        """Return the complete inventory delta versus the basis inventory.

        This has been built up with the calls to record_delete and
        record_entry_contents. The client must have already called
        will_record_deletes() to indicate that they will be generating a
        complete delta.

        :return: An inventory delta, suitable for use with apply_delta, or
            Repository.add_inventory_by_delta, etc.
        """
        if not self._recording_deletes:
            raise AssertionError("recording deletes not activated.")
        return self._basis_delta

    def record_delete(self, path, file_id):
        """Record that a delete occured against a basis tree.

        This is an optional API - when used it adds items to the basis_delta
        being accumulated by the commit builder. It cannot be called unless the
        method will_record_deletes() has been called to inform the builder that
        a delta is being supplied.

        :param path: The path of the thing deleted.
        :param file_id: The file id that was deleted.
        """
        if not self._recording_deletes:
            raise AssertionError("recording deletes not activated.")
        delta = (path, None, file_id, None)
        self._basis_delta.append(delta)
        self._any_changes = True
        return delta

    def will_record_deletes(self):
        """Tell the commit builder that deletes are being notified.

        This enables the accumulation of an inventory delta; for the resulting
        commit to be valid, deletes against the basis MUST be recorded via
        builder.record_delete().
        """
        self._recording_deletes = True
        try:
            basis_id = self.parents[0]
        except IndexError:
            basis_id = _mod_revision.NULL_REVISION
        self.basis_delta_revision = basis_id

    def record_entry_contents(self, ie, parent_invs, path, tree,
        content_summary):
        """Record the content of ie from tree into the commit if needed.

        Side effect: sets ie.revision when unchanged

        :param ie: An inventory entry present in the commit.
        :param parent_invs: The inventories of the parent revisions of the
            commit.
        :param path: The path the entry is at in the tree.
        :param tree: The tree which contains this entry and should be used to
            obtain content.
        :param content_summary: Summary data from the tree about the paths
            content - stat, length, exec, sha/link target. This is only
            accessed when the entry has a revision of None - that is when it is
            a candidate to commit.
        :return: A tuple (change_delta, version_recorded, fs_hash).
            change_delta is an inventory_delta change for this entry against
            the basis tree of the commit, or None if no change occured against
            the basis tree.
            version_recorded is True if a new version of the entry has been
            recorded. For instance, committing a merge where a file was only
            changed on the other side will return (delta, False).
            fs_hash is either None, or the hash details for the path (currently
            a tuple of the contents sha1 and the statvalue returned by
            tree.get_file_with_stat()).
        """
        if self.new_inventory.root is None:
            if ie.parent_id is not None:
                raise errors.RootMissing()
            self._check_root(ie, parent_invs, tree)
        if ie.revision is None:
            kind = content_summary[0]
        else:
            # ie is carried over from a prior commit
            kind = ie.kind
        # XXX: repository specific check for nested tree support goes here - if
        # the repo doesn't want nested trees we skip it ?
        if (kind == 'tree-reference' and
            not self.repository._format.supports_tree_reference):
            # mismatch between commit builder logic and repository:
            # this needs the entry creation pushed down into the builder.
            raise NotImplementedError('Missing repository subtree support.')
        self.new_inventory.add(ie)

        # TODO: slow, take it out of the inner loop.
        try:
            basis_inv = parent_invs[0]
        except IndexError:
            basis_inv = Inventory(root_id=None)

        # ie.revision is always None if the InventoryEntry is considered
        # for committing. We may record the previous parents revision if the
        # content is actually unchanged against a sole head.
        if ie.revision is not None:
            if not self._versioned_root and path == '':
                # repositories that do not version the root set the root's
                # revision to the new commit even when no change occurs (more
                # specifically, they do not record a revision on the root; and
                # the rev id is assigned to the root during deserialisation -
                # this masks when a change may have occurred against the basis.
                # To match this we always issue a delta, because the revision
                # of the root will always be changing.
                if ie.file_id in basis_inv:
                    delta = (basis_inv.id2path(ie.file_id), path,
                        ie.file_id, ie)
                else:
                    # add
                    delta = (None, path, ie.file_id, ie)
                self._basis_delta.append(delta)
                return delta, False, None
            else:
                # we don't need to commit this, because the caller already
                # determined that an existing revision of this file is
                # appropriate. If it's not being considered for committing then
                # it and all its parents to the root must be unaltered so
                # no-change against the basis.
                if ie.revision == self._new_revision_id:
                    raise AssertionError("Impossible situation, a skipped "
                        "inventory entry (%r) claims to be modified in this "
                        "commit (%r).", (ie, self._new_revision_id))
                return None, False, None
        # XXX: Friction: parent_candidates should return a list not a dict
        #      so that we don't have to walk the inventories again.
        parent_candiate_entries = ie.parent_candidates(parent_invs)
        head_set = self._heads(ie.file_id, parent_candiate_entries.keys())
        heads = []
        for inv in parent_invs:
            if ie.file_id in inv:
                old_rev = inv[ie.file_id].revision
                if old_rev in head_set:
                    heads.append(inv[ie.file_id].revision)
                    head_set.remove(inv[ie.file_id].revision)

        store = False
        # now we check to see if we need to write a new record to the
        # file-graph.
        # We write a new entry unless there is one head to the ancestors, and
        # the kind-derived content is unchanged.

        # Cheapest check first: no ancestors, or more the one head in the
        # ancestors, we write a new node.
        if len(heads) != 1:
            store = True
        if not store:
            # There is a single head, look it up for comparison
            parent_entry = parent_candiate_entries[heads[0]]
            # if the non-content specific data has changed, we'll be writing a
            # node:
            if (parent_entry.parent_id != ie.parent_id or
                parent_entry.name != ie.name):
                store = True
        # now we need to do content specific checks:
        if not store:
            # if the kind changed the content obviously has
            if kind != parent_entry.kind:
                store = True
        # Stat cache fingerprint feedback for the caller - None as we usually
        # don't generate one.
        fingerprint = None
        if kind == 'file':
            if content_summary[2] is None:
                raise ValueError("Files must not have executable = None")
            if not store:
                # We can't trust a check of the file length because of content
                # filtering...
                if (# if the exec bit has changed we have to store:
                    parent_entry.executable != content_summary[2]):
                    store = True
                elif parent_entry.text_sha1 == content_summary[3]:
                    # all meta and content is unchanged (using a hash cache
                    # hit to check the sha)
                    ie.revision = parent_entry.revision
                    ie.text_size = parent_entry.text_size
                    ie.text_sha1 = parent_entry.text_sha1
                    ie.executable = parent_entry.executable
                    return self._get_delta(ie, basis_inv, path), False, None
                else:
                    # Either there is only a hash change(no hash cache entry,
                    # or same size content change), or there is no change on
                    # this file at all.
                    # Provide the parent's hash to the store layer, so that the
                    # content is unchanged we will not store a new node.
                    nostore_sha = parent_entry.text_sha1
            if store:
                # We want to record a new node regardless of the presence or
                # absence of a content change in the file.
                nostore_sha = None
            ie.executable = content_summary[2]
            file_obj, stat_value = tree.get_file_with_stat(ie.file_id, path)
            try:
                text = file_obj.read()
            finally:
                file_obj.close()
            try:
                ie.text_sha1, ie.text_size = self._add_text_to_weave(
                    ie.file_id, text, heads, nostore_sha)
                # Let the caller know we generated a stat fingerprint.
                fingerprint = (ie.text_sha1, stat_value)
            except errors.ExistingContent:
                # Turns out that the file content was unchanged, and we were
                # only going to store a new node if it was changed. Carry over
                # the entry.
                ie.revision = parent_entry.revision
                ie.text_size = parent_entry.text_size
                ie.text_sha1 = parent_entry.text_sha1
                ie.executable = parent_entry.executable
                return self._get_delta(ie, basis_inv, path), False, None
        elif kind == 'directory':
            if not store:
                # all data is meta here, nothing specific to directory, so
                # carry over:
                ie.revision = parent_entry.revision
                return self._get_delta(ie, basis_inv, path), False, None
            self._add_text_to_weave(ie.file_id, '', heads, None)
        elif kind == 'symlink':
            current_link_target = content_summary[3]
            if not store:
                # symlink target is not generic metadata, check if it has
                # changed.
                if current_link_target != parent_entry.symlink_target:
                    store = True
            if not store:
                # unchanged, carry over.
                ie.revision = parent_entry.revision
                ie.symlink_target = parent_entry.symlink_target
                return self._get_delta(ie, basis_inv, path), False, None
            ie.symlink_target = current_link_target
            self._add_text_to_weave(ie.file_id, '', heads, None)
        elif kind == 'tree-reference':
            if not store:
                if content_summary[3] != parent_entry.reference_revision:
                    store = True
            if not store:
                # unchanged, carry over.
                ie.reference_revision = parent_entry.reference_revision
                ie.revision = parent_entry.revision
                return self._get_delta(ie, basis_inv, path), False, None
            ie.reference_revision = content_summary[3]
            if ie.reference_revision is None:
                raise AssertionError("invalid content_summary for nested tree: %r"
                    % (content_summary,))
            self._add_text_to_weave(ie.file_id, '', heads, None)
        else:
            raise NotImplementedError('unknown kind')
        ie.revision = self._new_revision_id
        self._any_changes = True
        return self._get_delta(ie, basis_inv, path), True, fingerprint

    def record_iter_changes(self, tree, basis_revision_id, iter_changes,
        _entry_factory=entry_factory):
        """Record a new tree via iter_changes.

        :param tree: The tree to obtain text contents from for changed objects.
        :param basis_revision_id: The revision id of the tree the iter_changes
            has been generated against. Currently assumed to be the same
            as self.parents[0] - if it is not, errors may occur.
        :param iter_changes: An iter_changes iterator with the changes to apply
            to basis_revision_id. The iterator must not include any items with
            a current kind of None - missing items must be either filtered out
            or errored-on beefore record_iter_changes sees the item.
        :param _entry_factory: Private method to bind entry_factory locally for
            performance.
        :return: A generator of (file_id, relpath, fs_hash) tuples for use with
            tree._observed_sha1.
        """
        # Create an inventory delta based on deltas between all the parents and
        # deltas between all the parent inventories. We use inventory delta's 
        # between the inventory objects because iter_changes masks
        # last-changed-field only changes.
        # Working data:
        # file_id -> change map, change is fileid, paths, changed, versioneds,
        # parents, names, kinds, executables
        merged_ids = {}
        # {file_id -> revision_id -> inventory entry, for entries in parent
        # trees that are not parents[0]
        parent_entries = {}
        ghost_basis = False
        try:
            revtrees = list(self.repository.revision_trees(self.parents))
        except errors.NoSuchRevision:
            # one or more ghosts, slow path.
            revtrees = []
            for revision_id in self.parents:
                try:
                    revtrees.append(self.repository.revision_tree(revision_id))
                except errors.NoSuchRevision:
                    if not revtrees:
                        basis_revision_id = _mod_revision.NULL_REVISION
                        ghost_basis = True
                    revtrees.append(self.repository.revision_tree(
                        _mod_revision.NULL_REVISION))
        # The basis inventory from a repository 
        if revtrees:
            basis_inv = revtrees[0].inventory
        else:
            basis_inv = self.repository.revision_tree(
                _mod_revision.NULL_REVISION).inventory
        if len(self.parents) > 0:
            if basis_revision_id != self.parents[0] and not ghost_basis:
                raise Exception(
                    "arbitrary basis parents not yet supported with merges")
            for revtree in revtrees[1:]:
                for change in revtree.inventory._make_delta(basis_inv):
                    if change[1] is None:
                        # Not present in this parent.
                        continue
                    if change[2] not in merged_ids:
                        if change[0] is not None:
                            basis_entry = basis_inv[change[2]]
                            merged_ids[change[2]] = [
                                # basis revid
                                basis_entry.revision,
                                # new tree revid
                                change[3].revision]
                            parent_entries[change[2]] = {
                                # basis parent
                                basis_entry.revision:basis_entry,
                                # this parent 
                                change[3].revision:change[3],
                                }
                        else:
                            merged_ids[change[2]] = [change[3].revision]
                            parent_entries[change[2]] = {change[3].revision:change[3]}
                    else:
                        merged_ids[change[2]].append(change[3].revision)
                        parent_entries[change[2]][change[3].revision] = change[3]
        else:
            merged_ids = {}
        # Setup the changes from the tree:
        # changes maps file_id -> (change, [parent revision_ids])
        changes= {}
        for change in iter_changes:
            # This probably looks up in basis_inv way to much.
            if change[1][0] is not None:
                head_candidate = [basis_inv[change[0]].revision]
            else:
                head_candidate = []
            changes[change[0]] = change, merged_ids.get(change[0],
                head_candidate)
        unchanged_merged = set(merged_ids) - set(changes)
        # Extend the changes dict with synthetic changes to record merges of
        # texts.
        for file_id in unchanged_merged:
            # Record a merged version of these items that did not change vs the
            # basis. This can be either identical parallel changes, or a revert
            # of a specific file after a merge. The recorded content will be
            # that of the current tree (which is the same as the basis), but
            # the per-file graph will reflect a merge.
            # NB:XXX: We are reconstructing path information we had, this
            # should be preserved instead.
            # inv delta  change: (file_id, (path_in_source, path_in_target),
            #   changed_content, versioned, parent, name, kind,
            #   executable)
            try:
                basis_entry = basis_inv[file_id]
            except errors.NoSuchId:
                # a change from basis->some_parents but file_id isn't in basis
                # so was new in the merge, which means it must have changed
                # from basis -> current, and as it hasn't the add was reverted
                # by the user. So we discard this change.
                pass
            else:
                change = (file_id,
                    (basis_inv.id2path(file_id), tree.id2path(file_id)),
                    False, (True, True),
                    (basis_entry.parent_id, basis_entry.parent_id),
                    (basis_entry.name, basis_entry.name),
                    (basis_entry.kind, basis_entry.kind),
                    (basis_entry.executable, basis_entry.executable))
                changes[file_id] = (change, merged_ids[file_id])
        # changes contains tuples with the change and a set of inventory
        # candidates for the file.
        # inv delta is:
        # old_path, new_path, file_id, new_inventory_entry
        seen_root = False # Is the root in the basis delta?
        inv_delta = self._basis_delta
        modified_rev = self._new_revision_id
        for change, head_candidates in changes.values():
            if change[3][1]: # versioned in target.
                # Several things may be happening here:
                # We may have a fork in the per-file graph
                #  - record a change with the content from tree
                # We may have a change against < all trees  
                #  - carry over the tree that hasn't changed
                # We may have a change against all trees
                #  - record the change with the content from tree
                kind = change[6][1]
                file_id = change[0]
                entry = _entry_factory[kind](file_id, change[5][1],
                    change[4][1])
                head_set = self._heads(change[0], set(head_candidates))
                heads = []
                # Preserve ordering.
                for head_candidate in head_candidates:
                    if head_candidate in head_set:
                        heads.append(head_candidate)
                        head_set.remove(head_candidate)
                carried_over = False
                if len(heads) == 1:
                    # Could be a carry-over situation:
                    parent_entry_revs = parent_entries.get(file_id, None)
                    if parent_entry_revs:
                        parent_entry = parent_entry_revs.get(heads[0], None)
                    else:
                        parent_entry = None
                    if parent_entry is None:
                        # The parent iter_changes was called against is the one
                        # that is the per-file head, so any change is relevant
                        # iter_changes is valid.
                        carry_over_possible = False
                    else:
                        # could be a carry over situation
                        # A change against the basis may just indicate a merge,
                        # we need to check the content against the source of the
                        # merge to determine if it was changed after the merge
                        # or carried over.
                        if (parent_entry.kind != entry.kind or
                            parent_entry.parent_id != entry.parent_id or
                            parent_entry.name != entry.name):
                            # Metadata common to all entries has changed
                            # against per-file parent
                            carry_over_possible = False
                        else:
                            carry_over_possible = True
                        # per-type checks for changes against the parent_entry
                        # are done below.
                else:
                    # Cannot be a carry-over situation
                    carry_over_possible = False
                # Populate the entry in the delta
                if kind == 'file':
                    # XXX: There is still a small race here: If someone reverts the content of a file
                    # after iter_changes examines and decides it has changed,
                    # we will unconditionally record a new version even if some
                    # other process reverts it while commit is running (with
                    # the revert happening after iter_changes did its
                    # examination).
                    if change[7][1]:
                        entry.executable = True
                    else:
                        entry.executable = False
                    if (carry_over_possible and
                        parent_entry.executable == entry.executable):
                            # Check the file length, content hash after reading
                            # the file.
                            nostore_sha = parent_entry.text_sha1
                    else:
                        nostore_sha = None
                    file_obj, stat_value = tree.get_file_with_stat(file_id, change[1][1])
                    try:
                        text = file_obj.read()
                    finally:
                        file_obj.close()
                    try:
                        entry.text_sha1, entry.text_size = self._add_text_to_weave(
                            file_id, text, heads, nostore_sha)
                        yield file_id, change[1][1], (entry.text_sha1, stat_value)
                    except errors.ExistingContent:
                        # No content change against a carry_over parent
                        # Perhaps this should also yield a fs hash update?
                        carried_over = True
                        entry.text_size = parent_entry.text_size
                        entry.text_sha1 = parent_entry.text_sha1
                elif kind == 'symlink':
                    # Wants a path hint?
                    entry.symlink_target = tree.get_symlink_target(file_id)
                    if (carry_over_possible and
                        parent_entry.symlink_target == entry.symlink_target):
                        carried_over = True
                    else:
                        self._add_text_to_weave(change[0], '', heads, None)
                elif kind == 'directory':
                    if carry_over_possible:
                        carried_over = True
                    else:
                        # Nothing to set on the entry.
                        # XXX: split into the Root and nonRoot versions.
                        if change[1][1] != '' or self.repository.supports_rich_root():
                            self._add_text_to_weave(change[0], '', heads, None)
                elif kind == 'tree-reference':
                    if not self.repository._format.supports_tree_reference:
                        # This isn't quite sane as an error, but we shouldn't
                        # ever see this code path in practice: tree's don't
                        # permit references when the repo doesn't support tree
                        # references.
                        raise errors.UnsupportedOperation(tree.add_reference,
                            self.repository)
                    reference_revision = tree.get_reference_revision(change[0])
                    entry.reference_revision = reference_revision
                    if (carry_over_possible and
                        parent_entry.reference_revision == reference_revision):
                        carried_over = True
                    else:
                        self._add_text_to_weave(change[0], '', heads, None)
                else:
                    raise AssertionError('unknown kind %r' % kind)
                if not carried_over:
                    entry.revision = modified_rev
                else:
                    entry.revision = parent_entry.revision
            else:
                entry = None
            new_path = change[1][1]
            inv_delta.append((change[1][0], new_path, change[0], entry))
            if new_path == '':
                seen_root = True
        self.new_inventory = None
        if len(inv_delta):
            # This should perhaps be guarded by a check that the basis we
            # commit against is the basis for the commit and if not do a delta
            # against the basis.
            self._any_changes = True
        if not seen_root:
            # housekeeping root entry changes do not affect no-change commits.
            self._require_root_change(tree)
        self.basis_delta_revision = basis_revision_id

    def _add_text_to_weave(self, file_id, new_text, parents, nostore_sha):
        parent_keys = tuple([(file_id, parent) for parent in parents])
        return self.repository.texts._add_text(
            (file_id, self._new_revision_id), parent_keys, new_text,
            nostore_sha=nostore_sha, random_id=self.random_revid)[0:2]


class RootCommitBuilder(CommitBuilder):
    """This commitbuilder actually records the root id"""

    # the root entry gets versioned properly by this builder.
    _versioned_root = True

    def _check_root(self, ie, parent_invs, tree):
        """Helper for record_entry_contents.

        :param ie: An entry being added.
        :param parent_invs: The inventories of the parent revisions of the
            commit.
        :param tree: The tree that is being committed.
        """

    def _require_root_change(self, tree):
        """Enforce an appropriate root object change.

        This is called once when record_iter_changes is called, if and only if
        the root was not in the delta calculated by record_iter_changes.

        :param tree: The tree which is being committed.
        """
        # versioned roots do not change unless the tree found a change.


class RepositoryWriteLockResult(LogicalLockResult):
    """The result of write locking a repository.

    :ivar repository_token: The token obtained from the underlying lock, or
        None.
    :ivar unlock: A callable which will unlock the lock.
    """

    def __init__(self, unlock, repository_token):
        LogicalLockResult.__init__(self, unlock)
        self.repository_token = repository_token

    def __repr__(self):
        return "RepositoryWriteLockResult(%s, %s)" % (self.repository_token,
            self.unlock)


######################################################################
# Repositories


class Repository(_RelockDebugMixin, controldir.ControlComponent):
    """Repository holding history for one or more branches.

    The repository holds and retrieves historical information including
    revisions and file history.  It's normally accessed only by the Branch,
    which views a particular line of development through that history.

    The Repository builds on top of some byte storage facilies (the revisions,
    signatures, inventories, texts and chk_bytes attributes) and a Transport,
    which respectively provide byte storage and a means to access the (possibly
    remote) disk.

    The byte storage facilities are addressed via tuples, which we refer to
    as 'keys' throughout the code base. Revision_keys, inventory_keys and
    signature_keys are all 1-tuples: (revision_id,). text_keys are two-tuples:
    (file_id, revision_id). chk_bytes uses CHK keys - a 1-tuple with a single
    byte string made up of a hash identifier and a hash value.
    We use this interface because it allows low friction with the underlying
    code that implements disk indices, network encoding and other parts of
    bzrlib.

    :ivar revisions: A bzrlib.versionedfile.VersionedFiles instance containing
        the serialised revisions for the repository. This can be used to obtain
        revision graph information or to access raw serialised revisions.
        The result of trying to insert data into the repository via this store
        is undefined: it should be considered read-only except for implementors
        of repositories.
    :ivar signatures: A bzrlib.versionedfile.VersionedFiles instance containing
        the serialised signatures for the repository. This can be used to
        obtain access to raw serialised signatures.  The result of trying to
        insert data into the repository via this store is undefined: it should
        be considered read-only except for implementors of repositories.
    :ivar inventories: A bzrlib.versionedfile.VersionedFiles instance containing
        the serialised inventories for the repository. This can be used to
        obtain unserialised inventories.  The result of trying to insert data
        into the repository via this store is undefined: it should be
        considered read-only except for implementors of repositories.
    :ivar texts: A bzrlib.versionedfile.VersionedFiles instance containing the
        texts of files and directories for the repository. This can be used to
        obtain file texts or file graphs. Note that Repository.iter_file_bytes
        is usually a better interface for accessing file texts.
        The result of trying to insert data into the repository via this store
        is undefined: it should be considered read-only except for implementors
        of repositories.
    :ivar chk_bytes: A bzrlib.versionedfile.VersionedFiles instance containing
        any data the repository chooses to store or have indexed by its hash.
        The result of trying to insert data into the repository via this store
        is undefined: it should be considered read-only except for implementors
        of repositories.
    :ivar _transport: Transport for file access to repository, typically
        pointing to .bzr/repository.
    """

    # What class to use for a CommitBuilder. Often it's simpler to change this
    # in a Repository class subclass rather than to override
    # get_commit_builder.
    _commit_builder_class = CommitBuilder
    # The search regex used by xml based repositories to determine what things
    # where changed in a single commit.
    _file_ids_altered_regex = lazy_regex.lazy_compile(
        r'file_id="(?P<file_id>[^"]+)"'
        r'.* revision="(?P<revision_id>[^"]+)"'
        )

    def abort_write_group(self, suppress_errors=False):
        """Commit the contents accrued within the current write group.

        :param suppress_errors: if true, abort_write_group will catch and log
            unexpected errors that happen during the abort, rather than
            allowing them to propagate.  Defaults to False.

        :seealso: start_write_group.
        """
        if self._write_group is not self.get_transaction():
            # has an unlock or relock occured ?
            if suppress_errors:
                mutter(
                '(suppressed) mismatched lock context and write group. %r, %r',
                self._write_group, self.get_transaction())
                return
            raise errors.BzrError(
                'mismatched lock context and write group. %r, %r' %
                (self._write_group, self.get_transaction()))
        try:
            self._abort_write_group()
        except Exception, exc:
            self._write_group = None
            if not suppress_errors:
                raise
            mutter('abort_write_group failed')
            log_exception_quietly()
            note('bzr: ERROR (ignored): %s', exc)
        self._write_group = None

    def _abort_write_group(self):
        """Template method for per-repository write group cleanup.

        This is called during abort before the write group is considered to be
        finished and should cleanup any internal state accrued during the write
        group. There is no requirement that data handed to the repository be
        *not* made available - this is not a rollback - but neither should any
        attempt be made to ensure that data added is fully commited. Abort is
        invoked when an error has occured so futher disk or network operations
        may not be possible or may error and if possible should not be
        attempted.
        """

    def add_fallback_repository(self, repository):
        """Add a repository to use for looking up data not held locally.

        :param repository: A repository.
        """
        if not self._format.supports_external_lookups:
            raise errors.UnstackableRepositoryFormat(self._format, self.base)
        if self.is_locked():
            # This repository will call fallback.unlock() when we transition to
            # the unlocked state, so we make sure to increment the lock count
            repository.lock_read()
        self._check_fallback_repository(repository)
        self._fallback_repositories.append(repository)
        self.texts.add_fallback_versioned_files(repository.texts)
        self.inventories.add_fallback_versioned_files(repository.inventories)
        self.revisions.add_fallback_versioned_files(repository.revisions)
        self.signatures.add_fallback_versioned_files(repository.signatures)
        if self.chk_bytes is not None:
            self.chk_bytes.add_fallback_versioned_files(repository.chk_bytes)

    def _check_fallback_repository(self, repository):
        """Check that this repository can fallback to repository safely.

        Raise an error if not.

        :param repository: A repository to fallback to.
        """
        return InterRepository._assert_same_model(self, repository)

    def add_inventory(self, revision_id, inv, parents):
        """Add the inventory inv to the repository as revision_id.

        :param parents: The revision ids of the parents that revision_id
                        is known to have and are in the repository already.

        :returns: The validator(which is a sha1 digest, though what is sha'd is
            repository format specific) of the serialized inventory.
        """
        if not self.is_in_write_group():
            raise AssertionError("%r not in write group" % (self,))
        _mod_revision.check_not_reserved_id(revision_id)
        if not (inv.revision_id is None or inv.revision_id == revision_id):
            raise AssertionError(
                "Mismatch between inventory revision"
                " id and insertion revid (%r, %r)"
                % (inv.revision_id, revision_id))
        if inv.root is None:
            raise errors.RootMissing()
        return self._add_inventory_checked(revision_id, inv, parents)

    def _add_inventory_checked(self, revision_id, inv, parents):
        """Add inv to the repository after checking the inputs.

        This function can be overridden to allow different inventory styles.

        :seealso: add_inventory, for the contract.
        """
        inv_lines = self._serializer.write_inventory_to_lines(inv)
        return self._inventory_add_lines(revision_id, parents,
            inv_lines, check_content=False)

    def add_inventory_by_delta(self, basis_revision_id, delta, new_revision_id,
                               parents, basis_inv=None, propagate_caches=False):
        """Add a new inventory expressed as a delta against another revision.

        See the inventory developers documentation for the theory behind
        inventory deltas.

        :param basis_revision_id: The inventory id the delta was created
            against. (This does not have to be a direct parent.)
        :param delta: The inventory delta (see Inventory.apply_delta for
            details).
        :param new_revision_id: The revision id that the inventory is being
            added for.
        :param parents: The revision ids of the parents that revision_id is
            known to have and are in the repository already. These are supplied
            for repositories that depend on the inventory graph for revision
            graph access, as well as for those that pun ancestry with delta
            compression.
        :param basis_inv: The basis inventory if it is already known,
            otherwise None.
        :param propagate_caches: If True, the caches for this inventory are
          copied to and updated for the result if possible.

        :returns: (validator, new_inv)
            The validator(which is a sha1 digest, though what is sha'd is
            repository format specific) of the serialized inventory, and the
            resulting inventory.
        """
        if not self.is_in_write_group():
            raise AssertionError("%r not in write group" % (self,))
        _mod_revision.check_not_reserved_id(new_revision_id)
        basis_tree = self.revision_tree(basis_revision_id)
        basis_tree.lock_read()
        try:
            # Note that this mutates the inventory of basis_tree, which not all
            # inventory implementations may support: A better idiom would be to
            # return a new inventory, but as there is no revision tree cache in
            # repository this is safe for now - RBC 20081013
            if basis_inv is None:
                basis_inv = basis_tree.inventory
            basis_inv.apply_delta(delta)
            basis_inv.revision_id = new_revision_id
            return (self.add_inventory(new_revision_id, basis_inv, parents),
                    basis_inv)
        finally:
            basis_tree.unlock()

    def _inventory_add_lines(self, revision_id, parents, lines,
        check_content=True):
        """Store lines in inv_vf and return the sha1 of the inventory."""
        parents = [(parent,) for parent in parents]
        result = self.inventories.add_lines((revision_id,), parents, lines,
            check_content=check_content)[0]
        self.inventories._access.flush()
        return result

    def add_revision(self, revision_id, rev, inv=None, config=None):
        """Add rev to the revision store as revision_id.

        :param revision_id: the revision id to use.
        :param rev: The revision object.
        :param inv: The inventory for the revision. if None, it will be looked
                    up in the inventory storer
        :param config: If None no digital signature will be created.
                       If supplied its signature_needed method will be used
                       to determine if a signature should be made.
        """
        # TODO: jam 20070210 Shouldn't we check rev.revision_id and
        #       rev.parent_ids?
        _mod_revision.check_not_reserved_id(revision_id)
        if config is not None and config.signature_needed():
            if inv is None:
                inv = self.get_inventory(revision_id)
            plaintext = Testament(rev, inv).as_short_text()
            self.store_revision_signature(
                gpg.GPGStrategy(config), plaintext, revision_id)
        # check inventory present
        if not self.inventories.get_parent_map([(revision_id,)]):
            if inv is None:
                raise errors.WeaveRevisionNotPresent(revision_id,
                                                     self.inventories)
            else:
                # yes, this is not suitable for adding with ghosts.
                rev.inventory_sha1 = self.add_inventory(revision_id, inv,
                                                        rev.parent_ids)
        else:
            key = (revision_id,)
            rev.inventory_sha1 = self.inventories.get_sha1s([key])[key]
        self._add_revision(rev)

    def _add_revision(self, revision):
        text = self._serializer.write_revision_to_string(revision)
        key = (revision.revision_id,)
        parents = tuple((parent,) for parent in revision.parent_ids)
        self.revisions.add_lines(key, parents, osutils.split_lines(text))

    def all_revision_ids(self):
        """Returns a list of all the revision ids in the repository.

        This is conceptually deprecated because code should generally work on
        the graph reachable from a particular revision, and ignore any other
        revisions that might be present.  There is no direct replacement
        method.
        """
        if 'evil' in debug.debug_flags:
            mutter_callsite(2, "all_revision_ids is linear with history.")
        return self._all_revision_ids()

    def _all_revision_ids(self):
        """Returns a list of all the revision ids in the repository.

        These are in as much topological order as the underlying store can
        present.
        """
        raise NotImplementedError(self._all_revision_ids)

    def break_lock(self):
        """Break a lock if one is present from another instance.

        Uses the ui factory to ask for confirmation if the lock may be from
        an active process.
        """
        self.control_files.break_lock()

    @needs_read_lock
    def _eliminate_revisions_not_present(self, revision_ids):
        """Check every revision id in revision_ids to see if we have it.

        Returns a set of the present revisions.
        """
        result = []
        graph = self.get_graph()
        parent_map = graph.get_parent_map(revision_ids)
        # The old API returned a list, should this actually be a set?
        return parent_map.keys()

    def _check_inventories(self, checker):
        """Check the inventories found from the revision scan.
        
        This is responsible for verifying the sha1 of inventories and
        creating a pending_keys set that covers data referenced by inventories.
        """
        bar = ui.ui_factory.nested_progress_bar()
        try:
            self._do_check_inventories(checker, bar)
        finally:
            bar.finished()

    def _do_check_inventories(self, checker, bar):
        """Helper for _check_inventories."""
        revno = 0
        keys = {'chk_bytes':set(), 'inventories':set(), 'texts':set()}
        kinds = ['chk_bytes', 'texts']
        count = len(checker.pending_keys)
        bar.update("inventories", 0, 2)
        current_keys = checker.pending_keys
        checker.pending_keys = {}
        # Accumulate current checks.
        for key in current_keys:
            if key[0] != 'inventories' and key[0] not in kinds:
                checker._report_items.append('unknown key type %r' % (key,))
            keys[key[0]].add(key[1:])
        if keys['inventories']:
            # NB: output order *should* be roughly sorted - topo or
            # inverse topo depending on repository - either way decent
            # to just delta against. However, pre-CHK formats didn't
            # try to optimise inventory layout on disk. As such the
            # pre-CHK code path does not use inventory deltas.
            last_object = None
            for record in self.inventories.check(keys=keys['inventories']):
                if record.storage_kind == 'absent':
                    checker._report_items.append(
                        'Missing inventory {%s}' % (record.key,))
                else:
                    last_object = self._check_record('inventories', record,
                        checker, last_object,
                        current_keys[('inventories',) + record.key])
            del keys['inventories']
        else:
            return
        bar.update("texts", 1)
        while (checker.pending_keys or keys['chk_bytes']
            or keys['texts']):
            # Something to check.
            current_keys = checker.pending_keys
            checker.pending_keys = {}
            # Accumulate current checks.
            for key in current_keys:
                if key[0] not in kinds:
                    checker._report_items.append('unknown key type %r' % (key,))
                keys[key[0]].add(key[1:])
            # Check the outermost kind only - inventories || chk_bytes || texts
            for kind in kinds:
                if keys[kind]:
                    last_object = None
                    for record in getattr(self, kind).check(keys=keys[kind]):
                        if record.storage_kind == 'absent':
                            checker._report_items.append(
                                'Missing %s {%s}' % (kind, record.key,))
                        else:
                            last_object = self._check_record(kind, record,
                                checker, last_object, current_keys[(kind,) + record.key])
                    keys[kind] = set()
                    break

    def _check_record(self, kind, record, checker, last_object, item_data):
        """Check a single text from this repository."""
        if kind == 'inventories':
            rev_id = record.key[0]
            inv = self._deserialise_inventory(rev_id,
                record.get_bytes_as('fulltext'))
            if last_object is not None:
                delta = inv._make_delta(last_object)
                for old_path, path, file_id, ie in delta:
                    if ie is None:
                        continue
                    ie.check(checker, rev_id, inv)
            else:
                for path, ie in inv.iter_entries():
                    ie.check(checker, rev_id, inv)
            if self._format.fast_deltas:
                return inv
        elif kind == 'chk_bytes':
            # No code written to check chk_bytes for this repo format.
            checker._report_items.append(
                'unsupported key type chk_bytes for %s' % (record.key,))
        elif kind == 'texts':
            self._check_text(record, checker, item_data)
        else:
            checker._report_items.append(
                'unknown key type %s for %s' % (kind, record.key))

    def _check_text(self, record, checker, item_data):
        """Check a single text."""
        # Check it is extractable.
        # TODO: check length.
        if record.storage_kind == 'chunked':
            chunks = record.get_bytes_as(record.storage_kind)
            sha1 = osutils.sha_strings(chunks)
            length = sum(map(len, chunks))
        else:
            content = record.get_bytes_as('fulltext')
            sha1 = osutils.sha_string(content)
            length = len(content)
        if item_data and sha1 != item_data[1]:
            checker._report_items.append(
                'sha1 mismatch: %s has sha1 %s expected %s referenced by %s' %
                (record.key, sha1, item_data[1], item_data[2]))

    @staticmethod
    def create(a_bzrdir):
        """Construct the current default format repository in a_bzrdir."""
        return RepositoryFormat.get_default_format().initialize(a_bzrdir)

    def __init__(self, _format, a_bzrdir, control_files):
        """instantiate a Repository.

        :param _format: The format of the repository on disk.
        :param a_bzrdir: The BzrDir of the repository.
        """
        # In the future we will have a single api for all stores for
        # getting file texts, inventories and revisions, then
        # this construct will accept instances of those things.
        super(Repository, self).__init__()
        self._format = _format
        # the following are part of the public API for Repository:
        self.bzrdir = a_bzrdir
        self.control_files = control_files
        self._transport = control_files._transport
        self.base = self._transport.base
        # for tests
        self._reconcile_does_inventory_gc = True
        self._reconcile_fixes_text_parents = False
        self._reconcile_backsup_inventory = True
        self._write_group = None
        # Additional places to query for data.
        self._fallback_repositories = []
        # An InventoryEntry cache, used during deserialization
        self._inventory_entry_cache = fifo_cache.FIFOCache(10*1024)
        # Is it safe to return inventory entries directly from the entry cache,
        # rather copying them?
        self._safe_to_return_from_cache = False

    @property
    def user_transport(self):
        return self.bzrdir.user_transport

    @property
    def control_transport(self):
        return self._transport

    def __repr__(self):
        if self._fallback_repositories:
            return '%s(%r, fallback_repositories=%r)' % (
                self.__class__.__name__,
                self.base,
                self._fallback_repositories)
        else:
            return '%s(%r)' % (self.__class__.__name__,
                               self.base)

    def _has_same_fallbacks(self, other_repo):
        """Returns true if the repositories have the same fallbacks."""
        my_fb = self._fallback_repositories
        other_fb = other_repo._fallback_repositories
        if len(my_fb) != len(other_fb):
            return False
        for f, g in zip(my_fb, other_fb):
            if not f.has_same_location(g):
                return False
        return True

    def has_same_location(self, other):
        """Returns a boolean indicating if this repository is at the same
        location as another repository.

        This might return False even when two repository objects are accessing
        the same physical repository via different URLs.
        """
        if self.__class__ is not other.__class__:
            return False
        return (self._transport.base == other._transport.base)

    def is_in_write_group(self):
        """Return True if there is an open write group.

        :seealso: start_write_group.
        """
        return self._write_group is not None

    def is_locked(self):
        return self.control_files.is_locked()

    def is_write_locked(self):
        """Return True if this object is write locked."""
        return self.is_locked() and self.control_files._lock_mode == 'w'

    def lock_write(self, token=None):
        """Lock this repository for writing.

        This causes caching within the repository obejct to start accumlating
        data during reads, and allows a 'write_group' to be obtained. Write
        groups must be used for actual data insertion.

        A token should be passed in if you know that you have locked the object
        some other way, and need to synchronise this object's state with that
        fact.

        XXX: this docstring is duplicated in many places, e.g. lockable_files.py

        :param token: if this is already locked, then lock_write will fail
            unless the token matches the existing lock.
        :returns: a token if this instance supports tokens, otherwise None.
        :raises TokenLockingNotSupported: when a token is given but this
            instance doesn't support using token locks.
        :raises MismatchedToken: if the specified token doesn't match the token
            of the existing lock.
        :seealso: start_write_group.
        :return: A RepositoryWriteLockResult.
        """
        locked = self.is_locked()
        token = self.control_files.lock_write(token=token)
        if not locked:
            self._warn_if_deprecated()
            self._note_lock('w')
            for repo in self._fallback_repositories:
                # Writes don't affect fallback repos
                repo.lock_read()
            self._refresh_data()
        return RepositoryWriteLockResult(self.unlock, token)

    def lock_read(self):
        """Lock the repository for read operations.

        :return: An object with an unlock method which will release the lock
            obtained.
        """
        locked = self.is_locked()
        self.control_files.lock_read()
        if not locked:
            self._warn_if_deprecated()
            self._note_lock('r')
            for repo in self._fallback_repositories:
                repo.lock_read()
            self._refresh_data()
        return LogicalLockResult(self.unlock)

    def get_physical_lock_status(self):
        return self.control_files.get_physical_lock_status()

    def leave_lock_in_place(self):
        """Tell this repository not to release the physical lock when this
        object is unlocked.

        If lock_write doesn't return a token, then this method is not supported.
        """
        self.control_files.leave_in_place()

    def dont_leave_lock_in_place(self):
        """Tell this repository to release the physical lock when this
        object is unlocked, even if it didn't originally acquire it.

        If lock_write doesn't return a token, then this method is not supported.
        """
        self.control_files.dont_leave_in_place()

    @needs_read_lock
    def gather_stats(self, revid=None, committers=None):
        """Gather statistics from a revision id.

        :param revid: The revision id to gather statistics from, if None, then
            no revision specific statistics are gathered.
        :param committers: Optional parameter controlling whether to grab
            a count of committers from the revision specific statistics.
        :return: A dictionary of statistics. Currently this contains:
            committers: The number of committers if requested.
            firstrev: A tuple with timestamp, timezone for the penultimate left
                most ancestor of revid, if revid is not the NULL_REVISION.
            latestrev: A tuple with timestamp, timezone for revid, if revid is
                not the NULL_REVISION.
            revisions: The total revision count in the repository.
            size: An estimate disk size of the repository in bytes.
        """
        result = {}
        if revid and committers:
            result['committers'] = 0
        if revid and revid != _mod_revision.NULL_REVISION:
            if committers:
                all_committers = set()
            revisions = self.get_ancestry(revid)
            # pop the leading None
            revisions.pop(0)
            first_revision = None
            if not committers:
                # ignore the revisions in the middle - just grab first and last
                revisions = revisions[0], revisions[-1]
            for revision in self.get_revisions(revisions):
                if not first_revision:
                    first_revision = revision
                if committers:
                    all_committers.add(revision.committer)
            last_revision = revision
            if committers:
                result['committers'] = len(all_committers)
            result['firstrev'] = (first_revision.timestamp,
                first_revision.timezone)
            result['latestrev'] = (last_revision.timestamp,
                last_revision.timezone)

        # now gather global repository information
        # XXX: This is available for many repos regardless of listability.
        if self.user_transport.listable():
            # XXX: do we want to __define len__() ?
            # Maybe the versionedfiles object should provide a different
            # method to get the number of keys.
            result['revisions'] = len(self.revisions.keys())
            # result['size'] = t
        return result

    def find_branches(self, using=False):
        """Find branches underneath this repository.

        This will include branches inside other branches.

        :param using: If True, list only branches using this repository.
        """
        if using and not self.is_shared():
            return self.bzrdir.list_branches()
        class Evaluator(object):

            def __init__(self):
                self.first_call = True

            def __call__(self, bzrdir):
                # On the first call, the parameter is always the bzrdir
                # containing the current repo.
                if not self.first_call:
                    try:
                        repository = bzrdir.open_repository()
                    except errors.NoRepositoryPresent:
                        pass
                    else:
                        return False, ([], repository)
                self.first_call = False
                value = (bzrdir.list_branches(), None)
                return True, value

        ret = []
        for branches, repository in bzrdir.BzrDir.find_bzrdirs(
                self.user_transport, evaluate=Evaluator()):
            if branches is not None:
                ret.extend(branches)
            if not using and repository is not None:
                ret.extend(repository.find_branches())
        return ret

    @needs_read_lock
    def search_missing_revision_ids(self, other,
            revision_id=symbol_versioning.DEPRECATED_PARAMETER,
            find_ghosts=True, revision_ids=None, if_present_ids=None):
        """Return the revision ids that other has that this does not.

        These are returned in topological order.

        revision_id: only return revision ids included by revision_id.
        """
        if symbol_versioning.deprecated_passed(revision_id):
            symbol_versioning.warn(
                'search_missing_revision_ids(revision_id=...) was '
                'deprecated in 2.4.  Use revision_ids=[...] instead.',
                DeprecationWarning, stacklevel=3)
            if revision_ids is not None:
                raise AssertionError(
                    'revision_ids is mutually exclusive with revision_id')
            if revision_id is not None:
                revision_ids = [revision_id]
        return InterRepository.get(other, self).search_missing_revision_ids(
            find_ghosts=find_ghosts, revision_ids=revision_ids,
            if_present_ids=if_present_ids)

    @staticmethod
    def open(base):
        """Open the repository rooted at base.

        For instance, if the repository is at URL/.bzr/repository,
        Repository.open(URL) -> a Repository instance.
        """
        control = bzrdir.BzrDir.open(base)
        return control.open_repository()

    def copy_content_into(self, destination, revision_id=None):
        """Make a complete copy of the content in self into destination.

        This is a destructive operation! Do not use it on existing
        repositories.
        """
        return InterRepository.get(self, destination).copy_content(revision_id)

    def commit_write_group(self):
        """Commit the contents accrued within the current write group.

        :seealso: start_write_group.
        
        :return: it may return an opaque hint that can be passed to 'pack'.
        """
        if self._write_group is not self.get_transaction():
            # has an unlock or relock occured ?
            raise errors.BzrError('mismatched lock context %r and '
                'write group %r.' %
                (self.get_transaction(), self._write_group))
        result = self._commit_write_group()
        self._write_group = None
        return result

    def _commit_write_group(self):
        """Template method for per-repository write group cleanup.

        This is called before the write group is considered to be
        finished and should ensure that all data handed to the repository
        for writing during the write group is safely committed (to the
        extent possible considering file system caching etc).
        """

    def suspend_write_group(self):
        raise errors.UnsuspendableWriteGroup(self)

    def get_missing_parent_inventories(self, check_for_missing_texts=True):
        """Return the keys of missing inventory parents for revisions added in
        this write group.

        A revision is not complete if the inventory delta for that revision
        cannot be calculated.  Therefore if the parent inventories of a
        revision are not present, the revision is incomplete, and e.g. cannot
        be streamed by a smart server.  This method finds missing inventory
        parents for revisions added in this write group.
        """
        if not self._format.supports_external_lookups:
            # This is only an issue for stacked repositories
            return set()
        if not self.is_in_write_group():
            raise AssertionError('not in a write group')

        # XXX: We assume that every added revision already has its
        # corresponding inventory, so we only check for parent inventories that
        # might be missing, rather than all inventories.
        parents = set(self.revisions._index.get_missing_parents())
        parents.discard(_mod_revision.NULL_REVISION)
        unstacked_inventories = self.inventories._index
        present_inventories = unstacked_inventories.get_parent_map(
            key[-1:] for key in parents)
        parents.difference_update(present_inventories)
        if len(parents) == 0:
            # No missing parent inventories.
            return set()
        if not check_for_missing_texts:
            return set(('inventories', rev_id) for (rev_id,) in parents)
        # Ok, now we have a list of missing inventories.  But these only matter
        # if the inventories that reference them are missing some texts they
        # appear to introduce.
        # XXX: Texts referenced by all added inventories need to be present,
        # but at the moment we're only checking for texts referenced by
        # inventories at the graph's edge.
        key_deps = self.revisions._index._key_dependencies
        key_deps.satisfy_refs_for_keys(present_inventories)
        referrers = frozenset(r[0] for r in key_deps.get_referrers())
        file_ids = self.fileids_altered_by_revision_ids(referrers)
        missing_texts = set()
        for file_id, version_ids in file_ids.iteritems():
            missing_texts.update(
                (file_id, version_id) for version_id in version_ids)
        present_texts = self.texts.get_parent_map(missing_texts)
        missing_texts.difference_update(present_texts)
        if not missing_texts:
            # No texts are missing, so all revisions and their deltas are
            # reconstructable.
            return set()
        # Alternatively the text versions could be returned as the missing
        # keys, but this is likely to be less data.
        missing_keys = set(('inventories', rev_id) for (rev_id,) in parents)
        return missing_keys

    def refresh_data(self):
        """Re-read any data needed to synchronise with disk.

        This method is intended to be called after another repository instance
        (such as one used by a smart server) has inserted data into the
        repository. On all repositories this will work outside of write groups.
        Some repository formats (pack and newer for bzrlib native formats)
        support refresh_data inside write groups. If called inside a write
        group on a repository that does not support refreshing in a write group
        IsInWriteGroupError will be raised.
        """
        self._refresh_data()

    def resume_write_group(self, tokens):
        if not self.is_write_locked():
            raise errors.NotWriteLocked(self)
        if self._write_group:
            raise errors.BzrError('already in a write group')
        self._resume_write_group(tokens)
        # so we can detect unlock/relock - the write group is now entered.
        self._write_group = self.get_transaction()

    def _resume_write_group(self, tokens):
        raise errors.UnsuspendableWriteGroup(self)

    def fetch(self, source, revision_id=None, pb=None, find_ghosts=False,
            fetch_spec=None):
        """Fetch the content required to construct revision_id from source.

        If revision_id is None and fetch_spec is None, then all content is
        copied.

        fetch() may not be used when the repository is in a write group -
        either finish the current write group before using fetch, or use
        fetch before starting the write group.

        :param find_ghosts: Find and copy revisions in the source that are
            ghosts in the target (and not reachable directly by walking out to
            the first-present revision in target from revision_id).
        :param revision_id: If specified, all the content needed for this
            revision ID will be copied to the target.  Fetch will determine for
            itself which content needs to be copied.
        :param fetch_spec: If specified, a SearchResult or
            PendingAncestryResult that describes which revisions to copy.  This
            allows copying multiple heads at once.  Mutually exclusive with
            revision_id.
        """
        if fetch_spec is not None and revision_id is not None:
            raise AssertionError(
                "fetch_spec and revision_id are mutually exclusive.")
        if self.is_in_write_group():
            raise errors.InternalBzrError(
                "May not fetch while in a write group.")
        # fast path same-url fetch operations
        # TODO: lift out to somewhere common with RemoteRepository
        # <https://bugs.launchpad.net/bzr/+bug/401646>
        if (self.has_same_location(source)
            and fetch_spec is None
            and self._has_same_fallbacks(source)):
            # check that last_revision is in 'from' and then return a
            # no-operation.
            if (revision_id is not None and
                not _mod_revision.is_null(revision_id)):
                self.get_revision(revision_id)
            return 0, []
        inter = InterRepository.get(source, self)
        return inter.fetch(revision_id=revision_id, pb=pb,
            find_ghosts=find_ghosts, fetch_spec=fetch_spec)

    def create_bundle(self, target, base, fileobj, format=None):
        return serializer.write_bundle(self, target, base, fileobj, format)

    def get_commit_builder(self, branch, parents, config, timestamp=None,
                           timezone=None, committer=None, revprops=None,
                           revision_id=None):
        """Obtain a CommitBuilder for this repository.

        :param branch: Branch to commit to.
        :param parents: Revision ids of the parents of the new revision.
        :param config: Configuration to use.
        :param timestamp: Optional timestamp recorded for commit.
        :param timezone: Optional timezone for timestamp.
        :param committer: Optional committer to set for commit.
        :param revprops: Optional dictionary of revision properties.
        :param revision_id: Optional revision id.
        """
        if self._fallback_repositories and not self._format.supports_chks:
            raise errors.BzrError("Cannot commit directly to a stacked branch"
                " in pre-2a formats. See "
                "https://bugs.launchpad.net/bzr/+bug/375013 for details.")
        result = self._commit_builder_class(self, parents, config,
            timestamp, timezone, committer, revprops, revision_id)
        self.start_write_group()
        return result

    @only_raises(errors.LockNotHeld, errors.LockBroken)
    def unlock(self):
        if (self.control_files._lock_count == 1 and
            self.control_files._lock_mode == 'w'):
            if self._write_group is not None:
                self.abort_write_group()
                self.control_files.unlock()
                raise errors.BzrError(
                    'Must end write groups before releasing write locks.')
        self.control_files.unlock()
        if self.control_files._lock_count == 0:
            self._inventory_entry_cache.clear()
            for repo in self._fallback_repositories:
                repo.unlock()

    @needs_read_lock
    def clone(self, a_bzrdir, revision_id=None):
        """Clone this repository into a_bzrdir using the current format.

        Currently no check is made that the format of this repository and
        the bzrdir format are compatible. FIXME RBC 20060201.

        :return: The newly created destination repository.
        """
        # TODO: deprecate after 0.16; cloning this with all its settings is
        # probably not very useful -- mbp 20070423
        dest_repo = self._create_sprouting_repo(a_bzrdir, shared=self.is_shared())
        self.copy_content_into(dest_repo, revision_id)
        return dest_repo

    def start_write_group(self):
        """Start a write group in the repository.

        Write groups are used by repositories which do not have a 1:1 mapping
        between file ids and backend store to manage the insertion of data from
        both fetch and commit operations.

        A write lock is required around the start_write_group/commit_write_group
        for the support of lock-requiring repository formats.

        One can only insert data into a repository inside a write group.

        :return: None.
        """
        if not self.is_write_locked():
            raise errors.NotWriteLocked(self)
        if self._write_group:
            raise errors.BzrError('already in a write group')
        self._start_write_group()
        # so we can detect unlock/relock - the write group is now entered.
        self._write_group = self.get_transaction()

    def _start_write_group(self):
        """Template method for per-repository write group startup.

        This is called before the write group is considered to be
        entered.
        """

    @needs_read_lock
    def sprout(self, to_bzrdir, revision_id=None):
        """Create a descendent repository for new development.

        Unlike clone, this does not copy the settings of the repository.
        """
        dest_repo = self._create_sprouting_repo(to_bzrdir, shared=False)
        dest_repo.fetch(self, revision_id=revision_id)
        return dest_repo

    def _create_sprouting_repo(self, a_bzrdir, shared):
        if not isinstance(a_bzrdir._format, self.bzrdir._format.__class__):
            # use target default format.
            dest_repo = a_bzrdir.create_repository()
        else:
            # Most control formats need the repository to be specifically
            # created, but on some old all-in-one formats it's not needed
            try:
                dest_repo = self._format.initialize(a_bzrdir, shared=shared)
            except errors.UninitializableFormat:
                dest_repo = a_bzrdir.open_repository()
        return dest_repo

    def _get_sink(self):
        """Return a sink for streaming into this repository."""
        return StreamSink(self)

    def _get_source(self, to_format):
        """Return a source for streaming from this repository."""
        return StreamSource(self, to_format)

    @needs_read_lock
    def has_revision(self, revision_id):
        """True if this repository has a copy of the revision."""
        return revision_id in self.has_revisions((revision_id,))

    @needs_read_lock
    def has_revisions(self, revision_ids):
        """Probe to find out the presence of multiple revisions.

        :param revision_ids: An iterable of revision_ids.
        :return: A set of the revision_ids that were present.
        """
        parent_map = self.revisions.get_parent_map(
            [(rev_id,) for rev_id in revision_ids])
        result = set()
        if _mod_revision.NULL_REVISION in revision_ids:
            result.add(_mod_revision.NULL_REVISION)
        result.update([key[0] for key in parent_map])
        return result

    @needs_read_lock
    def get_revision(self, revision_id):
        """Return the Revision object for a named revision."""
        return self.get_revisions([revision_id])[0]

    @needs_read_lock
    def get_revision_reconcile(self, revision_id):
        """'reconcile' helper routine that allows access to a revision always.

        This variant of get_revision does not cross check the weave graph
        against the revision one as get_revision does: but it should only
        be used by reconcile, or reconcile-alike commands that are correcting
        or testing the revision graph.
        """
        return self._get_revisions([revision_id])[0]

    @needs_read_lock
    def get_revisions(self, revision_ids):
        """Get many revisions at once.
        
        Repositories that need to check data on every revision read should 
        subclass this method.
        """
        return self._get_revisions(revision_ids)

    @needs_read_lock
    def _get_revisions(self, revision_ids):
        """Core work logic to get many revisions without sanity checks."""
        revs = {}
        for revid, rev in self._iter_revisions(revision_ids):
            if rev is None:
                raise errors.NoSuchRevision(self, revid)
            revs[revid] = rev
        return [revs[revid] for revid in revision_ids]

    def _iter_revisions(self, revision_ids):
        """Iterate over revision objects.

        :param revision_ids: An iterable of revisions to examine. None may be
            passed to request all revisions known to the repository. Note that
            not all repositories can find unreferenced revisions; for those
            repositories only referenced ones will be returned.
        :return: An iterator of (revid, revision) tuples. Absent revisions (
            those asked for but not available) are returned as (revid, None).
        """
        if revision_ids is None:
            revision_ids = self.all_revision_ids()
        else:
            for rev_id in revision_ids:
                if not rev_id or not isinstance(rev_id, basestring):
                    raise errors.InvalidRevisionId(revision_id=rev_id, branch=self)
        keys = [(key,) for key in revision_ids]
        stream = self.revisions.get_record_stream(keys, 'unordered', True)
        for record in stream:
            revid = record.key[0]
            if record.storage_kind == 'absent':
                yield (revid, None)
            else:
                text = record.get_bytes_as('fulltext')
                rev = self._serializer.read_revision_from_string(text)
                yield (revid, rev)

    def get_deltas_for_revisions(self, revisions, specific_fileids=None):
        """Produce a generator of revision deltas.

        Note that the input is a sequence of REVISIONS, not revision_ids.
        Trees will be held in memory until the generator exits.
        Each delta is relative to the revision's lefthand predecessor.

        :param specific_fileids: if not None, the result is filtered
          so that only those file-ids, their parents and their
          children are included.
        """
        # Get the revision-ids of interest
        required_trees = set()
        for revision in revisions:
            required_trees.add(revision.revision_id)
            required_trees.update(revision.parent_ids[:1])

        # Get the matching filtered trees. Note that it's more
        # efficient to pass filtered trees to changes_from() rather
        # than doing the filtering afterwards. changes_from() could
        # arguably do the filtering itself but it's path-based, not
        # file-id based, so filtering before or afterwards is
        # currently easier.
        if specific_fileids is None:
            trees = dict((t.get_revision_id(), t) for
                t in self.revision_trees(required_trees))
        else:
            trees = dict((t.get_revision_id(), t) for
                t in self._filtered_revision_trees(required_trees,
                specific_fileids))

        # Calculate the deltas
        for revision in revisions:
            if not revision.parent_ids:
                old_tree = self.revision_tree(_mod_revision.NULL_REVISION)
            else:
                old_tree = trees[revision.parent_ids[0]]
            yield trees[revision.revision_id].changes_from(old_tree)

    @needs_read_lock
    def get_revision_delta(self, revision_id, specific_fileids=None):
        """Return the delta for one revision.

        The delta is relative to the left-hand predecessor of the
        revision.

        :param specific_fileids: if not None, the result is filtered
          so that only those file-ids, their parents and their
          children are included.
        """
        r = self.get_revision(revision_id)
        return list(self.get_deltas_for_revisions([r],
            specific_fileids=specific_fileids))[0]

    @needs_write_lock
    def store_revision_signature(self, gpg_strategy, plaintext, revision_id):
        signature = gpg_strategy.sign(plaintext)
        self.add_signature_text(revision_id, signature)

    @needs_write_lock
    def add_signature_text(self, revision_id, signature):
        self.signatures.add_lines((revision_id,), (),
            osutils.split_lines(signature))

    def find_text_key_references(self):
        """Find the text key references within the repository.

        :return: A dictionary mapping text keys ((fileid, revision_id) tuples)
            to whether they were referred to by the inventory of the
            revision_id that they contain. The inventory texts from all present
            revision ids are assessed to generate this report.
        """
        revision_keys = self.revisions.keys()
        w = self.inventories
        pb = ui.ui_factory.nested_progress_bar()
        try:
            return self._find_text_key_references_from_xml_inventory_lines(
                w.iter_lines_added_or_present_in_keys(revision_keys, pb=pb))
        finally:
            pb.finished()

    def _find_text_key_references_from_xml_inventory_lines(self,
        line_iterator):
        """Core routine for extracting references to texts from inventories.

        This performs the translation of xml lines to revision ids.

        :param line_iterator: An iterator of lines, origin_version_id
        :return: A dictionary mapping text keys ((fileid, revision_id) tuples)
            to whether they were referred to by the inventory of the
            revision_id that they contain. Note that if that revision_id was
            not part of the line_iterator's output then False will be given -
            even though it may actually refer to that key.
        """
        if not self._serializer.support_altered_by_hack:
            raise AssertionError(
                "_find_text_key_references_from_xml_inventory_lines only "
                "supported for branches which store inventory as unnested xml"
                ", not on %r" % self)
        result = {}

        # this code needs to read every new line in every inventory for the
        # inventories [revision_ids]. Seeing a line twice is ok. Seeing a line
        # not present in one of those inventories is unnecessary but not
        # harmful because we are filtering by the revision id marker in the
        # inventory lines : we only select file ids altered in one of those
        # revisions. We don't need to see all lines in the inventory because
        # only those added in an inventory in rev X can contain a revision=X
        # line.
        unescape_revid_cache = {}
        unescape_fileid_cache = {}

        # jam 20061218 In a big fetch, this handles hundreds of thousands
        # of lines, so it has had a lot of inlining and optimizing done.
        # Sorry that it is a little bit messy.
        # Move several functions to be local variables, since this is a long
        # running loop.
        search = self._file_ids_altered_regex.search
        unescape = _unescape_xml
        setdefault = result.setdefault
        for line, line_key in line_iterator:
            match = search(line)
            if match is None:
                continue
            # One call to match.group() returning multiple items is quite a
            # bit faster than 2 calls to match.group() each returning 1
            file_id, revision_id = match.group('file_id', 'revision_id')

            # Inlining the cache lookups helps a lot when you make 170,000
            # lines and 350k ids, versus 8.4 unique ids.
            # Using a cache helps in 2 ways:
            #   1) Avoids unnecessary decoding calls
            #   2) Re-uses cached strings, which helps in future set and
            #      equality checks.
            # (2) is enough that removing encoding entirely along with
            # the cache (so we are using plain strings) results in no
            # performance improvement.
            try:
                revision_id = unescape_revid_cache[revision_id]
            except KeyError:
                unescaped = unescape(revision_id)
                unescape_revid_cache[revision_id] = unescaped
                revision_id = unescaped

            # Note that unconditionally unescaping means that we deserialise
            # every fileid, which for general 'pull' is not great, but we don't
            # really want to have some many fulltexts that this matters anyway.
            # RBC 20071114.
            try:
                file_id = unescape_fileid_cache[file_id]
            except KeyError:
                unescaped = unescape(file_id)
                unescape_fileid_cache[file_id] = unescaped
                file_id = unescaped

            key = (file_id, revision_id)
            setdefault(key, False)
            if revision_id == line_key[-1]:
                result[key] = True
        return result

    def _inventory_xml_lines_for_keys(self, keys):
        """Get a line iterator of the sort needed for findind references.

        Not relevant for non-xml inventory repositories.

        Ghosts in revision_keys are ignored.

        :param revision_keys: The revision keys for the inventories to inspect.
        :return: An iterator over (inventory line, revid) for the fulltexts of
            all of the xml inventories specified by revision_keys.
        """
        stream = self.inventories.get_record_stream(keys, 'unordered', True)
        for record in stream:
            if record.storage_kind != 'absent':
                chunks = record.get_bytes_as('chunked')
                revid = record.key[-1]
                lines = osutils.chunks_to_lines(chunks)
                for line in lines:
                    yield line, revid

    def _find_file_ids_from_xml_inventory_lines(self, line_iterator,
        revision_keys):
        """Helper routine for fileids_altered_by_revision_ids.

        This performs the translation of xml lines to revision ids.

        :param line_iterator: An iterator of lines, origin_version_id
        :param revision_keys: The revision ids to filter for. This should be a
            set or other type which supports efficient __contains__ lookups, as
            the revision key from each parsed line will be looked up in the
            revision_keys filter.
        :return: a dictionary mapping altered file-ids to an iterable of
        revision_ids. Each altered file-ids has the exact revision_ids that
        altered it listed explicitly.
        """
        seen = set(self._find_text_key_references_from_xml_inventory_lines(
                line_iterator).iterkeys())
        parent_keys = self._find_parent_keys_of_revisions(revision_keys)
        parent_seen = set(self._find_text_key_references_from_xml_inventory_lines(
            self._inventory_xml_lines_for_keys(parent_keys)))
        new_keys = seen - parent_seen
        result = {}
        setdefault = result.setdefault
        for key in new_keys:
            setdefault(key[0], set()).add(key[-1])
        return result

    def _find_parent_ids_of_revisions(self, revision_ids):
        """Find all parent ids that are mentioned in the revision graph.

        :return: set of revisions that are parents of revision_ids which are
            not part of revision_ids themselves
        """
        parent_map = self.get_parent_map(revision_ids)
        parent_ids = set()
        map(parent_ids.update, parent_map.itervalues())
        parent_ids.difference_update(revision_ids)
        parent_ids.discard(_mod_revision.NULL_REVISION)
        return parent_ids

    def _find_parent_keys_of_revisions(self, revision_keys):
        """Similar to _find_parent_ids_of_revisions, but used with keys.

        :param revision_keys: An iterable of revision_keys.
        :return: The parents of all revision_keys that are not already in
            revision_keys
        """
        parent_map = self.revisions.get_parent_map(revision_keys)
        parent_keys = set()
        map(parent_keys.update, parent_map.itervalues())
        parent_keys.difference_update(revision_keys)
        parent_keys.discard(_mod_revision.NULL_REVISION)
        return parent_keys

    def fileids_altered_by_revision_ids(self, revision_ids, _inv_weave=None):
        """Find the file ids and versions affected by revisions.

        :param revisions: an iterable containing revision ids.
        :param _inv_weave: The inventory weave from this repository or None.
            If None, the inventory weave will be opened automatically.
        :return: a dictionary mapping altered file-ids to an iterable of
        revision_ids. Each altered file-ids has the exact revision_ids that
        altered it listed explicitly.
        """
        selected_keys = set((revid,) for revid in revision_ids)
        w = _inv_weave or self.inventories
        return self._find_file_ids_from_xml_inventory_lines(
            w.iter_lines_added_or_present_in_keys(
                selected_keys, pb=None),
            selected_keys)

    def iter_files_bytes(self, desired_files):
        """Iterate through file versions.

        Files will not necessarily be returned in the order they occur in
        desired_files.  No specific order is guaranteed.

        Yields pairs of identifier, bytes_iterator.  identifier is an opaque
        value supplied by the caller as part of desired_files.  It should
        uniquely identify the file version in the caller's context.  (Examples:
        an index number or a TreeTransform trans_id.)

        bytes_iterator is an iterable of bytestrings for the file.  The
        kind of iterable and length of the bytestrings are unspecified, but for
        this implementation, it is a list of bytes produced by
        VersionedFile.get_record_stream().

        :param desired_files: a list of (file_id, revision_id, identifier)
            triples
        """
        text_keys = {}
        for file_id, revision_id, callable_data in desired_files:
            text_keys[(file_id, revision_id)] = callable_data
        for record in self.texts.get_record_stream(text_keys, 'unordered', True):
            if record.storage_kind == 'absent':
                raise errors.RevisionNotPresent(record.key, self)
            yield text_keys[record.key], record.get_bytes_as('chunked')

    def _generate_text_key_index(self, text_key_references=None,
        ancestors=None):
        """Generate a new text key index for the repository.

        This is an expensive function that will take considerable time to run.

        :return: A dict mapping text keys ((file_id, revision_id) tuples) to a
            list of parents, also text keys. When a given key has no parents,
            the parents list will be [NULL_REVISION].
        """
        # All revisions, to find inventory parents.
        if ancestors is None:
            graph = self.get_graph()
            ancestors = graph.get_parent_map(self.all_revision_ids())
        if text_key_references is None:
            text_key_references = self.find_text_key_references()
        pb = ui.ui_factory.nested_progress_bar()
        try:
            return self._do_generate_text_key_index(ancestors,
                text_key_references, pb)
        finally:
            pb.finished()

    def _do_generate_text_key_index(self, ancestors, text_key_references, pb):
        """Helper for _generate_text_key_index to avoid deep nesting."""
        revision_order = tsort.topo_sort(ancestors)
        invalid_keys = set()
        revision_keys = {}
        for revision_id in revision_order:
            revision_keys[revision_id] = set()
        text_count = len(text_key_references)
        # a cache of the text keys to allow reuse; costs a dict of all the
        # keys, but saves a 2-tuple for every child of a given key.
        text_key_cache = {}
        for text_key, valid in text_key_references.iteritems():
            if not valid:
                invalid_keys.add(text_key)
            else:
                revision_keys[text_key[1]].add(text_key)
            text_key_cache[text_key] = text_key
        del text_key_references
        text_index = {}
        text_graph = graph.Graph(graph.DictParentsProvider(text_index))
        NULL_REVISION = _mod_revision.NULL_REVISION
        # Set a cache with a size of 10 - this suffices for bzr.dev but may be
        # too small for large or very branchy trees. However, for 55K path
        # trees, it would be easy to use too much memory trivially. Ideally we
        # could gauge this by looking at available real memory etc, but this is
        # always a tricky proposition.
        inventory_cache = lru_cache.LRUCache(10)
        batch_size = 10 # should be ~150MB on a 55K path tree
        batch_count = len(revision_order) / batch_size + 1
        processed_texts = 0
        pb.update("Calculating text parents", processed_texts, text_count)
        for offset in xrange(batch_count):
            to_query = revision_order[offset * batch_size:(offset + 1) *
                batch_size]
            if not to_query:
                break
            for revision_id in to_query:
                parent_ids = ancestors[revision_id]
                for text_key in revision_keys[revision_id]:
                    pb.update("Calculating text parents", processed_texts)
                    processed_texts += 1
                    candidate_parents = []
                    for parent_id in parent_ids:
                        parent_text_key = (text_key[0], parent_id)
                        try:
                            check_parent = parent_text_key not in \
                                revision_keys[parent_id]
                        except KeyError:
                            # the parent parent_id is a ghost:
                            check_parent = False
                            # truncate the derived graph against this ghost.
                            parent_text_key = None
                        if check_parent:
                            # look at the parent commit details inventories to
                            # determine possible candidates in the per file graph.
                            # TODO: cache here.
                            try:
                                inv = inventory_cache[parent_id]
                            except KeyError:
                                inv = self.revision_tree(parent_id).inventory
                                inventory_cache[parent_id] = inv
                            try:
                                parent_entry = inv[text_key[0]]
                            except (KeyError, errors.NoSuchId):
                                parent_entry = None
                            if parent_entry is not None:
                                parent_text_key = (
                                    text_key[0], parent_entry.revision)
                            else:
                                parent_text_key = None
                        if parent_text_key is not None:
                            candidate_parents.append(
                                text_key_cache[parent_text_key])
                    parent_heads = text_graph.heads(candidate_parents)
                    new_parents = list(parent_heads)
                    new_parents.sort(key=lambda x:candidate_parents.index(x))
                    if new_parents == []:
                        new_parents = [NULL_REVISION]
                    text_index[text_key] = new_parents

        for text_key in invalid_keys:
            text_index[text_key] = [NULL_REVISION]
        return text_index

    def item_keys_introduced_by(self, revision_ids, _files_pb=None):
        """Get an iterable listing the keys of all the data introduced by a set
        of revision IDs.

        The keys will be ordered so that the corresponding items can be safely
        fetched and inserted in that order.

        :returns: An iterable producing tuples of (knit-kind, file-id,
            versions).  knit-kind is one of 'file', 'inventory', 'signatures',
            'revisions'.  file-id is None unless knit-kind is 'file'.
        """
        for result in self._find_file_keys_to_fetch(revision_ids, _files_pb):
            yield result
        del _files_pb
        for result in self._find_non_file_keys_to_fetch(revision_ids):
            yield result

    def _find_file_keys_to_fetch(self, revision_ids, pb):
        # XXX: it's a bit weird to control the inventory weave caching in this
        # generator.  Ideally the caching would be done in fetch.py I think.  Or
        # maybe this generator should explicitly have the contract that it
        # should not be iterated until the previously yielded item has been
        # processed?
        inv_w = self.inventories

        # file ids that changed
        file_ids = self.fileids_altered_by_revision_ids(revision_ids, inv_w)
        count = 0
        num_file_ids = len(file_ids)
        for file_id, altered_versions in file_ids.iteritems():
            if pb is not None:
                pb.update("Fetch texts", count, num_file_ids)
            count += 1
            yield ("file", file_id, altered_versions)

    def _find_non_file_keys_to_fetch(self, revision_ids):
        # inventory
        yield ("inventory", None, revision_ids)

        # signatures
        # XXX: Note ATM no callers actually pay attention to this return
        #      instead they just use the list of revision ids and ignore
        #      missing sigs. Consider removing this work entirely
        revisions_with_signatures = set(self.signatures.get_parent_map(
            [(r,) for r in revision_ids]))
        revisions_with_signatures = set(
            [r for (r,) in revisions_with_signatures])
        revisions_with_signatures.intersection_update(revision_ids)
        yield ("signatures", None, revisions_with_signatures)

        # revisions
        yield ("revisions", None, revision_ids)

    @needs_read_lock
    def get_inventory(self, revision_id):
        """Get Inventory object by revision id."""
        return self.iter_inventories([revision_id]).next()

    def iter_inventories(self, revision_ids, ordering=None):
        """Get many inventories by revision_ids.

        This will buffer some or all of the texts used in constructing the
        inventories in memory, but will only parse a single inventory at a
        time.

        :param revision_ids: The expected revision ids of the inventories.
        :param ordering: optional ordering, e.g. 'topological'.  If not
            specified, the order of revision_ids will be preserved (by
            buffering if necessary).
        :return: An iterator of inventories.
        """
        if ((None in revision_ids)
            or (_mod_revision.NULL_REVISION in revision_ids)):
            raise ValueError('cannot get null revision inventory')
        return self._iter_inventories(revision_ids, ordering)

    def _iter_inventories(self, revision_ids, ordering):
        """single-document based inventory iteration."""
        inv_xmls = self._iter_inventory_xmls(revision_ids, ordering)
        for text, revision_id in inv_xmls:
            yield self._deserialise_inventory(revision_id, text)

    def _iter_inventory_xmls(self, revision_ids, ordering):
        if ordering is None:
            order_as_requested = True
            ordering = 'unordered'
        else:
            order_as_requested = False
        keys = [(revision_id,) for revision_id in revision_ids]
        if not keys:
            return
        if order_as_requested:
            key_iter = iter(keys)
            next_key = key_iter.next()
        stream = self.inventories.get_record_stream(keys, ordering, True)
        text_chunks = {}
        for record in stream:
            if record.storage_kind != 'absent':
                chunks = record.get_bytes_as('chunked')
                if order_as_requested:
                    text_chunks[record.key] = chunks
                else:
                    yield ''.join(chunks), record.key[-1]
            else:
                raise errors.NoSuchRevision(self, record.key)
            if order_as_requested:
                # Yield as many results as we can while preserving order.
                while next_key in text_chunks:
                    chunks = text_chunks.pop(next_key)
                    yield ''.join(chunks), next_key[-1]
                    try:
                        next_key = key_iter.next()
                    except StopIteration:
                        # We still want to fully consume the get_record_stream,
                        # just in case it is not actually finished at this point
                        next_key = None
                        break

    def _deserialise_inventory(self, revision_id, xml):
        """Transform the xml into an inventory object.

        :param revision_id: The expected revision id of the inventory.
        :param xml: A serialised inventory.
        """
        result = self._serializer.read_inventory_from_string(xml, revision_id,
                    entry_cache=self._inventory_entry_cache,
                    return_from_cache=self._safe_to_return_from_cache)
        if result.revision_id != revision_id:
            raise AssertionError('revision id mismatch %s != %s' % (
                result.revision_id, revision_id))
        return result

    def get_serializer_format(self):
        return self._serializer.format_num

    @needs_read_lock
    def _get_inventory_xml(self, revision_id):
        """Get serialized inventory as a string."""
        texts = self._iter_inventory_xmls([revision_id], 'unordered')
        try:
            text, revision_id = texts.next()
        except StopIteration:
            raise errors.HistoryMissing(self, 'inventory', revision_id)
        return text

    def get_rev_id_for_revno(self, revno, known_pair):
        """Return the revision id of a revno, given a later (revno, revid)
        pair in the same history.

        :return: if found (True, revid).  If the available history ran out
            before reaching the revno, then this returns
            (False, (closest_revno, closest_revid)).
        """
        known_revno, known_revid = known_pair
        partial_history = [known_revid]
        distance_from_known = known_revno - revno
        if distance_from_known < 0:
            raise ValueError(
                'requested revno (%d) is later than given known revno (%d)'
                % (revno, known_revno))
        try:
            _iter_for_revno(
                self, partial_history, stop_index=distance_from_known)
        except errors.RevisionNotPresent, err:
            if err.revision_id == known_revid:
                # The start revision (known_revid) wasn't found.
                raise
            # This is a stacked repository with no fallbacks, or a there's a
            # left-hand ghost.  Either way, even though the revision named in
            # the error isn't in this repo, we know it's the next step in this
            # left-hand history.
            partial_history.append(err.revision_id)
        if len(partial_history) <= distance_from_known:
            # Didn't find enough history to get a revid for the revno.
            earliest_revno = known_revno - len(partial_history) + 1
            return (False, (earliest_revno, partial_history[-1]))
        if len(partial_history) - 1 > distance_from_known:
            raise AssertionError('_iter_for_revno returned too much history')
        return (True, partial_history[-1])

    def iter_reverse_revision_history(self, revision_id):
        """Iterate backwards through revision ids in the lefthand history

        :param revision_id: The revision id to start with.  All its lefthand
            ancestors will be traversed.
        """
        graph = self.get_graph()
        stop_revisions = (None, _mod_revision.NULL_REVISION)
        return graph.iter_lefthand_ancestry(revision_id, stop_revisions)

    def is_shared(self):
        """Return True if this repository is flagged as a shared repository."""
        raise NotImplementedError(self.is_shared)

    @needs_write_lock
    def reconcile(self, other=None, thorough=False):
        """Reconcile this repository."""
        from bzrlib.reconcile import RepoReconciler
        reconciler = RepoReconciler(self, thorough=thorough)
        reconciler.reconcile()
        return reconciler

    def _refresh_data(self):
        """Helper called from lock_* to ensure coherency with disk.

        The default implementation does nothing; it is however possible
        for repositories to maintain loaded indices across multiple locks
        by checking inside their implementation of this method to see
        whether their indices are still valid. This depends of course on
        the disk format being validatable in this manner. This method is
        also called by the refresh_data() public interface to cause a refresh
        to occur while in a write lock so that data inserted by a smart server
        push operation is visible on the client's instance of the physical
        repository.
        """

    @needs_read_lock
    def revision_tree(self, revision_id):
        """Return Tree for a revision on this branch.

        `revision_id` may be NULL_REVISION for the empty tree revision.
        """
        revision_id = _mod_revision.ensure_null(revision_id)
        # TODO: refactor this to use an existing revision object
        # so we don't need to read it in twice.
        if revision_id == _mod_revision.NULL_REVISION:
            return RevisionTree(self, Inventory(root_id=None),
                                _mod_revision.NULL_REVISION)
        else:
            inv = self.get_inventory(revision_id)
            return RevisionTree(self, inv, revision_id)

    def revision_trees(self, revision_ids):
        """Return Trees for revisions in this repository.

        :param revision_ids: a sequence of revision-ids;
          a revision-id may not be None or 'null:'
        """
        inventories = self.iter_inventories(revision_ids)
        for inv in inventories:
            yield RevisionTree(self, inv, inv.revision_id)

    def _filtered_revision_trees(self, revision_ids, file_ids):
        """Return Tree for a revision on this branch with only some files.

        :param revision_ids: a sequence of revision-ids;
          a revision-id may not be None or 'null:'
        :param file_ids: if not None, the result is filtered
          so that only those file-ids, their parents and their
          children are included.
        """
        inventories = self.iter_inventories(revision_ids)
        for inv in inventories:
            # Should we introduce a FilteredRevisionTree class rather
            # than pre-filter the inventory here?
            filtered_inv = inv.filter(file_ids)
            yield RevisionTree(self, filtered_inv, filtered_inv.revision_id)

    @needs_read_lock
    def get_ancestry(self, revision_id, topo_sorted=True):
        """Return a list of revision-ids integrated by a revision.

        The first element of the list is always None, indicating the origin
        revision.  This might change when we have history horizons, or
        perhaps we should have a new API.

        This is topologically sorted.
        """
        if _mod_revision.is_null(revision_id):
            return [None]
        if not self.has_revision(revision_id):
            raise errors.NoSuchRevision(self, revision_id)
        graph = self.get_graph()
        keys = set()
        search = graph._make_breadth_first_searcher([revision_id])
        while True:
            try:
                found, ghosts = search.next_with_ghosts()
            except StopIteration:
                break
            keys.update(found)
        if _mod_revision.NULL_REVISION in keys:
            keys.remove(_mod_revision.NULL_REVISION)
        if topo_sorted:
            parent_map = graph.get_parent_map(keys)
            keys = tsort.topo_sort(parent_map)
        return [None] + list(keys)

    def pack(self, hint=None, clean_obsolete_packs=False):
        """Compress the data within the repository.

        This operation only makes sense for some repository types. For other
        types it should be a no-op that just returns.

        This stub method does not require a lock, but subclasses should use
        @needs_write_lock as this is a long running call it's reasonable to
        implicitly lock for the user.

        :param hint: If not supplied, the whole repository is packed.
            If supplied, the repository may use the hint parameter as a
            hint for the parts of the repository to pack. A hint can be
            obtained from the result of commit_write_group(). Out of
            date hints are simply ignored, because concurrent operations
            can obsolete them rapidly.

        :param clean_obsolete_packs: Clean obsolete packs immediately after
            the pack operation.
        """

    def get_transaction(self):
        return self.control_files.get_transaction()

    def get_parent_map(self, revision_ids):
        """See graph.StackedParentsProvider.get_parent_map"""
        # revisions index works in keys; this just works in revisions
        # therefore wrap and unwrap
        query_keys = []
        result = {}
        for revision_id in revision_ids:
            if revision_id == _mod_revision.NULL_REVISION:
                result[revision_id] = ()
            elif revision_id is None:
                raise ValueError('get_parent_map(None) is not valid')
            else:
                query_keys.append((revision_id ,))
        for ((revision_id,), parent_keys) in \
                self.revisions.get_parent_map(query_keys).iteritems():
            if parent_keys:
                result[revision_id] = tuple([parent_revid
                    for (parent_revid,) in parent_keys])
            else:
                result[revision_id] = (_mod_revision.NULL_REVISION,)
        return result

    def _make_parents_provider(self):
        return self

    @needs_read_lock
    def get_known_graph_ancestry(self, revision_ids):
        """Return the known graph for a set of revision ids and their ancestors.
        """
        st = static_tuple.StaticTuple
        revision_keys = [st(r_id).intern() for r_id in revision_ids]
        known_graph = self.revisions.get_known_graph_ancestry(revision_keys)
        return graph.GraphThunkIdsToKeys(known_graph)

    def get_graph(self, other_repository=None):
        """Return the graph walker for this repository format"""
        parents_provider = self._make_parents_provider()
        if (other_repository is not None and
            not self.has_same_location(other_repository)):
            parents_provider = graph.StackedParentsProvider(
                [parents_provider, other_repository._make_parents_provider()])
        return graph.Graph(parents_provider)

    def _get_versioned_file_checker(self, text_key_references=None,
        ancestors=None):
        """Return an object suitable for checking versioned files.
        
        :param text_key_references: if non-None, an already built
            dictionary mapping text keys ((fileid, revision_id) tuples)
            to whether they were referred to by the inventory of the
            revision_id that they contain. If None, this will be
            calculated.
        :param ancestors: Optional result from
            self.get_graph().get_parent_map(self.all_revision_ids()) if already
            available.
        """
        return _VersionedFileChecker(self,
            text_key_references=text_key_references, ancestors=ancestors)

    def revision_ids_to_search_result(self, result_set):
        """Convert a set of revision ids to a graph SearchResult."""
        result_parents = set()
        for parents in self.get_graph().get_parent_map(
            result_set).itervalues():
            result_parents.update(parents)
        included_keys = result_set.intersection(result_parents)
        start_keys = result_set.difference(included_keys)
        exclude_keys = result_parents.difference(result_set)
        result = graph.SearchResult(start_keys, exclude_keys,
            len(result_set), result_set)
        return result

    @needs_write_lock
    def set_make_working_trees(self, new_value):
        """Set the policy flag for making working trees when creating branches.

        This only applies to branches that use this repository.

        The default is 'True'.
        :param new_value: True to restore the default, False to disable making
                          working trees.
        """
        raise NotImplementedError(self.set_make_working_trees)

    def make_working_trees(self):
        """Returns the policy for making working trees on new branches."""
        raise NotImplementedError(self.make_working_trees)

    @needs_write_lock
    def sign_revision(self, revision_id, gpg_strategy):
        plaintext = Testament.from_revision(self, revision_id).as_short_text()
        self.store_revision_signature(gpg_strategy, plaintext, revision_id)

    @needs_read_lock
    def has_signature_for_revision_id(self, revision_id):
        """Query for a revision signature for revision_id in the repository."""
        if not self.has_revision(revision_id):
            raise errors.NoSuchRevision(self, revision_id)
        sig_present = (1 == len(
            self.signatures.get_parent_map([(revision_id,)])))
        return sig_present

    @needs_read_lock
    def get_signature_text(self, revision_id):
        """Return the text for a signature."""
        stream = self.signatures.get_record_stream([(revision_id,)],
            'unordered', True)
        record = stream.next()
        if record.storage_kind == 'absent':
            raise errors.NoSuchRevision(self, revision_id)
        return record.get_bytes_as('fulltext')

    @needs_read_lock
    def check(self, revision_ids=None, callback_refs=None, check_repo=True):
        """Check consistency of all history of given revision_ids.

        Different repository implementations should override _check().

        :param revision_ids: A non-empty list of revision_ids whose ancestry
             will be checked.  Typically the last revision_id of a branch.
        :param callback_refs: A dict of check-refs to resolve and callback
            the check/_check method on the items listed as wanting the ref.
            see bzrlib.check.
        :param check_repo: If False do not check the repository contents, just 
            calculate the data callback_refs requires and call them back.
        """
        return self._check(revision_ids, callback_refs=callback_refs,
            check_repo=check_repo)

    def _check(self, revision_ids, callback_refs, check_repo):
        result = check.Check(self, check_repo=check_repo)
        result.check(callback_refs)
        return result

    def _warn_if_deprecated(self, branch=None):
        global _deprecation_warning_done
        if _deprecation_warning_done:
            return
        try:
            if branch is None:
                conf = config.GlobalConfig()
            else:
                conf = branch.get_config()
            if conf.suppress_warning('format_deprecation'):
                return
            warning("Format %s for %s is deprecated -"
                    " please use 'bzr upgrade' to get better performance"
                    % (self._format, self.bzrdir.transport.base))
        finally:
            _deprecation_warning_done = True

    def supports_rich_root(self):
        return self._format.rich_root_data

    def _check_ascii_revisionid(self, revision_id, method):
        """Private helper for ascii-only repositories."""
        # weave repositories refuse to store revisionids that are non-ascii.
        if revision_id is not None:
            # weaves require ascii revision ids.
            if isinstance(revision_id, unicode):
                try:
                    revision_id.encode('ascii')
                except UnicodeEncodeError:
                    raise errors.NonAsciiRevisionId(method, self)
            else:
                try:
                    revision_id.decode('ascii')
                except UnicodeDecodeError:
                    raise errors.NonAsciiRevisionId(method, self)

    def revision_graph_can_have_wrong_parents(self):
        """Is it possible for this repository to have a revision graph with
        incorrect parents?

        If True, then this repository must also implement
        _find_inconsistent_revision_parents so that check and reconcile can
        check for inconsistencies before proceeding with other checks that may
        depend on the revision index being consistent.
        """
        raise NotImplementedError(self.revision_graph_can_have_wrong_parents)


def install_revision(repository, rev, revision_tree):
    """Install all revision data into a repository."""
    install_revisions(repository, [(rev, revision_tree, None)])


def install_revisions(repository, iterable, num_revisions=None, pb=None):
    """Install all revision data into a repository.

    Accepts an iterable of revision, tree, signature tuples.  The signature
    may be None.
    """
    repository.start_write_group()
    try:
        inventory_cache = lru_cache.LRUCache(10)
        for n, (revision, revision_tree, signature) in enumerate(iterable):
            _install_revision(repository, revision, revision_tree, signature,
                inventory_cache)
            if pb is not None:
                pb.update('Transferring revisions', n + 1, num_revisions)
    except:
        repository.abort_write_group()
        raise
    else:
        repository.commit_write_group()


def _install_revision(repository, rev, revision_tree, signature,
    inventory_cache):
    """Install all revision data into a repository."""
    present_parents = []
    parent_trees = {}
    for p_id in rev.parent_ids:
        if repository.has_revision(p_id):
            present_parents.append(p_id)
            parent_trees[p_id] = repository.revision_tree(p_id)
        else:
            parent_trees[p_id] = repository.revision_tree(
                                     _mod_revision.NULL_REVISION)

    inv = revision_tree.inventory
    entries = inv.iter_entries()
    # backwards compatibility hack: skip the root id.
    if not repository.supports_rich_root():
        path, root = entries.next()
        if root.revision != rev.revision_id:
            raise errors.IncompatibleRevision(repr(repository))
    text_keys = {}
    for path, ie in entries:
        text_keys[(ie.file_id, ie.revision)] = ie
    text_parent_map = repository.texts.get_parent_map(text_keys)
    missing_texts = set(text_keys) - set(text_parent_map)
    # Add the texts that are not already present
    for text_key in missing_texts:
        ie = text_keys[text_key]
        text_parents = []
        # FIXME: TODO: The following loop overlaps/duplicates that done by
        # commit to determine parents. There is a latent/real bug here where
        # the parents inserted are not those commit would do - in particular
        # they are not filtered by heads(). RBC, AB
        for revision, tree in parent_trees.iteritems():
            if ie.file_id not in tree:
                continue
            parent_id = tree.inventory[ie.file_id].revision
            if parent_id in text_parents:
                continue
            text_parents.append((ie.file_id, parent_id))
        lines = revision_tree.get_file(ie.file_id).readlines()
        repository.texts.add_lines(text_key, text_parents, lines)
    try:
        # install the inventory
        if repository._format._commit_inv_deltas and len(rev.parent_ids):
            # Cache this inventory
            inventory_cache[rev.revision_id] = inv
            try:
                basis_inv = inventory_cache[rev.parent_ids[0]]
            except KeyError:
                repository.add_inventory(rev.revision_id, inv, present_parents)
            else:
                delta = inv._make_delta(basis_inv)
                repository.add_inventory_by_delta(rev.parent_ids[0], delta,
                    rev.revision_id, present_parents)
        else:
            repository.add_inventory(rev.revision_id, inv, present_parents)
    except errors.RevisionAlreadyPresent:
        pass
    if signature is not None:
        repository.add_signature_text(rev.revision_id, signature)
    repository.add_revision(rev.revision_id, rev, inv)


class MetaDirRepository(Repository):
    """Repositories in the new meta-dir layout.

    :ivar _transport: Transport for access to repository control files,
        typically pointing to .bzr/repository.
    """

    def __init__(self, _format, a_bzrdir, control_files):
        super(MetaDirRepository, self).__init__(_format, a_bzrdir, control_files)
        self._transport = control_files._transport

    def is_shared(self):
        """Return True if this repository is flagged as a shared repository."""
        return self._transport.has('shared-storage')

    @needs_write_lock
    def set_make_working_trees(self, new_value):
        """Set the policy flag for making working trees when creating branches.

        This only applies to branches that use this repository.

        The default is 'True'.
        :param new_value: True to restore the default, False to disable making
                          working trees.
        """
        if new_value:
            try:
                self._transport.delete('no-working-trees')
            except errors.NoSuchFile:
                pass
        else:
            self._transport.put_bytes('no-working-trees', '',
                mode=self.bzrdir._get_file_mode())

    def make_working_trees(self):
        """Returns the policy for making working trees on new branches."""
        return not self._transport.has('no-working-trees')


class MetaDirVersionedFileRepository(MetaDirRepository):
    """Repositories in a meta-dir, that work via versioned file objects."""

    def __init__(self, _format, a_bzrdir, control_files):
        super(MetaDirVersionedFileRepository, self).__init__(_format, a_bzrdir,
            control_files)


class RepositoryFormatRegistry(registry.FormatRegistry):
    """Repository format registry."""

    def __init__(self, other_registry=None):
        super(RepositoryFormatRegistry, self).__init__(other_registry)
        self._extra_formats = []

    def register(self, format):
        """Register a new repository format."""
        super(RepositoryFormatRegistry, self).register(
            format.get_format_string(), format)

    def remove(self, format):
        """Remove a registered repository format."""
        super(RepositoryFormatRegistry, self).remove(
            format.get_format_string())

    def register_extra(self, format):
        """Register a repository format that can not be used in a metadir.

        This is mainly useful to allow custom repository formats, such as older
        Bazaar formats and foreign formats, to be tested.
        """
        self._extra_formats.append(registry._ObjectGetter(format))

    def remove_extra(self, format):
        """Remove an extra repository format.
        """
        self._extra_formats.remove(registry._ObjectGetter(format))

    def register_extra_lazy(self, module_name, member_name):
        """Register a repository format lazily.
        """
        self._extra_formats.append(
            registry._LazyObjectGetter(module_name, member_name))

    def get_default(self):
        """Return the current default format."""
        from bzrlib import bzrdir
        return bzrdir.format_registry.make_bzrdir('default').repository_format

<<<<<<< HEAD
    def _get_extra(self):
        result = []
        for getter in self._extra_formats:
            f = getter.get_obj()
            if callable(f):
                f = f()
            result.append(f)
        return result

    def get_all(self):
        """Return all available repository formats."""
        return [self.get(k) for k in self.keys()] + self._get_extra()
=======
    def _get_all(self):
        """Return all repository formats, even those not usable in metadirs.
        """
        from bzrlib.repofmt import weaverepo
        all_formats = [self.get(k) for k in self.keys()]
        all_formats += weaverepo._legacy_formats
        return all_formats
>>>>>>> 7276c6d1


network_format_registry = registry.FormatRegistry()
"""Registry of formats indexed by their network name.

The network name for a repository format is an identifier that can be used when
referring to formats with smart server operations. See
RepositoryFormat.network_name() for more detail.
"""


format_registry = RepositoryFormatRegistry(network_format_registry)
"""Registry of formats, indexed by their BzrDirMetaFormat format string.

This can contain either format instances themselves, or classes/factories that
can be called to obtain one.
"""


#####################################################################
# Repository Formats

class RepositoryFormat(object):
    """A repository format.

    Formats provide four things:
     * An initialization routine to construct repository data on disk.
     * a optional format string which is used when the BzrDir supports
       versioned children.
     * an open routine which returns a Repository instance.
     * A network name for referring to the format in smart server RPC
       methods.

    There is one and only one Format subclass for each on-disk format. But
    there can be one Repository subclass that is used for several different
    formats. The _format attribute on a Repository instance can be used to
    determine the disk format.

    Formats are placed in a registry by their format string for reference
    during opening. These should be subclasses of RepositoryFormat for
    consistency.

    Once a format is deprecated, just deprecate the initialize and open
    methods on the format class. Do not deprecate the object, as the
    object may be created even when a repository instance hasn't been
    created.

    Common instance attributes:
    _matchingbzrdir - the bzrdir format that the repository format was
    originally written to work with. This can be used if manually
    constructing a bzrdir and repository, or more commonly for test suite
    parameterization.
    """

    # Set to True or False in derived classes. True indicates that the format
    # supports ghosts gracefully.
    supports_ghosts = None
    # Can this repository be given external locations to lookup additional
    # data. Set to True or False in derived classes.
    supports_external_lookups = None
    # Does this format support CHK bytestring lookups. Set to True or False in
    # derived classes.
    supports_chks = None
    # Should commit add an inventory, or an inventory delta to the repository.
    _commit_inv_deltas = True
    # What order should fetch operations request streams in?
    # The default is unordered as that is the cheapest for an origin to
    # provide.
    _fetch_order = 'unordered'
    # Does this repository format use deltas that can be fetched as-deltas ?
    # (E.g. knits, where the knit deltas can be transplanted intact.
    # We default to False, which will ensure that enough data to get
    # a full text out of any fetch stream will be grabbed.
    _fetch_uses_deltas = False
    # Should fetch trigger a reconcile after the fetch? Only needed for
    # some repository formats that can suffer internal inconsistencies.
    _fetch_reconcile = False
    # Does this format have < O(tree_size) delta generation. Used to hint what
    # code path for commit, amongst other things.
    fast_deltas = None
    # Does doing a pack operation compress data? Useful for the pack UI command
    # (so if there is one pack, the operation can still proceed because it may
    # help), and for fetching when data won't have come from the same
    # compressor.
    pack_compresses = False
    # Does the repository inventory storage understand references to trees?
    supports_tree_reference = None
    # Is the format experimental ?
    experimental = False
    # Does this repository format escape funky characters, or does it create files with
    # similar names as the versioned files in its contents on disk ?
    supports_funky_characters = True

    def __repr__(self):
        return "%s()" % self.__class__.__name__

    def __eq__(self, other):
        # format objects are generally stateless
        return isinstance(other, self.__class__)

    def __ne__(self, other):
        return not self == other

    @classmethod
    def find_format(klass, a_bzrdir):
        """Return the format for the repository object in a_bzrdir.

        This is used by bzr native formats that have a "format" file in
        the repository.  Other methods may be used by different types of
        control directory.
        """
        try:
            transport = a_bzrdir.get_repository_transport(None)
            format_string = transport.get_bytes("format")
            return format_registry.get(format_string)
        except errors.NoSuchFile:
            raise errors.NoRepositoryPresent(a_bzrdir)
        except KeyError:
            raise errors.UnknownFormatError(format=format_string,
                                            kind='repository')

    @classmethod
    @symbol_versioning.deprecated_method(symbol_versioning.deprecated_in((2, 4, 0)))
    def register_format(klass, format):
        format_registry.register(format)

    @classmethod
    @symbol_versioning.deprecated_method(symbol_versioning.deprecated_in((2, 4, 0)))
    def unregister_format(klass, format):
        format_registry.remove(format)

    @classmethod
    @symbol_versioning.deprecated_method(symbol_versioning.deprecated_in((2, 4, 0)))
    def get_default_format(klass):
        """Return the current default format."""
        return format_registry.get_default()

    def get_format_string(self):
        """Return the ASCII format string that identifies this format.

        Note that in pre format ?? repositories the format string is
        not permitted nor written to disk.
        """
        raise NotImplementedError(self.get_format_string)

    def get_format_description(self):
        """Return the short description for this format."""
        raise NotImplementedError(self.get_format_description)

    # TODO: this shouldn't be in the base class, it's specific to things that
    # use weaves or knits -- mbp 20070207
    def _get_versioned_file_store(self,
                                  name,
                                  transport,
                                  control_files,
                                  prefixed=True,
                                  versionedfile_class=None,
                                  versionedfile_kwargs={},
                                  escaped=False):
        if versionedfile_class is None:
            versionedfile_class = self._versionedfile_class
        weave_transport = control_files._transport.clone(name)
        dir_mode = control_files._dir_mode
        file_mode = control_files._file_mode
        return VersionedFileStore(weave_transport, prefixed=prefixed,
                                  dir_mode=dir_mode,
                                  file_mode=file_mode,
                                  versionedfile_class=versionedfile_class,
                                  versionedfile_kwargs=versionedfile_kwargs,
                                  escaped=escaped)

    def initialize(self, a_bzrdir, shared=False):
        """Initialize a repository of this format in a_bzrdir.

        :param a_bzrdir: The bzrdir to put the new repository in it.
        :param shared: The repository should be initialized as a sharable one.
        :returns: The new repository object.

        This may raise UninitializableFormat if shared repository are not
        compatible the a_bzrdir.
        """
        raise NotImplementedError(self.initialize)

    def is_supported(self):
        """Is this format supported?

        Supported formats must be initializable and openable.
        Unsupported formats may not support initialization or committing or
        some other features depending on the reason for not being supported.
        """
        return True

    def network_name(self):
        """A simple byte string uniquely identifying this format for RPC calls.

        MetaDir repository formats use their disk format string to identify the
        repository over the wire. All in one formats such as bzr < 0.8, and
        foreign formats like svn/git and hg should use some marker which is
        unique and immutable.
        """
        raise NotImplementedError(self.network_name)

    def check_conversion_target(self, target_format):
        if self.rich_root_data and not target_format.rich_root_data:
            raise errors.BadConversionTarget(
                'Does not support rich root data.', target_format,
                from_format=self)
        if (self.supports_tree_reference and 
            not getattr(target_format, 'supports_tree_reference', False)):
            raise errors.BadConversionTarget(
                'Does not support nested trees', target_format,
                from_format=self)

    def open(self, a_bzrdir, _found=False):
        """Return an instance of this format for the bzrdir a_bzrdir.

        _found is a private parameter, do not use it.
        """
        raise NotImplementedError(self.open)

    def _run_post_repo_init_hooks(self, repository, a_bzrdir, shared):
        from bzrlib.bzrdir import BzrDir, RepoInitHookParams
        hooks = BzrDir.hooks['post_repo_init']
        if not hooks:
            return
        params = RepoInitHookParams(repository, self, a_bzrdir, shared)
        for hook in hooks:
            hook(params)


class MetaDirRepositoryFormat(RepositoryFormat):
    """Common base class for the new repositories using the metadir layout."""

    rich_root_data = False
    supports_tree_reference = False
    supports_external_lookups = False

    @property
    def _matchingbzrdir(self):
        matching = bzrdir.BzrDirMetaFormat1()
        matching.repository_format = self
        return matching

    def __init__(self):
        super(MetaDirRepositoryFormat, self).__init__()

    def _create_control_files(self, a_bzrdir):
        """Create the required files and the initial control_files object."""
        # FIXME: RBC 20060125 don't peek under the covers
        # NB: no need to escape relative paths that are url safe.
        repository_transport = a_bzrdir.get_repository_transport(self)
        control_files = lockable_files.LockableFiles(repository_transport,
                                'lock', lockdir.LockDir)
        control_files.create_lock()
        return control_files

    def _upload_blank_content(self, a_bzrdir, dirs, files, utf8_files, shared):
        """Upload the initial blank content."""
        control_files = self._create_control_files(a_bzrdir)
        control_files.lock_write()
        transport = control_files._transport
        if shared == True:
            utf8_files += [('shared-storage', '')]
        try:
            transport.mkdir_multi(dirs, mode=a_bzrdir._get_dir_mode())
            for (filename, content_stream) in files:
                transport.put_file(filename, content_stream,
                    mode=a_bzrdir._get_file_mode())
            for (filename, content_bytes) in utf8_files:
                transport.put_bytes_non_atomic(filename, content_bytes,
                    mode=a_bzrdir._get_file_mode())
        finally:
            control_files.unlock()

    def network_name(self):
        """Metadir formats have matching disk and network format strings."""
        return self.get_format_string()


# Pre-0.8 formats that don't have a disk format string (because they are
# versioned by the matching control directory). We use the control directories
# disk format string as a key for the network_name because they meet the
# constraints (simple string, unique, immutable).
network_format_registry.register_lazy(
    "Bazaar-NG branch, format 5\n",
    'bzrlib.repofmt.weaverepo',
    'RepositoryFormat5',
)
network_format_registry.register_lazy(
    "Bazaar-NG branch, format 6\n",
    'bzrlib.repofmt.weaverepo',
    'RepositoryFormat6',
)

format_registry.register_extra_lazy(
    'bzrlib.repofmt.weaverepo',
    'RepositoryFormat4')
format_registry.register_extra_lazy(
    'bzrlib.repofmt.weaverepo',
    'RepositoryFormat5')
format_registry.register_extra_lazy(
    'bzrlib.repofmt.weaverepo',
    'RepositoryFormat6')

# formats which have no format string are not discoverable or independently
# creatable on disk, so are not registered in format_registry.  They're
# all in bzrlib.repofmt.weaverepo now.  When an instance of one of these is
# needed, it's constructed directly by the BzrDir.  Non-native formats where
# the repository is not separately opened are similar.

format_registry.register_lazy(
    'Bazaar-NG Repository format 7',
    'bzrlib.repofmt.weaverepo',
    'RepositoryFormat7'
    )

format_registry.register_lazy(
    'Bazaar-NG Knit Repository Format 1',
    'bzrlib.repofmt.knitrepo',
    'RepositoryFormatKnit1',
    )

format_registry.register_lazy(
    'Bazaar Knit Repository Format 3 (bzr 0.15)\n',
    'bzrlib.repofmt.knitrepo',
    'RepositoryFormatKnit3',
    )

format_registry.register_lazy(
    'Bazaar Knit Repository Format 4 (bzr 1.0)\n',
    'bzrlib.repofmt.knitrepo',
    'RepositoryFormatKnit4',
    )

# Pack-based formats. There is one format for pre-subtrees, and one for
# post-subtrees to allow ease of testing.
# NOTE: These are experimental in 0.92. Stable in 1.0 and above
format_registry.register_lazy(
    'Bazaar pack repository format 1 (needs bzr 0.92)\n',
    'bzrlib.repofmt.pack_repo',
    'RepositoryFormatKnitPack1',
    )
format_registry.register_lazy(
    'Bazaar pack repository format 1 with subtree support (needs bzr 0.92)\n',
    'bzrlib.repofmt.pack_repo',
    'RepositoryFormatKnitPack3',
    )
format_registry.register_lazy(
    'Bazaar pack repository format 1 with rich root (needs bzr 1.0)\n',
    'bzrlib.repofmt.pack_repo',
    'RepositoryFormatKnitPack4',
    )
format_registry.register_lazy(
    'Bazaar RepositoryFormatKnitPack5 (bzr 1.6)\n',
    'bzrlib.repofmt.pack_repo',
    'RepositoryFormatKnitPack5',
    )
format_registry.register_lazy(
    'Bazaar RepositoryFormatKnitPack5RichRoot (bzr 1.6.1)\n',
    'bzrlib.repofmt.pack_repo',
    'RepositoryFormatKnitPack5RichRoot',
    )
format_registry.register_lazy(
    'Bazaar RepositoryFormatKnitPack5RichRoot (bzr 1.6)\n',
    'bzrlib.repofmt.pack_repo',
    'RepositoryFormatKnitPack5RichRootBroken',
    )
format_registry.register_lazy(
    'Bazaar RepositoryFormatKnitPack6 (bzr 1.9)\n',
    'bzrlib.repofmt.pack_repo',
    'RepositoryFormatKnitPack6',
    )
format_registry.register_lazy(
    'Bazaar RepositoryFormatKnitPack6RichRoot (bzr 1.9)\n',
    'bzrlib.repofmt.pack_repo',
    'RepositoryFormatKnitPack6RichRoot',
    )
format_registry.register_lazy(
    'Bazaar repository format 2a (needs bzr 1.16 or later)\n',
    'bzrlib.repofmt.groupcompress_repo',
    'RepositoryFormat2a',
    )

# Development formats.
# Check their docstrings to see if/when they are obsolete.
format_registry.register_lazy(
    ("Bazaar development format 2 with subtree support "
        "(needs bzr.dev from before 1.8)\n"),
    'bzrlib.repofmt.pack_repo',
    'RepositoryFormatPackDevelopment2Subtree',
    )
format_registry.register_lazy(
    'Bazaar development format 8\n',
    'bzrlib.repofmt.groupcompress_repo',
    'RepositoryFormat2aSubtree',
    )


class InterRepository(InterObject):
    """This class represents operations taking place between two repositories.

    Its instances have methods like copy_content and fetch, and contain
    references to the source and target repositories these operations can be
    carried out on.

    Often we will provide convenience methods on 'repository' which carry out
    operations with another repository - they will always forward to
    InterRepository.get(other).method_name(parameters).
    """

    _walk_to_common_revisions_batch_size = 50
    _optimisers = []
    """The available optimised InterRepository types."""

    @needs_write_lock
    def copy_content(self, revision_id=None):
        """Make a complete copy of the content in self into destination.

        This is a destructive operation! Do not use it on existing
        repositories.

        :param revision_id: Only copy the content needed to construct
                            revision_id and its parents.
        """
        try:
            self.target.set_make_working_trees(self.source.make_working_trees())
        except NotImplementedError:
            pass
        self.target.fetch(self.source, revision_id=revision_id)

    @needs_write_lock
    def fetch(self, revision_id=None, pb=None, find_ghosts=False,
            fetch_spec=None):
        """Fetch the content required to construct revision_id.

        The content is copied from self.source to self.target.

        :param revision_id: if None all content is copied, if NULL_REVISION no
                            content is copied.
        :param pb: ignored.
        :return: None.
        """
        ui.ui_factory.warn_experimental_format_fetch(self)
        from bzrlib.fetch import RepoFetcher
        # See <https://launchpad.net/bugs/456077> asking for a warning here
        if self.source._format.network_name() != self.target._format.network_name():
            ui.ui_factory.show_user_warning('cross_format_fetch',
                from_format=self.source._format,
                to_format=self.target._format)
        f = RepoFetcher(to_repository=self.target,
                               from_repository=self.source,
                               last_revision=revision_id,
                               fetch_spec=fetch_spec,
                               find_ghosts=find_ghosts)

    def _walk_to_common_revisions(self, revision_ids, if_present_ids=None):
        """Walk out from revision_ids in source to revisions target has.

        :param revision_ids: The start point for the search.
        :return: A set of revision ids.
        """
        target_graph = self.target.get_graph()
        revision_ids = frozenset(revision_ids)
        if if_present_ids:
            all_wanted_revs = revision_ids.union(if_present_ids)
        else:
            all_wanted_revs = revision_ids
        missing_revs = set()
        source_graph = self.source.get_graph()
        # ensure we don't pay silly lookup costs.
        searcher = source_graph._make_breadth_first_searcher(all_wanted_revs)
        null_set = frozenset([_mod_revision.NULL_REVISION])
        searcher_exhausted = False
        while True:
            next_revs = set()
            ghosts = set()
            # Iterate the searcher until we have enough next_revs
            while len(next_revs) < self._walk_to_common_revisions_batch_size:
                try:
                    next_revs_part, ghosts_part = searcher.next_with_ghosts()
                    next_revs.update(next_revs_part)
                    ghosts.update(ghosts_part)
                except StopIteration:
                    searcher_exhausted = True
                    break
            # If there are ghosts in the source graph, and the caller asked for
            # them, make sure that they are present in the target.
            # We don't care about other ghosts as we can't fetch them and
            # haven't been asked to.
            ghosts_to_check = set(revision_ids.intersection(ghosts))
            revs_to_get = set(next_revs).union(ghosts_to_check)
            if revs_to_get:
                have_revs = set(target_graph.get_parent_map(revs_to_get))
                # we always have NULL_REVISION present.
                have_revs = have_revs.union(null_set)
                # Check if the target is missing any ghosts we need.
                ghosts_to_check.difference_update(have_revs)
                if ghosts_to_check:
                    # One of the caller's revision_ids is a ghost in both the
                    # source and the target.
                    raise errors.NoSuchRevision(
                        self.source, ghosts_to_check.pop())
                missing_revs.update(next_revs - have_revs)
                # Because we may have walked past the original stop point, make
                # sure everything is stopped
                stop_revs = searcher.find_seen_ancestors(have_revs)
                searcher.stop_searching_any(stop_revs)
            if searcher_exhausted:
                break
        return searcher.get_result()

    @needs_read_lock
    def search_missing_revision_ids(self,
            revision_id=symbol_versioning.DEPRECATED_PARAMETER,
            find_ghosts=True, revision_ids=None, if_present_ids=None):
        """Return the revision ids that source has that target does not.

        :param revision_id: only return revision ids included by this
            revision_id.
        :param revision_ids: return revision ids included by these
            revision_ids.  NoSuchRevision will be raised if any of these
            revisions are not present.
        :param if_present_ids: like revision_ids, but will not cause
            NoSuchRevision if any of these are absent, instead they will simply
            not be in the result.  This is useful for e.g. finding revisions
            to fetch for tags, which may reference absent revisions.
        :param find_ghosts: If True find missing revisions in deep history
            rather than just finding the surface difference.
        :return: A bzrlib.graph.SearchResult.
        """
        if symbol_versioning.deprecated_passed(revision_id):
            symbol_versioning.warn(
                'search_missing_revision_ids(revision_id=...) was '
                'deprecated in 2.4.  Use revision_ids=[...] instead.',
                DeprecationWarning, stacklevel=2)
            if revision_ids is not None:
                raise AssertionError(
                    'revision_ids is mutually exclusive with revision_id')
            if revision_id is not None:
                revision_ids = [revision_id]
        del revision_id
        # stop searching at found target revisions.
        if not find_ghosts and (revision_ids is not None or if_present_ids is
                not None):
            return self._walk_to_common_revisions(revision_ids,
                    if_present_ids=if_present_ids)
        # generic, possibly worst case, slow code path.
        target_ids = set(self.target.all_revision_ids())
        source_ids = self._present_source_revisions_for(
            revision_ids, if_present_ids)
        result_set = set(source_ids).difference(target_ids)
        return self.source.revision_ids_to_search_result(result_set)

    def _present_source_revisions_for(self, revision_ids, if_present_ids=None):
        """Returns set of all revisions in ancestry of revision_ids present in
        the source repo.

        :param revision_ids: if None, all revisions in source are returned.
        :param if_present_ids: like revision_ids, but if any/all of these are
            absent no error is raised.
        """
        if revision_ids is not None or if_present_ids is not None:
            # First, ensure all specified revisions exist.  Callers expect
            # NoSuchRevision when they pass absent revision_ids here.
            if revision_ids is None:
                revision_ids = set()
            if if_present_ids is None:
                if_present_ids = set()
            revision_ids = set(revision_ids)
            if_present_ids = set(if_present_ids)
            all_wanted_ids = revision_ids.union(if_present_ids)
            graph = self.source.get_graph()
            present_revs = set(graph.get_parent_map(all_wanted_ids))
            missing = revision_ids.difference(present_revs)
            if missing:
                raise errors.NoSuchRevision(self.source, missing.pop())
            found_ids = all_wanted_ids.intersection(present_revs)
            source_ids = [rev_id for (rev_id, parents) in
                          graph.iter_ancestry(found_ids)
                          if rev_id != _mod_revision.NULL_REVISION
                          and parents is not None]
        else:
            source_ids = self.source.all_revision_ids()
        return set(source_ids)

    @staticmethod
    def _same_model(source, target):
        """True if source and target have the same data representation.

        Note: this is always called on the base class; overriding it in a
        subclass will have no effect.
        """
        try:
            InterRepository._assert_same_model(source, target)
            return True
        except errors.IncompatibleRepositories, e:
            return False

    @staticmethod
    def _assert_same_model(source, target):
        """Raise an exception if two repositories do not use the same model.
        """
        if source.supports_rich_root() != target.supports_rich_root():
            raise errors.IncompatibleRepositories(source, target,
                "different rich-root support")
        if source._serializer != target._serializer:
            raise errors.IncompatibleRepositories(source, target,
                "different serializers")


class InterSameDataRepository(InterRepository):
    """Code for converting between repositories that represent the same data.

    Data format and model must match for this to work.
    """

    @classmethod
    def _get_repo_format_to_test(self):
        """Repository format for testing with.

        InterSameData can pull from subtree to subtree and from non-subtree to
        non-subtree, so we test this with the richest repository format.
        """
        from bzrlib.repofmt import knitrepo
        return knitrepo.RepositoryFormatKnit3()

    @staticmethod
    def is_compatible(source, target):
        return InterRepository._same_model(source, target)


class InterDifferingSerializer(InterRepository):

    @classmethod
    def _get_repo_format_to_test(self):
        return None

    @staticmethod
    def is_compatible(source, target):
        """Be compatible with Knit2 source and Knit3 target"""
        # This is redundant with format.check_conversion_target(), however that
        # raises an exception, and we just want to say "False" as in we won't
        # support converting between these formats.
        if 'IDS_never' in debug.debug_flags:
            return False
        if source.supports_rich_root() and not target.supports_rich_root():
            return False
        if (source._format.supports_tree_reference
            and not target._format.supports_tree_reference):
            return False
        if target._fallback_repositories and target._format.supports_chks:
            # IDS doesn't know how to copy CHKs for the parent inventories it
            # adds to stacked repos.
            return False
        if 'IDS_always' in debug.debug_flags:
            return True
        # Only use this code path for local source and target.  IDS does far
        # too much IO (both bandwidth and roundtrips) over a network.
        if not source.bzrdir.transport.base.startswith('file:///'):
            return False
        if not target.bzrdir.transport.base.startswith('file:///'):
            return False
        return True

    def _get_trees(self, revision_ids, cache):
        possible_trees = []
        for rev_id in revision_ids:
            if rev_id in cache:
                possible_trees.append((rev_id, cache[rev_id]))
            else:
                # Not cached, but inventory might be present anyway.
                try:
                    tree = self.source.revision_tree(rev_id)
                except errors.NoSuchRevision:
                    # Nope, parent is ghost.
                    pass
                else:
                    cache[rev_id] = tree
                    possible_trees.append((rev_id, tree))
        return possible_trees

    def _get_delta_for_revision(self, tree, parent_ids, possible_trees):
        """Get the best delta and base for this revision.

        :return: (basis_id, delta)
        """
        deltas = []
        # Generate deltas against each tree, to find the shortest.
        texts_possibly_new_in_tree = set()
        for basis_id, basis_tree in possible_trees:
            delta = tree.inventory._make_delta(basis_tree.inventory)
            for old_path, new_path, file_id, new_entry in delta:
                if new_path is None:
                    # This file_id isn't present in the new rev, so we don't
                    # care about it.
                    continue
                if not new_path:
                    # Rich roots are handled elsewhere...
                    continue
                kind = new_entry.kind
                if kind != 'directory' and kind != 'file':
                    # No text record associated with this inventory entry.
                    continue
                # This is a directory or file that has changed somehow.
                texts_possibly_new_in_tree.add((file_id, new_entry.revision))
            deltas.append((len(delta), basis_id, delta))
        deltas.sort()
        return deltas[0][1:]

    def _fetch_parent_invs_for_stacking(self, parent_map, cache):
        """Find all parent revisions that are absent, but for which the
        inventory is present, and copy those inventories.

        This is necessary to preserve correctness when the source is stacked
        without fallbacks configured.  (Note that in cases like upgrade the
        source may be not have _fallback_repositories even though it is
        stacked.)
        """
        parent_revs = set()
        for parents in parent_map.values():
            parent_revs.update(parents)
        present_parents = self.source.get_parent_map(parent_revs)
        absent_parents = set(parent_revs).difference(present_parents)
        parent_invs_keys_for_stacking = self.source.inventories.get_parent_map(
            (rev_id,) for rev_id in absent_parents)
        parent_inv_ids = [key[-1] for key in parent_invs_keys_for_stacking]
        for parent_tree in self.source.revision_trees(parent_inv_ids):
            current_revision_id = parent_tree.get_revision_id()
            parents_parents_keys = parent_invs_keys_for_stacking[
                (current_revision_id,)]
            parents_parents = [key[-1] for key in parents_parents_keys]
            basis_id = _mod_revision.NULL_REVISION
            basis_tree = self.source.revision_tree(basis_id)
            delta = parent_tree.inventory._make_delta(basis_tree.inventory)
            self.target.add_inventory_by_delta(
                basis_id, delta, current_revision_id, parents_parents)
            cache[current_revision_id] = parent_tree

    def _fetch_batch(self, revision_ids, basis_id, cache):
        """Fetch across a few revisions.

        :param revision_ids: The revisions to copy
        :param basis_id: The revision_id of a tree that must be in cache, used
            as a basis for delta when no other base is available
        :param cache: A cache of RevisionTrees that we can use.
        :return: The revision_id of the last converted tree. The RevisionTree
            for it will be in cache
        """
        # Walk though all revisions; get inventory deltas, copy referenced
        # texts that delta references, insert the delta, revision and
        # signature.
        root_keys_to_create = set()
        text_keys = set()
        pending_deltas = []
        pending_revisions = []
        parent_map = self.source.get_parent_map(revision_ids)
        self._fetch_parent_invs_for_stacking(parent_map, cache)
        self.source._safe_to_return_from_cache = True
        for tree in self.source.revision_trees(revision_ids):
            # Find a inventory delta for this revision.
            # Find text entries that need to be copied, too.
            current_revision_id = tree.get_revision_id()
            parent_ids = parent_map.get(current_revision_id, ())
            parent_trees = self._get_trees(parent_ids, cache)
            possible_trees = list(parent_trees)
            if len(possible_trees) == 0:
                # There either aren't any parents, or the parents are ghosts,
                # so just use the last converted tree.
                possible_trees.append((basis_id, cache[basis_id]))
            basis_id, delta = self._get_delta_for_revision(tree, parent_ids,
                                                           possible_trees)
            revision = self.source.get_revision(current_revision_id)
            pending_deltas.append((basis_id, delta,
                current_revision_id, revision.parent_ids))
            if self._converting_to_rich_root:
                self._revision_id_to_root_id[current_revision_id] = \
                    tree.get_root_id()
            # Determine which texts are in present in this revision but not in
            # any of the available parents.
            texts_possibly_new_in_tree = set()
            for old_path, new_path, file_id, entry in delta:
                if new_path is None:
                    # This file_id isn't present in the new rev
                    continue
                if not new_path:
                    # This is the root
                    if not self.target.supports_rich_root():
                        # The target doesn't support rich root, so we don't
                        # copy
                        continue
                    if self._converting_to_rich_root:
                        # This can't be copied normally, we have to insert
                        # it specially
                        root_keys_to_create.add((file_id, entry.revision))
                        continue
                kind = entry.kind
                texts_possibly_new_in_tree.add((file_id, entry.revision))
            for basis_id, basis_tree in possible_trees:
                basis_inv = basis_tree.inventory
                for file_key in list(texts_possibly_new_in_tree):
                    file_id, file_revision = file_key
                    try:
                        entry = basis_inv[file_id]
                    except errors.NoSuchId:
                        continue
                    if entry.revision == file_revision:
                        texts_possibly_new_in_tree.remove(file_key)
            text_keys.update(texts_possibly_new_in_tree)
            pending_revisions.append(revision)
            cache[current_revision_id] = tree
            basis_id = current_revision_id
        self.source._safe_to_return_from_cache = False
        # Copy file texts
        from_texts = self.source.texts
        to_texts = self.target.texts
        if root_keys_to_create:
            root_stream = _mod_fetch._new_root_data_stream(
                root_keys_to_create, self._revision_id_to_root_id, parent_map,
                self.source)
            to_texts.insert_record_stream(root_stream)
        to_texts.insert_record_stream(from_texts.get_record_stream(
            text_keys, self.target._format._fetch_order,
            not self.target._format._fetch_uses_deltas))
        # insert inventory deltas
        for delta in pending_deltas:
            self.target.add_inventory_by_delta(*delta)
        if self.target._fallback_repositories:
            # Make sure this stacked repository has all the parent inventories
            # for the new revisions that we are about to insert.  We do this
            # before adding the revisions so that no revision is added until
            # all the inventories it may depend on are added.
            # Note that this is overzealous, as we may have fetched these in an
            # earlier batch.
            parent_ids = set()
            revision_ids = set()
            for revision in pending_revisions:
                revision_ids.add(revision.revision_id)
                parent_ids.update(revision.parent_ids)
            parent_ids.difference_update(revision_ids)
            parent_ids.discard(_mod_revision.NULL_REVISION)
            parent_map = self.source.get_parent_map(parent_ids)
            # we iterate over parent_map and not parent_ids because we don't
            # want to try copying any revision which is a ghost
            for parent_tree in self.source.revision_trees(parent_map):
                current_revision_id = parent_tree.get_revision_id()
                parents_parents = parent_map[current_revision_id]
                possible_trees = self._get_trees(parents_parents, cache)
                if len(possible_trees) == 0:
                    # There either aren't any parents, or the parents are
                    # ghosts, so just use the last converted tree.
                    possible_trees.append((basis_id, cache[basis_id]))
                basis_id, delta = self._get_delta_for_revision(parent_tree,
                    parents_parents, possible_trees)
                self.target.add_inventory_by_delta(
                    basis_id, delta, current_revision_id, parents_parents)
        # insert signatures and revisions
        for revision in pending_revisions:
            try:
                signature = self.source.get_signature_text(
                    revision.revision_id)
                self.target.add_signature_text(revision.revision_id,
                    signature)
            except errors.NoSuchRevision:
                pass
            self.target.add_revision(revision.revision_id, revision)
        return basis_id

    def _fetch_all_revisions(self, revision_ids, pb):
        """Fetch everything for the list of revisions.

        :param revision_ids: The list of revisions to fetch. Must be in
            topological order.
        :param pb: A ProgressTask
        :return: None
        """
        basis_id, basis_tree = self._get_basis(revision_ids[0])
        batch_size = 100
        cache = lru_cache.LRUCache(100)
        cache[basis_id] = basis_tree
        del basis_tree # We don't want to hang on to it here
        hints = []
        a_graph = None

        for offset in range(0, len(revision_ids), batch_size):
            self.target.start_write_group()
            try:
                pb.update('Transferring revisions', offset,
                          len(revision_ids))
                batch = revision_ids[offset:offset+batch_size]
                basis_id = self._fetch_batch(batch, basis_id, cache)
            except:
                self.source._safe_to_return_from_cache = False
                self.target.abort_write_group()
                raise
            else:
                hint = self.target.commit_write_group()
                if hint:
                    hints.extend(hint)
        if hints and self.target._format.pack_compresses:
            self.target.pack(hint=hints)
        pb.update('Transferring revisions', len(revision_ids),
                  len(revision_ids))

    @needs_write_lock
    def fetch(self, revision_id=None, pb=None, find_ghosts=False,
            fetch_spec=None):
        """See InterRepository.fetch()."""
        if fetch_spec is not None:
            revision_ids = fetch_spec.get_keys()
        else:
            revision_ids = None
        ui.ui_factory.warn_experimental_format_fetch(self)
        if (not self.source.supports_rich_root()
            and self.target.supports_rich_root()):
            self._converting_to_rich_root = True
            self._revision_id_to_root_id = {}
        else:
            self._converting_to_rich_root = False
        # See <https://launchpad.net/bugs/456077> asking for a warning here
        if self.source._format.network_name() != self.target._format.network_name():
            ui.ui_factory.show_user_warning('cross_format_fetch',
                from_format=self.source._format,
                to_format=self.target._format)
        if revision_ids is None:
            if revision_id:
                search_revision_ids = [revision_id]
            else:
                search_revision_ids = None
            revision_ids = self.target.search_missing_revision_ids(self.source,
                revision_ids=search_revision_ids,
                find_ghosts=find_ghosts).get_keys()
        if not revision_ids:
            return 0, 0
        revision_ids = tsort.topo_sort(
            self.source.get_graph().get_parent_map(revision_ids))
        if not revision_ids:
            return 0, 0
        # Walk though all revisions; get inventory deltas, copy referenced
        # texts that delta references, insert the delta, revision and
        # signature.
        if pb is None:
            my_pb = ui.ui_factory.nested_progress_bar()
            pb = my_pb
        else:
            symbol_versioning.warn(
                symbol_versioning.deprecated_in((1, 14, 0))
                % "pb parameter to fetch()")
            my_pb = None
        try:
            self._fetch_all_revisions(revision_ids, pb)
        finally:
            if my_pb is not None:
                my_pb.finished()
        return len(revision_ids), 0

    def _get_basis(self, first_revision_id):
        """Get a revision and tree which exists in the target.

        This assumes that first_revision_id is selected for transmission
        because all other ancestors are already present. If we can't find an
        ancestor we fall back to NULL_REVISION since we know that is safe.

        :return: (basis_id, basis_tree)
        """
        first_rev = self.source.get_revision(first_revision_id)
        try:
            basis_id = first_rev.parent_ids[0]
            # only valid as a basis if the target has it
            self.target.get_revision(basis_id)
            # Try to get a basis tree - if it's a ghost it will hit the
            # NoSuchRevision case.
            basis_tree = self.source.revision_tree(basis_id)
        except (IndexError, errors.NoSuchRevision):
            basis_id = _mod_revision.NULL_REVISION
            basis_tree = self.source.revision_tree(basis_id)
        return basis_id, basis_tree


InterRepository.register_optimiser(InterDifferingSerializer)
InterRepository.register_optimiser(InterSameDataRepository)


class CopyConverter(object):
    """A repository conversion tool which just performs a copy of the content.

    This is slow but quite reliable.
    """

    def __init__(self, target_format):
        """Create a CopyConverter.

        :param target_format: The format the resulting repository should be.
        """
        self.target_format = target_format

    def convert(self, repo, pb):
        """Perform the conversion of to_convert, giving feedback via pb.

        :param to_convert: The disk object to convert.
        :param pb: a progress bar to use for progress information.
        """
        pb = ui.ui_factory.nested_progress_bar()
        self.count = 0
        self.total = 4
        # this is only useful with metadir layouts - separated repo content.
        # trigger an assertion if not such
        repo._format.get_format_string()
        self.repo_dir = repo.bzrdir
        pb.update('Moving repository to repository.backup')
        self.repo_dir.transport.move('repository', 'repository.backup')
        backup_transport =  self.repo_dir.transport.clone('repository.backup')
        repo._format.check_conversion_target(self.target_format)
        self.source_repo = repo._format.open(self.repo_dir,
            _found=True,
            _override_transport=backup_transport)
        pb.update('Creating new repository')
        converted = self.target_format.initialize(self.repo_dir,
                                                  self.source_repo.is_shared())
        converted.lock_write()
        try:
            pb.update('Copying content')
            self.source_repo.copy_content_into(converted)
        finally:
            converted.unlock()
        pb.update('Deleting old repository content')
        self.repo_dir.transport.delete_tree('repository.backup')
        ui.ui_factory.note('repository converted')
        pb.finished()


_unescape_map = {
    'apos':"'",
    'quot':'"',
    'amp':'&',
    'lt':'<',
    'gt':'>'
}


def _unescaper(match, _map=_unescape_map):
    code = match.group(1)
    try:
        return _map[code]
    except KeyError:
        if not code.startswith('#'):
            raise
        return unichr(int(code[1:])).encode('utf8')


_unescape_re = None


def _unescape_xml(data):
    """Unescape predefined XML entities in a string of data."""
    global _unescape_re
    if _unescape_re is None:
        _unescape_re = re.compile('\&([^;]*);')
    return _unescape_re.sub(_unescaper, data)


class _VersionedFileChecker(object):

    def __init__(self, repository, text_key_references=None, ancestors=None):
        self.repository = repository
        self.text_index = self.repository._generate_text_key_index(
            text_key_references=text_key_references, ancestors=ancestors)

    def calculate_file_version_parents(self, text_key):
        """Calculate the correct parents for a file version according to
        the inventories.
        """
        parent_keys = self.text_index[text_key]
        if parent_keys == [_mod_revision.NULL_REVISION]:
            return ()
        return tuple(parent_keys)

    def check_file_version_parents(self, texts, progress_bar=None):
        """Check the parents stored in a versioned file are correct.

        It also detects file versions that are not referenced by their
        corresponding revision's inventory.

        :returns: A tuple of (wrong_parents, dangling_file_versions).
            wrong_parents is a dict mapping {revision_id: (stored_parents,
            correct_parents)} for each revision_id where the stored parents
            are not correct.  dangling_file_versions is a set of (file_id,
            revision_id) tuples for versions that are present in this versioned
            file, but not used by the corresponding inventory.
        """
        local_progress = None
        if progress_bar is None:
            local_progress = ui.ui_factory.nested_progress_bar()
            progress_bar = local_progress
        try:
            return self._check_file_version_parents(texts, progress_bar)
        finally:
            if local_progress:
                local_progress.finished()

    def _check_file_version_parents(self, texts, progress_bar):
        """See check_file_version_parents."""
        wrong_parents = {}
        self.file_ids = set([file_id for file_id, _ in
            self.text_index.iterkeys()])
        # text keys is now grouped by file_id
        n_versions = len(self.text_index)
        progress_bar.update('loading text store', 0, n_versions)
        parent_map = self.repository.texts.get_parent_map(self.text_index)
        # On unlistable transports this could well be empty/error...
        text_keys = self.repository.texts.keys()
        unused_keys = frozenset(text_keys) - set(self.text_index)
        for num, key in enumerate(self.text_index.iterkeys()):
            progress_bar.update('checking text graph', num, n_versions)
            correct_parents = self.calculate_file_version_parents(key)
            try:
                knit_parents = parent_map[key]
            except errors.RevisionNotPresent:
                # Missing text!
                knit_parents = None
            if correct_parents != knit_parents:
                wrong_parents[key] = (knit_parents, correct_parents)
        return wrong_parents, unused_keys


def _old_get_graph(repository, revision_id):
    """DO NOT USE. That is all. I'm serious."""
    graph = repository.get_graph()
    revision_graph = dict(((key, value) for key, value in
        graph.iter_ancestry([revision_id]) if value is not None))
    return _strip_NULL_ghosts(revision_graph)


def _strip_NULL_ghosts(revision_graph):
    """Also don't use this. more compatibility code for unmigrated clients."""
    # Filter ghosts, and null:
    if _mod_revision.NULL_REVISION in revision_graph:
        del revision_graph[_mod_revision.NULL_REVISION]
    for key, parents in revision_graph.items():
        revision_graph[key] = tuple(parent for parent in parents if parent
            in revision_graph)
    return revision_graph


class StreamSink(object):
    """An object that can insert a stream into a repository.

    This interface handles the complexity of reserialising inventories and
    revisions from different formats, and allows unidirectional insertion into
    stacked repositories without looking for the missing basis parents
    beforehand.
    """

    def __init__(self, target_repo):
        self.target_repo = target_repo

    def insert_stream(self, stream, src_format, resume_tokens):
        """Insert a stream's content into the target repository.

        :param src_format: a bzr repository format.

        :return: a list of resume tokens and an  iterable of keys additional
            items required before the insertion can be completed.
        """
        self.target_repo.lock_write()
        try:
            if resume_tokens:
                self.target_repo.resume_write_group(resume_tokens)
                is_resume = True
            else:
                self.target_repo.start_write_group()
                is_resume = False
            try:
                # locked_insert_stream performs a commit|suspend.
                missing_keys = self.insert_stream_without_locking(stream,
                                    src_format, is_resume)
                if missing_keys:
                    # suspend the write group and tell the caller what we is
                    # missing. We know we can suspend or else we would not have
                    # entered this code path. (All repositories that can handle
                    # missing keys can handle suspending a write group).
                    write_group_tokens = self.target_repo.suspend_write_group()
                    return write_group_tokens, missing_keys
                hint = self.target_repo.commit_write_group()
                to_serializer = self.target_repo._format._serializer
                src_serializer = src_format._serializer
                if (to_serializer != src_serializer and
                    self.target_repo._format.pack_compresses):
                    self.target_repo.pack(hint=hint)
                return [], set()
            except:
                self.target_repo.abort_write_group(suppress_errors=True)
                raise
        finally:
            self.target_repo.unlock()

    def insert_stream_without_locking(self, stream, src_format,
                                      is_resume=False):
        """Insert a stream's content into the target repository.

        This assumes that you already have a locked repository and an active
        write group.

        :param src_format: a bzr repository format.
        :param is_resume: Passed down to get_missing_parent_inventories to
            indicate if we should be checking for missing texts at the same
            time.

        :return: A set of keys that are missing.
        """
        if not self.target_repo.is_write_locked():
            raise errors.ObjectNotLocked(self)
        if not self.target_repo.is_in_write_group():
            raise errors.BzrError('you must already be in a write group')
        to_serializer = self.target_repo._format._serializer
        src_serializer = src_format._serializer
        new_pack = None
        if to_serializer == src_serializer:
            # If serializers match and the target is a pack repository, set the
            # write cache size on the new pack.  This avoids poor performance
            # on transports where append is unbuffered (such as
            # RemoteTransport).  This is safe to do because nothing should read
            # back from the target repository while a stream with matching
            # serialization is being inserted.
            # The exception is that a delta record from the source that should
            # be a fulltext may need to be expanded by the target (see
            # test_fetch_revisions_with_deltas_into_pack); but we take care to
            # explicitly flush any buffered writes first in that rare case.
            try:
                new_pack = self.target_repo._pack_collection._new_pack
            except AttributeError:
                # Not a pack repository
                pass
            else:
                new_pack.set_write_cache_size(1024*1024)
        for substream_type, substream in stream:
            if 'stream' in debug.debug_flags:
                mutter('inserting substream: %s', substream_type)
            if substream_type == 'texts':
                self.target_repo.texts.insert_record_stream(substream)
            elif substream_type == 'inventories':
                if src_serializer == to_serializer:
                    self.target_repo.inventories.insert_record_stream(
                        substream)
                else:
                    self._extract_and_insert_inventories(
                        substream, src_serializer)
            elif substream_type == 'inventory-deltas':
                self._extract_and_insert_inventory_deltas(
                    substream, src_serializer)
            elif substream_type == 'chk_bytes':
                # XXX: This doesn't support conversions, as it assumes the
                #      conversion was done in the fetch code.
                self.target_repo.chk_bytes.insert_record_stream(substream)
            elif substream_type == 'revisions':
                # This may fallback to extract-and-insert more often than
                # required if the serializers are different only in terms of
                # the inventory.
                if src_serializer == to_serializer:
                    self.target_repo.revisions.insert_record_stream(substream)
                else:
                    self._extract_and_insert_revisions(substream,
                        src_serializer)
            elif substream_type == 'signatures':
                self.target_repo.signatures.insert_record_stream(substream)
            else:
                raise AssertionError('kaboom! %s' % (substream_type,))
        # Done inserting data, and the missing_keys calculations will try to
        # read back from the inserted data, so flush the writes to the new pack
        # (if this is pack format).
        if new_pack is not None:
            new_pack._write_data('', flush=True)
        # Find all the new revisions (including ones from resume_tokens)
        missing_keys = self.target_repo.get_missing_parent_inventories(
            check_for_missing_texts=is_resume)
        try:
            for prefix, versioned_file in (
                ('texts', self.target_repo.texts),
                ('inventories', self.target_repo.inventories),
                ('revisions', self.target_repo.revisions),
                ('signatures', self.target_repo.signatures),
                ('chk_bytes', self.target_repo.chk_bytes),
                ):
                if versioned_file is None:
                    continue
                # TODO: key is often going to be a StaticTuple object
                #       I don't believe we can define a method by which
                #       (prefix,) + StaticTuple will work, though we could
                #       define a StaticTuple.sq_concat that would allow you to
                #       pass in either a tuple or a StaticTuple as the second
                #       object, so instead we could have:
                #       StaticTuple(prefix) + key here...
                missing_keys.update((prefix,) + key for key in
                    versioned_file.get_missing_compression_parent_keys())
        except NotImplementedError:
            # cannot even attempt suspending, and missing would have failed
            # during stream insertion.
            missing_keys = set()
        return missing_keys

    def _extract_and_insert_inventory_deltas(self, substream, serializer):
        target_rich_root = self.target_repo._format.rich_root_data
        target_tree_refs = self.target_repo._format.supports_tree_reference
        for record in substream:
            # Insert the delta directly
            inventory_delta_bytes = record.get_bytes_as('fulltext')
            deserialiser = inventory_delta.InventoryDeltaDeserializer()
            try:
                parse_result = deserialiser.parse_text_bytes(
                    inventory_delta_bytes)
            except inventory_delta.IncompatibleInventoryDelta, err:
                trace.mutter("Incompatible delta: %s", err.msg)
                raise errors.IncompatibleRevision(self.target_repo._format)
            basis_id, new_id, rich_root, tree_refs, inv_delta = parse_result
            revision_id = new_id
            parents = [key[0] for key in record.parents]
            self.target_repo.add_inventory_by_delta(
                basis_id, inv_delta, revision_id, parents)

    def _extract_and_insert_inventories(self, substream, serializer,
            parse_delta=None):
        """Generate a new inventory versionedfile in target, converting data.

        The inventory is retrieved from the source, (deserializing it), and
        stored in the target (reserializing it in a different format).
        """
        target_rich_root = self.target_repo._format.rich_root_data
        target_tree_refs = self.target_repo._format.supports_tree_reference
        for record in substream:
            # It's not a delta, so it must be a fulltext in the source
            # serializer's format.
            bytes = record.get_bytes_as('fulltext')
            revision_id = record.key[0]
            inv = serializer.read_inventory_from_string(bytes, revision_id)
            parents = [key[0] for key in record.parents]
            self.target_repo.add_inventory(revision_id, inv, parents)
            # No need to keep holding this full inv in memory when the rest of
            # the substream is likely to be all deltas.
            del inv

    def _extract_and_insert_revisions(self, substream, serializer):
        for record in substream:
            bytes = record.get_bytes_as('fulltext')
            revision_id = record.key[0]
            rev = serializer.read_revision_from_string(bytes)
            if rev.revision_id != revision_id:
                raise AssertionError('wtf: %s != %s' % (rev, revision_id))
            self.target_repo.add_revision(revision_id, rev)

    def finished(self):
        if self.target_repo._format._fetch_reconcile:
            self.target_repo.reconcile()


class StreamSource(object):
    """A source of a stream for fetching between repositories."""

    def __init__(self, from_repository, to_format):
        """Create a StreamSource streaming from from_repository."""
        self.from_repository = from_repository
        self.to_format = to_format
        self._record_counter = RecordCounter()

    def delta_on_metadata(self):
        """Return True if delta's are permitted on metadata streams.

        That is on revisions and signatures.
        """
        src_serializer = self.from_repository._format._serializer
        target_serializer = self.to_format._serializer
        return (self.to_format._fetch_uses_deltas and
            src_serializer == target_serializer)

    def _fetch_revision_texts(self, revs):
        # fetch signatures first and then the revision texts
        # may need to be a InterRevisionStore call here.
        from_sf = self.from_repository.signatures
        # A missing signature is just skipped.
        keys = [(rev_id,) for rev_id in revs]
        signatures = versionedfile.filter_absent(from_sf.get_record_stream(
            keys,
            self.to_format._fetch_order,
            not self.to_format._fetch_uses_deltas))
        # If a revision has a delta, this is actually expanded inside the
        # insert_record_stream code now, which is an alternate fix for
        # bug #261339
        from_rf = self.from_repository.revisions
        revisions = from_rf.get_record_stream(
            keys,
            self.to_format._fetch_order,
            not self.delta_on_metadata())
        return [('signatures', signatures), ('revisions', revisions)]

    def _generate_root_texts(self, revs):
        """This will be called by get_stream between fetching weave texts and
        fetching the inventory weave.
        """
        if self._rich_root_upgrade():
            return _mod_fetch.Inter1and2Helper(
                self.from_repository).generate_root_texts(revs)
        else:
            return []

    def get_stream(self, search):
        phase = 'file'
        revs = search.get_keys()
        graph = self.from_repository.get_graph()
        revs = tsort.topo_sort(graph.get_parent_map(revs))
        data_to_fetch = self.from_repository.item_keys_introduced_by(revs)
        text_keys = []
        for knit_kind, file_id, revisions in data_to_fetch:
            if knit_kind != phase:
                phase = knit_kind
                # Make a new progress bar for this phase
            if knit_kind == "file":
                # Accumulate file texts
                text_keys.extend([(file_id, revision) for revision in
                    revisions])
            elif knit_kind == "inventory":
                # Now copy the file texts.
                from_texts = self.from_repository.texts
                yield ('texts', from_texts.get_record_stream(
                    text_keys, self.to_format._fetch_order,
                    not self.to_format._fetch_uses_deltas))
                # Cause an error if a text occurs after we have done the
                # copy.
                text_keys = None
                # Before we process the inventory we generate the root
                # texts (if necessary) so that the inventories references
                # will be valid.
                for _ in self._generate_root_texts(revs):
                    yield _
                # we fetch only the referenced inventories because we do not
                # know for unselected inventories whether all their required
                # texts are present in the other repository - it could be
                # corrupt.
                for info in self._get_inventory_stream(revs):
                    yield info
            elif knit_kind == "signatures":
                # Nothing to do here; this will be taken care of when
                # _fetch_revision_texts happens.
                pass
            elif knit_kind == "revisions":
                for record in self._fetch_revision_texts(revs):
                    yield record
            else:
                raise AssertionError("Unknown knit kind %r" % knit_kind)

    def get_stream_for_missing_keys(self, missing_keys):
        # missing keys can only occur when we are byte copying and not
        # translating (because translation means we don't send
        # unreconstructable deltas ever).
        keys = {}
        keys['texts'] = set()
        keys['revisions'] = set()
        keys['inventories'] = set()
        keys['chk_bytes'] = set()
        keys['signatures'] = set()
        for key in missing_keys:
            keys[key[0]].add(key[1:])
        if len(keys['revisions']):
            # If we allowed copying revisions at this point, we could end up
            # copying a revision without copying its required texts: a
            # violation of the requirements for repository integrity.
            raise AssertionError(
                'cannot copy revisions to fill in missing deltas %s' % (
                    keys['revisions'],))
        for substream_kind, keys in keys.iteritems():
            vf = getattr(self.from_repository, substream_kind)
            if vf is None and keys:
                    raise AssertionError(
                        "cannot fill in keys for a versioned file we don't"
                        " have: %s needs %s" % (substream_kind, keys))
            if not keys:
                # No need to stream something we don't have
                continue
            if substream_kind == 'inventories':
                # Some missing keys are genuinely ghosts, filter those out.
                present = self.from_repository.inventories.get_parent_map(keys)
                revs = [key[0] for key in present]
                # Get the inventory stream more-or-less as we do for the
                # original stream; there's no reason to assume that records
                # direct from the source will be suitable for the sink.  (Think
                # e.g. 2a -> 1.9-rich-root).
                for info in self._get_inventory_stream(revs, missing=True):
                    yield info
                continue

            # Ask for full texts always so that we don't need more round trips
            # after this stream.
            # Some of the missing keys are genuinely ghosts, so filter absent
            # records. The Sink is responsible for doing another check to
            # ensure that ghosts don't introduce missing data for future
            # fetches.
            stream = versionedfile.filter_absent(vf.get_record_stream(keys,
                self.to_format._fetch_order, True))
            yield substream_kind, stream

    def inventory_fetch_order(self):
        if self._rich_root_upgrade():
            return 'topological'
        else:
            return self.to_format._fetch_order

    def _rich_root_upgrade(self):
        return (not self.from_repository._format.rich_root_data and
            self.to_format.rich_root_data)

    def _get_inventory_stream(self, revision_ids, missing=False):
        from_format = self.from_repository._format
        if (from_format.supports_chks and self.to_format.supports_chks and
            from_format.network_name() == self.to_format.network_name()):
            raise AssertionError(
                "this case should be handled by GroupCHKStreamSource")
        elif 'forceinvdeltas' in debug.debug_flags:
            return self._get_convertable_inventory_stream(revision_ids,
                    delta_versus_null=missing)
        elif from_format.network_name() == self.to_format.network_name():
            # Same format.
            return self._get_simple_inventory_stream(revision_ids,
                    missing=missing)
        elif (not from_format.supports_chks and not self.to_format.supports_chks
                and from_format._serializer == self.to_format._serializer):
            # Essentially the same format.
            return self._get_simple_inventory_stream(revision_ids,
                    missing=missing)
        else:
            # Any time we switch serializations, we want to use an
            # inventory-delta based approach.
            return self._get_convertable_inventory_stream(revision_ids,
                    delta_versus_null=missing)

    def _get_simple_inventory_stream(self, revision_ids, missing=False):
        # NB: This currently reopens the inventory weave in source;
        # using a single stream interface instead would avoid this.
        from_weave = self.from_repository.inventories
        if missing:
            delta_closure = True
        else:
            delta_closure = not self.delta_on_metadata()
        yield ('inventories', from_weave.get_record_stream(
            [(rev_id,) for rev_id in revision_ids],
            self.inventory_fetch_order(), delta_closure))

    def _get_convertable_inventory_stream(self, revision_ids,
                                          delta_versus_null=False):
        # The two formats are sufficiently different that there is no fast
        # path, so we need to send just inventorydeltas, which any
        # sufficiently modern client can insert into any repository.
        # The StreamSink code expects to be able to
        # convert on the target, so we need to put bytes-on-the-wire that can
        # be converted.  That means inventory deltas (if the remote is <1.19,
        # RemoteStreamSink will fallback to VFS to insert the deltas).
        yield ('inventory-deltas',
           self._stream_invs_as_deltas(revision_ids,
                                       delta_versus_null=delta_versus_null))

    def _stream_invs_as_deltas(self, revision_ids, delta_versus_null=False):
        """Return a stream of inventory-deltas for the given rev ids.

        :param revision_ids: The list of inventories to transmit
        :param delta_versus_null: Don't try to find a minimal delta for this
            entry, instead compute the delta versus the NULL_REVISION. This
            effectively streams a complete inventory. Used for stuff like
            filling in missing parents, etc.
        """
        from_repo = self.from_repository
        revision_keys = [(rev_id,) for rev_id in revision_ids]
        parent_map = from_repo.inventories.get_parent_map(revision_keys)
        # XXX: possibly repos could implement a more efficient iter_inv_deltas
        # method...
        inventories = self.from_repository.iter_inventories(
            revision_ids, 'topological')
        format = from_repo._format
        invs_sent_so_far = set([_mod_revision.NULL_REVISION])
        inventory_cache = lru_cache.LRUCache(50)
        null_inventory = from_repo.revision_tree(
            _mod_revision.NULL_REVISION).inventory
        # XXX: ideally the rich-root/tree-refs flags would be per-revision, not
        # per-repo (e.g.  streaming a non-rich-root revision out of a rich-root
        # repo back into a non-rich-root repo ought to be allowed)
        serializer = inventory_delta.InventoryDeltaSerializer(
            versioned_root=format.rich_root_data,
            tree_references=format.supports_tree_reference)
        for inv in inventories:
            key = (inv.revision_id,)
            parent_keys = parent_map.get(key, ())
            delta = None
            if not delta_versus_null and parent_keys:
                # The caller did not ask for complete inventories and we have
                # some parents that we can delta against.  Make a delta against
                # each parent so that we can find the smallest.
                parent_ids = [parent_key[0] for parent_key in parent_keys]
                for parent_id in parent_ids:
                    if parent_id not in invs_sent_so_far:
                        # We don't know that the remote side has this basis, so
                        # we can't use it.
                        continue
                    if parent_id == _mod_revision.NULL_REVISION:
                        parent_inv = null_inventory
                    else:
                        parent_inv = inventory_cache.get(parent_id, None)
                        if parent_inv is None:
                            parent_inv = from_repo.get_inventory(parent_id)
                    candidate_delta = inv._make_delta(parent_inv)
                    if (delta is None or
                        len(delta) > len(candidate_delta)):
                        delta = candidate_delta
                        basis_id = parent_id
            if delta is None:
                # Either none of the parents ended up being suitable, or we
                # were asked to delta against NULL
                basis_id = _mod_revision.NULL_REVISION
                delta = inv._make_delta(null_inventory)
            invs_sent_so_far.add(inv.revision_id)
            inventory_cache[inv.revision_id] = inv
            delta_serialized = ''.join(
                serializer.delta_to_lines(basis_id, key[-1], delta))
            yield versionedfile.FulltextContentFactory(
                key, parent_keys, None, delta_serialized)


def _iter_for_revno(repo, partial_history_cache, stop_index=None,
                    stop_revision=None):
    """Extend the partial history to include a given index

    If a stop_index is supplied, stop when that index has been reached.
    If a stop_revision is supplied, stop when that revision is
    encountered.  Otherwise, stop when the beginning of history is
    reached.

    :param stop_index: The index which should be present.  When it is
        present, history extension will stop.
    :param stop_revision: The revision id which should be present.  When
        it is encountered, history extension will stop.
    """
    start_revision = partial_history_cache[-1]
    iterator = repo.iter_reverse_revision_history(start_revision)
    try:
        #skip the last revision in the list
        iterator.next()
        while True:
            if (stop_index is not None and
                len(partial_history_cache) > stop_index):
                break
            if partial_history_cache[-1] == stop_revision:
                break
            revision_id = iterator.next()
            partial_history_cache.append(revision_id)
    except StopIteration:
        # No more history
        return
<|MERGE_RESOLUTION|>--- conflicted
+++ resolved
@@ -3045,7 +3045,6 @@
         from bzrlib import bzrdir
         return bzrdir.format_registry.make_bzrdir('default').repository_format
 
-<<<<<<< HEAD
     def _get_extra(self):
         result = []
         for getter in self._extra_formats:
@@ -3055,18 +3054,10 @@
             result.append(f)
         return result
 
-    def get_all(self):
-        """Return all available repository formats."""
-        return [self.get(k) for k in self.keys()] + self._get_extra()
-=======
     def _get_all(self):
         """Return all repository formats, even those not usable in metadirs.
         """
-        from bzrlib.repofmt import weaverepo
-        all_formats = [self.get(k) for k in self.keys()]
-        all_formats += weaverepo._legacy_formats
-        return all_formats
->>>>>>> 7276c6d1
+        return [self.get(k) for k in self.keys()] + self._get_extra()
 
 
 network_format_registry = registry.FormatRegistry()
