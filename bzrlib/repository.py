# Copyright (C) 2005, 2006, 2007 Canonical Ltd
#
# This program is free software; you can redistribute it and/or modify
# it under the terms of the GNU General Public License as published by
# the Free Software Foundation; either version 2 of the License, or
# (at your option) any later version.
#
# This program is distributed in the hope that it will be useful,
# but WITHOUT ANY WARRANTY; without even the implied warranty of
# MERCHANTABILITY or FITNESS FOR A PARTICULAR PURPOSE.  See the
# GNU General Public License for more details.
#
# You should have received a copy of the GNU General Public License
# along with this program; if not, write to the Free Software
# Foundation, Inc., 59 Temple Place, Suite 330, Boston, MA  02111-1307  USA

from cStringIO import StringIO

from bzrlib.lazy_import import lazy_import
lazy_import(globals(), """
import re
import time

from bzrlib import (
    bzrdir,
    check,
    debug,
    deprecated_graph,
    errors,
    generate_ids,
    gpg,
    graph,
    lazy_regex,
    lockable_files,
    lockdir,
    osutils,
    registry,
    remote,
    revision as _mod_revision,
    symbol_versioning,
    transactions,
    ui,
    )
from bzrlib.bundle import serializer
from bzrlib.revisiontree import RevisionTree
from bzrlib.store.versioned import VersionedFileStore
from bzrlib.store.text import TextStore
from bzrlib.testament import Testament
""")

from bzrlib.decorators import needs_read_lock, needs_write_lock
from bzrlib.inter import InterObject
from bzrlib.inventory import Inventory, InventoryDirectory, ROOT_ID
from bzrlib.symbol_versioning import (
        deprecated_method,
        )
from bzrlib.trace import mutter, mutter_callsite, note, warning


# Old formats display a warning, but only once
_deprecation_warning_done = False


######################################################################
# Repositories

class Repository(object):
    """Repository holding history for one or more branches.

    The repository holds and retrieves historical information including
    revisions and file history.  It's normally accessed only by the Branch,
    which views a particular line of development through that history.

    The Repository builds on top of Stores and a Transport, which respectively 
    describe the disk data format and the way of accessing the (possibly 
    remote) disk.
    """

    _file_ids_altered_regex = lazy_regex.lazy_compile(
        r'file_id="(?P<file_id>[^"]+)"'
        r'.* revision="(?P<revision_id>[^"]+)"'
        )

    def abort_write_group(self):
        """Commit the contents accrued within the current write group.

        :seealso: start_write_group.
        """
        if self._write_group is not self.get_transaction():
            # has an unlock or relock occured ?
            raise errors.BzrError('mismatched lock context and write group.')
        self._abort_write_group()
        self._write_group = None

    def _abort_write_group(self):
        """Template method for per-repository write group cleanup.
        
        This is called during abort before the write group is considered to be 
        finished and should cleanup any internal state accrued during the write
        group. There is no requirement that data handed to the repository be
        *not* made available - this is not a rollback - but neither should any
        attempt be made to ensure that data added is fully commited. Abort is
        invoked when an error has occured so futher disk or network operations
        may not be possible or may error and if possible should not be
        attempted.
        """

    @needs_write_lock
    def add_inventory(self, revision_id, inv, parents):
        """Add the inventory inv to the repository as revision_id.
        
        :param parents: The revision ids of the parents that revision_id
                        is known to have and are in the repository already.

        returns the sha1 of the serialized inventory.
        """
        revision_id = osutils.safe_revision_id(revision_id)
        _mod_revision.check_not_reserved_id(revision_id)
        assert inv.revision_id is None or inv.revision_id == revision_id, \
            "Mismatch between inventory revision" \
            " id and insertion revid (%r, %r)" % (inv.revision_id, revision_id)
        assert inv.root is not None
        inv_text = self.serialise_inventory(inv)
        inv_sha1 = osutils.sha_string(inv_text)
        inv_vf = self.control_weaves.get_weave('inventory',
                                               self.get_transaction())
        self._inventory_add_lines(inv_vf, revision_id, parents,
            osutils.split_lines(inv_text), check_content=False)
        return inv_sha1

    def _inventory_add_lines(self, inv_vf, revision_id, parents, lines,
        check_content=True):
        final_parents = []
        for parent in parents:
            if parent in inv_vf:
                final_parents.append(parent)
        inv_vf.add_lines(revision_id, final_parents, lines,
            check_content=check_content)

    @needs_write_lock
    def add_revision(self, revision_id, rev, inv=None, config=None):
        """Add rev to the revision store as revision_id.

        :param revision_id: the revision id to use.
        :param rev: The revision object.
        :param inv: The inventory for the revision. if None, it will be looked
                    up in the inventory storer
        :param config: If None no digital signature will be created.
                       If supplied its signature_needed method will be used
                       to determine if a signature should be made.
        """
        revision_id = osutils.safe_revision_id(revision_id)
        # TODO: jam 20070210 Shouldn't we check rev.revision_id and
        #       rev.parent_ids?
        _mod_revision.check_not_reserved_id(revision_id)
        if config is not None and config.signature_needed():
            if inv is None:
                inv = self.get_inventory(revision_id)
            plaintext = Testament(rev, inv).as_short_text()
            self.store_revision_signature(
                gpg.GPGStrategy(config), plaintext, revision_id)
        if not revision_id in self.get_inventory_weave():
            if inv is None:
                raise errors.WeaveRevisionNotPresent(revision_id,
                                                     self.get_inventory_weave())
            else:
                # yes, this is not suitable for adding with ghosts.
                self.add_inventory(revision_id, inv, rev.parent_ids)
        self._revision_store.add_revision(rev, self.get_transaction())

    def _add_revision_text(self, revision_id, text):
        revision = self._revision_store._serializer.read_revision_from_string(
            text)
        self._revision_store._add_revision(revision, StringIO(text),
                                           self.get_transaction())

    @needs_read_lock
    def _all_possible_ids(self):
        """Return all the possible revisions that we could find."""
        return self.get_inventory_weave().versions()

    def all_revision_ids(self):
        """Returns a list of all the revision ids in the repository. 

        This is deprecated because code should generally work on the graph
        reachable from a particular revision, and ignore any other revisions
        that might be present.  There is no direct replacement method.
        """
        return self._all_revision_ids()

    @needs_read_lock
    def _all_revision_ids(self):
        """Returns a list of all the revision ids in the repository. 

        These are in as much topological order as the underlying store can 
        present: for weaves ghosts may lead to a lack of correctness until
        the reweave updates the parents list.
        """
        if self._revision_store.text_store.listable():
            return self._revision_store.all_revision_ids(self.get_transaction())
        result = self._all_possible_ids()
        # TODO: jam 20070210 Ensure that _all_possible_ids returns non-unicode
        #       ids. (It should, since _revision_store's API should change to
        #       return utf8 revision_ids)
        return self._eliminate_revisions_not_present(result)

    def break_lock(self):
        """Break a lock if one is present from another instance.

        Uses the ui factory to ask for confirmation if the lock may be from
        an active process.
        """
        self.control_files.break_lock()

    @needs_read_lock
    def _eliminate_revisions_not_present(self, revision_ids):
        """Check every revision id in revision_ids to see if we have it.

        Returns a set of the present revisions.
        """
        result = []
        for id in revision_ids:
            if self.has_revision(id):
               result.append(id)
        return result

    @staticmethod
    def create(a_bzrdir):
        """Construct the current default format repository in a_bzrdir."""
        return RepositoryFormat.get_default_format().initialize(a_bzrdir)

    def __init__(self, _format, a_bzrdir, control_files, _revision_store, control_store, text_store):
        """instantiate a Repository.

        :param _format: The format of the repository on disk.
        :param a_bzrdir: The BzrDir of the repository.

        In the future we will have a single api for all stores for
        getting file texts, inventories and revisions, then
        this construct will accept instances of those things.
        """
        super(Repository, self).__init__()
        self._format = _format
        # the following are part of the public API for Repository:
        self.bzrdir = a_bzrdir
        self.control_files = control_files
        self._revision_store = _revision_store
        # backwards compatibility
        self.weave_store = text_store
        # for tests
        self._reconcile_does_inventory_gc = True
        # not right yet - should be more semantically clear ? 
        # 
        self.control_store = control_store
        self.control_weaves = control_store
        # TODO: make sure to construct the right store classes, etc, depending
        # on whether escaping is required.
        self._warn_if_deprecated()
        self._write_group = None

    def __repr__(self):
        return '%s(%r)' % (self.__class__.__name__, 
                           self.bzrdir.transport.base)

    def has_same_location(self, other):
        """Returns a boolean indicating if this repository is at the same
        location as another repository.

        This might return False even when two repository objects are accessing
        the same physical repository via different URLs.
        """
        if self.__class__ is not other.__class__:
            return False
        return (self.control_files._transport.base ==
                other.control_files._transport.base)

    def is_in_write_group(self):
        """Return True if there is an open write group.

        :seealso: start_write_group.
        """
        return self._write_group is not None

    def is_locked(self):
        return self.control_files.is_locked()

    def lock_write(self, token=None):
        """Lock this repository for writing.

        This causes caching within the repository obejct to start accumlating
        data during reads, and allows a 'write_group' to be obtained. Write
        groups must be used for actual data insertion.
        
        :param token: if this is already locked, then lock_write will fail
            unless the token matches the existing lock.
        :returns: a token if this instance supports tokens, otherwise None.
        :raises TokenLockingNotSupported: when a token is given but this
            instance doesn't support using token locks.
        :raises MismatchedToken: if the specified token doesn't match the token
            of the existing lock.
        :seealso: start_write_group.

        A token should be passed in if you know that you have locked the object
        some other way, and need to synchronise this object's state with that
        fact.

        XXX: this docstring is duplicated in many places, e.g. lockable_files.py
        """
        result = self.control_files.lock_write(token=token)
        self._refresh_data()
        return result

    def lock_read(self):
        self.control_files.lock_read()
        self._refresh_data()

    def get_physical_lock_status(self):
        return self.control_files.get_physical_lock_status()

    def leave_lock_in_place(self):
        """Tell this repository not to release the physical lock when this
        object is unlocked.
        
        If lock_write doesn't return a token, then this method is not supported.
        """
        self.control_files.leave_in_place()

    def dont_leave_lock_in_place(self):
        """Tell this repository to release the physical lock when this
        object is unlocked, even if it didn't originally acquire it.

        If lock_write doesn't return a token, then this method is not supported.
        """
        self.control_files.dont_leave_in_place()

    @needs_read_lock
    def gather_stats(self, revid=None, committers=None):
        """Gather statistics from a revision id.

        :param revid: The revision id to gather statistics from, if None, then
            no revision specific statistics are gathered.
        :param committers: Optional parameter controlling whether to grab
            a count of committers from the revision specific statistics.
        :return: A dictionary of statistics. Currently this contains:
            committers: The number of committers if requested.
            firstrev: A tuple with timestamp, timezone for the penultimate left
                most ancestor of revid, if revid is not the NULL_REVISION.
            latestrev: A tuple with timestamp, timezone for revid, if revid is
                not the NULL_REVISION.
            revisions: The total revision count in the repository.
            size: An estimate disk size of the repository in bytes.
        """
        result = {}
        if revid and committers:
            result['committers'] = 0
        if revid and revid != _mod_revision.NULL_REVISION:
            if committers:
                all_committers = set()
            revisions = self.get_ancestry(revid)
            # pop the leading None
            revisions.pop(0)
            first_revision = None
            if not committers:
                # ignore the revisions in the middle - just grab first and last
                revisions = revisions[0], revisions[-1]
            for revision in self.get_revisions(revisions):
                if not first_revision:
                    first_revision = revision
                if committers:
                    all_committers.add(revision.committer)
            last_revision = revision
            if committers:
                result['committers'] = len(all_committers)
            result['firstrev'] = (first_revision.timestamp,
                first_revision.timezone)
            result['latestrev'] = (last_revision.timestamp,
                last_revision.timezone)

        # now gather global repository information
        if self.bzrdir.root_transport.listable():
            c, t = self._revision_store.total_size(self.get_transaction())
            result['revisions'] = c
            result['size'] = t
        return result

    @needs_read_lock
    def missing_revision_ids(self, other, revision_id=None):
        """Return the revision ids that other has that this does not.
        
        These are returned in topological order.

        revision_id: only return revision ids included by revision_id.
        """
        revision_id = osutils.safe_revision_id(revision_id)
        return InterRepository.get(other, self).missing_revision_ids(revision_id)

    @staticmethod
    def open(base):
        """Open the repository rooted at base.

        For instance, if the repository is at URL/.bzr/repository,
        Repository.open(URL) -> a Repository instance.
        """
        control = bzrdir.BzrDir.open(base)
        return control.open_repository()

    def copy_content_into(self, destination, revision_id=None):
        """Make a complete copy of the content in self into destination.
        
        This is a destructive operation! Do not use it on existing 
        repositories.
        """
        revision_id = osutils.safe_revision_id(revision_id)
        return InterRepository.get(self, destination).copy_content(revision_id)

    def commit_write_group(self):
        """Commit the contents accrued within the current write group.

        :seealso: start_write_group.
        """
        if self._write_group is not self.get_transaction():
            # has an unlock or relock occured ?
            raise errors.BzrError('mismatched lock context and write group.')
        self._commit_write_group()
        self._write_group = None

    def _commit_write_group(self):
        """Template method for per-repository write group cleanup.
        
        This is called before the write group is considered to be 
        finished and should ensure that all data handed to the repository
        for writing during the write group is safely committed (to the 
        extent possible considering file system caching etc).
        """

    def fetch(self, source, revision_id=None, pb=None):
        """Fetch the content required to construct revision_id from source.

        If revision_id is None all content is copied.
        """
        revision_id = osutils.safe_revision_id(revision_id)
        inter = InterRepository.get(source, self)
        try:
            return inter.fetch(revision_id=revision_id, pb=pb)
        except NotImplementedError:
            raise errors.IncompatibleRepositories(source, self)

    def create_bundle(self, target, base, fileobj, format=None):
        return serializer.write_bundle(self, target, base, fileobj, format)

    def get_commit_builder(self, branch, parents, config, timestamp=None,
                           timezone=None, committer=None, revprops=None,
                           revision_id=None):
        """Obtain a CommitBuilder for this repository.
        
        :param branch: Branch to commit to.
        :param parents: Revision ids of the parents of the new revision.
        :param config: Configuration to use.
        :param timestamp: Optional timestamp recorded for commit.
        :param timezone: Optional timezone for timestamp.
        :param committer: Optional committer to set for commit.
        :param revprops: Optional dictionary of revision properties.
        :param revision_id: Optional revision id.
        """
        revision_id = osutils.safe_revision_id(revision_id)
        result = CommitBuilder(self, parents, config, timestamp, timezone,
                              committer, revprops, revision_id)
        self.start_write_group()
        return result

    def unlock(self):
        if (self.control_files._lock_count == 1 and
            self.control_files._lock_mode == 'w'):
            if self._write_group is not None:
                raise errors.BzrError(
                    'Must end write groups before releasing write locks.')
        self.control_files.unlock()

    @needs_read_lock
    def clone(self, a_bzrdir, revision_id=None):
        """Clone this repository into a_bzrdir using the current format.

        Currently no check is made that the format of this repository and
        the bzrdir format are compatible. FIXME RBC 20060201.

        :return: The newly created destination repository.
        """
        # TODO: deprecate after 0.16; cloning this with all its settings is
        # probably not very useful -- mbp 20070423
        dest_repo = self._create_sprouting_repo(a_bzrdir, shared=self.is_shared())
        self.copy_content_into(dest_repo, revision_id)
        return dest_repo

    def start_write_group(self):
        """Start a write group in the repository.

        Write groups are used by repositories which do not have a 1:1 mapping
        between file ids and backend store to manage the insertion of data from
        both fetch and commit operations.

        A write lock is required around the start_write_group/commit_write_group
        for the support of lock-requiring repository formats.

        One can only insert data into a repository inside a write group.

        :return: None.
        """
        if not self.is_locked() or self.control_files._lock_mode != 'w':
            raise errors.NotWriteLocked(self)
        if self._write_group:
            raise errors.BzrError('already in a write group')
        self._start_write_group()
        # so we can detect unlock/relock - the write group is now entered.
        self._write_group = self.get_transaction()

    def _start_write_group(self):
        """Template method for per-repository write group startup.
        
        This is called before the write group is considered to be 
        entered.
        """

    @needs_read_lock
    def sprout(self, to_bzrdir, revision_id=None):
        """Create a descendent repository for new development.

        Unlike clone, this does not copy the settings of the repository.
        """
        dest_repo = self._create_sprouting_repo(to_bzrdir, shared=False)
        dest_repo.fetch(self, revision_id=revision_id)
        return dest_repo

    def _create_sprouting_repo(self, a_bzrdir, shared):
        if not isinstance(a_bzrdir._format, self.bzrdir._format.__class__):
            # use target default format.
            dest_repo = a_bzrdir.create_repository()
        else:
            # Most control formats need the repository to be specifically
            # created, but on some old all-in-one formats it's not needed
            try:
                dest_repo = self._format.initialize(a_bzrdir, shared=shared)
            except errors.UninitializableFormat:
                dest_repo = a_bzrdir.open_repository()
        return dest_repo

    @needs_read_lock
    def has_revision(self, revision_id):
        """True if this repository has a copy of the revision."""
        if 'evil' in debug.debug_flags:
            mutter_callsite(2, "has_revision is a LBYL symptom.")
        revision_id = osutils.safe_revision_id(revision_id)
        return self._revision_store.has_revision_id(revision_id,
                                                    self.get_transaction())

    @needs_read_lock
    def get_revision_reconcile(self, revision_id):
        """'reconcile' helper routine that allows access to a revision always.
        
        This variant of get_revision does not cross check the weave graph
        against the revision one as get_revision does: but it should only
        be used by reconcile, or reconcile-alike commands that are correcting
        or testing the revision graph.
        """
        if not revision_id or not isinstance(revision_id, basestring):
            raise errors.InvalidRevisionId(revision_id=revision_id,
                                           branch=self)
        return self.get_revisions([revision_id])[0]

    @needs_read_lock
    def get_revisions(self, revision_ids):
        revision_ids = [osutils.safe_revision_id(r) for r in revision_ids]
        revs = self._revision_store.get_revisions(revision_ids,
                                                  self.get_transaction())
        for rev in revs:
            assert not isinstance(rev.revision_id, unicode)
            for parent_id in rev.parent_ids:
                assert not isinstance(parent_id, unicode)
        return revs

    @needs_read_lock
    def get_revision_xml(self, revision_id):
        # TODO: jam 20070210 This shouldn't be necessary since get_revision
        #       would have already do it.
        # TODO: jam 20070210 Just use _serializer.write_revision_to_string()
        revision_id = osutils.safe_revision_id(revision_id)
        rev = self.get_revision(revision_id)
        rev_tmp = StringIO()
        # the current serializer..
        self._revision_store._serializer.write_revision(rev, rev_tmp)
        rev_tmp.seek(0)
        return rev_tmp.getvalue()

    @needs_read_lock
    def get_revision(self, revision_id):
        """Return the Revision object for a named revision"""
        # TODO: jam 20070210 get_revision_reconcile should do this for us
        revision_id = osutils.safe_revision_id(revision_id)
        r = self.get_revision_reconcile(revision_id)
        # weave corruption can lead to absent revision markers that should be
        # present.
        # the following test is reasonably cheap (it needs a single weave read)
        # and the weave is cached in read transactions. In write transactions
        # it is not cached but typically we only read a small number of
        # revisions. For knits when they are introduced we will probably want
        # to ensure that caching write transactions are in use.
        inv = self.get_inventory_weave()
        self._check_revision_parents(r, inv)
        return r

    @needs_read_lock
    def get_deltas_for_revisions(self, revisions):
        """Produce a generator of revision deltas.
        
        Note that the input is a sequence of REVISIONS, not revision_ids.
        Trees will be held in memory until the generator exits.
        Each delta is relative to the revision's lefthand predecessor.
        """
        required_trees = set()
        for revision in revisions:
            required_trees.add(revision.revision_id)
            required_trees.update(revision.parent_ids[:1])
        trees = dict((t.get_revision_id(), t) for 
                     t in self.revision_trees(required_trees))
        for revision in revisions:
            if not revision.parent_ids:
                old_tree = self.revision_tree(None)
            else:
                old_tree = trees[revision.parent_ids[0]]
            yield trees[revision.revision_id].changes_from(old_tree)

    @needs_read_lock
    def get_revision_delta(self, revision_id):
        """Return the delta for one revision.

        The delta is relative to the left-hand predecessor of the
        revision.
        """
        r = self.get_revision(revision_id)
        return list(self.get_deltas_for_revisions([r]))[0]

    def _check_revision_parents(self, revision, inventory):
        """Private to Repository and Fetch.
        
        This checks the parentage of revision in an inventory weave for 
        consistency and is only applicable to inventory-weave-for-ancestry
        using repository formats & fetchers.
        """
        weave_parents = inventory.get_parents(revision.revision_id)
        weave_names = inventory.versions()
        for parent_id in revision.parent_ids:
            if parent_id in weave_names:
                # this parent must not be a ghost.
                if not parent_id in weave_parents:
                    # but it is a ghost
                    raise errors.CorruptRepository(self)

    @needs_write_lock
    def store_revision_signature(self, gpg_strategy, plaintext, revision_id):
        revision_id = osutils.safe_revision_id(revision_id)
        signature = gpg_strategy.sign(plaintext)
        self._revision_store.add_revision_signature_text(revision_id,
                                                         signature,
                                                         self.get_transaction())

    def fileids_altered_by_revision_ids(self, revision_ids):
        """Find the file ids and versions affected by revisions.

        :param revisions: an iterable containing revision ids.
        :return: a dictionary mapping altered file-ids to an iterable of
        revision_ids. Each altered file-ids has the exact revision_ids that
        altered it listed explicitly.
        """
        assert self._serializer.support_altered_by_hack, \
            ("fileids_altered_by_revision_ids only supported for branches " 
             "which store inventory as unnested xml, not on %r" % self)
        selected_revision_ids = set(osutils.safe_revision_id(r)
                                    for r in revision_ids)
        w = self.get_inventory_weave()
        result = {}

        # this code needs to read every new line in every inventory for the
        # inventories [revision_ids]. Seeing a line twice is ok. Seeing a line
        # not present in one of those inventories is unnecessary but not 
        # harmful because we are filtering by the revision id marker in the
        # inventory lines : we only select file ids altered in one of those  
        # revisions. We don't need to see all lines in the inventory because
        # only those added in an inventory in rev X can contain a revision=X
        # line.
        unescape_revid_cache = {}
        unescape_fileid_cache = {}

        # jam 20061218 In a big fetch, this handles hundreds of thousands
        # of lines, so it has had a lot of inlining and optimizing done.
        # Sorry that it is a little bit messy.
        # Move several functions to be local variables, since this is a long
        # running loop.
        search = self._file_ids_altered_regex.search
        unescape = _unescape_xml
        setdefault = result.setdefault
        pb = ui.ui_factory.nested_progress_bar()
        try:
            for line in w.iter_lines_added_or_present_in_versions(
                                        selected_revision_ids, pb=pb):
                match = search(line)
                if match is None:
                    continue
                # One call to match.group() returning multiple items is quite a
                # bit faster than 2 calls to match.group() each returning 1
                file_id, revision_id = match.group('file_id', 'revision_id')

                # Inlining the cache lookups helps a lot when you make 170,000
                # lines and 350k ids, versus 8.4 unique ids.
                # Using a cache helps in 2 ways:
                #   1) Avoids unnecessary decoding calls
                #   2) Re-uses cached strings, which helps in future set and
                #      equality checks.
                # (2) is enough that removing encoding entirely along with
                # the cache (so we are using plain strings) results in no
                # performance improvement.
                try:
                    revision_id = unescape_revid_cache[revision_id]
                except KeyError:
                    unescaped = unescape(revision_id)
                    unescape_revid_cache[revision_id] = unescaped
                    revision_id = unescaped

                if revision_id in selected_revision_ids:
                    try:
                        file_id = unescape_fileid_cache[file_id]
                    except KeyError:
                        unescaped = unescape(file_id)
                        unescape_fileid_cache[file_id] = unescaped
                        file_id = unescaped
                    setdefault(file_id, set()).add(revision_id)
        finally:
            pb.finished()
        return result

    def iter_files_bytes(self, desired_files):
        """Iterate through file versions.

        Files will not necessarily be returned in the order they occur in
        desired_files.  No specific order is guaranteed.

        Yields pairs of identifier, bytes_iterator.  identifier is an opaque
        value supplied by the caller as part of desired_files.  It should
        uniquely identify the file version in the caller's context.  (Examples:
        an index number or a TreeTransform trans_id.)

        bytes_iterator is an iterable of bytestrings for the file.  The
        kind of iterable and length of the bytestrings are unspecified, but for
        this implementation, it is a list of lines produced by
        VersionedFile.get_lines().

        :param desired_files: a list of (file_id, revision_id, identifier)
            triples
        """
        transaction = self.get_transaction()
        for file_id, revision_id, callable_data in desired_files:
            try:
                weave = self.weave_store.get_weave(file_id, transaction)
            except errors.NoSuchFile:
                raise errors.NoSuchIdInRepository(self, file_id)
            yield callable_data, weave.get_lines(revision_id)

    def item_keys_introduced_by(self, revision_ids, _files_pb=None):
        """Get an iterable listing the keys of all the data introduced by a set
        of revision IDs.

        The keys will be ordered so that the corresponding items can be safely
        fetched and inserted in that order.

        :returns: An iterable producing tuples of (knit-kind, file-id,
            versions).  knit-kind is one of 'file', 'inventory', 'signatures',
            'revisions'.  file-id is None unless knit-kind is 'file'.
        """
        # XXX: it's a bit weird to control the inventory weave caching in this
        # generator.  Ideally the caching would be done in fetch.py I think.  Or
        # maybe this generator should explicitly have the contract that it
        # should not be iterated until the previously yielded item has been
        # processed?
        inv_w = self.get_inventory_weave()
        inv_w.enable_cache()

        # file ids that changed
        file_ids = self.fileids_altered_by_revision_ids(revision_ids)
        count = 0
        num_file_ids = len(file_ids)
        for file_id, altered_versions in file_ids.iteritems():
            if _files_pb is not None:
                _files_pb.update("fetch texts", count, num_file_ids)
            count += 1
            yield ("file", file_id, altered_versions)
        # We're done with the files_pb.  Note that it finished by the caller,
        # just as it was created by the caller.
        del _files_pb

        # inventory
        yield ("inventory", None, revision_ids)
        inv_w.clear_cache()

        # signatures
        revisions_with_signatures = set()
        for rev_id in revision_ids:
            try:
                self.get_signature_text(rev_id)
            except errors.NoSuchRevision:
                # not signed.
                pass
            else:
                revisions_with_signatures.add(rev_id)
        yield ("signatures", None, revisions_with_signatures)

        # revisions
        yield ("revisions", None, revision_ids)

    @needs_read_lock
    def get_inventory_weave(self):
        return self.control_weaves.get_weave('inventory',
            self.get_transaction())

    @needs_read_lock
    def get_inventory(self, revision_id):
        """Get Inventory object by hash."""
        # TODO: jam 20070210 Technically we don't need to sanitize, since all
        #       called functions must sanitize.
        revision_id = osutils.safe_revision_id(revision_id)
        return self.deserialise_inventory(
            revision_id, self.get_inventory_xml(revision_id))

    def deserialise_inventory(self, revision_id, xml):
        """Transform the xml into an inventory object. 

        :param revision_id: The expected revision id of the inventory.
        :param xml: A serialised inventory.
        """
        revision_id = osutils.safe_revision_id(revision_id)
        result = self._serializer.read_inventory_from_string(xml)
        result.root.revision = revision_id
        return result

    def serialise_inventory(self, inv):
        return self._serializer.write_inventory_to_string(inv)

    def get_serializer_format(self):
        return self._serializer.format_num

    @needs_read_lock
    def get_inventory_xml(self, revision_id):
        """Get inventory XML as a file object."""
        revision_id = osutils.safe_revision_id(revision_id)
        try:
            assert isinstance(revision_id, str), type(revision_id)
            iw = self.get_inventory_weave()
            return iw.get_text(revision_id)
        except IndexError:
            raise errors.HistoryMissing(self, 'inventory', revision_id)

    @needs_read_lock
    def get_inventory_sha1(self, revision_id):
        """Return the sha1 hash of the inventory entry
        """
        # TODO: jam 20070210 Shouldn't this be deprecated / removed?
        revision_id = osutils.safe_revision_id(revision_id)
        return self.get_revision(revision_id).inventory_sha1

    @needs_read_lock
    def get_revision_graph(self, revision_id=None):
        """Return a dictionary containing the revision graph.
        
        :param revision_id: The revision_id to get a graph from. If None, then
        the entire revision graph is returned. This is a deprecated mode of
        operation and will be removed in the future.
        :return: a dictionary of revision_id->revision_parents_list.
        """
        if 'evil' in debug.debug_flags:
            mutter_callsite(2,
                "get_revision_graph scales with size of history.")
        # special case NULL_REVISION
        if revision_id == _mod_revision.NULL_REVISION:
            return {}
        revision_id = osutils.safe_revision_id(revision_id)
        a_weave = self.get_inventory_weave()
        all_revisions = self._eliminate_revisions_not_present(
                                a_weave.versions())
        entire_graph = dict([(node, tuple(a_weave.get_parents(node))) for 
                             node in all_revisions])
        if revision_id is None:
            return entire_graph
        elif revision_id not in entire_graph:
            raise errors.NoSuchRevision(self, revision_id)
        else:
            # add what can be reached from revision_id
            result = {}
            pending = set([revision_id])
            while len(pending) > 0:
                node = pending.pop()
                result[node] = entire_graph[node]
                for revision_id in result[node]:
                    if revision_id not in result:
                        pending.add(revision_id)
            return result

    @needs_read_lock
    def get_revision_graph_with_ghosts(self, revision_ids=None):
        """Return a graph of the revisions with ghosts marked as applicable.

        :param revision_ids: an iterable of revisions to graph or None for all.
        :return: a Graph object with the graph reachable from revision_ids.
        """
        if 'evil' in debug.debug_flags:
            mutter_callsite(2,
                "get_revision_graph_with_ghosts scales with size of history.")
        result = deprecated_graph.Graph()
        if not revision_ids:
            pending = set(self.all_revision_ids())
            required = set([])
        else:
            pending = set(osutils.safe_revision_id(r) for r in revision_ids)
            # special case NULL_REVISION
            if _mod_revision.NULL_REVISION in pending:
                pending.remove(_mod_revision.NULL_REVISION)
            required = set(pending)
        done = set([])
        while len(pending):
            revision_id = pending.pop()
            try:
                rev = self.get_revision(revision_id)
            except errors.NoSuchRevision:
                if revision_id in required:
                    raise
                # a ghost
                result.add_ghost(revision_id)
                continue
            for parent_id in rev.parent_ids:
                # is this queued or done ?
                if (parent_id not in pending and
                    parent_id not in done):
                    # no, queue it.
                    pending.add(parent_id)
            result.add_node(revision_id, rev.parent_ids)
            done.add(revision_id)
        return result

    def _get_history_vf(self):
        """Get a versionedfile whose history graph reflects all revisions.

        For weave repositories, this is the inventory weave.
        """
        return self.get_inventory_weave()

    def iter_reverse_revision_history(self, revision_id):
        """Iterate backwards through revision ids in the lefthand history

        :param revision_id: The revision id to start with.  All its lefthand
            ancestors will be traversed.
        """
        revision_id = osutils.safe_revision_id(revision_id)
        if revision_id in (None, _mod_revision.NULL_REVISION):
            return
        next_id = revision_id
        versionedfile = self._get_history_vf()
        while True:
            yield next_id
            parents = versionedfile.get_parents(next_id)
            if len(parents) == 0:
                return
            else:
                next_id = parents[0]

    @needs_read_lock
    def get_revision_inventory(self, revision_id):
        """Return inventory of a past revision."""
        # TODO: Unify this with get_inventory()
        # bzr 0.0.6 and later imposes the constraint that the inventory_id
        # must be the same as its revision, so this is trivial.
        if revision_id is None:
            # This does not make sense: if there is no revision,
            # then it is the current tree inventory surely ?!
            # and thus get_root_id() is something that looks at the last
            # commit on the branch, and the get_root_id is an inventory check.
            raise NotImplementedError
            # return Inventory(self.get_root_id())
        else:
            return self.get_inventory(revision_id)

    @needs_read_lock
    def is_shared(self):
        """Return True if this repository is flagged as a shared repository."""
        raise NotImplementedError(self.is_shared)

    @needs_write_lock
    def reconcile(self, other=None, thorough=False):
        """Reconcile this repository."""
        from bzrlib.reconcile import RepoReconciler
        reconciler = RepoReconciler(self, thorough=thorough)
        reconciler.reconcile()
        return reconciler

    def _refresh_data(self):
        """Helper called from lock_* to ensure coherency with disk.

        The default implementation does nothing; it is however possible
        for repositories to maintain loaded indices across multiple locks
        by checking inside their implementation of this method to see
        whether their indices are still valid. This depends of course on
        the disk format being validatable in this manner.
        """

    @needs_read_lock
    def revision_tree(self, revision_id):
        """Return Tree for a revision on this branch.

        `revision_id` may be None for the empty tree revision.
        """
        # TODO: refactor this to use an existing revision object
        # so we don't need to read it in twice.
        if revision_id is None or revision_id == _mod_revision.NULL_REVISION:
            return RevisionTree(self, Inventory(root_id=None), 
                                _mod_revision.NULL_REVISION)
        else:
            revision_id = osutils.safe_revision_id(revision_id)
            inv = self.get_revision_inventory(revision_id)
            return RevisionTree(self, inv, revision_id)

    @needs_read_lock
    def revision_trees(self, revision_ids):
        """Return Tree for a revision on this branch.

        `revision_id` may not be None or 'null:'"""
        assert None not in revision_ids
        assert _mod_revision.NULL_REVISION not in revision_ids
        texts = self.get_inventory_weave().get_texts(revision_ids)
        for text, revision_id in zip(texts, revision_ids):
            inv = self.deserialise_inventory(revision_id, text)
            yield RevisionTree(self, inv, revision_id)

    @needs_read_lock
    def get_ancestry(self, revision_id, topo_sorted=True):
        """Return a list of revision-ids integrated by a revision.

        The first element of the list is always None, indicating the origin 
        revision.  This might change when we have history horizons, or 
        perhaps we should have a new API.
        
        This is topologically sorted.
        """
        if _mod_revision.is_null(revision_id):
            return [None]
        revision_id = osutils.safe_revision_id(revision_id)
        if not self.has_revision(revision_id):
            raise errors.NoSuchRevision(self, revision_id)
        w = self.get_inventory_weave()
        candidates = w.get_ancestry(revision_id, topo_sorted)
        return [None] + candidates # self._eliminate_revisions_not_present(candidates)

    def pack(self):
        """Compress the data within the repository.

        This operation only makes sense for some repository types. For other
        types it should be a no-op that just returns.

        This stub method does not require a lock, but subclasses should use
        @needs_write_lock as this is a long running call its reasonable to 
        implicitly lock for the user.
        """

    @needs_read_lock
    def print_file(self, file, revision_id):
        """Print `file` to stdout.
        
        FIXME RBC 20060125 as John Meinel points out this is a bad api
        - it writes to stdout, it assumes that that is valid etc. Fix
        by creating a new more flexible convenience function.
        """
        revision_id = osutils.safe_revision_id(revision_id)
        tree = self.revision_tree(revision_id)
        # use inventory as it was in that revision
        file_id = tree.inventory.path2id(file)
        if not file_id:
            # TODO: jam 20060427 Write a test for this code path
            #       it had a bug in it, and was raising the wrong
            #       exception.
            raise errors.BzrError("%r is not present in revision %s" % (file, revision_id))
        tree.print_file(file_id)

    def get_transaction(self):
        return self.control_files.get_transaction()

    def revision_parents(self, revision_id):
        revision_id = osutils.safe_revision_id(revision_id)
        return self.get_inventory_weave().parent_names(revision_id)

    def get_parents(self, revision_ids):
        """See StackedParentsProvider.get_parents"""
        parents_list = []
        for revision_id in revision_ids:
            if revision_id == _mod_revision.NULL_REVISION:
                parents = []
            else:
                try:
                    parents = self.get_revision(revision_id).parent_ids
                except errors.NoSuchRevision:
                    parents = None
                else:
                    if len(parents) == 0:
                        parents = [_mod_revision.NULL_REVISION]
            parents_list.append(parents)
        return parents_list

    def _make_parents_provider(self):
        return self

    def get_graph(self, other_repository=None):
        """Return the graph walker for this repository format"""
        parents_provider = self._make_parents_provider()
        if (other_repository is not None and
            other_repository.bzrdir.transport.base !=
            self.bzrdir.transport.base):
            parents_provider = graph._StackedParentsProvider(
                [parents_provider, other_repository._make_parents_provider()])
        return graph.Graph(parents_provider)

    @needs_write_lock
    def set_make_working_trees(self, new_value):
        """Set the policy flag for making working trees when creating branches.

        This only applies to branches that use this repository.

        The default is 'True'.
        :param new_value: True to restore the default, False to disable making
                          working trees.
        """
        raise NotImplementedError(self.set_make_working_trees)
    
    def make_working_trees(self):
        """Returns the policy for making working trees on new branches."""
        raise NotImplementedError(self.make_working_trees)

    @needs_write_lock
    def sign_revision(self, revision_id, gpg_strategy):
        revision_id = osutils.safe_revision_id(revision_id)
        plaintext = Testament.from_revision(self, revision_id).as_short_text()
        self.store_revision_signature(gpg_strategy, plaintext, revision_id)

    @needs_read_lock
    def has_signature_for_revision_id(self, revision_id):
        """Query for a revision signature for revision_id in the repository."""
        revision_id = osutils.safe_revision_id(revision_id)
        return self._revision_store.has_signature(revision_id,
                                                  self.get_transaction())

    @needs_read_lock
    def get_signature_text(self, revision_id):
        """Return the text for a signature."""
        revision_id = osutils.safe_revision_id(revision_id)
        return self._revision_store.get_signature_text(revision_id,
                                                       self.get_transaction())

    @needs_read_lock
    def check(self, revision_ids):
        """Check consistency of all history of given revision_ids.

        Different repository implementations should override _check().

        :param revision_ids: A non-empty list of revision_ids whose ancestry
             will be checked.  Typically the last revision_id of a branch.
        """
        if not revision_ids:
            raise ValueError("revision_ids must be non-empty in %s.check" 
                    % (self,))
        revision_ids = [osutils.safe_revision_id(r) for r in revision_ids]
        return self._check(revision_ids)

    def _check(self, revision_ids):
        result = check.Check(self)
        result.check()
        return result

    def _warn_if_deprecated(self):
        global _deprecation_warning_done
        if _deprecation_warning_done:
            return
        _deprecation_warning_done = True
        warning("Format %s for %s is deprecated - please use 'bzr upgrade' to get better performance"
                % (self._format, self.bzrdir.transport.base))

    def supports_rich_root(self):
        return self._format.rich_root_data

    def _check_ascii_revisionid(self, revision_id, method):
        """Private helper for ascii-only repositories."""
        # weave repositories refuse to store revisionids that are non-ascii.
        if revision_id is not None:
            # weaves require ascii revision ids.
            if isinstance(revision_id, unicode):
                try:
                    revision_id.encode('ascii')
                except UnicodeEncodeError:
                    raise errors.NonAsciiRevisionId(method, self)
            else:
                try:
                    revision_id.decode('ascii')
                except UnicodeDecodeError:
                    raise errors.NonAsciiRevisionId(method, self)



# remove these delegates a while after bzr 0.15
def __make_delegated(name, from_module):
    def _deprecated_repository_forwarder():
        symbol_versioning.warn('%s moved to %s in bzr 0.15'
            % (name, from_module),
            DeprecationWarning,
            stacklevel=2)
        m = __import__(from_module, globals(), locals(), [name])
        try:
            return getattr(m, name)
        except AttributeError:
            raise AttributeError('module %s has no name %s'
                    % (m, name))
    globals()[name] = _deprecated_repository_forwarder

for _name in [
        'AllInOneRepository',
        'WeaveMetaDirRepository',
        'PreSplitOutRepositoryFormat',
        'RepositoryFormat4',
        'RepositoryFormat5',
        'RepositoryFormat6',
        'RepositoryFormat7',
        ]:
    __make_delegated(_name, 'bzrlib.repofmt.weaverepo')

for _name in [
        'KnitRepository',
        'RepositoryFormatKnit',
        'RepositoryFormatKnit1',
        ]:
    __make_delegated(_name, 'bzrlib.repofmt.knitrepo')


def install_revision(repository, rev, revision_tree):
    """Install all revision data into a repository."""
    present_parents = []
    parent_trees = {}
    for p_id in rev.parent_ids:
        if repository.has_revision(p_id):
            present_parents.append(p_id)
            parent_trees[p_id] = repository.revision_tree(p_id)
        else:
            parent_trees[p_id] = repository.revision_tree(None)

    inv = revision_tree.inventory
    entries = inv.iter_entries()
    # backwards compatibility hack: skip the root id.
    if not repository.supports_rich_root():
        path, root = entries.next()
        if root.revision != rev.revision_id:
            raise errors.IncompatibleRevision(repr(repository))
    # Add the texts that are not already present
    for path, ie in entries:
        w = repository.weave_store.get_weave_or_empty(ie.file_id,
                repository.get_transaction())
        if ie.revision not in w:
            text_parents = []
            # FIXME: TODO: The following loop *may* be overlapping/duplicate
            # with InventoryEntry.find_previous_heads(). if it is, then there
            # is a latent bug here where the parents may have ancestors of each
            # other. RBC, AB
            for revision, tree in parent_trees.iteritems():
                if ie.file_id not in tree:
                    continue
                parent_id = tree.inventory[ie.file_id].revision
                if parent_id in text_parents:
                    continue
                text_parents.append(parent_id)
                    
            vfile = repository.weave_store.get_weave_or_empty(ie.file_id, 
                repository.get_transaction())
            lines = revision_tree.get_file(ie.file_id).readlines()
            vfile.add_lines(rev.revision_id, text_parents, lines)
    try:
        # install the inventory
        repository.add_inventory(rev.revision_id, inv, present_parents)
    except errors.RevisionAlreadyPresent:
        pass
    repository.add_revision(rev.revision_id, rev, inv)


class MetaDirRepository(Repository):
    """Repositories in the new meta-dir layout."""

    def __init__(self, _format, a_bzrdir, control_files, _revision_store, control_store, text_store):
        super(MetaDirRepository, self).__init__(_format,
                                                a_bzrdir,
                                                control_files,
                                                _revision_store,
                                                control_store,
                                                text_store)
        dir_mode = self.control_files._dir_mode
        file_mode = self.control_files._file_mode

    @needs_read_lock
    def is_shared(self):
        """Return True if this repository is flagged as a shared repository."""
        return self.control_files._transport.has('shared-storage')

    @needs_write_lock
    def set_make_working_trees(self, new_value):
        """Set the policy flag for making working trees when creating branches.

        This only applies to branches that use this repository.

        The default is 'True'.
        :param new_value: True to restore the default, False to disable making
                          working trees.
        """
        if new_value:
            try:
                self.control_files._transport.delete('no-working-trees')
            except errors.NoSuchFile:
                pass
        else:
            self.control_files.put_utf8('no-working-trees', '')
    
    def make_working_trees(self):
        """Returns the policy for making working trees on new branches."""
        return not self.control_files._transport.has('no-working-trees')


class RepositoryFormatRegistry(registry.Registry):
    """Registry of RepositoryFormats.
    """

    def get(self, format_string):
        r = registry.Registry.get(self, format_string)
        if callable(r):
            r = r()
        return r
    

format_registry = RepositoryFormatRegistry()
"""Registry of formats, indexed by their identifying format string.

This can contain either format instances themselves, or classes/factories that
can be called to obtain one.
"""


#####################################################################
# Repository Formats

class RepositoryFormat(object):
    """A repository format.

    Formats provide three things:
     * An initialization routine to construct repository data on disk.
     * a format string which is used when the BzrDir supports versioned
       children.
     * an open routine which returns a Repository instance.

    Formats are placed in an dict by their format string for reference 
    during opening. These should be subclasses of RepositoryFormat
    for consistency.

    Once a format is deprecated, just deprecate the initialize and open
    methods on the format class. Do not deprecate the object, as the 
    object will be created every system load.

    Common instance attributes:
    _matchingbzrdir - the bzrdir format that the repository format was
    originally written to work with. This can be used if manually
    constructing a bzrdir and repository, or more commonly for test suite
    parameterisation.
    """

    def __str__(self):
        return "<%s>" % self.__class__.__name__

    def __eq__(self, other):
        # format objects are generally stateless
        return isinstance(other, self.__class__)

    def __ne__(self, other):
        return not self == other

    @classmethod
    def find_format(klass, a_bzrdir):
        """Return the format for the repository object in a_bzrdir.
        
        This is used by bzr native formats that have a "format" file in
        the repository.  Other methods may be used by different types of 
        control directory.
        """
        try:
            transport = a_bzrdir.get_repository_transport(None)
            format_string = transport.get("format").read()
            return format_registry.get(format_string)
        except errors.NoSuchFile:
            raise errors.NoRepositoryPresent(a_bzrdir)
        except KeyError:
            raise errors.UnknownFormatError(format=format_string)

    @classmethod
    def register_format(klass, format):
        format_registry.register(format.get_format_string(), format)

    @classmethod
    def unregister_format(klass, format):
        format_registry.remove(format.get_format_string())
    
    @classmethod
    def get_default_format(klass):
        """Return the current default format."""
        from bzrlib import bzrdir
        return bzrdir.format_registry.make_bzrdir('default').repository_format

    def _get_control_store(self, repo_transport, control_files):
        """Return the control store for this repository."""
        raise NotImplementedError(self._get_control_store)

    def get_format_string(self):
        """Return the ASCII format string that identifies this format.
        
        Note that in pre format ?? repositories the format string is 
        not permitted nor written to disk.
        """
        raise NotImplementedError(self.get_format_string)

    def get_format_description(self):
        """Return the short description for this format."""
        raise NotImplementedError(self.get_format_description)

    def _get_revision_store(self, repo_transport, control_files):
        """Return the revision store object for this a_bzrdir."""
        raise NotImplementedError(self._get_revision_store)

    def _get_text_rev_store(self,
                            transport,
                            control_files,
                            name,
                            compressed=True,
                            prefixed=False,
                            serializer=None):
        """Common logic for getting a revision store for a repository.
        
        see self._get_revision_store for the subclass-overridable method to 
        get the store for a repository.
        """
        from bzrlib.store.revision.text import TextRevisionStore
        dir_mode = control_files._dir_mode
        file_mode = control_files._file_mode
        text_store = TextStore(transport.clone(name),
                              prefixed=prefixed,
                              compressed=compressed,
                              dir_mode=dir_mode,
                              file_mode=file_mode)
        _revision_store = TextRevisionStore(text_store, serializer)
        return _revision_store

    # TODO: this shouldn't be in the base class, it's specific to things that
    # use weaves or knits -- mbp 20070207
    def _get_versioned_file_store(self,
                                  name,
                                  transport,
                                  control_files,
                                  prefixed=True,
                                  versionedfile_class=None,
                                  versionedfile_kwargs={},
                                  escaped=False):
        if versionedfile_class is None:
            versionedfile_class = self._versionedfile_class
        weave_transport = control_files._transport.clone(name)
        dir_mode = control_files._dir_mode
        file_mode = control_files._file_mode
        return VersionedFileStore(weave_transport, prefixed=prefixed,
                                  dir_mode=dir_mode,
                                  file_mode=file_mode,
                                  versionedfile_class=versionedfile_class,
                                  versionedfile_kwargs=versionedfile_kwargs,
                                  escaped=escaped)

    def initialize(self, a_bzrdir, shared=False):
        """Initialize a repository of this format in a_bzrdir.

        :param a_bzrdir: The bzrdir to put the new repository in it.
        :param shared: The repository should be initialized as a sharable one.
        :returns: The new repository object.
        
        This may raise UninitializableFormat if shared repository are not
        compatible the a_bzrdir.
        """
        raise NotImplementedError(self.initialize)

    def is_supported(self):
        """Is this format supported?

        Supported formats must be initializable and openable.
        Unsupported formats may not support initialization or committing or 
        some other features depending on the reason for not being supported.
        """
        return True

    def check_conversion_target(self, target_format):
        raise NotImplementedError(self.check_conversion_target)

    def open(self, a_bzrdir, _found=False):
        """Return an instance of this format for the bzrdir a_bzrdir.
        
        _found is a private parameter, do not use it.
        """
        raise NotImplementedError(self.open)


class MetaDirRepositoryFormat(RepositoryFormat):
    """Common base class for the new repositories using the metadir layout."""

    rich_root_data = False
    supports_tree_reference = False
    _matchingbzrdir = bzrdir.BzrDirMetaFormat1()

    def __init__(self):
        super(MetaDirRepositoryFormat, self).__init__()

    def _create_control_files(self, a_bzrdir):
        """Create the required files and the initial control_files object."""
        # FIXME: RBC 20060125 don't peek under the covers
        # NB: no need to escape relative paths that are url safe.
        repository_transport = a_bzrdir.get_repository_transport(self)
        control_files = lockable_files.LockableFiles(repository_transport,
                                'lock', lockdir.LockDir)
        control_files.create_lock()
        return control_files

    def _upload_blank_content(self, a_bzrdir, dirs, files, utf8_files, shared):
        """Upload the initial blank content."""
        control_files = self._create_control_files(a_bzrdir)
        control_files.lock_write()
        try:
            control_files._transport.mkdir_multi(dirs,
                    mode=control_files._dir_mode)
            for file, content in files:
                control_files.put(file, content)
            for file, content in utf8_files:
                control_files.put_utf8(file, content)
            if shared == True:
                control_files.put_utf8('shared-storage', '')
        finally:
            control_files.unlock()


# formats which have no format string are not discoverable
# and not independently creatable, so are not registered.  They're 
# all in bzrlib.repofmt.weaverepo now.  When an instance of one of these is
# needed, it's constructed directly by the BzrDir.  Non-native formats where
# the repository is not separately opened are similar.

format_registry.register_lazy(
    'Bazaar-NG Repository format 7',
    'bzrlib.repofmt.weaverepo',
    'RepositoryFormat7'
    )
# KEEP in sync with bzrdir.format_registry default, which controls the overall
# default control directory format

format_registry.register_lazy(
    'Bazaar-NG Knit Repository Format 1',
    'bzrlib.repofmt.knitrepo',
    'RepositoryFormatKnit1',
    )
format_registry.default_key = 'Bazaar-NG Knit Repository Format 1'

format_registry.register_lazy(
    'Bazaar Knit Repository Format 3 (bzr 0.15)\n',
    'bzrlib.repofmt.knitrepo',
    'RepositoryFormatKnit3',
    )


class InterRepository(InterObject):
    """This class represents operations taking place between two repositories.

    Its instances have methods like copy_content and fetch, and contain
    references to the source and target repositories these operations can be 
    carried out on.

    Often we will provide convenience methods on 'repository' which carry out
    operations with another repository - they will always forward to
    InterRepository.get(other).method_name(parameters).
    """

    _optimisers = []
    """The available optimised InterRepository types."""

    def copy_content(self, revision_id=None):
        raise NotImplementedError(self.copy_content)

    def fetch(self, revision_id=None, pb=None):
        """Fetch the content required to construct revision_id.

        The content is copied from self.source to self.target.

        :param revision_id: if None all content is copied, if NULL_REVISION no
                            content is copied.
        :param pb: optional progress bar to use for progress reports. If not
                   provided a default one will be created.

        Returns the copied revision count and the failed revisions in a tuple:
        (copied, failures).
        """
        raise NotImplementedError(self.fetch)
   
    @needs_read_lock
    def missing_revision_ids(self, revision_id=None):
        """Return the revision ids that source has that target does not.
        
        These are returned in topological order.

        :param revision_id: only return revision ids included by this
                            revision_id.
        """
        # generic, possibly worst case, slow code path.
        target_ids = set(self.target.all_revision_ids())
        if revision_id is not None:
            # TODO: jam 20070210 InterRepository is internal enough that it
            #       should assume revision_ids are already utf-8
            revision_id = osutils.safe_revision_id(revision_id)
            source_ids = self.source.get_ancestry(revision_id)
            assert source_ids[0] is None
            source_ids.pop(0)
        else:
            source_ids = self.source.all_revision_ids()
        result_set = set(source_ids).difference(target_ids)
        # this may look like a no-op: its not. It preserves the ordering
        # other_ids had while only returning the members from other_ids
        # that we've decided we need.
        return [rev_id for rev_id in source_ids if rev_id in result_set]


class InterSameDataRepository(InterRepository):
    """Code for converting between repositories that represent the same data.
    
    Data format and model must match for this to work.
    """

    @classmethod
    def _get_repo_format_to_test(self):
        """Repository format for testing with.
        
        InterSameData can pull from subtree to subtree and from non-subtree to
        non-subtree, so we test this with the richest repository format.
        """
        from bzrlib.repofmt import knitrepo
        return knitrepo.RepositoryFormatKnit3()

    @staticmethod
    def is_compatible(source, target):
        if source.supports_rich_root() != target.supports_rich_root():
            return False
        if source._serializer != target._serializer:
            return False
        return True

    @needs_write_lock
    def copy_content(self, revision_id=None):
        """Make a complete copy of the content in self into destination.

        This copies both the repository's revision data, and configuration information
        such as the make_working_trees setting.
        
        This is a destructive operation! Do not use it on existing 
        repositories.

        :param revision_id: Only copy the content needed to construct
                            revision_id and its parents.
        """
        try:
            self.target.set_make_working_trees(self.source.make_working_trees())
        except NotImplementedError:
            pass
        # TODO: jam 20070210 This is fairly internal, so we should probably
        #       just assert that revision_id is not unicode.
        revision_id = osutils.safe_revision_id(revision_id)
        # but don't bother fetching if we have the needed data now.
        if (revision_id not in (None, _mod_revision.NULL_REVISION) and 
            self.target.has_revision(revision_id)):
            return
        self.target.fetch(self.source, revision_id=revision_id)

    @needs_write_lock
    def fetch(self, revision_id=None, pb=None):
        """See InterRepository.fetch()."""
        from bzrlib.fetch import GenericRepoFetcher
        mutter("Using fetch logic to copy between %s(%s) and %s(%s)",
               self.source, self.source._format, self.target, 
               self.target._format)
        # TODO: jam 20070210 This should be an assert, not a translate
        revision_id = osutils.safe_revision_id(revision_id)
        f = GenericRepoFetcher(to_repository=self.target,
                               from_repository=self.source,
                               last_revision=revision_id,
                               pb=pb)
        return f.count_copied, f.failed_revisions


class InterWeaveRepo(InterSameDataRepository):
    """Optimised code paths between Weave based repositories."""

    @classmethod
    def _get_repo_format_to_test(self):
        from bzrlib.repofmt import weaverepo
        return weaverepo.RepositoryFormat7()

    @staticmethod
    def is_compatible(source, target):
        """Be compatible with known Weave formats.
        
        We don't test for the stores being of specific types because that
        could lead to confusing results, and there is no need to be 
        overly general.
        """
        from bzrlib.repofmt.weaverepo import (
                RepositoryFormat5,
                RepositoryFormat6,
                RepositoryFormat7,
                )
        try:
            return (isinstance(source._format, (RepositoryFormat5,
                                                RepositoryFormat6,
                                                RepositoryFormat7)) and
                    isinstance(target._format, (RepositoryFormat5,
                                                RepositoryFormat6,
                                                RepositoryFormat7)))
        except AttributeError:
            return False
    
    @needs_write_lock
    def copy_content(self, revision_id=None):
        """See InterRepository.copy_content()."""
        # weave specific optimised path:
        # TODO: jam 20070210 Internal, should be an assert, not translate
        revision_id = osutils.safe_revision_id(revision_id)
        try:
            self.target.set_make_working_trees(self.source.make_working_trees())
        except NotImplementedError:
            pass
        # FIXME do not peek!
        if self.source.control_files._transport.listable():
            pb = ui.ui_factory.nested_progress_bar()
            try:
                self.target.weave_store.copy_all_ids(
                    self.source.weave_store,
                    pb=pb,
                    from_transaction=self.source.get_transaction(),
                    to_transaction=self.target.get_transaction())
                pb.update('copying inventory', 0, 1)
                self.target.control_weaves.copy_multi(
                    self.source.control_weaves, ['inventory'],
                    from_transaction=self.source.get_transaction(),
                    to_transaction=self.target.get_transaction())
                self.target._revision_store.text_store.copy_all_ids(
                    self.source._revision_store.text_store,
                    pb=pb)
            finally:
                pb.finished()
        else:
            self.target.fetch(self.source, revision_id=revision_id)

    @needs_write_lock
    def fetch(self, revision_id=None, pb=None):
        """See InterRepository.fetch()."""
        from bzrlib.fetch import GenericRepoFetcher
        mutter("Using fetch logic to copy between %s(%s) and %s(%s)",
               self.source, self.source._format, self.target, self.target._format)
        # TODO: jam 20070210 This should be an assert, not a translate
        revision_id = osutils.safe_revision_id(revision_id)
        f = GenericRepoFetcher(to_repository=self.target,
                               from_repository=self.source,
                               last_revision=revision_id,
                               pb=pb)
        return f.count_copied, f.failed_revisions

    @needs_read_lock
    def missing_revision_ids(self, revision_id=None):
        """See InterRepository.missing_revision_ids()."""
        # we want all revisions to satisfy revision_id in source.
        # but we don't want to stat every file here and there.
        # we want then, all revisions other needs to satisfy revision_id 
        # checked, but not those that we have locally.
        # so the first thing is to get a subset of the revisions to 
        # satisfy revision_id in source, and then eliminate those that
        # we do already have. 
        # this is slow on high latency connection to self, but as as this
        # disk format scales terribly for push anyway due to rewriting 
        # inventory.weave, this is considered acceptable.
        # - RBC 20060209
        if revision_id is not None:
            source_ids = self.source.get_ancestry(revision_id)
            assert source_ids[0] is None
            source_ids.pop(0)
        else:
            source_ids = self.source._all_possible_ids()
        source_ids_set = set(source_ids)
        # source_ids is the worst possible case we may need to pull.
        # now we want to filter source_ids against what we actually
        # have in target, but don't try to check for existence where we know
        # we do not have a revision as that would be pointless.
        target_ids = set(self.target._all_possible_ids())
        possibly_present_revisions = target_ids.intersection(source_ids_set)
        actually_present_revisions = set(self.target._eliminate_revisions_not_present(possibly_present_revisions))
        required_revisions = source_ids_set.difference(actually_present_revisions)
        required_topo_revisions = [rev_id for rev_id in source_ids if rev_id in required_revisions]
        if revision_id is not None:
            # we used get_ancestry to determine source_ids then we are assured all
            # revisions referenced are present as they are installed in topological order.
            # and the tip revision was validated by get_ancestry.
            return required_topo_revisions
        else:
            # if we just grabbed the possibly available ids, then 
            # we only have an estimate of whats available and need to validate
            # that against the revision records.
            return self.source._eliminate_revisions_not_present(required_topo_revisions)


class InterKnitRepo(InterSameDataRepository):
    """Optimised code paths between Knit based repositories."""

    @classmethod
    def _get_repo_format_to_test(self):
        from bzrlib.repofmt import knitrepo
        return knitrepo.RepositoryFormatKnit1()

    @staticmethod
    def is_compatible(source, target):
        """Be compatible with known Knit formats.
        
        We don't test for the stores being of specific types because that
        could lead to confusing results, and there is no need to be 
        overly general.
        """
        from bzrlib.repofmt.knitrepo import RepositoryFormatKnit1
        try:
            return (isinstance(source._format, (RepositoryFormatKnit1)) and
                    isinstance(target._format, (RepositoryFormatKnit1)))
        except AttributeError:
            return False

    @needs_write_lock
    def fetch(self, revision_id=None, pb=None):
        """See InterRepository.fetch()."""
        from bzrlib.fetch import KnitRepoFetcher
        mutter("Using fetch logic to copy between %s(%s) and %s(%s)",
               self.source, self.source._format, self.target, self.target._format)
        # TODO: jam 20070210 This should be an assert, not a translate
        revision_id = osutils.safe_revision_id(revision_id)
        f = KnitRepoFetcher(to_repository=self.target,
                            from_repository=self.source,
                            last_revision=revision_id,
                            pb=pb)
        return f.count_copied, f.failed_revisions

    @needs_read_lock
    def missing_revision_ids(self, revision_id=None):
        """See InterRepository.missing_revision_ids()."""
        if revision_id is not None:
            source_ids = self.source.get_ancestry(revision_id)
            assert source_ids[0] is None
            source_ids.pop(0)
        else:
            source_ids = self.source._all_possible_ids()
        source_ids_set = set(source_ids)
        # source_ids is the worst possible case we may need to pull.
        # now we want to filter source_ids against what we actually
        # have in target, but don't try to check for existence where we know
        # we do not have a revision as that would be pointless.
        target_ids = set(self.target._all_possible_ids())
        possibly_present_revisions = target_ids.intersection(source_ids_set)
        actually_present_revisions = set(self.target._eliminate_revisions_not_present(possibly_present_revisions))
        required_revisions = source_ids_set.difference(actually_present_revisions)
        required_topo_revisions = [rev_id for rev_id in source_ids if rev_id in required_revisions]
        if revision_id is not None:
            # we used get_ancestry to determine source_ids then we are assured all
            # revisions referenced are present as they are installed in topological order.
            # and the tip revision was validated by get_ancestry.
            return required_topo_revisions
        else:
            # if we just grabbed the possibly available ids, then 
            # we only have an estimate of whats available and need to validate
            # that against the revision records.
            return self.source._eliminate_revisions_not_present(required_topo_revisions)


class InterModel1and2(InterRepository):

    @classmethod
    def _get_repo_format_to_test(self):
        return None

    @staticmethod
    def is_compatible(source, target):
        if not source.supports_rich_root() and target.supports_rich_root():
            return True
        else:
            return False

    @needs_write_lock
    def fetch(self, revision_id=None, pb=None):
        """See InterRepository.fetch()."""
        from bzrlib.fetch import Model1toKnit2Fetcher
        # TODO: jam 20070210 This should be an assert, not a translate
        revision_id = osutils.safe_revision_id(revision_id)
        f = Model1toKnit2Fetcher(to_repository=self.target,
                                 from_repository=self.source,
                                 last_revision=revision_id,
                                 pb=pb)
        return f.count_copied, f.failed_revisions

    @needs_write_lock
    def copy_content(self, revision_id=None):
        """Make a complete copy of the content in self into destination.
        
        This is a destructive operation! Do not use it on existing 
        repositories.

        :param revision_id: Only copy the content needed to construct
                            revision_id and its parents.
        """
        try:
            self.target.set_make_working_trees(self.source.make_working_trees())
        except NotImplementedError:
            pass
        # TODO: jam 20070210 Internal, assert, don't translate
        revision_id = osutils.safe_revision_id(revision_id)
        # but don't bother fetching if we have the needed data now.
        if (revision_id not in (None, _mod_revision.NULL_REVISION) and 
            self.target.has_revision(revision_id)):
            return
        self.target.fetch(self.source, revision_id=revision_id)


class InterKnit1and2(InterKnitRepo):

    @classmethod
    def _get_repo_format_to_test(self):
        return None

    @staticmethod
    def is_compatible(source, target):
        """Be compatible with Knit1 source and Knit3 target"""
        from bzrlib.repofmt.knitrepo import RepositoryFormatKnit3
        try:
            from bzrlib.repofmt.knitrepo import RepositoryFormatKnit1, \
                    RepositoryFormatKnit3
            return (isinstance(source._format, (RepositoryFormatKnit1)) and
                    isinstance(target._format, (RepositoryFormatKnit3)))
        except AttributeError:
            return False

    @needs_write_lock
    def fetch(self, revision_id=None, pb=None):
        """See InterRepository.fetch()."""
        from bzrlib.fetch import Knit1to2Fetcher
        mutter("Using fetch logic to copy between %s(%s) and %s(%s)",
               self.source, self.source._format, self.target, 
               self.target._format)
        # TODO: jam 20070210 This should be an assert, not a translate
        revision_id = osutils.safe_revision_id(revision_id)
        f = Knit1to2Fetcher(to_repository=self.target,
                            from_repository=self.source,
                            last_revision=revision_id,
                            pb=pb)
        return f.count_copied, f.failed_revisions


class InterRemoteRepository(InterRepository):
    """Code for converting between RemoteRepository objects.

    This just gets an non-remote repository from the RemoteRepository, and calls
    InterRepository.get again.
    """

    def __init__(self, source, target):
        if isinstance(source, remote.RemoteRepository):
            source._ensure_real()
            real_source = source._real_repository
        else:
            real_source = source
        if isinstance(target, remote.RemoteRepository):
            target._ensure_real()
            real_target = target._real_repository
        else:
            real_target = target
        self.real_inter = InterRepository.get(real_source, real_target)

    @staticmethod
    def is_compatible(source, target):
        if isinstance(source, remote.RemoteRepository):
            return True
        if isinstance(target, remote.RemoteRepository):
            return True
        return False

    def copy_content(self, revision_id=None):
        self.real_inter.copy_content(revision_id=revision_id)

    def fetch(self, revision_id=None, pb=None):
        self.real_inter.fetch(revision_id=revision_id, pb=pb)

    @classmethod
    def _get_repo_format_to_test(self):
        return None


InterRepository.register_optimiser(InterSameDataRepository)
InterRepository.register_optimiser(InterWeaveRepo)
InterRepository.register_optimiser(InterKnitRepo)
InterRepository.register_optimiser(InterModel1and2)
InterRepository.register_optimiser(InterKnit1and2)
InterRepository.register_optimiser(InterRemoteRepository)


class CopyConverter(object):
    """A repository conversion tool which just performs a copy of the content.
    
    This is slow but quite reliable.
    """

    def __init__(self, target_format):
        """Create a CopyConverter.

        :param target_format: The format the resulting repository should be.
        """
        self.target_format = target_format
        
    def convert(self, repo, pb):
        """Perform the conversion of to_convert, giving feedback via pb.

        :param to_convert: The disk object to convert.
        :param pb: a progress bar to use for progress information.
        """
        self.pb = pb
        self.count = 0
        self.total = 4
        # this is only useful with metadir layouts - separated repo content.
        # trigger an assertion if not such
        repo._format.get_format_string()
        self.repo_dir = repo.bzrdir
        self.step('Moving repository to repository.backup')
        self.repo_dir.transport.move('repository', 'repository.backup')
        backup_transport =  self.repo_dir.transport.clone('repository.backup')
        repo._format.check_conversion_target(self.target_format)
        self.source_repo = repo._format.open(self.repo_dir,
            _found=True,
            _override_transport=backup_transport)
        self.step('Creating new repository')
        converted = self.target_format.initialize(self.repo_dir,
                                                  self.source_repo.is_shared())
        converted.lock_write()
        try:
            self.step('Copying content into repository.')
            self.source_repo.copy_content_into(converted)
        finally:
            converted.unlock()
        self.step('Deleting old repository content.')
        self.repo_dir.transport.delete_tree('repository.backup')
        self.pb.note('repository converted')

    def step(self, message):
        """Update the pb by a step."""
        self.count +=1
        self.pb.update(message, self.count, self.total)


class CommitBuilder(object):
    """Provides an interface to build up a commit.

    This allows describing a tree to be committed without needing to 
    know the internals of the format of the repository.
    """
    
    # all clients should supply tree roots.
    record_root_entry = True

    def __init__(self, repository, parents, config, timestamp=None, 
                 timezone=None, committer=None, revprops=None, 
                 revision_id=None):
        """Initiate a CommitBuilder.

        :param repository: Repository to commit to.
        :param parents: Revision ids of the parents of the new revision.
        :param config: Configuration to use.
        :param timestamp: Optional timestamp recorded for commit.
        :param timezone: Optional timezone for timestamp.
        :param committer: Optional committer to set for commit.
        :param revprops: Optional dictionary of revision properties.
        :param revision_id: Optional revision id.
        """
        self._config = config

        if committer is None:
            self._committer = self._config.username()
        else:
            assert isinstance(committer, basestring), type(committer)
            self._committer = committer

        self.new_inventory = Inventory(None)
        self._new_revision_id = osutils.safe_revision_id(revision_id)
        self.parents = parents
        self.repository = repository

        self._revprops = {}
        if revprops is not None:
            self._revprops.update(revprops)

        if timestamp is None:
            timestamp = time.time()
        # Restrict resolution to 1ms
        self._timestamp = round(timestamp, 3)

        if timezone is None:
            self._timezone = osutils.local_time_offset()
        else:
            self._timezone = int(timezone)

        self._generate_revision_if_needed()

    def commit(self, message):
        """Make the actual commit.

        :return: The revision id of the recorded revision.
        """
        rev = _mod_revision.Revision(
                       timestamp=self._timestamp,
                       timezone=self._timezone,
                       committer=self._committer,
                       message=message,
                       inventory_sha1=self.inv_sha1,
                       revision_id=self._new_revision_id,
                       properties=self._revprops)
        rev.parent_ids = self.parents
        self.repository.add_revision(self._new_revision_id, rev,
            self.new_inventory, self._config)
        self.repository.commit_write_group()
        return self._new_revision_id

    def abort(self):
        """Abort the commit that is being built.
        """
        self.repository.abort_write_group()

    def revision_tree(self):
        """Return the tree that was just committed.

        After calling commit() this can be called to get a RevisionTree
        representing the newly committed tree. This is preferred to
        calling Repository.revision_tree() because that may require
        deserializing the inventory, while we already have a copy in
        memory.
        """
        return RevisionTree(self.repository, self.new_inventory,
                            self._new_revision_id)

    def finish_inventory(self):
        """Tell the builder that the inventory is finished."""
        if self.new_inventory.root is None:
            symbol_versioning.warn('Root entry should be supplied to'
                ' record_entry_contents, as of bzr 0.10.',
                 DeprecationWarning, stacklevel=2)
            self.new_inventory.add(InventoryDirectory(ROOT_ID, '', None))
        self.new_inventory.revision_id = self._new_revision_id
        self.inv_sha1 = self.repository.add_inventory(
            self._new_revision_id,
            self.new_inventory,
            self.parents
            )

    def _gen_revision_id(self):
        """Return new revision-id."""
        return generate_ids.gen_revision_id(self._config.username(),
                                            self._timestamp)

    def _generate_revision_if_needed(self):
        """Create a revision id if None was supplied.
        
        If the repository can not support user-specified revision ids
        they should override this function and raise CannotSetRevisionId
        if _new_revision_id is not None.

        :raises: CannotSetRevisionId
        """
        if self._new_revision_id is None:
            self._new_revision_id = self._gen_revision_id()
            self.random_revid = True
        else:
            self.random_revid = False

    def _check_root(self, ie, parent_invs, tree):
        """Helper for record_entry_contents.

        :param ie: An entry being added.
        :param parent_invs: The inventories of the parent revisions of the
            commit.
        :param tree: The tree that is being committed.
        """
        if ie.parent_id is not None:
            # if ie is not root, add a root automatically.
            symbol_versioning.warn('Root entry should be supplied to'
                ' record_entry_contents, as of bzr 0.10.',
                 DeprecationWarning, stacklevel=2)
            self.record_entry_contents(tree.inventory.root.copy(), parent_invs,
                                       '', tree, tree.path_content_summary(''))
        else:
            # In this revision format, root entries have no knit or weave When
            # serializing out to disk and back in root.revision is always
            # _new_revision_id
            ie.revision = self._new_revision_id

    def record_entry_contents(self, ie, parent_invs, path, tree,
        content_summary):
        """Record the content of ie from tree into the commit if needed.

        Side effect: sets ie.revision when unchanged

        :param ie: An inventory entry present in the commit.
        :param parent_invs: The inventories of the parent revisions of the
            commit.
        :param path: The path the entry is at in the tree.
        :param tree: The tree which contains this entry and should be used to 
            obtain content.
        :param content_summary: Summary data from the tree about the paths
            content - stat, length, exec, sha/link target. This is only
            accessed when the entry has a revision of None - that is when it is
            a candidate to commit.
        """
        if self.new_inventory.root is None:
            self._check_root(ie, parent_invs, tree)
        if ie.revision is None:
            kind = content_summary[0]
        else:
            # ie is carried over from a prior commit
            kind = ie.kind
        # XXX: repository specific check for nested tree support goes here - if
        # the repo doesn't want nested trees we skip it ?
        if (kind == 'tree-reference' and
            not self.repository._format.supports_tree_reference):
            # mismatch between commit builder logic and repository:
            # this needs the entry creation pushed down into the builder.
            raise NotImplementedError
        # transitional assert only, will remove before release.
        assert ie.kind == kind
        self.new_inventory.add(ie)

        # ie.revision is always None if the InventoryEntry is considered
        # for committing. ie.snapshot will record the correct revision 
        # which may be the sole parent if it is untouched.
        if ie.revision is not None:
            return

        # XXX: Friction: parent_candidates should return a list not a dict
        #      so that we don't have to walk the inventories again.
        parent_candiate_entries = ie.parent_candidates(parent_invs)
        head_set = self.repository.get_graph().heads(parent_candiate_entries.keys())
        heads = []
        for inv in parent_invs:
            if ie.file_id in inv:
                old_rev = inv[ie.file_id].revision
                if old_rev in head_set:
                    heads.append(inv[ie.file_id].revision)
                    head_set.remove(inv[ie.file_id].revision)

        store = False
        # now we check to see if we need to write a new record to the
        # file-graph.
        # We write a new entry unless there is one head to the ancestors, and
        # the kind-derived content is unchanged.

        # Cheapest check first: no ancestors, or more the one head in the
        # ancestors, we write a new node.
        if len(heads) != 1:
            store = True
        if not store:
            # There is a single head, look it up for comparison
            parent_entry = parent_candiate_entries[heads[0]]
            # if the non-content specific data has changed, we'll be writing a
            # node:
            if (parent_entry.parent_id != ie.parent_id or
                parent_entry.name != ie.name):
                store = True
        # now we need to do content specific checks:
        if not store:
            # if the kind changed the content obviously has
            if kind != parent_entry.kind:
                store = True
        if kind == 'file':
            if not store:
                if (# if the file length changed we have to store:
                    parent_entry.text_size != content_summary[1] or
                    # if the exec bit has changed we have to store:
                    parent_entry.executable != content_summary[2]):
                    store = True
                elif parent_entry.text_sha1 == content_summary[3]:
                    # all meta and content is unchanged (using a hash cache
                    # hit to check the sha)
                    ie.revision = parent_entry.revision
                    ie.text_size = parent_entry.text_size
                    ie.text_sha1 = parent_entry.text_sha1
                    ie.executable = parent_entry.executable
                    return
                else:
                    # Either there is only a hash change(no hash cache entry,
                    # or same size content change), or there is no change on
                    # this file at all.
                    # There is a race condition when inserting content into the
                    # knit though that can result in different content being
                    # inserted so even though we may have had a hash cache hit
                    # here we still tell the store the hash we would *not*
                    # store a new text on, which means that it can avoid for us
                    # without a race condition and without double-shaing the
                    # lines.
                    nostore_sha = parent_entry.text_sha1
            if store:
                nostore_sha = None
            try:
                ie.executable = content_summary[2]
                lines = tree.get_file(ie.file_id, path).readlines()
                ie.text_sha1, ie.text_size = self._add_text_to_weave(
                    ie.file_id, lines, heads, nostore_sha)
            except errors.ExistingContent:
                # we are not going to store a new file graph node as it turns
                # out to be unchanged.
                ie.revision = parent_entry.revision
                ie.text_size = parent_entry.text_size
                ie.text_sha1 = parent_entry.text_sha1
                ie.executable = parent_entry.executable
                return
        elif kind == 'directory':
            if not store:
                # all data is meta here, nothing specific to directory, so
                # carry over:
                ie.revision = parent_entry.revision
                return
            lines = []
            self._add_text_to_weave(ie.file_id, lines, heads, None)
        elif kind == 'symlink':
            current_link_target = content_summary[3]
            if not store:
                # symmlink target is not generic metadata, check if it has
                # changed.
                if current_link_target != parent_entry.symlink_target:
                    store = True
            if not store:
                # unchanged, carry over.
                ie.revision = parent_entry.revision
                ie.symlink_target = parent_entry.symlink_target
                return
            ie.symlink_target = current_link_target
            lines = []
            self._add_text_to_weave(ie.file_id, lines, heads, None)
        elif kind == 'tree-reference':
            if not store:
                if content_summary[3] != parent_entry.reference_revision:
                    store = True
            if not store:
                # unchanged, carry over.
                ie.reference_revision = parent_entry.reference_revision
                ie.revision = parent_entry.revision
                return
            ie.reference_revision = content_summary[3]
            lines = []
            self._add_text_to_weave(ie.file_id, lines, heads, None)
        else:
            raise NotImplementedError('unknown kind')
        ie.revision = self._new_revision_id

    def _add_text_to_weave(self, file_id, new_lines, parents, nostore_sha):
        versionedfile = self.repository.weave_store.get_weave_or_empty(
            file_id, self.repository.get_transaction())
<<<<<<< HEAD
        try:
            return versionedfile.add_lines(
                self._new_revision_id, parents, new_lines,
                nostore_sha=nostore_sha)[0:2]
        finally:
            versionedfile.clear_cache()
=======
        # Don't change this to add_lines - add_lines_with_ghosts is cheaper
        # than add_lines, and allows committing when a parent is ghosted for
        # some reason.
        # Note: as we read the content directly from the tree, we know its not
        # been turned into unicode or badly split - but a broken tree
        # implementation could give us bad output from readlines() so this is
        # not a guarantee of safety. What would be better is always checking
        # the content during test suite execution. RBC 20070912
        result = versionedfile.add_lines_with_ghosts(
            self._new_revision_id, parents, new_lines,
            random_id=self.random_revid, check_content=False)[0:2]
        versionedfile.clear_cache()
        return result
>>>>>>> 8a4c6e9f


class RootCommitBuilder(CommitBuilder):
    """This commitbuilder actually records the root id"""
    
    def _check_root(self, ie, parent_invs, tree):
        """Helper for record_entry_contents.

        :param ie: An entry being added.
        :param parent_invs: The inventories of the parent revisions of the
            commit.
        :param tree: The tree that is being committed.
        """
        # ie must be root for this builder
        assert ie.parent_id is None


_unescape_map = {
    'apos':"'",
    'quot':'"',
    'amp':'&',
    'lt':'<',
    'gt':'>'
}


def _unescaper(match, _map=_unescape_map):
    code = match.group(1)
    try:
        return _map[code]
    except KeyError:
        if not code.startswith('#'):
            raise
        return unichr(int(code[1:])).encode('utf8')


_unescape_re = None


def _unescape_xml(data):
    """Unescape predefined XML entities in a string of data."""
    global _unescape_re
    if _unescape_re is None:
        _unescape_re = re.compile('\&([^;]*);')
    return _unescape_re.sub(_unescaper, data)<|MERGE_RESOLUTION|>--- conflicted
+++ resolved
@@ -2376,14 +2376,6 @@
     def _add_text_to_weave(self, file_id, new_lines, parents, nostore_sha):
         versionedfile = self.repository.weave_store.get_weave_or_empty(
             file_id, self.repository.get_transaction())
-<<<<<<< HEAD
-        try:
-            return versionedfile.add_lines(
-                self._new_revision_id, parents, new_lines,
-                nostore_sha=nostore_sha)[0:2]
-        finally:
-            versionedfile.clear_cache()
-=======
         # Don't change this to add_lines - add_lines_with_ghosts is cheaper
         # than add_lines, and allows committing when a parent is ghosted for
         # some reason.
@@ -2392,12 +2384,13 @@
         # implementation could give us bad output from readlines() so this is
         # not a guarantee of safety. What would be better is always checking
         # the content during test suite execution. RBC 20070912
-        result = versionedfile.add_lines_with_ghosts(
-            self._new_revision_id, parents, new_lines,
-            random_id=self.random_revid, check_content=False)[0:2]
-        versionedfile.clear_cache()
-        return result
->>>>>>> 8a4c6e9f
+        try:
+            return versionedfile.add_lines(
+                self._new_revision_id, parents, new_lines,
+                nostore_sha=nostore_sha, random_id=self.random_revid,
+                check_content=False)[0:2]
+        finally:
+            versionedfile.clear_cache()
 
 
 class RootCommitBuilder(CommitBuilder):
