--- conflicted
+++ resolved
@@ -3567,11 +3567,7 @@
                 raise errors.NoSuchRevision(self.source, missing.pop())
             found_ids = all_wanted_ids.intersection(present_revs)
             source_ids = [rev_id for (rev_id, parents) in
-<<<<<<< HEAD
-                          self.source.get_graph().iter_ancestry(found_ids)
-=======
                           graph.iter_ancestry(found_ids)
->>>>>>> e468f2ba
                           if rev_id != _mod_revision.NULL_REVISION
                           and parents is not None]
         else:
