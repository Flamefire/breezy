--- conflicted
+++ resolved
@@ -2751,16 +2751,10 @@
     @needs_write_lock
     def fetch(self, revision_id=None, pb=None, find_ghosts=False):
         """See InterRepository.fetch()."""
-<<<<<<< HEAD
-        if len(self.source._fallback_repositories) > 0:
+        if (len(self.source._fallback_repositories) > 0 or
+            len(self.target._fallback_repositories) > 0):
             from bzrlib.fetch import RepoFetcher
             fetcher = RepoFetcher(self.target, self.source, revision_id,
-=======
-        if (len(self.source._fallback_repositories) > 0 or
-            len(self.target._fallback_repositories) > 0):
-            from bzrlib.fetch import KnitRepoFetcher
-            fetcher = KnitRepoFetcher(self.target, self.source, revision_id,
->>>>>>> 0a149a8d
                                       pb, find_ghosts)
             return fetcher.count_copied, fetcher.failed_revisions
         from bzrlib.repofmt.pack_repo import Packer
