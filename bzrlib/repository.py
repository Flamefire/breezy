--- conflicted
+++ resolved
@@ -18,7 +18,6 @@
 
 from bzrlib.lazy_import import lazy_import
 lazy_import(globals(), """
-from itertools import chain
 import re
 import time
 
@@ -664,10 +663,6 @@
         # on whether escaping is required.
         self._warn_if_deprecated()
         self._write_group = None
-<<<<<<< HEAD
-        self.base = control_files._transport.base
-=======
->>>>>>> 5c5181c2
         # Additional places to query for data.
         self._fallback_repositories = []
 
@@ -2319,21 +2314,13 @@
     'RepositoryFormatPackDevelopment0Subtree',
     )
 format_registry.register_lazy(
-<<<<<<< HEAD
-    "Bazaar development format 1 (needs bzr.dev from before 1.3)\n",
-=======
     "Bazaar development format 1 (needs bzr.dev from before 1.6)\n",
->>>>>>> 5c5181c2
     'bzrlib.repofmt.pack_repo',
     'RepositoryFormatPackDevelopment1',
     )
 format_registry.register_lazy(
     ("Bazaar development format 1 with subtree support "
-<<<<<<< HEAD
-        "(needs bzr.dev from before 1.3)\n"),
-=======
         "(needs bzr.dev from before 1.6)\n"),
->>>>>>> 5c5181c2
     'bzrlib.repofmt.pack_repo',
     'RepositoryFormatPackDevelopment1Subtree',
     )
@@ -2748,14 +2735,11 @@
             source_revision_ids = frozenset(self.source.all_revision_ids())
             revision_ids = source_revision_ids - \
                 frozenset(self.target.get_parent_map(source_revision_ids))
-<<<<<<< HEAD
-=======
             revision_keys = [(revid,) for revid in revision_ids]
             index = self.target._pack_collection.revision_index.combined_index
             present_revision_ids = set(item[1][0] for item in
                 index.iter_entries(revision_keys))
             revision_ids = set(revision_ids) - present_revision_ids
->>>>>>> 5c5181c2
             # implementing the TODO will involve:
             # - detecting when all of a pack is selected
             # - avoiding as much as possible pre-selection, so the
@@ -2798,15 +2782,6 @@
             return self._walk_to_common_revisions([revision_id])
         elif revision_id is not None:
             # Find ghosts: search for revisions pointing from one repository to
-<<<<<<< HEAD
-            # the other, and viceversa, anywhere in the history of revision_id.
-            graph = self.target.get_graph(other_repository=self.source)
-            found_ids = frozenset(chain(*graph._make_breadth_first_searcher(
-                [revision_id])))
-            if (len(found_ids) == 1 and revision_id not in
-                graph.get_parent_map(revision_id)):
-                raise errors.NoSuchRevision(self.target, revision_id)
-=======
             # the other, and vice versa, anywhere in the history of revision_id.
             graph = self.target.get_graph(other_repository=self.source)
             searcher = graph._make_breadth_first_searcher([revision_id])
@@ -2821,7 +2796,6 @@
                 found_ids.update(next_revs)
                 found_ids.update(ghosts)
             found_ids = frozenset(found_ids)
->>>>>>> 5c5181c2
             # Double query here: should be able to avoid this by changing the
             # graph api further.
             result_set = found_ids - frozenset(
