# Copyright (C) 2005, 2006 Canonical Ltd
#
# This program is free software; you can redistribute it and/or modify
# it under the terms of the GNU General Public License as published by
# the Free Software Foundation; either version 2 of the License, or
# (at your option) any later version.
#
# This program is distributed in the hope that it will be useful,
# but WITHOUT ANY WARRANTY; without even the implied warranty of
# MERCHANTABILITY or FITNESS FOR A PARTICULAR PURPOSE.  See the
# GNU General Public License for more details.
#
# You should have received a copy of the GNU General Public License
# along with this program; if not, write to the Free Software
# Foundation, Inc., 59 Temple Place, Suite 330, Boston, MA  02111-1307  USA

# FIXME: This refactoring of the workingtree code doesn't seem to keep 
# the WorkingTree's copy of the inventory in sync with the branch.  The
# branch modifies its working inventory when it does a commit to make
# missing files permanently removed.

# TODO: Maybe also keep the full path of the entry, and the children?
# But those depend on its position within a particular inventory, and
# it would be nice not to need to hold the backpointer here.

# This should really be an id randomly assigned when the tree is
# created, but it's not for now.
ROOT_ID = "TREE_ROOT"


import collections
import os.path
import re
import sys
import tarfile
import types

import bzrlib
from bzrlib.osutils import (pumpfile, quotefn, splitpath, joinpath,
                            pathjoin, sha_strings)
from bzrlib.errors import (NotVersionedError, InvalidEntryName,
                           BzrError, BzrCheckError, BinaryFile)
from bzrlib.trace import mutter


class InventoryEntry(object):
    """Description of a versioned file.

    An InventoryEntry has the following fields, which are also
    present in the XML inventory-entry element:

    file_id

    name
        (within the parent directory)

    parent_id
        file_id of the parent directory, or ROOT_ID

    revision
        the revision_id in which this variation of this file was 
        introduced.

    executable
        Indicates that this file should be executable on systems
        that support it.

    text_sha1
        sha-1 of the text of the file
        
    text_size
        size in bytes of the text of the file
        
    (reading a version 4 tree created a text_id field.)

    >>> i = Inventory()
    >>> i.path2id('')
    'TREE_ROOT'
    >>> i.add(InventoryDirectory('123', 'src', ROOT_ID))
    InventoryDirectory('123', 'src', parent_id='TREE_ROOT')
    >>> i.add(InventoryFile('2323', 'hello.c', parent_id='123'))
    InventoryFile('2323', 'hello.c', parent_id='123')
    >>> shouldbe = {0: 'src', 1: pathjoin('src','hello.c')}
    >>> for ix, j in enumerate(i.iter_entries()):
    ...   print (j[0] == shouldbe[ix], j[1])
    ... 
    (True, InventoryDirectory('123', 'src', parent_id='TREE_ROOT'))
    (True, InventoryFile('2323', 'hello.c', parent_id='123'))
    >>> i.add(InventoryFile('2323', 'bye.c', '123'))
    Traceback (most recent call last):
    ...
    BzrError: inventory already contains entry with id {2323}
    >>> i.add(InventoryFile('2324', 'bye.c', '123'))
    InventoryFile('2324', 'bye.c', parent_id='123')
    >>> i.add(InventoryDirectory('2325', 'wibble', '123'))
    InventoryDirectory('2325', 'wibble', parent_id='123')
    >>> i.path2id('src/wibble')
    '2325'
    >>> '2325' in i
    True
    >>> i.add(InventoryFile('2326', 'wibble.c', '2325'))
    InventoryFile('2326', 'wibble.c', parent_id='2325')
    >>> i['2326']
    InventoryFile('2326', 'wibble.c', parent_id='2325')
    >>> for path, entry in i.iter_entries():
    ...     print path
    ...     assert i.path2id(path)
    ... 
    src
    src/bye.c
    src/hello.c
    src/wibble
    src/wibble/wibble.c
    >>> i.id2path('2326')
    'src/wibble/wibble.c'
    """

    # Constants returned by describe_change()
    #
    # TODO: These should probably move to some kind of FileChangeDescription 
    # class; that's like what's inside a TreeDelta but we want to be able to 
    # generate them just for one file at a time.
    RENAMED = 'renamed'
    MODIFIED_AND_RENAMED = 'modified and renamed'
    
    __slots__ = ['text_sha1', 'text_size', 'file_id', 'name', 'kind',
                 'text_id', 'parent_id', 'children', 'executable', 
                 'revision']

    def detect_changes(self, old_entry):
        """Return a (text_modified, meta_modified) from this to old_entry.
        
        _read_tree_state must have been called on self and old_entry prior to 
        calling detect_changes.
        """
        return False, False

    def diff(self, text_diff, from_label, tree, to_label, to_entry, to_tree,
             output_to, reverse=False):
        """Perform a diff from this to to_entry.

        text_diff will be used for textual difference calculation.
        This is a template method, override _diff in child classes.
        """
        self._read_tree_state(tree.id2path(self.file_id), tree)
        if to_entry:
            # cannot diff from one kind to another - you must do a removal
            # and an addif they do not match.
            assert self.kind == to_entry.kind
            to_entry._read_tree_state(to_tree.id2path(to_entry.file_id),
                                      to_tree)
        self._diff(text_diff, from_label, tree, to_label, to_entry, to_tree,
                   output_to, reverse)

    def _diff(self, text_diff, from_label, tree, to_label, to_entry, to_tree,
             output_to, reverse=False):
        """Perform a diff between two entries of the same kind."""

    def find_previous_heads(self, previous_inventories,
                            versioned_file_store,
                            transaction,
                            entry_vf=None):
        """Return the revisions and entries that directly preceed this.

        Returned as a map from revision to inventory entry.

        This is a map containing the file revisions in all parents
        for which the file exists, and its revision is not a parent of
        any other. If the file is new, the set will be empty.

        :param versioned_file_store: A store where ancestry data on this
                                     file id can be queried.
        :param transaction: The transaction that queries to the versioned 
                            file store should be completed under.
        :param entry_vf: The entry versioned file, if its already available.
        """
        def get_ancestors(weave, entry):
            return set(weave.get_ancestry(entry.revision))
        # revision:ie mapping for each ie found in previous_inventories.
        candidates = {}
        # revision:ie mapping with one revision for each head.
        heads = {}
        # revision: ancestor list for each head
        head_ancestors = {}
        # identify candidate head revision ids.
        for inv in previous_inventories:
            if self.file_id in inv:
                ie = inv[self.file_id]
                assert ie.file_id == self.file_id
                if ie.revision in candidates:
                    # same revision value in two different inventories:
                    # correct possible inconsistencies:
                    #     * there was a bug in revision updates with 'x' bit 
                    #       support.
                    try:
                        if candidates[ie.revision].executable != ie.executable:
                            candidates[ie.revision].executable = False
                            ie.executable = False
                    except AttributeError:
                        pass
                    # must now be the same.
                    assert candidates[ie.revision] == ie
                else:
                    # add this revision as a candidate.
                    candidates[ie.revision] = ie

        # common case optimisation
        if len(candidates) == 1:
            # if there is only one candidate revision found
            # then we can opening the versioned file to access ancestry:
            # there cannot be any ancestors to eliminate when there is 
            # only one revision available.
            heads[ie.revision] = ie
            return heads

        # eliminate ancestors amongst the available candidates:
        # heads are those that are not an ancestor of any other candidate
        # - this provides convergence at a per-file level.
        for ie in candidates.values():
            # may be an ancestor of a known head:
            already_present = 0 != len(
                [head for head in heads 
                 if ie.revision in head_ancestors[head]])
            if already_present:
                # an ancestor of an analyzed candidate.
                continue
            # not an ancestor of a known head:
            # load the versioned file for this file id if needed
            if entry_vf is None:
                entry_vf = versioned_file_store.get_weave_or_empty(
                    self.file_id, transaction)
            ancestors = get_ancestors(entry_vf, ie)
            # may knock something else out:
            check_heads = list(heads.keys())
            for head in check_heads:
                if head in ancestors:
                    # this previously discovered 'head' is not
                    # really a head - its an ancestor of the newly 
                    # found head,
                    heads.pop(head)
            head_ancestors[ie.revision] = ancestors
            heads[ie.revision] = ie
        return heads

    def get_tar_item(self, root, dp, now, tree):
        """Get a tarfile item and a file stream for its content."""
        item = tarfile.TarInfo(pathjoin(root, dp))
        # TODO: would be cool to actually set it to the timestamp of the
        # revision it was last changed
        item.mtime = now
        fileobj = self._put_in_tar(item, tree)
        return item, fileobj

    def has_text(self):
        """Return true if the object this entry represents has textual data.

        Note that textual data includes binary content.

        Also note that all entries get weave files created for them.
        This attribute is primarily used when upgrading from old trees that
        did not have the weave index for all inventory entries.
        """
        return False

    def __init__(self, file_id, name, parent_id, text_id=None):
        """Create an InventoryEntry
        
        The filename must be a single component, relative to the
        parent directory; it cannot be a whole path or relative name.

        >>> e = InventoryFile('123', 'hello.c', ROOT_ID)
        >>> e.name
        'hello.c'
        >>> e.file_id
        '123'
        >>> e = InventoryFile('123', 'src/hello.c', ROOT_ID)
        Traceback (most recent call last):
        InvalidEntryName: Invalid entry name: src/hello.c
        """
        assert isinstance(name, basestring), name
        if '/' in name or '\\' in name:
            raise InvalidEntryName(name=name)
        self.executable = False
        self.revision = None
        self.text_sha1 = None
        self.text_size = None
        self.file_id = file_id
        self.name = name
        self.text_id = text_id
        self.parent_id = parent_id
        self.symlink_target = None

    def kind_character(self):
        """Return a short kind indicator useful for appending to names."""
        raise BzrError('unknown kind %r' % self.kind)

    known_kinds = ('file', 'directory', 'symlink', 'root_directory')

    def _put_in_tar(self, item, tree):
        """populate item for stashing in a tar, and return the content stream.

        If no content is available, return None.
        """
        raise BzrError("don't know how to export {%s} of kind %r" %
                       (self.file_id, self.kind))

    def put_on_disk(self, dest, dp, tree):
        """Create a representation of self on disk in the prefix dest.
        
        This is a template method - implement _put_on_disk in subclasses.
        """
        fullpath = pathjoin(dest, dp)
        self._put_on_disk(fullpath, tree)
        mutter("  export {%s} kind %s to %s", self.file_id,
                self.kind, fullpath)

    def _put_on_disk(self, fullpath, tree):
        """Put this entry onto disk at fullpath, from tree tree."""
        raise BzrError("don't know how to export {%s} of kind %r" % (self.file_id, self.kind))

    def sorted_children(self):
        l = self.children.items()
        l.sort()
        return l

    @staticmethod
    def versionable_kind(kind):
        return kind in ('file', 'directory', 'symlink')

    def check(self, checker, rev_id, inv, tree):
        """Check this inventory entry is intact.

        This is a template method, override _check for kind specific
        tests.

        :param checker: Check object providing context for the checks; 
             can be used to find out what parts of the repository have already
             been checked.
        :param rev_id: Revision id from which this InventoryEntry was loaded.
             Not necessarily the last-changed revision for this file.
        :param inv: Inventory from which the entry was loaded.
        :param tree: RevisionTree for this entry.
        """
        if self.parent_id != None:
            if not inv.has_id(self.parent_id):
                raise BzrCheckError('missing parent {%s} in inventory for revision {%s}'
                        % (self.parent_id, rev_id))
        self._check(checker, rev_id, tree)

    def _check(self, checker, rev_id, tree):
        """Check this inventory entry for kind specific errors."""
        raise BzrCheckError('unknown entry kind %r in revision {%s}' % 
                            (self.kind, rev_id))

    def copy(self):
        """Clone this inventory entry."""
        raise NotImplementedError

    @staticmethod
    def describe_change(old_entry, new_entry):
        """Describe the change between old_entry and this.
        
        This smells of being an InterInventoryEntry situation, but as its
        the first one, we're making it a static method for now.

        An entry with a different parent, or different name is considered 
        to be renamed. Reparenting is an internal detail.
        Note that renaming the parent does not trigger a rename for the
        child entry itself.
        """
        # TODO: Perhaps return an object rather than just a string
        if old_entry is new_entry:
            # also the case of both being None
            return 'unchanged'
        elif old_entry is None:
            return 'added'
        elif new_entry is None:
            return 'removed'
        text_modified, meta_modified = new_entry.detect_changes(old_entry)
        if text_modified or meta_modified:
            modified = True
        else:
            modified = False
        # TODO 20060511 (mbp, rbc) factor out 'detect_rename' here.
        if old_entry.parent_id != new_entry.parent_id:
            renamed = True
        elif old_entry.name != new_entry.name:
            renamed = True
        else:
            renamed = False
        if renamed and not modified:
            return InventoryEntry.RENAMED
        if modified and not renamed:
            return 'modified'
        if modified and renamed:
            return InventoryEntry.MODIFIED_AND_RENAMED
        return 'unchanged'

    def __repr__(self):
        return ("%s(%r, %r, parent_id=%r)"
                % (self.__class__.__name__,
                   self.file_id,
                   self.name,
                   self.parent_id))

    def snapshot(self, revision, path, previous_entries,
                 work_tree, commit_builder):
        """Make a snapshot of this entry which may or may not have changed.
        
        This means that all its fields are populated, that it has its
        text stored in the text store or weave.
        """
        mutter('new parents of %s are %r', path, previous_entries)
        self._read_tree_state(path, work_tree)
        # TODO: Where should we determine whether to reuse a
        # previous revision id or create a new revision? 20060606
        if len(previous_entries) == 1:
            # cannot be unchanged unless there is only one parent file rev.
            parent_ie = previous_entries.values()[0]
            if self._unchanged(parent_ie):
                mutter("found unchanged entry")
                self.revision = parent_ie.revision
                return "unchanged"
        return self._snapshot_into_revision(revision, previous_entries, 
                                            work_tree, commit_builder)

    def _snapshot_into_revision(self, revision, previous_entries, work_tree,
                                commit_builder):
        """Record this revision unconditionally into a store.

        The entry's last-changed revision property (`revision`) is updated to 
        that of the new revision.
        
        :param revision: id of the new revision that is being recorded.

        :returns: String description of the commit (e.g. "merged", "modified"), etc.
        """
        mutter('new revision {%s} for {%s}', revision, self.file_id)
        self.revision = revision
        self._snapshot_text(previous_entries, work_tree, commit_builder)

    def _snapshot_text(self, file_parents, work_tree, commit_builder): 
        """Record the 'text' of this entry, whatever form that takes.
        
        This default implementation simply adds an empty text.
        """
        raise NotImplementedError(self._snapshot_text)

    def __eq__(self, other):
        if not isinstance(other, InventoryEntry):
            return NotImplemented

        return ((self.file_id == other.file_id)
                and (self.name == other.name)
                and (other.symlink_target == self.symlink_target)
                and (self.text_sha1 == other.text_sha1)
                and (self.text_size == other.text_size)
                and (self.text_id == other.text_id)
                and (self.parent_id == other.parent_id)
                and (self.kind == other.kind)
                and (self.revision == other.revision)
                and (self.executable == other.executable)
                )

    def __ne__(self, other):
        return not (self == other)

    def __hash__(self):
        raise ValueError('not hashable')

    def _unchanged(self, previous_ie):
        """Has this entry changed relative to previous_ie.

        This method should be overriden in child classes.
        """
        compatible = True
        # different inv parent
        if previous_ie.parent_id != self.parent_id:
            compatible = False
        # renamed
        elif previous_ie.name != self.name:
            compatible = False
        return compatible

    def _read_tree_state(self, path, work_tree):
        """Populate fields in the inventory entry from the given tree.
        
        Note that this should be modified to be a noop on virtual trees
        as all entries created there are prepopulated.
        """
        # TODO: Rather than running this manually, we should check the 
        # working sha1 and other expensive properties when they're
        # first requested, or preload them if they're already known
        pass            # nothing to do by default

    def _forget_tree_state(self):
        pass


class RootEntry(InventoryEntry):

    def _check(self, checker, rev_id, tree):
        """See InventoryEntry._check"""

    def __init__(self, file_id):
        self.file_id = file_id
        self.children = {}
        self.kind = 'root_directory'
        self.parent_id = None
        self.name = u''

    def __eq__(self, other):
        if not isinstance(other, RootEntry):
            return NotImplemented
        
        return (self.file_id == other.file_id) \
               and (self.children == other.children)


class InventoryDirectory(InventoryEntry):
    """A directory in an inventory."""

    def _check(self, checker, rev_id, tree):
        """See InventoryEntry._check"""
        if self.text_sha1 != None or self.text_size != None or self.text_id != None:
            raise BzrCheckError('directory {%s} has text in revision {%s}'
                                % (self.file_id, rev_id))

    def copy(self):
        other = InventoryDirectory(self.file_id, self.name, self.parent_id)
        other.revision = self.revision
        # note that children are *not* copied; they're pulled across when
        # others are added
        return other

    def __init__(self, file_id, name, parent_id):
        super(InventoryDirectory, self).__init__(file_id, name, parent_id)
        self.children = {}
        self.kind = 'directory'

    def kind_character(self):
        """See InventoryEntry.kind_character."""
        return '/'

    def _put_in_tar(self, item, tree):
        """See InventoryEntry._put_in_tar."""
        item.type = tarfile.DIRTYPE
        fileobj = None
        item.name += '/'
        item.size = 0
        item.mode = 0755
        return fileobj

    def _put_on_disk(self, fullpath, tree):
        """See InventoryEntry._put_on_disk."""
        os.mkdir(fullpath)

    def _snapshot_text(self, file_parents, work_tree, commit_builder):
        """See InventoryEntry._snapshot_text."""
        commit_builder.modified_directory(self.file_id, file_parents)


class InventoryFile(InventoryEntry):
    """A file in an inventory."""

    def _check(self, checker, tree_revision_id, tree):
        """See InventoryEntry._check"""
        t = (self.file_id, self.revision)
        if t in checker.checked_texts:
            prev_sha = checker.checked_texts[t]
            if prev_sha != self.text_sha1:
                raise BzrCheckError('mismatched sha1 on {%s} in {%s}' %
                                    (self.file_id, tree_revision_id))
            else:
                checker.repeated_text_cnt += 1
                return

        if self.file_id not in checker.checked_weaves:
            mutter('check weave {%s}', self.file_id)
            w = tree.get_weave(self.file_id)
            # Not passing a progress bar, because it creates a new
            # progress, which overwrites the current progress,
            # and doesn't look nice
            w.check()
            checker.checked_weaves[self.file_id] = True
        else:
            w = tree.get_weave(self.file_id)

        mutter('check version {%s} of {%s}', tree_revision_id, self.file_id)
        checker.checked_text_cnt += 1
        # We can't check the length, because Weave doesn't store that
        # information, and the whole point of looking at the weave's
        # sha1sum is that we don't have to extract the text.
        if self.text_sha1 != w.get_sha1(self.revision):
            raise BzrCheckError('text {%s} version {%s} wrong sha1' 
                                % (self.file_id, self.revision))
        checker.checked_texts[t] = self.text_sha1

    def copy(self):
        other = InventoryFile(self.file_id, self.name, self.parent_id)
        other.executable = self.executable
        other.text_id = self.text_id
        other.text_sha1 = self.text_sha1
        other.text_size = self.text_size
        other.revision = self.revision
        return other

    def detect_changes(self, old_entry):
        """See InventoryEntry.detect_changes."""
        assert self.text_sha1 != None
        assert old_entry.text_sha1 != None
        text_modified = (self.text_sha1 != old_entry.text_sha1)
        meta_modified = (self.executable != old_entry.executable)
        return text_modified, meta_modified

    def _diff(self, text_diff, from_label, tree, to_label, to_entry, to_tree,
             output_to, reverse=False):
        """See InventoryEntry._diff."""
        try:
            from_text = tree.get_file(self.file_id).readlines()
            if to_entry:
                to_text = to_tree.get_file(to_entry.file_id).readlines()
            else:
                to_text = []
            if not reverse:
                text_diff(from_label, from_text,
                          to_label, to_text, output_to)
            else:
                text_diff(to_label, to_text,
                          from_label, from_text, output_to)
        except BinaryFile:
            if reverse:
                label_pair = (to_label, from_label)
            else:
                label_pair = (from_label, to_label)
            print >> output_to, "Binary files %s and %s differ" % label_pair

    def has_text(self):
        """See InventoryEntry.has_text."""
        return True

    def __init__(self, file_id, name, parent_id):
        super(InventoryFile, self).__init__(file_id, name, parent_id)
        self.kind = 'file'

    def kind_character(self):
        """See InventoryEntry.kind_character."""
        return ''

    def _put_in_tar(self, item, tree):
        """See InventoryEntry._put_in_tar."""
        item.type = tarfile.REGTYPE
        fileobj = tree.get_file(self.file_id)
        item.size = self.text_size
        if tree.is_executable(self.file_id):
            item.mode = 0755
        else:
            item.mode = 0644
        return fileobj

    def _put_on_disk(self, fullpath, tree):
        """See InventoryEntry._put_on_disk."""
        pumpfile(tree.get_file(self.file_id), file(fullpath, 'wb'))
        if tree.is_executable(self.file_id):
            os.chmod(fullpath, 0755)

    def _read_tree_state(self, path, work_tree):
        """See InventoryEntry._read_tree_state."""
        self.text_sha1 = work_tree.get_file_sha1(self.file_id, path=path)
        # FIXME: 20050930 probe for the text size when getting sha1
        # in _read_tree_state
        self.executable = work_tree.is_executable(self.file_id, path=path)

    def _forget_tree_state(self):
        self.text_sha1 = None
        self.executable = None

    def _snapshot_text(self, file_parents, work_tree, commit_builder):
        """See InventoryEntry._snapshot_text."""
        def get_content_byte_lines():
            return work_tree.get_file(self.file_id).readlines()
        self.text_sha1, self.text_size = commit_builder.modified_file_text(
            self.file_id, file_parents, get_content_byte_lines, self.text_sha1, self.text_size)

    def _unchanged(self, previous_ie):
        """See InventoryEntry._unchanged."""
        compatible = super(InventoryFile, self)._unchanged(previous_ie)
        if self.text_sha1 != previous_ie.text_sha1:
            compatible = False
        else:
            # FIXME: 20050930 probe for the text size when getting sha1
            # in _read_tree_state
            self.text_size = previous_ie.text_size
        if self.executable != previous_ie.executable:
            compatible = False
        return compatible


class InventoryLink(InventoryEntry):
    """A file in an inventory."""

    __slots__ = ['symlink_target']

    def _check(self, checker, rev_id, tree):
        """See InventoryEntry._check"""
        if self.text_sha1 != None or self.text_size != None or self.text_id != None:
            raise BzrCheckError('symlink {%s} has text in revision {%s}'
                    % (self.file_id, rev_id))
        if self.symlink_target is None:
            raise BzrCheckError('symlink {%s} has no target in revision {%s}'
                    % (self.file_id, rev_id))

    def copy(self):
        other = InventoryLink(self.file_id, self.name, self.parent_id)
        other.symlink_target = self.symlink_target
        other.revision = self.revision
        return other

    def detect_changes(self, old_entry):
        """See InventoryEntry.detect_changes."""
        # FIXME: which _modified field should we use ? RBC 20051003
        text_modified = (self.symlink_target != old_entry.symlink_target)
        if text_modified:
            mutter("    symlink target changed")
        meta_modified = False
        return text_modified, meta_modified

    def _diff(self, text_diff, from_label, tree, to_label, to_entry, to_tree,
             output_to, reverse=False):
        """See InventoryEntry._diff."""
        from_text = self.symlink_target
        if to_entry is not None:
            to_text = to_entry.symlink_target
            if reverse:
                temp = from_text
                from_text = to_text
                to_text = temp
            print >>output_to, '=== target changed %r => %r' % (from_text, to_text)
        else:
            if not reverse:
                print >>output_to, '=== target was %r' % self.symlink_target
            else:
                print >>output_to, '=== target is %r' % self.symlink_target

    def __init__(self, file_id, name, parent_id):
        super(InventoryLink, self).__init__(file_id, name, parent_id)
        self.kind = 'symlink'

    def kind_character(self):
        """See InventoryEntry.kind_character."""
        return ''

    def _put_in_tar(self, item, tree):
        """See InventoryEntry._put_in_tar."""
        item.type = tarfile.SYMTYPE
        fileobj = None
        item.size = 0
        item.mode = 0755
        item.linkname = self.symlink_target
        return fileobj

    def _put_on_disk(self, fullpath, tree):
        """See InventoryEntry._put_on_disk."""
        try:
            os.symlink(self.symlink_target, fullpath)
        except OSError,e:
            raise BzrError("Failed to create symlink %r -> %r, error: %s" % (fullpath, self.symlink_target, e))

    def _read_tree_state(self, path, work_tree):
        """See InventoryEntry._read_tree_state."""
        self.symlink_target = work_tree.get_symlink_target(self.file_id)

    def _forget_tree_state(self):
        self.symlink_target = None

    def _unchanged(self, previous_ie):
        """See InventoryEntry._unchanged."""
        compatible = super(InventoryLink, self)._unchanged(previous_ie)
        if self.symlink_target != previous_ie.symlink_target:
            compatible = False
        return compatible

    def _snapshot_text(self, file_parents, work_tree, commit_builder):
        """See InventoryEntry._snapshot_text."""
        commit_builder.modified_link(
            self.file_id, file_parents, self.symlink_target)


class Inventory(object):
    """Inventory of versioned files in a tree.

    This describes which file_id is present at each point in the tree,
    and possibly the SHA-1 or other information about the file.
    Entries can be looked up either by path or by file_id.

    The inventory represents a typical unix file tree, with
    directories containing files and subdirectories.  We never store
    the full path to a file, because renaming a directory implicitly
    moves all of its contents.  This class internally maintains a
    lookup tree that allows the children under a directory to be
    returned quickly.

    InventoryEntry objects must not be modified after they are
    inserted, other than through the Inventory API.

    >>> inv = Inventory()
    >>> inv.add(InventoryFile('123-123', 'hello.c', ROOT_ID))
    InventoryFile('123-123', 'hello.c', parent_id='TREE_ROOT')
    >>> inv['123-123'].name
    'hello.c'

    May be treated as an iterator or set to look up file ids:
    
    >>> bool(inv.path2id('hello.c'))
    True
    >>> '123-123' in inv
    True

    May also look up by name:

    >>> [x[0] for x in inv.iter_entries()]
    [u'hello.c']
    >>> inv = Inventory('TREE_ROOT-12345678-12345678')
    >>> inv.add(InventoryFile('123-123', 'hello.c', ROOT_ID))
    InventoryFile('123-123', 'hello.c', parent_id='TREE_ROOT-12345678-12345678')
    """
    def __init__(self, root_id=ROOT_ID, revision_id=None):
        """Create or read an inventory.

        If a working directory is specified, the inventory is read
        from there.  If the file is specified, read from that. If not,
        the inventory is created empty.

        The inventory is created with a default root directory, with
        an id of None.
        """
        # We are letting Branch.create() create a unique inventory
        # root id. Rather than generating a random one here.
        #if root_id is None:
        #    root_id = bzrlib.branch.gen_file_id('TREE_ROOT')
        self.root = RootEntry(root_id)
        self.revision_id = revision_id
        self._byid = {self.root.file_id: self.root}

    def copy(self):
        # TODO: jam 20051218 Should copy also copy the revision_id?
        other = Inventory(self.root.file_id)
        # copy recursively so we know directories will be added before
        # their children.  There are more efficient ways than this...
        for path, entry in self.iter_entries():
            if entry == self.root:
                continue
            other.add(entry.copy())
        return other

    def __iter__(self):
        return iter(self._byid)

    def __len__(self):
        """Returns number of entries."""
        return len(self._byid)

    def iter_entries(self, _current_path=None, _from_dir_ie=None):
        """Return (path, entry) pairs, in order by name."""
<<<<<<< HEAD
        slash = '/'
        if _from_dir_ie is None:
=======
        if from_dir is None:
>>>>>>> 21928a67
            assert self.root
            _from_dir_ie = self.root
            _current_path = None
            
<<<<<<< HEAD
        kids = _from_dir_ie.children.items()
        kids.sort()
        for name, ie in kids:
            # because of the structure of an inventory, pathjoin is 
            # unnecessary.
            if _current_path is None:
                path = name
            else:
                path = _current_path + slash + name
            yield path, ie
            if ie.kind == 'directory':
                for result in self.iter_entries(path, ie):
                    yield result
=======
        # unrolling the recursive called changed the time from
        # 440ms/663ms (inline/total) to 116ms/116ms
        children = from_dir.children.items()
        children.sort()
        children = collections.deque(children)
        stack = [(u'', children)]
        while stack:
            from_dir_relpath, children = stack[-1]

            while children:
                name, ie = children.popleft()

                # we know that from_dir_relpath never ends in a slash
                # and 'f' doesn't begin with one, we can do a string op, rather
                # than the checks of pathjoin(), though this means that all paths
                # start with a slash
                path = from_dir_relpath + '/' + name

                yield path[1:], ie

                if ie.kind != 'directory':
                    continue

                # But do this child first
                new_children = ie.children.items()
                new_children.sort()
                new_children = collections.deque(new_children)
                stack.append((path, new_children))
                # Break out of inner loop, so that we start outer loop with child
                break
            else:
                # if we finished all children, pop it off the stack
                stack.pop()

    def iter_entries_by_dir(self, from_dir=None):
        """Iterate over the entries in a directory first order.

        This returns all entries for a directory before returning
        the entries for children of a directory. This is not
        lexicographically sorted order, and is a hybrid between
        depth-first and breadth-first.

        :return: This yields (path, entry) pairs
        """
        # TODO? Perhaps this should return the from_dir so that the root is
        # yielded? or maybe an option?
        if from_dir is None:
            assert self.root
            from_dir = self.root
        elif isinstance(from_dir, basestring):
            from_dir = self._byid[from_dir]
            
        stack = [(u'', from_dir)]
        while stack:
            cur_relpath, cur_dir = stack.pop()

            child_dirs = []
            for child_name, child_ie in sorted(cur_dir.children.iteritems()):

                child_relpath = cur_relpath + child_name

                yield child_relpath, child_ie

                if child_ie.kind == 'directory':
                    child_dirs.append((child_relpath+'/', child_ie))
            stack.extend(reversed(child_dirs))
>>>>>>> 21928a67

    def entries(self):
        """Return list of (path, ie) for all entries except the root.

        This may be faster than iter_entries.
        """
        accum = []
        def descend(dir_ie, dir_path):
            kids = dir_ie.children.items()
            kids.sort()
            for name, ie in kids:
                child_path = pathjoin(dir_path, name)
                accum.append((child_path, ie))
                if ie.kind == 'directory':
                    descend(ie, child_path)

        descend(self.root, u'')
        return accum

    def directories(self):
        """Return (path, entry) pairs for all directories, including the root.
        """
        accum = []
        def descend(parent_ie, parent_path):
            accum.append((parent_path, parent_ie))
            
            kids = [(ie.name, ie) for ie in parent_ie.children.itervalues() if ie.kind == 'directory']
            kids.sort()

            for name, child_ie in kids:
                child_path = pathjoin(parent_path, name)
                descend(child_ie, child_path)
        descend(self.root, u'')
        return accum
        
    def __contains__(self, file_id):
        """True if this entry contains a file with given id.

        >>> inv = Inventory()
        >>> inv.add(InventoryFile('123', 'foo.c', ROOT_ID))
        InventoryFile('123', 'foo.c', parent_id='TREE_ROOT')
        >>> '123' in inv
        True
        >>> '456' in inv
        False
        """
        return file_id in self._byid

    def __getitem__(self, file_id):
        """Return the entry for given file_id.

        >>> inv = Inventory()
        >>> inv.add(InventoryFile('123123', 'hello.c', ROOT_ID))
        InventoryFile('123123', 'hello.c', parent_id='TREE_ROOT')
        >>> inv['123123'].name
        'hello.c'
        """
        try:
            return self._byid[file_id]
        except KeyError:
            if file_id is None:
                raise BzrError("can't look up file_id None")
            else:
                raise BzrError("file_id {%s} not in inventory" % file_id)

    def get_file_kind(self, file_id):
        return self._byid[file_id].kind

    def get_child(self, parent_id, filename):
        return self[parent_id].children.get(filename)

    def add(self, entry):
        """Add entry to inventory.

        To add  a file to a branch ready to be committed, use Branch.add,
        which calls this.

        Returns the new entry object.
        """
        if entry.file_id in self._byid:
            raise BzrError("inventory already contains entry with id {%s}" % entry.file_id)

        if entry.parent_id == ROOT_ID or entry.parent_id is None:
            entry.parent_id = self.root.file_id

        try:
            parent = self._byid[entry.parent_id]
        except KeyError:
            raise BzrError("parent_id {%s} not in inventory" % entry.parent_id)

        if parent.children.has_key(entry.name):
            raise BzrError("%s is already versioned" %
                    pathjoin(self.id2path(parent.file_id), entry.name))

        self._byid[entry.file_id] = entry
        parent.children[entry.name] = entry
        return entry

    def add_path(self, relpath, kind, file_id=None, parent_id=None):
        """Add entry from a path.

        The immediate parent must already be versioned.

        Returns the new entry object."""
        
        parts = bzrlib.osutils.splitpath(relpath)

        if len(parts) == 0:
            if file_id is None:
                file_id = bzrlib.workingtree.gen_root_id()
            self.root = RootEntry(file_id)
            self._byid = {self.root.file_id: self.root}
            return
        else:
            parent_path = parts[:-1]
            parent_id = self.path2id(parent_path)
            if parent_id is None:
                raise NotVersionedError(path=parent_path)
        ie = make_entry(kind, parts[-1], parent_id, file_id)
        return self.add(ie)

    def __delitem__(self, file_id):
        """Remove entry by id.

        >>> inv = Inventory()
        >>> inv.add(InventoryFile('123', 'foo.c', ROOT_ID))
        InventoryFile('123', 'foo.c', parent_id='TREE_ROOT')
        >>> '123' in inv
        True
        >>> del inv['123']
        >>> '123' in inv
        False
        """
        ie = self[file_id]

        assert ie.parent_id is None or \
            self[ie.parent_id].children[ie.name] == ie
        
        del self._byid[file_id]
        if ie.parent_id is not None:
            del self[ie.parent_id].children[ie.name]

    def __eq__(self, other):
        """Compare two sets by comparing their contents.

        >>> i1 = Inventory()
        >>> i2 = Inventory()
        >>> i1 == i2
        True
        >>> i1.add(InventoryFile('123', 'foo', ROOT_ID))
        InventoryFile('123', 'foo', parent_id='TREE_ROOT')
        >>> i1 == i2
        False
        >>> i2.add(InventoryFile('123', 'foo', ROOT_ID))
        InventoryFile('123', 'foo', parent_id='TREE_ROOT')
        >>> i1 == i2
        True
        """
        if not isinstance(other, Inventory):
            return NotImplemented

        if len(self._byid) != len(other._byid):
            # shortcut: obviously not the same
            return False

        return self._byid == other._byid

    def __ne__(self, other):
        return not self.__eq__(other)

    def __hash__(self):
        raise ValueError('not hashable')

    def _iter_file_id_parents(self, file_id):
        """Yield the parents of file_id up to the root."""
        while file_id != None:
            try:
                ie = self._byid[file_id]
            except KeyError:
                raise BzrError("file_id {%s} not found in inventory" % file_id)
            yield ie
            file_id = ie.parent_id

    def get_idpath(self, file_id):
        """Return a list of file_ids for the path to an entry.

        The list contains one element for each directory followed by
        the id of the file itself.  So the length of the returned list
        is equal to the depth of the file in the tree, counting the
        root directory as depth 1.
        """
        p = []
        for parent in self._iter_file_id_parents(file_id):
            p.insert(0, parent.file_id)
        return p

    def id2path(self, file_id):
        """Return as a string the path to file_id.
        
        >>> i = Inventory()
        >>> e = i.add(InventoryDirectory('src-id', 'src', ROOT_ID))
        >>> e = i.add(InventoryFile('foo-id', 'foo.c', parent_id='src-id'))
        >>> print i.id2path('foo-id')
        src/foo.c
        """
        # get all names, skipping root
        return '/'.join(reversed(
            [parent.name for parent in 
             self._iter_file_id_parents(file_id)][:-1]))
            
    def path2id(self, name):
        """Walk down through directories to return entry of last component.

        names may be either a list of path components, or a single
        string, in which case it is automatically split.

        This returns the entry of the last component in the path,
        which may be either a file or a directory.

        Returns None IFF the path is not found.
        """
        if isinstance(name, types.StringTypes):
            name = splitpath(name)

        # mutter("lookup path %r" % name)

        parent = self.root
        for f in name:
            try:
                cie = parent.children[f]
                assert cie.name == f
                assert cie.parent_id == parent.file_id
                parent = cie
            except KeyError:
                # or raise an error?
                return None

        return parent.file_id

    def has_filename(self, names):
        return bool(self.path2id(names))

    def has_id(self, file_id):
        return self._byid.has_key(file_id)

    def rename(self, file_id, new_parent_id, new_name):
        """Move a file within the inventory.

        This can change either the name, or the parent, or both.

        This does not move the working file."""
        if not is_valid_name(new_name):
            raise BzrError("not an acceptable filename: %r" % new_name)

        new_parent = self._byid[new_parent_id]
        if new_name in new_parent.children:
            raise BzrError("%r already exists in %r" % (new_name, self.id2path(new_parent_id)))

        new_parent_idpath = self.get_idpath(new_parent_id)
        if file_id in new_parent_idpath:
            raise BzrError("cannot move directory %r into a subdirectory of itself, %r"
                    % (self.id2path(file_id), self.id2path(new_parent_id)))

        file_ie = self._byid[file_id]
        old_parent = self._byid[file_ie.parent_id]

        # TODO: Don't leave things messed up if this fails

        del old_parent.children[file_ie.name]
        new_parent.children[new_name] = file_ie
        
        file_ie.name = new_name
        file_ie.parent_id = new_parent_id


def make_entry(kind, name, parent_id, file_id=None):
    """Create an inventory entry.

    :param kind: the type of inventory entry to create.
    :param name: the basename of the entry.
    :param parent_id: the parent_id of the entry.
    :param file_id: the file_id to use. if None, one will be created.
    """
    if file_id is None:
        file_id = bzrlib.workingtree.gen_file_id(name)
    if kind == 'directory':
        return InventoryDirectory(file_id, name, parent_id)
    elif kind == 'file':
        return InventoryFile(file_id, name, parent_id)
    elif kind == 'symlink':
        return InventoryLink(file_id, name, parent_id)
    else:
        raise BzrError("unknown kind %r" % kind)



_NAME_RE = None

def is_valid_name(name):
    global _NAME_RE
    if _NAME_RE is None:
        _NAME_RE = re.compile(r'^[^/\\]+$')
        
    return bool(_NAME_RE.match(name))<|MERGE_RESOLUTION|>--- conflicted
+++ resolved
@@ -860,33 +860,14 @@
         """Returns number of entries."""
         return len(self._byid)
 
-    def iter_entries(self, _current_path=None, _from_dir_ie=None):
+    def iter_entries(self, from_dir=None):
         """Return (path, entry) pairs, in order by name."""
-<<<<<<< HEAD
-        slash = '/'
-        if _from_dir_ie is None:
-=======
         if from_dir is None:
->>>>>>> 21928a67
             assert self.root
-            _from_dir_ie = self.root
-            _current_path = None
+            from_dir = self.root
+        elif isinstance(from_dir, basestring):
+            from_dir = self._byid[from_dir]
             
-<<<<<<< HEAD
-        kids = _from_dir_ie.children.items()
-        kids.sort()
-        for name, ie in kids:
-            # because of the structure of an inventory, pathjoin is 
-            # unnecessary.
-            if _current_path is None:
-                path = name
-            else:
-                path = _current_path + slash + name
-            yield path, ie
-            if ie.kind == 'directory':
-                for result in self.iter_entries(path, ie):
-                    yield result
-=======
         # unrolling the recursive called changed the time from
         # 440ms/663ms (inline/total) to 116ms/116ms
         children = from_dir.children.items()
@@ -953,7 +934,6 @@
                 if child_ie.kind == 'directory':
                     child_dirs.append((child_relpath+'/', child_ie))
             stack.extend(reversed(child_dirs))
->>>>>>> 21928a67
 
     def entries(self):
         """Return list of (path, ie) for all entries except the root.
