--- conflicted
+++ resolved
@@ -39,33 +39,21 @@
 
   <table class="contentstable" align="center" style="margin-left: 30px"><tr>
     <td width="50%">
-<<<<<<< HEAD
-=======
       <p class="biglink"><a class="biglink" href="http://doc.bazaar.canonical.com/explorer/en/guide/">Desktop Guide</a><br/>
       <span class="linkdescr">how to use our GUI applications</span>
       </p>
->>>>>>> ab295d85
         <p class="biglink"><a class="biglink" href="https://answers.launchpad.net/bzr/+faqs">FAQ</a><br/>
       <span class="linkdescr">frequently asked questions</span>
       </p>
       <p class="biglink"><a class="biglink" href="http://bazaar-vcs.org/BzrGlossary/">Glossary</a><br/>
       <span class="linkdescr">help with terminology</span>
       </p>
-<<<<<<< HEAD
-      <p class="biglink"><a class="biglink" href="../developers/">Developer Docs</a><br/>
-        <span class="linkdescr">improving and extending bzr</span>
-      </p>
-    </td>
-    <td width="50%">
-      <p class="biglink"><a class="biglink" href="http://doc.bazaar-vcs.org/migration/en/">Migration Docs</a><br/>
-=======
     </td>
     <td width="50%">
       <p class="biglink"><a class="biglink" href="../developers/">Developer Docs</a><br/>
         <span class="linkdescr">improving and extending bzr</span>
       </p>
       <p class="biglink"><a class="biglink" href="http://doc.bazaar.canonical.com/migration/en/">Migration Docs</a><br/>
->>>>>>> ab295d85
       <span class="linkdescr">for refugees of other tools</span>
       </p>
       <p class="biglink"><a class="biglink" href="http://doc.bazaar.canonical.com/plugins/en/">Plugins Guide</a><br/>
