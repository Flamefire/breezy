####################
Bazaar Release Notes
####################

.. toctree::
   :maxdepth: 1

bzr 2.3.5
#########

:2.3.5: NOT RELEASED YET

External Compatibility Breaks
*****************************

.. These may require users to change the way they use Bazaar.

New Features
************

.. New commands, options, etc that users may wish to try out.

Improvements
************

.. Improvements to existing commands, especially improved performance 
   or memory usage, or better results.

Bug Fixes
*********

.. Fixes for situations where bzr would previously crash or give incorrect
   or undesirable results.

* Cope cleanly with buggy HTTP proxies that close the socket in the middle
  of a multipart response.  (Martin Pool, #198646).

<<<<<<< HEAD
* Teach the bzr client how to reconnect if we get ``ConnectionReset``
  while making an RPC request. This doesn't handle all possible network
  disconnects, but it should at least handle when the server is asked to
  shutdown gracefully. (John Arbash Meinel, #819604)
=======
* cStringIO is now unconditionally imported in ``bzrlib.config``.
  (Jelmer Vernooij, #905361)

* Fix "Unprintable exception" error when a RetryWithNewPacks error is
  displayed.  (Andrew Bennetts)
>>>>>>> c76bbe42

Documentation
*************

.. Improved or updated documentation.

API Changes
***********

.. Changes that may require updates in plugins or other code that uses
   bzrlib.

Internals
*********

.. Major internal changes, unlikely to be visible to users or plugin 
   developers, but interesting for bzr developers.

Testing
*******

.. Fixes and changes that are only relevant to bzr's test framework and 
   suite.  This can include new facilities for writing tests, fixes to 
   spurious test failures and changes to the way things should be tested.


bzr 2.3.4
#########

:Codename: One and counting
:2.3.4: 2011-07-14

This is a bugfix release. Upgrading is recommended for all users of earlier
2.3 releases.

This mainly fixes bug #786980 which blocked the SRU process for Ubuntu Natty.

External Compatibility Breaks
*****************************

.. These may require users to change the way they use Bazaar.

New Features
************

.. New commands, options, etc that users may wish to try out.

Improvements
************

.. Improvements to existing commands, especially improved performance 
   or memory usage, or better results.

* Tweak an RPC implementation for ``Repository.get_parent_map``, it was
  doing an inefficient ``small_set.difference_update(large_set)`` when we
  can do ``small_set = small_set.difference(large_set)``. This speeds up
  discovery time by about 10%. (John Arbash Meinel)

Bug Fixes
*********

.. Fixes for situations where bzr would previously crash or give incorrect
   or undesirable results.

* Accept some differences for ``bound_location`` from the config files that
  were leading to a 'ReadOnlyError: A write attempt was made in a read only
  transaction' error.  (Vincent Ladeuil, #786980)

* Don't fail with traceback if `bzr serve` is running as a service on Windows,
  and there is no USERNAME, nor BZR_EMAIL or other whoami-related environment
  variables set. (Alexander Belchenko, Bug #660174)

Documentation
*************

.. Improved or updated documentation.

* Updated the "Using stacked branches" section of the user guide to
  describe committing to stacked branches and expanded its discussion of
  pushing a stacked branch.  (Andrew Bennetts)

API Changes
***********

.. Changes that may require updates in plugins or other code that uses
   bzrlib.

Internals
*********

.. Major internal changes, unlikely to be visible to users or plugin 
   developers, but interesting for bzr developers.

Testing
*******

.. Fixes and changes that are only relevant to bzr's test framework and 
   suite.  This can include new facilities for writing tests, fixes to 
   spurious test failures and changes to the way things should be tested.

* Remove the deprecation decorators for ``failUnlessExists`` and
  ``failIfExists``. The deprecation "will" occur in 2.4, not
  before. Providing the wrappers is enough as far as 2.3 is concerned.
  (Vincent Ladeuil #794960)

bzr 2.3.3
#########

:2.3.3: 2011-05-13

This is a bugfix release. Upgrading is recommended for all users of earlier
2.3 releases.

This fixed a bug in the test suite triggered by python-2.7 deprecating some
tests helpers.

Testing
*******

* Stop using `failIf`, `failUnless`, `failIfEqual`, etc, that give
  `PendingDeprecationWarnings` on Python2.7. 
  (Martin Pool, #760435)


bzr 2.3.2
#########

:2.3.2: 2011-05-12

This is a bugfix release. Upgrading is recommended for all users of earlier
2.3 releases.

This was never released due to bug #760435 interrupting the release process by
breaking the test suite under python-2.7 on natty.

External Compatibility Breaks
*****************************

None

New Features
************

None

Improvements
************

* Getting all entries from ``CHKInventory.iter_entries_by_dir()`` has been
  sped up dramatically for large trees. Iterating by dir is not the best
  way to load data from a CHK inventory, so it preloads all the items in
  the correct order. (With the gcc-tree, this changes it (re)reading 8GB
  of CHK data, down to just 150MB.) This has noticeable affects for things
  like building checkouts, etc.  (John Arbash Meinel, #737234)

Bug Fixes
*********

* Bazaar now infers the default user email address on Unix from the local
  account name plus the contents of ``/etc/mailname`` if that file exists.
  In particular, this means that committing as root through etckeeper will
  normally not require running ``bzr whoami`` first.
  (Martin Pool, #616878)

* ``bzr merge --preview --pull`` should respect the ``--preview`` option
  first, and not actually change the branch tip revision.
  (John Arbash Meinel, Dennis Duchier, #760152)

* ``bzr push`` into a repository (that doesn't have a branch), will no
  longer copy all revisions in the repository. Only the ones in the
  ancestry of the source branch, like it does in all other cases.
  (John Arbash Meinel, #465517)

* Fix ``UnboundLocalError: local variable 'lock_url' in wait_lock`` error,
  especially while trying to save configuration from QBzr.
  (Martin Pool, #733136)

* Fix "Unable to obtain lock" error when pushing to a bound branch if tags
  had changed.  Bazaar was attempting to open and lock the master branch
  twice in this case.  (Andrew Bennetts, #733350)

* Standalone bzr.exe installation on Windows: user can put additional python 
  libraries into ``site-packages`` subdirectory of the installation directory,
  this might be required for "installing" extra dependencies for some plugins.
  (Alexander Belchenko, #743256)

* When reporting a crash without apport, don't print the full list of
  plugins because it's often too long.
  (Martin Pool, #716389)


API Changes
***********

None.

Testing
*******

* FreeBSD8 has switched to python-2.7 which revealed a re-occurrence of a test
  failure in the launchpad plugin. ``xmlrpclib.py`` on natty carries a patch
  that is not in python-2.7 upstream and masked the issue. An additional fix
  has been added in the interim
  (<http://psf.upfronthosting.co.za/roundup/tracker/issue8194> should be fixed
  in python > 2.7.1).  (Vincent Ladeuil, #654733)

bzr 2.3.1
#########

:2.3.1: 2011-03-10

This is a bugfix release. Upgrading is recommended for all users of earlier
2.3 releases.

Bug Fixes
*********

.. Fixes for situations where bzr would previously crash or give incorrect
   or undesirable results.

* Correctly resolve text conflicts for files in subdirs.
  (Vincent Ladeuil, #715058)

* Fix "AssertionError: repository.user_url ... does not match URL from
  server response" when reusing a smart transport.
  (Andrew Bennetts, #726584)

* Restore proper logging of bytes transferred. We accidentally reset the
  counter when commands finished before we logged the total transferred.
  (John Arbash Meinel, #713258)

bzr 2.3.0
#########

:2.3.0: 2011-02-03

This release marks the start of another long-term-stable series. From here, we
will only make bugfix releases on the 2.3 series (2.3.1, etc, and support it
until August 2012), while 2.4 will become our new development series. The 2.1
and 2.2 series will also continue to get bugfixes. (Currently 2.0 is planned
to be EOLed circa September 2011 and will receive only critical bugfixes.)

This is a bugfix and polish release over the 2.2 series, with a large number
of bugs fixed (>130), and some performance improvements. Some features have
been enhanced including commits on stacked branches, upgrades of related
branches, shortcut URL schemes for ubuntu and debian on launchpad and better
conflict resolution.

Only bugfixes from other stables series have been included since 2.3b5 so all
known fixed bugs are included here.

Users are encouraged to upgrade from the other stable series.

bzr 2.3b5
#########

:2.3.b5: 2011-01-13

This is the fifth and **last** beta of the 2.3 series, leading up to a 2.3.0
release in February. Beta releases are suitable for everyday use but may cause
some incompatibilities with plugins.

2.3b5 includes bug fixes for committing to stacked branches, smoother upgrades
of multiple branches, compatibility with python-2.7, full test suite passing
on Ubuntu Natty and windows, less round-trips for several smart server
operations, better support text conflicts resolve actions and some more.

All known fixed bugs in other series (2.0, 2.1, 2.2) are also included here.

External Compatibility Breaks
*****************************

(none)

Improvements
************

* A redundant parent inventories calculation was removed from
  ``fetch.py``, as ``Repository.insert_stream`` already reports any
  missing inventories.  This removes at least one network roundtrip when
  pushing to a stacked branch.  (Andrew Bennetts)

* ``ControlDir.sprout`` no longer opens the target repository more than
  once.  This avoids some unnecessary IO, and removes a network roundtrip
  when doing ``bzr branch`` to a smart server URL.  (Andrew Bennetts)

* ``bzr modified`` now read-locks the working tree (and branch and
  repository) just once.  (Andrew Bennetts)
  
* ``bzr resolve`` now accepts ``--take-this`` and ``--take-other`` actions
  for text conflicts. This *replace* the whole file with the content
  designated by the action. This will *ignore* all differences that would
  have been merge cleanly otherwise. (Vincent Ladeuil, #638451)

* ``bzr tags``'s "sort" argument now allows registering custom sort
  methods using the ``bzrlib.tag.tag_sort_methods`` registry. 
  (Jelmer Vernooij, #701244)

* ``bt.test_http`` was breaking ``os.environ`` by erasing the values saved by
  ``TestCase`` leading to ``bt.test_import_tariff`` failures.
  (Vincent Ladeuil, #690563)

* ``upgrade`` now upgrades dependent branches when a shared repository is
  specified. It also supports new options: ``--dry-run`` for showing what
  will happen and ``--clean`` to remove the backup directory on successful
  completion. (Ian Clatworthy, Matthew Fuller, #89830, #374734, #422450)

Bug Fixes
*********

.. Fixes for situations where bzr would previously crash or give incorrect
   or undesirable results.

* Avoid leaking SSH subprocess communication socket into unrelated child
  processes, which could cause bzr to hang on exit. (Max Bowsher, #696285)

* ``bzr break-lock`` on a corrupted lock file works correctly, rather than
  raising a PermissionDenied error. We were accidentally holding open the
  file we were trying to delete. (John Arbash Meinel, #659978)

* ``bzr update`` in a checkout of a readonly branch works again, without
  trying to set the tags in the master branch. This had been broken by the
  bug fix for bug #603395.  (John Arbash Meinel, #701212)

* Per-transport tests now prefer to use ``Transport.get_bytes()`` rather
  than ``Transport.get().read()``. The SFTP code uses an async message to
  close the file handle if you let the handle die from refcounting, while
  it uses a synchronous message if you close it directly. This should help
  prevent random test suite failures from race conditions.
  (John Arbash Meinel, #681047)

* Stop using ``bzrlib.tuned_gzip.GzipFile``. It is incompatible with
  python-2.7 and was only used for Knit format repositories, which haven't
  been recommended since 2007. The file itself will be removed in the next
  release. (John Arbash Meinel)

* The BZR_COLUMNS environment variable can be set to 0 to indicate no
  limitation on the width of the terminal.  (Neil Martinsen-Burrell, #675652)

* Treat WSAECONNABORTED the same as WSAECONNRESET for the purposes of
  considering a smart data stream as being interrupted. This fixes a
  failure in the windows test suite, that was trying to ensure we cleanly
  handled a server disconnect.  (John Arbash Meinel, #581311, #686587)

* Unshelving changes that occur in a now-unversioned directory now restore
  the directory properly rather than crashing.
  (John Arbash Meinel, #389674)

* You are now able to commit directly to a stacked branch. Any needed
  parent inventories will be filled in as part of the commit process.
  (John Arbash Meinel, #375013)

Documentation
*************

* Better document the rules to update the bzr freshmeat page when
  doing a release. (Vincent Ladeuil, #690515)

API Changes
***********

* ``Branch.sprout``, ``BranchFormat.initalize`` and
  ``ControlDir.create_branch`` now take an optional ``repository`` keyword
  argument, and ``BranchFormat.open`` now takes an optional
  ``found_repository`` keyword argument.  These provide the repository
  object for new branch object to use (for cases when the caller has
  already opened that repository).  Implementations of these APIs will
  need to be updated to accept these arguments.  (Andrew Bennetts)

* ``bzrlib.tuned_gzip.GzipFile`` is now deprecated and will be removed in
  the bzr-2.4 series. Code that was using it can just use the python
  stdlib ``gzip.GzipFile``. (John Arbash Meinel)


Testing
*******

* ``bzrlib.tests`` defines ``isolated_environ`` with the definitions of all
  the environment variables the tests should care about. It also defines
  ``override_os_environ`` and ``restore_os_environ`` to properly implement
  isolation from ``os.environ`` for tests. ``bzrlib.tests`` now defines a
  ``DocTestSuite`` class using this facility for all ``bzrlib``
  doctests. (Vincent Ladeuil, #321320)

* Catch exceptions related to bug #637821 during test cleanup to avoid
  spurious failures. (Vincent Ladeuil, #686008).

* Check sphinx compatibility for tests requiring older sphinx versions.
  (Vincent Ladeuil, #688072)

* ``test_onto_transport`` in the Launchpad plugin can now run with Python
  2.7. (Vincent Ladeuil, #654733)

* ``TestCase._captureVar`` and ``TestCase._old_env`` have been deleted due to
  bug #690563. Test writers are encouraged to use ``TestCase.overrideEnv``
  instead. (Vincent Ladeuil)

* ``TestDebuntuExpansions`` was escaping the test isolation by calling the
  wrong base class ``setUp``. (Vincent Ladeuil, #684662)

bzr 2.3b4
#########

:2.3.b4: 2010-12-03

This is the fourth beta of the 2.3 series, leading up to a 2.3.0 release in
February. Beta releases are suitable for everyday use but may cause some
incompatibilities with plugins.

2.3b4 includes bug fixes for the ``config`` command and conflict
resolution. More changes were made for the test scripts handling to make it
easier to add reproducing recipes to bugs.

It also includes bug fixes from the 2.2.2 release as well as the bug fixes
in the upcoming 2.0.7, 2.1.4 and 2.2.3 releases. This means that all known
fixed bugs at the time of this release are included.


External Compatibility Breaks
*****************************

  (none)

Improvements
************

* Bazaar now caches a branch's tags while that branch is read-locked.
  This removes 1 network roundtrip from most interactions with a remote
  branch.  (Andrew Bennetts)

* ``bzr config <option>`` will now display only the value itself so scripts
  can use it to query the currently active configuration. Displaying several
  options matching a given regular expression is now controlled via the
  ``--all`` option.  (Vincent Ladeuil, bug #670251)

* ``bzr resolve`` now reports the number of conflicts resolved and the
  number of remaining conflicts. This provides a better feedback about the
  whole resolution process. (Vincent Ladeuil)

* Read configuration files in $XDG_CONFIG_HOME/bazaar on Unix if there is
  already a directory there.  (Neil Martinsen-Burrell, #195397)

Bug Fixes
*********

* Better message if there is an error while setting ownership of
  ``.bazaar`` directory. (Parth Malwankar, #657553)

* ``bzr config`` properly displays list values. (Vincent Ladeuil, #672382)

* ``bzr config`` will now respect option policies when displaying the value
  and display the definition sections when appropriate.
  (Vincent Ladeuil, #671050)

* Don't create commit message files in the current directory to avoid nasty
  interactions with emacs (which tries to establish the status of the file
  during the commit which breaks on windows). (Vincent Ladeuil, #673637)

* ``bzr resolve --take-other <file>`` will not crash anymore if ``<file>``
  is involved in a text conflict (but the conflict is still not
  resolved). (Vincent Ladeuil, #646961)

* Merge will now correctly locate a lca where there is a criss-cross merge
  of a new root. (Gary van der Merwe, #588698)

* Report error if non-ASCII command option given. (Rory Yorke, #140563)

* ``tools/check-newsbug.py`` is now based on ``lp:hydrazine`` and no longer
  crashes when encountering private bugs (they are just displayed as such).
  (Vincent Ladeuil, #354985)

Internals
*********

* ``BranchBuilder.build_snapshot`` now accepts parent_ids == [].
  This can be used to create a new root in the graph. (Gary van der Merwe)

* Old repository development formats
  RepositoryFormatCHK1 and RepositoryFormatCHK2 have been removed, and so
  have the corresponding metadir format options ``development-rich-root``,
  ``development6-rich-root``, and ``development7-rich-root``.

Testing
*******

* Add a null_output_matches_anything keyword argument with default False to
  bzrlib.tests.script.ScriptRunner.run_script to specify that the command
  output should not be checked (as opposed to expecting an empty output).
  (Neil Martinsen-Burrell, #662509)

* Blank output section in scriptrunner tests no longer match any output.
  Instead, use '...' as a wildcard if you don't care about the output.
  (Martin Pool, #637830)

* Bump minimum testtools version required to run ``bzr selftest`` from 0.9.2
  to 0.9.5 which will allow tests that need the fixed unicode handling to be
  written. (Martin [gz])

* Introduce an ``overrideEnv()`` helper for tests that needs to change the
  environment variables while respecting the isolation rules. Get rid of
  TestCase._restoreEnvironment which is now useless.
  (Vincent Ladeuil, #690563)

* Printing selftest results to a non-UTF-8 console will now escape characters
  that can't be encoded rather than aborting the test run with an exception.
  (Martin [gz], #633216)


bzr 2.3b3
#########

:2.3b3: 2010-11-05

External Compatibility Breaks
*****************************

(none)

New Features
************

* Add --no-tree option to 'bzr push' and 'bzr init' for creating a
  new or mirrored branch without working trees.
  (Matthew Gordon, #506730)

* ``bzr config`` is a new command that displays the configuration options for
  a given directory. It accepts a glob to match against multiple options at
  once. It can also be used to set or delete a configuration option in any
  configuration file. (Vincent Ladeuil)

* New shortcut URL schemes ``ubuntu:`` and ``debianlp:`` access source
  branches on Launchpad.  E.g. ``bzr branch ubuntu:foo`` gives you the source
  branch for project ``foo`` in the current distroseries for Ubuntu while
  ``bzr branch debianlp:lenny/foo`` gives you the source branch (on Launchpad)
  for project ``foo`` in Debian Lenny.
  (Barry Warsaw, #609186)

* Provide a configuration option "default_format" that controls the
  default format for new branches created with ``bzr init``.
  (Neil Martinsen-Burrell, #484101)

Bug Fixes
*********

* Always set PATH in start_bzr.bat on Windows. (Matthäus G. Chajdas, #470264)

* ``bzr status -r X..Y`` was failing because RevisionTree didn't implement
  ``get_shelf_manager``. (John Arbash Meinel, #662053)

* Correctly add directory contents when the name was previously added as a
  normal file, rather than throwing ``AttributeError: children`` during
  smart_add. (Martin [gz], #251864)

* Correctly handle the ``--directory`` option for all code paths of
  ``resolve`` and ``shelve``, this was previously ignored when paths were
  provided as parameters. When both are provided, ``--directory`` becomes
  the base directory for the other paths. (Vincent Ladeuil, #670851)

* Correctly set the Content-Type  header when HTTP POSTing to comply
  with stricter web frameworks. (Vincent Ladeuil, #665100)

* Don't force openssh to use protocol=2, since that is now the default.
  (Neil Martinsen-Burrell, #561061)

* Fix ``KeyError: 'port'`` when getting the stored password for an HTTP  URL.
  (Martin Pool, #654684)

* Make ``bzr tag --quiet`` really quiet. (Neil Martinsen-Burrell, #239523)

* Missing files (files bzr add'ed and then OS deleted) are now shown in ``bzr
  status`` output. (Rory Yorke, #134168)

* ``NotBranchError`` no longer allows errors from calling
  ``bzrdir.open_repository()`` to propagate.  This is unhelpful at best,
  and at worst can trigger infinite loops in callers.  (Andrew Bennetts)
  
* The ``branch.tags.merge_to(target_branch)`` API used by plugins such as
  ``bzr-builddeb`` now propagates changes to the master branch of the
  target branch (if there is one).  This makes it consistent with the
  other tag APIs.  (Andrew Bennetts, #603395)

* Windows installers no longer requires the Microsoft vcredist to be
  installed. (Martin [gz], Gary van der Merwe, #632465)

Documentation
*************

* Add documentation of the ability to edit hunks when shelving.
  (Neil Martinsen-Burrell, #517660)

* Be more specific about the meaning of revision ranges for ``bzr diff``.
  (Neil Martinsen-Burrell, #247282)

* Document the comment character in the .bzrignore file, including a
  workaround for ignore patterns that begin with #.
  (Neil Martinsen-Burrell, #631515)

API Changes
***********

* Add ``bzrlib.pyutils`` module with helper functions for some Python
  tasks such as resolving a dotted name to a Python object
  (``get_named_object``).  (Andrew Bennetts)

* ``bzrlib.tests.ForwardingResult`` no longer exists.  Use
  ``testtools.ExtendedToOriginalDecorator`` instead.  (Andrew Bennetts)

* ``known_hooks_key_to_parent_and_attribute`` in ``bzrlib.hooks`` has been
  deprecated in favour of ``known_hooks.key_to_parent_and_attribute`` in
  the same module.  (Andrew Bennetts)

Internals
*********

* ``tools/fixed-in.py`` find a bug in NEWS from its number or a regexp
  matching the news entry and display the corresponding release, date, fix
  authors and the news entry itself. (Vincent Ladeuil)

Testing
*******

* Blank output section in scriptrunner tests no longer match any output.
  Instead, use '...' as a wildcard if you don't care about the output.
  (Martin Pool, #637830)

* ``bzr test-script script`` is a new command that runs a shell-like script
  from an the ``script`` file. (Vincent Ladeuil)

* Fix spurious test failures on babune related to the http pipe cleanup and
  get rid of some 'bytes left on the HTTP socket' useless log messages.
  (Vincent Ladeuil, #655557)

* ``bzrlib.tests.per_workingtree.TestCaseWithWorkingTree.make_branch_builder``
  respects its ``relpath`` parameter. (Vincent Ladeuil)

bzr 2.3b2
#########

:2.3b2: 2010-10-08

External Compatibility Breaks
*****************************

* The ``bzr tags`` command sorts tag names using a natural sort by
  default (so tag2 sorts before tag10).  The previous default was
  strictly "asciibetical".  That behavior is still available as ``bzr tags
  --sort=alpha``. (Neil Martinsen-Burrell, #640760)

* ``BzrDir.generate_backup_name`` has been deprecated and replaced by a
  private method. ``osutils.available_backup_name`` provides an extensible
  replacement. This allowed the deprecation of
  ``bzrlib.transform.get_backup_name``,
  ``bzrlib.transform._get_backup_name`` and
  ``bzrlib.transform.TreeTransformBase.has_named_child``.
  (Vincent Ladeuil)

New Features
************

* Add ``mainline`` revision specifier, which selects the revision that
  merged a specified revision into the mainline.  (Aaron Bentley)

* Add ``annotate`` revision specifier, which selects the revision that
  introduced a specified line of a file.  (Aaron Bentley)

* Add ``-Dmem_dump`` debug flag, which uses meliae to dump memory to 
  a file upon an out of memory error.
  (Karl Bielefeldt, #551391)

* ``bzr status`` now displays a summary of existing shelves after
  the other status information. This is done using a ``post_status``
  hook.
  (Parth Malwankar, #403687)

* GNU lsh is now a supported lsh client; just set BZR_SSH to 'lsh'.
  Also, bzr will recognize if the 'ssh' comand is a symlink to lsh.
  (Matthew Gordon, #374700)

* The ``pull`` and ``update`` commands now take a ``--show-base``
  option that, in the case of conflicts, shows the base revision text.
  (Rory Yorke,  #202374)

Improvements
************

* ``bzr break-lock --force`` breaks the lock without prompting.  (Before
  using this, make sure the process holding the lock really is dead.)
  (Martin Pool, #397315)

* ``bzr remove`` now takes a ``--no-backup`` option for when you don't want it
  to backup anything, just delete it. This option used to be called ``--force``
  which is now deprecated.
  (Marius Kruger, #400554)

* When using the pycurl client module, Bazaar shows some of the text from
  HTTP server error messages.
  (Martin Pool, #656667)

Bug Fixes
*********

* Don't force openssh to use protocol=2, since that is now the default.
  (Neil Martinsen-Burrell, #561061)

* Fix signature of RemoteBzrDir.create_workingtree to match that of its
  superclass.  (Neil Martinsen-Burrell, Martin Pool, #524627)

* Fix traceback with python-2.7's xmlrpclib
  (Toshio Kuratomi, #612096)

* Print junk rather than throwing a UnicodeDecodeError from ``bzr version-info``
  when using the rio format (with non-ascii information) on a non-utf-8
  terminal.  (Andrej A Antonov, #518609)

* Treat all IO, OS, and socket errors consistently when establishing
  SSH/SFTP connections via a subprocess.  (Andrew Bennetts)

* ``unshelve --preview`` now can show diff in a non-ascii encoding.
  (Andrej A Antonov, #518916)

* Deleting a versioned directory can leave orphans: unversioned files that
  were present don't have a parent anymore. The
  ``bzr.transform.orphan_policy`` configuration option controls the ``bzr``
  behaviour: ``conflict`` (the default) leave the orphans in place and
  create a conflict for the directory, ``move`` create orphans named
  ``<file>.~#~`` in a ``bzr-orphans`` directory at the root of the working
  tree.  (Vincent Ladeuil, #323111)

Improvements
************

Documentation
*************

* Correct the documentation for setting up the smart server with Apache.
  (Neil Martinsen-Burrell, #311518)

* Fix rst typos in bzrlib/help_topics/en/conflict-types.txt.
  (Vincent Ladeuil, #660943)

* Provide more detailed help on the Launchpad plugin at "bzr help
  plugins/launchpad".  (Neil Martinsen-Burrell, #589379)

* Suggest ``bzr revert`` for restoring locally deleted files in help text
  for ``bzr update``.  (John C Barstow, #191466)

API Changes
***********

* ``WorkingTree`` methods ``pull``, ``update``, and ``_update_tree``
  now have an optional argument, ``show_base``, which is by default
  False.  This is flag is ultimately passed to ``merge.merge_inner``
  in each case. (Rory Yorke, #202374)

Internals
*********

* Small change to GroupCompressBlock to work more in terms of 'chunks'
  rather than 'content' for its compressed storage. (John Arbash Meinel)

* When running ``bzr selftest --subunit`` the subunit stream will no
  longer include the "log" information for tests which are considered to
  be 'successes' (success, xfail, skip, etc) (John Arbash Meinel)

Testing
*******

* Add a new simpler way to generate multiple test variations, by setting
  the `scenarios` attribute of a test class to a list of scenarios
  descriptions, then using `load_tests_apply_scenarios`.  (See the testing
  guide and `bzrlib.tests.scenarios`.) Simplify `test_http` using this.
  (Martin Pool, #597791)

* Add ``tests/ssl_certs/ca.crt`` to the required test files list. Test
  involving the pycurl https test server fail otherwise when running
  selftest from an installed version. (Vincent Ladeuil, #651706)

* Fix tests that failed when run under ``LANG=C``.
  (Andrew Bennetts, #632387)

* Skip tests that needs a bzr source tree when there isn't one. This is
  needed to successfully run the test suite for installed versions.
  (Vincent Ladeuil, #644855).

* Skip the tests that requires respecting the chmod bits when running as root.
  (Vincent Ladeuil, #646133)

* Suppress the "maximum recursion depth exceeded in __subclasscheck__"
  warning on stderr emitted during ``test_dict_deepnested`` in
  ``bzrlib/tests/test__bencode.py``.  (Andrew Bennetts)

* Use tests.TestCaseInTempDir for tests that requires disk resources.
  (Vincent Ladeuil, #650001)

bzr 2.3b1
#########

:2.3b1: 2010-09-20

This is the first beta of the 2.3 series, leading up to a 2.3.0
release in January or February.  Beta releases are suitable for everyday use
but may cause some incompatibilities with plugins.  Some plugins may need
small updates to work with 2.3b1.

2.3b1 includes some performance improvements in both speed and memory
consumption, some preliminary support for generating a texinfo version of
the doc and better support for launchpad.  Many changes were made to make
our test suite more robust as well as numerous documentation fixes.  It
improves the common infrastructure for dealing with colocated named
branches and foreign branches.  We plan to continue with these themes
through the 2.3 series.

It also includes bug fixes for 2.0.6, 2.1.3 and 2.2.1 and over 40 fixes of
its own.


External Compatibility Breaks
*****************************

(none)

New Features
************

* Added ``pre_status`` and ``post_status`` hooks. This allows plugins
  to register custom handlers which will be invoked before/after the
  standard status output is displayed. (Parth Malwankar)

* ``bzr break-lock --config [location]`` can now break config files
  locks. (Vincent Ladeuil, #525571)

* ``bzrlib.config.LockableConfig`` is a base class for config files that
  needs to be protected against multiple writers. All methods that
  change a configuration variable value must be decorated with
  @needs_write_lock (set_option() for example).
  (Vincent Ladeuil,  #525571)

* The ``lp:`` prefix will now use your known username (from
  ``bzr launchpad-login``) to expand ``~`` to your username.  For example:
  ``bzr launchpad-login user && bzr push lp:~/project/branch`` will now
  push to ``lp:~user/project/branch``.  (John Arbash Meinel)

* New development format ``development8-subtree`` which is similar to the 
  ``2a`` format and adds subtree support. (Jelmer Vernooij)

Improvements
************

* Allow using both ``--using`` and ``--diff-options``.
  (Matthäus G. Chajdas, #234708)

* Allow using non-integer bug ID with generic bug trackers.
  (Alexandre Garnier, #440472)

* ``bzr remove`` now just backs up changed files instead of exiting,
  forcing you to choose to either keep or delete them. Bazaar will now delete
  the files if they can easily be recovered using revert, otherwise they
  will be backed up (adding an extension of the form .~#~).
  (Marius Kruger, #400554)

* ``bzr revert`` and ``bzr status`` are up to 15% faster on large trees
  with many changes by not repeatedly building a list of all file-ids.
  (Andrew Bennetts)

* Decrease memory consumption when many chk index pages are loaded. (Such
  as during ``bzr co`` or ``bzr ls -R`` of a large tree.) Often we need to
  read many chk pages because the individual chk map nodes will be spread
  randomly. Peak memory for 'bzr ls -R' on a large tree dropped from 396MB
  down to 247MB, expect even more significant savings on 64-bit platforms.
  (John Arbash Meinel)

* Decrease peak memory during ``bzr send``. The old code was caching all
  text content and all inventory strings for all revisions before
  computing the diffs. Now we only cache as long as there is a child that
  will need them. Sending 2000 bzr revisions drops from 1.2GB peak to
  256MB peak. (John Arbash Meinel, #614576)

* ``DirState`` internals use a little bit less memory. For bzr.dev it
  drops the memory from 1MB down to about 800kB. And replaces a few
  thousand tuples and sets with StaticTuple.  (John Arbash Meinel)

* Inventory entries now consume less memory (on 32-bit Ubuntu file entries
  have dropped from 68 bytes to 40, and directory entries from 120 bytes
  to 48).  (Andrew Bennetts)

* Reduce peak memory by one copy of compressed text when writing to pack
  repositories.
  (John Arbash Meinel, #566940)

* When building new working trees, default to reading from the repository
  rather than the source tree unless explicitly requested. (via
  ``--files-from`` and ``--hardlink`` for ``bzr branch`` and
  ``bzr checkout``. Generally, 2a format repositories extract
  content faster than seeking and reading content from another tree,
  especially in cold-cache situations. (John Arbash Meinel, #607298)

* Add ``__pycache__`` to the default ``ignores`` file. Future releases of
  Python will use this directory to store bytecodes.
  (Andrea Corbellini, #626687)

Bug Fixes
*********

* Additional merges after an unrelated branch has been merged with its
  history no longer crash when deleted files are involved.
  (Vincent Ladeuil, John Arbash Meinel, #375898)

* ``bzr add SYMLINK/FILE`` now works properly when the symlink points to a
  previously-unversioned directory within the tree: the directory is
  marked versioned too.
  (Martin Pool, #192859)

* ``bzr clean-tree`` issues a warning if it is unable to delete a file
  due to ``errno.EACCES`` instead of exiting with an error on Windows.
  (Parth Malwankar, #430785)

* ``bzr commit SYMLINK`` now works, rather than trying to commit the
  target of the symlink.
  (Martin Pool, John Arbash Meinel, #128562)

* ``bzr ignore PATTERNS`` exits with error if a bad pattern is supplied.
  ``InvalidPattern`` exception error message now shows faulting
  regular expression.
  (Parth Malwankar #300062)

* ``bzr upgrade`` now creates the ``backup.bzr`` directory with the same
  permissions as ``.bzr`` directory on a POSIX OS.
  (Parth Malwankar, #262450)

* CommitBuilder now uses the committer instead of _config.username to generate
  the revision-id.  (Aaron Bentley, #614404)

* Configuration files in ``${BZR_HOME}`` are now written in an atomic
  way which should help avoid problems with concurrent writers.
  (Vincent Ladeuil, #525571)

* CommitBuilder now uses the committer instead of _config.username to generate
  the revision-id.  (Aaron Bentley, #614404)

* Configuration files in ``${BZR_HOME}`` are now protected against
  concurrent writers by using a lock. (Vincent Ladeuil, #525571)

* Cope with Microsoft FTP Server and VSFTPd that return reply '250
  Directory created' when mkdir succeeds.  (Martin Pool, #224373)

* `decode` parameter to get() method in FtpTransport and GioTransport classes
  is deprecated. (Alexander Belchenko)

* Don't print internal object name when print an invalid revision spec
  error.  (Neil Martinsen-Burrell, #598701)

* Don't traceback when a lockdir's ``held/info`` file is corrupt (e.g.
  contains only NUL bytes).  Instead warn the user, and allow ``bzr
  break-lock`` to remove it.  (Andrew Bennetts, #619872)
  
* ``EPIPE`` can be raised during test server shutdown. This happened on
  gentoo only so far. (Vincent Ladeuil, #627277)

* Errors occurring during HTTP(S) test server starts should now be
  handled cleanly. (Vincent Ladeuil, #392402)

* Fix ``AttributeError on parent.children`` when adding a file under a 
  directory that was a symlink in the previous commit.
  (Martin Pool, #192859)

* Fix ``AttributeError: 'NoneType' object has no attribute 'close'`` in
  ``_close_ssh_proc`` when using ``bzr+ssh://``.  This was causing
  connections to pre-1.6 bzr+ssh servers to fail, and causing warnings on
  stderr in some other circumstances.  (Andrew Bennetts, #633745)

* Fix spurious paramiko warning on hardy by ensuring that ``selftest``
  properly remove its warning filter. (Vincent Ladeuil, #625686)

* Fix ``AttributeError on parent.children`` when adding a file under a
  directory that was a symlink in the previous commit.
  (Martin Pool, #192859)

* Fix ``AttributeError: 'NoneType' object has no attribute 'close'`` in
  ``_close_ssh_proc`` when using ``bzr+ssh://``.  This was causing
  connections to pre-1.6 bzr+ssh servers to fail, and causing warnings on
  stderr in some other circumstances.  (Andrew Bennetts, #633745)

* Fix a problem in bzr's ``Makefile`` that meant syntax errors in some
  parts of bzr's source code could cause ``make check-nodocs`` to
  incorrectly return an exit code of 0.
  (Vincent Ladeuil, #626667)

* ``HTTP/1.1`` test servers now set a ``Content-Length`` header to comply
  with pedantic ``HTTP/1.1`` clients. (Vincent Ladeuil, #568421)

* Most of the leaked threads during selftest are now fixed, allowing the
  full test suite to pass on gentoo.
  (Vincent Ladeuil, #392127)

* Only call ``setlocale`` in the bzr startup script on posix systems. This
  avoids an issue with the newer windows C runtimes used by Python 2.6 and
  later which can mangle bytestrings printed to the console.
  (Martin [gz], #631350)

* `PathNotChild` should not give a traceback.
  (Martin Pool, #98735)

* Prevent ``CHKMap.apply_delta`` from generating non-canonical CHK maps,
  which can result in "missing referenced chk root keys" errors when
  fetching from repositories with affected revisions.
  (Andrew Bennetts, #522637)

* Raise ValueError instead of a string exception.
  (John Arbash Meinel, #586926)

* Repositories accessed via a smart server now reject being stacked on a
  repository in an incompatible format, as is the case when accessing them
  via other methods.  This was causing fetches from those repositories via
  a smart server (e.g. using ``bzr branch``) to receive invalid data.
  (Andrew Bennetts, #562380)

* Selftest with versions of subunit that support ``stopTestRun`` will no longer
  error. This error was caused by 2.0 not being updated when upstream
  python merged the end of run patch, which chose ``stopTestRun`` rather than
  ``done``. (Robert Collins, #571437)

* Stop ``AttributeError: 'module' object has no attribute 'ElementTree'``
  being thrown from ``xml_serializer`` on certain cElementTree setups.
  (Martin [gz], #254278)

* strace test-helper tests cope with the new Ubuntu policy of not allowing
  users to attach to their own processes by default.
  (Martin Pool, #626679)

* Test classes like ``TestCase``, ``TestLoader``, and ``TestSuite`` should
  be available from ``bzrlib.tests.*``. They used to be, but were
  accidentally removed. (John Arbash Meinel, #627438)

* ``Transport.stat`` on a symlink, including a transport pointing directly
  to a symlink, now returns information about the symlink.
  (Martin Pool)

* Upgrading or fetching from a non-rich-root repository to a rich-root
  repository (e.g. from pack-0.92 to 2a) no longer fails with
  ``'Inter1and2Helper' object has no attribute 'source_repo'``.  This was
  a regression from Bazaar 2.1.  (Andrew Bennetts, #636930)
  
Documentation
*************

* Added a builder/writer sphinx extension that can generate texinfo files. The
  generated files are syntactically correct but the info navigation nodes
  needs more work. (Vincent Ladeuil, #219334)

* First tests defined for sphinx, including a new bzrlib.tests.features.sphinx
  to make the tests conditional.
  (Vincent Ladeuil)

* Fix a lot of references in the docs to the old http://bazaar-vcs.org to
  the new http://bazaar.canonical.com or http://wiki.bazaar.canonical.com
  (John Arbash Meinel, #617503)

API Changes
***********

* When passing a file to ``UTF8DirReader`` make sure to close the current
  directory file handle after the chdir fails. Otherwise when passing many
  filenames into a command line ``bzr status`` we would leak descriptors.
  (John Arbash Meinel, #583486)

* `ControlDirFormat` and  `ControlDir` have been split out of `BzrDirFormat`
  and `BzrDir`, respectively. `ControlDirFormat`
  and `ControlDir` should be used as the base classes for new non-.bzr
  implementations.

  `BzrDirFormat.register_control_format` has been renamed to
  `ControlDirFormat.register_format`.

  `BzrDirFormat.register_server_control_format` has been removed.

  Probing for control directories is now done by separate objects derived
  from `bzrlib.controldir.Prober` and registered using
  `bzrlib.controldir.ControlDirFormat.register_prober` or
  `bzrlib.controldir.ControlDirFormat.register_server_prober`.
  `BzrDirFormat.probe_transport` has been moved onto `Prober`.

  `BzrDirFormat.register_format` has been renamed to
  `BzrProber.register_bzrdir_format`.

  `bzrlib.bzrdir.network_format_registry` has been moved to
  `bzrlib.controldir`.

  (Jelmer Vernooij)

* ``bzrlib.transform.TreeTransformBase.final_kind``,
  ``bzrlib.transform.TreeTransform.tree_kind`` and
  ``bzrlib.transform.TransformPreview.tree_kind`` now return None instead
  of raising NoSuchFile.  (Vincent Ladeuil)

* BzrError subclasses no longer support the name "message" to be used
  as an argument for __init__ or in _fmt format specification as this
  breaks in some Python versions. errors.LockError.__init__ argument
  is now named "msg" instead of earlier "message".
  (Parth Malwankar, #603461)

* Configuration files should now use the ``from_string`` constructor rather
  than the ``file`` parameter of the ``_get_parser`` method. The later has
  been deprecated. ``from_string`` also accept a ``save=True`` parameter to
  have the configuration file immediately written to disk. 
  (Vincent Ladeuil)

* Deprecate treating a `PushResult` and `PullResult` as an integer for the
  relative change in revno.
  (Martin Pool)

* `FileInWrongBranch` is deprecated in favour of `PathNotChild` and no
  longer raised.
  (Martin Pool)

* ``IniBaseConfig`` objects should now use the ``from_string`` constructor
  the rather than the ``file`` parameter of the ``_get_parser`` method. The
  later has been deprecated. (Vincent Ladeuil)

* InventoryEntry instances now raise AttributeError if you try to assign
  to attributes that are irrelevant to that kind of entry.  e.g. setting
  ``symlink_target`` on an InventoryFile will fail.  It is still okay to
  read those attributes on any kind of InventoryEntry.  The complete list
  of affected attributes is: ``executable``, ``text_id``, ``text_sha1``,
  ``text_size`` (only valid for kind == file); ``symlink_target`` (only
  valid for kind == link); and ``reference_revision`` (only valid for kind
  == tree-reference).  (Andrew Bennetts)

* InventoryEntry objects no longer have ``_put_in_tar`` or
  ``_put_on_disk`` methods.  (Andrew Bennetts)

* The ``get_filename`` parameter in the ``config.IniBaseConfig``
  constructor has been deprecated, use the ``file_name`` parameter instead.
  (Vincent Ladeuil)

* `tree_files` and `internal_tree_files` are now deprecated in favor of
  `WorkingTree.open_containing_paths`.
  (Martin Pool)

Internals
*********

* Remove used and broken code path in ``BranchInitHookParams.__repr__``.
  (Andrew Bennetts)

Testing
*******

* Avoid spurious failures in ssh tests: wait for the SSH server to
  actually finish, rather than just waiting for it to negotiate the key
  exchange. (John Arbash Meinel, #626876)

* ``build_tree_contents`` can create symlinks.
  (Martin Pool, John Arbash Meinel)

* Catch socket errors to avoid
  bt.test_sftp_transport.SSHVendorBadConnection.test_bad_connection_ssh
  random failures. (Vincent Ladeuil, #601804)

* HTTP test servers will leak less threads (and sockets) and will not hang on
  AIX anymore. (Vincent Ladeuil, #405745)

* On platforms that don't support forking give a nice error message saying so
  when ``bzr selftest --parallel=fork`` is used. (Martin [gz], #528730)

* Rearrange thread leak detection code to eliminate global state and make it
  possible to extend the reporting. (Martin [gz], #633462)

* The old ``bzr selftest --benchmark`` option has been removed.
  <https://launchpad.net/bzr-usertest> is an actively-maintained
  macrobenchmark suite.
  (Martin Pool)

* The test suite now simply holds log files in memory, rather than writing them
  out to disk and then reading them back in and deleting them.
  (Andrew Bennetts)

* The way ``bzr selftest --parallel`` generates N partitions of tests to
  run in parallel has changed.  Instead of splitting the list of tests at
  N-1 points, it distributes the tests one-by-one into the partitions in a
  round robin fashion.  This reduces the total time to run the tests in
  parallel because a series of slow tests in the test suite will be
  distributed evenly among the parallel test suites, rather than slowing
  down just one suite.  (Andrew Bennetts)

* Tracebacks from a parameterized test are no longer reported against every
  parameterization of that test.  This was done by adding a hack to
  ``bzrlib.tests.clone_test`` so that it no longer causes
  testtools.TestCase instances to share a details dict.
  (Andrew Bennetts, #625574)


..
   vim: tw=74 ft=rst ff=unix<|MERGE_RESOLUTION|>--- conflicted
+++ resolved
@@ -35,18 +35,16 @@
 * Cope cleanly with buggy HTTP proxies that close the socket in the middle
   of a multipart response.  (Martin Pool, #198646).
 
-<<<<<<< HEAD
+* cStringIO is now unconditionally imported in ``bzrlib.config``.
+  (Jelmer Vernooij, #905361)
+
+* Fix "Unprintable exception" error when a RetryWithNewPacks error is
+  displayed.  (Andrew Bennetts)
+
 * Teach the bzr client how to reconnect if we get ``ConnectionReset``
   while making an RPC request. This doesn't handle all possible network
   disconnects, but it should at least handle when the server is asked to
   shutdown gracefully. (John Arbash Meinel, #819604)
-=======
-* cStringIO is now unconditionally imported in ``bzrlib.config``.
-  (Jelmer Vernooij, #905361)
-
-* Fix "Unprintable exception" error when a RetryWithNewPacks error is
-  displayed.  (Andrew Bennetts)
->>>>>>> c76bbe42
 
 Documentation
 *************
