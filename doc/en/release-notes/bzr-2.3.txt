--- conflicted
+++ resolved
@@ -25,21 +25,19 @@
 
 .. Improvements to existing commands, especially improved performance 
    or memory usage, or better results.
+
+* Bazaar now caches a branch's tags while that branch is read-locked.
+  This removes 1 network roundtrip from most interactions with a remote
+  branch.  (Andrew Bennetts)
 
 * ``bzr config <option>`` will now display only the value itself so scripts
   can use it to query the currently active configuration. Displaying several
   options matching a given regular expression is now controlled via the
   ``--all`` option.  (Vincent Ladeuil, bug #670251)
 
-<<<<<<< HEAD
-* Bazaar now caches a branch's tags while that branch is read-locked.
-  This removes 1 network roundtrip from most interactions with a remote
-  branch.  (Andrew Bennetts)
-=======
 * ``bzr resolve`` now reports the number of conflicts resolved and the
   number of remaining conflicts. This provides a better feedback about the
   whole resolution process. (Vincent Ladeuil)
->>>>>>> a2559cca
 
 Bug Fixes
 *********
