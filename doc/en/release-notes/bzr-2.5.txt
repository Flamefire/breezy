####################
Bazaar Release Notes
####################

.. toctree::
   :maxdepth: 1

bzr 2.5b4
#########

:2.5b4: NOT RELEASED YET

External Compatibility Breaks
*****************************

.. These may require users to change the way they use Bazaar.

New Features
************

.. New commands, options, etc that users may wish to try out.

Improvements
************

.. Improvements to existing commands, especially improved performance 
   or memory usage, or better results.

Bug Fixes
*********

.. Fixes for situations where bzr would previously crash or give incorrect
   or undesirable results.

* Resolve regression from colocated branch path handling, by ensuring that
  unreserved characters are unquoted in URLs. (Martin Packman, #842223)

* Support verifying signatures on remote repositories.
  (Jelmer Vernooij, #889694)

* Support looking up revision numbers by revision id in empty branches.
  (Jelmer Vernooij, #535031)

Documentation
*************

.. Improved or updated documentation.

API Changes
***********

.. Changes that may require updates in plugins or other code that uses
   bzrlib.

* ``Repository.verify_revision`` has been renamed to
  ``Repository.verify_revision_signature``. (Jelmer Vernooij)

Internals
*********

.. Major internal changes, unlikely to be visible to users or plugin 
   developers, but interesting for bzr developers.

<<<<<<< HEAD
* New HPSS call ``Repository.has_signature_for_revision_id``.
=======
* Add hpss call ``Repository.make_working_trees``.
>>>>>>> d38bb30e
  (Jelmer Vernooij)

Testing
*******

.. Fixes and changes that are only relevant to bzr's test framework and 
   suite.  This can include new facilities for writing tests, fixes to 
   spurious test failures and changes to the way things should be tested.


bzr 2.5b3
#########

:2.5b3: 2011-11-10

This is the third beta of the 2.5 series, leading to a 2.5.0 release in
February 2012. Beta releases are suitable for everyday use but may cause
some incompatibilities with plugins.

This release includes log options for ``push`` and ``pull``, more UI polish
for colocated branches, a better and more coherent implementation for UI
dialogs, enhancements to the config framework and more.

This release includes all bug fixed in previous series known at the time of
this release.

External Compatibility Breaks
*****************************

None

New Features
************

* The ``log_format`` configuration can be used with ``-Olog_format=line`` to
  change the format ``push`` and ``pull`` use to display the
  revisions. I.e.: ``bzr pull -v -Olog_format=short`` will use the ``short``
  format instead of the default ``long`` one. (Vincent Ladeuil, #861472)

* The new config scheme allows an alternative syntax for the 'appenpath'
  policy relying on option expansion and defining a new 'relpath' option
  local to a section. Instead of using '<option>:policy=appendpath', the
  option value can de defined as 'option=xxxx/{relpath}'.
  (Vincent Ladeuil, #832013)

Improvements
************

* ``bzr info -v`` now shows the number of colocated branches
  for control directories that support them.
  (Jelmer Vernooij, #863285)

* ``bzr version-info`` now takes a ``--revision`` argument.
  (Jelmer Vernooij, #238705)

* ``bzr revno`` now takes a ``--revision`` argument.
  (Jelmer Vernooij, #870649)

* ``bzr serve`` now can serve from URLs rather than just from the
  file system. I.e.: ``bzr serve -d lp:bzr`` or
  ``bzr serve -d file:///data/bzr`` (Jelmer Vernooij)

* all input prompts are now char-based when possible, and can be forced to
  line-based mode by setting the ``BZR_TEXTUI_INPUT`` environment variable
  to 'line-based'. This replace the previous shelf UI only patch using
  ``INSIDE_EMACS``. (Benoît Pierre)

Bug Fixes
*********

* ``bzr info`` now shows the master branch location too for
  treeless local branches. (Jelmer Vernooij, #258355)

* ``bzr info`` no longer shows empty output if only a control
  directory is present. (Jelmer Vernooij, #159098)

* ``bzr mkdir --quiet`` now does not print a line for every created
  directory. (Martin von Gagern, #869915)

* ``bzr mv`` does not crash when attempting to move the root of a
  branch. (Jonathan Riddell, #809728)

* ``bzr shelve`` now use ``UIFactory.choose`` for input handling, making
  it usable when creating a custom ``UIFactory`` implementation. (Benoît
  Pierre)

* ``bzr clean-tree`` now use ``UIFactory.get_boolean`` for confirmation
  prompt, making it usable when using a custom ``UIFactory``
  implementation. (Benoît Pierre)

* If sending a crash through Apport fails report the Apport failure to
  bzr.log rather than stderr. (Jonathan Riddell, #766735)

* ``bzr upgrade`` no longer treats 'already up-to-date' exceptions as
  errors. (Benoît Pierre, #716560).

* ``bzr version-info`` no longer populates the clean state for custom
  templates unless {clean} is explicitly asked for.
  (Lawrence Mitchell, #882541)

* Fix finding the CPU count when using Python >= 2.6 on BSD-based systems.
  (Jelmer Vernooij, #887151)

* ``WorkingTree.clone()`` now supports its ``revision_id`` being set
  to the null revision. (Jelmer Vernooij, #876423)

* ``WorkingTree.pull`` can now pull ``NULL_REVISION``.
  (Jelmer Vernooij, #887556)

API Changes
***********

* ``Branch.revision_history`` is now deprecated. (Jelmer Vernooij, #799519)

* Methods ``add`` and ``items`` of ``LRUCache`` and ``LRUSizeCache`` are
  deprecated. Use normal dict-style access instead. (Martin Packman)

* New flag ``RepositoryFormat.supports_unreferenced_revisions`` which
  indicates whether revisions can be present in a repository without
  being referenced from e.g. a branch history at the same time.
  (Jelmer Vernooij)

* ``UIFactory.choose`` has been added: prompt the user for a list of
  choices. (Benoît Pierre)

Internals
*********

* ``ControlDirFormat`` now has a new method ``supports_transport``
  which format implementations can use whether or not they can access
  a control dir over a particular transport. (Jelmer Vernooij)

* ``BranchBuilder.build_commit`` now take ``parent_ids`` and
  ``allow_leftmost_as_ghost`` arguments.  (Jelmer Vernooij)

Testing
*******

* Ensure TestCase instances are deallocated immediately after running where
  possible. This greatly reduces the peak resource needs of a full test suite
  run. The new ``-Euncollected_cases`` selftest flag will add failures if any
  case which persists pasts its expected lifetime. (Martin Packman, #613247)

* Report exceptions from child processes during fork instead of swallowing the
  error and reporting that everything went okay. (Martin Packman, #804130)


bzr 2.5b2
#########

This is the second beta of the 2.5 series, leading to a 2.5.0 release in
February 2012. Beta releases are suitable for everyday use but may cause some
incompatibilities with plugins.

This release includes more filtering options for ``bzr log``, idle
connections handling for ``bzr serve``, a ``development-colo`` experimental
format to flesh out the colocated branches UI, better support for foreign
formats, enhancements to the config framework and more.

This release includes all bug fixed in previous series known at the time of
this release.

:2.5b2: 2011-10-06

External Compatibility Breaks
*****************************

None

New Features
************

* A new ``-O`` standard option (common to all commands) have been added. It
  provides a value for a config option in the ``-Oname=value`` form that
  takes precedence over all definitions found in config files.  It can be
  used multiple times to override different options.
  (Vincent Ladeuil, #491196)

* ``bzr log`` now has an option called ``--omit-merges`` to omit
  those commits that merged branches, i.e. those having more than one
  parent.
  In order to avoid confusion, the previous command line option
  ``--include-merges`` has been renamed to ``--include-merged``.
  The old name of the command line option will still be accepted.
  The name change also affects ``bzr missing``.
  (Martin von Gagern)

* ``bzr serve`` will now disconnect clients if they have not issued an RPC
  request after 5minutes. On POSIX platforms, this will also happen for
  ``bzr serve --inet``. This can be overridden with the configuration
  variable ``serve.client_timeout`` or in the command line parameter
  ``bzr serve --client-timeout=X``. Further, it is possible to request
  ``bzr serve [--inet]`` to shutdown gracefully by sending SIGHUP. It will
  finish the current request, and then close the connection.
  (John Arbash Meinel, #824797, #795025)

* The new experimental format ``development-colo`` supports colocated
  branches. This format will eventually be merged back into the ``2a``
  format when it has stabilized and there is adequate UI support for
  colocated branches.
  (Jelmer Vernooij, #831481)

Improvements
************

* Fixed a bug where ``bzr tags -r x..y`` loaded the branch history once for
  every revision in the range; it's now much faster. (Vincent Ladeuil, #857335)

* ``bzr info -v`` can now be run against branches that don't support
  ``last_revision_info``, in which case the branch information will simply
  not be displayed. (Jelmer Vernooij)

Bug Fixes
*********

* ``bzr shelve`` can now be used in emacs shells as the input handling is
  turned into a line-based one when ``INSIDE_EMACS`` is set (which is the
  case for all recent emacs versions). (Vincent Ladeuil, #856261)

* ``bzr tags`` can now be used against remote repositories that do
  not provide access to the revision graph. (Jelmer Vernooij, #858942)

* ``bzr update PATH`` will stop if you seem to be asking it to update
  anything less than a whole tree, because that's not supported by ``bzr``'s
  concept that the whole tree has a single basis revision.  Previously, it
  would go ahead and update the whole tree, which was surprising.
  (Martin Pool, #557886)

* Don't crash if ``bzrlib.initialize()`` has not been called while accessing
  configs.  (Vincent Ladeuil, #863401)

* Redirects between http and https no longer discard path information
  in some cases. (Jelmer Vernooij, #853765)

* The ``--overwrite`` argument to ``bzr push`` and ``bzr pull`` no longer
  reports all tags as changed. (Jelmer Vernooij, #845396)

* ``WorkingTree.get_file_mtime`` now raises NoSuchId if a file id is
  specified that is unknown. (Jelmer Vernooij, #847435)


API Changes
***********

* ``Branch.get_revision_delta`` has been deprecated. Use
  ``Repository.get_revision_delta`` instead. (Jelmer Vernooij, #859712)

* Plugins that implement custom protocols for ``bzr serve`` should now
  also take an argument ``timeout``. This is used by the the bzr protocol
  to close a connection if a client has been idle for more than X seconds.
  (Default 5minutes). (John Arbash Meinel)

* ``Repository.fileids_altered_by_revision_ids`` has been moved to
  ``VersionedFileRepository`` and is no longer part of the standard
  ``Repository`` interface. (Jelmer Vernooij)

* The argument ``include_merges`` to ``missing.find_unmerged`` has
  been renamed to ``include_merged``. The old name is still supported
  for now but will cause a deprecation warning. (Martin von Gagern)

* The new method ``ControlDirFormat.is_initializable()`` returns a boolean
  indicating whether or not it is possible to use any of the
  initialization methods of that format to create a new control dir.
  (Jelmer Vernooij)

Internals
*********

* ``Branch`` objects can now use a config stack with the newly introduced
  ``get_config_stack()``. Both ``get_config`` and ``get_config_stack`` can
  be used for the same branch but it's recommended to stick to one for a
  given option.

Testing
*******

* Test scripts can now use ``bzr shelve`` and provide their input as
  complete lines. (Vincent Ladeuil, #856261)

* Really corrupt the pack file without depending on a special length or value.
  (Vincent Ladeuil, #807032)


bzr 2.5b1
#########

:2.5b1: 2011-09-15

This is the first beta of the 2.5 series, leading up to a 2.5.0
release in February 2012.

This release includes better support for gpg signing, better support for
i18n (mostly command help and error messages), more options to filter ``bzr
log`` output, more support for colocated branches ("location,branch=XXX"
syntax), better feedback on updated tags for various commands, faster
branching into an empty repository, enhancements to the config framework and
more.

Beta releases are suitable for everyday use but may cause some
incompatibilities with plugins.  Some plugins may need small updates to work
with 2.5b1.

External Compatibility Breaks
*****************************

None

New Features
************

* A ``from_unicode`` parameter can be specified when registering a config
  option. This implements boolean, integer and list config options when the
  provided ``bool_from_store``, ``int_from_store`` and ``list_from_store``
  are used for this parameter.  (Vincent Ladeuil)

* Accessing a packaging branch on Launchpad (eg, ``lp:ubuntu/bzr``) now
  checks to see if the most recent published source package version for
  that project is present in the branch tags. This should help developers
  trust whether the packaging branch is up-to-date and can be used for new
  changes. The level of verbosity is controlled by the config item
  ``launchpad.packaging_verbosity``. It can be set to one of

  off
    disable all checks


  minimal
    only display if the branch is out-of-date

  short
    also display single-line up-to-date and missing,


  all
    (default) display multi-line content for all states


  (John Arbash Meinel, #609187, #812928)

* Add a config option gpg_signing_key for setting which GPG key should
  be used to sign commits. Also default to using the gpg user identity
  which matches user_email() as set by whoami.
  (Jonathan Riddell, #68501)

* An ``invalid`` parameter can be specified when registering a config option
  to decide what should be done when invalid values are
  encountered. 'warning' and 'error' will respectively emit a warning and
  ignore the value or errors out. (Vincent Ladeuil)

* bzr add now skips large files in recursive mode. The default "large"
  size is 20MB, and is configurable via the add.maximum_file_size
  option. A value of 0 disables skipping. Named items passed to add are
  never skipped. (Shannon Weyrick, #54624)

* ``bzr help configuration/<option>`` display the help for ``option`` for
  all registered configuration options. (Vincent Ladeuil, #747050)

* ``bzr log -m`` now matches message, author, committer and bugs instead
  of just matching the message.  ``--message`` keeps its original meaning,
  while ``--match-message, --match-author, --match-committer`` and
  ``--match-bugs`` match each of those fields. (Jacek Sieka)

* ``config.Option`` can now declare ``default_from_env``, a list of
  environment variables to get a default value from. (Vincent Ladeuil)

* ``config.NameMatcher`` can be used to implement config stores and stacks
  that need to provide specific option values for arbitrary unique IDs (svn
  repository UUIDs, etc).  (Vincent Ladeuil, #843638)

* New builtin ``bzr branches`` command, which lists all colocated branches
  in a directory. (Jelmer Vernooij, #826820)

* Relative local paths can now be specified in URL syntax by using the
  "file:" prefix.  (Jelmer Vernooij)

* Report commits signed with expired keys in ``verify-signatures``.
  (Jonathan Riddell, #804254)

* Translations are now enabled for command help, errors and globally
  for any message using ``gettext`` given on output.  (Jonathan Riddell,
  INADA Naoki, #83941)

Improvements
************

* ``bzr add`` will now warn about nested subtrees that are skipped.
  (Jelmer Vernooij, #187342)

* ``bzr commit -m ''`` can now be used to force an empty commit message.
  Entering an empty commit message in the message editor still triggers
  an error. (Jelmer Vernooij)

* ``bzr pull`` will now mention how many tags it has updated.
  (Jelmer Vernooij, #164450)

* ``bzr tag`` no longer errors if a tag already exists but refers to the
  same revision, and will mention when a tag has been updated
  rather than created. (Jelmer Vernooij, #381203)

* ``bzr uncommit`` will now remove tags that refer to removed revisions.
  The ``--keep-tags`` option can be used to prevent this behaviour.
  (Jelmer Vernooij, #605814)

* Do not run i18n initialisation twice. (Jonathan Riddell)

* Install translation .mo files. (Jonathan Riddell)

* Locations printed by ``bzr upgrade`` are now formatted before display.
  (Jelmer Vernooij)

* ``Repository.get_parent_map`` now estimates the size of the returned
  content more accurately. This means that we get closer to the desired
  64kB/request. For repositories converted from svn, this can be an
  improvement of approx 5:1 in round trips to discover the whole history.
  (John Arbash Meinel)

* Support a ``bugtracker`` option which is used by ``bzr commit --fixes``
  if no bug tracker was specified on the command line.
  (Jelmer Vernooij, #334860)

* Use ``gettext.NullTranslations`` in i18n to allow use of i18n even when
  translations are not turned on. (Jonathan Riddell)

Bug Fixes
*********

* ``bzr commit`` now correctly reports missing files as "removed", not
  "modified". (Jelmer Vernooij, #553955)

* ``bzr reconfigure`` will now allow multiple non-conflicting requests
  in a single invocation, e.g. ``--branch`` and ``--use-shared``.
  (Martin von Gagern, #842993)

* A call to CHKInventory's filter-method will not result in a
  DuplicateFileId error, if you move a subfolder and change a file in
  that subfolder.
  (Bastian Bowe, #809901)

* Branching from a stacked branch no longer does a ``get_parent_map``
  request for each revisions that is in the stacked-on repository while
  determining what revisions need to be fetched. This mostly impacts
  branching initialy into an empty shared repository when the source is
  not the development focus.  (John Arbash Meinel, #388269)

* Decode ``BZR_HOME`` with fs encoding on posix platforms to avoid unicode
  errors.  (Vincent Ladeuil, #822571)

* Fix fallout from URL handling changes in 2.5 that caused an IndexError to be
  raised whenever a transport at the drive root was opened on windows.
  (Martin [gz], #841322)

* Fixed loading of external merge tools from config to properly decode
  command-lines which contain embedded quotes. (Gordon Tyler, #828803)

* Rather than an error being raised, a warning is now printed when the
  current user does not have permission to read a configuration file.
  (Jelmer Vernooij, #837324)

* The pull command will now always use separate connections for the
  case where the destination is a heavyweight checkout of some remote
  branch on the same host as the source branch.
  (Martin von Gagern, #483661)

* TreeTransformBase.fixup_new_roots no longer forces trees to have a root, so
  operations that use it, like merge, can now create trees without a root.
  (Aaron Bentley)

Documentation
*************

* Release instructions refreshed. (Vincent Ladeuil)

API Changes
***********

* ``BranchFormat.initialize`` now takes a ``append_revisions_only``
  argument. (Jelmer Vernooij)

* ``Branch._get_checkout_format`` now takes a ``lightweight`` argument
  which indicates if the format should be for a lightweight or a
  heavyweight checkout. (Jelmer Vernooij)

* ``ControlDir.create_branch`` now takes a ``append_revisions_only`` argument.
  (Jelmer Vernooij)

* New class ``URL`` in ``bzrlib.utils`` for managing parsed URLs.
  (Jelmer Vernooij)

* New method ``Config.get_user_option_as_int_from_SI`` added for expanding a
  value in SI format (i.e. "20MB", "1GB") into its integer equivalent. 
  (Shannon Weyrick)

* New method ``InterTree.file_content_matches`` which checks that
  two files in different trees have the same contents.
  (Jelmer Vernooij)

* New method ``Tree.get_file_verifier`` which allows tree implementations
  to return non-sha1 checksums to verify files.
  (Jelmer Vernooij, #720831)

* New methods ``get_transport_from_path`` and ``get_transport_from_url``
  have been added that only support opening from a path or a URL,
  unlike ``get_transport``. (Jelmer Vernooij)

* New registry ``OptionRegistry`` specialized for configuration options.
  (Vincent Ladeuil)

* Remove ``AtomicFile.closed`` which has been deprecated in bzr 0.10.
  (Vincent Ladeuil)

* Remove ``commands._builtin_commands``, ``commands.shlex_split_unicode``,
  ``Command._maybe_expand_globs`` and ``Command.run_direct`` deprecated in
  2.10 and 2.2.0. (Vincent Ladeuil)

* Remove ``diff.get_trees_and_branches_to_diff`` deprecated in 2.2.0.

* Remove ``log.calculate_view_revisions``, ``log._filter_revision_range``,
  ``log.get_view_revisions`` which have been deprecated in bzr 2.1.0. Also
  remove ``log.show_one_log`` which was never properly deprecated but wasn't
  used and is easy to inline if needed. (Vincent Ladeuil)

* Remove ``trace.info``, ``trace.error`` and ``trace.show_log_error``
  deprecated in 2.1.0. (Vincent Ladeuil)

* Remove ``TransportListRegistry.set_default_transport``, as the concept of
  a default transport is currently unused. (Jelmer Vernooij)

* Remove ``UIFactory.warn_cross_format_fetch`` and
  ``UIFactory.warn_experimental_format_fetch`` in favor of
  ``UIFactory.show_user_warning``. (Jelmer Vernooij)

* ``Tags`` containers can now declare whether they support versioned
  tags and whether tags can refer to ghost tags.
  (Jelmer Vernooij)

* ``Tags.merge_to`` now returns a dictionary with the updated tags
  and a set of conflicts, rather than just conflicts. (Jelmer Vernooij)

* There is a new class `ContentFilterTree` that provides a facade for 
  content filtering.  The `filtered` parameter to `export` is deprecated 
  in favor of passing a filtered tree, and the specific exporter plugins
  no longer support it.
  (Martin Pool)

* ``Transport`` now has a ``_parsed_url`` attribute instead of
  separate ``_user``, ``_password``, ``_port``, ``_scheme``, ``_host``
  and ``_path`` attributes. Proxies are provided for the moment but
  may be removed in the future. (Jelmer Vernooij)

Internals
*********

* A new debug flag ``hpss_client_no_vfs`` will now cause the HPSS client
  to raise a ``HpssVfsRequestNotAllowed`` exception when a VFS request
  is attempted. (Jelmer Vernooij)

* New method ``ControlDir._get_selected_branch`` which returns the
  colocated branch selected using path segment parameters.
  (Jelmer Vernooij, #380871)

Testing
*******

* Blackbox tests (including test scripts) can be debugged interactively (see
  bzrlib.debug.BzrPdb for details). (Vincent Ladeuil)

* `BranchBuilder.build_snapshot` now supports a "flush" action.  This
  cleanly and reliably allows tests using `BranchBuilder` to construct
  branches that e.g. rename files out of a directory and unversion that
  directory in the same revision.  Previously some changes were impossible
  due to the order that `build_snapshot` performs its actions.
  (Andrew Bennetts)

* Don't require ``os.fdatasync`` to be defined on all supported OSes
  (BSD-based OSes don't define it).  (Vincent Ladeuil, #822649)

* Fix compatibility with testtools 0.9.12. (Jelmer Vernooij, #815423)

* ``LockDir`` can now be run when the local hostname is ``localhost``.
  (Jelmer Vernooij, #825994)

* ``ModuleAvailableFeature`` won't try to import already imported modules,
  allowing it to be used for modules with side-effects.
  (Vincent Ladeuil, #712474)

* Output time stamps while running ``make check`` to get better timings from
  pqm.  (Vincent Ladeuil, #837926)

* `TestCaseWithMemoryTransport` is faster now: `_check_safety_net` now
  just compares the bytes in the dirstate file to its pristine state,
  rather than opening the WorkingTree and calling ``last_revision()``.
  This reduces the overall test suite time by about 10% on my laptop.
  (Andrew Bennetts)

* Update `TestCase.knownFailure` to the testtools way of handling expected
  failures to resolve Python 2.7 incompatibility. (Martin [gz], #607400)

..
   vim: tw=74 ft=rst ff=unix<|MERGE_RESOLUTION|>--- conflicted
+++ resolved
@@ -61,12 +61,8 @@
 .. Major internal changes, unlikely to be visible to users or plugin 
    developers, but interesting for bzr developers.
 
-<<<<<<< HEAD
-* New HPSS call ``Repository.has_signature_for_revision_id``.
-=======
-* Add hpss call ``Repository.make_working_trees``.
->>>>>>> d38bb30e
-  (Jelmer Vernooij)
+* New HPSS calls ``Repository.has_signature_for_revision_id`` and
+  ``Repository.make_working_trees``.  (Jelmer Vernooij)
 
 Testing
 *******
