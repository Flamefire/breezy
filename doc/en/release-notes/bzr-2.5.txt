####################
Bazaar Release Notes
####################

.. toctree::
   :maxdepth: 1

bzr 2.5b3
#########

:2.5b3: NOT RELEASED YET

External Compatibility Breaks
*****************************

.. These may require users to change the way they use Bazaar.

New Features
************

.. New commands, options, etc that users may wish to try out.

* The ``log_format`` configuration can be used with ``-Olog_format=line`` to
  change the format ``push`` and ``pull`` use to display the
  revisions. I.e.: ``bzr pull -v -Olog_format=short`` will use the ``short``
  format instead of the default ``long`` one. (Vincent Ladeuil, #861472)

Improvements
************

.. Improvements to existing commands, especially improved performance 
   or memory usage, or better results.

* ``bzr version-info`` now takes a ``--revision`` argument.
  (Jelmer Vernooij, #238705)

* ``bzr revno`` now takes a ``--revision`` argument.
  (Jelmer Vernooij, #870649)

* all input prompts are now char-based when possible, and can be forced to
  line-based mode by setting the ``BZR_TEXTUI_INPUT`` environment variable
  to 'line-based'. This replace the previous shelf UI only patch using
  ``INSIDE_EMACS``. (Benoît Pierre)

Bug Fixes
*********

.. Fixes for situations where bzr would previously crash or give incorrect
   or undesirable results.

* ``bzr mkdir --quiet`` now does not print a line for every created
  directory. (Martin von Gagern, #869915)

<<<<<<< HEAD
=======
* ``bzr mv`` does not crash when attempting to move the root of a
  branch. (Jonathan Riddell, #809728)

>>>>>>> 092ee2a3
* ``bzr shelve`` now use ``UIFactory.choose`` for input handling, making
  it usable when creating a custom ``UIFactory`` implementation. (Benoît
  Pierre)

<<<<<<< HEAD
=======
* If sending a crash through Apport fails report the Apport failure to
  bzr.log rather than stderr. (Jonathan Riddell, #766735)

>>>>>>> 092ee2a3
Documentation
*************

.. Improved or updated documentation.

API Changes
***********

.. Changes that may require updates in plugins or other code that uses
   bzrlib.

* ``Branch.revision_history`` is now deprecated. (Jelmer Vernooij, #799519)

* New flag ``RepositoryFormat.supports_unreferenced_revisions`` which
  indicates whether revisions can be present in a repository without
  being referenced from e.g. a branch history at the same time.
  (Jelmer Vernooij)

* ``UIFactory.choose`` has been added: prompt the user for a list of
  choices. (Benoît Pierre)

Internals
*********

.. Major internal changes, unlikely to be visible to users or plugin 
   developers, but interesting for bzr developers.

* ``ControlDirFormat`` now has a new method ``supports_transport``
  which format implementations can use whether or not they can access
  a control dir over a particular transport. (Jelmer Vernooij)

<<<<<<< HEAD
=======
* ``BranchBuilder.build_commit`` now take ``parent_ids`` and
  ``allow_leftmost_as_ghost`` arguments.  (Jelmer Vernooij)

>>>>>>> 092ee2a3
Testing
*******

.. Fixes and changes that are only relevant to bzr's test framework and 
   suite.  This can include new facilities for writing tests, fixes to 
   spurious test failures and changes to the way things should be tested.

* Ensure TestCase instances are deallocated immediately after running where
  possible. This greatly reduces the peak resource needs of a full test suite
  run. The new ``-Euncollected_cases`` selftest flag will add failures if any
  case which persists pasts its expected lifetime. (Martin Packman, #613247)

* Report exceptions from child processes during fork instead of swallowing the
  error and reporting that everything went okay. (Martin Packman, #804130)


bzr 2.5b2
#########

This is the second beta of the 2.5 series, leading to a 2.5.0 release in
February 2012. Beta releases are suitable for everyday use but may cause some
incompatibilities with plugins.

This release includes more filtering options for ``bzr log``, idle
connections handling for ``bzr serve``, a ``development-colo`` experimental
format to flesh out the colocated branches UI, better support for foreign
formats, enhancements to the config framework and more.

This release includes all bug fixed in previous series known at the time of
this release.

:2.5b2: 2011-10-06

External Compatibility Breaks
*****************************

None

New Features
************

* A new ``-O`` standard option (common to all commands) have been added. It
  provides a value for a config option in the ``-Oname=value`` form that
  takes precedence over all definitions found in config files.  It can be
  used multiple times to override different options.
  (Vincent Ladeuil, #491196)

* ``bzr log`` now has an option called ``--omit-merges`` to omit
  those commits that merged branches, i.e. those having more than one
  parent.
  In order to avoid confusion, the previous command line option
  ``--include-merges`` has been renamed to ``--include-merged``.
  The old name of the command line option will still be accepted.
  The name change also affects ``bzr missing``.
  (Martin von Gagern)

* ``bzr serve`` will now disconnect clients if they have not issued an RPC
  request after 5minutes. On POSIX platforms, this will also happen for
  ``bzr serve --inet``. This can be overridden with the configuration
  variable ``serve.client_timeout`` or in the command line parameter
  ``bzr serve --client-timeout=X``. Further, it is possible to request
  ``bzr serve [--inet]`` to shutdown gracefully by sending SIGHUP. It will
  finish the current request, and then close the connection.
  (John Arbash Meinel, #824797, #795025)

* The new experimental format ``development-colo`` supports colocated
  branches. This format will eventually be merged back into the ``2a``
  format when it has stabilized and there is adequate UI support for
  colocated branches.
  (Jelmer Vernooij, #831481)

Improvements
************

* Fixed a bug where ``bzr tags -r x..y`` loaded the branch history once for
  every revision in the range; it's now much faster. (Vincent Ladeuil, #857335)

* ``bzr info -v`` can now be run against branches that don't support
  ``last_revision_info``, in which case the branch information will simply
  not be displayed. (Jelmer Vernooij)

Bug Fixes
*********

* ``bzr shelve`` can now be used in emacs shells as the input handling is
  turned into a line-based one when ``INSIDE_EMACS`` is set (which is the
  case for all recent emacs versions). (Vincent Ladeuil, #856261)

* ``bzr tags`` can now be used against remote repositories that do
  not provide access to the revision graph. (Jelmer Vernooij, #858942)

* ``bzr update PATH`` will stop if you seem to be asking it to update
  anything less than a whole tree, because that's not supported by ``bzr``'s
  concept that the whole tree has a single basis revision.  Previously, it
  would go ahead and update the whole tree, which was surprising.
  (Martin Pool, #557886)

* Don't crash if ``bzrlib.initialize()`` has not been called while accessing
  configs.  (Vincent Ladeuil, #863401)

* Redirects between http and https no longer discard path information
  in some cases. (Jelmer Vernooij, #853765)

* The ``--overwrite`` argument to ``bzr push`` and ``bzr pull`` no longer
  reports all tags as changed. (Jelmer Vernooij, #845396)

* ``WorkingTree.get_file_mtime`` now raises NoSuchId if a file id is
  specified that is unknown. (Jelmer Vernooij, #847435)


API Changes
***********

* ``Branch.get_revision_delta`` has been deprecated. Use
  ``Repository.get_revision_delta`` instead. (Jelmer Vernooij, #859712)

* Plugins that implement custom protocols for ``bzr serve`` should now
  also take an argument ``timeout``. This is used by the the bzr protocol
  to close a connection if a client has been idle for more than X seconds.
  (Default 5minutes). (John Arbash Meinel)

* ``Repository.fileids_altered_by_revision_ids`` has been moved to
  ``VersionedFileRepository`` and is no longer part of the standard
  ``Repository`` interface. (Jelmer Vernooij)

* The argument ``include_merges`` to ``missing.find_unmerged`` has
  been renamed to ``include_merged``. The old name is still supported
  for now but will cause a deprecation warning. (Martin von Gagern)

* The new method ``ControlDirFormat.is_initializable()`` returns a boolean
  indicating whether or not it is possible to use any of the
  initialization methods of that format to create a new control dir.
  (Jelmer Vernooij)

Internals
*********

* ``Branch`` objects can now use a config stack with the newly introduced
  ``get_config_stack()``. Both ``get_config`` and ``get_config_stack`` can
  be used for the same branch but it's recommended to stick to one for a
  given option.

Testing
*******

* Test scripts can now use ``bzr shelve`` and provide their input as
  complete lines. (Vincent Ladeuil, #856261)

* Really corrupt the pack file without depending on a special length or value.
  (Vincent Ladeuil, #807032)


bzr 2.5b2
#########

This is the second beta of the 2.5 series, leading to a 2.5.0 release in
February 2012. Beta releases are suitable for everyday use but may cause some
incompatibilities with plugins.

This release includes more filtering options for ``bzr log``, idle
connections handling for ``bzr serve``, a ``development-colo`` experimental
format to flesh out the colocated branches UI, better support for foreign
formats, enhancements to the config framework and more.

This release includes all bug fixed in previous series known at the time of
this release.

:2.5b2: 2011-10-06

External Compatibility Breaks
*****************************

None

New Features
************

* A new ``-O`` standard option (common to all commands) have been added. It
  provides a value for a config option in the ``-Oname=value`` form that
  takes precedence over all definitions found in config files.  It can be
  used multiple times to override different options.
  (Vincent Ladeuil, #491196)

* ``bzr log`` now has an option called ``--omit-merges`` to omit
  those commits that merged branches, i.e. those having more than one
  parent.
  In order to avoid confusion, the previous command line option
  ``--include-merges`` has been renamed to ``--include-merged``.
  The old name of the command line option will still be accepted.
  The name change also affects ``bzr missing``.
  (Martin von Gagern)

* ``bzr serve`` will now disconnect clients if they have not issued an RPC
  request after 5minutes. On POSIX platforms, this will also happen for
  ``bzr serve --inet``. This can be overridden with the configuration
  variable ``serve.client_timeout`` or in the command line parameter
  ``bzr serve --client-timeout=X``. Further, it is possible to request
  ``bzr serve [--inet]`` to shutdown gracefully by sending SIGHUP. It will
  finish the current request, and then close the connection.
  (John Arbash Meinel, #824797, #795025)

* The new experimental format ``development-colo`` supports colocated
  branches. This format will eventually be merged back into the ``2a``
  format when it has stabilized and there is adequate UI support for
  colocated branches.
  (Jelmer Vernooij, #831481)

Improvements
************

* Fixed a bug where ``bzr tags -r x..y`` loaded the branch history once for
  every revision in the range; it's now much faster. (Vincent Ladeuil, #857335)

* ``bzr info -v`` can now be run against branches that don't support
  ``last_revision_info``, in which case the branch information will simply
  not be displayed. (Jelmer Vernooij)

Bug Fixes
*********

* ``bzr shelve`` can now be used in emacs shells as the input handling is
  turned into a line-based one when ``INSIDE_EMACS`` is set (which is the
  case for all recent emacs versions). (Vincent Ladeuil, #856261)

* ``bzr tags`` can now be used against remote repositories that do
  not provide access to the revision graph. (Jelmer Vernooij, #858942)

* ``bzr update PATH`` will stop if you seem to be asking it to update
  anything less than a whole tree, because that's not supported by ``bzr``'s
  concept that the whole tree has a single basis revision.  Previously, it
  would go ahead and update the whole tree, which was surprising.
  (Martin Pool, #557886)

* Don't crash if ``bzrlib.initialize()`` has not been called while accessing
  configs.  (Vincent Ladeuil, #863401)

* Redirects between http and https no longer discard path information
  in some cases. (Jelmer Vernooij, #853765)

* The ``--overwrite`` argument to ``bzr push`` and ``bzr pull`` no longer
  reports all tags as changed. (Jelmer Vernooij, #845396)

* ``WorkingTree.get_file_mtime`` now raises NoSuchId if a file id is
  specified that is unknown. (Jelmer Vernooij, #847435)


API Changes
***********

* ``Branch.get_revision_delta`` has been deprecated. Use
  ``Repository.get_revision_delta`` instead. (Jelmer Vernooij, #859712)

* Plugins that implement custom protocols for ``bzr serve`` should now
  also take an argument ``timeout``. This is used by the the bzr protocol
  to close a connection if a client has been idle for more than X seconds.
  (Default 5minutes). (John Arbash Meinel)

* ``Repository.fileids_altered_by_revision_ids`` has been moved to
  ``VersionedFileRepository`` and is no longer part of the standard
  ``Repository`` interface. (Jelmer Vernooij)

* The argument ``include_merges`` to ``missing.find_unmerged`` has
  been renamed to ``include_merged``. The old name is still supported
  for now but will cause a deprecation warning. (Martin von Gagern)

* The new method ``ControlDirFormat.is_initializable()`` returns a boolean
  indicating whether or not it is possible to use any of the
  initialization methods of that format to create a new control dir.
  (Jelmer Vernooij)

Internals
*********

* ``Branch`` objects can now use a config stack with the newly introduced
  ``get_config_stack()``. Both ``get_config`` and ``get_config_stack`` can
  be used for the same branch but it's recommended to stick to one for a
  given option.

Testing
*******

* Test scripts can now use ``bzr shelve`` and provide their input as
  complete lines. (Vincent Ladeuil, #856261)

* Really corrupt the pack file without depending on a special length or value.
  (Vincent Ladeuil, #807032)


bzr 2.5b1
#########

:2.5b1: 2011-09-15

This is the first beta of the 2.5 series, leading up to a 2.5.0
release in February 2012.

This release includes better support for gpg signing, better support for
i18n (mostly command help and error messages), more options to filter ``bzr
log`` output, more support for colocated branches ("location,branch=XXX"
syntax), better feedback on updated tags for various commands, faster
branching into an empty repository, enhancements to the config framework and
more.

Beta releases are suitable for everyday use but may cause some
incompatibilities with plugins.  Some plugins may need small updates to work
with 2.5b1.

External Compatibility Breaks
*****************************

None

New Features
************

* A ``from_unicode`` parameter can be specified when registering a config
  option. This implements boolean, integer and list config options when the
  provided ``bool_from_store``, ``int_from_store`` and ``list_from_store``
  are used for this parameter.  (Vincent Ladeuil)

* Accessing a packaging branch on Launchpad (eg, ``lp:ubuntu/bzr``) now
  checks to see if the most recent published source package version for
  that project is present in the branch tags. This should help developers
  trust whether the packaging branch is up-to-date and can be used for new
  changes. The level of verbosity is controlled by the config item
  ``launchpad.packaging_verbosity``. It can be set to one of

  off
    disable all checks


  minimal
    only display if the branch is out-of-date

  short
    also display single-line up-to-date and missing,


  all
    (default) display multi-line content for all states


  (John Arbash Meinel, #609187, #812928)

* Add a config option gpg_signing_key for setting which GPG key should
  be used to sign commits. Also default to using the gpg user identity
  which matches user_email() as set by whoami.
  (Jonathan Riddell, #68501)

* An ``invalid`` parameter can be specified when registering a config option
  to decide what should be done when invalid values are
  encountered. 'warning' and 'error' will respectively emit a warning and
  ignore the value or errors out. (Vincent Ladeuil)

* bzr add now skips large files in recursive mode. The default "large"
  size is 20MB, and is configurable via the add.maximum_file_size
  option. A value of 0 disables skipping. Named items passed to add are
  never skipped. (Shannon Weyrick, #54624)

* ``bzr help configuration/<option>`` display the help for ``option`` for
  all registered configuration options. (Vincent Ladeuil, #747050)

* ``bzr log -m`` now matches message, author, committer and bugs instead
  of just matching the message.  ``--message`` keeps its original meaning,
  while ``--match-message, --match-author, --match-committer`` and
  ``--match-bugs`` match each of those fields. (Jacek Sieka)

* ``config.Option`` can now declare ``default_from_env``, a list of
  environment variables to get a default value from. (Vincent Ladeuil)

* ``config.NameMatcher`` can be used to implement config stores and stacks
  that need to provide specific option values for arbitrary unique IDs (svn
  repository UUIDs, etc).  (Vincent Ladeuil, #843638)

* New builtin ``bzr branches`` command, which lists all colocated branches
  in a directory. (Jelmer Vernooij, #826820)

* Relative local paths can now be specified in URL syntax by using the
  "file:" prefix.  (Jelmer Vernooij)

* Report commits signed with expired keys in ``verify-signatures``.
  (Jonathan Riddell, #804254)

* Translations are now enabled for command help, errors and globally
  for any message using ``gettext`` given on output.  (Jonathan Riddell,
  INADA Naoki, #83941)

Improvements
************

* ``bzr add`` will now warn about nested subtrees that are skipped.
  (Jelmer Vernooij, #187342)

* ``bzr commit -m ''`` can now be used to force an empty commit message.
  Entering an empty commit message in the message editor still triggers
  an error. (Jelmer Vernooij)

* ``bzr pull`` will now mention how many tags it has updated.
  (Jelmer Vernooij, #164450)

* ``bzr tag`` no longer errors if a tag already exists but refers to the
  same revision, and will mention when a tag has been updated
  rather than created. (Jelmer Vernooij, #381203)

* ``bzr uncommit`` will now remove tags that refer to removed revisions.
  The ``--keep-tags`` option can be used to prevent this behaviour.
  (Jelmer Vernooij, #605814)

* Do not run i18n initialisation twice. (Jonathan Riddell)

* Install translation .mo files. (Jonathan Riddell)

* Locations printed by ``bzr upgrade`` are now formatted before display.
  (Jelmer Vernooij)

* ``Repository.get_parent_map`` now estimates the size of the returned
  content more accurately. This means that we get closer to the desired
  64kB/request. For repositories converted from svn, this can be an
  improvement of approx 5:1 in round trips to discover the whole history.
  (John Arbash Meinel)

* Support a ``bugtracker`` option which is used by ``bzr commit --fixes``
  if no bug tracker was specified on the command line.
  (Jelmer Vernooij, #334860)

* Use ``gettext.NullTranslations`` in i18n to allow use of i18n even when
  translations are not turned on. (Jonathan Riddell)

Bug Fixes
*********

* ``bzr commit`` now correctly reports missing files as "removed", not
  "modified". (Jelmer Vernooij, #553955)

* ``bzr reconfigure`` will now allow multiple non-conflicting requests
  in a single invocation, e.g. ``--branch`` and ``--use-shared``.
  (Martin von Gagern, #842993)

* A call to CHKInventory's filter-method will not result in a
  DuplicateFileId error, if you move a subfolder and change a file in
  that subfolder.
  (Bastian Bowe, #809901)

* Branching from a stacked branch no longer does a ``get_parent_map``
  request for each revisions that is in the stacked-on repository while
  determining what revisions need to be fetched. This mostly impacts
  branching initialy into an empty shared repository when the source is
  not the development focus.  (John Arbash Meinel, #388269)

* Decode ``BZR_HOME`` with fs encoding on posix platforms to avoid unicode
  errors.  (Vincent Ladeuil, #822571)

* Fix fallout from URL handling changes in 2.5 that caused an IndexError to be
  raised whenever a transport at the drive root was opened on windows.
  (Martin [gz], #841322)

* Fixed loading of external merge tools from config to properly decode
  command-lines which contain embedded quotes. (Gordon Tyler, #828803)

* Rather than an error being raised, a warning is now printed when the
  current user does not have permission to read a configuration file.
  (Jelmer Vernooij, #837324)

* The pull command will now always use separate connections for the
  case where the destination is a heavyweight checkout of some remote
  branch on the same host as the source branch.
  (Martin von Gagern, #483661)

* TreeTransformBase.fixup_new_roots no longer forces trees to have a root, so
  operations that use it, like merge, can now create trees without a root.
  (Aaron Bentley)

Documentation
*************

* Release instructions refreshed. (Vincent Ladeuil)

API Changes
***********

* ``BranchFormat.initialize`` now takes a ``append_revisions_only``
  argument. (Jelmer Vernooij)

* ``Branch._get_checkout_format`` now takes a ``lightweight`` argument
  which indicates if the format should be for a lightweight or a
  heavyweight checkout. (Jelmer Vernooij)

* ``ControlDir.create_branch`` now takes a ``append_revisions_only`` argument.
  (Jelmer Vernooij)

* New class ``URL`` in ``bzrlib.utils`` for managing parsed URLs.
  (Jelmer Vernooij)

* New method ``Config.get_user_option_as_int_from_SI`` added for expanding a
  value in SI format (i.e. "20MB", "1GB") into its integer equivalent. 
  (Shannon Weyrick)

* New method ``InterTree.file_content_matches`` which checks that
  two files in different trees have the same contents.
  (Jelmer Vernooij)

* New method ``Tree.get_file_verifier`` which allows tree implementations
  to return non-sha1 checksums to verify files.
  (Jelmer Vernooij, #720831)

* New methods ``get_transport_from_path`` and ``get_transport_from_url``
  have been added that only support opening from a path or a URL,
  unlike ``get_transport``. (Jelmer Vernooij)

* New registry ``OptionRegistry`` specialized for configuration options.
  (Vincent Ladeuil)

* Remove ``AtomicFile.closed`` which has been deprecated in bzr 0.10.
  (Vincent Ladeuil)

* Remove ``commands._builtin_commands``, ``commands.shlex_split_unicode``,
  ``Command._maybe_expand_globs`` and ``Command.run_direct`` deprecated in
  2.10 and 2.2.0. (Vincent Ladeuil)

* Remove ``diff.get_trees_and_branches_to_diff`` deprecated in 2.2.0.

* Remove ``log.calculate_view_revisions``, ``log._filter_revision_range``,
  ``log.get_view_revisions`` which have been deprecated in bzr 2.1.0. Also
  remove ``log.show_one_log`` which was never properly deprecated but wasn't
  used and is easy to inline if needed. (Vincent Ladeuil)

* Remove ``trace.info``, ``trace.error`` and ``trace.show_log_error``
  deprecated in 2.1.0. (Vincent Ladeuil)

* Remove ``TransportListRegistry.set_default_transport``, as the concept of
  a default transport is currently unused. (Jelmer Vernooij)

* Remove ``UIFactory.warn_cross_format_fetch`` and
  ``UIFactory.warn_experimental_format_fetch`` in favor of
  ``UIFactory.show_user_warning``. (Jelmer Vernooij)

* ``Tags`` containers can now declare whether they support versioned
  tags and whether tags can refer to ghost tags.
  (Jelmer Vernooij)

* ``Tags.merge_to`` now returns a dictionary with the updated tags
  and a set of conflicts, rather than just conflicts. (Jelmer Vernooij)

* There is a new class `ContentFilterTree` that provides a facade for 
  content filtering.  The `filtered` parameter to `export` is deprecated 
  in favor of passing a filtered tree, and the specific exporter plugins
  no longer support it.
  (Martin Pool)

* ``Transport`` now has a ``_parsed_url`` attribute instead of
  separate ``_user``, ``_password``, ``_port``, ``_scheme``, ``_host``
  and ``_path`` attributes. Proxies are provided for the moment but
  may be removed in the future. (Jelmer Vernooij)

Internals
*********

* A new debug flag ``hpss_client_no_vfs`` will now cause the HPSS client
  to raise a ``HpssVfsRequestNotAllowed`` exception when a VFS request
  is attempted. (Jelmer Vernooij)

* New method ``ControlDir._get_selected_branch`` which returns the
  colocated branch selected using path segment parameters.
  (Jelmer Vernooij, #380871)

Testing
*******

* Blackbox tests (including test scripts) can be debugged interactively (see
  bzrlib.debug.BzrPdb for details). (Vincent Ladeuil)

* `BranchBuilder.build_snapshot` now supports a "flush" action.  This
  cleanly and reliably allows tests using `BranchBuilder` to construct
  branches that e.g. rename files out of a directory and unversion that
  directory in the same revision.  Previously some changes were impossible
  due to the order that `build_snapshot` performs its actions.
  (Andrew Bennetts)

* Don't require ``os.fdatasync`` to be defined on all supported OSes
  (BSD-based OSes don't define it).  (Vincent Ladeuil, #822649)

* Fix compatibility with testtools 0.9.12. (Jelmer Vernooij, #815423)

* ``LockDir`` can now be run when the local hostname is ``localhost``.
  (Jelmer Vernooij, #825994)

* ``ModuleAvailableFeature`` won't try to import already imported modules,
  allowing it to be used for modules with side-effects.
  (Vincent Ladeuil, #712474)

* Output time stamps while running ``make check`` to get better timings from
  pqm.  (Vincent Ladeuil, #837926)

* `TestCaseWithMemoryTransport` is faster now: `_check_safety_net` now
  just compares the bytes in the dirstate file to its pristine state,
  rather than opening the WorkingTree and calling ``last_revision()``.
  This reduces the overall test suite time by about 10% on my laptop.
  (Andrew Bennetts)

* Update `TestCase.knownFailure` to the testtools way of handling expected
  failures to resolve Python 2.7 incompatibility. (Martin [gz], #607400)

..
   vim: tw=74 ft=rst ff=unix<|MERGE_RESOLUTION|>--- conflicted
+++ resolved
@@ -51,22 +51,16 @@
 * ``bzr mkdir --quiet`` now does not print a line for every created
   directory. (Martin von Gagern, #869915)
 
-<<<<<<< HEAD
-=======
 * ``bzr mv`` does not crash when attempting to move the root of a
   branch. (Jonathan Riddell, #809728)
 
->>>>>>> 092ee2a3
 * ``bzr shelve`` now use ``UIFactory.choose`` for input handling, making
   it usable when creating a custom ``UIFactory`` implementation. (Benoît
   Pierre)
 
-<<<<<<< HEAD
-=======
 * If sending a crash through Apport fails report the Apport failure to
   bzr.log rather than stderr. (Jonathan Riddell, #766735)
 
->>>>>>> 092ee2a3
 Documentation
 *************
 
@@ -98,12 +92,9 @@
   which format implementations can use whether or not they can access
   a control dir over a particular transport. (Jelmer Vernooij)
 
-<<<<<<< HEAD
-=======
 * ``BranchBuilder.build_commit`` now take ``parent_ids`` and
   ``allow_leftmost_as_ghost`` arguments.  (Jelmer Vernooij)
 
->>>>>>> 092ee2a3
 Testing
 *******
 
@@ -256,142 +247,6 @@
   (Vincent Ladeuil, #807032)
 
 
-bzr 2.5b2
-#########
-
-This is the second beta of the 2.5 series, leading to a 2.5.0 release in
-February 2012. Beta releases are suitable for everyday use but may cause some
-incompatibilities with plugins.
-
-This release includes more filtering options for ``bzr log``, idle
-connections handling for ``bzr serve``, a ``development-colo`` experimental
-format to flesh out the colocated branches UI, better support for foreign
-formats, enhancements to the config framework and more.
-
-This release includes all bug fixed in previous series known at the time of
-this release.
-
-:2.5b2: 2011-10-06
-
-External Compatibility Breaks
-*****************************
-
-None
-
-New Features
-************
-
-* A new ``-O`` standard option (common to all commands) have been added. It
-  provides a value for a config option in the ``-Oname=value`` form that
-  takes precedence over all definitions found in config files.  It can be
-  used multiple times to override different options.
-  (Vincent Ladeuil, #491196)
-
-* ``bzr log`` now has an option called ``--omit-merges`` to omit
-  those commits that merged branches, i.e. those having more than one
-  parent.
-  In order to avoid confusion, the previous command line option
-  ``--include-merges`` has been renamed to ``--include-merged``.
-  The old name of the command line option will still be accepted.
-  The name change also affects ``bzr missing``.
-  (Martin von Gagern)
-
-* ``bzr serve`` will now disconnect clients if they have not issued an RPC
-  request after 5minutes. On POSIX platforms, this will also happen for
-  ``bzr serve --inet``. This can be overridden with the configuration
-  variable ``serve.client_timeout`` or in the command line parameter
-  ``bzr serve --client-timeout=X``. Further, it is possible to request
-  ``bzr serve [--inet]`` to shutdown gracefully by sending SIGHUP. It will
-  finish the current request, and then close the connection.
-  (John Arbash Meinel, #824797, #795025)
-
-* The new experimental format ``development-colo`` supports colocated
-  branches. This format will eventually be merged back into the ``2a``
-  format when it has stabilized and there is adequate UI support for
-  colocated branches.
-  (Jelmer Vernooij, #831481)
-
-Improvements
-************
-
-* Fixed a bug where ``bzr tags -r x..y`` loaded the branch history once for
-  every revision in the range; it's now much faster. (Vincent Ladeuil, #857335)
-
-* ``bzr info -v`` can now be run against branches that don't support
-  ``last_revision_info``, in which case the branch information will simply
-  not be displayed. (Jelmer Vernooij)
-
-Bug Fixes
-*********
-
-* ``bzr shelve`` can now be used in emacs shells as the input handling is
-  turned into a line-based one when ``INSIDE_EMACS`` is set (which is the
-  case for all recent emacs versions). (Vincent Ladeuil, #856261)
-
-* ``bzr tags`` can now be used against remote repositories that do
-  not provide access to the revision graph. (Jelmer Vernooij, #858942)
-
-* ``bzr update PATH`` will stop if you seem to be asking it to update
-  anything less than a whole tree, because that's not supported by ``bzr``'s
-  concept that the whole tree has a single basis revision.  Previously, it
-  would go ahead and update the whole tree, which was surprising.
-  (Martin Pool, #557886)
-
-* Don't crash if ``bzrlib.initialize()`` has not been called while accessing
-  configs.  (Vincent Ladeuil, #863401)
-
-* Redirects between http and https no longer discard path information
-  in some cases. (Jelmer Vernooij, #853765)
-
-* The ``--overwrite`` argument to ``bzr push`` and ``bzr pull`` no longer
-  reports all tags as changed. (Jelmer Vernooij, #845396)
-
-* ``WorkingTree.get_file_mtime`` now raises NoSuchId if a file id is
-  specified that is unknown. (Jelmer Vernooij, #847435)
-
-
-API Changes
-***********
-
-* ``Branch.get_revision_delta`` has been deprecated. Use
-  ``Repository.get_revision_delta`` instead. (Jelmer Vernooij, #859712)
-
-* Plugins that implement custom protocols for ``bzr serve`` should now
-  also take an argument ``timeout``. This is used by the the bzr protocol
-  to close a connection if a client has been idle for more than X seconds.
-  (Default 5minutes). (John Arbash Meinel)
-
-* ``Repository.fileids_altered_by_revision_ids`` has been moved to
-  ``VersionedFileRepository`` and is no longer part of the standard
-  ``Repository`` interface. (Jelmer Vernooij)
-
-* The argument ``include_merges`` to ``missing.find_unmerged`` has
-  been renamed to ``include_merged``. The old name is still supported
-  for now but will cause a deprecation warning. (Martin von Gagern)
-
-* The new method ``ControlDirFormat.is_initializable()`` returns a boolean
-  indicating whether or not it is possible to use any of the
-  initialization methods of that format to create a new control dir.
-  (Jelmer Vernooij)
-
-Internals
-*********
-
-* ``Branch`` objects can now use a config stack with the newly introduced
-  ``get_config_stack()``. Both ``get_config`` and ``get_config_stack`` can
-  be used for the same branch but it's recommended to stick to one for a
-  given option.
-
-Testing
-*******
-
-* Test scripts can now use ``bzr shelve`` and provide their input as
-  complete lines. (Vincent Ladeuil, #856261)
-
-* Really corrupt the pack file without depending on a special length or value.
-  (Vincent Ladeuil, #807032)
-
-
 bzr 2.5b1
 #########
 
