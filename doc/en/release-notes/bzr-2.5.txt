--- conflicted
+++ resolved
@@ -47,13 +47,11 @@
 * ``bzr branch`` now fetches revisions when branching into an empty
   control directory. (Jelmer Vernooij, #905594)
 
-<<<<<<< HEAD
 * ``bzr branch`` generates correct target branch locations again if not
   specified. (Jelmer Vernooij, #919218)
-=======
+
 * ``bzr send`` works on treeless branches again.
   (Jelmer Vernooij, #921591)
->>>>>>> 5119f7e2
 
 * Support scripts that don't call bzrlib.initialize() but still call run_bzr().
   (Vincent Ladeuil, #917733)
