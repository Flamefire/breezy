--- conflicted
+++ resolved
@@ -73,17 +73,15 @@
 * Support verifying signatures on remote repositories.
   (Jelmer Vernooij, #889694)
 
-<<<<<<< HEAD
+* Fixed parsing of the timestamp given to ``commit --commit-time``. Now
+  prohibits several invalid strings, reads the correct number of seconds,
+  and gives a better error message if the time zone offset is not given.
+  (Matt Giuca, #892657)
+
 * Teach the bzr client how to reconnect if we get ``ConnectionReset``
   while making an RPC request. This doesn't handle all possible network
   disconnects, but it should at least handle when the server is asked to
   shutdown gracefully. (John Arbash Meinel, #819604)
-=======
-* Fixed parsing of the timestamp given to ``commit --commit-time``. Now
-  prohibits several invalid strings, reads the correct number of seconds,
-  and gives a better error message if the time zone offset is not given.
-  (Matt Giuca, #892657)
->>>>>>> 72e18bdf
 
 Documentation
 *************
