--- conflicted
+++ resolved
@@ -94,13 +94,11 @@
 * ``Branch.get_revision_delta`` has been deprecated. Use
   ``Repository.get_revision_delta`` instead. (Jelmer Vernooij, #859712)
 
-<<<<<<< HEAD
 * ``Branch.revision_history`` is now deprecated. (Jelmer Vernooij, #799519)
-=======
+
 * ``Repository.fileids_altered_by_revision_ids`` has been moved to
   ``VersionedFileRepository`` and is no longer part of the standard
   ``Repository`` interface. (Jelmer Vernooij)
->>>>>>> 04919237
 
 * The new method ``ControlDirFormat.is_initializable()`` returns a boolean
   indicating whether or not it is possible to use any of the
