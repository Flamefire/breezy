####################
Bazaar Release Notes
####################

.. toctree::
   :maxdepth: 1

bzr 2.5b5
#########

:2.5b5: NOT RELEASED YET

External Compatibility Breaks
*****************************

.. These may require users to change the way they use Bazaar.

* The '.bzr/branch/email' file is no longer read to determine the users'
  identity. Instead, the 'email' setting in '.bzr/branch/branch.conf'
  should be used. (Jelmer Vernooij, #903894)

New Features
************

.. New commands, options, etc that users may wish to try out.

* "bzr mkdir" now includes -p (--parents) option for recursively adding
  parent directories.
  (Jared Hance, Jelmer Vernooij, #253529)

Improvements
************

.. Improvements to existing commands, especially improved performance 
   or memory usage, or better results.

* New HPSS call for ``Repository.reconcile``. (Jelmer Vernooij, #894455)

* Override the value returned by ``sys.getfilesystemencoding()`` for the bzr
  script to utf-8 when it would otherwise be ascii on a posix system. This
  will mean bzr works with non-ascii files when no locale or an incorrect
  locale is set. (Martin Packman, #794353)

* ``bzr send`` now only opens a single connection, rather than two,
  to the target branch.  (Jelmer Vernooij)

Bug Fixes
*********

.. Fixes for situations where bzr would previously crash or give incorrect
   or undesirable results.

* Allow configuration option default value to be a python callable at
  registration. (Vincent Ladeuil, #832064)

* Create obsolete_packs directory when repacking if it does not
  exist. (Jonathan Riddell, Jelmer Vernooij, #314314)

* Fallback to the slower ``bzr log`` implementation when displaying a range
  of revisions whose ancestry is not obviously on the same developement
  line. (Vincent Ladeuil, #904744)

* Not setting ``gpg_signing_key`` or setting it to ``default`` will use the
  user email (obtained from the ``email`` configuration option or its
  default value). (Vincent Ladeuil, Jelmer Vernooij, #904550)

* Properly ignore '\n' in an option reference since this cannot be part of a
  config option identifier. (Vincent Ladeuil, #902125)

* Report mistake trying to move a removed file with a non-ascii name without
  UnicodeEncodeError being raised. (Martin Packman, #898541)

Documentation
*************

.. Improved or updated documentation.

API Changes
***********

.. Changes that may require updates in plugins or other code that uses
   bzrlib.

* ``Config.signature_needed``, ``Config.signing_policy``,
  ``Config.gpg_signing_key``, ``Config.gpg_signing_command``,
  ``Config.checking_policy`` and ``Config.post_commit`` are now deprecated.
  (Jelmer Vernooij)

* ``Repository.get_commit_builder`` now takes a ``config_stack``
  rather than a ``config`` argument. (Jelmer Vernooij)

* Send formats now accept a new optional argument ``submit_branch``,
  which can be None or a Branch object for the submit branch location.
  (Jelmer Vernooij)

Internals
*********

.. Major internal changes, unlikely to be visible to users or plugin 
   developers, but interesting for bzr developers.

<<<<<<< HEAD
* Lazy imports can now only be absolute. (Jelmer Vernooij)
=======
* ControlDir now has a get_branches method that returns a dictionary
  whose keys are the names of the branches and whose values are the
  branches themselves. The active branch uses the key None.
  (Neil Martinsen-Burrell)

* Helper ``win32utils.get_environ_unicode`` added for avoiding encoding
  problems with ``os.environ.get`` use. (Martin Packman, #262874) 

* Helper ``osutils.path_from_environ`` added for extracting a unicode path
  from an environment variable. (Martin Packman, #832028)

* New HPSS call ``BzrDir.checkout_metadir``. (Jelmer Vernooij, #894459)

* New HPSS call ``VersionedFileRepository.get_inventories``,
  speeding up various commands including ``bzr export``,
  ``bzr checkout`` and ``bzr cat``. (Jelmer Vernooij, #608640)

* ``bzrlib.urlutils`` now includes ``quote`` and ``unquote`` functions,
  rather than importing them from ``urllib``. This prevents loading
  of the ``socket``, ``ssl`` and ``urllib`` modules for
  local bzr operations. (Jelmer Vernooij)
>>>>>>> a5ffc793

Testing
*******

.. Fixes and changes that are only relevant to bzr's test framework and 
   suite.  This can include new facilities for writing tests, fixes to 
   spurious test failures and changes to the way things should be tested.

* New matcher ``ContainsNoVfsCalls`` which filters a list of HPSS
  calls for VFS requests. (Jelmer Vernooij)


bzr 2.5b4
#########

:2.5b4: 2011-12-08

This is the fourth beta of the 2.5 series, leading to a 2.5.0 release in
February 2012. Beta releases are suitable for everyday use but may cause
some incompatibilities with plugins.

This release includes many improvements in the smart server, UI polish for
the colocated branches, optimizations for revision specifiers to avoid
history sized operations, enhancements to the config framework, bug fixes
related to unicode paths and more.

All bug fixed in previous series known at the time of this release are
included.

External Compatibility Breaks
*****************************

None.

New Features
************

* Provides a ``po_merge`` plugin to automatically merge ``.po`` files with
  ``msgmerge``. See ``bzr help po_merge`` for details.
  (Vincent Ladeuil, #884270)

Improvements
************

* ``bzr branch --stacked`` now only makes a single connection to the remote
  server rather than three. (Jelmer Vernooij, #444293)

* ``bzr export --uncommitted`` will export the uncommitted tree.
  (Jelmer Vernooij, #555613)

* ``bzr rmbranch`` can now remove colocated branches.
  (Jelmer Vernooij, #831464)

* ``bzr status`` no longer shows shelves if files are specified.
  (Francis Devereux)

* ``bzr switch`` now accepts colocated branch names to switch to.
  (Jelmer Vernooij, #826814)

* Plugins can now register additional "location aliases".
  (Jelmer Vernooij)

* ``bzr status`` no longer shows shelves if files are specified.
  (Francis Devereux)

* Revision specifiers will now only browse as much history as they
  need to, rather than grabbing the whole history unnecessarily in some
  cases. (Jelmer Vernooij)

* When using ``bzr switch`` to switch to a sibling of the current
  branch, the relative branch name should no longer be url-encoded.
  (Jelmer Vernooij)

Bug Fixes
*********

* A new section local option ``basename`` is available to help support some
  ``bzr-pipeline`` workflows and more generally help mapping local paths to
  remote ones. See ``bzr help configuration`` for more details.
  (Vincent Ladeuil, #843211)

* Add HPSS call for looking up revision numbers from revision ids on
  remote repositories. (Jelmer Vernooij, #640253)

* Add HPSS call for retrieving file contents from remote repositories.
  Should improve performance for lightweight checkouts and exports of
  from remote repositories.  (Jelmer Vernooij, #368717, #762330,
  #608640)

* Allow lazy compiled patterns from ``bzrlib.lazy_regex`` to be
  pickled. (Jelmer Vernooij, #893149)

* ``bzr info`` no longer shows empty output if only a control
  directory is present. (Jelmer Vernooij, #159098)

* Cope with missing revision ids being specified to
  ``Repository.gather_stats`` HPSS call. (Jelmer Vernooij, #411290)

* Fix test failures on windows related to locations.conf handling.
  (Vincent Ladeuil, #892992)

* Fixed parsing of the timestamp given to ``commit --commit-time``. Now
  prohibits several invalid strings, reads the correct number of seconds,
  and gives a better error message if the time zone offset is not given.
  (Matt Giuca, #892657)

* Give meaningful file/line references when reporting deprecation warnings
  for _CompatabilityThunkFeature based test features.
  (Vincent Ladeuil, #897718)

* Make reporting of mistakes involving unversioned files with non-ascii
  filenames work again without 'Unprintable exception' being shown.
  (Martin Packman, #898408)

* Provide names for lazily registered hooks. 
  (Neil Martinsen-Burrell, #894609)

* Raise BadIndexKey exception in btree_index when a key is too large, fixing 
  an infinite recursion issue. (Shannon Weyrick, #720853)

* Resolve regression from colocated branch path handling, by ensuring that
  unreserved characters are unquoted in URLs. (Martin Packman, #842223)

* Split segments from URLs for colocated branches without assuming the
  combined form is valid. (Martin Packman, #842233)

* Support looking up revision numbers by revision id in empty branches.
  (Jelmer Vernooij, #535031)

* Support verifying signatures on remote repositories.
  (Jelmer Vernooij, #889694)

* Teach the bzr client how to reconnect if we get ``ConnectionReset``
  while making an RPC request. This doesn't handle all possible network
  disconnects, but it should at least handle when the server is asked to
  shutdown gracefully. (John Arbash Meinel, #819604)

* When a remote format is unknown, bzr will now print a single-line error
  message rather than a backtrace. (Jelmer Vernooij, #687226)

API Changes
***********

* ``BzrDir.open_branch`` and ``BranchFormat.open`` now take an optional
  ``possible_transports`` argument. (Jelmer Vernooij)

* New method ``Transport.set_segment_parameter``.  (Jelmer Vernooij)

* ``Repository.verify_revision`` has been renamed to
  ``Repository.verify_revision_signature``. (Jelmer Vernooij)

* ``RevisionSpec.wants_revision_history`` now defaults to ``False`` and
  is deprecated. The ``revs`` argument of
  ``RevisionInfo.from_revision_id`` is now deprecated. (Jelmer Vernooij)

* ``Tree.get_file_by_path`` is now deprecated. Use ``Tree.get_file`` instead.
  (Jelmer Vernooij, #666897)

* Some global options for use with commands have been removed, construct
  an ``Option`` with the name instead. (Martin Packman)

* The unused exception ``HistoryMissing`` has been removed.
  (Jelmer Vernooij)

Internals
*********

* Add HPSS call for ``Repository.pack``. (Jelmer Vernooij, #894461)

* ``bzr config`` uses the new configuration implementation.
  (Vincent Ladeuil)

* Custom HPSS error handlers can now be installed in the smart server client
  using the ``error_translators`` and ``no_context_error_translators``
  registries. (Jelmer Vernooij)

* New HPSS calls ``Repository.has_signature_for_revision_id``,
  ``Repository.make_working_trees``, ``BzrDir.destroy_repository``,
  ``BzrDir.has_workingtree``, ``Repository.get_physical_lock_status``,
  ``Branch.get_physical_lock_status``,
  ``Branch.put_config_file``, ``Branch.break_lock``,
  ``BzrDir.destroy_branch``, ``Repository.break_lock``,
  ``VersionedFileRepository.get_serializer_format``,
  ``Repository.all_revision_ids``, ``Repository.start_write_group``,
  ``Repository.commit_write_group``, ``Repository.abort_write_group``
  ``Repository.check_write_group``, ``Repository.iter_revisions``,
  ``Repository.add_signature_revision_text`` and
  ``Repository.get_revision_signature_text``.
  (Jelmer Vernooij)

* Add HPSS call for ``Branch.get_checkout_format``. (Jelmer Vernooij, #894459)

* Add HPSS call for ``Repository.pack``. (Jelmer Vernooij, #894461)

* Add HPSS calls for ``Repository.iter_files_bytes``, speeding up
  several commands including ``bzr export`` and ``bzr co --lightweight``.
  (Jelmer Vernooij, #608640)

* Custom HPSS error handlers can now be installed in the smart server client
  using the ``error_translators`` and ``no_context_error_translators``
  registries. (Jelmer Vernooij)

* ``RemoteBranch.get_config_stack`` and ``RemoteBzrDir.get_config_stack``
  will now use HPSS calls where possible. (Jelmer Vernooij)

* Custom HPSS error handlers can now be installed in the smart server client
  using the ``error_translators`` and ``no_context_error_translators``
  registries. (Jelmer Vernooij)

* The registry of merge types has been moved to ``merge`` from ``option`` but
  ``merge.get_merge_type_registry`` remains as an accessor. (Martin Packman)

Testing
*******

* Avoid failures in test_transform when OS error messages are localised.
  (Martin Packman, #891582)

* Tests are now subject to a time limit: by default 300s, and 120s when
  run from 'make check', controlled by the `selftest.timeout`
  configuration option.  This is currently not supported on Windows.
  (Martin Pool)

bzr 2.5b3
#########

:2.5b3: 2011-11-10

This is the third beta of the 2.5 series, leading to a 2.5.0 release in
February 2012. Beta releases are suitable for everyday use but may cause
some incompatibilities with plugins.

This release includes log options for ``push`` and ``pull``, more UI polish
for colocated branches, a better and more coherent implementation for UI
dialogs, enhancements to the config framework and more.

This release includes all bug fixed in previous series known at the time of
this release.

External Compatibility Breaks
*****************************

None

New Features
************

* The ``log_format`` configuration can be used with ``-Olog_format=line`` to
  change the format ``push`` and ``pull`` use to display the
  revisions. I.e.: ``bzr pull -v -Olog_format=short`` will use the ``short``
  format instead of the default ``long`` one. (Vincent Ladeuil, #861472)

* The new config scheme allows an alternative syntax for the 'appenpath'
  policy relying on option expansion and defining a new 'relpath' option
  local to a section. Instead of using '<option>:policy=appendpath', the
  option value can de defined as 'option=xxxx/{relpath}'.
  (Vincent Ladeuil, #832013)

Improvements
************

* ``bzr info -v`` now shows the number of colocated branches
  for control directories that support them.
  (Jelmer Vernooij, #863285)

* ``bzr version-info`` now takes a ``--revision`` argument.
  (Jelmer Vernooij, #238705)

* ``bzr revno`` now takes a ``--revision`` argument.
  (Jelmer Vernooij, #870649)

* ``bzr serve`` now can serve from URLs rather than just from the
  file system. I.e.: ``bzr serve -d lp:bzr`` or
  ``bzr serve -d file:///data/bzr`` (Jelmer Vernooij)

* all input prompts are now char-based when possible, and can be forced to
  line-based mode by setting the ``BZR_TEXTUI_INPUT`` environment variable
  to 'line-based'. This replace the previous shelf UI only patch using
  ``INSIDE_EMACS``. (Benoît Pierre)

Bug Fixes
*********

* ``bzr info`` now shows the master branch location too for
  treeless local branches. (Jelmer Vernooij, #258355)

* ``bzr mkdir --quiet`` now does not print a line for every created
  directory. (Martin von Gagern, #869915)

* ``bzr mv`` does not crash when attempting to move the root of a
  branch. (Jonathan Riddell, #809728)

* ``bzr shelve`` now use ``UIFactory.choose`` for input handling, making
  it usable when creating a custom ``UIFactory`` implementation. (Benoît
  Pierre)

* ``bzr clean-tree`` now use ``UIFactory.get_boolean`` for confirmation
  prompt, making it usable when using a custom ``UIFactory``
  implementation. (Benoît Pierre)

* If sending a crash through Apport fails report the Apport failure to
  bzr.log rather than stderr. (Jonathan Riddell, #766735)

* ``bzr upgrade`` no longer treats 'already up-to-date' exceptions as
  errors. (Benoît Pierre, #716560).

* ``bzr version-info`` no longer populates the clean state for custom
  templates unless {clean} is explicitly asked for.
  (Lawrence Mitchell, #882541)

* Fix finding the CPU count when using Python >= 2.6 on BSD-based systems.
  (Jelmer Vernooij, #887151)

* ``WorkingTree.clone()`` now supports its ``revision_id`` being set
  to the null revision. (Jelmer Vernooij, #876423)

* ``WorkingTree.pull`` can now pull ``NULL_REVISION``.
  (Jelmer Vernooij, #887556)

API Changes
***********

* ``Branch.revision_history`` is now deprecated. (Jelmer Vernooij, #799519)

* Methods ``add`` and ``items`` of ``LRUCache`` and ``LRUSizeCache`` are
  deprecated. Use normal dict-style access instead. (Martin Packman)

* New flag ``RepositoryFormat.supports_unreferenced_revisions`` which
  indicates whether revisions can be present in a repository without
  being referenced from e.g. a branch history at the same time.
  (Jelmer Vernooij)

* ``UIFactory.choose`` has been added: prompt the user for a list of
  choices. (Benoît Pierre)

Internals
*********

* ``ControlDirFormat`` now has a new method ``supports_transport``
  which format implementations can use whether or not they can access
  a control dir over a particular transport. (Jelmer Vernooij)

* ``BranchBuilder.build_commit`` now take ``parent_ids`` and
  ``allow_leftmost_as_ghost`` arguments.  (Jelmer Vernooij)

Testing
*******

* Ensure TestCase instances are deallocated immediately after running where
  possible. This greatly reduces the peak resource needs of a full test suite
  run. The new ``-Euncollected_cases`` selftest flag will add failures if any
  case which persists pasts its expected lifetime. (Martin Packman, #613247)

* Report exceptions from child processes during fork instead of swallowing the
  error and reporting that everything went okay. (Martin Packman, #804130)


bzr 2.5b2
#########

This is the second beta of the 2.5 series, leading to a 2.5.0 release in
February 2012. Beta releases are suitable for everyday use but may cause some
incompatibilities with plugins.

This release includes more filtering options for ``bzr log``, idle
connections handling for ``bzr serve``, a ``development-colo`` experimental
format to flesh out the colocated branches UI, better support for foreign
formats, enhancements to the config framework and more.

This release includes all bug fixed in previous series known at the time of
this release.

:2.5b2: 2011-10-06

External Compatibility Breaks
*****************************

None

New Features
************

* A new ``-O`` standard option (common to all commands) have been added. It
  provides a value for a config option in the ``-Oname=value`` form that
  takes precedence over all definitions found in config files.  It can be
  used multiple times to override different options.
  (Vincent Ladeuil, #491196)

* ``bzr log`` now has an option called ``--omit-merges`` to omit
  those commits that merged branches, i.e. those having more than one
  parent.
  In order to avoid confusion, the previous command line option
  ``--include-merges`` has been renamed to ``--include-merged``.
  The old name of the command line option will still be accepted.
  The name change also affects ``bzr missing``.
  (Martin von Gagern)

* ``bzr serve`` will now disconnect clients if they have not issued an RPC
  request after 5minutes. On POSIX platforms, this will also happen for
  ``bzr serve --inet``. This can be overridden with the configuration
  variable ``serve.client_timeout`` or in the command line parameter
  ``bzr serve --client-timeout=X``. Further, it is possible to request
  ``bzr serve [--inet]`` to shutdown gracefully by sending SIGHUP. It will
  finish the current request, and then close the connection.
  (John Arbash Meinel, #824797, #795025)

* The new experimental format ``development-colo`` supports colocated
  branches. This format will eventually be merged back into the ``2a``
  format when it has stabilized and there is adequate UI support for
  colocated branches.
  (Jelmer Vernooij, #831481)

Improvements
************

* Fixed a bug where ``bzr tags -r x..y`` loaded the branch history once for
  every revision in the range; it's now much faster. (Vincent Ladeuil, #857335)

* ``bzr info -v`` can now be run against branches that don't support
  ``last_revision_info``, in which case the branch information will simply
  not be displayed. (Jelmer Vernooij)

Bug Fixes
*********

* ``bzr shelve`` can now be used in emacs shells as the input handling is
  turned into a line-based one when ``INSIDE_EMACS`` is set (which is the
  case for all recent emacs versions). (Vincent Ladeuil, #856261)

* ``bzr tags`` can now be used against remote repositories that do
  not provide access to the revision graph. (Jelmer Vernooij, #858942)

* ``bzr update PATH`` will stop if you seem to be asking it to update
  anything less than a whole tree, because that's not supported by ``bzr``'s
  concept that the whole tree has a single basis revision.  Previously, it
  would go ahead and update the whole tree, which was surprising.
  (Martin Pool, #557886)

* Don't crash if ``bzrlib.initialize()`` has not been called while accessing
  configs.  (Vincent Ladeuil, #863401)

* Redirects between http and https no longer discard path information
  in some cases. (Jelmer Vernooij, #853765)

* The ``--overwrite`` argument to ``bzr push`` and ``bzr pull`` no longer
  reports all tags as changed. (Jelmer Vernooij, #845396)

* ``WorkingTree.get_file_mtime`` now raises NoSuchId if a file id is
  specified that is unknown. (Jelmer Vernooij, #847435)


API Changes
***********

* ``Branch.get_revision_delta`` has been deprecated. Use
  ``Repository.get_revision_delta`` instead. (Jelmer Vernooij, #859712)

* Plugins that implement custom protocols for ``bzr serve`` should now
  also take an argument ``timeout``. This is used by the the bzr protocol
  to close a connection if a client has been idle for more than X seconds.
  (Default 5minutes). (John Arbash Meinel)

* ``Repository.fileids_altered_by_revision_ids`` has been moved to
  ``VersionedFileRepository`` and is no longer part of the standard
  ``Repository`` interface. (Jelmer Vernooij)

* The argument ``include_merges`` to ``missing.find_unmerged`` has
  been renamed to ``include_merged``. The old name is still supported
  for now but will cause a deprecation warning. (Martin von Gagern)

* The new method ``ControlDirFormat.is_initializable()`` returns a boolean
  indicating whether or not it is possible to use any of the
  initialization methods of that format to create a new control dir.
  (Jelmer Vernooij)

Internals
*********

* ``Branch`` objects can now use a config stack with the newly introduced
  ``get_config_stack()``. Both ``get_config`` and ``get_config_stack`` can
  be used for the same branch but it's recommended to stick to one for a
  given option.

Testing
*******

* Test scripts can now use ``bzr shelve`` and provide their input as
  complete lines. (Vincent Ladeuil, #856261)

* Really corrupt the pack file without depending on a special length or value.
  (Vincent Ladeuil, #807032)


bzr 2.5b1
#########

:2.5b1: 2011-09-15

This is the first beta of the 2.5 series, leading up to a 2.5.0
release in February 2012.

This release includes better support for gpg signing, better support for
i18n (mostly command help and error messages), more options to filter ``bzr
log`` output, more support for colocated branches ("location,branch=XXX"
syntax), better feedback on updated tags for various commands, faster
branching into an empty repository, enhancements to the config framework and
more.

Beta releases are suitable for everyday use but may cause some
incompatibilities with plugins.  Some plugins may need small updates to work
with 2.5b1.

External Compatibility Breaks
*****************************

None

New Features
************

* A ``from_unicode`` parameter can be specified when registering a config
  option. This implements boolean, integer and list config options when the
  provided ``bool_from_store``, ``int_from_store`` and ``list_from_store``
  are used for this parameter.  (Vincent Ladeuil)

* Accessing a packaging branch on Launchpad (eg, ``lp:ubuntu/bzr``) now
  checks to see if the most recent published source package version for
  that project is present in the branch tags. This should help developers
  trust whether the packaging branch is up-to-date and can be used for new
  changes. The level of verbosity is controlled by the config item
  ``launchpad.packaging_verbosity``. It can be set to one of

  off
    disable all checks


  minimal
    only display if the branch is out-of-date

  short
    also display single-line up-to-date and missing,


  all
    (default) display multi-line content for all states


  (John Arbash Meinel, #609187, #812928)

* Add a config option gpg_signing_key for setting which GPG key should
  be used to sign commits. Also default to using the gpg user identity
  which matches user_email() as set by whoami.
  (Jonathan Riddell, #68501)

* An ``invalid`` parameter can be specified when registering a config option
  to decide what should be done when invalid values are
  encountered. 'warning' and 'error' will respectively emit a warning and
  ignore the value or errors out. (Vincent Ladeuil)

* bzr add now skips large files in recursive mode. The default "large"
  size is 20MB, and is configurable via the add.maximum_file_size
  option. A value of 0 disables skipping. Named items passed to add are
  never skipped. (Shannon Weyrick, #54624)

* ``bzr help configuration/<option>`` display the help for ``option`` for
  all registered configuration options. (Vincent Ladeuil, #747050)

* ``bzr log -m`` now matches message, author, committer and bugs instead
  of just matching the message.  ``--message`` keeps its original meaning,
  while ``--match-message, --match-author, --match-committer`` and
  ``--match-bugs`` match each of those fields. (Jacek Sieka)

* ``config.Option`` can now declare ``default_from_env``, a list of
  environment variables to get a default value from. (Vincent Ladeuil)

* ``config.NameMatcher`` can be used to implement config stores and stacks
  that need to provide specific option values for arbitrary unique IDs (svn
  repository UUIDs, etc).  (Vincent Ladeuil, #843638)

* New builtin ``bzr branches`` command, which lists all colocated branches
  in a directory. (Jelmer Vernooij, #826820)

* Relative local paths can now be specified in URL syntax by using the
  "file:" prefix.  (Jelmer Vernooij)

* Report commits signed with expired keys in ``verify-signatures``.
  (Jonathan Riddell, #804254)

* Translations are now enabled for command help, errors and globally
  for any message using ``gettext`` given on output.  (Jonathan Riddell,
  INADA Naoki, #83941)

Improvements
************

* ``bzr add`` will now warn about nested subtrees that are skipped.
  (Jelmer Vernooij, #187342)

* ``bzr commit -m ''`` can now be used to force an empty commit message.
  Entering an empty commit message in the message editor still triggers
  an error. (Jelmer Vernooij)

* ``bzr pull`` will now mention how many tags it has updated.
  (Jelmer Vernooij, #164450)

* ``bzr tag`` no longer errors if a tag already exists but refers to the
  same revision, and will mention when a tag has been updated
  rather than created. (Jelmer Vernooij, #381203)

* ``bzr uncommit`` will now remove tags that refer to removed revisions.
  The ``--keep-tags`` option can be used to prevent this behaviour.
  (Jelmer Vernooij, #605814)

* Do not run i18n initialisation twice. (Jonathan Riddell)

* Install translation .mo files. (Jonathan Riddell)

* Locations printed by ``bzr upgrade`` are now formatted before display.
  (Jelmer Vernooij)

* ``Repository.get_parent_map`` now estimates the size of the returned
  content more accurately. This means that we get closer to the desired
  64kB/request. For repositories converted from svn, this can be an
  improvement of approx 5:1 in round trips to discover the whole history.
  (John Arbash Meinel)

* Support a ``bugtracker`` option which is used by ``bzr commit --fixes``
  if no bug tracker was specified on the command line.
  (Jelmer Vernooij, #334860)

* Use ``gettext.NullTranslations`` in i18n to allow use of i18n even when
  translations are not turned on. (Jonathan Riddell)

Bug Fixes
*********

* ``bzr commit`` now correctly reports missing files as "removed", not
  "modified". (Jelmer Vernooij, #553955)

* ``bzr reconfigure`` will now allow multiple non-conflicting requests
  in a single invocation, e.g. ``--branch`` and ``--use-shared``.
  (Martin von Gagern, #842993)

* A call to CHKInventory's filter-method will not result in a
  DuplicateFileId error, if you move a subfolder and change a file in
  that subfolder.
  (Bastian Bowe, #809901)

* Branching from a stacked branch no longer does a ``get_parent_map``
  request for each revisions that is in the stacked-on repository while
  determining what revisions need to be fetched. This mostly impacts
  branching initialy into an empty shared repository when the source is
  not the development focus.  (John Arbash Meinel, #388269)

* Decode ``BZR_HOME`` with fs encoding on posix platforms to avoid unicode
  errors.  (Vincent Ladeuil, #822571)

* Fix fallout from URL handling changes in 2.5 that caused an IndexError to be
  raised whenever a transport at the drive root was opened on windows.
  (Martin [gz], #841322)

* Fixed loading of external merge tools from config to properly decode
  command-lines which contain embedded quotes. (Gordon Tyler, #828803)

* Rather than an error being raised, a warning is now printed when the
  current user does not have permission to read a configuration file.
  (Jelmer Vernooij, #837324)

* The pull command will now always use separate connections for the
  case where the destination is a heavyweight checkout of some remote
  branch on the same host as the source branch.
  (Martin von Gagern, #483661)

* TreeTransformBase.fixup_new_roots no longer forces trees to have a root, so
  operations that use it, like merge, can now create trees without a root.
  (Aaron Bentley)

Documentation
*************

* Release instructions refreshed. (Vincent Ladeuil)

API Changes
***********

* ``BranchFormat.initialize`` now takes a ``append_revisions_only``
  argument. (Jelmer Vernooij)

* ``Branch._get_checkout_format`` now takes a ``lightweight`` argument
  which indicates if the format should be for a lightweight or a
  heavyweight checkout. (Jelmer Vernooij)

* ``ControlDir.create_branch`` now takes a ``append_revisions_only`` argument.
  (Jelmer Vernooij)

* New class ``URL`` in ``bzrlib.utils`` for managing parsed URLs.
  (Jelmer Vernooij)

* New method ``Config.get_user_option_as_int_from_SI`` added for expanding a
  value in SI format (i.e. "20MB", "1GB") into its integer equivalent. 
  (Shannon Weyrick)

* New method ``InterTree.file_content_matches`` which checks that
  two files in different trees have the same contents.
  (Jelmer Vernooij)

* New method ``Tree.get_file_verifier`` which allows tree implementations
  to return non-sha1 checksums to verify files.
  (Jelmer Vernooij, #720831)

* New methods ``get_transport_from_path`` and ``get_transport_from_url``
  have been added that only support opening from a path or a URL,
  unlike ``get_transport``. (Jelmer Vernooij)

* New registry ``OptionRegistry`` specialized for configuration options.
  (Vincent Ladeuil)

* Remove ``AtomicFile.closed`` which has been deprecated in bzr 0.10.
  (Vincent Ladeuil)

* Remove ``commands._builtin_commands``, ``commands.shlex_split_unicode``,
  ``Command._maybe_expand_globs`` and ``Command.run_direct`` deprecated in
  2.10 and 2.2.0. (Vincent Ladeuil)

* Remove ``diff.get_trees_and_branches_to_diff`` deprecated in 2.2.0.

* Remove ``log.calculate_view_revisions``, ``log._filter_revision_range``,
  ``log.get_view_revisions`` which have been deprecated in bzr 2.1.0. Also
  remove ``log.show_one_log`` which was never properly deprecated but wasn't
  used and is easy to inline if needed. (Vincent Ladeuil)

* Remove ``trace.info``, ``trace.error`` and ``trace.show_log_error``
  deprecated in 2.1.0. (Vincent Ladeuil)

* Remove ``TransportListRegistry.set_default_transport``, as the concept of
  a default transport is currently unused. (Jelmer Vernooij)

* Remove ``UIFactory.warn_cross_format_fetch`` and
  ``UIFactory.warn_experimental_format_fetch`` in favor of
  ``UIFactory.show_user_warning``. (Jelmer Vernooij)

* ``Tags`` containers can now declare whether they support versioned
  tags and whether tags can refer to ghost tags.
  (Jelmer Vernooij)

* ``Tags.merge_to`` now returns a dictionary with the updated tags
  and a set of conflicts, rather than just conflicts. (Jelmer Vernooij)

* There is a new class `ContentFilterTree` that provides a facade for 
  content filtering.  The `filtered` parameter to `export` is deprecated 
  in favor of passing a filtered tree, and the specific exporter plugins
  no longer support it.
  (Martin Pool)

* ``Transport`` now has a ``_parsed_url`` attribute instead of
  separate ``_user``, ``_password``, ``_port``, ``_scheme``, ``_host``
  and ``_path`` attributes. Proxies are provided for the moment but
  may be removed in the future. (Jelmer Vernooij)

Internals
*********

* A new debug flag ``hpss_client_no_vfs`` will now cause the HPSS client
  to raise a ``HpssVfsRequestNotAllowed`` exception when a VFS request
  is attempted. (Jelmer Vernooij)

* New method ``ControlDir._get_selected_branch`` which returns the
  colocated branch selected using path segment parameters.
  (Jelmer Vernooij, #380871)

Testing
*******

* Blackbox tests (including test scripts) can be debugged interactively (see
  bzrlib.debug.BzrPdb for details). (Vincent Ladeuil)

* `BranchBuilder.build_snapshot` now supports a "flush" action.  This
  cleanly and reliably allows tests using `BranchBuilder` to construct
  branches that e.g. rename files out of a directory and unversion that
  directory in the same revision.  Previously some changes were impossible
  due to the order that `build_snapshot` performs its actions.
  (Andrew Bennetts)

* Don't require ``os.fdatasync`` to be defined on all supported OSes
  (BSD-based OSes don't define it).  (Vincent Ladeuil, #822649)

* Fix compatibility with testtools 0.9.12. (Jelmer Vernooij, #815423)

* ``LockDir`` can now be run when the local hostname is ``localhost``.
  (Jelmer Vernooij, #825994)

* ``ModuleAvailableFeature`` won't try to import already imported modules,
  allowing it to be used for modules with side-effects.
  (Vincent Ladeuil, #712474)

* Output time stamps while running ``make check`` to get better timings from
  pqm.  (Vincent Ladeuil, #837926)

* `TestCaseWithMemoryTransport` is faster now: `_check_safety_net` now
  just compares the bytes in the dirstate file to its pristine state,
  rather than opening the WorkingTree and calling ``last_revision()``.
  This reduces the overall test suite time by about 10% on my laptop.
  (Andrew Bennetts)

* Update `TestCase.knownFailure` to the testtools way of handling expected
  failures to resolve Python 2.7 incompatibility. (Martin [gz], #607400)

..
   vim: tw=74 ft=rst ff=unix<|MERGE_RESOLUTION|>--- conflicted
+++ resolved
@@ -99,31 +99,29 @@
 .. Major internal changes, unlikely to be visible to users or plugin 
    developers, but interesting for bzr developers.
 
-<<<<<<< HEAD
-* Lazy imports can now only be absolute. (Jelmer Vernooij)
-=======
+* ``bzrlib.urlutils`` now includes ``quote`` and ``unquote`` functions,
+  rather than importing them from ``urllib``. This prevents loading
+  of the ``socket``, ``ssl`` and ``urllib`` modules for
+  local bzr operations. (Jelmer Vernooij)
+
 * ControlDir now has a get_branches method that returns a dictionary
   whose keys are the names of the branches and whose values are the
   branches themselves. The active branch uses the key None.
   (Neil Martinsen-Burrell)
 
+* Helper ``osutils.path_from_environ`` added for extracting a unicode path
+  from an environment variable. (Martin Packman, #832028)
+
 * Helper ``win32utils.get_environ_unicode`` added for avoiding encoding
   problems with ``os.environ.get`` use. (Martin Packman, #262874) 
 
-* Helper ``osutils.path_from_environ`` added for extracting a unicode path
-  from an environment variable. (Martin Packman, #832028)
+* Lazy imports can now only be absolute. (Jelmer Vernooij)
 
 * New HPSS call ``BzrDir.checkout_metadir``. (Jelmer Vernooij, #894459)
 
 * New HPSS call ``VersionedFileRepository.get_inventories``,
   speeding up various commands including ``bzr export``,
   ``bzr checkout`` and ``bzr cat``. (Jelmer Vernooij, #608640)
-
-* ``bzrlib.urlutils`` now includes ``quote`` and ``unquote`` functions,
-  rather than importing them from ``urllib``. This prevents loading
-  of the ``socket``, ``ssl`` and ``urllib`` modules for
-  local bzr operations. (Jelmer Vernooij)
->>>>>>> a5ffc793
 
 Testing
 *******
