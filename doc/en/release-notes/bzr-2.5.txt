--- conflicted
+++ resolved
@@ -25,6 +25,8 @@
 
 .. Improvements to existing commands, especially improved performance 
    or memory usage, or better results.
+
+* New HPSS call for ``Repository.reconcile``. (Jelmer Vernooij, #894455)
 
 Bug Fixes
 *********
@@ -234,19 +236,15 @@
   ``Repository.get_revision_signature_text``.
   (Jelmer Vernooij)
 
-<<<<<<< HEAD
-* New HPSS call for ``Repository.reconcile``. (Jelmer Vernooij, #894455)
+* ``RemoteBranch.get_config_stack`` and ``RemoteBzrDir.get_config_stack``
+  will now use HPSS calls where possible. (Jelmer Vernooij)
 
 * Custom HPSS error handlers can now be installed in the smart server client
   using the ``error_translators`` and ``no_context_error_translators``
   registries. (Jelmer Vernooij)
-=======
-* ``RemoteBranch.get_config_stack`` and ``RemoteBzrDir.get_config_stack``
-  will now use HPSS calls where possible. (Jelmer Vernooij)
 
 * The registry of merge types has been moved to ``merge`` from ``option`` but
   ``merge.get_merge_type_registry`` remains as an accessor. (Martin Packman)
->>>>>>> 146cf597
 
 Testing
 *******
