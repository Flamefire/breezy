--- conflicted
+++ resolved
@@ -94,13 +94,11 @@
 * ``ControlDir`` now has a new method ``set_branch_reference`` which can
   be used for setting branch references. (Jelmer Vernooij)
 
-<<<<<<< HEAD
-* New convenience API method ``WorkingTree.get_config_stack``.
-  (Jelmer Vernooij)
-=======
 * ``ControlDir.destroy_branch`` now raises ``NotBranchError`` rather than
   ``NoSuchFile`` if the branch didn't exist. (Jelmer Vernooij, #921693)
->>>>>>> f30818e7
+
+* New convenience API method ``WorkingTree.get_config_stack``.
+  (Jelmer Vernooij)
 
 Internals
 *********
