####################
Bazaar Release Notes
####################

.. toctree::
   :maxdepth: 1

bzr 2.5b4
#########

:2.5b4: NOT RELEASED YET

External Compatibility Breaks
*****************************

.. These may require users to change the way they use Bazaar.

New Features
************

.. New commands, options, etc that users may wish to try out.

* Provides a ``po_merge`` plugin to automatically merge ``.po`` files with
  ``msgmerge``. See ``bzr help po_merge`` for details.
  (Vincent Ladeuil, #884270)

Improvements
************

.. Improvements to existing commands, especially improved performance 
   or memory usage, or better results.

* When using ``bzr switch`` to switch to a sibling of the current
  branch, the relative branch name should no longer be url-encoded.
  (Jelmer Vernooij)

* ``bzr rmbranch`` can now remove colocated branches.
  (Jelmer Vernooij, #831464)

* ``bzr switch`` now accepts colocated branch names to switch to.
  (Jelmer Vernooij, #826814)

* ``bzr branch --stacked`` now only makes a single connection to the remote
  server rather than three. (Jelmer Vernooij, #444293)

* Plugins can now register additional "location aliases".
  (Jelmer Vernooij)

Bug Fixes
*********

.. Fixes for situations where bzr would previously crash or give incorrect
   or undesirable results.

* Allow lazy compiled patterns from ``bzrlib.lazy_regex`` to be
  pickled. (Jelmer Vernooij, #893149)

* A new section local option ``basename`` is available to help support some
  ``bzr-pipeline`` workflows and more generally help mapping local paths to
  remote ones. See ``bzr help configuration`` for more details.
  (Vincent Ladeuil, #843211)

* Add HPSS call for looking up revision numbers from revision ids on
  remote repositories. (Jelmer Vernooij, #640253)

* Add HPSS call for retrieving file contents from remote repositories.
  Should improve performance for lightweight checkouts and exports of
  from remote repositories.  (Jelmer Vernooij, #368717, #762330,
  #608640)

* ``bzr info`` no longer shows empty output if only a control
  directory is present. (Jelmer Vernooij, #159098)

* Cope with missing revision ids being specified to
  ``Repository.gather_stats`` HPSS call. (Jelmer Vernooij, #411290)

* Fix test failures on windows related to locations.conf handling.
  (Vincent Ladeuil, #892992)

* Fixed parsing of the timestamp given to ``commit --commit-time``. Now
  prohibits several invalid strings, reads the correct number of seconds,
  and gives a better error message if the time zone offset is not given.
  (Matt Giuca, #892657)

<<<<<<< HEAD
* Give meaningful file/line references when reporting deprecation warnings
  for _CompatabilityThunkFeature based test features.
  (Vincent Ladeuil, #897718)

* Raise BadIndexKey exception in btree_index when a key is too large, fixing 
  an infinite recursion issue. (Shannon Weyrick, #720853)
=======
* Provide names for lazily registered hooks. 
  (Neil Martinsen-Burrell, #894609)
>>>>>>> 89e64be8

* Resolve regression from colocated branch path handling, by ensuring that
  unreserved characters are unquoted in URLs. (Martin Packman, #842223)

* Split segments from URLs for colocated branches without assuming the
  combined form is a valid. (Martin Packman, #842233)

* Support looking up revision numbers by revision id in empty branches.
  (Jelmer Vernooij, #535031)

* Support verifying signatures on remote repositories.
  (Jelmer Vernooij, #889694)

* Fixed parsing of the timestamp given to ``commit --commit-time``. Now
  prohibits several invalid strings, reads the correct number of seconds,
  and gives a better error message if the time zone offset is not given.
  (Matt Giuca, #892657)

* Teach the bzr client how to reconnect if we get ``ConnectionReset``
  while making an RPC request. This doesn't handle all possible network
  disconnects, but it should at least handle when the server is asked to
  shutdown gracefully. (John Arbash Meinel, #819604)

* When a remote format is unknown, bzr will now print a single-line error
  message rather than a backtrace. (Jelmer Vernooij, #687226)

Documentation
*************

.. Improved or updated documentation.

API Changes
***********

.. Changes that may require updates in plugins or other code that uses
   bzrlib.

* ``BzrDir.open_branch`` and ``BranchFormat.open`` now take an optional
  ``possible_transports`` argument. (Jelmer Vernooij)

* New method ``Transport.set_segment_parameter``.  (Jelmer Vernooij)

* ``Repository.verify_revision`` has been renamed to
  ``Repository.verify_revision_signature``. (Jelmer Vernooij)

* ``Tree.get_file_by_path`` is now deprecated. Use ``Tree.get_file`` instead.
  (Jelmer Vernooij, #666897)

* Some global options for use with commands have been removed, construct
  an ``Option`` with the name instead. (Martin Packman)

Internals
*********

.. Major internal changes, unlikely to be visible to users or plugin 
   developers, but interesting for bzr developers.

* ``bzr config`` uses the new configuration implementation.
  (Vincent Ladeuil)

* ``RemoteBranch.get_config_stack`` and ``RemoteBzrDir.get_config_stack``
  will now use HPSS calls where possible. (Jelmer Vernooij)

* New HPSS calls ``Repository.has_signature_for_revision_id``,
  ``Repository.make_working_trees``, ``BzrDir.destroy_repository``,
  ``BzrDir.has_workingtree``, ``Repository.get_physical_lock_status``,
  ``Branch.get_physical_lock_status``,
  ``Branch.put_config_file``, ``Branch.break_lock``,
  ``BzrDir.destroy_branch``, ``Repository.break_lock``,
  ``VersionedFileRepository.get_serializer_format``,
  ``Repository.all_revision_ids``, ``Repository.start_write_group``,
  ``Repository.commit_write_group``, ``Repository.abort_write_group``
  ``Repository.check_write_group``, ``Repository.iter_revisions``,
  ``Repository.add_signature_revision_text`` and
  ``Repository.get_revision_signature_text``.
  (Jelmer Vernooij)

* Add HPSS call for ``Repository.pack``. (Jelmer Vernooij, #894461)

* Custom HPSS error handlers can now be installed in the smart server client
  using the ``error_translators`` and ``no_context_error_translators``
  registries. (Jelmer Vernooij)

* The registry of merge types has been moved to ``merge`` from ``option`` but
  ``merge.get_merge_type_registry`` remains as an accessor. (Martin Packman)

Testing
*******

.. Fixes and changes that are only relevant to bzr's test framework and 
   suite.  This can include new facilities for writing tests, fixes to 
   spurious test failures and changes to the way things should be tested.

* Avoid failures in test_transform when OS error messages are localised.
  (Martin Packman, #891582)

* Tests are now subject to a time limit: by default 300s, and 120s when
  run from 'make check', controlled by the `selftest.timeout`
  configuration option.  This is currently not supported on Windows.
  (Martin Pool)

bzr 2.5b3
#########

:2.5b3: 2011-11-10

This is the third beta of the 2.5 series, leading to a 2.5.0 release in
February 2012. Beta releases are suitable for everyday use but may cause
some incompatibilities with plugins.

This release includes log options for ``push`` and ``pull``, more UI polish
for colocated branches, a better and more coherent implementation for UI
dialogs, enhancements to the config framework and more.

This release includes all bug fixed in previous series known at the time of
this release.

External Compatibility Breaks
*****************************

None

New Features
************

* The ``log_format`` configuration can be used with ``-Olog_format=line`` to
  change the format ``push`` and ``pull`` use to display the
  revisions. I.e.: ``bzr pull -v -Olog_format=short`` will use the ``short``
  format instead of the default ``long`` one. (Vincent Ladeuil, #861472)

* The new config scheme allows an alternative syntax for the 'appenpath'
  policy relying on option expansion and defining a new 'relpath' option
  local to a section. Instead of using '<option>:policy=appendpath', the
  option value can de defined as 'option=xxxx/{relpath}'.
  (Vincent Ladeuil, #832013)

Improvements
************

* ``bzr info -v`` now shows the number of colocated branches
  for control directories that support them.
  (Jelmer Vernooij, #863285)

* ``bzr version-info`` now takes a ``--revision`` argument.
  (Jelmer Vernooij, #238705)

* ``bzr revno`` now takes a ``--revision`` argument.
  (Jelmer Vernooij, #870649)

* ``bzr serve`` now can serve from URLs rather than just from the
  file system. I.e.: ``bzr serve -d lp:bzr`` or
  ``bzr serve -d file:///data/bzr`` (Jelmer Vernooij)

* all input prompts are now char-based when possible, and can be forced to
  line-based mode by setting the ``BZR_TEXTUI_INPUT`` environment variable
  to 'line-based'. This replace the previous shelf UI only patch using
  ``INSIDE_EMACS``. (Benoît Pierre)

Bug Fixes
*********

* ``bzr info`` now shows the master branch location too for
  treeless local branches. (Jelmer Vernooij, #258355)

* ``bzr mkdir --quiet`` now does not print a line for every created
  directory. (Martin von Gagern, #869915)

* ``bzr mv`` does not crash when attempting to move the root of a
  branch. (Jonathan Riddell, #809728)

* ``bzr shelve`` now use ``UIFactory.choose`` for input handling, making
  it usable when creating a custom ``UIFactory`` implementation. (Benoît
  Pierre)

* ``bzr clean-tree`` now use ``UIFactory.get_boolean`` for confirmation
  prompt, making it usable when using a custom ``UIFactory``
  implementation. (Benoît Pierre)

* If sending a crash through Apport fails report the Apport failure to
  bzr.log rather than stderr. (Jonathan Riddell, #766735)

* ``bzr upgrade`` no longer treats 'already up-to-date' exceptions as
  errors. (Benoît Pierre, #716560).

* ``bzr version-info`` no longer populates the clean state for custom
  templates unless {clean} is explicitly asked for.
  (Lawrence Mitchell, #882541)

* Fix finding the CPU count when using Python >= 2.6 on BSD-based systems.
  (Jelmer Vernooij, #887151)

* ``WorkingTree.clone()`` now supports its ``revision_id`` being set
  to the null revision. (Jelmer Vernooij, #876423)

* ``WorkingTree.pull`` can now pull ``NULL_REVISION``.
  (Jelmer Vernooij, #887556)

API Changes
***********

* ``Branch.revision_history`` is now deprecated. (Jelmer Vernooij, #799519)

* Methods ``add`` and ``items`` of ``LRUCache`` and ``LRUSizeCache`` are
  deprecated. Use normal dict-style access instead. (Martin Packman)

* New flag ``RepositoryFormat.supports_unreferenced_revisions`` which
  indicates whether revisions can be present in a repository without
  being referenced from e.g. a branch history at the same time.
  (Jelmer Vernooij)

* ``UIFactory.choose`` has been added: prompt the user for a list of
  choices. (Benoît Pierre)

Internals
*********

* ``ControlDirFormat`` now has a new method ``supports_transport``
  which format implementations can use whether or not they can access
  a control dir over a particular transport. (Jelmer Vernooij)

* ``BranchBuilder.build_commit`` now take ``parent_ids`` and
  ``allow_leftmost_as_ghost`` arguments.  (Jelmer Vernooij)

Testing
*******

* Ensure TestCase instances are deallocated immediately after running where
  possible. This greatly reduces the peak resource needs of a full test suite
  run. The new ``-Euncollected_cases`` selftest flag will add failures if any
  case which persists pasts its expected lifetime. (Martin Packman, #613247)

* Report exceptions from child processes during fork instead of swallowing the
  error and reporting that everything went okay. (Martin Packman, #804130)


bzr 2.5b2
#########

This is the second beta of the 2.5 series, leading to a 2.5.0 release in
February 2012. Beta releases are suitable for everyday use but may cause some
incompatibilities with plugins.

This release includes more filtering options for ``bzr log``, idle
connections handling for ``bzr serve``, a ``development-colo`` experimental
format to flesh out the colocated branches UI, better support for foreign
formats, enhancements to the config framework and more.

This release includes all bug fixed in previous series known at the time of
this release.

:2.5b2: 2011-10-06

External Compatibility Breaks
*****************************

None

New Features
************

* A new ``-O`` standard option (common to all commands) have been added. It
  provides a value for a config option in the ``-Oname=value`` form that
  takes precedence over all definitions found in config files.  It can be
  used multiple times to override different options.
  (Vincent Ladeuil, #491196)

* ``bzr log`` now has an option called ``--omit-merges`` to omit
  those commits that merged branches, i.e. those having more than one
  parent.
  In order to avoid confusion, the previous command line option
  ``--include-merges`` has been renamed to ``--include-merged``.
  The old name of the command line option will still be accepted.
  The name change also affects ``bzr missing``.
  (Martin von Gagern)

* ``bzr serve`` will now disconnect clients if they have not issued an RPC
  request after 5minutes. On POSIX platforms, this will also happen for
  ``bzr serve --inet``. This can be overridden with the configuration
  variable ``serve.client_timeout`` or in the command line parameter
  ``bzr serve --client-timeout=X``. Further, it is possible to request
  ``bzr serve [--inet]`` to shutdown gracefully by sending SIGHUP. It will
  finish the current request, and then close the connection.
  (John Arbash Meinel, #824797, #795025)

* The new experimental format ``development-colo`` supports colocated
  branches. This format will eventually be merged back into the ``2a``
  format when it has stabilized and there is adequate UI support for
  colocated branches.
  (Jelmer Vernooij, #831481)

Improvements
************

* Fixed a bug where ``bzr tags -r x..y`` loaded the branch history once for
  every revision in the range; it's now much faster. (Vincent Ladeuil, #857335)

* ``bzr info -v`` can now be run against branches that don't support
  ``last_revision_info``, in which case the branch information will simply
  not be displayed. (Jelmer Vernooij)

Bug Fixes
*********

* ``bzr shelve`` can now be used in emacs shells as the input handling is
  turned into a line-based one when ``INSIDE_EMACS`` is set (which is the
  case for all recent emacs versions). (Vincent Ladeuil, #856261)

* ``bzr tags`` can now be used against remote repositories that do
  not provide access to the revision graph. (Jelmer Vernooij, #858942)

* ``bzr update PATH`` will stop if you seem to be asking it to update
  anything less than a whole tree, because that's not supported by ``bzr``'s
  concept that the whole tree has a single basis revision.  Previously, it
  would go ahead and update the whole tree, which was surprising.
  (Martin Pool, #557886)

* Don't crash if ``bzrlib.initialize()`` has not been called while accessing
  configs.  (Vincent Ladeuil, #863401)

* Redirects between http and https no longer discard path information
  in some cases. (Jelmer Vernooij, #853765)

* The ``--overwrite`` argument to ``bzr push`` and ``bzr pull`` no longer
  reports all tags as changed. (Jelmer Vernooij, #845396)

* ``WorkingTree.get_file_mtime`` now raises NoSuchId if a file id is
  specified that is unknown. (Jelmer Vernooij, #847435)


API Changes
***********

* ``Branch.get_revision_delta`` has been deprecated. Use
  ``Repository.get_revision_delta`` instead. (Jelmer Vernooij, #859712)

* Plugins that implement custom protocols for ``bzr serve`` should now
  also take an argument ``timeout``. This is used by the the bzr protocol
  to close a connection if a client has been idle for more than X seconds.
  (Default 5minutes). (John Arbash Meinel)

* ``Repository.fileids_altered_by_revision_ids`` has been moved to
  ``VersionedFileRepository`` and is no longer part of the standard
  ``Repository`` interface. (Jelmer Vernooij)

* The argument ``include_merges`` to ``missing.find_unmerged`` has
  been renamed to ``include_merged``. The old name is still supported
  for now but will cause a deprecation warning. (Martin von Gagern)

* The new method ``ControlDirFormat.is_initializable()`` returns a boolean
  indicating whether or not it is possible to use any of the
  initialization methods of that format to create a new control dir.
  (Jelmer Vernooij)

Internals
*********

* ``Branch`` objects can now use a config stack with the newly introduced
  ``get_config_stack()``. Both ``get_config`` and ``get_config_stack`` can
  be used for the same branch but it's recommended to stick to one for a
  given option.

Testing
*******

* Test scripts can now use ``bzr shelve`` and provide their input as
  complete lines. (Vincent Ladeuil, #856261)

* Really corrupt the pack file without depending on a special length or value.
  (Vincent Ladeuil, #807032)


bzr 2.5b1
#########

:2.5b1: 2011-09-15

This is the first beta of the 2.5 series, leading up to a 2.5.0
release in February 2012.

This release includes better support for gpg signing, better support for
i18n (mostly command help and error messages), more options to filter ``bzr
log`` output, more support for colocated branches ("location,branch=XXX"
syntax), better feedback on updated tags for various commands, faster
branching into an empty repository, enhancements to the config framework and
more.

Beta releases are suitable for everyday use but may cause some
incompatibilities with plugins.  Some plugins may need small updates to work
with 2.5b1.

External Compatibility Breaks
*****************************

None

New Features
************

* A ``from_unicode`` parameter can be specified when registering a config
  option. This implements boolean, integer and list config options when the
  provided ``bool_from_store``, ``int_from_store`` and ``list_from_store``
  are used for this parameter.  (Vincent Ladeuil)

* Accessing a packaging branch on Launchpad (eg, ``lp:ubuntu/bzr``) now
  checks to see if the most recent published source package version for
  that project is present in the branch tags. This should help developers
  trust whether the packaging branch is up-to-date and can be used for new
  changes. The level of verbosity is controlled by the config item
  ``launchpad.packaging_verbosity``. It can be set to one of

  off
    disable all checks


  minimal
    only display if the branch is out-of-date

  short
    also display single-line up-to-date and missing,


  all
    (default) display multi-line content for all states


  (John Arbash Meinel, #609187, #812928)

* Add a config option gpg_signing_key for setting which GPG key should
  be used to sign commits. Also default to using the gpg user identity
  which matches user_email() as set by whoami.
  (Jonathan Riddell, #68501)

* An ``invalid`` parameter can be specified when registering a config option
  to decide what should be done when invalid values are
  encountered. 'warning' and 'error' will respectively emit a warning and
  ignore the value or errors out. (Vincent Ladeuil)

* bzr add now skips large files in recursive mode. The default "large"
  size is 20MB, and is configurable via the add.maximum_file_size
  option. A value of 0 disables skipping. Named items passed to add are
  never skipped. (Shannon Weyrick, #54624)

* ``bzr help configuration/<option>`` display the help for ``option`` for
  all registered configuration options. (Vincent Ladeuil, #747050)

* ``bzr log -m`` now matches message, author, committer and bugs instead
  of just matching the message.  ``--message`` keeps its original meaning,
  while ``--match-message, --match-author, --match-committer`` and
  ``--match-bugs`` match each of those fields. (Jacek Sieka)

* ``config.Option`` can now declare ``default_from_env``, a list of
  environment variables to get a default value from. (Vincent Ladeuil)

* ``config.NameMatcher`` can be used to implement config stores and stacks
  that need to provide specific option values for arbitrary unique IDs (svn
  repository UUIDs, etc).  (Vincent Ladeuil, #843638)

* New builtin ``bzr branches`` command, which lists all colocated branches
  in a directory. (Jelmer Vernooij, #826820)

* Relative local paths can now be specified in URL syntax by using the
  "file:" prefix.  (Jelmer Vernooij)

* Report commits signed with expired keys in ``verify-signatures``.
  (Jonathan Riddell, #804254)

* Translations are now enabled for command help, errors and globally
  for any message using ``gettext`` given on output.  (Jonathan Riddell,
  INADA Naoki, #83941)

Improvements
************

* ``bzr add`` will now warn about nested subtrees that are skipped.
  (Jelmer Vernooij, #187342)

* ``bzr commit -m ''`` can now be used to force an empty commit message.
  Entering an empty commit message in the message editor still triggers
  an error. (Jelmer Vernooij)

* ``bzr pull`` will now mention how many tags it has updated.
  (Jelmer Vernooij, #164450)

* ``bzr tag`` no longer errors if a tag already exists but refers to the
  same revision, and will mention when a tag has been updated
  rather than created. (Jelmer Vernooij, #381203)

* ``bzr uncommit`` will now remove tags that refer to removed revisions.
  The ``--keep-tags`` option can be used to prevent this behaviour.
  (Jelmer Vernooij, #605814)

* Do not run i18n initialisation twice. (Jonathan Riddell)

* Install translation .mo files. (Jonathan Riddell)

* Locations printed by ``bzr upgrade`` are now formatted before display.
  (Jelmer Vernooij)

* ``Repository.get_parent_map`` now estimates the size of the returned
  content more accurately. This means that we get closer to the desired
  64kB/request. For repositories converted from svn, this can be an
  improvement of approx 5:1 in round trips to discover the whole history.
  (John Arbash Meinel)

* Support a ``bugtracker`` option which is used by ``bzr commit --fixes``
  if no bug tracker was specified on the command line.
  (Jelmer Vernooij, #334860)

* Use ``gettext.NullTranslations`` in i18n to allow use of i18n even when
  translations are not turned on. (Jonathan Riddell)

Bug Fixes
*********

* ``bzr commit`` now correctly reports missing files as "removed", not
  "modified". (Jelmer Vernooij, #553955)

* ``bzr reconfigure`` will now allow multiple non-conflicting requests
  in a single invocation, e.g. ``--branch`` and ``--use-shared``.
  (Martin von Gagern, #842993)

* A call to CHKInventory's filter-method will not result in a
  DuplicateFileId error, if you move a subfolder and change a file in
  that subfolder.
  (Bastian Bowe, #809901)

* Branching from a stacked branch no longer does a ``get_parent_map``
  request for each revisions that is in the stacked-on repository while
  determining what revisions need to be fetched. This mostly impacts
  branching initialy into an empty shared repository when the source is
  not the development focus.  (John Arbash Meinel, #388269)

* Decode ``BZR_HOME`` with fs encoding on posix platforms to avoid unicode
  errors.  (Vincent Ladeuil, #822571)

* Fix fallout from URL handling changes in 2.5 that caused an IndexError to be
  raised whenever a transport at the drive root was opened on windows.
  (Martin [gz], #841322)

* Fixed loading of external merge tools from config to properly decode
  command-lines which contain embedded quotes. (Gordon Tyler, #828803)

* Rather than an error being raised, a warning is now printed when the
  current user does not have permission to read a configuration file.
  (Jelmer Vernooij, #837324)

* The pull command will now always use separate connections for the
  case where the destination is a heavyweight checkout of some remote
  branch on the same host as the source branch.
  (Martin von Gagern, #483661)

* TreeTransformBase.fixup_new_roots no longer forces trees to have a root, so
  operations that use it, like merge, can now create trees without a root.
  (Aaron Bentley)

Documentation
*************

* Release instructions refreshed. (Vincent Ladeuil)

API Changes
***********

* ``BranchFormat.initialize`` now takes a ``append_revisions_only``
  argument. (Jelmer Vernooij)

* ``Branch._get_checkout_format`` now takes a ``lightweight`` argument
  which indicates if the format should be for a lightweight or a
  heavyweight checkout. (Jelmer Vernooij)

* ``ControlDir.create_branch`` now takes a ``append_revisions_only`` argument.
  (Jelmer Vernooij)

* New class ``URL`` in ``bzrlib.utils`` for managing parsed URLs.
  (Jelmer Vernooij)

* New method ``Config.get_user_option_as_int_from_SI`` added for expanding a
  value in SI format (i.e. "20MB", "1GB") into its integer equivalent. 
  (Shannon Weyrick)

* New method ``InterTree.file_content_matches`` which checks that
  two files in different trees have the same contents.
  (Jelmer Vernooij)

* New method ``Tree.get_file_verifier`` which allows tree implementations
  to return non-sha1 checksums to verify files.
  (Jelmer Vernooij, #720831)

* New methods ``get_transport_from_path`` and ``get_transport_from_url``
  have been added that only support opening from a path or a URL,
  unlike ``get_transport``. (Jelmer Vernooij)

* New registry ``OptionRegistry`` specialized for configuration options.
  (Vincent Ladeuil)

* Remove ``AtomicFile.closed`` which has been deprecated in bzr 0.10.
  (Vincent Ladeuil)

* Remove ``commands._builtin_commands``, ``commands.shlex_split_unicode``,
  ``Command._maybe_expand_globs`` and ``Command.run_direct`` deprecated in
  2.10 and 2.2.0. (Vincent Ladeuil)

* Remove ``diff.get_trees_and_branches_to_diff`` deprecated in 2.2.0.

* Remove ``log.calculate_view_revisions``, ``log._filter_revision_range``,
  ``log.get_view_revisions`` which have been deprecated in bzr 2.1.0. Also
  remove ``log.show_one_log`` which was never properly deprecated but wasn't
  used and is easy to inline if needed. (Vincent Ladeuil)

* Remove ``trace.info``, ``trace.error`` and ``trace.show_log_error``
  deprecated in 2.1.0. (Vincent Ladeuil)

* Remove ``TransportListRegistry.set_default_transport``, as the concept of
  a default transport is currently unused. (Jelmer Vernooij)

* Remove ``UIFactory.warn_cross_format_fetch`` and
  ``UIFactory.warn_experimental_format_fetch`` in favor of
  ``UIFactory.show_user_warning``. (Jelmer Vernooij)

* ``Tags`` containers can now declare whether they support versioned
  tags and whether tags can refer to ghost tags.
  (Jelmer Vernooij)

* ``Tags.merge_to`` now returns a dictionary with the updated tags
  and a set of conflicts, rather than just conflicts. (Jelmer Vernooij)

* There is a new class `ContentFilterTree` that provides a facade for 
  content filtering.  The `filtered` parameter to `export` is deprecated 
  in favor of passing a filtered tree, and the specific exporter plugins
  no longer support it.
  (Martin Pool)

* ``Transport`` now has a ``_parsed_url`` attribute instead of
  separate ``_user``, ``_password``, ``_port``, ``_scheme``, ``_host``
  and ``_path`` attributes. Proxies are provided for the moment but
  may be removed in the future. (Jelmer Vernooij)

Internals
*********

* A new debug flag ``hpss_client_no_vfs`` will now cause the HPSS client
  to raise a ``HpssVfsRequestNotAllowed`` exception when a VFS request
  is attempted. (Jelmer Vernooij)

* New method ``ControlDir._get_selected_branch`` which returns the
  colocated branch selected using path segment parameters.
  (Jelmer Vernooij, #380871)

Testing
*******

* Blackbox tests (including test scripts) can be debugged interactively (see
  bzrlib.debug.BzrPdb for details). (Vincent Ladeuil)

* `BranchBuilder.build_snapshot` now supports a "flush" action.  This
  cleanly and reliably allows tests using `BranchBuilder` to construct
  branches that e.g. rename files out of a directory and unversion that
  directory in the same revision.  Previously some changes were impossible
  due to the order that `build_snapshot` performs its actions.
  (Andrew Bennetts)

* Don't require ``os.fdatasync`` to be defined on all supported OSes
  (BSD-based OSes don't define it).  (Vincent Ladeuil, #822649)

* Fix compatibility with testtools 0.9.12. (Jelmer Vernooij, #815423)

* ``LockDir`` can now be run when the local hostname is ``localhost``.
  (Jelmer Vernooij, #825994)

* ``ModuleAvailableFeature`` won't try to import already imported modules,
  allowing it to be used for modules with side-effects.
  (Vincent Ladeuil, #712474)

* Output time stamps while running ``make check`` to get better timings from
  pqm.  (Vincent Ladeuil, #837926)

* `TestCaseWithMemoryTransport` is faster now: `_check_safety_net` now
  just compares the bytes in the dirstate file to its pristine state,
  rather than opening the WorkingTree and calling ``last_revision()``.
  This reduces the overall test suite time by about 10% on my laptop.
  (Andrew Bennetts)

* Update `TestCase.knownFailure` to the testtools way of handling expected
  failures to resolve Python 2.7 incompatibility. (Martin [gz], #607400)

..
   vim: tw=74 ft=rst ff=unix<|MERGE_RESOLUTION|>--- conflicted
+++ resolved
@@ -82,17 +82,16 @@
   and gives a better error message if the time zone offset is not given.
   (Matt Giuca, #892657)
 
-<<<<<<< HEAD
 * Give meaningful file/line references when reporting deprecation warnings
   for _CompatabilityThunkFeature based test features.
   (Vincent Ladeuil, #897718)
 
+* Provide names for lazily registered hooks. 
+  (Neil Martinsen-Burrell, #894609)
+
+
 * Raise BadIndexKey exception in btree_index when a key is too large, fixing 
   an infinite recursion issue. (Shannon Weyrick, #720853)
-=======
-* Provide names for lazily registered hooks. 
-  (Neil Martinsen-Burrell, #894609)
->>>>>>> 89e64be8
 
 * Resolve regression from colocated branch path handling, by ensuring that
   unreserved characters are unquoted in URLs. (Martin Packman, #842223)
