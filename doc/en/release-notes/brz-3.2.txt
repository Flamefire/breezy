####################
Breezy Release Notes
####################

.. toctree::
   :maxdepth: 1

brz 3.2.3
#########

:Codename: Nirvana
:3.2.3: NOT RELEASED YET

External Compatibility Breaks
*****************************

.. These may require users to change the way they use Breezy.

<<<<<<< HEAD
=======
* Breezy now uses the system version of the ``merge3`` module.
  (Jelmer Vernooĳ)

>>>>>>> fa42b6c6
New Features
************

.. New commands, options, etc that users may wish to try out.

Improvements
************

.. Improvements to existing commands, especially improved performance 
   or memory usage, or better results.

Bug Fixes
*********

.. Fixes for situations where brz would previously crash or give incorrect
   or undesirable results.

Documentation
*************

.. Improved or updated documentation.

API Changes
***********

.. Changes that may require updates in plugins or other code that uses
   breezy.

Internals
*********

.. Major internal changes, unlikely to be visible to users or plugin 
   developers, but interesting for brz developers.

Testing
*******

.. Fixes and changes that are only relevant to brz's test framework and 
   suite.  This can include new facilities for writing tests, fixes to 
   spurious test failures and changes to the way things should be tested.



brz 3.2.2
#########

:3.2.2: 2022-03-19

External Compatibility Breaks
*****************************

 * Breezy now relies on an external fastbencode Python module.
   (Jelmer Vernooĳ)

New Features
************

 * Basic support for nested trees in Git repositories, in the form
   of Git submodules. (Jelmer Vernooĳ)

Improvements
************

 * Improved parsing of remote Git errors, converting those
   to equivalent Breezy exceptions.
   (Jelmer Vernooĳ)

 * When yielding hosters in ``breezy.propose``
   avoid accessing the hoster until the user
   needs that. (Jelmer Vernooĳ)

 * Pull in new version of ``DirtyTracker`` from lintian-brush,
   adding support for tracking just subpaths of a tree
   as well as several bug fixes. (Jelmer Vernooĳ)

 * Add support for finding filesystem types on Windows.
   (Aleksandr Smyshliaev, Jelmer Vernooĳ)

 * Require that AppData is known on Windows.
   (Aleksandr Smyshliaev, Jelmer Vernooĳ)

Bug Fixes
*********

 * Several improvements to error handling in the
   gitlab plugin. (Jelmer Vernooĳ)

 * Cope with invalid Git submodules when iterating over
   nested trees.  (Jelmer Vernooĳ)

 * Fix pulling of revisions that are ancestors of tip in Git. Previously,
   Breezy would incorrectly raise a DivergedBranches error.
   (Jelmer Vernooĳ)

 * Fix handling of ``git-extra`` revision properties in Git support,
   mostly relevant for hg-git commits with additional properties.
   (Jelmer Vernooĳ)

 * Properly close git repositories when unlocking.
   (Jelmer Vernooĳ)

 * git: Fix handling of invalid formatted authors field with multiple
   authors. (Jelmer Vernooĳ)

 * Fix win32utils on Python 3. (Aleksandr Smyshliaev)

 * Fix accidental creation of "ssh:" urls for local paths on Windows.
   (Aleksandr Smyshliaev)

 * Let osutils path functions on Windows accept byte strings as well as
   unicode strings. (Aleksandr Smyshliaev)

 * Make "make installer" pass on Windows. (Aleksandr Smyshliaev)

 * Fix compatibility with newer versions of Dulwich.
   (Jelmer Vernooĳ)

Documentation
*************

 * Updated various references to Windows support, mentioning
   that Windows is currently not supported. See
   https://pad.lv/1951124 for details.
   (Jelmer Vernooĳ)

API Changes
***********

 * Remove ``breezy.osutils.host_os_deferences_symlinks``.
   (Aleksandr Smyshliaev)

 * Remove unnecessary ``osutils.open_file``.
   (Aleksandr Smyshliaev)

 * Remove ``breezy.osutils.has_symlinks`` and
   ``breezy.osutils.has_hardlinks`` in favour of
   ``breezy.osutils.supports_hardlinks`` and
   ``breezy.osutils.supports_symlinks``, which
   take a path argument and run filesystem-specific
   results. (Jelmer Vernooĳ)

 * Support passing in probers to
   ``ControlDir.open_containing_from_transport``.
   (Jelmer Vernooĳ)

 * Pass along headers in ``UnexpectedHttpStatus``.
   (Jelmer Vernooĳ)

 * Drop support for writing/reading rio to unicode.
   (Jelmer Vernooĳ)

Internals
*********

 * Run flake8 as a separate command. The API is not stable
   enough to invoke it from the testsuite. (Jelmer Vernooĳ)

 * Drop unused symbol and token imports.
   (Jelmer Vernooĳ)

 * Support nested trees in Tree.get_file_mtime.
   (Jelmer Vernooĳ)

 * Use same formatting style for versions that distutils uses, silencing a
   warning. (Jelmer Vernooĳ)

 * Drop old and outdated RPM README file.
   (Jelmer Vernooĳ)

Testing
*******

 * test_source: Avoid using the ``parser`` module, which
   has been removed in Python 3.10.
   (Jelmer Vernooĳ, #1956500)

 * test_import_tariff: Forbid ctypes during basic operations.
   (Jelmer Vernooĳ)

 * Preserve sys.path when running bzr subprocesses, rather than
   accidentally importing the system Breezy.
   (Jelmer Vernooĳ)

 * Various fixes for plugin tests on newer versions of Python.

 * Extend test certificate expiry to 1000 years.
   (Bernhard M. Wiedemann, #1926151)

..
   vim: tw=74 ft=rst ff=unix<|MERGE_RESOLUTION|>--- conflicted
+++ resolved
@@ -16,12 +16,9 @@
 
 .. These may require users to change the way they use Breezy.
 
-<<<<<<< HEAD
-=======
 * Breezy now uses the system version of the ``merge3`` module.
   (Jelmer Vernooĳ)
 
->>>>>>> fa42b6c6
 New Features
 ************
 
