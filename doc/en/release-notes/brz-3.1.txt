####################
Breezy Release Notes
####################

.. toctree::
   :maxdepth: 1

brz 3.1.0
#########

:Codename: Nirvana
:3.1.0: NOT RELEASED YET

External Compatibility Breaks
*****************************

.. These may require users to change the way they use Breezy.

 * The ``brz init-repo`` command has been renamed to
   ``brz init-shared-repo`` to emphasize that it creates
   shared repositories rather than just any kind of repository.
   (Jelmer Vernooĳ)

New Features
************

.. New commands, options, etc that users may wish to try out.

 * A new ``brz land`` command can merge merge proposals on Launchpad,
   GitHub and GitLab sites. (Jelmer Vernooĳ, #1816213)

 * The 'patch' command is now bundled with brz.
   Imported from bzrtools by Aaron Bentley. (Jelmer Vernooĳ)

 * The 'quilt' plugin, extracted from brz-debian, is now
   bundled. (Jelmer Vernooĳ)

 * A new ``calculate_revnos`` configuration option (defaults to enabled)
   can be used to disable revno display for branch formats that
   do not natively store revnos. This speeds up ``brz log`` on
   the Samba git branch by 33%.
   (Jelmer Vernooĳ)

 * Directly read mtab rather than using psutil when trying to figure out
   filesystem types. This removes a dependency that not all users may
   have installed and speeds up import time since psutil brings in
   various other modules. (Jelmer Vernooĳ)

 * Warn the user when they attempt to use Breezy in a Subversion
   working copy. (Jelmer Vernooĳ)

<<<<<<< HEAD
=======
 * Add a basic Mercurial plugin that mentions that .hg repositories
   are unsupported when the user attempts to access one.
   (Jelmer Vernooĳ)

>>>>>>> 0bd3f175
 * The ``2a`` format now officially supports storing tree references.
   It always partially supported storing tree reference data,
   and would happily pull in tree reference data from other repository
   formats. (Jelmer Vernooĳ)

 * A new ``fossil`` plugin has been added that warns users when they
   attempt to access Fossil repositories.
   (Jelmer Vernooĳ, #1848821)

 * Add a basic Mercurial plugin that mentions that .hg repositories
   are unsupported when the user attempts to access one.
   (Jelmer Vernooĳ)

Improvements
************

.. Improvements to existing commands, especially improved performance
   or memory usage, or better results.

* A new ``--commit-message`` option has been added to
  ``brz propose``, for hosting sites that support it.
  (Jelmer Vernooĳ)

* Automatically upgrade to branch format 8 when setting branch references.
  (Jelmer Vernooĳ)

* The ``ssh`` configuration variable can be used to set the default
  SSH implementation. (Jelmer Vernooĳ, #650757)

* ``locks.steal_dead`` is now enabled by default.
  (Jelmer Vernooĳ, #220464)

* The substitution variables for the ``change_editor`` configuration
  option are now "{old_path}" and "{new_path}" rather than "@old_path" and
  "@new_path". The former is more consistent with the way substitutions
  work in other configuration options. The old syntax is still supported.
  (Jelmer Vernooĳ, #708718)

* The ``brz inventory`` command now accepts a ``--include-root``
  argument to show the tree root. (Jelmer Vernooĳ)

* Fix support for reading Git repositories over HTTP without
  a smart server. (Jelmer Vernooĳ)

* CVS pserver URLs now indicate that the pserver protocol is not
  supported. (Jelmer Vernooĳ)

Bug Fixes
*********

.. Fixes for situations where brz would previously crash or give incorrect
   or undesirable results.

* Print a sensible error message when conversion for an option fails
  (i.e. when a non-int is specified as the value for an integer
  parameter) (#237844, Jelmer Vernooĳ)

* Don't include timestamps in filenames when reporting on binary
  files in diff. (Jelmer Vernooĳ, #71307)

* Ignore UnknownFormatErrors when scanning for control directories.
  (Jelmer Vernooĳ, #468332)

* Fix fetching from remote git repositories in ``brz git-import``.
  (Jelmer Vernooĳ, #1836238)

* A new ``TreeEntry.is_unmodified`` method has added, which allows
  merge to check for unmodified files without relying
  on the .revision attribute that is not available for Git trees.
  This fixes LCA merges for Git repositories.
  (Jelmer Vernooĳ, #1826663)

* Fix passing of directories in specific_files to
  GitWorkingTree.iter_entries_by_dir(). (Jelmer Vernooĳ, #1844054)

* Fix ``brz diff --using`` when {old_path} and {new_path} are not
  specified in the template. (#1847915, Jelmer Vernooĳ)

* Ignore ghost tags when interacting with remote Git repositories.
  (Jelmer Vernooĳ)

Documentation
*************

.. Improved or updated documentation.

API Changes
***********

.. Changes that may require updates in plugins or other code that uses
   breezy.

* New ``Tree.get_transform`` method for getting a ``TreeTransform``
  object. (Jelmer Vernooij)

* The ``Tree.get_root_id`` method has been removed. Use
  ``Tree.path2id('')`` instead. (Jelmer Vernooĳ)

* ``Repository.find_branches`` now returns an iterator rather than a
  list. (Jelmer Vernooĳ, #413970)

* New ``Tree.get_nested_tree`` method for retrieving a nested tree.
  (Jelmer Vernooĳ)

* The ``ControlDirFormat.register_server_prober`` method has been removed.
  Instead, probers can now have a ``priority`` method to influence
  when they are run. (Jelmer Vernooĳ)

* New ``urlutils.strip_segment_parameters`` function for
  stripping segment parameters from a URL.
  (Jelmer Vernooĳ)


Internals
*********

.. Major internal changes, unlikely to be visible to users or plugin 
   developers, but interesting for brz developers.

Testing
*******

.. Fixes and changes that are only relevant to brz's test framework and 
   suite.  This can include new facilities for writing tests, fixes to 
   spurious test failures and changes to the way things should be tested.


..
   vim: tw=74 ft=rst ff=unix<|MERGE_RESOLUTION|>--- conflicted
+++ resolved
@@ -49,13 +49,10 @@
  * Warn the user when they attempt to use Breezy in a Subversion
    working copy. (Jelmer Vernooĳ)
 
-<<<<<<< HEAD
-=======
  * Add a basic Mercurial plugin that mentions that .hg repositories
    are unsupported when the user attempts to access one.
    (Jelmer Vernooĳ)
 
->>>>>>> 0bd3f175
  * The ``2a`` format now officially supports storing tree references.
    It always partially supported storing tree reference data,
    and would happily pull in tree reference data from other repository
@@ -64,10 +61,6 @@
  * A new ``fossil`` plugin has been added that warns users when they
    attempt to access Fossil repositories.
    (Jelmer Vernooĳ, #1848821)
-
- * Add a basic Mercurial plugin that mentions that .hg repositories
-   are unsupported when the user attempts to access one.
-   (Jelmer Vernooĳ)
 
 Improvements
 ************
