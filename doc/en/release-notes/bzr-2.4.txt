####################
Bazaar Release Notes
####################

.. toctree::
   :maxdepth: 1

bzr 2.4.1
#########

:2.4.1: NOT RELEASED YET

External Compatibility Breaks
*****************************

.. These may require users to change the way they use Bazaar.

New Features
************

.. New commands, options, etc that users may wish to try out.

Improvements
************

.. Improvements to existing commands, especially improved performance 
   or memory usage, or better results.

Bug Fixes
*********

.. Fixes for situations where bzr would previously crash or give incorrect
   or undesirable results.

* ``config.LocationMatcher`` properly excludes unrelated sections.
  (Vincent Ladeuil, #829237)

<<<<<<< HEAD
* ``dirstate.fdatasync`` and ``repository.fdatasync`` can now properly be
  disabled. (Vincent Ladeuil, #824513)
=======
* Fix i18n use when no environment variables are set. (Jelmer Vernooij, #810701)
>>>>>>> 702a63e3

Documentation
*************

.. Improved or updated documentation.

* Corrected documentation for BZR_PROGRESS_BAR. 
  (Dennis Benzinger, #735417)

API Changes
***********

.. Changes that may require updates in plugins or other code that uses
   bzrlib.

Internals
*********

.. Major internal changes, unlikely to be visible to users or plugin 
   developers, but interesting for bzr developers.

Testing
*******

.. Fixes and changes that are only relevant to bzr's test framework and 
   suite.  This can include new facilities for writing tests, fixes to 
   spurious test failures and changes to the way things should be tested.


bzr 2.4.0
#########

:2.4.0: 2011-08-11

This release marks the start of a new long-term-stable series. From here, we
will only make bugfix releases on the 2.4 series (2.4.1, etc, and support it
until February 2013), while 2.5 will become our new development series.

This is a bugfix and polish release over the 2.3 series, with a large number
of bugs fixed (>150 for the 2.4 series alone), and some performance
improvements. Support for python 2.4 and 2.5 has been dropped, many large
working tree operations have been optimized as well as some stacked branches
operations.

Only bugfixes from other stables series have been included since 2.4b5 so
all known fixed bugs are included here.

Users are encouraged to upgrade from the other stable series.


External Compatibility Breaks
*****************************

.. These may require users to change the way they use Bazaar.

New Features
************

.. New commands, options, etc that users may wish to try out.

Improvements
************

.. Improvements to existing commands, especially improved performance 
   or memory usage, or better results.

Bug Fixes
*********

.. Fixes for situations where bzr would previously crash or give incorrect
   or undesirable results.

* A call to CHKInventory's filter-method will not result in a
  DuplicateFileId error, if you move a subfolder and change a file in
  that subfolder.
  (Bastian Bowe, #809901)

* Accessing a packaging branch on Launchpad (eg, ``lp:ubuntu/bzr``) now
  checks to see if the most recent published source package version for
  that project is present in the branch tags. This should help developers
  trust whether the packaging branch is up-to-date and can be used for new
  changes. The level of verbosity is controlled by the config item
  ``launchpad.packaging_verbosity``. It can be set to one of

  off
    disable all checks


  minimal
    only display if the branch is out-of-date

  short
    also display single-line up-to-date and missing,


  all
    (default) display multi-line content for all states


  (John Arbash Meinel, #609187, #812928)

* Cope with not all Python versions having a ``clear`` method on
  ``TestCase._type_equality_funcs``.
  (Martin [gz], Jelmer Vernooij, #809048)

* Fetching tags when fetching the tip revision of a branch is now
  controlled by the config setting ``branch.fetch_tags``. The behavior has
  been reverted to 2.3's not-fetching tagged revisions by default.
  (John Arbash Meinel, #771184)

* The fix for bug #513709 caused us to open a new connection when
  switching a lightweight checkout that was pointing at a bound branch.
  This isn't necessary because we know the master URL without opening it,
  avoiding an extra SSH connection, etc.
  (John Arbash Meinel, #812285)


Documentation
*************

.. Improved or updated documentation.

API Changes
***********

.. Changes that may require updates in plugins or other code that uses
   bzrlib.

Internals
*********

.. Major internal changes, unlikely to be visible to users or plugin 
   developers, but interesting for bzr developers.

Testing
*******

.. Fixes and changes that are only relevant to bzr's test framework and 
   suite.  This can include new facilities for writing tests, fixes to 
   spurious test failures and changes to the way things should be tested.

* `BranchBuilder.build_snapshot` now supports a "flush" action.  This
  cleanly and reliably allows tests using `BranchBuilder` to construct
  branches that e.g. rename files out of a directory and unversion that
  directory in the same revision.  Previously some changes were impossible
  due to the order that `build_snapshot` performs its actions.
  (Andrew Bennetts)

* `TestCaseWithMemoryTransport` is faster now: `_check_safety_net` now
  just compares the bytes in the dirstate file to its pristine state,
  rather than opening the WorkingTree and calling ``last_revision()``.
  This reduces the overall test suite time by about 10% on my laptop.
  (Andrew Bennetts)


bzr 2.4b5
#########

:2.4b5: 2011-07-07

This is the fifth (and last) beta of the 2.4 series leading to
2.4.0 release in August 2011. Beta releases are suitable for
everyday use but may cause some incompatibilities with plugins.

This release includes all bug fixed in previous series known at
the time of this release.

External Compatibility Breaks
*****************************

None.

New Features
************

* New command ``verify-signatures`` to check if all commits or specified commits
  have digital signatures from trusted keys.  Requires python-gpgme to be
  installed.

* New option ``--signatures`` for ``bzr log`` to display digital signature
  verification results for each commit.

* Config option acceptable_keys to list which GPG keys are verified as trusted.

* Config option validate_signatures_in_log to always show signatures in 
  ``bzr log``.

Improvements
************

* ``Branch.open`` is now about 3x faster (about 2ms instead of 6.5ms).
  (Andrew Bennetts).

* Pack, dirstate, and index files are synced to persistent storage if 
  possible when writing finishes, to reduce the risk of problems caused by
  a machine crash or similar problem.  This can be turned off through the
  ``dirstate.fdatasync`` and ``repository.fdatasync`` options, which can
  be set in ``locations.conf`` or ``bazaar.conf``.  (Martin Pool,
  #343427)

Bug Fixes
*********

* Display a proper error message when a config file content cannot be
  decoded as UTF-8 or when it cannot be parsed.
  (Vincent Ladeuil, #502060, #688677, #797246)

* Generate a single conflict (instead of two) when merging a branch
  modifying and renaming a file in a branch that deleted it (or vice-versa).
  (Vincent Ladeuil, #688101)

* Give a more helpful message when the bzr executable doesn't match the
  library.  (This typically happens because of a misconfigured PYTHONPATH
  or half-installed bzr.)  
  (Martin Pool, #804553)

* Properly load utf8-encoded config files. (Vincent Ladeuil, #799212)

* ``GraphThunkIdsToKeys.merge_sort`` now properly returns
  keys rather than ids. (Jelmer Vernooij, #799677)

* ``TreeTransformBase.fixup_new_roots`` can now check that a tree root
  is present. (Jelmer Vernooij, #801257)

API Changes
***********

* New attributes ``WorkingTreeFormat.supports_versioned_directories`` and
  ``RepositoryFormat.supports_versioned_directories``.
  (Jelmer Vernooij, #765815)

* The "revno" field type when using the python version-info format is now
  a string (to handle dotted revnos) (Benoît Pierre, #796259)

Internals
*********

* Start implementing localization, starting with command help text (but not
  the command options themselves). This will allow bootstrapping the bzr
  internationalization process. (Inada Naoki)

Testing
*******

* Fix test failures when running as a homeless user (debian buildd). Tests
  leaking into ``${HOME}/.bzr.log`` should be detected properly now.
  (Vincent Ladeuil, #798698)

bzr 2.4b4
#########

:2.4b4: 2011-06-16

This is the fourth beta of the 2.4 series, leading to a 2.4.0 release in
August 2011. Beta releases are suitable for everyday use but may cause some
incompatibilities with plugins.

This release includes all bug fixed in previous series known at the time of
this release.


External Compatibility Breaks
*****************************

.. These may require users to change the way they use Bazaar.

* Do not treat configuration option 'check_signatures = require' as if
  it were 'create_signatures = always' (Jonathan Riddell)

New Features
************

.. New commands, options, etc that users may wish to try out.

* Hooks have been added for config stacks: ``get``, ``set`` and ``remove``
  are called when an option is respectively read, modified or deleted. Also
  added ``load`` and ``save`` hooks for config stores, called when the
  stores are loaded or saved.  (Vincent Ladeuil)

* New hook server_exception in bzrlib.smart.server to catch any
  exception caused while running bzr serve.
  (Jonathan Riddell, #274578)

* New hook set_commit_message in bzrlib.msgeditor to set a commit message
  and revision properties.  (Jonathan Riddell, #274578)

* Support ``-S`` as an alias for ``--short`` for the ``log`` and
  ``missing`` commands. (Martin von Gagern, #38655)

Improvements
************

.. Improvements to existing commands, especially improved performance 
   or memory usage, or better results.

* ``bzr annotate`` can be run without setting whoami data first.
  (Jonathan Riddell, #667408)

Bug Fixes
*********

.. Fixes for situations where bzr would previously crash or give incorrect
   or undesirable results.

* Bazaar can now detect when a lock file is held by a dead process
  originating from the same machine, and steal the lock after printing a
  message to the user.  This is off by default, for safety, but can be
  turned on by setting the configuration variable ``locks.steal_dead`` to
  ``True``.
  (Martin Pool, #220464)

* ``bzr version-info`` now works when the tree is on a dotted revno.
  (Benoît Pierre, #796259)

* Credentials in the log output produced by ``-Dhttp`` are masked so users
  can more freely post them in bug reports. (Vincent Ladeuil, #723074)

* Fix a race condition for ``server_started`` hooks leading to a spurious
  test failure. (Vincent Ladeuil, #789167)

* Fix exporting subdirectory with ``--per-file-timestamps``.
  (Szilveszter Farkas, #795557)

* Handle files that get created but don't get used during TreeTransform.
  ``open()`` can create a file, and still raise an exception before it
  returns. So anything we might have created, make sure we destroy during
  ``finalize()``. (Martin [gz], #597686)

* ``pack_repo`` now uses ``Transport.move`` instead of
  ``Transport.rename``, deleting any existing targets even on SFTP.
  (Martin von Gagern, #421776)

* Pass the ``build_mo`` command to the rest of the setup() calls in
  setup.py. The ``bdist_wininst`` and ``py2exe`` code paths were failing
  because ``build_mo`` became a required step that they didn't know about.
  (John Arbash Meinel, #787122)

* Preserve existing ``root-id`` when merging an unrelated branch.
  (Aaron Bentley, #806356)

* Properly avoid re-adding a file after it changes case on CICP
  filesystems. (John Arbash Meinel, #798130)

* Reports the original error when an InvalidHttpResponse exception is
  encountered to facilitate debug. (Vincent Ladeuil, #788530)

* Reports a non-existent file error when trying to merge in a file
  that does not exist. (Jonathan Riddell, #330063)

* ``UIFactory.prompt``, ``UIFactory.get_username``,
  ``UIFactory.get_password`` and ``UIFactory.get_boolean`` now require a
  unicode prompt to be passed in. (Jelmer Vernooij, #592083)

* Support merging into the empty tree. (Aaron Bentley, #595328)

Documentation
*************

.. Improved or updated documentation.

* Improve documentation of ``bzr merge --force``.
  (Neil Martinsen-Burrell, #767307)

* Make docs for configuration options for digital signatures match 
  reality. (Jonathan Riddell)

* Add user-guide page on GPG signatures. (Jonathan Riddell)

API Changes
***********

.. Changes that may require updates in plugins or other code that uses
   bzrlib.

* Checking for a file id in a `Tree` or `Inventory` using ``in`` is now
  deprecated.  Instead, use `has_id`.
  (Martin Pool)

* Exporters are now all exposed as generators, rather than as single-call
  functions, so that calling code can take stream the output.
  (Xaav, Martin Pool)

* Information about held lockdir locks returned from eg `LockDir.peek` is
  now represented as a `LockHeldInfo` object, rather than a plain
  Python dict.
  (Martin Pool)

* Remove `file_status` function.
  (Martin Pool)

* ``Repository.iter_reverse_revision_history`` is now deprecated.
  Use ``Graph.iter_lefthand_ancestry`` instead.
  (Jelmer Vernooij, #739481)

* ``Repository.get_ancestry`` has been deprecated. Use
  ``Graph.iter_ancestry`` instead.
  (Jelmer Vernooij, #784511)

Internals
*********

.. Major internal changes, unlikely to be visible to users or plugin 
   developers, but interesting for bzr developers.

* ``tools/check-newsbugs.py`` accepts a ``--browser`` option to open
  corresponding launchpad pages in a browser. (Vincent Ladeuil)

Testing
*******

.. Fixes and changes that are only relevant to bzr's test framework and 
   suite.  This can include new facilities for writing tests, fixes to 
   spurious test failures and changes to the way things should be tested.

* A `ImportTariffTestCase` base class has been added in
  ``bzrlib.tests.test_import_tariff``, which can be used for import tariff
  tests in plugins. (Jelmer Vernooij, #793465)

* Fix deadlock in `TestImportTariffs.test_simple_serve` when stderr gets
  more output than fits in the default buffer.  This was happening on the
  Windows buildslave, and could easily happen in other circumstances where
  the default OS buffer size for pipes is small or the ``python -v``
  output is large.  (Andrew Bennetts, #784802)

* Fix spurious test failure on OSX for WorkingTreeFormat2.
  (Vincent Ladeuil, #787942)

* Re-target ``bb.test_merge.TestMerge.test_merge_reversed_revision_range``
  and rewrite it as a parametrized test to avoid unrelated failures.
  (Vincent Ladeuil, #795456)

* Show log file contents from subprocesses started by
  `start_bzr_subprocess` in test failure details.  This may help diagnose
  strange hangs and failures involving subprocesses.  (Andrew Bennetts)

* Skip ``utextwrap`` tests when ``sphinx`` breaks text_wrap by an hostile
  monkey-patch to textwrap.TextWrapper.wordsep_re.
  (Vincent Ladeuil, #785098)

* Multiple ``selftest --exclude`` options are now combined instead of
  overriding each other. (Vincent Ladeuil, #746991)

* Restore some ``FTPTransport`` test coverage by allowing ``pyftpdlib
  0.6.0`` to be used. Also restore ``medusa`` support while leaving it
  disabled to make it easier to use if/when we can in the future.
  (Vincent Ladeuil, #781140)

* `TestImportTariffs` no longer uses the real ``$HOME``.  This prevents it
  from polluting ``$HOME/.bzr.log`` or being accidentally influenced by
  user configuration such as aliases.  It still runs with all the user's
  plugins enabled, as intended.
  (Vincent Ladeuil, Andrew Bennetts, #789505)


bzr 2.4b3
#########

:2.4b3: 2011-05-26

This is the third beta of the 2.4 series, leading to a 2.4.0 release in
August 2011. Beta releases are suitable for everyday use but may cause some
incompatibilities with plugins.

This release includes all bug fixed in previous series known at the time of
this release.


External Compatibility Breaks
*****************************

.. These may require users to change the way they use Bazaar.

* ``bzr-2.4`` has officially dropped support for python2.4 and python2.5.
  We will continue to maintain ``bzr-2.3`` for people who still need to
  use those versions of python. (John Arbash Meinel)

New Features
************

.. New commands, options, etc that users may wish to try out.

* The text compressor used for 2a repositories now has a tweakable
  parameter that can be set in bazaar.conf.
  ``bzr.groupcompress.max_entries_per_source`` default of 65536.
  When doing compression, we build up an index of locations to match
  against. Setting this higher will result in slightly better compression,
  at a cost of more memory. Note that a value of 65k represents fully
  sampling a 1MB file. So this only has an effect when compressing texts
  larger than N*16 bytes. (John Arbash Meinel, #602614)

Improvements
************

.. Improvements to existing commands, especially improved performance 
   or memory usage, or better results.

* ``bzr branch --stacked`` from a smart server uses the network a little
  more efficiently.  For a simple branch it reduces the number of
  round-trips by about 20%.  (Andrew Bennetts)

* ``bzr log --line`` scales the width of the author field with the size of
  the line.  This means that the full author name is shown when the
  environment variable BZR_COLUMNS=0.  (Neil Martinsen-Burrell)

* ``bzr pull`` now properly triggers the fast
  ``CHKInventory.iter_changes`` rather than the slow generic
  inter-Inventory changes. It used to use a ``DirStateRevisionTree`` as
  one of the source trees, which is faster when we have to read the whole
  inventory anyway, but much slower when we can get just the delta out of
  the repository. On a 70k record tree, this changes ``bzr pull`` from 28s
  down to 17s. (John Arbash Meinel, #780677)

* Slightly reduced memory consumption when fetching into a 2a repository
  by reusing existing caching a little better.  (Andrew Bennetts)

* Speed up ``bzr status`` by a little bit when there are a couple of
  modified files. We now track how many files we have seen that need
  updating, and only rewrite the dirstate file if enough of them have
  changed. The default is 10, and can be overridden by setting the branch
  option "``bzr.workingtree.worth_saving_limit``".
  (Ian Clatworthy, John Arbash Meinel, #380202)

* Speed up ``bzr uncommit``. Instead of resetting the dirstate from
  scratch, use ``update_basis_by_delta``, computing the delta from the
  repository. (John Arbash Meinel, #780544)

Bug Fixes
*********

.. Fixes for situations where bzr would previously crash or give incorrect
   or undesirable results.

* All Tree types can now be exported as tar.*, zip or directories.
  (Aaron Bentley)
  
* ``bzr merge --no-remember location`` never sets ``submit_branch``.
  (Vincent Ladeuil, #782169)

* ``bzr pull --no-remember location`` never sets
  ``parent_location``.  ``bzr push --no-remember location`` never
  sets ``push_location``.  ``bzr send --no-remember
  submit_location public_location`` never sets ``submit_branch``
  nor ``public_branch``.  (Vincent Ladeuil)

* Conflicts involving non-ascii filenames are now properly reported rather
  than failing with a UnicodeEncodeError. (Martin [GZ], #686161)

* Correct parent is now set when using 'switch -b' with bound branches.
  (A. S. Budden, #513709)

* Fix `bzr plugins` regression in bzr 2.4 which resulted in a traceback
  from writelines on ckj terminals. (Martin [GZ], #754082)

* ``WT.inventory`` and ``WT.iter_entries_by_dir()`` was not correctly
  reporting subdirectories that were tree references (in formats that
  supported them). (John Arbash Meinel, #764677)

* Merging into empty branches now gives an error as this is currently
  not supported. (Jonathan Riddell, #242175)

* Do not show exception to user on pointless commit error.
  (Jonathan Riddell #317357)

* ``WT.update_basis_by_delta`` no longer requires that the deltas match
  the current WT state. This allows ``update_basis_by_delta`` to be used
  by more commands than just commit. Updating with a delta allows us to
  not load the whole inventory, which can take 10+s with large trees.
  (Jonathan Riddell, John Arbash Meinel, #781168)

* ``bzr mv --after old_name new_name`` now works if "new_name" is newly
  added. (Benoît Pierre)


Documentation
*************

.. Improved or updated documentation.

* Restore the workaround for option names including dots (--1.14) which was
  disabled when we stopped listing --1.9 as a format.
  (Vincent Ladeuil, #782289)

API Changes
***********

.. Changes that may require updates in plugins or other code that uses
   bzrlib.

* ``annotate_file`` has been deprecated in favor of
  ``annotate_file_revision_tree``. (Jelmer Vernooij, #775598)

* ``Branch.fetch`` now takes an optional ``limit`` argument.
  (Andrew Bennetts, Jelmer Vernooij, #750175)

* ``Inter.get`` now raises ``NoCompatibleInter`` if there are no
  compatible optimisers rather than an instance of the class it is called
  on. (Jelmer Vernooij)

* ``Branch.push`` now takes a ``lossy`` argument.
  ``Branch.lossy_push`` has been removed.
  (Jelmer Vernooij)

* New method ``Repository.get_file_graph`` which can return the
  per-file revision graph. (Jelmer Vernooij, #775578)

* The default implementation of ``Branch`` is now oriented to
  storing the branch tip. Branch implementations which store the full
  history should now subclass ``FullHistoryBzrBranch``.
  ``Branch._last_revision_info`` has been renamed to
  ``Branch._read_last_revision_info`` (Jelmer Vernooij)

* ``Tree.__iter__`` has been deprecated; use ``Tree.all_file_ids``
  instead.  (Jelmer Vernooij)

* ``Tree.get_symlink_target`` now takes an optional ``path``
  argument. (Jelmer Vernooij)

Internals
*********

.. Major internal changes, unlikely to be visible to users or plugin 
   developers, but interesting for bzr developers.

* ``MutableTree.smart_add`` now uses inventory deltas.
  (Jelmer Vernooij, #146165)

* Removed ``bzrlib.branch._run_with_write_locked_target`` as
  ``bzrlib.cleanup`` provides the same functionality in a more general
  way.  (Andrew Bennetts)

Testing
*******

.. Fixes and changes that are only relevant to bzr's test framework and 
   suite.  This can include new facilities for writing tests, fixes to 
   spurious test failures and changes to the way things should be tested.

* A test that was expected to fail but passes instead now counts as a failure
  catching up with new testtools and subunit handling. (Martin [GZ], #654474)

* Make it easier for plugins to reuse the per_workingtree scenarios by
  restoring the wt_scenarios helper that was accidentally deleted.
  (Vincent Ladeuil, #783472)

* Removed ``test_breakin`` tests that were excessively prone to hanging,
  did not work on Wine, and partly already disabled.
  (Martin Pool, #408814, #746985)

* Windows locations are different and should be tested accordingly.
  (Vincent Ladeuil, #788131)

bzr 2.4b2
#########

:2.4b2: 2011-04-28

This is the second beta of the 2.4 series, leading to a 2.4.0 release in
August 2011. Beta releases are suitable for everyday use but may cause some
incompatibilities with plugins.

This release includes all bug fixed in previous series known at the time of
this release.


External Compatibility Breaks
*****************************

.. These may require users to change the way they use Bazaar.

* Two command synonyms for ``bzr branch`` have been deprecated, to avoid
  confusion and to allow the names to later be reused.  The removed names
  are: ``get`` and ``clone``.   (Martin Pool, #506265)

New Features
************

.. New commands, options, etc that users may wish to try out.

* ``bzr commit`` now supports a ``--lossy`` argument that can be used
  to discard any data that can not be natively represented when committing
  to a foreign VCS. (Jelmer Vernooij, #587721)

Improvements
************

.. Improvements to existing commands, especially improved performance 
   or memory usage, or better results.

* ``bzr merge`` in large trees is now significantly faster. On a 70k entry
  tree, the time went from ~3min down to 30s. This also effects ``bzr pull``
  and ``bzr update`` since they use the same merge logic to update the
  WorkingTree.  (John Arbash Meinel, #759091)

* ``bzr revert`` now properly uses ``bzr status``'s optimized
  ``iter_changes``. This can be a significant performance difference (33s
  to 5s on large trees). (John Arbash Meinel, #759096)

* Resolve ``lp:FOO`` urls locally rather than doing an XMLRPC request if
  the user has done ``bzr launchpad-login``. The bzr+ssh URLs were already
  being handed off to the remote server anyway (xmlrpc has been mapping
  ``lp:bzr`` to ``bzr+ssh://bazaar.launchpad.net/+branch/bzr``, rather
  than ``bzr+ssh://bazaar.launchpad.net/~bzr-pqm/bzr/bzr.dev`` for a few
  months now.) By doing it ourselves, we can cut out substantial startup
  time. From Netherlands to London it was taking 368ms to do the XMLRPC
  call as much as 2s from Sydney. You can test the local logic by using
  ``-Dlaunchpad``.  (John Arbash Meinel, #397739)

* When building a new WorkingTree (such as during ``bzr co`` or
  ``bzr branch``) we now properly store the stat and hash of files that
  are old enough. This saves a fair amount of time on the first
  ``bzr status`` (on a 500MB tree, it saves about 30+s).
  (John Arbash Meinel, #740932)


Bug Fixes
*********

.. Fixes for situations where bzr would previously crash or give incorrect
   or undesirable results.

* Arguments that can't be decoded to unicode in the current posix locale give
  a clearer error message without a traceback. (Martin [gz], #745712)

* ``bzrlib.log._DEFAULT_REQUEST_PARAMS`` is no longer accidentally
  mutated by ``bzrlib.log._apply_log_request_defaults``.  In practice
  these default values aren't relied on very often so this probably
  wasn't causing any trouble.  (Andrew Bennetts)

* ``bzr log`` now works on revisions which are not in the current branch.
  (Matt Giuca, #241998)

* Don't rewrite the dirstate file when non-interesting changes have
  occurred. This can significantly improve 'bzr status' times when there
  are only small changes to a large tree.
  (Ian Clatworthy, John Arbash Meinel, #380202)

* Lazy hooks are now reset between test runs. (Jelmer Vernooij, #745566)

* ``bzrlib.merge.Merge`` now calls ``iter_changes`` without
  ``include_unversioned=True``. This makes it significantly faster in many
  cases, because it only looks at modified files, rather than building
  information about all files. This can cause failures in other
  TreeTransform code, because it had been expecting to know the names of
  things which had not changed (such as parent directories). All cases we
  know about so far have been fixed, but there may be fallout for edge
  cases that we are missing. (John Arbash Meinel, #759091)

* ``SFTPTransport`` is more pro-active about closing file-handles. This
  reduces the chance of having threads fail from async requests while
  running the test suite. (John Arbash Meinel, #656170)

* Standalone bzr.exe installation on Windows: user can put additional python 
  libraries into ``site-packages`` subdirectory of the installation directory,
  this might be required for "installing" extra dependencies for some plugins.
  (Alexander Belchenko, #743256)

* ``transform.revert()`` has been updated to use
  ``wt.iter_changes(basis_tree)`` rather than
  ``basis_tree.iter_changes(wt)``. This allows the optimized code path to
  kick in, improving ``bzr revert`` times significantly (33s to 4s on
  large trees, 0.7s to 0.3s on small trees.) (John Arbash Meinel, #759096)

* ``TreeTransform.create_file/new_file`` can now take an optional ``sha1``
  parameter. If supplied, when the transform is applied, it will then call
  ``self._tree._observed_sha1`` for those files. This lets us update the
  hash-cache for content that we create, preventing us from re-reading the
  content in the next ``bzr status``.  (John Arbash Meinel, #740932)

Documentation
*************

* Added a section about using a shared SSH account on a server for bzr+ssh
  access.  (Russell Smith)

* The documentation now recommends using SSH rather than SFTP in the
  tutorials and the examples, because that will generally be much faster
  and better in cases where it can be used.  SFTP is still available and
  mentioned as an alternative.  (Martin Pool, #636712)

API Changes
***********

.. Changes that may require updates in plugins or other code that uses
   bzrlib.

* ``Branch.update_revisions`` has been made private and should no
  longer be used by external users. Use ``Branch.pull`` or ``Branch.push``
  instead. (Jelmer Vernooij, #771765)

* Commands now have an `invoked_as` attribute, showing the name under
  which they were called before alias expansion.
  (Martin Pool)

* ``Hooks.create_hook`` is now deprecated in favour of ``Hooks.add_hook``.
  (Jelmer Vernooij)

* If you call `bzrlib.initialize` but forget to enter the resulting object
  as a context manager, bzrlib will now be initialized anyhow.
  (Previously simple programs calling bzrlib might find the library was
  mysteriously silent.)
  (Martin Pool)

* Inventory-specific functionality has been split out of ``Tree`` into
  a new ``InventoryTree`` class. Tree instances no longer
  necessarily provide an ``inventory`` attribute. (Jelmer Vernooij)

* Inventory-specific functionality has been split out of ``RevisionTree``
  into a new ``InventoryRevisionTree`` class. RevisionTree instances no
  longer necessarily provide an ``inventory`` attribute. (Jelmer Vernooij)

* New method ``Hooks.uninstall_named_hook``. (Jelmer Vernooij, #301472)

* ``revision_graph_can_have_wrong_parents`` is now an attribute
  on ``RepositoryFormat`` rather than a method on ``Repository``.
  (Jelmer Vernooij)

* ``Testament`` now takes a ``tree`` rather than an
  ``inventory``. (Jelmer Vernooij, #762608)

* ``TestCase.failUnlessExists`` and ``failIfExists`` are deprecated in
  favour of ``assertPathExists`` and ``assertPathDoesNotExist`` 
  respectively.
  (Martin Pool)

* The ``revno`` parameter of ``log.LogRevision`` may now be None,
  representing a revision which is not in the current branch.
  (Matt Giuca, #241998)

* The various knit pack repository format classes have been moved
  from ``bzrlib.repofmt.pack_repo`` to
  ``bzrlib.repofmt.knitpack_repo``. (Jelmer Vernooij)

* ``RevisionTree`` now has a new method ``get_file_revision``.
  (Jelmer Vernooij)

* ``WorkingTree`` no longer provides an ``inventory``. Instead,
  all inventory-related functionality is now on the subclass
  ``InventoryWorkingTree`` that all native Bazaar working tree
  implementations derive from. (Jelmer Vernooij)

Internals
*********

.. Major internal changes, unlikely to be visible to users or plugin 
   developers, but interesting for bzr developers.

* Added ``osutils.lstat`` and ``osutils.fstat``. These are just the ``os``
  functions on Linux, but they are wrapped on Windows so that fstat
  matches lstat results across all python versions.
  (John Arbash Meinel)

* ``WorkingTree._observed_sha1`` also updates the 'size' column. It
  happened to be updated as a side-effect of commit, but if we start using
  the function elsewhere we might as well do it directly.
  (John Arbash Meinel)

Testing
*******

.. Fixes and changes that are only relevant to bzr's test framework and 
   suite.  This can include new facilities for writing tests, fixes to 
   spurious test failures and changes to the way things should be tested.

* Stop using `failIf`, `failUnless`, `failIfEqual`, etc, that give
  `PendingDeprecationWarnings` on Python2.7. 
  (Martin Pool, #760435)


bzr 2.4b1
#########

:2.4b1: 2011-03-17

This is the first beta of the 2.4 series, leading up to a 2.4.0
release in August 2011.  Beta releases are suitable for everyday use
but may cause some incompatibilities with plugins.  Some plugins may need
small updates to work with 2.4b1.

External Compatibility Breaks
*****************************

(none)

New Features
************

* Added ``changelog_merge`` plugin for merging changes to ``Changelog`` files
  in GNU format.  See ``bzr help changelog_merge`` for details.
  (Andrew Bennetts)
  
* Configuration options can now use references to other options in the same
  file by enclosing them with curly brackets (``{other_opt}``). This makes it
  possible to use, for example,
  ``push_location=lp:~vila/bzr/config-{nickname}`` in ``branch.conf`` when
  using a loom. During the beta period, the default behaviour is to disable
  this feature. It can be activated by declaring ``bzr.config.expand = True``
  in ``bazaar.conf``. (Vincent Ladeuil)

* External merge tools can now be configured in bazaar.conf. See
  ``bzr help configuration`` for more information.  (Gordon Tyler, #489915)

* The ``lp:`` directory service now supports Launchpad's QA staging.
  (Jelmer Vernooij, #667483)

Improvements
************

* A new hidden command ``bzr repair-workingtree``. This is a way to force
  the dirstate file to be rebuilt, rather than using a ``bzr checkout``
  workaround. (John Arbash Meinel)

* Added a ``Branch.heads_to_fetch`` RPC to the smart server protocol.
  This allows formats from plugins (such as looms) to efficiently tell the
  client which revisions need to be fetched.  (Andrew Bennetts)

* Branching, merging and pulling a branch now copies revisions named in
  tags, not just the tag metadata.  (Andrew Bennetts, #309682)

* ``bzr cat-revision`` no longer requires a working tree.
  (Jelmer Vernooij, #704405)

* ``bzr export --per-file-timestamps`` for .tar.gz files will now
  override the mtime for trees exported on Python 2.7 and later, which
  expose the 'mtime' field in gzip files. This makes the output of
  ``bzr export --per-file-timestamps`` for a particular tree
  deterministic.  (Jelmer Vernooij, #711226)

* ``bzr export --format=zip`` can now export to standard output,
  like the other exporters can. (Jelmer Vernooij, #513752)

* ``bzr export`` can now create ``.tar.xz`` and ``.tar.lzma`` files.
  (Jelmer Vernooij, #551714)

* Getting all entries from ``CHKInventory.iter_entries_by_dir()`` has been
  sped up dramatically for large trees. Iterating by dir is not the best
  way to load data from a CHK inventory, so it preloads all the items in
  the correct order. (With the gcc-tree, this changes it (re)reading 8GB
  of CHK data, down to just 150MB.) This has noticeable affects for things
  like building checkouts, etc.  (John Arbash Meinel, #737234)

Bug Fixes
*********

* A MemoryError thrown on the server during a remote operation will now be
  usefully reported, and other unexpected errors will include the class name.
  (Martin [gz], #722416)

* ``bzr annotate -r-1 file`` will now properly annotate a deleted file.
  (Andrew King, #537442)

* ``bzr export`` to zip files will now set a mode on directories.
  (Jelmer Vernooij, #207253)

* ``bzr export`` to tgz files will only write out the basename of the
  tarfile to the gzip file. (Jelmer Vernooij, #102234)

* ``bzr push --overwrite`` with an older revision specified will now correctly
  roll back the target branch. (Jelmer Vernooij, #386576)

* ``bzr lp-propose`` can now propose merges against packaging branches on
  Launchpad without requiring the target branch to be specified.
  (Jelmer Vernooij, #704647)

* ``bzr lp-propose`` no longer requires a reviewer to be specified. It will
  instead leave setting the reviewer up to Launchpad if it was not specified.
  (Jelmer Vernooij, #583772)

* ``bzr pull`` will now exit with exit code 1 if there were tag conflicts.
  (Jelmer Vernooij, #213185)

* ``bzr mv`` user errors no longer throw UnicodeEncodeError with non-ascii
  paths, however they may still print junk if not on a UTF-8 terminal.
  (Martin [gz], #707954)

* ``bzr reconfigure --unstacked`` now copies revisions (and their
  ancestors) named in tags into the unstacked repository, not just the
  ancestry of the branch's tip.  (Andrew Bennetts, #401646)

* ``bzr serve`` no longer crashes when a server_started hook is installed and
  IPv6 support is available on the system. (Jelmer Vernooij, #293697)

* ``bzr status`` will not rewrite the dirstate file if it only has
  'trivial' changes. (Currently limited to dir updates and newly-added
  files changing state.) This saves a bit of time for regular operations.
  eg. ``bzr status`` in a 100k tree takes 1.4s to compute the status, but 1s
  to re-save the dirstate file. (John Arbash Meinel, #765881)

* ``bzr tags`` will no longer choke on branches with ghost revisions in
  their mainline and tags on revisions not in the branch ancestry. 
  (Jelmer Vernooij, #397556)

* ``bzr whoami`` will now display an error if both a new identity and
  ``--email`` were specified. (Jelmer Vernooij, #680449)

* ``launchpadlib`` doesn't provide the ``uris`` module in some old versions.
  (Vincent Ladeuil, #706835)

* Empty entries in the ``NO_PROXY`` variable are no longer treated as matching
  every host.
  (Martin Pool, #586341)

* Plugins incompatible with the current version of bzr no longer produce a
  warning on every command invocation.  Instead, a message is shown by
  ``bzr plugins`` and in crash reports.
  (#704195, Martin Pool)

* The "pretty" version of ``needs_read_lock`` and ``needs_write_lock`` now
  preserves the identity of default parameter values.
  (Andrew Bennetts, #718569)

* ``bzr dump-btree --raw`` no longer tracebacks on a B-Tree file
  containing no rows. (Eric Siegerman, #715508)

* Fix ``bzr lp-mirror`` to work on command line branch URLs and branches
  without an explicit public location. (Max Bowsher)

* On Python 2.6 and higher, use multiprocessing.cpu_count() to retrieve the
  number of available processors. (Jelmer Vernooij, #693140)

API Changes
***********

* Added ``Branch.heads_to_fetch`` method.  Implementations of the Branch API
  must now inherit or implement this method.  (Andrew Bennetts, #721328)
  
* Added ``bzrlib.mergetools`` module with helper functions for working with
  the list of external merge tools. (Gordon Tyler, #489915)

* All methods and arguments that were deprecated before 2.0
  have been removed. (Jelmer Vernooij)

* Branch formats should now be registered on the format registry
  (``bzrlib.branch.format_registry``) rather than using the class
  methods on ``BranchFormat``. (Jelmer Vernooij, #714729)

* ``Branch.set_revision_history`` is now deprecated.
  (Jelmer Vernooij)

* ``BranchFormat.supports_leaving_lock()`` and
  ``RepositoryFormat.supports_leaving_lock`` flags have been added.
  (Jelmer Vernooij)

* ``Branch.fetch`` implementations must now accept an optional
  ``fetch_tags`` keyword argument. (Andrew Bennetts)

* ``Branch.import_last_revision_info`` is deprecated.  Use the
  ``import_last_revision_info_and_tags`` method instead.
  (Andrew Bennetts)

* Because it was too specific to BzrDir implementations,
  ``ControlDir.sprout`` no longer has a default implementation; it now
  raises ``NotImplementedError``. (Jelmer Vernooij, #717937)

* ``bzrlib.deprecated_graph`` has been removed. ``bzrlib.graph``
  scales better tree and should be used instead.
  (Jelmer Vernooij, #733612)

* ``ControlDirFormat.register_format`` has been removed. Instead,
  ``Prober`` implementations should now implement a ``known_formats``
  method. (Jelmer Vernooij)

* ControlDirFormats can now provide a ``check_status`` method and
  raise a custom exception or warning when an unsupported or deprecated
  format is being opened.  (Jelmer Vernooij, #731311)

* ``bzrlib.revionspec.dwim_revspecs`` is deprecated.
  Use ``bzrlib.revisionspec.RevisionSpec_dwim.append_possible_revspec`` and
  ``bzrlib.revisionspec.RevisionSpec_dwim.append_possible_lazy_revspec``
  instead.  (Jelmer Vernooij, #721971)

* ``BzrDirFormat`` has a new attribute ``fixed_components`` that
  indicates whether the components of the bzrdir can be upgraded
  independent of the ``BzrDir``. (Jelmer Vernooij)

* ``BzrProber.register_format`` and ``BzrProber.unregister_format`` are
  now deprecated in favour of the ``BzrProber.formats`` format registry.
  (Jelmer Vernooij)

* ``ControlDir`` implementations no longer have to provide the
  ``get_branch_transport``, ``get_workingtree_transport`` and
  ``get_repository_transport`` methods.  (Jelmer Vernooij, #730325)

* ``Converter`` has been moved from ``bzrlib.bzrdir`` to
  ``bzrlib.controldir``. (Jelmer Vernooij)

* Repository formats can now provide
  ``_get_extra_interrepo_test_combinations`` in the same module 
  to provide extra test combinations for ``bzrlib.tests.per_repository``.
  (Jelmer Vernooij)

* Repository formats should now be registered on the format registry
  (``bzrlib.repository.format_registry``) rather than using the class
  methods on ``RepositoryFormat``. (Jelmer Vernooij)

* Repository formats can now indicate they do not support the full
  VersionedFiles API by setting the ``supports_full_versioned_files``
  attribute to False. A subset of the VersionedFiles API
  (signatures and text graphs) still needs to be supported.
  (Jelmer Vernooij)

* Repository formats have a new method ``is_deprecated`` that
  implementations can override to return True to trigger a deprecation
  warning. (Jelmer Vernooij)

* The ``revision_id`` parameter of
  ``Repository.search_missing_revision_ids`` and
  ``InterRepository.search_missing_revision_ids`` is deprecated.  It is
  replaced by the ``revision_ids`` parameter.  (Andrew Bennetts)

* Working tree formats should now be registered on the format registry
  (``bzrlib.working_tree.format_registry``) rather than using the class
  methods on ``WorkingTreeFormat``. (Jelmer Vernooij, #714730)

* Exporting may now be done with a generator
  (``bzrlib.export.get_export_generator``) (Geoff/xaav, #791005)

Internals
*********

* ``CatchingExceptionThread`` (formerly ThreadWithException) has been moved
  out of the ``bzrlib.tests`` hierarchy to make it clearer that it can be used
  outside of tests. This class makes it easier to track exceptions in threads
  by catching them so they can be re-raised in the controlling thread. It's
  available in the ``bzrlib.cethread`` module.  (Vincent Ladeuil)

* Correctly propagate malloc failures from diff-delta.c code as MemoryError
  so OOM conditions during groupcompress are clearly reported. This entailed a
  change to several function signatures. (Martin [gz], #633336)

* ``HookPoint.lazy_hook`` and ``Hooks.install_named_lazy_hook`` can install 
  hooks for which the callable is loaded lazily.  (Jelmer Vernooij)

Testing
*******

* The Range parsing for HTTP requests will correctly parse incomplete ranges.
  (Vincent Ladeuil, #731240)

..
   vim: tw=74 ft=rst ff=unix<|MERGE_RESOLUTION|>--- conflicted
+++ resolved
@@ -35,12 +35,10 @@
 * ``config.LocationMatcher`` properly excludes unrelated sections.
   (Vincent Ladeuil, #829237)
 
-<<<<<<< HEAD
 * ``dirstate.fdatasync`` and ``repository.fdatasync`` can now properly be
   disabled. (Vincent Ladeuil, #824513)
-=======
+
 * Fix i18n use when no environment variables are set. (Jelmer Vernooij, #810701)
->>>>>>> 702a63e3
 
 Documentation
 *************
