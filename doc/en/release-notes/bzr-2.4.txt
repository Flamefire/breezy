--- conflicted
+++ resolved
@@ -66,17 +66,15 @@
 * ``annotate_file`` has been deprecated in favor of
   ``annotate_file_revision_tree``. (Jelmer Vernooij, #775598)
 
-<<<<<<< HEAD
+* ``Inter.get`` now raises ``NoCompatibleInter`` if there are no
+  compatible optimisers rather than an instance of the class it is called
+  on. (Jelmer Vernooij)
+
 * The default implementation of ``Branch`` is now oriented to
   storing the branch tip. Branch implementations which store the full
   history should now subclass ``FullHistoryBzrBranch``.
   ``Branch._last_revision_info`` has been renamed to
   ``Branch._read_last_revision_info`` (Jelmer Vernooij)
-=======
-* ``Inter.get`` now raises ``NoCompatibleInter`` if there are no
-  compatible optimisers rather than an instance of the class it is called
-  on. (Jelmer Vernooij)
->>>>>>> 09e8a178
 
 Internals
 *********
