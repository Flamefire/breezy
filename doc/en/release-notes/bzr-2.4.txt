--- conflicted
+++ resolved
@@ -41,18 +41,16 @@
 * ``bzr serve`` no longer crashes when a server_started hook is installed and IPv6
   support is available on the system. (Jelmer Vernooij, #293697)
 
-<<<<<<< HEAD
-* ``bzr lp-propose`` no longer requires a reviewer to be specified. It will instead
-  leave setting the reviewer up to Launchpad if it was not specified.
-  (Jelmer Vernooij, #583772)
-=======
 * ``bzr lp-propose`` can now propose merges against packaging branches on
   Launhcpad without requiring the target branch to be specified. (Jelmer Vernooij,
   #704647)
 
+* ``bzr lp-propose`` no longer requires a reviewer to be specified. It will instead
+  leave setting the reviewer up to Launchpad if it was not specified.
+  (Jelmer Vernooij, #583772)
+
 * ``bzr whoami`` will now display an error if both a new identity and ``--email``
   were specified. (Jelmer Vernooij, #680449)
->>>>>>> 150b0ebd
 
 Documentation
 *************
