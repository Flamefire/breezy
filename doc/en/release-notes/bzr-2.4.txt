--- conflicted
+++ resolved
@@ -170,12 +170,9 @@
   indicates whether the components of the bzrdir can be upgraded
   independent of the ``BzrDir``. (Jelmer Vernooij)
 
-<<<<<<< HEAD
-=======
 * ``Converter`` has been moved from ``bzrlib.bzrdir`` to
   ``bzrlib.controldir``. (Jelmer Vernooij)
 
->>>>>>> 86479ac9
 * Repository formats can now provide
   ``_get_extra_interrepo_test_combinations`` in the same module 
   to provide extra test combinations for ``bzrlib.tests.per_repository``.
