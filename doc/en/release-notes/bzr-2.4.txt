--- conflicted
+++ resolved
@@ -66,14 +66,12 @@
 * ``annotate_file`` has been deprecated in favor of
   ``annotate_file_revision_tree``. (Jelmer Vernooij, #775598)
 
-<<<<<<< HEAD
-* ``Tree.__iter__`` has been deprecated; use ``Tree.all_file_ids``
-  instead.  (Jelmer Vernooij)
-=======
 * ``Inter.get`` now raises ``NoCompatibleInter`` if there are no
   compatible optimisers rather than an instance of the class it is called
   on. (Jelmer Vernooij)
->>>>>>> 09e8a178
+
+* ``Tree.__iter__`` has been deprecated; use ``Tree.all_file_ids``
+  instead.  (Jelmer Vernooij)
 
 Internals
 *********
