--- conflicted
+++ resolved
@@ -40,13 +40,6 @@
 * ``bzr push --overwrite`` with an older revision specified will now correctly
   roll back the target branch. (Jelmer Vernooij, #386576)
 
-* ``bzr serve`` no longer crashes when a server_started hook is installed and IPv6
-  support is available on the system. (Jelmer Vernooij, #293697)
-
-<<<<<<< HEAD
-* ``bzr pull`` will now exit with exit code 1 if there were tag conflicts.
-  (Jelmer Vernooij, #213185)
-=======
 * ``bzr lp-propose`` can now propose merges against packaging branches on
   Launhcpad without requiring the target branch to be specified. (Jelmer Vernooij,
   #704647)
@@ -55,9 +48,14 @@
   leave setting the reviewer up to Launchpad if it was not specified.
   (Jelmer Vernooij, #583772)
 
+* ``bzr pull`` will now exit with exit code 1 if there were tag conflicts.
+  (Jelmer Vernooij, #213185)
+
+* ``bzr serve`` no longer crashes when a server_started hook is installed and IPv6
+  support is available on the system. (Jelmer Vernooij, #293697)
+
 * ``bzr whoami`` will now display an error if both a new identity and ``--email``
   were specified. (Jelmer Vernooij, #680449)
->>>>>>> 5e2f74dd
 
 Documentation
 *************
