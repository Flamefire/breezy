--- conflicted
+++ resolved
@@ -29,15 +29,13 @@
 Bug Fixes
 *********
 
-<<<<<<< HEAD
+* Display a proper error message when a config file content cannot be
+  decoded as UTF-8 or when it cannot be parsed.
+  (Vincent Ladeuil, #502060, #688677, #792246)
+
 * Generate a single conflict (instead of two) when merging a branch
   modifying and renaming a file in a branch that deleted it (or vice-versa).
   (Vincent Ladeuil, #688101)
-=======
-* Display a proper error message when a config file content cannot be
-  decoded as UTF-8 or when it cannot be parsed.
-  (Vincent Ladeuil, #502060, #688677, #792246)
->>>>>>> 98648d74
 
 * Properly load utf8-encoded config files. (Vincent Ladeuil, #799212)
 
