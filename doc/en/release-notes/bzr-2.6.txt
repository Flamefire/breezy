--- conflicted
+++ resolved
@@ -58,11 +58,10 @@
 .. Changes that may require updates in plugins or other code that uses
    bzrlib.
 
-<<<<<<< HEAD
+* Remove deprecated Repository.iter_reverse_revision_history().
+  (Jelmer Vernooij)
+
 * Remove deprecated ``RepositoryFormat.register_format``.
-=======
-* Remove deprecated Repository.iter_reverse_revision_history().
->>>>>>> 65c006d7
   (Jelmer Vernooij)
 
 * The previously deprecated ``bzrlib.annotate.annotate_file`` function
