####################
Bazaar Release Notes
####################

.. toctree::
   :maxdepth: 1

bzr 2.6b2
#########

:2.6b2: NOT RELEASED YET

External Compatibility Breaks
*****************************

.. These may require users to change the way they use Bazaar.

New Features
************

.. New commands, options, etc that users may wish to try out.

Improvements
************

.. Improvements to existing commands, especially improved performance 
   or memory usage, or better results.

Bug Fixes
*********

.. Fixes for situations where bzr would previously crash or give incorrect
   or undesirable results.

Documentation
*************

.. Improved or updated documentation.

API Changes
***********

.. Changes that may require updates in plugins or other code that uses
   bzrlib.

Internals
*********

.. Major internal changes, unlikely to be visible to users or plugin 
   developers, but interesting for bzr developers.

Testing
*******

.. Fixes and changes that are only relevant to bzr's test framework and 
   suite.  This can include new facilities for writing tests, fixes to 
   spurious test failures and changes to the way things should be tested.


bzr 2.6b1
#########

:2.6b1: 2012-03-15

This is the first beta for the 2.6 series, leading up to a 2.6.0 release in
August 2012.

This release includes ssl certificates verification from the urllib-based
http implementation turned on by default, fixes some UI issues around
colocated branches, documentation fixes and more.

This release includes all bugs fixed in previous series known at the time of
this release.

Beta releases are suitable for everyday use but may cause some
incompatibilities with plugins.  Some plugins may need small updates to work
with 2.6b1.

External Compatibility Breaks
*****************************

None.

Improvements
************

* Access to HTTPS URLs now uses the urrllib implementation by default.
  For the old pycurl-based implementation, specify ``https+pycurl://`` as
  the URL scheme when accessing a HTTPS location.
  (Jelmer Vernooij, #125055)

* Add short option alias ``-N`` for ``--no-recurse``.
  (Jelmer Vernooij, #945904)

* Avoid 'Invalid range access' errors when whole files are retrieved with
  transport.http.get() . (Vincent Ladeuil, #924746)

* ``bzr rmbranch`` now supports removing colocated branches.
  (Jelmer Vernooij, #920653)

* ``bzr rmbranch`` no longer removes active branches unless ``--force``
  is specified. (Jelmer Vernooij, #922953)

* ``bzr verify-signatures`` now shows a progress bar.
  (Jelmer Vernooij)

* Two new command hooks, ``pre_command`` and ``post_command``,
  provide notification before and after a command has been run.
  (Brian de Alwis, Jelmer Vernooij)

Bug Fixes
*********

* Fix ``bzr config`` display for ``RegistryOption`` values.
  (Vincent Ladeuil, #930182)

Documentation
*************

<<<<<<< HEAD
.. Improved or updated documentation.

* Document "bzr lp-propose", "bzr register-branch" and
  the other Launchpad plugin commands in bzr(1).
  (Jelmer Vernooij, #843801, #163995)

=======
>>>>>>> 8ebd1051
* Prevent lines of command descriptions starting with a dot to
  accidentally be interpreted as a roff macro in bzr(1).
  (Jelmer Vernooij, #711079)

* Properly format apostrophes in manual page. (Jelmer Vernooij, #234771)

API Changes
***********

* ``GPGStrategy.do_verifications`` has been deprecated.
  (Jelmer Vernooij)

* File ids in the ``Tree`` API can now be bytestring as previously,
  or tuples of bytestrings.
  (Jelmer Vernooij)

* ``mail_client`` now accepts a configuration stack object rather than
  an old style Config object. (Jelmer Vernooij)

* New method ``Repository.verify_revision_signatures``.
  (Jelmer Vernooij)

* New configuration option class ``RegistryOption`` which is backed
  onto a registry. (Jelmer Vernooij)

* New convenience API method ``WorkingTree.get_config_stack``.
  (Jelmer Vernooij)

* Remove deprecated ``Branch.set_revision_history`` and
  ``Branch.revision_history`` methods and the ``set_rh``
  hook on ``Branch``. (Jelmer Vernooij)

* Remove 
  ``branch.PullResult.__int__`` deprecated in 2.3.0,
  ``branch.PushResult.__int__`` deprecated in 2.3.0,
  ``branch.BranchFormat.get_default_format`` deprecated in 2.4.0,
  ``branch.BranchFormat.get_formats`` deprecated in 2.4.0,
  ``branch.BranchFormat.set_default_format`` deprecated in 2.4.0,
  ``branch.BranchFormat.register_format`` deprecated in 2.4.0,
  ``branch.BranchFormat.unregister_format`` deprecated in 2.4.0,
  ``bzrdir.BzrDir.generate_backup_name`` deprecated in 2.3.0,
  ``bzrdir.BzrProber.register_bzrdir_format`` deprecated in 2.4.0,
  ``bzrdir.BzrProber.unregister_bzrdir_format`` deprecated in 2.4.0,
  ``config.Config.get_editor`` deprecated in 2.4.0,
  ``hooks.known_hooks_key_to_parent_and_attribute`` deprecated in 2.3,
  ``hooks.Hooks.create_hook`` deprecated in 2.4,
  ``inventory.Inventory.__contains__`` deprecated in 2.4.0,
  ``merge.Merge3Merger.scalar_three_way`` deprecated in 2.2.0,
  ``merge.Merge3Merger.fix_root`` deprecated in 2.4.0,
  ``transform.TreeTransformBase.has_named_child`` deprecated in 2.3.0,
  ``transform.get_backup_name`` deprecated in 2.3.0,
  ``transform._get_backup_name`` deprecated in 2.3.0,
  ``workingtree.WorkingTreeFormat.get_default_format`` deprecated in 2.4.0,
  ``workingtree.WorkingTreeFormat.register_format`` deprecated in 2.4.0,
  ``workingtree.WorkingTreeFormat.register_extra_format`` deprecated in 2.4.0,
  ``workingtree.WorkingTreeFormat.unregister_extra_format`` deprecated in 2.4.0,
  ``workingtree.WorkingTreeFormat.get_formats`` deprecated in 2.4.0,
  ``workingtree.WorkingTreeFormat.set_default_format`` deprecated in 2.4.0,
  ``workingtree.WorkingTreeFormat.unregister_format`` deprecated in 2.4.0,
  (Vincent Ladeuil)

Internals
*********

* ``Tree.path2id`` now once again accepts a list of path elements
  in addition to a path. (Jelmer Vernooij)

* Turn config option expansion on by default. The only options for which
  this should be disabled are templates which should already have used
  conf.get(option, expand=False) or conf.get_user_option(option,
  expand=False). (Vincent Ladeuil)

..
   vim: tw=74 ft=rst ff=unix<|MERGE_RESOLUTION|>--- conflicted
+++ resolved
@@ -117,15 +117,12 @@
 Documentation
 *************
 
-<<<<<<< HEAD
 .. Improved or updated documentation.
 
 * Document "bzr lp-propose", "bzr register-branch" and
   the other Launchpad plugin commands in bzr(1).
   (Jelmer Vernooij, #843801, #163995)
 
-=======
->>>>>>> 8ebd1051
 * Prevent lines of command descriptions starting with a dot to
   accidentally be interpreted as a roff macro in bzr(1).
   (Jelmer Vernooij, #711079)
