####################
Bazaar Release Notes
####################

.. toctree::
   :maxdepth: 1

bzr 2.6.0
#########

:Codename: Surprise
:2.6.0: 2013-07-27

This release marks the start of a new long-term-stable series. From here, we
will only make bugfix releases on the 2.6 series (2.6.1, etc), while 2.7
will become our new development series.

This is a bugfix and polish release over the 2.5 series, with a large number
of bugs fixed (~50 for the 2.6 series alone).

All known fixed bugs are included here.

Users are encouraged to upgrade from the other stable series.

External Compatibility Breaks
*****************************

* ``bzr lp-propose --approve`` now also adds an "Approve" vote to the merge
  proposal.  (Jonathan Lange)

New Features
************

* ``bzr switch --store`` now stores uncommitted changes in the branch, and
  restores them when switching back to the branch. (Aaron Bentley)

* New option '--context' for 'bzr diff' command, to configure the amount of 
  context (i.e. showing lines that have not changed).  Also available as the 
  named parameter 'context_lines' to bzrlib.diff.internal_diff(). (Paul Nixon)

* The 'grep' plugin is now shipped with bzr. (Jelmer Vernooij)

* The 'ping' plugin is now shipped with bzr. (Jelmer Vernooij)

Improvements
************

* ``bzr help env-variables`` now points users at ``bzr help configuration``
  which has much more detailed information on the same stuff.
  (Robert Collins)

* ``bzr lp-find-proposal`` now only cares about the revision-id that is
  specified, not the branch you use.  This was enabled by a new API call in
  Launchpad's web service.  (Aaron Bentley)

* Implement authentication.conf password obfuscation, the password_encoding
  option can now be set to base64. (Florian Dorn)

* Local configurations files (i.e. accessed on the local file system like
  ``bazaar.conf`` and ``locations.conf``) are now shared, reducing the
  number of IOs when querying a configuation option. (Vincent Ladeuil,
  #832042)

* ``bzr lp-propose --approve`` now correctly specifies the approved revision
  and provides an "Approve" vote from the proposer, allowing for smoother
  interaction with downstream merge tools.  (Jonathan Lange)

Bug Fixes
*********

* Add a ``progress_bar`` configuration option defaulting to
  ``BZR_PROGRESS_BAR``. This can be set in ``bazaar.conf`` or specified from
  the command line with ``-Oprogress_bar=text``. (Vincent Ladeuil, #388275)

* ``Authentication.Config`` now always returns unicode user names and passwords.
  (Vincent Ladeuil, #514301)

* Fixed a bug where the entire contents of ``/etc/mailname`` is read in.
  We only want to read in the first line so that comments could be added
  and would be ignored.
  (Haw Loeung, #932515)

* Fixed a syntax error in ``doc/ja/user-guide/http_smart_server.txt`` that
  causes breakage with docutils 0.9.1.
  (Vincent Ladeuil, Jelmer Vernooij, #1066307)

* Support utf8 characters in platform names even without looking inside the
  box (Fedora's Schrödinger's Cat).  
  (Toshio Kuratomi, Vincent Ladeuil, #1195783)

* Warn when ``--show-base`` is used for ``pull`` in a treeless branch
  instead of failing. It's useless but harmless. (Vincent Ladeuil, #1022160)

* When a missing referenced chk root error is encountered, bzr now suggests
  running ``bzr reconcile --canonicalize-chks``. (Jelmer Vernooij)

* When pushing a specific revision, create the new working tree at
  that revision. (#484516, Neil Martinsen-Burrell)

Documentation
*************

* Clarify ``bzr config`` usages especially around other option references
  expansion. (Vincent Ladeuil, #996401)

API Changes
***********

* None.

Internals
*********

* Add __iter__ to http ResponseFile. (Jelmer Vernooij, #1184021)

* The launchpad plugin now requires API 1.6.0 or later.  This version shipped
  with Ubuntu 9.10.  (Aaron Bentley)

* Better align with upstream gzip.py in tuned_gzip.py. We may lose a bit of
  performance but that's for knit and weave formats and already partly
  deprecated, better keep compatibility than failing fast ;)
  (Vincent Ladeuil, #1116079)

Testing
*******

* Fix test failures occurring only with LC_ALL=C, when prompting a user,
  ``stderr`` encoding should be preferred over terminal encoding if
  available. (Vincent Ladeuil, #1086209)

bzr 2.6b2
#########

:2.6b2: 2012-09-10

This is the second beta for the 2.6 series, leading up to a 2.6.0 release in
August 2012.

This release includes minor bug fixes.

This release includes all bugs fixed in previous series known at the time of
this release.

Beta releases are suitable for everyday use but may cause some
incompatibilities with plugins.  Some plugins may need small updates to work
with 2.6b2.

External Compatibility Breaks
*****************************

None.

New Features
************

* New option ``--overwrite-tags`` for ``bzr pull`` and ``bzr push``.
  (Jelmer Vernooij, #681792)

Improvements
************

* Colocated branches can now be addressed using the 'co:NAME' rather than
  the more complex 'file://.,branch=NAME'. (Jelmer Vernooij, #833665)

Bug Fixes
*********

* "bzr missing" now shows tag names when displaying revision information.
  (#559072, Neil Martinsen-Burrell)

* Fix ``branch.conf`` saving when unlocking the branch for BranchFormat4.
  (Vincent Ladeuil, #1020007)

* Implement ``ResponseFile.readline`` and ``ReponseFile.tell``,
  fixing some clones over HTTP. (Jelmer Vernooij, #963769)

* Option values set on locked branches should be saved only when the branch
  is finally unlocked. (Vincent Ladeuil, #948339)

Documentation
*************

* Document "bzr lp-propose", "bzr register-branch" and
  the other Launchpad plugin commands in bzr(1).
  (Jelmer Vernooij, #843801, #163995)

* Force format registration to avoid generate_docs.py traceback when the
  registry is empty. (Vincent Ladeuil, #956860)

* Generate ``ENVIRONMENT`` section in bzr(1) from known environment variable
  list rather than hardcoding. (Jelmer Vernooij, #197618)


API Changes
***********

* ``register_filter_stack_map`` and ``lazy_register_filter_stack_map``
  are noew deprecated. Instead, use ``filter_stacks_registry.register``
  and ``filter_stacks_registry.register_lazy``.
  (Jelmer Vernooij)

* Remove deprecated Branch.import_last_revision(). (Jelmer Vernooij)

* Remove deprecated ``RepositoryFormat.register_format``.
  (Jelmer Vernooij)

* Remove deprecated Repository.get_ancestry(). (Jelmer Vernooij)

* Remove deprecated Repository.iter_reverse_revision_history().
  (Jelmer Vernooij)

* The previously deprecated ``bzrlib.annotate.annotate_file`` function
  has been removed. (Jelmer Vernooij)


Internals
*********

None.

Testing
*******

* Fix test failures by removing a remaining reference to ``features.sphinx``
  which isn't needed anymore since we don't test the texinfo sphinx builder
  anymore either. (Vincent Ladeuil)

bzr 2.6b1
#########

:2.6b1: 2012-03-15

This is the first beta for the 2.6 series, leading up to a 2.6.0 release in
August 2012.

This release includes ssl certificates verification from the urllib-based
http implementation turned on by default, fixes some UI issues around
colocated branches, documentation fixes and more.

This release includes all bugs fixed in previous series known at the time of
this release.

Beta releases are suitable for everyday use but may cause some
incompatibilities with plugins.  Some plugins may need small updates to work
with 2.6b1.

External Compatibility Breaks
*****************************

None.

Improvements
************

* Access to HTTPS URLs now uses the urrllib implementation by default.
  For the old pycurl-based implementation, specify ``https+pycurl://`` as
  the URL scheme when accessing a HTTPS location.
  (Jelmer Vernooij, #125055)

* Add short option alias ``-N`` for ``--no-recurse``.
  (Jelmer Vernooij, #945904)

* Avoid 'Invalid range access' errors when whole files are retrieved with
  transport.http.get() . (Vincent Ladeuil, #924746)

* ``bzr rmbranch`` now supports removing colocated branches.
  (Jelmer Vernooij, #920653)

* ``bzr rmbranch`` no longer removes active branches unless ``--force``
  is specified. (Jelmer Vernooij, #922953)

* ``bzr verify-signatures`` now shows a progress bar.
  (Jelmer Vernooij)

* Two new command hooks, ``pre_command`` and ``post_command``,
  provide notification before and after a command has been run.
  (Brian de Alwis, Jelmer Vernooij)

Bug Fixes
*********

<<<<<<< HEAD
.. Fixes for situations where bzr would previously crash or give incorrect
   or undesirable results.

* It is now possible to version files with backslashes in their name
  on platforms that support it. (Jelmer Vernooij, #81844)

=======
>>>>>>> ef627c3a
* Fix ``bzr config`` display for ``RegistryOption`` values.
  (Vincent Ladeuil, #930182)

Documentation
*************

* Prevent lines of command descriptions starting with a dot to
  accidentally be interpreted as a roff macro in bzr(1).
  (Jelmer Vernooij, #711079)

* Properly format apostrophes in manual page. (Jelmer Vernooij, #234771)

API Changes
***********

* ``GPGStrategy.do_verifications`` has been deprecated.
  (Jelmer Vernooij)

* File ids in the ``Tree`` API can now be bytestring as previously,
  or tuples of bytestrings.
  (Jelmer Vernooij)

* ``mail_client`` now accepts a configuration stack object rather than
  an old style Config object. (Jelmer Vernooij)

* New method ``Repository.verify_revision_signatures``.
  (Jelmer Vernooij)

* New configuration option class ``RegistryOption`` which is backed
  onto a registry. (Jelmer Vernooij)

* New convenience API method ``WorkingTree.get_config_stack``.
  (Jelmer Vernooij)

* Remove 
  ``branch.PullResult.__int__`` deprecated in 2.3.0,
  ``branch.PushResult.__int__`` deprecated in 2.3.0,
  ``branch.BranchFormat.get_default_format`` deprecated in 2.4.0,
  ``branch.BranchFormat.get_formats`` deprecated in 2.4.0,
  ``branch.BranchFormat.set_default_format`` deprecated in 2.4.0,
  ``branch.BranchFormat.register_format`` deprecated in 2.4.0,
  ``branch.BranchFormat.unregister_format`` deprecated in 2.4.0,
  ``bzrdir.BzrDir.generate_backup_name`` deprecated in 2.3.0,
  ``bzrdir.BzrProber.register_bzrdir_format`` deprecated in 2.4.0,
  ``bzrdir.BzrProber.unregister_bzrdir_format`` deprecated in 2.4.0,
  ``config.Config.get_editor`` deprecated in 2.4.0,
  ``hooks.known_hooks_key_to_parent_and_attribute`` deprecated in 2.3,
  ``hooks.Hooks.create_hook`` deprecated in 2.4,
  ``inventory.Inventory.__contains__`` deprecated in 2.4.0,
  ``merge.Merge3Merger.scalar_three_way`` deprecated in 2.2.0,
  ``merge.Merge3Merger.fix_root`` deprecated in 2.4.0,
  ``transform.TreeTransformBase.has_named_child`` deprecated in 2.3.0,
  ``transform.get_backup_name`` deprecated in 2.3.0,
  ``transform._get_backup_name`` deprecated in 2.3.0,
  ``workingtree.WorkingTreeFormat.get_default_format`` deprecated in 2.4.0,
  ``workingtree.WorkingTreeFormat.register_format`` deprecated in 2.4.0,
  ``workingtree.WorkingTreeFormat.register_extra_format`` deprecated in 2.4.0,
  ``workingtree.WorkingTreeFormat.unregister_extra_format`` deprecated in 2.4.0,
  ``workingtree.WorkingTreeFormat.get_formats`` deprecated in 2.4.0,
  ``workingtree.WorkingTreeFormat.set_default_format`` deprecated in 2.4.0,
  ``workingtree.WorkingTreeFormat.unregister_format`` deprecated in 2.4.0,
  (Vincent Ladeuil)

* Remove deprecated ``Branch.set_revision_history`` and
  ``Branch.revision_history`` methods and the ``set_rh``
  hook on ``Branch``. (Jelmer Vernooij)

Internals
*********

* ``Tree.path2id`` now once again accepts a list of path elements
  in addition to a path. (Jelmer Vernooij)

* Turn config option expansion on by default. The only options for which
  this should be disabled are templates which should already have used
  conf.get(option, expand=False) or conf.get_user_option(option,
  expand=False). (Vincent Ladeuil)

..
   vim: tw=74 ft=rst ff=unix<|MERGE_RESOLUTION|>--- conflicted
+++ resolved
@@ -279,15 +279,9 @@
 Bug Fixes
 *********
 
-<<<<<<< HEAD
 .. Fixes for situations where bzr would previously crash or give incorrect
    or undesirable results.
 
-* It is now possible to version files with backslashes in their name
-  on platforms that support it. (Jelmer Vernooij, #81844)
-
-=======
->>>>>>> ef627c3a
 * Fix ``bzr config`` display for ``RegistryOption`` values.
   (Vincent Ladeuil, #930182)
 
