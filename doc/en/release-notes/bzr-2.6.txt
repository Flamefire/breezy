####################
Bazaar Release Notes
####################

.. toctree::
   :maxdepth: 1

bzr 2.6b1
#########

:2.6b1: NOT RELEASED YET

External Compatibility Breaks
*****************************

.. These may require users to change the way they use Bazaar.

New Features
************

.. New commands, options, etc that users may wish to try out.

Improvements
************

.. Improvements to existing commands, especially improved performance 
   or memory usage, or better results.

* Access to HTTPS URLs now uses the urrllib implementation by default.
  For the old pycurl-based implementation, specify ``https+pycurl://`` as
  the URL scheme when accessing a HTTPS location.
  (Jelmer Vernooij, #125055)

* Add short option alias ``-N`` for ``--no-recurse``.
  (Jelmer Vernooij, #945904)

* Avoid 'Invalid range access' errors when whole files are retrieved with
  transport.http.get() . (Vincent Ladeuil, #924746)

* ``bzr rmbranch`` now supports removing colocated branches.
  (Jelmer Vernooij, #920653)

* ``bzr rmbranch`` no longer removes active branches unless ``--force``
  is specified. (Jelmer Vernooij, #922953)

* ``bzr verify-signatures`` now shows a progress bar.
  (Jelmer Vernooij)

* Two new command hooks, ``pre_command`` and ``post_command``,
  provide notification before and after a command has been run.
  (Brian de Alwis, Jelmer Vernooij)

Bug Fixes
*********

.. Fixes for situations where bzr would previously crash or give incorrect
   or undesirable results.

* Fix ``bzr config`` display for ``RegistryOption`` values.
  (Vincent Ladeuil, #930182)

Documentation
*************

.. Improved or updated documentation.

<<<<<<< HEAD
* Document "bzr lp-propose", "bzr register-branch" and
  the other Launchpad plugin commands in bzr(1).
  (Jelmer Vernooij, #843801, #163995)
=======
* Prevent lines of command descriptions starting with a dot to
  accidentally be interpreted as a roff macro in bzr(1).
  (Jelmer Vernooij, #711079)
>>>>>>> 0a5e7371

* Properly format apostrophes in manual page. (Jelmer Vernooij, #234771)

API Changes
***********

.. Changes that may require updates in plugins or other code that uses
   bzrlib.

* ``GPGStrategy.do_verifications`` has been deprecated.
  (Jelmer Vernooij)

* File ids in the ``Tree`` API can now be bytestring as previously,
  or tuples of bytestrings.
  (Jelmer Vernooij)

* ``mail_client`` now accepts a configuration stack object rather than
  an old style Config object. (Jelmer Vernooij)

* New method ``Repository.verify_revision_signatures``.
  (Jelmer Vernooij)

* New configuration option class ``RegistryOption`` which is backed
  onto a registry. (Jelmer Vernooij)

* New convenience API method ``WorkingTree.get_config_stack``.
  (Jelmer Vernooij)

* Remove deprecated ``Branch.set_revision_history`` and
  ``Branch.revision_history`` methods and the ``set_rh``
  hook on ``Branch``. (Jelmer Vernooij)

* Remove 
  ``branch.PullResult.__int__`` deprecated in 2.3.0,
  ``branch.PushResult.__int__`` deprecated in 2.3.0,
  ``branch.BranchFormat.get_default_format`` deprecated in 2.4.0,
  ``branch.BranchFormat.get_formats`` deprecated in 2.4.0,
  ``branch.BranchFormat.set_default_format`` deprecated in 2.4.0,
  ``branch.BranchFormat.register_format`` deprecated in 2.4.0,
  ``branch.BranchFormat.unregister_format`` deprecated in 2.4.0,
  ``bzrdir.BzrDir.generate_backup_name`` deprecated in 2.3.0,
  ``bzrdir.BzrProber.register_bzrdir_format`` deprecated in 2.4.0,
  ``bzrdir.BzrProber.unregister_bzrdir_format`` deprecated in 2.4.0,
  ``config.Config.get_editor`` deprecated in 2.4.0,
  ``hooks.known_hooks_key_to_parent_and_attribute`` deprecated in 2.3,
  ``hooks.Hooks.create_hook`` deprecated in 2.4,
  ``inventory.Inventory.__contains__`` deprecated in 2.4.0,
  ``merge.Merge3Merger.scalar_three_way`` deprecated in 2.2.0,
  ``merge.Merge3Merger.fix_root`` deprecated in 2.4.0,
  ``transform.TreeTransformBase.has_named_child`` deprecated in 2.3.0,
  ``transform.get_backup_name`` deprecated in 2.3.0,
  ``transform._get_backup_name`` deprecated in 2.3.0,
  ``workingtree.WorkingTreeFormat.get_default_format`` deprecated in 2.4.0,
  ``workingtree.WorkingTreeFormat.register_format`` deprecated in 2.4.0,
  ``workingtree.WorkingTreeFormat.register_extra_format`` deprecated in 2.4.0,
  ``workingtree.WorkingTreeFormat.unregister_extra_format`` deprecated in 2.4.0,
  ``workingtree.WorkingTreeFormat.get_formats`` deprecated in 2.4.0,
  ``workingtree.WorkingTreeFormat.set_default_format`` deprecated in 2.4.0,
  ``workingtree.WorkingTreeFormat.unregister_format`` deprecated in 2.4.0,
  (Vincent Ladeuil)

Internals
*********

.. Major internal changes, unlikely to be visible to users or plugin 
   developers, but interesting for bzr developers.

* ``Tree.path2id`` now once again accepts a list of path elements
  in addition to a path. (Jelmer Vernooij)

* Turn config option expansion on by default. The only options for which
  this should be disabled are templates which should already have used
  conf.get(option, expand=False) or conf.get_user_option(option,
  expand=False). (Vincent Ladeuil)

Testing
*******

.. Fixes and changes that are only relevant to bzr's test framework and 
   suite.  This can include new facilities for writing tests, fixes to 
   spurious test failures and changes to the way things should be tested.

..
   vim: tw=74 ft=rst ff=unix<|MERGE_RESOLUTION|>--- conflicted
+++ resolved
@@ -64,15 +64,13 @@
 
 .. Improved or updated documentation.
 
-<<<<<<< HEAD
 * Document "bzr lp-propose", "bzr register-branch" and
   the other Launchpad plugin commands in bzr(1).
   (Jelmer Vernooij, #843801, #163995)
-=======
+
 * Prevent lines of command descriptions starting with a dot to
   accidentally be interpreted as a roff macro in bzr(1).
   (Jelmer Vernooij, #711079)
->>>>>>> 0a5e7371
 
 * Properly format apostrophes in manual page. (Jelmer Vernooij, #234771)
 
