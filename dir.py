--- conflicted
+++ resolved
@@ -107,10 +107,7 @@
         return False
 
     def break_lock(self):
-<<<<<<< HEAD
         # There are no global locks, so nothing to break.
-=======
->>>>>>> cffe26d8
         raise NotImplementedError(self.break_lock)
 
     def cloning_metadir(self, stacked=False):
