--- conflicted
+++ resolved
@@ -360,12 +360,7 @@
         :param stat_value: Optional stat value for the object
         :return: Tuple with verifier name and verifier data
         """
-<<<<<<< HEAD
-        return ("SHA1", self.get_file_sha1(path, file_id,
-                                           stat_value=stat_value))
-=======
         return ("SHA1", self.get_file_sha1(path, stat_value=stat_value))
->>>>>>> ad638869
 
     def get_file_sha1(self, path, stat_value=None):
         """Return the SHA1 file for a file.
@@ -731,15 +726,6 @@
                     source_stat, target_stat):
                 changed_content = True
         elif source_kind == 'symlink':
-<<<<<<< HEAD
-            if (self.source.get_symlink_target(source_path, file_id) !=
-                    self.target.get_symlink_target(target_path, file_id)):
-                changed_content = True
-        elif source_kind == 'tree-reference':
-            if (self.source.get_reference_revision(source_path, file_id)
-                    != self.target.get_reference_revision(target_path, file_id)):
-                changed_content = True
-=======
             if (self.source.get_symlink_target(source_path) !=
                 self.target.get_symlink_target(target_path)):
                 changed_content = True
@@ -747,7 +733,6 @@
             if (self.source.get_reference_revision(source_path)
                 != self.target.get_reference_revision(target_path)):
                     changed_content = True
->>>>>>> ad638869
         parent = (source_parent, target_parent)
         name = (source_name, target_name)
         executable = (source_executable, target_executable)
@@ -1069,12 +1054,7 @@
         """
         with self.lock_read():
             source_verifier_kind, source_verifier_data = (
-<<<<<<< HEAD
-                self.source.get_file_verifier(
-                    source_path, source_file_id, source_stat))
-=======
-                    self.source.get_file_verifier(source_path, source_stat))
->>>>>>> ad638869
+                self.source.get_file_verifier(source_path, source_stat))
             target_verifier_kind, target_verifier_data = (
                 self.target.get_file_verifier(
                     target_path, target_stat))
