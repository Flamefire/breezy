--- conflicted
+++ resolved
@@ -16,15 +16,6 @@
 
 """Tree classes, representing directory at point in time.
 """
-
-<<<<<<< HEAD
-try:
-    from collections.abc import deque
-except ImportError:  # python < 3.7
-    from collections import deque
-=======
-from __future__ import absolute_import
->>>>>>> 9052c839
 
 from .lazy_import import lazy_import
 lazy_import(globals(), """
