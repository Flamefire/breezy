# Copyright (C) 2005, 2006, 2007, 2009, 2010 Canonical Ltd
#
# This program is free software; you can redistribute it and/or modify
# it under the terms of the GNU General Public License as published by
# the Free Software Foundation; either version 2 of the License, or
# (at your option) any later version.
#
# This program is distributed in the hope that it will be useful,
# but WITHOUT ANY WARRANTY; without even the implied warranty of
# MERCHANTABILITY or FITNESS FOR A PARTICULAR PURPOSE.  See the
# GNU General Public License for more details.
#
# You should have received a copy of the GNU General Public License
# along with this program; if not, write to the Free Software
# Foundation, Inc., 51 Franklin Street, Fifth Floor, Boston, MA 02110-1301 USA

"""Serializer factory for reading and writing bundles.
"""

from __future__ import absolute_import

import base64
import re

from ... import (
    errors,
    registry,
    )
from ...diff import internal_diff
from ...revision import NULL_REVISION
from ...sixish import (
    BytesIO,
    )
# For backwards-compatibility
from ...timestamp import unpack_highres_date, format_highres_date


# New bundles should try to use this header format
BUNDLE_HEADER = b'# Bazaar revision bundle v'
BUNDLE_HEADER_RE = re.compile(
    br'^# Bazaar revision bundle v(?P<version>\d+[\w.]*)(?P<lineending>\r?)\n$')
CHANGESET_OLD_HEADER_RE = re.compile(
    br'^# Bazaar-NG changeset v(?P<version>\d+[\w.]*)(?P<lineending>\r?)\n$')


<<<<<<< HEAD
serializer_registry = registry.Registry()
=======
_serializers = {}

v4_string = b'4'
>>>>>>> 056b788f

def _get_bundle_header(version):
    return b''.join([BUNDLE_HEADER, version, b'\n'])

def _get_filename(f):
    return getattr(f, 'name', '<unknown>')


def read_bundle(f):
    """Read in a bundle from a filelike object.

    :param f: A file-like object
    :return: A list of Bundle objects
    """
    version = None
    for line in f:
        m = BUNDLE_HEADER_RE.match(line)
        if m:
            if m.group('lineending') != '':
                raise errors.UnsupportedEOLMarker()
            version = m.group('version')
            break
        elif line.startswith(BUNDLE_HEADER):
            raise errors.MalformedHeader(
                'Extra characters after version number')
        m = CHANGESET_OLD_HEADER_RE.match(line)
        if m:
            version = m.group('version')
            raise errors.BundleNotSupported(version,
                'old format bundles not supported')

    if version is None:
        raise errors.NotABundle('Did not find an opening header')

    return get_serializer(version).read(f)


def get_serializer(version):
    try:
        serializer = serializer_registry.get(version)
    except KeyError:
        raise errors.BundleNotSupported(version,
            'unknown bundle format')

    return serializer(version)


def write(source, revision_ids, f, version=None, forced_bases={}):
    """Serialize a list of bundles to a filelike object.

    :param source: A source for revision information
    :param revision_ids: The list of revision ids to serialize
    :param f: The file to output to
    :param version: [optional] target serialization version
    """

    with source.lock_read():
        return get_serializer(version).write(source, revision_ids,
                                             forced_bases, f)


def write_bundle(repository, revision_id, base_revision_id, out, format=None):
    """Write a bundle of revisions.

    :param repository: Repository containing revisions to serialize.
    :param revision_id: Head revision_id of the bundle.
    :param base_revision_id: Revision assumed to be present in repositories
         applying the bundle.
    :param out: Output file.
    """
    with repository.lock_read():
        return get_serializer(format).write_bundle(repository, revision_id,
                                                   base_revision_id, out)


class BundleSerializer(object):
    """The base class for Serializers.

    Common functionality should be included here.
    """
    def __init__(self, version):
        self.version = version

    def read(self, f):
        """Read the rest of the bundles from the supplied file.

        :param f: The file to read from
        :return: A list of bundle trees
        """
        raise NotImplementedError

    def write_bundle(self, repository, target, base, fileobj):
        """Write the bundle to the supplied file.

        :param repository: The repository to retrieve revision data from
        :param target: The revision to provide data for
        :param base: The most recent of ancestor of the revision that does not
            need to be included in the bundle
        :param fileobj: The file to output to
        """
        raise NotImplementedError

    def _write_bundle(self, repository, revision_id, base_revision_id, out):
        """Helper function for translating write_bundle to write"""
        forced_bases = {revision_id:base_revision_id}
        if base_revision_id is NULL_REVISION:
            base_revision_id = None
        graph = repository.get_graph()
        revision_ids = graph.find_unique_ancestors(revision_id,
            [base_revision_id])
        revision_ids = list(repository.get_graph().iter_topo_order(
            revision_ids))
        revision_ids.reverse()
        self.write(repository, revision_ids, forced_bases, out)
        return revision_ids


def binary_diff(old_filename, old_lines, new_filename, new_lines, to_file):
    temp = BytesIO()
    internal_diff(old_filename, old_lines, new_filename, new_lines, temp,
                  allow_binary=True)
    temp.seek(0)
    base64.encode(temp, to_file)
    to_file.write('\n')

serializer_registry.register_lazy('0.8', 'breezy.bundle.serializer.v08', 'BundleSerializerV08')
serializer_registry.register_lazy('0.9', 'breezy.bundle.serializer.v09', 'BundleSerializerV09')
serializer_registry.register_lazy('4', 'breezy.bundle.serializer.v4',
              'BundleSerializerV4')
serializer_registry.default_key = '4'<|MERGE_RESOLUTION|>--- conflicted
+++ resolved
@@ -43,13 +43,8 @@
     br'^# Bazaar-NG changeset v(?P<version>\d+[\w.]*)(?P<lineending>\r?)\n$')
 
 
-<<<<<<< HEAD
 serializer_registry = registry.Registry()
-=======
-_serializers = {}
 
-v4_string = b'4'
->>>>>>> 056b788f
 
 def _get_bundle_header(version):
     return b''.join([BUNDLE_HEADER, version, b'\n'])
