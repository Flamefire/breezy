--- conflicted
+++ resolved
@@ -316,16 +316,10 @@
             action = Action('removed', [kind, path]).write(self.to_file)
 
         for path, file_id, kind in delta.added:
-<<<<<<< HEAD
-            action = Action('added', [kind, path], [
-                            ('file-id', file_id.decode('utf-8'))])
-            meta_modified = (kind == 'file' and
-                             new_tree.is_executable(path, file_id))
-=======
-            action = Action('added', [kind, path], [('file-id', file_id.decode('utf-8'))])
+            action = Action(
+                'added', [kind, path], [('file-id', file_id.decode('utf-8'))])
             meta_modified = (kind=='file' and
                              new_tree.is_executable(path))
->>>>>>> ad638869
             finish_action(action, file_id, kind, meta_modified, True,
                           DEVNULL, path)
 
@@ -345,15 +339,9 @@
             new_rev = new_tree.get_file_revision(path)
             if new_rev is None:
                 continue
-<<<<<<< HEAD
-            old_rev = old_tree.get_file_revision(
-                old_tree.id2path(file_id), file_id)
-=======
             old_rev = old_tree.get_file_revision(old_tree.id2path(file_id))
->>>>>>> ad638869
             if new_rev != old_rev:
-                action = Action('modified', [new_tree.kind(path),
-                                             path])
+                action = Action('modified', [new_tree.kind(path), path])
                 action.add_utf8_property('last-changed', new_rev)
                 action.write(self.to_file)
 
