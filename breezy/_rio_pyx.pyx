--- conflicted
+++ resolved
@@ -18,10 +18,7 @@
 
 from __future__ import absolute_import
 
-<<<<<<< HEAD
-#python2.4 support
-=======
->>>>>>> 17d0742f
+
 cdef extern from "python-compat.h":
     pass
 
@@ -44,7 +41,7 @@
     Py_UNICODE *PyUnicode_AS_UNICODE(object)
     Py_UNICODE *PyUnicode_AsUnicode(object)
     Py_ssize_t PyUnicode_GET_SIZE(object) except -1
-    int PyList_Append(object, object) except -1    
+    int PyList_Append(object, object) except -1
     int Py_UNICODE_ISLINEBREAK(Py_UNICODE)
     object PyUnicode_FromUnicode(Py_UNICODE *, int)
     void *Py_UNICODE_COPY(Py_UNICODE *, Py_UNICODE *, int)
@@ -55,7 +52,7 @@
 from .rio import Stanza
 
 cdef int _valid_tag_char(char c): # cannot_raise
-    return (c == c'_' or c == c'-' or 
+    return (c == c'_' or c == c'-' or
             (c >= c'a' and c <= c'z') or
             (c >= c'A' and c <= c'Z') or
             (c >= c'0' and c <= c'9'))
@@ -77,7 +74,7 @@
     return True
 
 
-cdef object _split_first_line_utf8(char *line, int len, 
+cdef object _split_first_line_utf8(char *line, int len,
                                    char *value, Py_ssize_t *value_len):
     cdef int i
     for i from 0 <= i < len:
@@ -90,7 +87,7 @@
     raise ValueError('tag/value separator not found in line %r' % line)
 
 
-cdef object _split_first_line_unicode(Py_UNICODE *line, int len, 
+cdef object _split_first_line_unicode(Py_UNICODE *line, int len,
                                       Py_UNICODE *value, Py_ssize_t *value_len):
     cdef int i
     for i from 0 <= i < len:
@@ -143,15 +140,15 @@
                 accum_len = accum_len + c_len-1
             else: # new tag:value line
                 if tag is not None:
-                    PyList_Append(pairs, 
-                        (tag, PyUnicode_DecodeUTF8(accum_value, accum_len-1, 
+                    PyList_Append(pairs,
+                        (tag, PyUnicode_DecodeUTF8(accum_value, accum_len-1,
                                                    "strict")))
-                tag = _split_first_line_utf8(c_line, c_len, accum_value, 
+                tag = _split_first_line_utf8(c_line, c_len, accum_value,
                                              &accum_len)
                 if not _valid_tag(tag):
                     raise ValueError("invalid rio tag %r" % (tag,))
         if tag is not None: # add last tag-value
-            PyList_Append(pairs, 
+            PyList_Append(pairs,
                 (tag, PyUnicode_DecodeUTF8(accum_value, accum_len-1, "strict")))
             return Stanza.from_pairs(pairs)
         else:     # didn't see any content
@@ -186,7 +183,7 @@
                 break       # end of stanza
             if accum_len + c_len > accum_size:
                 accum_size = accum_len + c_len
-                new_accum_value = <Py_UNICODE *>realloc(accum_value, 
+                new_accum_value = <Py_UNICODE *>realloc(accum_value,
                     accum_size*sizeof(Py_UNICODE))
                 if new_accum_value == NULL:
                     raise MemoryError
@@ -200,9 +197,9 @@
                 accum_len = accum_len + (c_len-1)
             else: # new tag:value line
                 if tag is not None:
-                    PyList_Append(pairs, 
+                    PyList_Append(pairs,
                         (tag, PyUnicode_FromUnicode(accum_value, accum_len-1)))
-                tag = _split_first_line_unicode(c_line, c_len, accum_value, 
+                tag = _split_first_line_unicode(c_line, c_len, accum_value,
                                                 &accum_len)
                 if not _valid_tag(tag):
                     raise ValueError("invalid rio tag %r" % (tag,))
