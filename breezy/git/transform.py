# Copyright (C) 2006-2011 Canonical Ltd
# Copyright (C) 2020 Breezy Developers
#
# This program is free software; you can redistribute it and/or modify
# it under the terms of the GNU General Public License as published by
# the Free Software Foundation; either version 2 of the License, or
# (at your option) any later version.
#
# This program is distributed in the hope that it will be useful,
# but WITHOUT ANY WARRANTY; without even the implied warranty of
# MERCHANTABILITY or FITNESS FOR A PARTICULAR PURPOSE.  See the
# GNU General Public License for more details.
#
# You should have received a copy of the GNU General Public License
# along with this program; if not, write to the Free Software
# Foundation, Inc., 51 Franklin Street, Fifth Floor, Boston, MA 02110-1301 USA

from __future__ import absolute_import

import errno
import os
import posixpath
from stat import S_IEXEC, S_ISREG
import time

from .mapping import encode_git_path, mode_kind, mode_is_executable, object_mode
from .tree import GitTree, GitTreeDirectory, GitTreeSymlink, GitTreeFile

from .. import (
    annotate,
    conflicts,
    errors,
    multiparent,
    osutils,
    revision as _mod_revision,
    trace,
    ui,
    urlutils,
    )
from ..i18n import gettext
from ..mutabletree import MutableTree
<<<<<<< HEAD
=======
from ..tree import InterTree, TreeChange
from ..sixish import text_type, viewitems, viewvalues
>>>>>>> 7535d2c2
from ..transform import (
    PreviewTree,
    TreeTransform,
    _TransformResults,
    _FileMover,
    FinalPaths,
    joinpath,
    unique_add,
    TransformRenameFailed,
    ImmortalLimbo,
    ROOT_PARENT,
    ReusingTransform,
    MalformedTransform,
    )

from dulwich.index import commit_tree, blob_from_path_and_stat
from dulwich.objects import Blob


class TreeTransformBase(TreeTransform):
    """The base class for TreeTransform and its kin."""

    def __init__(self, tree, pb=None, case_sensitive=True):
        """Constructor.

        :param tree: The tree that will be transformed, but not necessarily
            the output tree.
        :param pb: ignored
        :param case_sensitive: If True, the target of the transform is
            case sensitive, not just case preserving.
        """
        super(TreeTransformBase, self).__init__(tree, pb=pb)
        # mapping of trans_id => (sha1 of content, stat_value)
        self._observed_sha1s = {}
        # Set of versioned trans ids
        self._versioned = set()
        # The trans_id that will be used as the tree root
        self.root = self.trans_id_tree_path('')
        # Whether the target is case sensitive
        self._case_sensitive_target = case_sensitive
        self._symlink_target = {}

    @property
    def mapping(self):
        return self._tree.mapping

    def finalize(self):
        """Release the working tree lock, if held.

        This is required if apply has not been invoked, but can be invoked
        even after apply.
        """
        if self._tree is None:
            return
        for hook in MutableTree.hooks['post_transform']:
            hook(self._tree, self)
        self._tree.unlock()
        self._tree = None

    def create_path(self, name, parent):
        """Assign a transaction id to a new path"""
        trans_id = self.assign_id()
        unique_add(self._new_name, trans_id, name)
        unique_add(self._new_parent, trans_id, parent)
        return trans_id

    def adjust_root_path(self, name, parent):
        """Emulate moving the root by moving all children, instead.
        """

    def fixup_new_roots(self):
        """Reinterpret requests to change the root directory

        Instead of creating a root directory, or moving an existing directory,
        all the attributes and children of the new root are applied to the
        existing root directory.

        This means that the old root trans-id becomes obsolete, so it is
        recommended only to invoke this after the root trans-id has become
        irrelevant.

        """
        new_roots = [k for k, v in self._new_parent.items()
                     if v == ROOT_PARENT]
        if len(new_roots) < 1:
            return
        if len(new_roots) != 1:
            raise ValueError('A tree cannot have two roots!')
        old_new_root = new_roots[0]
        # unversion the new root's directory.
        if old_new_root in self._versioned:
            self.cancel_versioning(old_new_root)
        else:
            self.unversion_file(old_new_root)

        # Now move children of new root into old root directory.
        # Ensure all children are registered with the transaction, but don't
        # use directly-- some tree children have new parents
        list(self.iter_tree_children(old_new_root))
        # Move all children of new root into old root directory.
        for child in self.by_parent().get(old_new_root, []):
            self.adjust_path(self.final_name(child), self.root, child)

        # Ensure old_new_root has no directory.
        if old_new_root in self._new_contents:
            self.cancel_creation(old_new_root)
        else:
            self.delete_contents(old_new_root)

        # prevent deletion of root directory.
        if self.root in self._removed_contents:
            self.cancel_deletion(self.root)

        # destroy path info for old_new_root.
        del self._new_parent[old_new_root]
        del self._new_name[old_new_root]

    def trans_id_file_id(self, file_id):
        """Determine or set the transaction id associated with a file ID.
        A new id is only created for file_ids that were never present.  If
        a transaction has been unversioned, it is deliberately still returned.
        (this will likely lead to an unversioned parent conflict.)
        """
        if file_id is None:
            raise ValueError('None is not a valid file id')
        path = self.mapping.parse_file_id(file_id)
        return self.trans_id_tree_path(path)

    def version_file(self, trans_id, file_id=None):
        """Schedule a file to become versioned."""
        if trans_id in self._versioned:
            raise errors.DuplicateKey(key=trans_id)
        self._versioned.add(trans_id)

    def cancel_versioning(self, trans_id):
        """Undo a previous versioning of a file"""
        raise NotImplementedError(self.cancel_versioning)

    def new_paths(self, filesystem_only=False):
        """Determine the paths of all new and changed files.

        :param filesystem_only: if True, only calculate values for files
            that require renames or execute bit changes.
        """
        new_ids = set()
        if filesystem_only:
            stale_ids = self._needs_rename.difference(self._new_name)
            stale_ids.difference_update(self._new_parent)
            stale_ids.difference_update(self._new_contents)
            stale_ids.difference_update(self._versioned)
            needs_rename = self._needs_rename.difference(stale_ids)
            id_sets = (needs_rename, self._new_executability)
        else:
            id_sets = (self._new_name, self._new_parent, self._new_contents,
                       self._versioned, self._new_executability)
        for id_set in id_sets:
            new_ids.update(id_set)
        return sorted(FinalPaths(self).get_paths(new_ids))

    def final_is_versioned(self, trans_id):
<<<<<<< HEAD
        return self.final_file_id(trans_id) is not None

    def final_file_id(self, trans_id):
        """Determine the file id after any changes are applied, or None.

        None indicates that the file will not be versioned after changes are
        applied.
        """
        try:
            return self._new_id[trans_id]
        except KeyError:
            if trans_id in self._removed_id:
                return None
        return self.tree_file_id(trans_id)

    def inactive_file_id(self, trans_id):
        """Return the inactive file_id associated with a transaction id.
        That is, the one in the tree or in non_present_ids.
        The file_id may actually be active, too.
        """
        file_id = self.tree_file_id(trans_id)
        if file_id is not None:
            return file_id
        for key, value in self._non_present_ids.items():
            if value == trans_id:
                return key
=======
        if trans_id in self._versioned:
            return True
        if trans_id in self._removed_id:
            return False
        orig_path = self.tree_path(trans_id)
        if orig_path is None:
            return False
        return self._tree.is_versioned(orig_path)
>>>>>>> 7535d2c2

    def find_raw_conflicts(self):
        """Find any violations of inventory or filesystem invariants"""
        if self._done is True:
            raise ReusingTransform()
        conflicts = []
        # ensure all children of all existent parents are known
        # all children of non-existent parents are known, by definition.
        self._add_tree_children()
        by_parent = self.by_parent()
        conflicts.extend(self._parent_loops())
        conflicts.extend(self._duplicate_entries(by_parent))
        conflicts.extend(self._parent_type_conflicts(by_parent))
        conflicts.extend(self._improper_versioning())
        conflicts.extend(self._executability_conflicts())
        conflicts.extend(self._overwrite_conflicts())
        return conflicts

    def _check_malformed(self):
        conflicts = self.find_raw_conflicts()
        if len(conflicts) != 0:
            raise MalformedTransform(conflicts=conflicts)

    def _add_tree_children(self):
        """Add all the children of all active parents to the known paths.

        Active parents are those which gain children, and those which are
        removed.  This is a necessary first step in detecting conflicts.
        """
        parents = list(self.by_parent())
        parents.extend([t for t in self._removed_contents if
                        self.tree_kind(t) == 'directory'])
        for trans_id in self._removed_id:
            path = self.tree_path(trans_id)
            if path is not None:
                try:
                    if self._tree.stored_kind(path) == 'directory':
                        parents.append(trans_id)
                except errors.NoSuchFile:
                    pass
            elif self.tree_kind(trans_id) == 'directory':
                parents.append(trans_id)

        for parent_id in parents:
            # ensure that all children are registered with the transaction
            list(self.iter_tree_children(parent_id))

    def _has_named_child(self, name, parent_id, known_children):
        """Does a parent already have a name child.

        :param name: The searched for name.

        :param parent_id: The parent for which the check is made.

        :param known_children: The already known children. This should have
            been recently obtained from `self.by_parent.get(parent_id)`
            (or will be if None is passed).
        """
        if known_children is None:
            known_children = self.by_parent().get(parent_id, [])
        for child in known_children:
            if self.final_name(child) == name:
                return True
        parent_path = self._tree_id_paths.get(parent_id, None)
        if parent_path is None:
            # No parent... no children
            return False
        child_path = joinpath(parent_path, name)
        child_id = self._tree_path_ids.get(child_path, None)
        if child_id is None:
            # Not known by the tree transform yet, check the filesystem
            return osutils.lexists(self._tree.abspath(child_path))
        else:
            raise AssertionError('child_id is missing: %s, %s, %s'
                                 % (name, parent_id, child_id))

    def _available_backup_name(self, name, target_id):
        """Find an available backup name.

        :param name: The basename of the file.

        :param target_id: The directory trans_id where the backup should
            be placed.
        """
        known_children = self.by_parent().get(target_id, [])
        return osutils.available_backup_name(
            name,
            lambda base: self._has_named_child(
                base, target_id, known_children))

    def _parent_loops(self):
        """No entry should be its own ancestor"""
        conflicts = []
        for trans_id in self._new_parent:
            seen = set()
            parent_id = trans_id
            while parent_id != ROOT_PARENT:
                seen.add(parent_id)
                try:
                    parent_id = self.final_parent(parent_id)
                except KeyError:
                    break
                if parent_id == trans_id:
                    conflicts.append(('parent loop', trans_id))
                if parent_id in seen:
                    break
        return conflicts

    def _improper_versioning(self):
        """Cannot version a file with no contents, or a bad type.

        However, existing entries with no contents are okay.
        """
        conflicts = []
        for trans_id in self._versioned:
            kind = self.final_kind(trans_id)
            if kind == 'symlink' and not self._tree.supports_symlinks():
                # Ignore symlinks as they are not supported on this platform
                continue
            if kind is None:
                conflicts.append(('versioning no contents', trans_id))
                continue
            if not self._tree.versionable_kind(kind):
                conflicts.append(('versioning bad kind', trans_id, kind))
        return conflicts

    def _executability_conflicts(self):
        """Check for bad executability changes.

        Only versioned files may have their executability set, because
        1. only versioned entries can have executability under windows
        2. only files can be executable.  (The execute bit on a directory
           does not indicate searchability)
        """
        conflicts = []
        for trans_id in self._new_executability:
            if not self.final_is_versioned(trans_id):
                conflicts.append(('unversioned executability', trans_id))
            else:
                if self.final_kind(trans_id) != "file":
                    conflicts.append(('non-file executability', trans_id))
        return conflicts

    def _overwrite_conflicts(self):
        """Check for overwrites (not permitted on Win32)"""
        conflicts = []
        for trans_id in self._new_contents:
            if self.tree_kind(trans_id) is None:
                continue
            if trans_id not in self._removed_contents:
                conflicts.append(('overwrite', trans_id,
                                  self.final_name(trans_id)))
        return conflicts

    def _duplicate_entries(self, by_parent):
        """No directory may have two entries with the same name."""
        conflicts = []
        if (self._new_name, self._new_parent) == ({}, {}):
            return conflicts
        for children in by_parent.values():
            name_ids = []
            for child_tid in children:
                name = self.final_name(child_tid)
                if name is not None:
                    # Keep children only if they still exist in the end
                    if not self._case_sensitive_target:
                        name = name.lower()
                    name_ids.append((name, child_tid))
            name_ids.sort()
            last_name = None
            last_trans_id = None
            for name, trans_id in name_ids:
                kind = self.final_kind(trans_id)
                if kind is None and not self.final_is_versioned(trans_id):
                    continue
                if name == last_name:
                    conflicts.append(('duplicate', last_trans_id, trans_id,
                                      name))
                last_name = name
                last_trans_id = trans_id
        return conflicts

    def _parent_type_conflicts(self, by_parent):
        """Children must have a directory parent"""
        conflicts = []
        for parent_id, children in by_parent.items():
            if parent_id == ROOT_PARENT:
                continue
            no_children = True
            for child_id in children:
                if self.final_kind(child_id) is not None:
                    no_children = False
                    break
            if no_children:
                continue
            # There is at least a child, so we need an existing directory to
            # contain it.
            kind = self.final_kind(parent_id)
            if kind is None:
                # The directory will be deleted
                conflicts.append(('missing parent', parent_id))
            elif kind != "directory":
                # Meh, we need a *directory* to put something in it
                conflicts.append(('non-directory parent', parent_id))
        return conflicts

    def _set_executability(self, path, trans_id):
        """Set the executability of versioned files """
        if self._tree._supports_executable():
            new_executability = self._new_executability[trans_id]
            abspath = self._tree.abspath(path)
            current_mode = os.stat(abspath).st_mode
            if new_executability:
                umask = os.umask(0)
                os.umask(umask)
                to_mode = current_mode | (0o100 & ~umask)
                # Enable x-bit for others only if they can read it.
                if current_mode & 0o004:
                    to_mode |= 0o001 & ~umask
                if current_mode & 0o040:
                    to_mode |= 0o010 & ~umask
            else:
                to_mode = current_mode & ~0o111
            osutils.chmod_if_possible(abspath, to_mode)

    def _new_entry(self, name, parent_id, file_id):
        """Helper function to create a new filesystem entry."""
        trans_id = self.create_path(name, parent_id)
        if file_id is not None:
            self.version_file(trans_id, file_id=file_id)
        return trans_id

    def new_file(self, name, parent_id, contents, file_id=None,
                 executable=None, sha1=None):
        """Convenience method to create files.

        name is the name of the file to create.
        parent_id is the transaction id of the parent directory of the file.
        contents is an iterator of bytestrings, which will be used to produce
        the file.
        :param file_id: The inventory ID of the file, if it is to be versioned.
        :param executable: Only valid when a file_id has been supplied.
        """
        trans_id = self._new_entry(name, parent_id, file_id)
        # TODO: rather than scheduling a set_executable call,
        # have create_file create the file with the right mode.
        self.create_file(contents, trans_id, sha1=sha1)
        if executable is not None:
            self.set_executability(executable, trans_id)
        return trans_id

    def new_directory(self, name, parent_id, file_id=None):
        """Convenience method to create directories.

        name is the name of the directory to create.
        parent_id is the transaction id of the parent directory of the
        directory.
        file_id is the inventory ID of the directory, if it is to be versioned.
        """
        trans_id = self._new_entry(name, parent_id, file_id)
        self.create_directory(trans_id)
        return trans_id

    def new_symlink(self, name, parent_id, target, file_id=None):
        """Convenience method to create symbolic link.

        name is the name of the symlink to create.
        parent_id is the transaction id of the parent directory of the symlink.
        target is a bytestring of the target of the symlink.
        file_id is the inventory ID of the file, if it is to be versioned.
        """
        trans_id = self._new_entry(name, parent_id, file_id)
        self.create_symlink(target, trans_id)
        return trans_id

    def new_orphan(self, trans_id, parent_id):
        """Schedule an item to be orphaned.

        When a directory is about to be removed, its children, if they are not
        versioned are moved out of the way: they don't have a parent anymore.

        :param trans_id: The trans_id of the existing item.
        :param parent_id: The parent trans_id of the item.
        """
        raise NotImplementedError(self.new_orphan)

    def _get_potential_orphans(self, dir_id):
        """Find the potential orphans in a directory.

        A directory can't be safely deleted if there are versioned files in it.
        If all the contained files are unversioned then they can be orphaned.

        The 'None' return value means that the directory contains at least one
        versioned file and should not be deleted.

        :param dir_id: The directory trans id.

        :return: A list of the orphan trans ids or None if at least one
             versioned file is present.
        """
        orphans = []
        # Find the potential orphans, stop if one item should be kept
        for child_tid in self.by_parent()[dir_id]:
            if child_tid in self._removed_contents:
                # The child is removed as part of the transform. Since it was
                # versioned before, it's not an orphan
                continue
            if not self.final_is_versioned(child_tid):
                # The child is not versioned
                orphans.append(child_tid)
            else:
                # We have a versioned file here, searching for orphans is
                # meaningless.
                orphans = None
                break
        return orphans

    def _affected_ids(self):
        """Return the set of transform ids affected by the transform"""
        trans_ids = set(self._removed_id)
        trans_ids.update(self._versioned)
        trans_ids.update(self._removed_contents)
        trans_ids.update(self._new_contents)
        trans_ids.update(self._new_executability)
        trans_ids.update(self._new_name)
        trans_ids.update(self._new_parent)
        return trans_ids

    def iter_changes(self, want_unversioned=False):
        """Produce output in the same format as Tree.iter_changes.

        Will produce nonsensical results if invoked while inventory/filesystem
        conflicts (as reported by TreeTransform.find_raw_conflicts()) are present.
        """
        final_paths = FinalPaths(self)
        trans_ids = self._affected_ids()
        results = []
        # Now iterate through all active paths
        for trans_id in trans_ids:
            from_path = self.tree_path(trans_id)
            modified = False
            # find file ids, and determine versioning state
            if from_path is None:
                from_versioned = False
            else:
                from_versioned = self._tree.is_versioned(from_path)
            if not want_unversioned and not from_versioned:
                from_path = None
            to_path = final_paths.get_path(trans_id)
            if to_path is None:
                to_versioned = False
            else:
                to_versioned = self.final_is_versioned(trans_id)
            if not want_unversioned and not to_versioned:
                to_path = None

            if from_versioned:
                # get data from working tree if versioned
                from_entry = next(self._tree.iter_entries_by_dir(
                    specific_files=[from_path]))[1]
                from_name = from_entry.name
            else:
                from_entry = None
                if from_path is None:
                    # File does not exist in FROM state
                    from_name = None
                else:
                    # File exists, but is not versioned.  Have to use path-
                    # splitting stuff
                    from_name = os.path.basename(from_path)
            if from_path is not None:
                from_kind, from_executable, from_stats = \
                    self._tree._comparison_data(from_entry, from_path)
            else:
                from_kind = None
                from_executable = False

            to_name = self.final_name(trans_id)
            to_kind = self.final_kind(trans_id)
            if trans_id in self._new_executability:
                to_executable = self._new_executability[trans_id]
            else:
                to_executable = from_executable

            if from_versioned and from_kind != to_kind:
                modified = True
            elif to_kind in ('file', 'symlink') and (
                    trans_id in self._new_contents):
                modified = True
            if (not modified and from_versioned == to_versioned
                and from_path == to_path
                and from_name == to_name
                    and from_executable == to_executable):
                continue
            if (from_path, to_path) == (None, None):
                continue
            results.append(
                TreeChange(
                    (from_path, to_path), modified,
                    (from_versioned, to_versioned),
                    (from_name, to_name),
                    (from_kind, to_kind),
                    (from_executable, to_executable)))

        def path_key(c):
            return (c.path[0] or '', c.path[1] or '')
        return iter(sorted(results, key=path_key))

    def get_preview_tree(self):
        """Return a tree representing the result of the transform.

        The tree is a snapshot, and altering the TreeTransform will invalidate
        it.
        """
        return GitPreviewTree(self)

    def commit(self, branch, message, merge_parents=None, strict=False,
               timestamp=None, timezone=None, committer=None, authors=None,
               revprops=None, revision_id=None):
        """Commit the result of this TreeTransform to a branch.

        :param branch: The branch to commit to.
        :param message: The message to attach to the commit.
        :param merge_parents: Additional parent revision-ids specified by
            pending merges.
        :param strict: If True, abort the commit if there are unversioned
            files.
        :param timestamp: if not None, seconds-since-epoch for the time and
            date.  (May be a float.)
        :param timezone: Optional timezone for timestamp, as an offset in
            seconds.
        :param committer: Optional committer in email-id format.
            (e.g. "J Random Hacker <jrandom@example.com>")
        :param authors: Optional list of authors in email-id format.
        :param revprops: Optional dictionary of revision properties.
        :param revision_id: Optional revision id.  (Specifying a revision-id
            may reduce performance for some non-native formats.)
        :return: The revision_id of the revision committed.
        """
        self._check_malformed()
        if strict:
            unversioned = set(self._new_contents).difference(set(self._versioned))
            for trans_id in unversioned:
                if not self.final_is_versioned(trans_id):
                    raise errors.StrictCommitFailed()

        revno, last_rev_id = branch.last_revision_info()
        if last_rev_id == _mod_revision.NULL_REVISION:
            if merge_parents is not None:
                raise ValueError('Cannot supply merge parents for first'
                                 ' commit.')
            parent_ids = []
        else:
            parent_ids = [last_rev_id]
            if merge_parents is not None:
                parent_ids.extend(merge_parents)
        if self._tree.get_revision_id() != last_rev_id:
            raise ValueError('TreeTransform not based on branch basis: %s' %
                             self._tree.get_revision_id().decode('utf-8'))
        from .. import commit
        revprops = commit.Commit.update_revprops(revprops, branch, authors)
        builder = branch.get_commit_builder(parent_ids,
                                            timestamp=timestamp,
                                            timezone=timezone,
                                            committer=committer,
                                            revprops=revprops,
                                            revision_id=revision_id)
        preview = self.get_preview_tree()
        list(builder.record_iter_changes(preview, last_rev_id,
                                         self.iter_changes()))
        builder.finish_inventory()
        revision_id = builder.commit(message)
        branch.set_last_revision_info(revno + 1, revision_id)
        return revision_id

    def _text_parent(self, trans_id):
        path = self.tree_path(trans_id)
        try:
            if path is None or self._tree.kind(path) != 'file':
                return None
        except errors.NoSuchFile:
            return None
        return path

    def _get_parents_texts(self, trans_id):
        """Get texts for compression parents of this file."""
        path = self._text_parent(trans_id)
        if path is None:
            return ()
        return (self._tree.get_file_text(path),)

    def _get_parents_lines(self, trans_id):
        """Get lines for compression parents of this file."""
        path = self._text_parent(trans_id)
        if path is None:
            return ()
        return (self._tree.get_file_lines(path),)

<<<<<<< HEAD
    def serialize(self, serializer):
        """Serialize this TreeTransform.

        :param serializer: A Serialiser like pack.ContainerSerializer.
        """
        from .. import bencode
        new_name = {k.encode('utf-8'): v.encode('utf-8')
                    for k, v in self._new_name.items()}
        new_parent = {k.encode('utf-8'): v.encode('utf-8')
                      for k, v in self._new_parent.items()}
        new_id = {k.encode('utf-8'): v
                  for k, v in self._new_id.items()}
        new_executability = {k.encode('utf-8'): int(v)
                             for k, v in self._new_executability.items()}
        tree_path_ids = {k.encode('utf-8'): v.encode('utf-8')
                         for k, v in self._tree_path_ids.items()}
        non_present_ids = {k: v.encode('utf-8')
                           for k, v in self._non_present_ids.items()}
        removed_contents = [trans_id.encode('utf-8')
                            for trans_id in self._removed_contents]
        removed_id = [trans_id.encode('utf-8')
                      for trans_id in self._removed_id]
        attribs = {
            b'_id_number': self._id_number,
            b'_new_name': new_name,
            b'_new_parent': new_parent,
            b'_new_executability': new_executability,
            b'_new_id': new_id,
            b'_tree_path_ids': tree_path_ids,
            b'_removed_id': removed_id,
            b'_removed_contents': removed_contents,
            b'_non_present_ids': non_present_ids,
            }
        yield serializer.bytes_record(bencode.bencode(attribs),
                                      ((b'attribs',),))
        for trans_id, kind in sorted(self._new_contents.items()):
            if kind == 'file':
                with open(self._limbo_name(trans_id), 'rb') as cur_file:
                    lines = cur_file.readlines()
                parents = self._get_parents_lines(trans_id)
                mpdiff = multiparent.MultiParent.from_lines(lines, parents)
                content = b''.join(mpdiff.to_patch())
            if kind == 'directory':
                content = b''
            if kind == 'symlink':
                content = self._read_symlink_target(trans_id)
                if not isinstance(content, bytes):
                    content = content.encode('utf-8')
            yield serializer.bytes_record(
                content, ((trans_id.encode('utf-8'), kind.encode('ascii')),))

    def deserialize(self, records):
        """Deserialize a stored TreeTransform.

        :param records: An iterable of (names, content) tuples, as per
            pack.ContainerPushParser.
        """
        from .. import bencode
        names, content = next(records)
        attribs = bencode.bdecode(content)
        self._id_number = attribs[b'_id_number']
        self._new_name = {k.decode('utf-8'): v.decode('utf-8')
                          for k, v in attribs[b'_new_name'].items()}
        self._new_parent = {k.decode('utf-8'): v.decode('utf-8')
                            for k, v in attribs[b'_new_parent'].items()}
        self._new_executability = {
            k.decode('utf-8'): bool(v)
            for k, v in attribs[b'_new_executability'].items()}
        self._new_id = {k.decode('utf-8'): v
                        for k, v in attribs[b'_new_id'].items()}
        self._r_new_id = {v: k for k, v in self._new_id.items()}
        self._tree_path_ids = {}
        self._tree_id_paths = {}
        for bytepath, trans_id in attribs[b'_tree_path_ids'].items():
            path = bytepath.decode('utf-8')
            trans_id = trans_id.decode('utf-8')
            self._tree_path_ids[path] = trans_id
            self._tree_id_paths[trans_id] = path
        self._removed_id = {trans_id.decode('utf-8')
                            for trans_id in attribs[b'_removed_id']}
        self._removed_contents = set(
            trans_id.decode('utf-8')
            for trans_id in attribs[b'_removed_contents'])
        self._non_present_ids = {
            k: v.decode('utf-8')
            for k, v in attribs[b'_non_present_ids'].items()}
        for ((trans_id, kind),), content in records:
            trans_id = trans_id.decode('utf-8')
            kind = kind.decode('ascii')
            if kind == 'file':
                mpdiff = multiparent.MultiParent.from_patch(content)
                lines = mpdiff.to_lines(self._get_parents_texts(trans_id))
                self.create_file(lines, trans_id)
            if kind == 'directory':
                self.create_directory(trans_id)
            if kind == 'symlink':
                self.create_symlink(content.decode('utf-8'), trans_id)

=======
>>>>>>> 7535d2c2
    def create_file(self, contents, trans_id, mode_id=None, sha1=None):
        """Schedule creation of a new file.

        :seealso: new_file.

        :param contents: an iterator of strings, all of which will be written
            to the target destination.
        :param trans_id: TreeTransform handle
        :param mode_id: If not None, force the mode of the target file to match
            the mode of the object referenced by mode_id.
            Otherwise, we will try to preserve mode bits of an existing file.
        :param sha1: If the sha1 of this content is already known, pass it in.
            We can use it to prevent future sha1 computations.
        """
        raise NotImplementedError(self.create_file)

    def create_directory(self, trans_id):
        """Schedule creation of a new directory.

        See also new_directory.
        """
        raise NotImplementedError(self.create_directory)

    def create_symlink(self, target, trans_id):
        """Schedule creation of a new symbolic link.

        target is a bytestring.
        See also new_symlink.
        """
        raise NotImplementedError(self.create_symlink)

    def create_hardlink(self, path, trans_id):
        """Schedule creation of a hard link"""
        raise NotImplementedError(self.create_hardlink)

    def cancel_creation(self, trans_id):
        """Cancel the creation of new file contents."""
        raise NotImplementedError(self.cancel_creation)

    def apply(self, no_conflicts=False, precomputed_delta=None, _mover=None):
        """Apply all changes to the inventory and filesystem.

        If filesystem or inventory conflicts are present, MalformedTransform
        will be thrown.

        If apply succeeds, finalize is not necessary.

        :param no_conflicts: if True, the caller guarantees there are no
            conflicts, so no check is made.
        :param precomputed_delta: An inventory delta to use instead of
            calculating one.
        :param _mover: Supply an alternate FileMover, for testing
        """
        raise NotImplementedError(self.apply)

    def cook_conflicts(self, raw_conflicts):
        """Generate a list of cooked conflicts, sorted by file path"""
        if not raw_conflicts:
            return
        fp = FinalPaths(self)
        from .workingtree import TextConflict
        for c in raw_conflicts:
            if c[0] == 'text conflict':
                yield TextConflict(fp.get_path(c[1]))
            elif c[0] == 'duplicate':
                yield TextConflict(fp.get_path(c[2]))
            elif c[0] == 'contents conflict':
                yield TextConflict(fp.get_path(c[1][0]))
            elif c[0] == 'missing parent':
                # TODO(jelmer): This should not make it to here
                yield TextConflict(fp.get_path(c[2]))
            elif c[0] == 'non-directory parent':
                yield TextConflict(fp.get_path(c[2]))
            elif c[0] == 'deleting parent':
                # TODO(jelmer): This should not make it to here
                yield TextConflict(fp.get_path(c[2]))
            elif c[0] == 'parent loop':
                # TODO(jelmer): This should not make it to here
                yield TextConflict(fp.get_path(c[2]))
            elif c[0] == 'path conflict':
                yield TextConflict(fp.get_path(c[1]))
            else:
                raise AssertionError('unknown conflict %s' % c[0])


class DiskTreeTransform(TreeTransformBase):
    """Tree transform storing its contents on disk."""

    def __init__(self, tree, limbodir, pb=None, case_sensitive=True):
        """Constructor.
        :param tree: The tree that will be transformed, but not necessarily
            the output tree.
        :param limbodir: A directory where new files can be stored until
            they are installed in their proper places
        :param pb: ignored
        :param case_sensitive: If True, the target of the transform is
            case sensitive, not just case preserving.
        """
        TreeTransformBase.__init__(self, tree, pb, case_sensitive)
        self._limbodir = limbodir
        self._deletiondir = None
        # A mapping of transform ids to their limbo filename
        self._limbo_files = {}
        self._possibly_stale_limbo_files = set()
        # A mapping of transform ids to a set of the transform ids of children
        # that their limbo directory has
        self._limbo_children = {}
        # Map transform ids to maps of child filename to child transform id
        self._limbo_children_names = {}
        # List of transform ids that need to be renamed from limbo into place
        self._needs_rename = set()
        self._creation_mtime = None
        self._create_symlinks = osutils.supports_symlinks(self._limbodir)

    def finalize(self):
        """Release the working tree lock, if held, clean up limbo dir.

        This is required if apply has not been invoked, but can be invoked
        even after apply.
        """
        if self._tree is None:
            return
        try:
            limbo_paths = list(self._limbo_files.values())
            limbo_paths.extend(self._possibly_stale_limbo_files)
            limbo_paths.sort(reverse=True)
            for path in limbo_paths:
                try:
                    osutils.delete_any(path)
                except OSError as e:
                    if e.errno != errno.ENOENT:
                        raise
                    # XXX: warn? perhaps we just got interrupted at an
                    # inconvenient moment, but perhaps files are disappearing
                    # from under us?
            try:
                osutils.delete_any(self._limbodir)
            except OSError:
                # We don't especially care *why* the dir is immortal.
                raise ImmortalLimbo(self._limbodir)
            try:
                if self._deletiondir is not None:
                    osutils.delete_any(self._deletiondir)
            except OSError:
                raise errors.ImmortalPendingDeletion(self._deletiondir)
        finally:
            TreeTransformBase.finalize(self)

    def _limbo_supports_executable(self):
        """Check if the limbo path supports the executable bit."""
        return osutils.supports_executable(self._limbodir)

    def _limbo_name(self, trans_id):
        """Generate the limbo name of a file"""
        limbo_name = self._limbo_files.get(trans_id)
        if limbo_name is None:
            limbo_name = self._generate_limbo_path(trans_id)
            self._limbo_files[trans_id] = limbo_name
        return limbo_name

    def _generate_limbo_path(self, trans_id):
        """Generate a limbo path using the trans_id as the relative path.

        This is suitable as a fallback, and when the transform should not be
        sensitive to the path encoding of the limbo directory.
        """
        self._needs_rename.add(trans_id)
        return osutils.pathjoin(self._limbodir, trans_id)

    def adjust_path(self, name, parent, trans_id):
        previous_parent = self._new_parent.get(trans_id)
        previous_name = self._new_name.get(trans_id)
        super(DiskTreeTransform, self).adjust_path(name, parent, trans_id)
        if (trans_id in self._limbo_files
                and trans_id not in self._needs_rename):
            self._rename_in_limbo([trans_id])
            if previous_parent != parent:
                self._limbo_children[previous_parent].remove(trans_id)
            if previous_parent != parent or previous_name != name:
                del self._limbo_children_names[previous_parent][previous_name]

    def _rename_in_limbo(self, trans_ids):
        """Fix limbo names so that the right final path is produced.

        This means we outsmarted ourselves-- we tried to avoid renaming
        these files later by creating them with their final names in their
        final parents.  But now the previous name or parent is no longer
        suitable, so we have to rename them.

        Even for trans_ids that have no new contents, we must remove their
        entries from _limbo_files, because they are now stale.
        """
        for trans_id in trans_ids:
            old_path = self._limbo_files[trans_id]
            self._possibly_stale_limbo_files.add(old_path)
            del self._limbo_files[trans_id]
            if trans_id not in self._new_contents:
                continue
            new_path = self._limbo_name(trans_id)
            os.rename(old_path, new_path)
            self._possibly_stale_limbo_files.remove(old_path)
            for descendant in self._limbo_descendants(trans_id):
                desc_path = self._limbo_files[descendant]
                desc_path = new_path + desc_path[len(old_path):]
                self._limbo_files[descendant] = desc_path

    def _limbo_descendants(self, trans_id):
        """Return the set of trans_ids whose limbo paths descend from this."""
        descendants = set(self._limbo_children.get(trans_id, []))
        for descendant in list(descendants):
            descendants.update(self._limbo_descendants(descendant))
        return descendants

    def _set_mode(self, trans_id, mode_id, typefunc):
        raise NotImplementedError(self._set_mode)

    def create_file(self, contents, trans_id, mode_id=None, sha1=None):
        """Schedule creation of a new file.

        :seealso: new_file.

        :param contents: an iterator of strings, all of which will be written
            to the target destination.
        :param trans_id: TreeTransform handle
        :param mode_id: If not None, force the mode of the target file to match
            the mode of the object referenced by mode_id.
            Otherwise, we will try to preserve mode bits of an existing file.
        :param sha1: If the sha1 of this content is already known, pass it in.
            We can use it to prevent future sha1 computations.
        """
        name = self._limbo_name(trans_id)
        with open(name, 'wb') as f:
            unique_add(self._new_contents, trans_id, 'file')
            f.writelines(contents)
        self._set_mtime(name)
        self._set_mode(trans_id, mode_id, S_ISREG)
        # It is unfortunate we have to use lstat instead of fstat, but we just
        # used utime and chmod on the file, so we need the accurate final
        # details.
        if sha1 is not None:
            self._observed_sha1s[trans_id] = (sha1, osutils.lstat(name))

    def _read_symlink_target(self, trans_id):
        return os.readlink(self._limbo_name(trans_id))

    def _set_mtime(self, path):
        """All files that are created get the same mtime.

        This time is set by the first object to be created.
        """
        if self._creation_mtime is None:
            self._creation_mtime = time.time()
        os.utime(path, (self._creation_mtime, self._creation_mtime))

    def create_hardlink(self, path, trans_id):
        """Schedule creation of a hard link"""
        name = self._limbo_name(trans_id)
        try:
            os.link(path, name)
        except OSError as e:
            if e.errno != errno.EPERM:
                raise
            raise errors.HardLinkNotSupported(path)
        try:
            unique_add(self._new_contents, trans_id, 'file')
        except BaseException:
            # Clean up the file, it never got registered so
            # TreeTransform.finalize() won't clean it up.
            os.unlink(name)
            raise

    def create_directory(self, trans_id):
        """Schedule creation of a new directory.

        See also new_directory.
        """
        os.mkdir(self._limbo_name(trans_id))
        unique_add(self._new_contents, trans_id, 'directory')

    def create_symlink(self, target, trans_id):
        """Schedule creation of a new symbolic link.

        target is a bytestring.
        See also new_symlink.
        """
        if self._create_symlinks:
            os.symlink(target, self._limbo_name(trans_id))
        else:
            try:
                path = FinalPaths(self).get_path(trans_id)
            except KeyError:
                path = None
            trace.warning(
                'Unable to create symlink "%s" on this filesystem.' % (path,))
            self._symlink_target[trans_id] = target
        # We add symlink to _new_contents even if they are unsupported
        # and not created. These entries are subsequently used to avoid
        # conflicts on platforms that don't support symlink
        unique_add(self._new_contents, trans_id, 'symlink')

    def cancel_creation(self, trans_id):
        """Cancel the creation of new file contents."""
        del self._new_contents[trans_id]
        if trans_id in self._observed_sha1s:
            del self._observed_sha1s[trans_id]
        children = self._limbo_children.get(trans_id)
        # if this is a limbo directory with children, move them before removing
        # the directory
        if children is not None:
            self._rename_in_limbo(children)
            del self._limbo_children[trans_id]
            del self._limbo_children_names[trans_id]
        osutils.delete_any(self._limbo_name(trans_id))

    def new_orphan(self, trans_id, parent_id):
        conf = self._tree.get_config_stack()
        handle_orphan = conf.get('transform.orphan_policy')
        handle_orphan(self, trans_id, parent_id)

    def final_entry(self, trans_id):
        is_versioned = self.final_is_versioned(trans_id)
        fp = FinalPaths(self)
        tree_path = fp.get_path(trans_id)
        if trans_id in self._new_contents:
            path = self._limbo_name(trans_id)
            st = os.lstat(path)
            kind = mode_kind(st.st_mode)
            name = self.final_name(trans_id)
            file_id = self._tree.mapping.generate_file_id(tree_path)
            parent_id = self._tree.mapping.generate_file_id(os.path.dirname(tree_path))
            if kind == 'directory':
                return GitTreeDirectory(
                    file_id, self.final_name(trans_id), parent_id=parent_id), is_versioned
            executable = mode_is_executable(st.st_mode)
            mode = object_mode(kind, executable)
            blob = blob_from_path_and_stat(encode_git_path(path), st)
            if kind == 'symlink':
                return GitTreeSymlink(
                    file_id, name, parent_id,
                    decode_git_path(blob.data)), is_versioned
            elif kind == 'file':
                return GitTreeFile(
                    file_id, name, executable=executable, parent_id=parent_id,
                    git_sha1=blob.id, text_size=len(blob.data)), is_versioned
            else:
                raise AssertionError(kind)
        elif trans_id in self._removed_contents:
            return None, None
        else:
            orig_path = self.tree_path(trans_id)
            if orig_path is None:
                return None, None
            file_id = self._tree.mapping.generate_file_id(tree_path)
            if tree_path == '':
                parent_id = None
            else:
                parent_id = self._tree.mapping.generate_file_id(os.path.dirname(tree_path))
            try:
                ie = next(self._tree.iter_entries_by_dir(
                    specific_files=[orig_path]))[1]
                ie.file_id = file_id
                ie.parent_id = parent_id
                return ie, is_versioned
            except StopIteration:
                try:
                    if self.tree_kind(trans_id) == 'directory':
                        return GitTreeDirectory(
                            file_id, self.final_name(trans_id), parent_id=parent_id), is_versioned
                except OSError as e:
                    if e.errno != errno.ENOTDIR:
                        raise
                return None, None

    def final_git_entry(self, trans_id):
        if trans_id in self._new_contents:
            path = self._limbo_name(trans_id)
            st = os.lstat(path)
            kind = mode_kind(st.st_mode)
            if kind == 'directory':
                return None, None
            executable = mode_is_executable(st.st_mode)
            mode = object_mode(kind, executable)
            blob = blob_from_path_and_stat(encode_git_path(path), st)
        elif trans_id in self._removed_contents:
            return None, None
        else:
            orig_path = self.tree_path(trans_id)
            kind = self._tree.kind(orig_path)
            executable = self._tree.is_executable(orig_path)
            mode = object_mode(kind, executable)
            if kind == 'symlink':
                contents = self._tree.get_symlink_target(orig_path)
            elif kind == 'file':
                contents = self._tree.get_file_text(orig_path)
            elif kind == 'directory':
                return None, None
            else:
                raise AssertionError(kind)
            blob = Blob.from_string(contents)
        return blob, mode


class GitTreeTransform(DiskTreeTransform):
    """Represent a tree transformation.

    This object is designed to support incremental generation of the transform,
    in any order.

    However, it gives optimum performance when parent directories are created
    before their contents.  The transform is then able to put child files
    directly in their parent directory, avoiding later renames.

    It is easy to produce malformed transforms, but they are generally
    harmless.  Attempting to apply a malformed transform will cause an
    exception to be raised before any modifications are made to the tree.

    Many kinds of malformed transforms can be corrected with the
    resolve_conflicts function.  The remaining ones indicate programming error,
    such as trying to create a file with no path.

    Two sets of file creation methods are supplied.  Convenience methods are:
     * new_file
     * new_directory
     * new_symlink

    These are composed of the low-level methods:
     * create_path
     * create_file or create_directory or create_symlink
     * version_file
     * set_executability

    Transform/Transaction ids
    -------------------------
    trans_ids are temporary ids assigned to all files involved in a transform.
    It's possible, even common, that not all files in the Tree have trans_ids.

    trans_ids are used because filenames and file_ids are not good enough
    identifiers; filenames change.

    trans_ids are only valid for the TreeTransform that generated them.

    Limbo
    -----
    Limbo is a temporary directory use to hold new versions of files.
    Files are added to limbo by create_file, create_directory, create_symlink,
    and their convenience variants (new_*).  Files may be removed from limbo
    using cancel_creation.  Files are renamed from limbo into their final
    location as part of TreeTransform.apply

    Limbo must be cleaned up, by either calling TreeTransform.apply or
    calling TreeTransform.finalize.

    Files are placed into limbo inside their parent directories, where
    possible.  This reduces subsequent renames, and makes operations involving
    lots of files faster.  This optimization is only possible if the parent
    directory is created *before* creating any of its children, so avoid
    creating children before parents, where possible.

    Pending-deletion
    ----------------
    This temporary directory is used by _FileMover for storing files that are
    about to be deleted.  In case of rollback, the files will be restored.
    FileMover does not delete files until it is sure that a rollback will not
    happen.
    """

    def __init__(self, tree, pb=None):
        """Note: a tree_write lock is taken on the tree.

        Use TreeTransform.finalize() to release the lock (can be omitted if
        TreeTransform.apply() called).
        """
        tree.lock_tree_write()
        try:
            limbodir = urlutils.local_path_from_url(
                tree._transport.abspath('limbo'))
            osutils.ensure_empty_directory_exists(
                limbodir,
                errors.ExistingLimbo)
            deletiondir = urlutils.local_path_from_url(
                tree._transport.abspath('pending-deletion'))
            osutils.ensure_empty_directory_exists(
                deletiondir,
                errors.ExistingPendingDeletion)
        except BaseException:
            tree.unlock()
            raise

        # Cache of realpath results, to speed up canonical_path
        self._realpaths = {}
        # Cache of relpath results, to speed up canonical_path
        self._relpaths = {}
        DiskTreeTransform.__init__(self, tree, limbodir, pb,
                                   tree.case_sensitive)
        self._deletiondir = deletiondir

    def canonical_path(self, path):
        """Get the canonical tree-relative path"""
        # don't follow final symlinks
        abs = self._tree.abspath(path)
        if abs in self._relpaths:
            return self._relpaths[abs]
        dirname, basename = os.path.split(abs)
        if dirname not in self._realpaths:
            self._realpaths[dirname] = os.path.realpath(dirname)
        dirname = self._realpaths[dirname]
        abs = osutils.pathjoin(dirname, basename)
        if dirname in self._relpaths:
            relpath = osutils.pathjoin(self._relpaths[dirname], basename)
            relpath = relpath.rstrip('/\\')
        else:
            relpath = self._tree.relpath(abs)
        self._relpaths[abs] = relpath
        return relpath

    def tree_kind(self, trans_id):
        """Determine the file kind in the working tree.

        :returns: The file kind or None if the file does not exist
        """
        path = self._tree_id_paths.get(trans_id)
        if path is None:
            return None
        try:
            return osutils.file_kind(self._tree.abspath(path))
        except errors.NoSuchFile:
            return None

    def _set_mode(self, trans_id, mode_id, typefunc):
        """Set the mode of new file contents.
        The mode_id is the existing file to get the mode from (often the same
        as trans_id).  The operation is only performed if there's a mode match
        according to typefunc.
        """
        if mode_id is None:
            mode_id = trans_id
        try:
            old_path = self._tree_id_paths[mode_id]
        except KeyError:
            return
        try:
            mode = os.stat(self._tree.abspath(old_path)).st_mode
        except OSError as e:
            if e.errno in (errno.ENOENT, errno.ENOTDIR):
                # Either old_path doesn't exist, or the parent of the
                # target is not a directory (but will be one eventually)
                # Either way, we know it doesn't exist *right now*
                # See also bug #248448
                return
            else:
                raise
        if typefunc(mode):
            osutils.chmod_if_possible(self._limbo_name(trans_id), mode)

    def iter_tree_children(self, parent_id):
        """Iterate through the entry's tree children, if any"""
        try:
            path = self._tree_id_paths[parent_id]
        except KeyError:
            return
        try:
            children = os.listdir(self._tree.abspath(path))
        except OSError as e:
            if not (osutils._is_error_enotdir(e) or
                    e.errno in (errno.ENOENT, errno.ESRCH)):
                raise
            return

        for child in children:
            childpath = joinpath(path, child)
            if self._tree.is_control_filename(childpath):
                continue
            yield self.trans_id_tree_path(childpath)

    def _generate_limbo_path(self, trans_id):
        """Generate a limbo path using the final path if possible.

        This optimizes the performance of applying the tree transform by
        avoiding renames.  These renames can be avoided only when the parent
        directory is already scheduled for creation.

        If the final path cannot be used, falls back to using the trans_id as
        the relpath.
        """
        parent = self._new_parent.get(trans_id)
        # if the parent directory is already in limbo (e.g. when building a
        # tree), choose a limbo name inside the parent, to reduce further
        # renames.
        use_direct_path = False
        if self._new_contents.get(parent) == 'directory':
            filename = self._new_name.get(trans_id)
            if filename is not None:
                if parent not in self._limbo_children:
                    self._limbo_children[parent] = set()
                    self._limbo_children_names[parent] = {}
                    use_direct_path = True
                # the direct path can only be used if no other file has
                # already taken this pathname, i.e. if the name is unused, or
                # if it is already associated with this trans_id.
                elif self._case_sensitive_target:
                    if (self._limbo_children_names[parent].get(filename)
                            in (trans_id, None)):
                        use_direct_path = True
                else:
                    for l_filename, l_trans_id in (
                            self._limbo_children_names[parent].items()):
                        if l_trans_id == trans_id:
                            continue
                        if l_filename.lower() == filename.lower():
                            break
                    else:
                        use_direct_path = True

        if not use_direct_path:
            return DiskTreeTransform._generate_limbo_path(self, trans_id)

        limbo_name = osutils.pathjoin(self._limbo_files[parent], filename)
        self._limbo_children[parent].add(trans_id)
        self._limbo_children_names[parent][filename] = trans_id
        return limbo_name

    def cancel_versioning(self, trans_id):
        """Undo a previous versioning of a file"""
        self._versioned.remove(trans_id)

    def apply(self, no_conflicts=False, _mover=None):
        """Apply all changes to the inventory and filesystem.

        If filesystem or inventory conflicts are present, MalformedTransform
        will be thrown.

        If apply succeeds, finalize is not necessary.

        :param no_conflicts: if True, the caller guarantees there are no
            conflicts, so no check is made.
        :param _mover: Supply an alternate FileMover, for testing
        """
        for hook in MutableTree.hooks['pre_transform']:
            hook(self._tree, self)
        if not no_conflicts:
            self._check_malformed()
        self.rename_count = 0
        with ui.ui_factory.nested_progress_bar() as child_pb:
            child_pb.update(gettext('Apply phase'), 0, 2)
            index_changes = self._generate_index_changes()
            offset = 1
            if _mover is None:
                mover = _FileMover()
            else:
                mover = _mover
            try:
                child_pb.update(gettext('Apply phase'), 0 + offset, 2 + offset)
                self._apply_removals(mover)
                child_pb.update(gettext('Apply phase'), 1 + offset, 2 + offset)
                modified_paths = self._apply_insertions(mover)
            except BaseException:
                mover.rollback()
                raise
            else:
                mover.apply_deletions()
        self._tree._apply_index_changes(index_changes)
        self._done = True
        self.finalize()
        return _TransformResults(modified_paths, self.rename_count)

    def _apply_removals(self, mover):
        """Perform tree operations that remove directory/inventory names.

        That is, delete files that are to be deleted, and put any files that
        need renaming into limbo.  This must be done in strict child-to-parent
        order.

        If inventory_delta is None, no inventory delta generation is performed.
        """
        tree_paths = sorted(self._tree_path_ids.items(), reverse=True)
        with ui.ui_factory.nested_progress_bar() as child_pb:
            for num, (path, trans_id) in enumerate(tree_paths):
                # do not attempt to move root into a subdirectory of itself.
                if path == '':
                    continue
                child_pb.update(gettext('removing file'), num, len(tree_paths))
                full_path = self._tree.abspath(path)
                if trans_id in self._removed_contents:
                    delete_path = os.path.join(self._deletiondir, trans_id)
                    mover.pre_delete(full_path, delete_path)
                elif (trans_id in self._new_name or
                      trans_id in self._new_parent):
                    try:
                        mover.rename(full_path, self._limbo_name(trans_id))
                    except TransformRenameFailed as e:
                        if e.errno != errno.ENOENT:
                            raise
                    else:
                        self.rename_count += 1

    def _apply_insertions(self, mover):
        """Perform tree operations that insert directory/inventory names.

        That is, create any files that need to be created, and restore from
        limbo any files that needed renaming.  This must be done in strict
        parent-to-child order.

        If inventory_delta is None, no inventory delta is calculated, and
        no list of modified paths is returned.
        """
        new_paths = self.new_paths(filesystem_only=True)
        modified_paths = []
        with ui.ui_factory.nested_progress_bar() as child_pb:
            for num, (path, trans_id) in enumerate(new_paths):
                if (num % 10) == 0:
                    child_pb.update(gettext('adding file'),
                                    num, len(new_paths))
                full_path = self._tree.abspath(path)
                if trans_id in self._needs_rename:
                    try:
                        mover.rename(self._limbo_name(trans_id), full_path)
                    except TransformRenameFailed as e:
                        # We may be renaming a dangling inventory id
                        if e.errno != errno.ENOENT:
                            raise
                    else:
                        self.rename_count += 1
                    # TODO: if trans_id in self._observed_sha1s, we should
                    #       re-stat the final target, since ctime will be
                    #       updated by the change.
                if (trans_id in self._new_contents
                        or self.path_changed(trans_id)):
                    if trans_id in self._new_contents:
                        modified_paths.append(full_path)
                if trans_id in self._new_executability:
                    self._set_executability(path, trans_id)
                if trans_id in self._observed_sha1s:
                    o_sha1, o_st_val = self._observed_sha1s[trans_id]
                    st = osutils.lstat(full_path)
                    self._observed_sha1s[trans_id] = (o_sha1, st)
        for path, trans_id in new_paths:
            # new_paths includes stuff like workingtree conflicts. Only the
            # stuff in new_contents actually comes from limbo.
            if trans_id in self._limbo_files:
                del self._limbo_files[trans_id]
        self._new_contents.clear()
        return modified_paths

    def _generate_index_changes(self):
        """Generate an inventory delta for the current transform."""
        removed_id = set(self._removed_id)
        removed_id.update(self._removed_contents)
        changes = {}
        changed_ids = set()
        for id_set in [self._new_name, self._new_parent,
                       self._new_executability]:
            changed_ids.update(id_set)
        for id_set in [self._new_name, self._new_parent]:
            removed_id.update(id_set)
        # so does adding
        changed_kind = set(self._new_contents)
        # Ignore entries that are already known to have changed.
        changed_kind.difference_update(changed_ids)
        #  to keep only the truly changed ones
        changed_kind = (t for t in changed_kind
                        if self.tree_kind(t) != self.final_kind(t))
        changed_ids.update(changed_kind)
        for t in changed_kind:
            if self.final_kind(t) == 'directory':
                removed_id.add(t)
                changed_ids.remove(t)
        new_paths = sorted(FinalPaths(self).get_paths(changed_ids))
        total_entries = len(new_paths) + len(removed_id)
        with ui.ui_factory.nested_progress_bar() as child_pb:
            for num, trans_id in enumerate(removed_id):
                if (num % 10) == 0:
                    child_pb.update(gettext('removing file'),
                                    num, total_entries)
                try:
                    path = self._tree_id_paths[trans_id]
                except KeyError:
                    continue
                changes[path] = (None, None, None, None)
            for num, (path, trans_id) in enumerate(new_paths):
                if (num % 10) == 0:
                    child_pb.update(gettext('adding file'),
                                    num + len(removed_id), total_entries)

                kind = self.final_kind(trans_id)
                if kind is None:
                    continue
                versioned = self.final_is_versioned(trans_id)
                if not versioned:
                    continue
                executability = self._new_executability.get(trans_id)
                reference_revision = self._new_reference_revision.get(trans_id)
                symlink_target = self._symlink_target.get(trans_id)
                changes[path] = (
                    kind, executability, reference_revision, symlink_target)
        return [(p, k, e, rr, st) for (p, (k, e, rr, st)) in changes.items()]


class GitTransformPreview(GitTreeTransform):
    """A TreeTransform for generating preview trees.

    Unlike TreeTransform, this version works when the input tree is a
    RevisionTree, rather than a WorkingTree.  As a result, it tends to ignore
    unversioned files in the input tree.
    """

    def __init__(self, tree, pb=None, case_sensitive=True):
        tree.lock_read()
        limbodir = osutils.mkdtemp(prefix='bzr-limbo-')
        DiskTreeTransform.__init__(self, tree, limbodir, pb, case_sensitive)

    def canonical_path(self, path):
        return path

    def tree_kind(self, trans_id):
        path = self.tree_path(trans_id)
        if path is None:
            return None
        kind = self._tree.path_content_summary(path)[0]
        if kind == 'missing':
            kind = None
        return kind

    def _set_mode(self, trans_id, mode_id, typefunc):
        """Set the mode of new file contents.
        The mode_id is the existing file to get the mode from (often the same
        as trans_id).  The operation is only performed if there's a mode match
        according to typefunc.
        """
        # is it ok to ignore this?  probably
        pass

    def iter_tree_children(self, parent_id):
        """Iterate through the entry's tree children, if any"""
        try:
            path = self._tree_id_paths[parent_id]
        except KeyError:
            return
        try:
            for child in self._tree.iter_child_entries(path):
                childpath = joinpath(path, child.name)
                yield self.trans_id_tree_path(childpath)
        except errors.NoSuchFile:
            return

    def new_orphan(self, trans_id, parent_id):
        raise NotImplementedError(self.new_orphan)


class GitPreviewTree(PreviewTree, GitTree):
    """Partial implementation of Tree to support show_diff_trees"""

    def __init__(self, transform):
        PreviewTree.__init__(self, transform)
        self.store = transform._tree.store
        self.mapping = transform._tree.mapping
        self._final_paths = FinalPaths(transform)

    def supports_setting_file_ids(self):
        return False

    def _supports_executable(self):
        return self._transform._limbo_supports_executable()

    def walkdirs(self, prefix=''):
        pending = [self._transform.root]
        while len(pending) > 0:
            parent_id = pending.pop()
            children = []
            subdirs = []
            prefix = prefix.rstrip('/')
            parent_path = self._final_paths.get_path(parent_id)
            for child_id in self._all_children(parent_id):
                path_from_root = self._final_paths.get_path(child_id)
                basename = self._transform.final_name(child_id)
                kind = self._transform.final_kind(child_id)
                if kind is not None:
                    versioned_kind = kind
                else:
                    kind = 'unknown'
                    versioned_kind = self._transform._tree.stored_kind(
                        path_from_root)
                if versioned_kind == 'directory':
                    subdirs.append(child_id)
                children.append((path_from_root, basename, kind, None,
                                 versioned_kind))
            children.sort()
            if parent_path.startswith(prefix):
                yield parent_path, children
            pending.extend(sorted(subdirs, key=self._final_paths.get_path,
                                  reverse=True))

    def iter_changes(self, from_tree, include_unchanged=False,
                     specific_files=None, pb=None, extra_trees=None,
                     require_versioned=True, want_unversioned=False):
        """See InterTree.iter_changes.

        This has a fast path that is only used when the from_tree matches
        the transform tree, and no fancy options are supplied.
        """
        return InterTree.get(from_tree, self).iter_changes(
            include_unchanged=include_unchanged,
            specific_files=specific_files,
            pb=pb,
            extra_trees=extra_trees,
            require_versioned=require_versioned,
            want_unversioned=want_unversioned)

    def get_file(self, path):
        """See Tree.get_file"""
        trans_id = self._path2trans_id(path)
        if trans_id is None:
            raise errors.NoSuchFile(path)
        if trans_id in self._transform._new_contents:
            name = self._transform._limbo_name(trans_id)
            return open(name, 'rb')
        if trans_id in self._transform._removed_contents:
            raise errors.NoSuchFile(path)
        orig_path = self._transform.tree_path(trans_id)
        return self._transform._tree.get_file(orig_path)

    def get_symlink_target(self, path):
        """See Tree.get_symlink_target"""
        trans_id = self._path2trans_id(path)
        if trans_id is None:
            raise errors.NoSuchFile(path)
        if trans_id not in self._transform._new_contents:
            orig_path = self._transform.tree_path(trans_id)
            return self._transform._tree.get_symlink_target(orig_path)
        name = self._transform._limbo_name(trans_id)
        return osutils.readlink(name)

    def annotate_iter(self, path, default_revision=_mod_revision.CURRENT_REVISION):
        trans_id = self._path2trans_id(path)
        if trans_id is None:
            return None
        orig_path = self._transform.tree_path(trans_id)
        if orig_path is not None:
            old_annotation = self._transform._tree.annotate_iter(
                orig_path, default_revision=default_revision)
        else:
            old_annotation = []
        try:
            lines = self.get_file_lines(path)
        except errors.NoSuchFile:
            return None
        return annotate.reannotate([old_annotation], lines, default_revision)

    def get_file_text(self, path):
        """Return the byte content of a file.

        :param path: The path of the file.

        :returns: A single byte string for the whole file.
        """
        with self.get_file(path) as my_file:
            return my_file.read()

    def get_file_lines(self, path):
        """Return the content of a file, as lines.

        :param path: The path of the file.
        """
        return osutils.split_lines(self.get_file_text(path))

    def extras(self):
        possible_extras = set(self._transform.trans_id_tree_path(p) for p
                              in self._transform._tree.extras())
        possible_extras.update(self._transform._new_contents)
        possible_extras.update(self._transform._removed_id)
        for trans_id in possible_extras:
            if not self._transform.final_is_versioned(trans_id):
                yield self._final_paths._determine_path(trans_id)

    def path_content_summary(self, path):
        trans_id = self._path2trans_id(path)
        tt = self._transform
        tree_path = tt.tree_path(trans_id)
        kind = tt._new_contents.get(trans_id)
        if kind is None:
            if tree_path is None or trans_id in tt._removed_contents:
                return 'missing', None, None, None
            summary = tt._tree.path_content_summary(tree_path)
            kind, size, executable, link_or_sha1 = summary
        else:
            link_or_sha1 = None
            limbo_name = tt._limbo_name(trans_id)
            if trans_id in tt._new_reference_revision:
                kind = 'tree-reference'
            if kind == 'file':
                statval = os.lstat(limbo_name)
                size = statval.st_size
                if not tt._limbo_supports_executable():
                    executable = False
                else:
                    executable = statval.st_mode & S_IEXEC
            else:
                size = None
                executable = None
            if kind == 'symlink':
                link_or_sha1 = os.readlink(limbo_name)
                if not isinstance(link_or_sha1, text_type):
                    link_or_sha1 = link_or_sha1.decode(osutils._fs_enc)
        executable = tt._new_executability.get(trans_id, executable)
        return kind, size, executable, link_or_sha1

    def get_file_mtime(self, path):
        """See Tree.get_file_mtime"""
        trans_id = self._path2trans_id(path)
        if trans_id is None:
            raise errors.NoSuchFile(path)
        if trans_id not in self._transform._new_contents:
            return self._transform._tree.get_file_mtime(
                self._transform.tree_path(trans_id))
        name = self._transform._limbo_name(trans_id)
        statval = os.lstat(name)
        return statval.st_mtime

    def is_versioned(self, path):
        trans_id = self._path2trans_id(path)
        if trans_id is None:
            # It doesn't exist, so it's not versioned.
            return False
        if trans_id in self._transform._versioned:
            return True
        if trans_id in self._transform._removed_id:
            return False
        orig_path = self._transform.tree_path(trans_id)
        return self._transform._tree.is_versioned(orig_path)

    def iter_entries_by_dir(self, specific_files=None, recurse_nested=False):
        if recurse_nested:
            raise NotImplementedError(
                'follow tree references not yet supported')

        # This may not be a maximally efficient implementation, but it is
        # reasonably straightforward.  An implementation that grafts the
        # TreeTransform changes onto the tree's iter_entries_by_dir results
        # might be more efficient, but requires tricky inferences about stack
        # position.
        for trans_id, path in self._list_files_by_dir():
            entry, is_versioned = self._transform.final_entry(trans_id)
            if entry is None:
                continue
            if not is_versioned and entry.kind != 'directory':
                continue
            if specific_files is not None and path not in specific_files:
                continue
            if entry is not None:
                yield path, entry

    def _list_files_by_dir(self):
        todo = [ROOT_PARENT]
        while len(todo) > 0:
            parent = todo.pop()
            children = list(self._all_children(parent))
            paths = dict(zip(children, self._final_paths.get_paths(children)))
            children.sort(key=paths.get)
            todo.extend(reversed(children))
            for trans_id in children:
                yield trans_id, paths[trans_id][0]

    def revision_tree(self, revision_id):
        return self._transform._tree.revision_tree(revision_id)

    def _stat_limbo_file(self, trans_id):
        name = self._transform._limbo_name(trans_id)
        return os.lstat(name)

    def git_snapshot(self, want_unversioned=False):
        extra = set()
        os = []
        for trans_id, path in self._list_files_by_dir():
            if not self._transform.final_is_versioned(trans_id):
                if not want_unversioned:
                    continue
                extra.add(path)
            o, mode = self._transform.final_git_entry(trans_id)
            if o is not None:
                self.store.add_object(o)
                os.append((encode_git_path(path), o.id, mode))
        if not os:
            return None, extra
        return commit_tree(self.store, os), extra

    def iter_child_entries(self, path):
        trans_id = self._path2trans_id(path)
        if trans_id is None:
            raise errors.NoSuchFile(path)
        for child_trans_id in self._all_children(trans_id):
            entry, is_versioned = self._transform.final_entry(trans_id)
            if not is_versioned:
                continue
            if entry is not None:
                yield entry<|MERGE_RESOLUTION|>--- conflicted
+++ resolved
@@ -39,11 +39,7 @@
     )
 from ..i18n import gettext
 from ..mutabletree import MutableTree
-<<<<<<< HEAD
-=======
 from ..tree import InterTree, TreeChange
-from ..sixish import text_type, viewitems, viewvalues
->>>>>>> 7535d2c2
 from ..transform import (
     PreviewTree,
     TreeTransform,
@@ -204,34 +200,6 @@
         return sorted(FinalPaths(self).get_paths(new_ids))
 
     def final_is_versioned(self, trans_id):
-<<<<<<< HEAD
-        return self.final_file_id(trans_id) is not None
-
-    def final_file_id(self, trans_id):
-        """Determine the file id after any changes are applied, or None.
-
-        None indicates that the file will not be versioned after changes are
-        applied.
-        """
-        try:
-            return self._new_id[trans_id]
-        except KeyError:
-            if trans_id in self._removed_id:
-                return None
-        return self.tree_file_id(trans_id)
-
-    def inactive_file_id(self, trans_id):
-        """Return the inactive file_id associated with a transaction id.
-        That is, the one in the tree or in non_present_ids.
-        The file_id may actually be active, too.
-        """
-        file_id = self.tree_file_id(trans_id)
-        if file_id is not None:
-            return file_id
-        for key, value in self._non_present_ids.items():
-            if value == trans_id:
-                return key
-=======
         if trans_id in self._versioned:
             return True
         if trans_id in self._removed_id:
@@ -240,7 +208,6 @@
         if orig_path is None:
             return False
         return self._tree.is_versioned(orig_path)
->>>>>>> 7535d2c2
 
     def find_raw_conflicts(self):
         """Find any violations of inventory or filesystem invariants"""
@@ -739,107 +706,6 @@
             return ()
         return (self._tree.get_file_lines(path),)
 
-<<<<<<< HEAD
-    def serialize(self, serializer):
-        """Serialize this TreeTransform.
-
-        :param serializer: A Serialiser like pack.ContainerSerializer.
-        """
-        from .. import bencode
-        new_name = {k.encode('utf-8'): v.encode('utf-8')
-                    for k, v in self._new_name.items()}
-        new_parent = {k.encode('utf-8'): v.encode('utf-8')
-                      for k, v in self._new_parent.items()}
-        new_id = {k.encode('utf-8'): v
-                  for k, v in self._new_id.items()}
-        new_executability = {k.encode('utf-8'): int(v)
-                             for k, v in self._new_executability.items()}
-        tree_path_ids = {k.encode('utf-8'): v.encode('utf-8')
-                         for k, v in self._tree_path_ids.items()}
-        non_present_ids = {k: v.encode('utf-8')
-                           for k, v in self._non_present_ids.items()}
-        removed_contents = [trans_id.encode('utf-8')
-                            for trans_id in self._removed_contents]
-        removed_id = [trans_id.encode('utf-8')
-                      for trans_id in self._removed_id]
-        attribs = {
-            b'_id_number': self._id_number,
-            b'_new_name': new_name,
-            b'_new_parent': new_parent,
-            b'_new_executability': new_executability,
-            b'_new_id': new_id,
-            b'_tree_path_ids': tree_path_ids,
-            b'_removed_id': removed_id,
-            b'_removed_contents': removed_contents,
-            b'_non_present_ids': non_present_ids,
-            }
-        yield serializer.bytes_record(bencode.bencode(attribs),
-                                      ((b'attribs',),))
-        for trans_id, kind in sorted(self._new_contents.items()):
-            if kind == 'file':
-                with open(self._limbo_name(trans_id), 'rb') as cur_file:
-                    lines = cur_file.readlines()
-                parents = self._get_parents_lines(trans_id)
-                mpdiff = multiparent.MultiParent.from_lines(lines, parents)
-                content = b''.join(mpdiff.to_patch())
-            if kind == 'directory':
-                content = b''
-            if kind == 'symlink':
-                content = self._read_symlink_target(trans_id)
-                if not isinstance(content, bytes):
-                    content = content.encode('utf-8')
-            yield serializer.bytes_record(
-                content, ((trans_id.encode('utf-8'), kind.encode('ascii')),))
-
-    def deserialize(self, records):
-        """Deserialize a stored TreeTransform.
-
-        :param records: An iterable of (names, content) tuples, as per
-            pack.ContainerPushParser.
-        """
-        from .. import bencode
-        names, content = next(records)
-        attribs = bencode.bdecode(content)
-        self._id_number = attribs[b'_id_number']
-        self._new_name = {k.decode('utf-8'): v.decode('utf-8')
-                          for k, v in attribs[b'_new_name'].items()}
-        self._new_parent = {k.decode('utf-8'): v.decode('utf-8')
-                            for k, v in attribs[b'_new_parent'].items()}
-        self._new_executability = {
-            k.decode('utf-8'): bool(v)
-            for k, v in attribs[b'_new_executability'].items()}
-        self._new_id = {k.decode('utf-8'): v
-                        for k, v in attribs[b'_new_id'].items()}
-        self._r_new_id = {v: k for k, v in self._new_id.items()}
-        self._tree_path_ids = {}
-        self._tree_id_paths = {}
-        for bytepath, trans_id in attribs[b'_tree_path_ids'].items():
-            path = bytepath.decode('utf-8')
-            trans_id = trans_id.decode('utf-8')
-            self._tree_path_ids[path] = trans_id
-            self._tree_id_paths[trans_id] = path
-        self._removed_id = {trans_id.decode('utf-8')
-                            for trans_id in attribs[b'_removed_id']}
-        self._removed_contents = set(
-            trans_id.decode('utf-8')
-            for trans_id in attribs[b'_removed_contents'])
-        self._non_present_ids = {
-            k: v.decode('utf-8')
-            for k, v in attribs[b'_non_present_ids'].items()}
-        for ((trans_id, kind),), content in records:
-            trans_id = trans_id.decode('utf-8')
-            kind = kind.decode('ascii')
-            if kind == 'file':
-                mpdiff = multiparent.MultiParent.from_patch(content)
-                lines = mpdiff.to_lines(self._get_parents_texts(trans_id))
-                self.create_file(lines, trans_id)
-            if kind == 'directory':
-                self.create_directory(trans_id)
-            if kind == 'symlink':
-                self.create_symlink(content.decode('utf-8'), trans_id)
-
-=======
->>>>>>> 7535d2c2
     def create_file(self, contents, trans_id, mode_id=None, sha1=None):
         """Schedule creation of a new file.
 
@@ -1840,7 +1706,7 @@
                 executable = None
             if kind == 'symlink':
                 link_or_sha1 = os.readlink(limbo_name)
-                if not isinstance(link_or_sha1, text_type):
+                if not isinstance(link_or_sha1, str):
                     link_or_sha1 = link_or_sha1.decode(osutils._fs_enc)
         executable = tt._new_executability.get(trans_id, executable)
         return kind, size, executable, link_or_sha1
