--- conflicted
+++ resolved
@@ -414,7 +414,7 @@
         # expand any symlinks in the directory part, while leaving the
         # filename alone
         # only expanding if symlinks are supported avoids windows path bugs
-        if osutils.has_symlinks():
+        if self.supports_symlinks():
             file_list = list(map(osutils.normalizepath, file_list))
 
         conflicts_related = set()
@@ -743,12 +743,7 @@
 
     def is_executable(self, path):
         with self.lock_read():
-<<<<<<< HEAD
             if self._supports_executable():
-=======
-            if getattr(self, "_supports_executable",
-                       osutils.supports_executable)():
->>>>>>> 1e7c3621
                 mode = self._lstat(path).st_mode
             else:
                 (index, subpath) = self._lookup_index(path.encode('utf-8'))
@@ -759,15 +754,8 @@
             return bool(stat.S_ISREG(mode) and stat.S_IEXEC & mode)
 
     def _is_executable_from_path_and_stat(self, path, stat_result):
-<<<<<<< HEAD
         if self._supports_executable():
             return self._is_executable_from_path_and_stat_from_stat(path, stat_result)
-=======
-        if getattr(self, "_supports_executable",
-                   osutils.supports_executable)():
-            return self._is_executable_from_path_and_stat_from_stat(
-                path, stat_result)
->>>>>>> 1e7c3621
         else:
             return self._is_executable_from_path_and_stat_from_basis(
                 path, stat_result)
@@ -1173,14 +1161,10 @@
             self.user_transport.local_abspath('.'),
             self.control_transport.local_abspath("index"),
             self.store,
-<<<<<<< HEAD
-            None if self.branch.head is None else self.store[self.branch.head].tree,
-            honor_filemode=self._supports_executable())
-=======
             None
             if self.branch.head is None
-            else self.store[self.branch.head].tree)
->>>>>>> 1e7c3621
+            else self.store[self.branch.head].tree,
+            honor_filemode=self._supports_executable())
 
     def reset_state(self, revision_ids=None):
         """Reset the state of the working tree.
