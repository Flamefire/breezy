--- conflicted
+++ resolved
@@ -255,12 +255,10 @@
 
 class GitTree(_mod_tree.Tree):
 
-<<<<<<< HEAD
     supports_file_ids = False
-=======
+
     def supports_symlinks(self):
         return True
->>>>>>> 0a781f92
 
     def iter_git_objects(self):
         """Iterate over all the objects in the tree.
