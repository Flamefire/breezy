--- conflicted
+++ resolved
@@ -516,15 +516,9 @@
             except KeyError:
                 # Update refs from Git commit objects
                 # FIXME: Hitting this a lot will be very inefficient...
-<<<<<<< HEAD
                 with ui.ui_factory.nested_progress_bar() as pb:
-                    for i, (git_sha, revid, roundtrip_revid) in enumerate(self._iter_revision_ids()):
-=======
-                pb = ui.ui_factory.nested_progress_bar()
-                try:
                     for i, (git_sha, revid, roundtrip_revid) in enumerate(
                             self._iter_revision_ids()):
->>>>>>> 8aae3934
                         if not roundtrip_revid:
                             continue
                         pb.update("resolving revision id", i)
