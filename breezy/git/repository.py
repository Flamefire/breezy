--- conflicted
+++ resolved
@@ -17,13 +17,10 @@
 
 """An adapter between a Git Repository and a Bazaar Branch"""
 
-<<<<<<< HEAD
-=======
 from __future__ import absolute_import
 
 from io import BytesIO
 
->>>>>>> 08abc0f5
 from .. import (
     check,
     errors,
