# Copyright (C) 2007-2018 Jelmer Vernooij <jelmer@jelmer.uk>
#
# This program is free software; you can redistribute it and/or modify
# it under the terms of the GNU General Public License as published by
# the Free Software Foundation; either version 2 of the License, or
# (at your option) any later version.
#
# This program is distributed in the hope that it will be useful,
# but WITHOUT ANY WARRANTY; without even the implied warranty of
# MERCHANTABILITY or FITNESS FOR A PARTICULAR PURPOSE.  See the
# GNU General Public License for more details.
#
# You should have received a copy of the GNU General Public License
# along with this program; if not, write to the Free Software
# Foundation, Inc., 51 Franklin Street, Fifth Floor, Boston, MA 02110-1301 USA

"""Remote dirs, repositories and branches."""

from __future__ import absolute_import

import gzip
import re

from .. import (
    config,
    debug,
    errors,
    osutils,
    trace,
    ui,
    urlutils,
    )
from ..push import (
    PushResult,
    )
from ..errors import (
    AlreadyBranchError,
    BzrError,
    DivergedBranches,
    InProcessTransport,
    InvalidRevisionId,
    NoSuchFile,
    NoSuchRevision,
    NoSuchTag,
    NotBranchError,
    NotLocalUrl,
    PermissionDenied,
    UninitializableFormat,
    )
from ..revisiontree import RevisionTree
from ..sixish import (
    text_type,
    viewitems,
    )
from ..transport import (
    Transport,
    register_urlparse_netloc_protocol,
    )

from . import (
    lazy_check_versions,
    is_github_url,
    user_agent_for_github,
    )
lazy_check_versions()

from .branch import (
    GitBranch,
    GitBranchFormat,
    GitBranchPushResult,
    GitTags,
    _quick_lookup_revno,
    )
from .dir import (
    GitControlDirFormat,
    GitDir,
    )
from .errors import (
    GitSmartRemoteNotSupported,
    NoSuchRef,
    )
from .mapping import (
    mapping_registry,
    )
from .object_store import (
    get_object_store,
    )
from .push import (
    remote_divergence,
    )
from .repository import (
    GitRepository,
    GitRepositoryFormat,
    )
from .refs import (
    branch_name_to_ref,
    is_peeled,
    ref_to_tag_name,
    tag_name_to_ref,
    )

import dulwich
import dulwich.client
from dulwich.errors import (
    GitProtocolError,
    HangupException,
    )
from dulwich.pack import (
    Pack,
    pack_objects_to_data,
    )
from dulwich.protocol import ZERO_SHA
from dulwich.refs import (
    DictRefsContainer,
    SYMREF,
    )
from dulwich.repo import (
    NotGitRepository,
    )
import os
import select
import tempfile

try:
    import urllib.parse as urlparse
    from urllib.parse import splituser, splitnport
except ImportError:
    import urlparse
    from urllib import splituser, splitnport

# urlparse only supports a limited number of schemes by default
register_urlparse_netloc_protocol('git')
register_urlparse_netloc_protocol('git+ssh')

from dulwich.pack import load_pack_index


class GitPushResult(PushResult):

    def _lookup_revno(self, revid):
        try:
            return _quick_lookup_revno(self.source_branch, self.target_branch,
                                       revid)
        except GitSmartRemoteNotSupported:
            return None

    @property
    def old_revno(self):
        return self._lookup_revno(self.old_revid)

    @property
    def new_revno(self):
        return self._lookup_revno(self.new_revid)


# Don't run any tests on GitSmartTransport as it is not intended to be
# a full implementation of Transport
def get_test_permutations():
    return []


def split_git_url(url):
    """Split a Git URL.

    :param url: Git URL
    :return: Tuple with host, port, username, path.
    """
    (scheme, netloc, loc, _, _) = urlparse.urlsplit(url)
    path = urlparse.unquote(loc)
    if path.startswith("/~"):
        path = path[1:]
    (username, hostport) = splituser(netloc)
    (host, port) = splitnport(hostport, None)
    return (host, port, username, path)


class RemoteGitError(BzrError):

    _fmt = "Remote server error: %(msg)s"


class HeadUpdateFailed(BzrError):

    _fmt = ("Unable to update remote HEAD branch. To update the master "
            "branch, specify the URL %(base_url)s,branch=master.")

    def __init__(self, base_url):
        super(HeadUpdateFailed, self).__init__()
        self.base_url = base_url


def parse_git_error(url, message):
    """Parse a remote git server error and return a bzr exception.

    :param url: URL of the remote repository
    :param message: Message sent by the remote git server
    """
    message = str(message).strip()
    if (message.startswith("Could not find Repository ")
        or message == 'Repository not found.'
            or (message.startswith('Repository ') and
                message.endswith(' not found.'))):
        return NotBranchError(url, message)
    if message == "HEAD failed to update":
        base_url, _ = urlutils.split_segment_parameters(url)
        return HeadUpdateFailed(base_url)
    if message.startswith('access denied or repository not exported:'):
        extra, path = message.split(': ', 1)
        return PermissionDenied(path, extra)
    if message.endswith('You are not allowed to push code to this project.'):
        return PermissionDenied(url, message)
    if message.endswith(' does not appear to be a git repository'):
        return NotBranchError(url, message)
    if re.match('(.+) is not a valid repository name',
                message.splitlines()[0]):
        return NotBranchError(url, message)
    m = re.match(r'Permission to ([^ ]+) denied to ([^ ]+)\.', message)
    if m:
        return PermissionDenied(m.group(1), 'denied to %s' % m.group(2))
    # Don't know, just return it to the user as-is
    return RemoteGitError(message)


class GitSmartTransport(Transport):

    def __init__(self, url, _client=None):
        Transport.__init__(self, url)
        (self._host, self._port, self._username, self._path) = \
            split_git_url(url)
        if 'transport' in debug.debug_flags:
            trace.mutter('host: %r, user: %r, port: %r, path: %r',
                         self._host, self._username, self._port, self._path)
        self._client = _client
        self._stripped_path = self._path.rsplit(",", 1)[0]

    def external_url(self):
        return self.base

    def has(self, relpath):
        return False

    def _get_client(self):
        raise NotImplementedError(self._get_client)

    def _get_path(self):
        return self._stripped_path

    def get(self, path):
        raise NoSuchFile(path)

    def abspath(self, relpath):
        return urlutils.join(self.base, relpath)

    def clone(self, offset=None):
        """See Transport.clone()."""
        if offset is None:
            newurl = self.base
        else:
            newurl = urlutils.join(self.base, offset)

        return self.__class__(newurl, self._client)


class TCPGitSmartTransport(GitSmartTransport):

    _scheme = 'git'

    def _get_client(self):
        if self._client is not None:
            ret = self._client
            self._client = None
            return ret
        if self._host == '':
            # return dulwich.client.LocalGitClient()
            return dulwich.client.SubprocessGitClient()
        return dulwich.client.TCPGitClient(
            self._host, self._port, report_activity=self._report_activity)


class SSHSocketWrapper(object):

    def __init__(self, sock):
        self.sock = sock

    def read(self, len=None):
        return self.sock.recv(len)

    def write(self, data):
        return self.sock.write(data)

    def can_read(self):
        return len(select.select([self.sock.fileno()], [], [], 0)[0]) > 0


class DulwichSSHVendor(dulwich.client.SSHVendor):

    def __init__(self):
        from ..transport import ssh
        self.bzr_ssh_vendor = ssh._get_ssh_vendor()

    def run_command(self, host, command, username=None, port=None):
        connection = self.bzr_ssh_vendor.connect_ssh(
            username=username, password=None, port=port, host=host,
            command=command)
        (kind, io_object) = connection.get_sock_or_pipes()
        if kind == 'socket':
            return SSHSocketWrapper(io_object)
        else:
            raise AssertionError("Unknown io object kind %r'" % kind)


# dulwich.client.get_ssh_vendor = DulwichSSHVendor


class SSHGitSmartTransport(GitSmartTransport):

    _scheme = 'git+ssh'

    def _get_path(self):
        path = self._stripped_path
        if path.startswith("/~/"):
            return path[3:]
        return path

    def _get_client(self):
        if self._client is not None:
            ret = self._client
            self._client = None
            return ret
        location_config = config.LocationConfig(self.base)
        client = dulwich.client.SSHGitClient(
            self._host, self._port, self._username,
            report_activity=self._report_activity)
        # Set up alternate pack program paths
        upload_pack = location_config.get_user_option('git_upload_pack')
        if upload_pack:
            client.alternative_paths["upload-pack"] = upload_pack
        receive_pack = location_config.get_user_option('git_receive_pack')
        if receive_pack:
            client.alternative_paths["receive-pack"] = receive_pack
        return client


class RemoteGitBranchFormat(GitBranchFormat):

    def get_format_description(self):
        return 'Remote Git Branch'

    @property
    def _matchingcontroldir(self):
        return RemoteGitControlDirFormat()

    def initialize(self, a_controldir, name=None, repository=None,
                   append_revisions_only=None):
        raise UninitializableFormat(self)


class DefaultProgressReporter(object):

    _GIT_PROGRESS_PARTIAL_RE = re.compile(r"(.*?): +(\d+)% \((\d+)/(\d+)\)")
    _GIT_PROGRESS_TOTAL_RE = re.compile(r"(.*?): (\d+)")

    def __init__(self, pb):
        self.pb = pb

    def progress(self, text):
        text = text.rstrip(b"\r\n")
        text = text.decode('utf-8')
        if text.lower().startswith('error: '):
            trace.show_error('git: %s', text[len(b'error: '):])
        else:
            trace.mutter("git: %s", text)
            g = self._GIT_PROGRESS_PARTIAL_RE.match(text)
            if g is not None:
                (text, pct, current, total) = g.groups()
                self.pb.update(text, int(current), int(total))
            else:
                g = self._GIT_PROGRESS_TOTAL_RE.match(text)
                if g is not None:
                    (text, total) = g.groups()
                    self.pb.update(text, None, int(total))
                else:
                    trace.note("%s", text)


class RemoteGitDir(GitDir):

    def __init__(self, transport, format, client, client_path):
        self._format = format
        self.root_transport = transport
        self.transport = transport
        self._mode_check_done = None
        self._client = client
        self._client_path = client_path
        self.base = self.root_transport.base
        self._refs = None

    @property
    def _gitrepository_class(self):
        return RemoteGitRepository

    def archive(self, format, committish, write_data, progress=None,
                write_error=None, subdirs=None, prefix=None):
        if progress is None:
            pb = ui.ui_factory.nested_progress_bar()
            progress = DefaultProgressReporter(pb).progress
        else:
            pb = None
        def progress_wrapper(message):
            if message.startswith(b"fatal: Unknown archive format \'"):
                format = message.strip()[len(b"fatal: Unknown archive format '"):-1]
                raise errors.NoSuchExportFormat(format.decode('ascii'))
            return progress(message)
        try:
            self._client.archive(
                self._client_path, committish, write_data, progress_wrapper,
                write_error,
                format=(format.encode('ascii') if format else None),
                subdirs=subdirs,
                prefix=(prefix.encode('utf-8') if prefix else None))
        except GitProtocolError as e:
            raise parse_git_error(self.transport.external_url(), e)
        finally:
            if pb is not None:
                pb.finished()

    def fetch_pack(self, determine_wants, graph_walker, pack_data,
                   progress=None):
        if progress is None:
            pb = ui.ui_factory.nested_progress_bar()
            progress = DefaultProgressReporter(pb).progress
        else:
            pb = None
        try:
            result = self._client.fetch_pack(
                self._client_path, determine_wants, graph_walker, pack_data,
                progress)
            if result.refs is None:
                result.refs = {}
            self._refs = remote_refs_dict_to_container(
                result.refs, result.symrefs)
            return result
        except GitProtocolError as e:
            raise parse_git_error(self.transport.external_url(), e)
        finally:
            if pb is not None:
                pb.finished()

    def send_pack(self, get_changed_refs, generate_pack_data, progress=None):
        if progress is None:
            pb = ui.ui_factory.nested_progress_bar()
            progress = DefaultProgressReporter(pb).progress
        else:
            pb = None

        def get_changed_refs_wrapper(refs):
            # TODO(jelmer): This drops symref information
            self._refs = remote_refs_dict_to_container(refs)
            return get_changed_refs(refs)
        try:
            return self._client.send_pack(
                self._client_path, get_changed_refs_wrapper,
                generate_pack_data, progress)
        except GitProtocolError as e:
            raise parse_git_error(self.transport.external_url(), e)
        finally:
            if pb is not None:
                pb.finished()

    def create_branch(self, name=None, repository=None,
                      append_revisions_only=None, ref=None):
        refname = self._get_selected_ref(name, ref)
        if refname != b'HEAD' and refname in self.get_refs_container():
            raise AlreadyBranchError(self.user_url)
        if refname in self.get_refs_container():
            ref_chain, unused_sha = self.get_refs_container().follow(
                self._get_selected_ref(None))
            if ref_chain[0] == b'HEAD':
                refname = ref_chain[1]
        repo = self.open_repository()
        return RemoteGitBranch(self, repo, refname)

    def destroy_branch(self, name=None):
        refname = self._get_selected_ref(name)

        def get_changed_refs(old_refs):
            ret = {}
            if refname not in old_refs:
                raise NotBranchError(self.user_url)
            ret[refname] = dulwich.client.ZERO_SHA
            return ret

        def generate_pack_data(have, want, ofs_delta=False):
            return pack_objects_to_data([])
        self.send_pack(get_changed_refs, generate_pack_data)

    @property
    def user_url(self):
        return self.control_url

    @property
    def user_transport(self):
        return self.root_transport

    @property
    def control_url(self):
        return self.control_transport.base

    @property
    def control_transport(self):
        return self.root_transport

    def open_repository(self):
        return RemoteGitRepository(self)

    def get_branch_reference(self, name=None):
        ref = branch_name_to_ref(name)
        val = self.get_refs_container().read_ref(ref)
        if val.startswith(SYMREF):
            return val[len(SYMREF):]
        return None

    def open_branch(self, name=None, unsupported=False,
                    ignore_fallbacks=False, ref=None, possible_transports=None,
                    nascent_ok=False):
        repo = self.open_repository()
        ref = self._get_selected_ref(name, ref)
        try:
            if not nascent_ok and ref not in self.get_refs_container():
                raise NotBranchError(
                    self.root_transport.base, controldir=self)
        except NotGitRepository:
            raise NotBranchError(self.root_transport.base,
                                 controldir=self)
        ref_chain, unused_sha = self.get_refs_container().follow(ref)
        return RemoteGitBranch(self, repo, ref_chain[-1])

    def open_workingtree(self, recommend_upgrade=False):
        raise NotLocalUrl(self.transport.base)

    def has_workingtree(self):
        return False

    def get_peeled(self, name):
        return self.get_refs_container().get_peeled(name)

    def get_refs_container(self):
        if self._refs is not None:
            return self._refs
        result = self.fetch_pack(lambda x: None, None,
                                 lambda x: None,
                                 lambda x: trace.mutter("git: %s" % x))
        self._refs = remote_refs_dict_to_container(
            result.refs, result.symrefs)
        return self._refs

    def push_branch(self, source, revision_id=None, overwrite=False,
                    remember=False, create_prefix=False, lossy=False,
                    name=None):
        """Push the source branch into this ControlDir."""
        if revision_id is None:
            # No revision supplied by the user, default to the branch
            # revision
            revision_id = source.last_revision()

        push_result = GitPushResult()
        push_result.workingtree_updated = None
        push_result.master_branch = None
        push_result.source_branch = source
        push_result.stacked_on = None
        push_result.branch_push_result = None
        repo = self.find_repository()
        refname = self._get_selected_ref(name)
        if isinstance(source, GitBranch) and lossy:
            raise errors.LossyPushToSameVCS(source.controldir, self)
        source_store = get_object_store(source.repository)
        fetch_tags = source.get_config_stack().get('branch.fetch_tags')
        def get_changed_refs(refs):
            self._refs = remote_refs_dict_to_container(refs)
            ret = {}
            # TODO(jelmer): Unpeel if necessary
            push_result.new_original_revid = revision_id
            if lossy:
                new_sha = source_store._lookup_revision_sha1(revision_id)
            else:
                try:
                    new_sha = repo.lookup_bzr_revision_id(revision_id)[0]
                except errors.NoSuchRevision:
                    raise errors.NoRoundtrippingSupport(
                        source, self.open_branch(name=name, nascent_ok=True))
            if not overwrite:
                if remote_divergence(ret.get(refname), new_sha,
                                     source_store):
                    raise DivergedBranches(
                        source, self.open_branch(name, nascent_ok=True))
            ret[refname] = new_sha
            if fetch_tags:
                for tagname, revid in viewitems(source.tags.get_tag_dict()):
                    if lossy:
                        new_sha = source_store._lookup_revision_sha1(revid)
                    else:
                        try:
                            new_sha = repo.lookup_bzr_revision_id(revid)[0]
                        except errors.NoSuchRevision:
                            continue
                    ret[tag_name_to_ref(tagname)] = new_sha
            return ret
        with source_store.lock_read():
            if lossy:
                generate_pack_data = source_store.generate_lossy_pack_data
            else:
                generate_pack_data = source_store.generate_pack_data
            new_refs = self.send_pack(get_changed_refs, generate_pack_data)
        push_result.new_revid = repo.lookup_foreign_revision_id(
            new_refs[refname])
        try:
            old_remote = self._refs[refname]
        except KeyError:
            old_remote = ZERO_SHA
        push_result.old_revid = repo.lookup_foreign_revision_id(old_remote)
        self._refs = remote_refs_dict_to_container(new_refs)
        push_result.target_branch = self.open_branch(name)
        if old_remote != ZERO_SHA:
            push_result.branch_push_result = GitBranchPushResult()
            push_result.branch_push_result.source_branch = source
            push_result.branch_push_result.target_branch = (
                push_result.target_branch)
            push_result.branch_push_result.local_branch = None
            push_result.branch_push_result.master_branch = (
                push_result.target_branch)
            push_result.branch_push_result.old_revid = push_result.old_revid
            push_result.branch_push_result.new_revid = push_result.new_revid
            push_result.branch_push_result.new_original_revid = (
                push_result.new_original_revid)
        if source.get_push_location() is None or remember:
            source.set_push_location(push_result.target_branch.base)
        return push_result

    def _find_commondir(self):
        # There is no way to find the commondir, if there is any.
        return self


class EmptyObjectStoreIterator(dict):

    def iterobjects(self):
        return []


class TemporaryPackIterator(Pack):

    def __init__(self, path, resolve_ext_ref):
        super(TemporaryPackIterator, self).__init__(
            path, resolve_ext_ref=resolve_ext_ref)
        self._idx_load = lambda: self._idx_load_or_generate(self._idx_path)

    def _idx_load_or_generate(self, path):
        if not os.path.exists(path):
            with ui.ui_factory.nested_progress_bar() as pb:
                def report_progress(cur, total):
                    pb.update("generating index", cur, total)
                self.data.create_index(path, progress=report_progress)
        return load_pack_index(path)

    def __del__(self):
        if self._idx is not None:
            self._idx.close()
            os.remove(self._idx_path)
        if self._data is not None:
            self._data.close()
            os.remove(self._data_path)


class BzrGitHttpClient(dulwich.client.HttpGitClient):

    def __init__(self, transport, *args, **kwargs):
        self.transport = transport
        url = urlutils.URL.from_string(transport.external_url())
        url.user = url.quoted_user = None
        url.password = url.quoted_password = None
        url = urlutils.split_segment_parameters(str(url))[0]
        super(BzrGitHttpClient, self).__init__(url, *args, **kwargs)

    def _http_request(self, url, headers=None, data=None,
                      allow_compression=False):
        """Perform HTTP request.

        :param url: Request URL.
        :param headers: Optional custom headers to override defaults.
        :param data: Request data.
        :param allow_compression: Allow GZipped communication.
        :return: Tuple (`response`, `read`), where response is an `urllib3`
            response object with additional `content_type` and
            `redirect_location` properties, and `read` is a consumable read
            method for the response data.
        """
        if is_github_url(url):
            headers['User-agent'] = user_agent_for_github()
        headers["Pragma"] = "no-cache"
        if allow_compression:
            headers["Accept-Encoding"] = "gzip"
        else:
            headers["Accept-Encoding"] = "identity"

        response = self.transport.request(
            ('GET' if data is None else 'POST'),
            url,
            body=data,
            headers=headers, retries=8)

        if response.status == 404:
            raise NotGitRepository()
        elif response.status != 200:
            raise GitProtocolError("unexpected http resp %d for %s" %
                                   (response.code, url))

        # TODO: Optimization available by adding `preload_content=False` to the
        # request and just passing the `read` method on instead of going via
        # `BytesIO`, if we can guarantee that the entire response is consumed
        # before issuing the next to still allow for connection reuse from the
        # pool.
        if response.getheader("Content-Encoding") == "gzip":
            read = gzip.GzipFile(fileobj=response).read
        else:
            read = response.read

        class WrapResponse(object):

            def __init__(self, response):
                self._response = response
                self.status = response.status
                self.content_type = response.getheader("Content-Type")
                self.redirect_location = response._actual.geturl()

            def readlines(self):
                return self._response.readlines()

            def close(self):
                pass

        return WrapResponse(response), read


def _git_url_and_path_from_transport(external_url):
    url, _ = urlutils.split_segment_parameters(external_url)
    return urlparse.urlsplit(url)


class RemoteGitControlDirFormat(GitControlDirFormat):
    """The .git directory control format."""

    supports_workingtrees = False

    @classmethod
    def _known_formats(self):
        return set([RemoteGitControlDirFormat()])

    def get_branch_format(self):
        return RemoteGitBranchFormat()

    @property
    def repository_format(self):
        return GitRepositoryFormat()

    def is_initializable(self):
        return False

    def is_supported(self):
        return True

    def open(self, transport, _found=None):
        """Open this directory.

        """
<<<<<<< HEAD
        # we dont grok readonly - git isn't integrated with transport.
        url = transport.external_url()
        if url.startswith('readonly+'):
            url = url[len('readonly+'):]
        url, _ = urlutils.split_segment_parameters(url)
        split_url = urlparse.urlsplit(url)
=======
        split_url = _git_url_and_path_from_transport(transport.external_url())
>>>>>>> 603c32c4
        if isinstance(transport, GitSmartTransport):
            client = transport._get_client()
        elif split_url.scheme in ("http", "https"):
            client = BzrGitHttpClient(transport)
<<<<<<< HEAD
        elif split_url.scheme == 'file':
=======
        elif split_url.scheme in 'file':
>>>>>>> 603c32c4
            client = dulwich.client.LocalGitClient()
        else:
            raise NotBranchError(transport.base)
        if not _found:
            pass  # TODO(jelmer): Actually probe for something
        return RemoteGitDir(transport, self, client, split_url.path)

    def get_format_description(self):
        return "Remote Git Repository"

    def initialize_on_transport(self, transport):
        raise UninitializableFormat(self)

    def supports_transport(self, transport):
        try:
            external_url = transport.external_url()
        except InProcessTransport:
            raise NotBranchError(path=transport.base)
        return (external_url.startswith("http:")
                or external_url.startswith("https:")
                or external_url.startswith("git+")
                or external_url.startswith("git:"))


class GitRemoteRevisionTree(RevisionTree):

    def archive(self, format, name, root=None, subdir=None, force_mtime=None):
        """Create an archive of this tree.

        :param format: Format name (e.g. 'tar')
        :param name: target file name
        :param root: Root directory name (or None)
        :param subdir: Subdirectory to export (or None)
        :return: Iterator over archive chunks
        """
        commit = self._repository.lookup_bzr_revision_id(
            self.get_revision_id())[0]
        f = tempfile.SpooledTemporaryFile()
        # git-upload-archive(1) generaly only supports refs. So let's see if we
        # can find one.
        reverse_refs = {
            v: k for (k, v) in
            self._repository.controldir.get_refs_container().as_dict().items()}
        try:
            committish = reverse_refs[commit]
        except KeyError:
            # No? Maybe the user has uploadArchive.allowUnreachable enabled.
            # Let's hope for the best.
            committish = commit
        self._repository.archive(
            format, committish, f.write,
            subdirs=([subdir] if subdir else None),
            prefix=(root + '/') if root else '')
        f.seek(0)
        return osutils.file_iterator(f)

    def is_versioned(self, path):
        raise GitSmartRemoteNotSupported(self.is_versioned, self)

    def has_filename(self, path):
        raise GitSmartRemoteNotSupported(self.has_filename, self)

    def get_file_text(self, path):
        raise GitSmartRemoteNotSupported(self.get_file_text, self)


class RemoteGitRepository(GitRepository):

    supports_random_access = False

    @property
    def user_url(self):
        return self.control_url

    def get_parent_map(self, revids):
        raise GitSmartRemoteNotSupported(self.get_parent_map, self)

    def archive(self, *args, **kwargs):
        return self.controldir.archive(*args, **kwargs)

    def fetch_pack(self, determine_wants, graph_walker, pack_data,
                   progress=None):
        return self.controldir.fetch_pack(
            determine_wants, graph_walker, pack_data, progress)

    def send_pack(self, get_changed_refs, generate_pack_data):
        return self.controldir.send_pack(get_changed_refs, generate_pack_data)

    def fetch_objects(self, determine_wants, graph_walker, resolve_ext_ref,
                      progress=None):
        fd, path = tempfile.mkstemp(suffix=".pack")
        try:
            self.fetch_pack(determine_wants, graph_walker,
                            lambda x: os.write(fd, x), progress)
        finally:
            os.close(fd)
        if os.path.getsize(path) == 0:
            return EmptyObjectStoreIterator()
        return TemporaryPackIterator(path[:-len(".pack")], resolve_ext_ref)

    def lookup_bzr_revision_id(self, bzr_revid, mapping=None):
        # This won't work for any round-tripped bzr revisions, but it's a
        # start..
        try:
            return mapping_registry.revision_id_bzr_to_foreign(bzr_revid)
        except InvalidRevisionId:
            raise NoSuchRevision(self, bzr_revid)

    def lookup_foreign_revision_id(self, foreign_revid, mapping=None):
        """Lookup a revision id.

        """
        if mapping is None:
            mapping = self.get_mapping()
        # Not really an easy way to parse foreign revids here..
        return mapping.revision_id_foreign_to_bzr(foreign_revid)

    def revision_tree(self, revid):
        return GitRemoteRevisionTree(self, revid)

    def get_revisions(self, revids):
        raise GitSmartRemoteNotSupported(self.get_revisions, self)

    def has_revisions(self, revids):
        raise GitSmartRemoteNotSupported(self.get_revisions, self)


class RemoteGitTagDict(GitTags):

    def set_tag(self, name, revid):
        sha = self.branch.lookup_bzr_revision_id(revid)[0]
        self._set_ref(name, sha)

    def delete_tag(self, name):
        self._set_ref(name, dulwich.client.ZERO_SHA)

    def _set_ref(self, name, sha):
        ref = tag_name_to_ref(name)

        def get_changed_refs(old_refs):
            ret = {}
            if sha == dulwich.client.ZERO_SHA and ref not in old_refs:
                raise NoSuchTag(name)
            ret[ref] = sha
            return ret

        def generate_pack_data(have, want, ofs_delta=False):
            return pack_objects_to_data([])
        self.repository.send_pack(get_changed_refs, generate_pack_data)


class RemoteGitBranch(GitBranch):

    def __init__(self, controldir, repository, name):
        self._sha = None
        super(RemoteGitBranch, self).__init__(controldir, repository, name,
                                              RemoteGitBranchFormat())

    def last_revision_info(self):
        raise GitSmartRemoteNotSupported(self.last_revision_info, self)

    @property
    def user_url(self):
        return self.control_url

    @property
    def control_url(self):
        return self.base

    def revision_id_to_revno(self, revision_id):
        raise GitSmartRemoteNotSupported(self.revision_id_to_revno, self)

    def last_revision(self):
        return self.lookup_foreign_revision_id(self.head)

    @property
    def head(self):
        if self._sha is not None:
            return self._sha
        refs = self.controldir.get_refs_container()
        name = branch_name_to_ref(self.name)
        try:
            self._sha = refs[name]
        except KeyError:
            raise NoSuchRef(name, self.repository.user_url, refs)
        return self._sha

    def _synchronize_history(self, destination, revision_id):
        """See Branch._synchronize_history()."""
        if revision_id is None:
            revision_id = self.last_revision()
        destination.generate_revision_history(revision_id)

    def _get_parent_location(self):
        return None

    def get_push_location(self):
        return None

    def set_push_location(self, url):
        pass

    def _iter_tag_refs(self):
        """Iterate over the tag refs.

        :param refs: Refs dictionary (name -> git sha1)
        :return: iterator over (ref_name, tag_name, peeled_sha1, unpeeled_sha1)
        """
        refs = self.controldir.get_refs_container()
        for ref_name, unpeeled in refs.as_dict().items():
            try:
                tag_name = ref_to_tag_name(ref_name)
            except (ValueError, UnicodeDecodeError):
                continue
            peeled = refs.get_peeled(ref_name)
            if peeled is None:
                # Let's just hope it's a commit
                peeled = unpeeled
            if not isinstance(tag_name, text_type):
                raise TypeError(tag_name)
            yield (ref_name, tag_name, peeled, unpeeled)

    def set_last_revision_info(self, revno, revid):
        self.generate_revision_history(revid)

    def generate_revision_history(self, revision_id, last_rev=None,
                                  other_branch=None):
        sha = self.lookup_bzr_revision_id(revision_id)[0]
        def get_changed_refs(old_refs):
            return {self.ref: sha}
        def generate_pack_data(have, want, ofs_delta=False):
            return pack_objects_to_data([])
        self.repository.send_pack(get_changed_refs, generate_pack_data)
        self._sha = sha


def remote_refs_dict_to_container(refs_dict, symrefs_dict={}):
    base = {}
    peeled = {}
    for k, v in refs_dict.items():
        if is_peeled(k):
            peeled[k[:-3]] = v
        else:
            base[k] = v
    for name, target in symrefs_dict.items():
        base[name] = SYMREF + target
    ret = DictRefsContainer(base)
    ret._peeled = peeled
    return ret<|MERGE_RESOLUTION|>--- conflicted
+++ resolved
@@ -772,25 +772,12 @@
         """Open this directory.
 
         """
-<<<<<<< HEAD
-        # we dont grok readonly - git isn't integrated with transport.
-        url = transport.external_url()
-        if url.startswith('readonly+'):
-            url = url[len('readonly+'):]
-        url, _ = urlutils.split_segment_parameters(url)
-        split_url = urlparse.urlsplit(url)
-=======
         split_url = _git_url_and_path_from_transport(transport.external_url())
->>>>>>> 603c32c4
         if isinstance(transport, GitSmartTransport):
             client = transport._get_client()
         elif split_url.scheme in ("http", "https"):
             client = BzrGitHttpClient(transport)
-<<<<<<< HEAD
-        elif split_url.scheme == 'file':
-=======
-        elif split_url.scheme in 'file':
->>>>>>> 603c32c4
+        elif split_url.scheme in ('file', ):
             client = dulwich.client.LocalGitClient()
         else:
             raise NotBranchError(transport.base)
