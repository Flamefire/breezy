--- conflicted
+++ resolved
@@ -1044,13 +1044,8 @@
 
 class RemoteGitBranch(GitBranch):
 
-<<<<<<< HEAD
-    def __init__(self, controldir, repository, ref):
-        self._sha = None
-=======
     def __init__(self, controldir, repository, ref, sha):
         self._sha = sha
->>>>>>> 583c7856
         super(RemoteGitBranch, self).__init__(controldir, repository, ref,
                                               RemoteGitBranchFormat())
 
@@ -1073,16 +1068,6 @@
 
     @property
     def head(self):
-<<<<<<< HEAD
-        if self._sha is not None:
-            return self._sha
-        refs = self.controldir.get_refs_container()
-        try:
-            self._sha = refs[self.ref]
-        except KeyError:
-            raise NoSuchRef(self.ref, self.repository.user_url, refs)
-=======
->>>>>>> 583c7856
         return self._sha
 
     def _synchronize_history(self, destination, revision_id):
