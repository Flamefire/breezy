--- conflicted
+++ resolved
@@ -234,12 +234,6 @@
         from .mapping import default_mapping
         from ..transport.local import LocalTransport
         from .refs import is_peeled
-<<<<<<< HEAD
-        if stacked_on is not None:
-            raise _mod_branch.UnstackableBranchFormat(
-                self._format, self.user_url)
-=======
->>>>>>> 08abc0f5
         if no_tree:
             format = BareLocalGitControlDirFormat()
         else:
@@ -262,11 +256,7 @@
             determine_wants = interrepo.determine_wants_all
         (pack_hint, _, refs) = interrepo.fetch_objects(determine_wants,
                                                        mapping=default_mapping)
-<<<<<<< HEAD
         for name, val in refs.items():
-=======
-        for name, val in viewitems(refs):
->>>>>>> 08abc0f5
             if is_peeled(name):
                 continue
             if val in target_git_repo.object_store:
