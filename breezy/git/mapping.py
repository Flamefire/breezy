# Copyright (C) 2008-2018 Jelmer Vernooij <jelmer@jelmer.uk>
# Copyright (C) 2007 Canonical Ltd
# Copyright (C) 2008 John Carr
#
# This program is free software; you can redistribute it and/or modify
# it under the terms of the GNU General Public License as published by
# the Free Software Foundation; either version 2 of the License, or
# (at your option) any later version.
#
# This program is distributed in the hope that it will be useful,
# but WITHOUT ANY WARRANTY; without even the implied warranty of
# MERCHANTABILITY or FITNESS FOR A PARTICULAR PURPOSE.  See the
# GNU General Public License for more details.
#
# You should have received a copy of the GNU General Public License
# along with this program; if not, write to the Free Software
# Foundation, Inc., 51 Franklin Street, Fifth Floor, Boston, MA 02110-1301 USA

"""Converters, etc for going between Bazaar and Git ids."""

import base64
import stat

from .. import (
    bencode,
    errors,
    foreign,
    trace,
    urlutils,
    )
from ..foreign import (
    ForeignVcs,
    VcsMappingRegistry,
    ForeignRevision,
    )
from ..revision import (
    NULL_REVISION,
    Revision,
    )
from .errors import (
    NoPushSupport,
    )
from .hg import (
    format_hg_metadata,
    extract_hg_metadata,
    )
from .roundtrip import (
    extract_bzr_metadata,
    inject_bzr_metadata,
    CommitSupplement,
    )


DEFAULT_FILE_MODE = stat.S_IFREG | 0o644
HG_RENAME_SOURCE = b"HG:rename-source"
HG_EXTRA = b"HG:extra"

# This HG extra is used to indicate the commit that this commit was based on.
HG_EXTRA_AMEND_SOURCE = b"amend_source"

FILE_ID_PREFIX = b'git:'

# Always the same.
ROOT_ID = b"TREE_ROOT"


class UnknownCommitExtra(errors.BzrError):
    _fmt = "Unknown extra fields in %(object)r: %(fields)r."

    def __init__(self, object, fields):
        errors.BzrError.__init__(self)
        self.object = object
        self.fields = ",".join(fields)


class UnknownMercurialCommitExtra(errors.BzrError):
    _fmt = "Unknown mercurial extra fields in %(object)r: %(fields)r."

    def __init__(self, object, fields):
        errors.BzrError.__init__(self)
        self.object = object
        self.fields = b",".join(fields)


def escape_file_id(file_id):
    file_id = file_id.replace(b'_', b'__')
    file_id = file_id.replace(b' ', b'_s')
    file_id = file_id.replace(b'\x0c', b'_c')
    return file_id


def unescape_file_id(file_id):
    ret = bytearray()
    i = 0
    while i < len(file_id):
        if file_id[i:i + 1] != b'_':
            ret.append(file_id[i])
        else:
            if file_id[i + 1:i + 2] == b'_':
                ret.append(b"_"[0])
            elif file_id[i + 1:i + 2] == b's':
                ret.append(b" "[0])
            elif file_id[i + 1:i + 2] == b'c':
                ret.append(b"\x0c"[0])
            else:
                raise ValueError("unknown escape character %s" %
                                 file_id[i + 1:i + 2])
            i += 1
        i += 1
    return bytes(ret)


def fix_person_identifier(text):
    if b"<" not in text and b">" not in text:
        username = text
        email = text
    elif b">" not in text:
        return text + b">"
    else:
        if text.rindex(b">") < text.rindex(b"<"):
            raise ValueError(text)
        username, email = text.split(b"<", 2)[-2:]
        email = email.split(b">", 1)[0]
        if username.endswith(b" "):
            username = username[:-1]
    return b"%s <%s>" % (username, email)


def decode_git_path(path):
    """Take a git path and decode it."""
    try:
        return path.decode('utf-8')
    except UnicodeDecodeError:
        if PY3:
            return path.decode('utf-8', 'surrogateescape')
        raise


def encode_git_path(path):
    """Take a regular path and encode it for git."""
    try:
        return path.encode('utf-8')
    except UnicodeEncodeError:
        if PY3:
            return path.encode('utf-8', 'surrogateescape')
        raise


def warn_escaped(commit, num_escaped):
    trace.warning("Escaped %d XML-invalid characters in %s. Will be unable "
                  "to regenerate the SHA map.", num_escaped, commit)


def warn_unusual_mode(commit, path, mode):
    trace.mutter("Unusual file mode %o for %s in %s. Storing as revision "
                 "property. ", mode, path, commit)


class BzrGitMapping(foreign.VcsMapping):
    """Class that maps between Git and Bazaar semantics."""
    experimental = False

    BZR_DUMMY_FILE = None

    def is_special_file(self, filename):
        return (filename in (self.BZR_DUMMY_FILE, ))

    def __init__(self):
        super(BzrGitMapping, self).__init__(foreign_vcs_git)

    def __eq__(self, other):
        return (type(self) == type(other)
                and self.revid_prefix == other.revid_prefix)

    @classmethod
    def revision_id_foreign_to_bzr(cls, git_rev_id):
        """Convert a git revision id handle to a Bazaar revision id."""
        from dulwich.protocol import ZERO_SHA
        if git_rev_id == ZERO_SHA:
            return NULL_REVISION
        return b"%s:%s" % (cls.revid_prefix, git_rev_id)

    @classmethod
    def revision_id_bzr_to_foreign(cls, bzr_rev_id):
        """Convert a Bazaar revision id to a git revision id handle."""
        if not bzr_rev_id.startswith(b"%s:" % cls.revid_prefix):
            raise errors.InvalidRevisionId(bzr_rev_id, cls)
        return bzr_rev_id[len(cls.revid_prefix) + 1:], cls()

    def generate_file_id(self, path):
        # Git paths are just bytestrings
        # We must just hope they are valid UTF-8..
<<<<<<< HEAD
        if isinstance(path, str):
            path = path.encode("utf-8")
=======
        if isinstance(path, text_type):
            path = encode_git_path(path)
>>>>>>> 9052c839
        if path == b"":
            return ROOT_ID
        return FILE_ID_PREFIX + escape_file_id(path)

    def parse_file_id(self, file_id):
        if file_id == ROOT_ID:
            return u""
        if not file_id.startswith(FILE_ID_PREFIX):
            raise ValueError
<<<<<<< HEAD
        return unescape_file_id(file_id[len(FILE_ID_PREFIX):]).decode('utf-8')

    def revid_as_refname(self, revid):
        if not isinstance(revid, bytes):
            raise TypeError(revid)
        revid = revid.decode('utf-8')
        quoted_revid = urlutils.quote(revid)
        return b"refs/bzr/" + quoted_revid.encode('utf-8')
=======
        return decode_git_path(unescape_file_id(file_id[len(FILE_ID_PREFIX):]))
>>>>>>> 9052c839

    def import_unusual_file_modes(self, rev, unusual_file_modes):
        if unusual_file_modes:
            ret = [(path, unusual_file_modes[path])
                   for path in sorted(unusual_file_modes.keys())]
            rev.properties[u'file-modes'] = bencode.bencode(ret)

    def export_unusual_file_modes(self, rev):
        try:
            file_modes = rev.properties[u'file-modes']
        except KeyError:
            return {}
        else:
            return dict(bencode.bdecode(file_modes.encode("utf-8")))

    def _generate_git_svn_metadata(self, rev, encoding):
        try:
            git_svn_id = rev.properties[u"git-svn-id"]
        except KeyError:
            return ""
        else:
            return "\ngit-svn-id: %s\n" % git_svn_id.encode(encoding)

    def _generate_hg_message_tail(self, rev):
        extra = {}
        renames = []
        branch = 'default'
        for name in rev.properties:
            if name == u'hg:extra:branch':
                branch = rev.properties[u'hg:extra:branch']
            elif name.startswith(u'hg:extra'):
                extra[name[len(u'hg:extra:'):]] = base64.b64decode(
                    rev.properties[name])
            elif name == u'hg:renames':
                renames = bencode.bdecode(base64.b64decode(
                    rev.properties[u'hg:renames']))
            # TODO: Export other properties as 'bzr:' extras?
        ret = format_hg_metadata(renames, branch, extra)
        if not isinstance(ret, bytes):
            raise TypeError(ret)
        return ret

    def _extract_git_svn_metadata(self, rev, message):
        lines = message.split("\n")
        if not (lines[-1] == "" and len(lines) >= 2 and
                lines[-2].startswith("git-svn-id:")):
            return message
        git_svn_id = lines[-2].split(": ", 1)[1]
        rev.properties[u'git-svn-id'] = git_svn_id
        (url, rev, uuid) = parse_git_svn_id(git_svn_id)
        # FIXME: Convert this to converted-from property somehow..
        return "\n".join(lines[:-2])

    def _extract_hg_metadata(self, rev, message):
        (message, renames, branch, extra) = extract_hg_metadata(message)
        if branch is not None:
            rev.properties[u'hg:extra:branch'] = branch
        for name, value in extra.items():
            rev.properties[u'hg:extra:' + name] = base64.b64encode(value)
        if renames:
            rev.properties[u'hg:renames'] = base64.b64encode(bencode.bencode(
                [(new, old) for (old, new) in renames.items()]))
        return message

    def _extract_bzr_metadata(self, rev, message):
        (message, metadata) = extract_bzr_metadata(message)
        return message, metadata

    def _decode_commit_message(self, rev, message, encoding):
        return message.decode(encoding), CommitSupplement()

    def _encode_commit_message(self, rev, message, encoding):
        return message.encode(encoding)

    def export_commit(self, rev, tree_sha, parent_lookup, lossy,
                      verifiers):
        """Turn a Bazaar revision in to a Git commit

        :param tree_sha: Tree sha for the commit
        :param parent_lookup: Function for looking up the GIT sha equiv of a
            bzr revision
        :param lossy: Whether to store roundtripping information.
        :param verifiers: Verifiers info
        :return dulwich.objects.Commit represent the revision:
        """
        from dulwich.objects import Commit, Tag
        commit = Commit()
        commit.tree = tree_sha
        if not lossy:
            metadata = CommitSupplement()
            metadata.verifiers = verifiers
        else:
            metadata = None
        parents = []
        for p in rev.parent_ids:
            try:
                git_p = parent_lookup(p)
            except KeyError:
                git_p = None
                if metadata is not None:
                    metadata.explicit_parent_ids = rev.parent_ids
            if git_p is not None:
                if len(git_p) != 40:
                    raise AssertionError("unexpected length for %r" % git_p)
                parents.append(git_p)
        commit.parents = parents
        try:
            encoding = rev.properties[u'git-explicit-encoding']
        except KeyError:
            encoding = rev.properties.get(u'git-implicit-encoding', 'utf-8')
        try:
            commit.encoding = rev.properties[u'git-explicit-encoding'].encode(
                'ascii')
        except KeyError:
            pass
        commit.committer = fix_person_identifier(rev.committer.encode(
            encoding))
        commit.author = fix_person_identifier(
            rev.get_apparent_authors()[0].encode(encoding))
        # TODO(jelmer): Don't use this hack.
        long = getattr(__builtins__, 'long', int)
        commit.commit_time = long(rev.timestamp)
        if u'author-timestamp' in rev.properties:
            commit.author_time = long(rev.properties[u'author-timestamp'])
        else:
            commit.author_time = commit.commit_time
        commit._commit_timezone_neg_utc = (
            u"commit-timezone-neg-utc" in rev.properties)
        commit.commit_timezone = rev.timezone
        commit._author_timezone_neg_utc = (
            u"author-timezone-neg-utc" in rev.properties)
        if u'author-timezone' in rev.properties:
            commit.author_timezone = int(rev.properties[u'author-timezone'])
        else:
            commit.author_timezone = commit.commit_timezone
        if u'git-gpg-signature' in rev.properties:
            commit.gpgsig = rev.properties[u'git-gpg-signature'].encode(
                'utf-8', 'surrogateescape')
        commit.message = self._encode_commit_message(rev, rev.message,
                                                     encoding)
        if not isinstance(commit.message, bytes):
            raise TypeError(commit.message)
        if metadata is not None:
            try:
                mapping_registry.parse_revision_id(rev.revision_id)
            except errors.InvalidRevisionId:
                metadata.revision_id = rev.revision_id
            mapping_properties = set(
                [u'author', u'author-timezone', u'author-timezone-neg-utc',
                 u'commit-timezone-neg-utc', u'git-implicit-encoding',
                 u'git-gpg-signature', u'git-explicit-encoding',
                 u'author-timestamp', u'file-modes'])
            for k, v in rev.properties.items():
                if k not in mapping_properties:
                    metadata.properties[k] = v
        if not lossy and metadata:
            if self.roundtripping:
                commit.message = inject_bzr_metadata(commit.message, metadata,
                                                     encoding)
            else:
                raise NoPushSupport(
                    None, None, self, revision_id=rev.revision_id)
        if not isinstance(commit.message, bytes):
            raise TypeError(commit.message)
        i = 0
        propname = u'git-mergetag-0'
        while propname in rev.properties:
            commit.mergetag.append(Tag.from_string(rev.properties[propname]))
            i += 1
            propname = u'git-mergetag-%d' % i
        if u'git-extra' in rev.properties:
            commit.extra.extend(
                [l.split(b' ', 1)
                 for l in rev.properties[u'git-extra'].splitlines()])
        return commit

    def get_revision_id(self, commit):
        if commit.encoding:
            encoding = commit.encoding.decode('ascii')
        else:
            encoding = 'utf-8'
        try:
            message, metadata = self._decode_commit_message(
                None, commit.message, encoding)
        except UnicodeDecodeError:
            pass
        else:
            if metadata.revision_id:
                return metadata.revision_id
        return self.revision_id_foreign_to_bzr(commit.id)

    def import_commit(self, commit, lookup_parent_revid, strict=True):
        """Convert a git commit to a bzr revision.

        :return: a `breezy.revision.Revision` object, foreign revid and a
            testament sha1
        """
        if commit is None:
            raise AssertionError("Commit object can't be None")
        rev = ForeignRevision(commit.id, self,
                              self.revision_id_foreign_to_bzr(commit.id))
        rev.git_metadata = None

        def decode_using_encoding(rev, commit, encoding):
            rev.committer = commit.committer.decode(encoding)
            if commit.committer != commit.author:
                rev.properties[u'author'] = commit.author.decode(encoding)
            rev.message, rev.git_metadata = self._decode_commit_message(
                rev, commit.message, encoding)
        if commit.encoding is not None:
            rev.properties[u'git-explicit-encoding'] = commit.encoding.decode(
                'ascii')
            decode_using_encoding(rev, commit, commit.encoding.decode('ascii'))
        else:
            for encoding in ('utf-8', 'latin1'):
                try:
                    decode_using_encoding(rev, commit, encoding)
                except UnicodeDecodeError:
                    pass
                else:
                    if encoding != 'utf-8':
                        rev.properties[u'git-implicit-encoding'] = encoding
                    break
        if commit.commit_time != commit.author_time:
            rev.properties[u'author-timestamp'] = str(commit.author_time)
        if commit.commit_timezone != commit.author_timezone:
            rev.properties[u'author-timezone'] = "%d" % commit.author_timezone
        if commit._author_timezone_neg_utc:
            rev.properties[u'author-timezone-neg-utc'] = ""
        if commit._commit_timezone_neg_utc:
            rev.properties[u'commit-timezone-neg-utc'] = ""
        if commit.gpgsig:
            rev.properties[u'git-gpg-signature'] = commit.gpgsig.decode(
                'utf-8', 'surrogateescape')
        if commit.mergetag:
            for i, tag in enumerate(commit.mergetag):
                rev.properties[u'git-mergetag-%d' % i] = tag.as_raw_string()
        rev.timestamp = commit.commit_time
        rev.timezone = commit.commit_timezone
        rev.parent_ids = None
        if rev.git_metadata is not None:
            md = rev.git_metadata
            roundtrip_revid = md.revision_id
            if md.explicit_parent_ids:
                rev.parent_ids = md.explicit_parent_ids
            rev.properties.update(md.properties)
            verifiers = md.verifiers
        else:
            roundtrip_revid = None
            verifiers = {}
        if rev.parent_ids is None:
            parents = []
            for p in commit.parents:
                try:
                    parents.append(lookup_parent_revid(p))
                except KeyError:
                    parents.append(self.revision_id_foreign_to_bzr(p))
            rev.parent_ids = list(parents)
        unknown_extra_fields = []
        extra_lines = []
        for k, v in commit.extra:
            if k == HG_RENAME_SOURCE:
                extra_lines.append(k + b' ' + v + b'\n')
            elif k == HG_EXTRA:
                hgk, hgv = v.split(b':', 1)
                if hgk not in (HG_EXTRA_AMEND_SOURCE, ) and strict:
                    raise UnknownMercurialCommitExtra(commit, [hgk])
                extra_lines.append(k + b' ' + v + b'\n')
            else:
                unknown_extra_fields.append(k)
        if unknown_extra_fields and strict:
            raise UnknownCommitExtra(
                commit,
                [f.decode('ascii', 'replace') for f in unknown_extra_fields])
        if extra_lines:
            rev.properties[u'git-extra'] = b''.join(extra_lines)
        return rev, roundtrip_revid, verifiers


class BzrGitMappingv1(BzrGitMapping):
    revid_prefix = b'git-v1'
    experimental = False

    def __str__(self):
        return self.revid_prefix


class BzrGitMappingExperimental(BzrGitMappingv1):
    revid_prefix = b'git-experimental'
    experimental = True
    roundtripping = False

    BZR_DUMMY_FILE = '.bzrdummy'

    def _decode_commit_message(self, rev, message, encoding):
        if rev is None:
            rev = Revision()
        message = self._extract_hg_metadata(rev, message)
        message = self._extract_git_svn_metadata(rev, message)
        message, metadata = self._extract_bzr_metadata(rev, message)
        return message.decode(encoding), metadata

    def _encode_commit_message(self, rev, message, encoding):
        ret = message.encode(encoding)
        ret += self._generate_hg_message_tail(rev)
        ret += self._generate_git_svn_metadata(rev, encoding)
        return ret

    def import_commit(self, commit, lookup_parent_revid, strict=True):
        rev, roundtrip_revid, verifiers = super(
            BzrGitMappingExperimental, self).import_commit(
                commit, lookup_parent_revid, strict)
        rev.properties[u'converted_revision'] = "git %s\n" % commit.id
        return rev, roundtrip_revid, verifiers


class GitMappingRegistry(VcsMappingRegistry):
    """Registry with available git mappings."""

    def revision_id_bzr_to_foreign(self, bzr_revid):
        if bzr_revid == NULL_REVISION:
            from dulwich.protocol import ZERO_SHA
            return ZERO_SHA, None
        if not bzr_revid.startswith(b"git-"):
            raise errors.InvalidRevisionId(bzr_revid, None)
        (mapping_version, git_sha) = bzr_revid.split(b":", 1)
        mapping = self.get(mapping_version)
        return mapping.revision_id_bzr_to_foreign(bzr_revid)

    parse_revision_id = revision_id_bzr_to_foreign


mapping_registry = GitMappingRegistry()
mapping_registry.register_lazy(b'git-v1', __name__,
                               "BzrGitMappingv1")
mapping_registry.register_lazy(b'git-experimental',
                               __name__, "BzrGitMappingExperimental")
# Uncomment the next line to enable the experimental bzr-git mappings.
# This will make sure all bzr metadata is pushed into git, allowing for
# full roundtripping later.
# NOTE: THIS IS EXPERIMENTAL. IT MAY EAT YOUR DATA OR CORRUPT
# YOUR BZR OR GIT REPOSITORIES. USE WITH CARE.
# mapping_registry.set_default('git-experimental')
mapping_registry.set_default(b'git-v1')


class ForeignGit(ForeignVcs):
    """The Git Stupid Content Tracker"""

    @property
    def branch_format(self):
        from .branch import LocalGitBranchFormat
        return LocalGitBranchFormat()

    @property
    def repository_format(self):
        from .repository import GitRepositoryFormat
        return GitRepositoryFormat()

    def __init__(self):
        super(ForeignGit, self).__init__(mapping_registry)
        self.abbreviation = "git"

    @classmethod
    def serialize_foreign_revid(self, foreign_revid):
        return foreign_revid

    @classmethod
    def show_foreign_revid(cls, foreign_revid):
        return {"git commit": foreign_revid.decode('utf-8')}


foreign_vcs_git = ForeignGit()
default_mapping = mapping_registry.get_default()()


def symlink_to_blob(symlink_target):
    from dulwich.objects import Blob
    blob = Blob()
<<<<<<< HEAD
    if isinstance(symlink_target, str):
        symlink_target = symlink_target.encode('utf-8')
=======
    if isinstance(symlink_target, text_type):
        symlink_target = encode_git_path(symlink_target)
>>>>>>> 9052c839
    blob.data = symlink_target
    return blob


def mode_is_executable(mode):
    """Check if mode should be considered executable."""
    return bool(mode & 0o111)


def mode_kind(mode):
    """Determine the Bazaar inventory kind based on Unix file mode."""
    if mode is None:
        return None
    entry_kind = (mode & 0o700000) / 0o100000
    if entry_kind == 0:
        return 'directory'
    elif entry_kind == 1:
        file_kind = (mode & 0o70000) / 0o10000
        if file_kind == 0:
            return 'file'
        elif file_kind == 2:
            return 'symlink'
        elif file_kind == 6:
            return 'tree-reference'
        else:
            raise AssertionError(
                "Unknown file kind %d, perms=%o." % (file_kind, mode,))
    else:
        raise AssertionError(
            "Unknown kind, perms=%r." % (mode,))


def object_mode(kind, executable):
    if kind == 'directory':
        return stat.S_IFDIR
    elif kind == 'symlink':
        mode = stat.S_IFLNK
        if executable:
            mode |= 0o111
        return mode
    elif kind == 'file':
        mode = stat.S_IFREG | 0o644
        if executable:
            mode |= 0o111
        return mode
    elif kind == 'tree-reference':
        from dulwich.objects import S_IFGITLINK
        return S_IFGITLINK
    else:
        raise AssertionError


def entry_mode(entry):
    """Determine the git file mode for an inventory entry."""
    return object_mode(entry.kind, getattr(entry, 'executable', False))


def extract_unusual_modes(rev):
    try:
        foreign_revid, mapping = mapping_registry.parse_revision_id(
            rev.revision_id)
    except errors.InvalidRevisionId:
        return {}
    else:
        return mapping.export_unusual_file_modes(rev)


def parse_git_svn_id(text):
    (head, uuid) = text.rsplit(" ", 1)
    (full_url, rev) = head.rsplit("@", 1)
    return (full_url, int(rev), uuid)


def needs_roundtripping(repo, revid):
    try:
        mapping_registry.parse_revision_id(revid)
    except errors.InvalidRevisionId:
        return True
    else:
        return False<|MERGE_RESOLUTION|>--- conflicted
+++ resolved
@@ -190,13 +190,8 @@
     def generate_file_id(self, path):
         # Git paths are just bytestrings
         # We must just hope they are valid UTF-8..
-<<<<<<< HEAD
         if isinstance(path, str):
             path = path.encode("utf-8")
-=======
-        if isinstance(path, text_type):
-            path = encode_git_path(path)
->>>>>>> 9052c839
         if path == b"":
             return ROOT_ID
         return FILE_ID_PREFIX + escape_file_id(path)
@@ -206,18 +201,7 @@
             return u""
         if not file_id.startswith(FILE_ID_PREFIX):
             raise ValueError
-<<<<<<< HEAD
-        return unescape_file_id(file_id[len(FILE_ID_PREFIX):]).decode('utf-8')
-
-    def revid_as_refname(self, revid):
-        if not isinstance(revid, bytes):
-            raise TypeError(revid)
-        revid = revid.decode('utf-8')
-        quoted_revid = urlutils.quote(revid)
-        return b"refs/bzr/" + quoted_revid.encode('utf-8')
-=======
         return decode_git_path(unescape_file_id(file_id[len(FILE_ID_PREFIX):]))
->>>>>>> 9052c839
 
     def import_unusual_file_modes(self, rev, unusual_file_modes):
         if unusual_file_modes:
@@ -597,13 +581,8 @@
 def symlink_to_blob(symlink_target):
     from dulwich.objects import Blob
     blob = Blob()
-<<<<<<< HEAD
     if isinstance(symlink_target, str):
-        symlink_target = symlink_target.encode('utf-8')
-=======
-    if isinstance(symlink_target, text_type):
         symlink_target = encode_git_path(symlink_target)
->>>>>>> 9052c839
     blob.data = symlink_target
     return blob
 
