--- conflicted
+++ resolved
@@ -193,16 +193,6 @@
             raise ValueError
         return decode_git_path(unescape_file_id(file_id[len(FILE_ID_PREFIX):]))
 
-<<<<<<< HEAD
-    def revid_as_refname(self, revid):
-        if not isinstance(revid, bytes):
-            raise TypeError(revid)
-        revid = revid.decode('utf-8')
-        quoted_revid = urlutils.quote(revid)
-        return b"refs/bzr/" + quoted_revid.encode('utf-8')
-
-=======
->>>>>>> 8fee5dd5
     def import_unusual_file_modes(self, rev, unusual_file_modes):
         if unusual_file_modes:
             ret = [(path, unusual_file_modes[path])
