--- conflicted
+++ resolved
@@ -146,14 +146,7 @@
                     (b'a' * 40, b'a' * 40))]
         self.assertEqual(
             delta,
-<<<<<<< HEAD
-            tree_delta_from_git_changes(
-                changes, default_mapping,
-                (GitFileIdMap({u'a': b'a-id', '': b'TREE_ROOT'}, default_mapping),
-                 GitFileIdMap({u'a': b'a-id', '': b'TREE_ROOT'}, default_mapping))))
-=======
             tree_delta_from_git_changes(changes, (default_mapping, default_mapping)))
->>>>>>> 89670b58
 
 
 class ChangesBetweenGitTreeAndWorkingCopyTests(TestCaseWithTransport):
