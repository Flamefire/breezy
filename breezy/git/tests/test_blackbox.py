# Copyright (C) 2007 David Allouche <ddaa@ddaa.net>
# Copyright (C) 2007-2018 Jelmer Vernooij <jelmer@jelmer.uk>
#
# This program is free software; you can redistribute it and/or modify
# it under the terms of the GNU General Public License as published by
# the Free Software Foundation; either version 2 of the License, or
# (at your option) any later version.
#
# This program is distributed in the hope that it will be useful,
# but WITHOUT ANY WARRANTY; without even the implied warranty of
# MERCHANTABILITY or FITNESS FOR A PARTICULAR PURPOSE.  See the
# GNU General Public License for more details.
#
# You should have received a copy of the GNU General Public License
# along with this program; if not, write to the Free Software
# Foundation, Inc., 51 Franklin Street, Fifth Floor, Boston, MA 02110-1301 USA

"""Black-box tests for bzr-git."""

from __future__ import absolute_import

from dulwich.repo import (
    Repo as GitRepo,
    )

import os

from ...controldir import (
    ControlDir,
    )

from ...tests.blackbox import ExternalBase
from ...workingtree import WorkingTree

from .. import (
    tests,
    )
from ...tests.features import PluginLoadedFeature


class TestGitBlackBox(ExternalBase):

    def simple_commit(self):
        # Create a git repository with a revision.
        repo = GitRepo.init(self.test_dir)
        builder = tests.GitBranchBuilder()
        builder.set_file('a', b'text for a\n', False)
        r1 = builder.commit(b'Joe Foo <joe@foo.com>', u'<The commit message>')
        return repo, builder.finish()[r1]

    def test_nick(self):
        r = GitRepo.init(self.test_dir)
        dir = ControlDir.open(self.test_dir)
        dir.create_branch()
        output, error = self.run_bzr(['nick'])
        self.assertEqual("master\n", output)

    def test_branches(self):
        self.simple_commit()
        output, error = self.run_bzr(['branches'])
        self.assertEqual("* master\n", output)

    def test_info(self):
        self.simple_commit()
        output, error = self.run_bzr(['info'])
        self.assertEqual(error, '')
        self.assertTrue("Standalone tree (format: git)" in output)

    def test_ignore(self):
        self.simple_commit()
        output, error = self.run_bzr(['ignore', 'foo'])
        self.assertEqual(error, '')
        self.assertEqual(output, '')
        self.assertFileEqual("foo\n", ".gitignore")

    def test_branch(self):
        os.mkdir("gitbranch")
        GitRepo.init(os.path.join(self.test_dir, "gitbranch"))
        os.chdir('gitbranch')
        builder = tests.GitBranchBuilder()
        builder.set_file(b'a', b'text for a\n', False)
        builder.commit(b'Joe Foo <joe@foo.com>', b'<The commit message>')
        builder.finish()
        os.chdir('..')

        output, error = self.run_bzr(['branch', 'gitbranch', 'bzrbranch'])
        self.assertTrue(
            (error == 'Branched 1 revision(s).\n') or
            (error == 'Branched 1 revision.\n'),
            error)

    def test_checkout(self):
        os.mkdir("gitbranch")
        GitRepo.init(os.path.join(self.test_dir, "gitbranch"))
        os.chdir('gitbranch')
        builder = tests.GitBranchBuilder()
        builder.set_file(b'a', b'text for a\n', False)
        builder.commit(b'Joe Foo <joe@foo.com>', b'<The commit message>')
        builder.finish()
        os.chdir('..')

        output, error = self.run_bzr(['checkout', 'gitbranch', 'bzrbranch'])
        self.assertEqual(error,
                         'Fetching from Git to Bazaar repository. '
                         'For better performance, fetch into a Git repository.\n')
        self.assertEqual(output, '')

    def test_branch_ls(self):
        self.simple_commit()
        output, error = self.run_bzr(['ls', '-r-1'])
        self.assertEqual(error, '')
        self.assertEqual(output, "a\n")

    def test_init(self):
        self.run_bzr("init --format=git repo")

    def test_info_verbose(self):
        self.simple_commit()

        output, error = self.run_bzr(['info', '-v'])
        self.assertEqual(error, '')
        self.assertTrue("Standalone tree (format: git)" in output)
        self.assertTrue("control: Local Git Repository" in output)
        self.assertTrue("branch: Local Git Branch" in output)
        self.assertTrue("repository: Git Repository" in output)

    def test_push_roundtripping(self):
        self.knownFailure("roundtripping is not yet supported")
        self.with_roundtripping()
        os.mkdir("bla")
        GitRepo.init(os.path.join(self.test_dir, "bla"))
        self.run_bzr(['init', 'foo'])
        self.run_bzr(['commit', '--unchanged', '-m', 'bla', 'foo'])
        # when roundtripping is supported
        output, error = self.run_bzr(['push', '-d', 'foo', 'bla'])
        self.assertEqual(b"", output)
        self.assertTrue(error.endswith(b"Created new branch.\n"))

    def test_log(self):
        # Smoke test for "bzr log" in a git repository.
        self.simple_commit()

        # Check that bzr log does not fail and includes the revision.
        output, error = self.run_bzr(['log'])
        self.assertEqual(error, '')
        self.assertTrue(
            '<The commit message>' in output,
            "Commit message was not found in output:\n%s" % (output,))

    def test_log_verbose(self):
        # Smoke test for "bzr log -v" in a git repository.
        self.simple_commit()

        # Check that bzr log does not fail and includes the revision.
        output, error = self.run_bzr(['log', '-v'])

    def test_tags(self):
        git_repo, commit_sha1 = self.simple_commit()
        git_repo.refs[b"refs/tags/foo"] = commit_sha1

        output, error = self.run_bzr(['tags'])
        self.assertEqual(error, '')
        self.assertEqual(output, "foo                  1\n")

    def test_tag(self):
        self.simple_commit()

        output, error = self.run_bzr(["tag", "bar"])

        # bzr <= 2.2 emits this message in the output stream
        # bzr => 2.3 emits this message in the error stream
        self.assertEqual(error + output, 'Created tag bar.\n')

    def test_init_repo(self):
        output, error = self.run_bzr(["init", "--format=git", "bla.git"])
        self.assertEqual(error, '')
        self.assertEqual(output, 'Created a standalone tree (format: git)\n')

    def test_diff_format(self):
        tree = self.make_branch_and_tree('.')
        self.build_tree(['a'])
        tree.add(['a'])
        output, error = self.run_bzr(['diff', '--format=git'], retcode=1)
        self.assertEqual(error, '')
        self.assertEqual(output,
                         'diff --git /dev/null b/a\n'
                         'old mode 0\n'
                         'new mode 100644\n'
                         'index 0000000..c197bd8 100644\n'
                         '--- /dev/null\n'
                         '+++ b/a\n'
                         '@@ -0,0 +1 @@\n'
                         '+contents of a\n')

    def test_git_import_uncolocated(self):
        r = GitRepo.init("a", mkdir=True)
        self.build_tree(["a/file"])
        r.stage("file")
        r.do_commit(ref=b"refs/heads/abranch",
                    committer=b"Joe <joe@example.com>", message=b"Dummy")
        r.do_commit(ref=b"refs/heads/bbranch",
                    committer=b"Joe <joe@example.com>", message=b"Dummy")
        self.run_bzr(["git-import", "a", "b"])
        self.assertEqual(
            set([".bzr", "abranch", "bbranch"]), set(os.listdir("b")))

    def test_git_import(self):
        r = GitRepo.init("a", mkdir=True)
        self.build_tree(["a/file"])
        r.stage("file")
        r.do_commit(ref=b"refs/heads/abranch",
                    committer=b"Joe <joe@example.com>", message=b"Dummy")
        r.do_commit(ref=b"refs/heads/bbranch",
                    committer=b"Joe <joe@example.com>", message=b"Dummy")
        self.run_bzr(["git-import", "--colocated", "a", "b"])
        self.assertEqual(set([".bzr"]), set(os.listdir("b")))
        self.assertEqual(set(["abranch", "bbranch"]),
                         set(ControlDir.open("b").get_branches().keys()))

    def test_git_import_incremental(self):
        r = GitRepo.init("a", mkdir=True)
        self.build_tree(["a/file"])
        r.stage("file")
        r.do_commit(ref=b"refs/heads/abranch",
                    committer=b"Joe <joe@example.com>", message=b"Dummy")
        self.run_bzr(["git-import", "--colocated", "a", "b"])
        self.run_bzr(["git-import", "--colocated", "a", "b"])
        self.assertEqual(set([".bzr"]), set(os.listdir("b")))
        b = ControlDir.open("b")
        self.assertEqual(["abranch"], list(b.get_branches().keys()))

    def test_git_import_tags(self):
        r = GitRepo.init("a", mkdir=True)
        self.build_tree(["a/file"])
        r.stage("file")
        cid = r.do_commit(ref=b"refs/heads/abranch",
                          committer=b"Joe <joe@example.com>", message=b"Dummy")
        r[b"refs/tags/atag"] = cid
        self.run_bzr(["git-import", "--colocated", "a", "b"])
        self.assertEqual(set([".bzr"]), set(os.listdir("b")))
        b = ControlDir.open("b")
        self.assertEqual(["abranch"], list(b.get_branches().keys()))
        self.assertEqual(["atag"],
                         list(b.open_branch("abranch").tags.get_tag_dict().keys()))

    def test_git_import_colo(self):
        r = GitRepo.init("a", mkdir=True)
        self.build_tree(["a/file"])
        r.stage("file")
        r.do_commit(ref=b"refs/heads/abranch",
                    committer=b"Joe <joe@example.com>", message=b"Dummy")
        r.do_commit(ref=b"refs/heads/bbranch",
                    committer=b"Joe <joe@example.com>", message=b"Dummy")
        self.make_controldir("b", format="development-colo")
        self.run_bzr(["git-import", "--colocated", "a", "b"])
        self.assertEqual(
            set([b.name for b in ControlDir.open("b").list_branches()]),
            set(["abranch", "bbranch"]))

    def test_git_refs_from_git(self):
        r = GitRepo.init("a", mkdir=True)
        self.build_tree(["a/file"])
        r.stage("file")
        cid = r.do_commit(ref=b"refs/heads/abranch",
                          committer=b"Joe <joe@example.com>", message=b"Dummy")
        r[b"refs/tags/atag"] = cid
        (stdout, stderr) = self.run_bzr(["git-refs", "a"])
        self.assertEqual(stderr, "")
        self.assertEqual(stdout,
                         'refs/heads/abranch -> ' + cid.decode('ascii') + '\n'
                         'refs/tags/atag -> ' + cid.decode('ascii') + '\n')

    def test_git_refs_from_bzr(self):
        tree = self.make_branch_and_tree('a')
        self.build_tree(["a/file"])
        tree.add(["file"])
        revid = tree.commit(
            committer=b"Joe <joe@example.com>", message=b"Dummy")
        tree.branch.tags.set_tag("atag", revid)
        (stdout, stderr) = self.run_bzr(["git-refs", "a"])
        self.assertEqual(stderr, "")
        self.assertTrue("refs/tags/atag -> " in stdout)
        self.assertTrue("HEAD -> " in stdout)

    def test_check(self):
        r = GitRepo.init("gitr", mkdir=True)
        self.build_tree_contents([("gitr/foo", b"hello from git")])
        r.stage("foo")
        r.do_commit(b"message", committer=b"Somebody <user@example.com>")
        out, err = self.run_bzr(["check", "gitr"])
        self.maxDiff = None
        self.assertEqual(out, '')
        self.assertTrue(err.endswith, '3 objects\n')


class ShallowTests(ExternalBase):

    def setUp(self):
        super(ShallowTests, self).setUp()
        # Smoke test for "bzr log" in a git repository with shallow depth.
        self.repo = GitRepo.init('gitr', mkdir=True)
        self.build_tree_contents([("gitr/foo", b"hello from git")])
        self.repo.stage("foo")
        self.repo.do_commit(
            b"message", committer=b"Somebody <user@example.com>",
            commit_timestamp=1526330165, commit_timezone=0,
            author_timestamp=1526330165, author_timezone=0,
            merge_heads=[b'aa' * 20])

    def test_log_shallow(self):
        # Check that bzr log does not fail and includes the revision.
        output, error = self.run_bzr(['log', 'gitr'], retcode=3)
        self.assertEqual(
            error, 'brz: ERROR: Further revision history missing.\n')
        self.assertEqual(output,
                         '------------------------------------------------------------\n'
                         'revision-id: git-v1:' + self.repo.head().decode('ascii') + '\n'
                         'git commit: ' + self.repo.head().decode('ascii') + '\n'
                         'committer: Somebody <user@example.com>\n'
                         'timestamp: Mon 2018-05-14 20:36:05 +0000\n'
                         'message:\n'
                         '  message\n')

    def test_version_info_rio(self):
        output, error = self.run_bzr(['version-info', '--rio', 'gitr'])
        self.assertEqual(error, '')
        self.assertNotIn('revno:', output)

    def test_version_info_python(self):
        output, error = self.run_bzr(['version-info', '--python', 'gitr'])
        self.assertEqual(error, '')
        self.assertNotIn('revno:', output)

    def test_version_info_custom_with_revno(self):
        output, error = self.run_bzr(
            ['version-info', '--custom',
             '--template=VERSION_INFO r{revno})\n', 'gitr'], retcode=3)
        self.assertEqual(
            error, 'brz: ERROR: Variable {revno} is not available.\n')
        self.assertEqual(output, 'VERSION_INFO r')

    def test_version_info_custom_without_revno(self):
        output, error = self.run_bzr(
            ['version-info', '--custom', '--template=VERSION_INFO \n',
             'gitr'])
        self.assertEqual(error, '')
        self.assertEqual(output, 'VERSION_INFO \n')


class SwitchTests(ExternalBase):

    def test_switch_branch(self):
        # Create a git repository with a revision.
        repo = GitRepo.init(self.test_dir)
        builder = tests.GitBranchBuilder()
        builder.set_branch(b'refs/heads/oldbranch')
        builder.set_file('a', b'text for a\n', False)
        builder.commit(b'Joe Foo <joe@foo.com>', u'<The commit message>')
        builder.set_branch(b'refs/heads/newbranch')
        builder.reset()
        builder.set_file('a', b'text for new a\n', False)
        builder.commit(b'Joe Foo <joe@foo.com>', u'<The commit message>')
        builder.finish()

        repo.refs.set_symbolic_ref(b'HEAD', b'refs/heads/newbranch')

        repo.reset_index()

        output, error = self.run_bzr('switch oldbranch')
        self.assertEqual(output, '')
        self.assertTrue(error.startswith('Updated to revision 1.\n'), error)

        self.assertFileEqual("text for a\n", 'a')
        tree = WorkingTree.open('.')
        with tree.lock_read():
            basis_tree = tree.basis_tree()
            with basis_tree.lock_read():
                self.assertEqual([], list(tree.iter_changes(basis_tree)))


class GrepTests(ExternalBase):

    def test_simple_grep(self):
        self.requireFeature(PluginLoadedFeature('grep'))
        tree = self.make_branch_and_tree('.', format='git')
        self.build_tree_contents([('a', 'text for a\n')])
        tree.add(['a'])
        output, error = self.run_bzr('grep text')
        self.assertEqual(output, 'a:text for a\n')
        self.assertEqual(error, '')


<<<<<<< HEAD
class StatusTests(ExternalBase):

    def test_empty_dir(self):
        tree = self.make_branch_and_tree('.', format='git')
        self.build_tree(['a/', 'a/foo'])
        self.build_tree_contents([('.gitignore', 'foo\n')])
        tree.add(['.gitignore'])
        tree.commit('add ignore')
        output, error = self.run_bzr('st')
        self.assertEqual(output, '')
        self.assertEqual(error, '')
=======
class StatsTests(ExternalBase):

    def test_simple_stats(self):
        self.requireFeature(PluginLoadedFeature('stats'))
        tree = self.make_branch_and_tree('.', format='git')
        self.build_tree_contents([('a', 'text for a\n')])
        tree.add(['a'])
        tree.commit('a commit', committer='Somebody <somebody@example.com>')
        output, error = self.run_bzr('stats')
        self.assertEqual(output, '   1 Somebody <somebody@example.com>\n')
>>>>>>> 2a1d4c41
<|MERGE_RESOLUTION|>--- conflicted
+++ resolved
@@ -390,7 +390,6 @@
         self.assertEqual(error, '')
 
 
-<<<<<<< HEAD
 class StatusTests(ExternalBase):
 
     def test_empty_dir(self):
@@ -402,7 +401,8 @@
         output, error = self.run_bzr('st')
         self.assertEqual(output, '')
         self.assertEqual(error, '')
-=======
+
+
 class StatsTests(ExternalBase):
 
     def test_simple_stats(self):
@@ -412,5 +412,4 @@
         tree.add(['a'])
         tree.commit('a commit', committer='Somebody <somebody@example.com>')
         output, error = self.run_bzr('stats')
-        self.assertEqual(output, '   1 Somebody <somebody@example.com>\n')
->>>>>>> 2a1d4c41
+        self.assertEqual(output, '   1 Somebody <somebody@example.com>\n')