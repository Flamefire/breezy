--- conflicted
+++ resolved
@@ -51,14 +51,10 @@
     compute_file_sha,
     write_pack_object,
     )
-<<<<<<< HEAD
-from dulwich.refs import SymrefLoop
-=======
 try:
     from dulwich.refs import SymrefLoop
 except ImportError:  # dulwich < 0.20.46
     SymrefLoop = KeyError
->>>>>>> 90cc5bec
 from dulwich.repo import (
     BaseRepo,
     InfoRefsContainer,
@@ -774,15 +770,6 @@
         :param path: Path to the pack file.
         """
         f.seek(0)
-<<<<<<< HEAD
-        p = Pack('', resolve_ext_ref=self.get_raw)
-        p._data = PackData.from_file(f, len(f.getvalue()))
-        p._idx_load = lambda: MemoryPackIndex(
-            p.sorted_entries(),
-            p.data.get_stored_checksum())
-
-        pack_sha = p.index.objects_sha1()
-=======
         data = PackData.from_file(f, len(f.getvalue()))
         if hasattr(Pack, 'sorted_entries'):
             from dulwich.pack import _PackTupleIterable, PackInflater
@@ -804,7 +791,6 @@
 
             pack_sha = p.index.objects_sha1()
             pack_tuples = p.pack_tuples()
->>>>>>> 90cc5bec
 
         with self.pack_transport.open_write_stream(
                 "pack-%s.pack" % pack_sha.decode('ascii')) as datafile:
