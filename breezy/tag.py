# Copyright (C) 2007-2011 Canonical Ltd
#
# This program is free software; you can redistribute it and/or modify
# it under the terms of the GNU General Public License as published by
# the Free Software Foundation; either version 2 of the License, or
# (at your option) any later version.
#
# This program is distributed in the hope that it will be useful,
# but WITHOUT ANY WARRANTY; without even the implied warranty of
# MERCHANTABILITY or FITNESS FOR A PARTICULAR PURPOSE.  See the
# GNU General Public License for more details.
#
# You should have received a copy of the GNU General Public License
# along with this program; if not, write to the Free Software
# Foundation, Inc., 51 Franklin Street, Fifth Floor, Boston, MA 02110-1301 USA

"""Tag strategies.

These are contained within a branch and normally constructed
when the branch is opened.  Clients should typically do

  Branch.tags.add('name', 'value')
"""

from __future__ import absolute_import

from collections import defaultdict
import itertools
import re
import sys

# NOTE: I was going to call this tags.py, but vim seems to think all files
# called tags* are ctags files... mbp 20070220.

from .inter import InterObject
from .registry import Registry
from .sixish import text_type
from .lazy_import import lazy_import
lazy_import(globals(), """

from breezy import (
    cleanup,
    )
""")

from . import (
    errors,
    )


def _reconcile_tags(source_dict, dest_dict, overwrite):
    """Do a two-way merge of two tag dictionaries.

    * only in source => source value
    * only in destination => destination value
    * same definitions => that
    * different definitions => if overwrite is False, keep destination
      value and add to conflict list, otherwise use the source value

    :returns: (result_dict, updates,
        [(conflicting_tag, source_target, dest_target)])
    """
    conflicts = []
    updates = {}
    result = dict(dest_dict)  # copy
    for name, target in source_dict.items():
        if result.get(name) == target:
            pass
        elif name not in result or overwrite:
            updates[name] = target
            result[name] = target
        else:
            conflicts.append((name, target, result[name]))
    return result, updates, conflicts


class Tags(object):

    def __init__(self, branch):
        self.branch = branch

    def get_tag_dict(self):
        """Return a dictionary mapping tags to revision ids.
        """
        raise NotImplementedError(self.get_tag_dict)

    def get_reverse_tag_dict(self):
        """Returns a dict with revisions as keys
           and a list of tags for that revision as value"""
        d = self.get_tag_dict()
        rev = defaultdict(set)
        for key in d:
            rev[d[key]].add(key)
        return rev

    def merge_to(self, to_tags, overwrite=False, ignore_master=False):
        """Copy tags between repositories if necessary and possible.

        This method has common command-line behaviour about handling
        error cases.

        All new definitions are copied across, except that tags that already
        exist keep their existing definitions.

        :param to_tags: Branch to receive these tags
        :param overwrite: Overwrite conflicting tags in the target branch
        :param ignore_master: Do not modify the tags in the target's master
            branch (if any).  Default is false (so the master will be updated).
<<<<<<< HEAD
            New in bzr 2.3.

        :returns: Tuple with tag_updates and tag_conflicts.
            tag_updates is a dictionary with new tags, None is used for
            removed tags
            tag_conflicts is a set of tags that conflicted, each of which is
            (tagname, source_target, dest_target), or None if no copying was
            done.
=======
        :return: Tuple with tag updates as dictionary and tag conflicts
>>>>>>> 9923042e
        """
        intertags = InterTags.get(self, to_tags)
        return intertags.merge(overwrite=overwrite, ignore_master=ignore_master)

    def set_tag(self, tag_name, revision):
        """Set a tag.

        :param tag_name: Tag name
        :param revision: Revision id
        :raise GhostTagsNotSupported: if revision is not present in
            the branch repository
        """
        raise NotImplementedError(self.set_tag)

    def lookup_tag(self, tag_name):
        """Look up a tag.

        :param tag_name: Tag to look up
        :raise NoSuchTag: Raised when tag does not exist
        :return: Matching revision id
        """
        raise NotImplementedError(self.lookup_tag)

    def delete_tag(self, tag_name):
        """Delete a tag.

        :param tag_name: Tag to delete
        :raise NoSuchTag: Raised when tag does not exist
        """
        raise NotImplementedError(self.delete_tag)

    def rename_revisions(self, rename_map):
        """Rename revisions in this tags dictionary.

        :param rename_map: Dictionary mapping old revids to new revids
        """
        reverse_tags = self.get_reverse_tag_dict()
        for revid, names in reverse_tags.items():
            if revid in rename_map:
                for name in names:
                    self.set_tag(name, rename_map[revid])

    def has_tag(self, tag_name):
        return tag_name in self.get_tag_dict()


class DisabledTags(Tags):
    """Tag storage that refuses to store anything.

    This is used by older formats that can't store tags.
    """

    def _not_supported(self, *a, **k):
        raise errors.TagsNotSupported(self.branch)

    set_tag = _not_supported
    get_tag_dict = _not_supported
    _set_tag_dict = _not_supported
    lookup_tag = _not_supported
    delete_tag = _not_supported

    def merge_to(self, to_tags, overwrite=False, ignore_master=False):
        # we never have anything to copy
        return {}, []

    def rename_revisions(self, rename_map):
        # No tags, so nothing to rename
        pass

    def get_reverse_tag_dict(self):
        # There aren't any tags, so the reverse mapping is empty.
        return {}


class InterTags(InterObject):
    """Operations between sets of tags.
    """

    _optimisers = []
    """The available optimised InterTags types."""

    @classmethod
    def is_compatible(klass, source, target):
        # This is the default implementation
        return True

    def merge(self, overwrite=False, ignore_master=False):
        """Copy tags between repositories if necessary and possible.

        This method has common command-line behaviour about handling
        error cases.

        All new definitions are copied across, except that tags that already
        exist keep their existing definitions.

        :param to_tags: Branch to receive these tags
        :param overwrite: Overwrite conflicting tags in the target branch
        :param ignore_master: Do not modify the tags in the target's master
            branch (if any).  Default is false (so the master will be updated).

        :returns: Tuple with tag_updates and tag_conflicts.
            tag_updates is a dictionary with new tags, None is used for
            removed tags
            tag_conflicts is a set of tags that conflicted, each of which is
            (tagname, source_target, dest_target), or None if no copying was
            done.
        """
        with cleanup.ExitStack() as stack:
            if self.source.branch == self.target.branch:
                return {}, []
            if not self.source.branch.supports_tags():
                # obviously nothing to copy
                return {}, []
            source_dict = self.source.get_tag_dict()
            if not source_dict:
                # no tags in the source, and we don't want to clobber anything
                # that's in the destination
                return {}, []
            # We merge_to both master and child individually.
            #
            # It's possible for master and child to have differing sets of
            # tags, in which case it's possible to have different sets of
            # conflicts.  We report the union of both conflict sets.  In
            # that case it's likely the child and master have accepted
            # different tags from the source, which may be a surprising result, but
            # the best we can do in the circumstances.
            #
            # Ideally we'd improve this API to report the different conflicts
            # more clearly to the caller, but we don't want to break plugins
            # such as bzr-builddeb that use this API.
            stack.enter_context(self.target.branch.lock_write())
            if ignore_master:
                master = None
            else:
                master = self.target.branch.get_master_branch()
            if master is not None:
                stack.enter_context(master.lock_write())
            updates, conflicts = self._merge_to(self.target, source_dict, overwrite)
            if master is not None:
                extra_updates, extra_conflicts = self._merge_to(master.tags,
                                                                source_dict, overwrite)
                updates.update(extra_updates)
                conflicts += extra_conflicts
            # We use set() to remove any duplicate conflicts from the master
            # branch.
            return updates, set(conflicts)

    @classmethod
    def _merge_to(cls, to_tags, source_dict, overwrite):
        dest_dict = to_tags.get_tag_dict()
        result, updates, conflicts = _reconcile_tags(
            source_dict, dest_dict, overwrite)
        if result != dest_dict:
            to_tags._set_tag_dict(result)
        return updates, conflicts


class MemoryTags(Tags):

    def __init__(self, tag_dict):
        self._tag_dict = tag_dict

    def get_tag_dict(self):
        return self._tag_dict

    def lookup_tag(self, tag_name):
        """Return the referent string of a tag"""
        td = self.get_tag_dict()
        try:
            return td[tag_name]
        except KeyError:
            raise errors.NoSuchTag(tag_name)

    def set_tag(self, name, revid):
        self._tag_dict[name] = revid

    def delete_tag(self, name):
        try:
            del self._tag_dict[name]
        except KeyError:
            raise errors.NoSuchTag(name)

    def rename_revisions(self, revid_map):
        self._tag_dict = {
            name: revid_map.get(revid, revid)
            for name, revid in self._tag_dict.items()}

    def _set_tag_dict(self, result):
        self._tag_dict = dict(result.items())

    def merge_to(self, to_tags, overwrite=False, ignore_master=False):
        source_dict = self.get_tag_dict()
        dest_dict = to_tags.get_tag_dict()
        result, updates, conflicts = _reconcile_tags(
            source_dict, dest_dict, overwrite)
        if result != dest_dict:
            to_tags._set_tag_dict(result)
        return updates, conflicts


def sort_natural(branch, tags):
    """Sort tags, with numeric substrings as numbers.

    :param branch: Branch
    :param tags: List of tuples with tag name and revision id.
    """
    def natural_sort_key(tag):
        return [f(s) for f, s in
                zip(itertools.cycle((text_type.lower, int)),
                    re.split('([0-9]+)', tag[0]))]
    tags.sort(key=natural_sort_key)


def sort_alpha(branch, tags):
    """Sort tags lexicographically, in place.

    :param branch: Branch
    :param tags: List of tuples with tag name and revision id.
    """
    tags.sort()


def sort_time(branch, tags):
    """Sort tags by time inline.

    :param branch: Branch
    :param tags: List of tuples with tag name and revision id.
    """
    timestamps = {}
    for tag, revid in tags:
        try:
            revobj = branch.repository.get_revision(revid)
        except errors.NoSuchRevision:
            timestamp = sys.maxsize  # place them at the end
        else:
            timestamp = revobj.timestamp
        timestamps[revid] = timestamp
    tags.sort(key=lambda x: timestamps[x[1]])


tag_sort_methods = Registry()
tag_sort_methods.register("natural", sort_natural,
                          'Sort numeric substrings as numbers. (default)')
tag_sort_methods.register("alpha", sort_alpha, 'Sort tags lexicographically.')
tag_sort_methods.register("time", sort_time, 'Sort tags chronologically.')
tag_sort_methods.default_key = "natural"


InterTags.register_optimiser(InterTags)<|MERGE_RESOLUTION|>--- conflicted
+++ resolved
@@ -106,8 +106,6 @@
         :param overwrite: Overwrite conflicting tags in the target branch
         :param ignore_master: Do not modify the tags in the target's master
             branch (if any).  Default is false (so the master will be updated).
-<<<<<<< HEAD
-            New in bzr 2.3.
 
         :returns: Tuple with tag_updates and tag_conflicts.
             tag_updates is a dictionary with new tags, None is used for
@@ -115,9 +113,6 @@
             tag_conflicts is a set of tags that conflicted, each of which is
             (tagname, source_target, dest_target), or None if no copying was
             done.
-=======
-        :return: Tuple with tag updates as dictionary and tag conflicts
->>>>>>> 9923042e
         """
         intertags = InterTags.get(self, to_tags)
         return intertags.merge(overwrite=overwrite, ignore_master=ignore_master)
