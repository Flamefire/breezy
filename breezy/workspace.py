--- conflicted
+++ resolved
@@ -26,17 +26,10 @@
 import errno
 import os
 import shutil
-<<<<<<< HEAD
 from typing import Optional, List
 
 from .clean_tree import iter_deletables
-from .errors import BzrError, DependencyNotPresent
-=======
-from typing import Optional
-
-
 from .errors import BzrError, DependencyNotPresent, NoSuchFile
->>>>>>> f8bed683
 from .osutils import is_inside
 from .trace import warning
 from .transform import revert
@@ -58,11 +51,7 @@
     local_tree: WorkingTree,
     basis_tree: Optional[Tree] = None,
     subpath: str = "",
-<<<<<<< HEAD
-    dirty_tracker=None,
-=======
     dirty_tracker: "DirtyTracker" = None,
->>>>>>> f8bed683
 ) -> None:
     """Reset a tree back to its basis tree.
 
@@ -77,11 +66,7 @@
         return
     if basis_tree is None:
         basis_tree = local_tree.branch.basis_tree()
-<<<<<<< HEAD
-    revert(local_tree, basis_tree, [subpath] if not subpath else None)
-=======
     revert(local_tree, basis_tree, [subpath] if subpath else None)
->>>>>>> f8bed683
     deletables: List[str] = []
     # TODO(jelmer): Use basis tree
     for p in local_tree.extras():
@@ -92,56 +77,7 @@
     delete_items(deletables)
 
 
-<<<<<<< HEAD
-# TODO(jelmer): Move to .clean_tree?
-def check_clean_tree(
-    local_tree: WorkingTree, basis_tree: Optional[Tree] = None,
-    subpath: str = ""
-) -> None:
-    """Check that a tree is clean and has no pending changes or unknown files.
-
-    Args:
-      local_tree: The tree to check
-      basis_tree: Tree to check against (defaults to local_tree.basis_tree())
-      subpath: Subpath of the tree to check (defaults to tree root)
-    Raises:
-      PendingChanges: When there are pending changes
-    """
-    if basis_tree is None:
-        basis_tree = local_tree.basis_tree()
-    with local_tree.lock_read(), basis_tree.lock_read():
-        # Just check there are no changes to begin with
-        changes = local_tree.iter_changes(
-            basis_tree,
-            include_unchanged=False,
-            require_versioned=False,
-            want_unversioned=True,
-            specific_files=[subpath],
-        )
-
-        def relevant(p, t):
-            if not p:
-                return False
-            if not is_inside(subpath, p):
-                return False
-            if t.is_ignored(p):
-                return False
-            if not t.has_versioned_directories() and t.kind(p) == "directory":
-                return False
-            return True
-
-        if any(
-            change
-            for change in changes
-            if relevant(change.path[0], basis_tree) or relevant(change.path[1], local_tree)
-        ):
-            raise WorkspaceDirty(local_tree, subpath)
-
-
-def delete_items(deletables, dry_run=False):
-=======
 def delete_items(deletables, dry_run: bool = False):
->>>>>>> f8bed683
     """Delete files in the deletables iterable"""
 
     def onerror(function, path, excinfo):
@@ -150,12 +86,8 @@
         # Other errors are re-raised.
         if function is not os.remove or excinfo[1].errno != errno.EACCES:
             raise
-<<<<<<< HEAD
-        warning('unable to remove %s' % path)
-=======
         warning("unable to remove %s", path)
 
->>>>>>> f8bed683
     for path in deletables:
         if os.path.isdir(path):
             shutil.rmtree(path, onerror=onerror)
@@ -215,7 +147,7 @@
             for change in changes
             if relevant(change.path[0], basis_tree) or relevant(change.path[1], local_tree)
         ):
-            raise WorkspaceDirty(local_tree.abspath(subpath))
+            raise WorkspaceDirty(local_tree, subpath)
 
 
 def get_dirty_tracker(local_tree, subpath='', use_inotify=None):
