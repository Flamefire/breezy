--- conflicted
+++ resolved
@@ -151,14 +151,10 @@
                                                  '  See "brz help diverged-branches"'
                                                  ' for more information.'))
         except errors.NoRoundtrippingSupport as e:
-            raise errors.BzrCommandError(gettext("It is not possible to losslessly "
-<<<<<<< HEAD
-                                                 "push to %s. You may want to use dpush instead.") %
-                                         e.target_branch.mapping.vcs.abbreviation)
-=======
-                "push to %s. You may want to use --lossy.") % 
+            raise errors.BzrCommandError(
+                gettext("It is not possible to losslessly "
+                        "push to %s. You may want to use --lossy.") %
                     e.target_branch.mapping.vcs.abbreviation)
->>>>>>> f9fa29ed
         except errors.NoRepositoryPresent:
             # we have a controldir but no branch or repository
             # XXX: Figure out what to do other than complain.
