--- conflicted
+++ resolved
@@ -339,11 +339,7 @@
         inv.add(InventoryFile(b'a-id', u'\u1234', b'tree-root'))
         e = self.assertRaises(errors.InconsistentDelta, inv.add,
             InventoryFile(b'b-id', u'\u1234', b'tree-root'))
-<<<<<<< HEAD
-        self.assertContainsRe(str(e), '\u1234')
-=======
         self.assertContainsRe(str(e), '\\u1234')
->>>>>>> 54479393
 
     def test_add_recursive(self):
         parent = InventoryDirectory(b'src-id', 'src', b'tree-root')
