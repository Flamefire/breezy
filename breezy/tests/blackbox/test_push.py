--- conflicted
+++ resolved
@@ -898,12 +898,10 @@
         source_tree = self.make_branch_and_tree("dc")
         output, error = self.run_bzr("push -d dc dp", retcode=3)
         self.assertEqual("", output)
-        self.assertEqual(error, "brz: ERROR: It is not possible to losslessly"
-<<<<<<< HEAD
-                         " push to dummy. You may want to use dpush instead.\n")
-=======
+        self.assertEqual(
+            error,
+            "brz: ERROR: It is not possible to losslessly"
             " push to dummy. You may want to use --lossy.\n")
->>>>>>> f9fa29ed
 
 
 class TestPushOutput(script.TestCaseWithTransportAndScript):
