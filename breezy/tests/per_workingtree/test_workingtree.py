# Copyright (C) 2006-2012, 2016 Canonical Ltd
# Authors:  Robert Collins <robert.collins@canonical.com>
#           and others
#
# This program is free software; you can redistribute it and/or modify
# it under the terms of the GNU General Public License as published by
# the Free Software Foundation; either version 2 of the License, or
# (at your option) any later version.
#
# This program is distributed in the hope that it will be useful,
# but WITHOUT ANY WARRANTY; without even the implied warranty of
# MERCHANTABILITY or FITNESS FOR A PARTICULAR PURPOSE.  See the
# GNU General Public License for more details.
#
# You should have received a copy of the GNU General Public License
# along with this program; if not, write to the Free Software
# Foundation, Inc., 51 Franklin Street, Fifth Floor, Boston, MA 02110-1301 USA

import errno
import os

from ... import (
    branch,
    config,
    controldir,
    errors,
    osutils,
    revision as _mod_revision,
    tests,
    trace,
    urlutils,
    )
from...bzr import (
    bzrdir,
    )
from ...errors import (
    UnsupportedOperation,
    PathsNotVersionedError,
    )
from ...bzr.inventory import Inventory
from ...mutabletree import MutableTree
from ...osutils import pathjoin, getcwd, has_symlinks
from ...sixish import (
    BytesIO,
    )
from .. import (
    features,
    TestSkipped,
    TestNotApplicable,
    )
from .  import TestCaseWithWorkingTree
from ...bzr.workingtree import (
    InventoryWorkingTree,
    )
from ...tree import (
    TreeDirectory,
    TreeFile,
    TreeLink,
    )
from ...conflicts import ConflictList, TextConflict, ContentsConflict
from ...workingtree import (
    SettingFileIdUnsupported,
    WorkingTree,
    )


class TestWorkingTree(TestCaseWithWorkingTree):

    def requireBranchReference(self):
        test_branch = self.make_branch('test-branch')
        try:
            # if there is a working tree now, this is not supported.
            test_branch.controldir.open_workingtree()
            raise TestNotApplicable("only on trees that can be separate"
                " from their branch.")
        except (errors.NoWorkingTree, errors.NotLocalUrl):
            pass

    def test_branch_builder(self):
        # Just a smoke test that we get a branch at the specified relpath
        builder = self.make_branch_builder('foobar')
        br = branch.Branch.open(self.get_url('foobar'))

    def test_list_files(self):
        tree = self.make_branch_and_tree('.')
        self.build_tree(['dir/', 'file'])
        if has_symlinks():
            os.symlink('target', 'symlink')
        tree.lock_read()
        files = list(tree.list_files())
        tree.unlock()
        self.assertEqual(files.pop(0), ('dir', '?', 'directory', None, TreeDirectory()))
        self.assertEqual(files.pop(0), ('file', '?', 'file', None, TreeFile()))
        if has_symlinks():
            self.assertEqual(files.pop(0), ('symlink', '?', 'symlink', None, TreeLink()))

    def test_list_files_sorted(self):
        tree = self.make_branch_and_tree('.')
        self.build_tree(['dir/', 'file', 'dir/file', 'dir/b',
                         'dir/subdir/', 'a', 'dir/subfile',
                         'zz_dir/', 'zz_dir/subfile'])
        tree.lock_read()
        files = [(path, kind) for (path, v, kind, file_id, entry)
                               in tree.list_files()]
        tree.unlock()
        self.assertEqual([
            ('a', 'file'),
            ('dir', 'directory'),
            ('file', 'file'),
            ('zz_dir', 'directory'),
            ], files)

        with tree.lock_write():
            if tree.has_versioned_directories():
                tree.add(['dir', 'zz_dir'])
                files = [(path, kind) for (path, v, kind, file_id, entry)
                                       in tree.list_files()]
                self.assertEqual([
                    ('a', 'file'),
                    ('dir', 'directory'),
                    ('dir/b', 'file'),
                    ('dir/file', 'file'),
                    ('dir/subdir', 'directory'),
                    ('dir/subfile', 'file'),
                    ('file', 'file'),
                    ('zz_dir', 'directory'),
                    ('zz_dir/subfile', 'file'),
                    ], files)
            else:
                tree.add(['dir/b'])
                files = [(path, kind) for (path, v, kind, file_id, entry)
                                       in tree.list_files()]
                self.assertEqual([
                    ('a', 'file'),
                    ('dir', 'directory'),
                    ('dir/b', 'file'),
                    ('dir/file', 'file'),
                    ('dir/subdir', 'directory'),
                    ('dir/subfile', 'file'),
                    ('file', 'file'),
                    ('zz_dir', 'directory'),
                    ], files)

    def test_list_files_kind_change(self):
        tree = self.make_branch_and_tree('tree')
        self.build_tree(['tree/filename'])
        tree.add('filename')
        os.unlink('tree/filename')
        self.build_tree(['tree/filename/'])
        tree.lock_read()
        self.addCleanup(tree.unlock)
        result = list(tree.list_files())
        self.assertEqual(1, len(result))
        if tree.has_versioned_directories():
            self.assertEqual(
                    ('filename', 'V', 'directory', tree.path2id('filename')),
                    result[0][:4])
        else:
            self.assertEqual(
                    ('filename', '?', 'directory', None),
                    result[0][:4])

    def test_get_config_stack(self):
        # Smoke test that all working trees succeed getting a config
        wt = self.make_branch_and_tree('.')
        conf = wt.get_config_stack()
        self.assertIsInstance(conf, config.Stack)

    def test_open_containing(self):
        local_wt = self.make_branch_and_tree('.')
        local_url = local_wt.controldir.root_transport.base
        local_base = urlutils.local_path_from_url(local_url)
        del local_wt

        # Empty opens '.'
        wt, relpath = WorkingTree.open_containing()
        self.assertEqual('', relpath)
        self.assertEqual(wt.basedir + '/', local_base)

        # '.' opens this dir
        wt, relpath = WorkingTree.open_containing(u'.')
        self.assertEqual('', relpath)
        self.assertEqual(wt.basedir + '/', local_base)

        # './foo' finds '.' and a relpath of 'foo'
        wt, relpath = WorkingTree.open_containing('./foo')
        self.assertEqual('foo', relpath)
        self.assertEqual(wt.basedir + '/', local_base)

        # abspath(foo) finds '.' and relpath of 'foo'
        wt, relpath = WorkingTree.open_containing('./foo')
        wt, relpath = WorkingTree.open_containing(getcwd() + '/foo')
        self.assertEqual('foo', relpath)
        self.assertEqual(wt.basedir + '/', local_base)

        # can even be a url: finds '.' and relpath of 'foo'
        wt, relpath = WorkingTree.open_containing('./foo')
        wt, relpath = WorkingTree.open_containing(
                    urlutils.local_path_to_url(getcwd() + '/foo'))
        self.assertEqual('foo', relpath)
        self.assertEqual(wt.basedir + '/', local_base)

    def test_basic_relpath(self):
        # for comprehensive relpath tests, see whitebox.py.
        tree = self.make_branch_and_tree('.')
        self.assertEqual('child',
                         tree.relpath(pathjoin(getcwd(), 'child')))

    def test_lock_locks_branch(self):
        tree = self.make_branch_and_tree('.')
        self.assertEqual(None, tree.branch.peek_lock_mode())
        tree.lock_read()
        self.assertEqual('r', tree.branch.peek_lock_mode())
        tree.unlock()
        self.assertEqual(None, tree.branch.peek_lock_mode())
        tree.lock_write()
        self.assertEqual('w', tree.branch.peek_lock_mode())
        tree.unlock()
        self.assertEqual(None, tree.branch.peek_lock_mode())

    def test_revert(self):
        """Test selected-file revert"""
        tree = self.make_branch_and_tree('.')

        self.build_tree(['hello.txt'])
        with file('hello.txt', 'w') as f: f.write('initial hello')

        self.assertRaises(PathsNotVersionedError,
                          tree.revert, ['hello.txt'])
        tree.add(['hello.txt'])
        tree.commit('create initial hello.txt')

        self.check_file_contents('hello.txt', 'initial hello')
        with file('hello.txt', 'w') as f: f.write('new hello')
        self.check_file_contents('hello.txt', 'new hello')

        # revert file modified since last revision
        tree.revert(['hello.txt'])
        self.check_file_contents('hello.txt', 'initial hello')
        self.check_file_contents('hello.txt.~1~', 'new hello')

        # reverting again does not clobber the backup
        tree.revert(['hello.txt'])
        self.check_file_contents('hello.txt', 'initial hello')
        self.check_file_contents('hello.txt.~1~', 'new hello')

        # backup files are numbered
        with file('hello.txt', 'w') as f: f.write('new hello2')
        tree.revert(['hello.txt'])
        self.check_file_contents('hello.txt', 'initial hello')
        self.check_file_contents('hello.txt.~1~', 'new hello')
        self.check_file_contents('hello.txt.~2~', 'new hello2')

    def test_revert_missing(self):
        # Revert a file that has been deleted since last commit
        tree = self.make_branch_and_tree('.')
        with file('hello.txt', 'w') as f: f.write('initial hello')
        tree.add('hello.txt')
        tree.commit('added hello.txt')
        os.unlink('hello.txt')
        tree.remove('hello.txt')
        tree.revert(['hello.txt'])
        self.assertPathExists('hello.txt')

    def test_versioned_files_not_unknown(self):
        tree = self.make_branch_and_tree('.')
        self.build_tree(['hello.txt'])
        tree.add('hello.txt')
        self.assertEqual(list(tree.unknowns()),
                          [])

    def test_unknowns(self):
        tree = self.make_branch_and_tree('.')
        self.build_tree(['hello.txt',
                         'hello.txt.~1~'])
        self.build_tree_contents([('.bzrignore', b'*.~*\n')])
        tree.add('.bzrignore')
        self.assertEqual(list(tree.unknowns()),
                          ['hello.txt'])

    def test_initialize(self):
        # initialize should create a working tree and branch in an existing dir
        t = self.make_branch_and_tree('.')
        b = branch.Branch.open('.')
        self.assertEqual(t.branch.base, b.base)
        t2 = WorkingTree.open('.')
        self.assertEqual(t.basedir, t2.basedir)
        self.assertEqual(b.base, t2.branch.base)
        # TODO maybe we should check the branch format? not sure if its
        # appropriate here.

    def test_rename_dirs(self):
        """Test renaming directories and the files within them."""
        wt = self.make_branch_and_tree('.')
        b = wt.branch
        self.build_tree(['dir/', 'dir/sub/', 'dir/sub/file'])
        wt.add(['dir', 'dir/sub', 'dir/sub/file'])

        wt.commit('create initial state')

        revid = b.last_revision()
        self.log('first revision_id is {%s}' % revid)

        tree = b.repository.revision_tree(revid)
        self.log('contents of tree: %r' % list(tree.iter_entries_by_dir()))

        self.check_tree_shape(tree, ['dir/', 'dir/sub/', 'dir/sub/file'])
        wt.rename_one('dir', 'newdir')

        wt.lock_read()
        self.check_tree_shape(wt,
                                   ['newdir/', 'newdir/sub/', 'newdir/sub/file'])
        wt.unlock()
        wt.rename_one('newdir/sub', 'newdir/newsub')
        wt.lock_read()
        self.check_tree_shape(wt, ['newdir/', 'newdir/newsub/',
                                    'newdir/newsub/file'])
        wt.unlock()

    def test_add_in_unversioned(self):
        """Try to add a file in an unversioned directory.

        "bzr add" adds the parent as necessary, but simple working tree add
        doesn't do that.
        """
        from breezy.errors import NotVersionedError
        wt = self.make_branch_and_tree('.')
        self.build_tree(['foo/',
                         'foo/hello'])
        if not wt._format.supports_versioned_directories:
            wt.add('foo/hello')
        else:
            self.assertRaises(NotVersionedError,
                              wt.add,
                              'foo/hello')

    def test_add_missing(self):
        # adding a msising file -> NoSuchFile
        wt = self.make_branch_and_tree('.')
        self.assertRaises(errors.NoSuchFile, wt.add, 'fpp')

    def test_remove_verbose(self):
        #FIXME the remove api should not print or otherwise depend on the
        # text UI - RBC 20060124
        wt = self.make_branch_and_tree('.')
        self.build_tree(['hello'])
        wt.add(['hello'])
        wt.commit(message='add hello')
        stdout = BytesIO()
        stderr = BytesIO()
        self.assertEqual(None, self.apply_redirected(None, stdout, stderr,
                                                     wt.remove,
                                                     ['hello'],
                                                     verbose=True))
        self.assertEqual('?       hello\n', stdout.getvalue())
        self.assertEqual('', stderr.getvalue())

    def test_clone_trivial(self):
        wt = self.make_branch_and_tree('source')
        cloned_dir = wt.controldir.clone('target')
        cloned = cloned_dir.open_workingtree()
        self.assertEqual(cloned.get_parent_ids(), wt.get_parent_ids())

    def test_clone_empty(self):
        wt = self.make_branch_and_tree('source')
        cloned_dir = wt.controldir.clone('target', revision_id=_mod_revision.NULL_REVISION)
        cloned = cloned_dir.open_workingtree()
        self.assertEqual(cloned.get_parent_ids(), wt.get_parent_ids())

    def test_last_revision(self):
        wt = self.make_branch_and_tree('source')
        self.assertEqual([], wt.get_parent_ids())
        a = wt.commit('A', allow_pointless=True)
        parent_ids = wt.get_parent_ids()
        self.assertEqual([a], parent_ids)
        for parent_id in parent_ids:
            self.assertIsInstance(parent_id, str)

    def test_set_last_revision(self):
        wt = self.make_branch_and_tree('source')
        # set last-revision to one not in the history
        if wt.branch.repository._format.supports_ghosts:
            wt.set_last_revision('A')
        # set it back to None for an empty tree.
        wt.set_last_revision('null:')
        a = wt.commit('A', allow_pointless=True)
        self.assertEqual([a], wt.get_parent_ids())
        # null: is aways in the branch
        wt.set_last_revision('null:')
        self.assertEqual([], wt.get_parent_ids())
        # and now we can set it to 'A'
        # because some formats mutate the branch to set it on the tree
        # we need to alter the branch to let this pass.
        if getattr(wt.branch, "_set_revision_history", None) is None:
            raise TestSkipped("Branch format does not permit arbitrary"
                              " history")
        wt.branch._set_revision_history([a, 'B'])
        wt.set_last_revision(a)
        self.assertEqual([a], wt.get_parent_ids())
        self.assertRaises(errors.ReservedId, wt.set_last_revision, 'A:')

    def test_set_last_revision_different_to_branch(self):
        # working tree formats from the meta-dir format and newer support
        # setting the last revision on a tree independently of that on the
        # branch. Its concievable that some future formats may want to
        # couple them again (i.e. because its really a smart server and
        # the working tree will always match the branch). So we test
        # that formats where initialising a branch does not initialise a
        # tree - and thus have separable entities - support skewing the
        # two things.
        self.requireBranchReference()
        wt = self.make_branch_and_tree('tree')
        a = wt.commit('A', allow_pointless=True)
        wt.set_last_revision(None)
        self.assertEqual([], wt.get_parent_ids())
        self.assertEqual(a, wt.branch.last_revision())
        # and now we can set it back to 'A'
        wt.set_last_revision(a)
        self.assertEqual([a], wt.get_parent_ids())
        self.assertEqual(a, wt.branch.last_revision())

    def test_clone_and_commit_preserves_last_revision(self):
        """Doing a commit into a clone tree does not affect the source."""
        wt = self.make_branch_and_tree('source')
        cloned_dir = wt.controldir.clone('target')
        wt.commit('A', allow_pointless=True)
        self.assertNotEqual(cloned_dir.open_workingtree().get_parent_ids(),
                            wt.get_parent_ids())

    def test_clone_preserves_content(self):
        wt = self.make_branch_and_tree('source')
        self.build_tree(['added', 'deleted', 'notadded'],
                        transport=wt.controldir.transport.clone('..'))
        wt.add('deleted')
        wt.commit('add deleted')
        wt.remove('deleted')
        wt.add('added')
        cloned_dir = wt.controldir.clone('target')
        cloned = cloned_dir.open_workingtree()
        cloned_transport = cloned.controldir.transport.clone('..')
        self.assertFalse(cloned_transport.has('deleted'))
        self.assertTrue(cloned_transport.has('added'))
        self.assertFalse(cloned_transport.has('notadded'))
        self.assertTrue(cloned.is_versioned('added'))
        self.assertFalse(cloned.is_versioned('deleted'))
        self.assertFalse(cloned.is_versioned('notadded'))

    def test_basis_tree_returns_last_revision(self):
        wt = self.make_branch_and_tree('.')
        self.build_tree(['foo'])
        wt.add('foo')
        a = wt.commit('A')
        wt.rename_one('foo', 'bar')
        b = wt.commit('B')
        wt.set_parent_ids([b])
        tree = wt.basis_tree()
        tree.lock_read()
        self.assertTrue(tree.has_filename('bar'))
        tree.unlock()
        wt.set_parent_ids([a])
        tree = wt.basis_tree()
        tree.lock_read()
        self.assertTrue(tree.has_filename('foo'))
        tree.unlock()

    def test_clone_tree_revision(self):
        # make a tree with a last-revision,
        # and clone it with a different last-revision, this should switch
        # do it.
        #
        # also test that the content is merged
        # and conflicts recorded.
        # This should merge between the trees - local edits should be preserved
        # but other changes occured.
        # we test this by having one file that does
        # not change between two revisions, and another that does -
        # if the changed one is not changed, fail,
        # if the one that did not change has lost a local change, fail.
        #
        raise TestSkipped('revision limiting is not implemented yet.')

    def test_initialize_with_revision_id(self):
        # a bzrdir can construct a working tree for itself @ a specific revision.
        source = self.make_branch_and_tree('source')
        a = source.commit('a', allow_pointless=True)
        source.commit('b', allow_pointless=True)
        self.build_tree(['new/'])
        made_control = self.bzrdir_format.initialize('new')
        source.branch.repository.clone(made_control)
        source.branch.clone(made_control)
        made_tree = self.workingtree_format.initialize(made_control,
            revision_id=a)
        self.assertEqual([a], made_tree.get_parent_ids())

    def test_post_build_tree_hook(self):
        calls = []
        def track_post_build_tree(tree):
            calls.append(tree.last_revision())
        source = self.make_branch_and_tree('source')
        a = source.commit('a', allow_pointless=True)
        source.commit('b', allow_pointless=True)
        self.build_tree(['new/'])
        made_control = self.bzrdir_format.initialize('new')
        source.branch.repository.clone(made_control)
        source.branch.clone(made_control)
        MutableTree.hooks.install_named_hook("post_build_tree",
            track_post_build_tree, "Test")
        made_tree = self.workingtree_format.initialize(made_control,
            revision_id=a)
        self.assertEqual([a], calls)

    def test_update_sets_last_revision(self):
        # working tree formats from the meta-dir format and newer support
        # setting the last revision on a tree independently of that on the
        # branch. Its concievable that some future formats may want to
        # couple them again (i.e. because its really a smart server and
        # the working tree will always match the branch). So we test
        # that formats where initialising a branch does not initialise a
        # tree - and thus have separable entities - support skewing the
        # two things.
        self.requireBranchReference()
        wt = self.make_branch_and_tree('tree')
        # create an out of date working tree by making a checkout in this
        # current format
        self.build_tree(['checkout/', 'tree/file'])
        checkout = bzrdir.BzrDirMetaFormat1().initialize('checkout')
        checkout.set_branch_reference(wt.branch)
        old_tree = self.workingtree_format.initialize(checkout)
        # now commit to 'tree'
        wt.add('file')
        a = wt.commit('A')
        # and update old_tree
        self.assertEqual(0, old_tree.update())
        self.assertPathExists('checkout/file')
        self.assertEqual([a], old_tree.get_parent_ids())

    def test_update_sets_root_id(self):
        """Ensure tree root is set properly by update.

        Since empty trees don't have root_ids, but workingtrees do,
        an update of a checkout of revision 0 to a new revision,  should set
        the root id.
        """
        wt = self.make_branch_and_tree('tree')
        main_branch = wt.branch
        # create an out of date working tree by making a checkout in this
        # current format
        self.build_tree(['checkout/', 'tree/file'])
        checkout = main_branch.create_checkout('checkout')
        # now commit to 'tree'
        wt.add('file')
        a = wt.commit('A')
        # and update checkout
        self.assertEqual(0, checkout.update())
        self.assertPathExists('checkout/file')
        self.assertEqual(wt.get_root_id(), checkout.get_root_id())
        self.assertNotEqual(None, wt.get_root_id())

    def test_update_sets_updated_root_id(self):
        wt = self.make_branch_and_tree('tree')
        if not wt._format.supports_setting_file_ids:
            self.assertRaises(SettingFileIdUnsupported, wt.set_root_id,
                    'first_root_id')
            return
        wt.set_root_id(b'first_root_id')
        self.assertEqual('first_root_id', wt.get_root_id())
        self.build_tree(['tree/file'])
        wt.add(['file'])
        wt.commit('first')
        co = wt.branch.create_checkout('checkout')
        wt.set_root_id(b'second_root_id')
        wt.commit('second')
        self.assertEqual('second_root_id', wt.get_root_id())
        self.assertEqual(0, co.update())
        self.assertEqual('second_root_id', co.get_root_id())

    def test_update_returns_conflict_count(self):
        # working tree formats from the meta-dir format and newer support
        # setting the last revision on a tree independently of that on the
        # branch. Its concievable that some future formats may want to
        # couple them again (i.e. because its really a smart server and
        # the working tree will always match the branch). So we test
        # that formats where initialising a branch does not initialise a
        # tree - and thus have separable entities - support skewing the
        # two things.
        self.requireBranchReference()
        wt = self.make_branch_and_tree('tree')
        # create an out of date working tree by making a checkout in this
        # current format
        self.build_tree(['checkout/', 'tree/file'])
        checkout = bzrdir.BzrDirMetaFormat1().initialize('checkout')
        checkout.set_branch_reference(wt.branch)
        old_tree = self.workingtree_format.initialize(checkout)
        # now commit to 'tree'
        wt.add('file')
        a = wt.commit('A')
        # and add a file file to the checkout
        self.build_tree(['checkout/file'])
        old_tree.add('file')
        # and update old_tree
        self.assertEqual(1, old_tree.update())
        self.assertEqual([a], old_tree.get_parent_ids())

    def test_merge_revert(self):
        from breezy.merge import merge_inner
        this = self.make_branch_and_tree('b1')
        self.build_tree_contents([('b1/a', b'a test\n'), ('b1/b', b'b test\n')])
        this.add(['a', 'b'])
        this.commit(message='')
        base = this.controldir.clone('b2').open_workingtree()
        self.build_tree_contents([('b2/a', b'b test\n')])
        other = this.controldir.clone('b3').open_workingtree()
        self.build_tree_contents([('b3/a', b'c test\n'), ('b3/c', b'c test\n')])
        other.add('c')

        self.build_tree_contents([('b1/b', b'q test\n'), ('b1/d', b'd test\n')])
        # Note: If we don't lock this before calling merge_inner, then we get a
        #       lock-contention failure. This probably indicates something
        #       weird going on inside merge_inner. Probably something about
        #       calling bt = this_tree.basis_tree() in one lock, and then
        #       locking both this_tree and bt separately, causing a dirstate
        #       locking race.
        this.lock_write()
        self.addCleanup(this.unlock)
        merge_inner(this.branch, other, base, this_tree=this)
        a = open('b1/a', 'rb')
        try:
            self.assertNotEqual(a.read(), 'a test\n')
        finally:
            a.close()
        this.revert()
        self.assertFileEqual('a test\n', 'b1/a')
        self.assertPathExists('b1/b.~1~')
        self.assertPathDoesNotExist('b1/c')
        self.assertPathDoesNotExist('b1/a.~1~')
        self.assertPathExists('b1/d')

    def test_update_updates_bound_branch_no_local_commits(self):
        # doing an update in a tree updates the branch its bound to too.
        master_tree = self.make_branch_and_tree('master')
        tree = self.make_branch_and_tree('tree')
        try:
            tree.branch.bind(master_tree.branch)
        except errors.UpgradeRequired:
            # legacy branches cannot bind
            return
        foo = master_tree.commit('foo', allow_pointless=True)
        tree.update()
        self.assertEqual([foo], tree.get_parent_ids())
        self.assertEqual(foo, tree.branch.last_revision())

    def test_update_turns_local_commit_into_merge(self):
        # doing an update with a few local commits and no master commits
        # makes pending-merges.
        # this is done so that 'bzr update; bzr revert' will always produce
        # an exact copy of the 'logical branch' - the referenced branch for
        # a checkout, and the master for a bound branch.
        # its possible that we should instead have 'bzr update' when there
        # is nothing new on the master leave the current commits intact and
        # alter 'revert' to revert to the master always. But for now, its
        # good.
        master_tree = self.make_branch_and_tree('master')
        master_tip = master_tree.commit('first master commit')
        tree = self.make_branch_and_tree('tree')
        try:
            tree.branch.bind(master_tree.branch)
        except errors.UpgradeRequired:
            # legacy branches cannot bind
            return
        # sync with master
        tree.update()
        # work locally
        tree.commit('foo', allow_pointless=True, local=True)
        bar = tree.commit('bar', allow_pointless=True, local=True)
        # sync with master prepatory to committing
        tree.update()
        # which should have pivoted the local tip into a merge
        self.assertEqual([master_tip, bar], tree.get_parent_ids())
        # and the local branch history should match the masters now.
        self.assertEqual(master_tree.branch.last_revision(),
                         tree.branch.last_revision())

    def test_update_takes_revision_parameter(self):
        wt = self.make_branch_and_tree('wt')
        self.build_tree_contents([('wt/a', b'old content')])
        wt.add(['a'])
        rev1 = wt.commit('first master commit')
        self.build_tree_contents([('wt/a', b'new content')])
        rev2 = wt.commit('second master commit')
        # https://bugs.launchpad.net/bzr/+bug/45719/comments/20
        # when adding 'update -r' we should make sure all wt formats support
        # it
        conflicts = wt.update(revision=rev1)
        self.assertFileEqual('old content', 'wt/a')
        self.assertEqual([rev1], wt.get_parent_ids())

    def test_merge_modified_detects_corruption(self):
        # FIXME: This doesn't really test that it works; also this is not
        # implementation-independent. mbp 20070226
        tree = self.make_branch_and_tree('master')
        if not isinstance(tree, InventoryWorkingTree):
            raise TestNotApplicable("merge-hashes is specific to bzr "
                "working trees")
        tree._transport.put_bytes('merge-hashes', 'asdfasdf')
        self.assertRaises(errors.MergeModifiedFormatError, tree.merge_modified)

    def test_merge_modified(self):
        # merge_modified stores a map from file id to hash
        tree = self.make_branch_and_tree('tree')
<<<<<<< HEAD
        self.build_tree_contents([('tree/somefile', b'hello')])
        with tree.lock_write():
            tree.add(['somefile'])
            d = {tree.path2id('somefile'): osutils.sha_string(b'hello')}
            tree.set_merge_modified(d)
            mm = tree.merge_modified()
            self.assertEqual(mm, d)
        mm = tree.merge_modified()
        self.assertEqual(mm, d)
=======
        self.build_tree_contents([('tree/somefile', 'hello')])
        with tree.lock_write():
            tree.add(['somefile'])
            d = {tree.path2id('somefile'): osutils.sha_string('hello')}
            if tree.supports_merge_modified():
                tree.set_merge_modified(d)
                mm = tree.merge_modified()
                self.assertEqual(mm, d)
            else:
                self.assertRaises(
                    errors.UnsupportedOperation,
                    tree.set_merge_modified, d)
                mm = tree.merge_modified()
                self.assertEqual(mm, {})
        if tree.supports_merge_modified():
            mm = tree.merge_modified()
            self.assertEqual(mm, d)
        else:
            mm = tree.merge_modified()
            self.assertEqual(mm, {})
>>>>>>> 972b543b

    def test_conflicts(self):
        from breezy.tests.test_conflicts import example_conflicts
        tree = self.make_branch_and_tree('master')
        try:
            tree.set_conflicts(example_conflicts)
        except UnsupportedOperation:
            raise TestSkipped('set_conflicts not supported')

        tree2 = WorkingTree.open('master')
        self.assertEqual(tree2.conflicts(), example_conflicts)
        tree2._transport.put_bytes('conflicts', '')
        self.assertRaises(errors.ConflictFormatError,
                          tree2.conflicts)
        tree2._transport.put_bytes('conflicts', 'a')
        self.assertRaises(errors.ConflictFormatError,
                          tree2.conflicts)

    def make_merge_conflicts(self):
        from breezy.merge import merge_inner
        tree = self.make_branch_and_tree('mine')
        with file('mine/bloo', 'wb') as f: f.write('one')
        with file('mine/blo', 'wb') as f: f.write('on')
        tree.add(['bloo', 'blo'])
        tree.commit("blah", allow_pointless=False)
        base = tree.branch.repository.revision_tree(tree.last_revision())
        controldir.ControlDir.open("mine").sprout("other")
        with file('other/bloo', 'wb') as f: f.write('two')
        othertree = WorkingTree.open('other')
        othertree.commit('blah', allow_pointless=False)
        with file('mine/bloo', 'wb') as f: f.write('three')
        tree.commit("blah", allow_pointless=False)
        merge_inner(tree.branch, othertree, base, this_tree=tree)
        return tree

    def test_merge_conflicts(self):
        tree = self.make_merge_conflicts()
        self.assertEqual(len(tree.conflicts()), 1)

    def test_clear_merge_conflicts(self):
        tree = self.make_merge_conflicts()
        self.assertEqual(len(tree.conflicts()), 1)
        try:
            tree.set_conflicts(ConflictList())
        except UnsupportedOperation:
            raise TestSkipped('unsupported operation')
        self.assertEqual(tree.conflicts(), ConflictList())

    def test_add_conflicts(self):
        tree = self.make_branch_and_tree('tree')
        try:
            tree.add_conflicts([TextConflict('path_a')])
        except UnsupportedOperation:
            raise TestSkipped('unsupported operation')
        self.assertEqual(ConflictList([TextConflict('path_a')]),
                         tree.conflicts())
        tree.add_conflicts([TextConflict('path_a')])
        self.assertEqual(ConflictList([TextConflict('path_a')]),
                         tree.conflicts())
        tree.add_conflicts([ContentsConflict('path_a')])
        self.assertEqual(ConflictList([ContentsConflict('path_a'),
                                       TextConflict('path_a')]),
                         tree.conflicts())
        tree.add_conflicts([TextConflict('path_b')])
        self.assertEqual(ConflictList([ContentsConflict('path_a'),
                                       TextConflict('path_a'),
                                       TextConflict('path_b')]),
                         tree.conflicts())

    def test_revert_clear_conflicts(self):
        tree = self.make_merge_conflicts()
        self.assertEqual(len(tree.conflicts()), 1)
        tree.revert(["blo"])
        self.assertEqual(len(tree.conflicts()), 1)
        tree.revert(["bloo"])
        self.assertEqual(len(tree.conflicts()), 0)

    def test_revert_clear_conflicts2(self):
        tree = self.make_merge_conflicts()
        self.assertEqual(len(tree.conflicts()), 1)
        tree.revert()
        self.assertEqual(len(tree.conflicts()), 0)

    def test_format_description(self):
        tree = self.make_branch_and_tree('tree')
        text = tree._format.get_format_description()
        self.assertTrue(len(text))

    def test_format_leftmost_parent_id_as_ghost(self):
        tree = self.make_branch_and_tree('tree')
        self.assertIn(
                tree._format.supports_leftmost_parent_id_as_ghost, (True, False))

    def test_branch_attribute_is_not_settable(self):
        # the branch attribute is an aspect of the working tree, not a
        # configurable attribute
        tree = self.make_branch_and_tree('tree')
        def set_branch():
            tree.branch = tree.branch
        self.assertRaises(AttributeError, set_branch)

    def test_list_files_versioned_before_ignored(self):
        """A versioned file matching an ignore rule should not be ignored."""
        tree = self.make_branch_and_tree('.')
        self.build_tree(['foo.pyc'])
        # ensure that foo.pyc is ignored
        self.build_tree_contents([('.bzrignore', b'foo.pyc')])
        tree.add('foo.pyc')
        anid = tree.path2id('foo.pyc')
        tree.lock_read()
        files = sorted(list(tree.list_files()))
        tree.unlock()
        self.assertEqual((u'.bzrignore', '?', 'file', None), files[0][:-1])
        self.assertEqual((u'foo.pyc', 'V', 'file', anid), files[1][:-1])
        self.assertEqual(2, len(files))

    def test_non_normalized_add_accessible(self):
        try:
            self.build_tree([u'a\u030a'])
        except UnicodeError:
            raise TestSkipped('Filesystem does not support unicode filenames')
        tree = self.make_branch_and_tree('.')
        orig = osutils.normalized_filename
        osutils.normalized_filename = osutils._accessible_normalized_filename
        try:
            tree.add([u'a\u030a'])
            tree.lock_read()
            self.assertEqual([('', 'directory'), (u'\xe5', 'file')],
                    [(path, ie.kind) for path, ie in
                                tree.iter_entries_by_dir()])
            tree.unlock()
        finally:
            osutils.normalized_filename = orig

    def test_non_normalized_add_inaccessible(self):
        try:
            self.build_tree([u'a\u030a'])
        except UnicodeError:
            raise TestSkipped('Filesystem does not support unicode filenames')
        tree = self.make_branch_and_tree('.')
        orig = osutils.normalized_filename
        osutils.normalized_filename = osutils._inaccessible_normalized_filename
        try:
            self.assertRaises(errors.InvalidNormalization,
                tree.add, [u'a\u030a'])
        finally:
            osutils.normalized_filename = orig

    def test__write_inventory(self):
        # The private interface _write_inventory is currently used by transform.
        tree = self.make_branch_and_tree('.')
        if not isinstance(tree, InventoryWorkingTree):
            raise TestNotApplicable("_write_inventory does not exist on "
                "non-inventory working trees")
        # if we write write an inventory then do a walkdirs we should get back
        # missing entries, and actual, and unknowns as appropriate.
        self.build_tree(['present', 'unknown'])
        inventory = Inventory(tree.get_root_id())
        inventory.add_path('missing', 'file', 'missing-id')
        inventory.add_path('present', 'file', 'present-id')
        # there is no point in being able to write an inventory to an unlocked
        # tree object - its a low level api not a convenience api.
        tree.lock_write()
        tree._write_inventory(inventory)
        tree.unlock()
        tree.lock_read()
        try:
            present_stat = os.lstat('present')
            unknown_stat = os.lstat('unknown')
            expected_results = [
                (('', tree.get_root_id()),
                 [('missing', 'missing', 'unknown', None, 'missing-id', 'file'),
                  ('present', 'present', 'file', present_stat, 'present-id', 'file'),
                  ('unknown', 'unknown', 'file', unknown_stat, None, None),
                 ]
                )]
            self.assertEqual(expected_results, list(tree.walkdirs()))
        finally:
            tree.unlock()

    def test_path2id(self):
        # smoke test for path2id
        tree = self.make_branch_and_tree('.')
        self.build_tree(['foo'])
        if tree.supports_setting_file_ids():
            tree.add(['foo'], [b'foo-id'])
            self.assertEqual(b'foo-id', tree.path2id('foo'))
            # the next assertion is for backwards compatability with
            # WorkingTree3, though its probably a bad idea, it makes things
            # work. Perhaps it should raise a deprecation warning?
            self.assertEqual(b'foo-id', tree.path2id('foo/'))
        else:
            tree.add(['foo'])
            if tree.branch.repository._format.supports_versioned_directories:
                self.assertIsInstance(str, tree.path2id('foo'))
            else:
                self.skipTest('format does not support versioning directories')

    def test_filter_unversioned_files(self):
        # smoke test for filter_unversioned_files
        tree = self.make_branch_and_tree('.')
        paths = ['here-and-versioned', 'here-and-not-versioned',
            'not-here-and-versioned', 'not-here-and-not-versioned']
        tree.add(['here-and-versioned', 'not-here-and-versioned'],
            kinds=['file', 'file'])
        self.build_tree(['here-and-versioned', 'here-and-not-versioned'])
        tree.lock_read()
        self.addCleanup(tree.unlock)
        self.assertEqual(
            {'not-here-and-not-versioned', 'here-and-not-versioned'},
            tree.filter_unversioned_files(paths))

    def test_detect_real_kind(self):
        # working trees report the real kind of the file on disk, not the kind
        # they had when they were first added
        # create one file of every interesting type
        tree = self.make_branch_and_tree('.')
        tree.lock_write()
        self.addCleanup(tree.unlock)
        self.build_tree(['file', 'directory/'])
        names = ['file', 'directory']
        if has_symlinks():
            os.symlink('target', 'symlink')
            names.append('symlink')
        tree.add(names)
        # now when we first look, we should see everything with the same kind
        # with which they were initially added
        for n in names:
            actual_kind = tree.kind(n)
            self.assertEqual(n, actual_kind)
        # move them around so the names no longer correspond to the types
        os.rename(names[0], 'tmp')
        for i in range(1, len(names)):
            os.rename(names[i], names[i-1])
        os.rename('tmp', names[-1])
        # now look and expect to see the correct types again
        for i in range(len(names)):
            actual_kind = tree.kind(names[i-1])
            expected_kind = names[i]
            self.assertEqual(expected_kind, actual_kind)

    def test_stored_kind_with_missing(self):
        tree = self.make_branch_and_tree('tree')
        tree.lock_write()
        self.addCleanup(tree.unlock)
        self.build_tree(['tree/a', 'tree/b/'])
        tree.add(['a', 'b'])
        os.unlink('tree/a')
        os.rmdir('tree/b')
        self.assertEqual('file', tree.stored_kind('a'))
        if tree.branch.repository._format.supports_versioned_directories:
            self.assertEqual('directory', tree.stored_kind('b'))

    def test_missing_file_sha1(self):
        """If a file is missing, its sha1 should be reported as None."""
        tree = self.make_branch_and_tree('.')
        tree.lock_write()
        self.addCleanup(tree.unlock)
        self.build_tree(['file'])
        tree.add('file')
        tree.commit('file added')
        os.unlink('file')
        self.assertIs(None, tree.get_file_sha1('file'))

    def test_no_file_sha1(self):
        """If a file is not present, get_file_sha1 should raise NoSuchFile"""
        tree = self.make_branch_and_tree('.')
        tree.lock_write()
        self.addCleanup(tree.unlock)
        self.assertRaises(errors.NoSuchFile, tree.get_file_sha1,
                          'nonexistant')
        self.build_tree(['file'])
        tree.add('file')
        tree.commit('foo')
        tree.remove('file')
        self.assertRaises(errors.NoSuchFile, tree.get_file_sha1,
                          'file')

    def test_case_sensitive(self):
        """If filesystem is case-sensitive, tree should report this.

        We check case-sensitivity by creating a file with a lowercase name,
        then testing whether it exists with an uppercase name.
        """
        self.build_tree(['filename'])
        if os.path.exists('FILENAME'):
            case_sensitive = False
        else:
            case_sensitive = True
        tree = self.make_branch_and_tree('test')
        self.assertEqual(case_sensitive, tree.case_sensitive)
        if not isinstance(tree, InventoryWorkingTree):
            raise TestNotApplicable("get_format_string is only available "
                                    "on bzr working trees")
        # now we cheat, and make a file that matches the case-sensitive name
        t = tree.controldir.get_workingtree_transport(None)
        try:
            content = tree._format.get_format_string()
        except NotImplementedError:
            # All-in-one formats didn't have a separate format string.
            content = tree.controldir._format.get_format_string()
        t.put_bytes(tree._format.case_sensitive_filename, content)
        tree = tree.controldir.open_workingtree()
        self.assertFalse(tree.case_sensitive)

    def test_supports_executable(self):
        self.build_tree(['filename'])
        tree = self.make_branch_and_tree('.')
        tree.add('filename')
        self.assertIsInstance(tree._supports_executable(), bool)
        if tree._supports_executable():
            tree.lock_read()
            try:
                self.assertFalse(tree.is_executable('filename'))
            finally:
                tree.unlock()
            os.chmod('filename', 0o755)
            self.addCleanup(tree.lock_read().unlock)
            self.assertTrue(tree.is_executable('filename'))
        else:
            self.addCleanup(tree.lock_read().unlock)
            self.assertFalse(tree.is_executable('filename'))

    def test_all_file_ids_with_missing(self):
        tree = self.make_branch_and_tree('tree')
        tree.lock_write()
        self.addCleanup(tree.unlock)
        self.build_tree(['tree/a', 'tree/b'])
        tree.add(['a', 'b'])
        os.unlink('tree/a')
        self.assertEqual(
                {'a', 'b', ''},
                set(tree.all_versioned_paths()))

    def test_sprout_hardlink(self):
        real_os_link = getattr(os, 'link', None)
        if real_os_link is None:
            raise TestNotApplicable("This platform doesn't provide os.link")
        source = self.make_branch_and_tree('source')
        self.build_tree(['source/file'])
        source.add('file')
        source.commit('added file')
        def fake_link(source, target):
            raise OSError(errno.EPERM, 'Operation not permitted')
        os.link = fake_link
        try:
            # Hard-link support is optional, so supplying hardlink=True may
            # or may not raise an exception.  But if it does, it must be
            # HardLinkNotSupported
            try:
                source.controldir.sprout('target', accelerator_tree=source,
                                     hardlink=True)
            except errors.HardLinkNotSupported:
                pass
        finally:
            os.link = real_os_link


class TestWorkingTreeUpdate(TestCaseWithWorkingTree):

    def make_diverged_master_branch(self):
        """
        B: wt.branch.last_revision()
        M: wt.branch.get_master_branch().last_revision()
        W: wt.last_revision()


            1
            |\
          B-2 3
            | |
            4 5-M
            |
            W
        """
        format = self.workingtree_format.get_controldir_for_branch()
        builder = self.make_branch_builder(".", format=format)
        builder.start_series()
        revids = {}
        # mainline
        revids['1'] = builder.build_snapshot(
            None,
            [('add', ('', 'root-id', 'directory', '')),
             ('add', ('file1', 'file1-id', 'file', 'file1 content\n'))])
        # branch
        revids['2'] = builder.build_snapshot([revids['1']], [])
        revids['4'] = builder.build_snapshot(
            [revids['1']],
            [('add', ('file4', 'file4-id', 'file', 'file4 content\n'))])
        # master
        revids['3'] = builder.build_snapshot([revids['1']], [])
        revids['5'] = builder.build_snapshot(
            [revids['3']],
            [('add', ('file5', 'file5-id', 'file', 'file5 content\n'))])
        builder.finish_series()
        return (builder, builder._branch.last_revision(), revids)

    def make_checkout_and_master(self, builder, wt_path, master_path, wt_revid,
                                 master_revid=None, branch_revid=None):
        """Build a lightweight checkout and its master branch."""
        if master_revid is None:
            master_revid = wt_revid
        if branch_revid is None:
            branch_revid = master_revid
        final_branch = builder.get_branch()
        # The master branch
        master = final_branch.controldir.sprout(master_path,
                                            master_revid).open_branch()
        # The checkout
        wt = self.make_branch_and_tree(wt_path)
        wt.pull(final_branch, stop_revision=wt_revid)
        wt.branch.pull(final_branch, stop_revision=branch_revid, overwrite=True)
        try:
            wt.branch.bind(master)
        except errors.UpgradeRequired:
            raise TestNotApplicable(
                "Can't bind %s" % wt.branch._format.__class__)
        return wt, master

    def test_update_remove_commit(self):
        """Update should remove revisions when the branch has removed
        some commits.

        We want to revert 4, so that strating with the
        make_diverged_master_branch() graph the final result should be
        equivalent to:

           1
           |\
           3 2
           | |\
        MB-5 | 4
           |/
           W

        And the changes in 4 have been removed from the WT.
        """
        builder, tip, revids = self.make_diverged_master_branch()
        wt, master = self.make_checkout_and_master(
            builder, 'checkout', 'master', revids['4'],
            master_revid=tip, branch_revid=revids['2'])
        # First update the branch
        old_tip = wt.branch.update()
        self.assertEqual(revids['2'], old_tip)
        # No conflicts should occur
        self.assertEqual(0, wt.update(old_tip=old_tip))
        # We are in sync with the master
        self.assertEqual(tip, wt.branch.last_revision())
        # We have the right parents ready to be committed
        self.assertEqual([revids['5'], revids['2']],
                         wt.get_parent_ids())

    def test_update_revision(self):
        builder, tip, revids = self.make_diverged_master_branch()
        wt, master = self.make_checkout_and_master(
            builder, 'checkout', 'master', revids['4'],
            master_revid=tip, branch_revid=revids['2'])
        self.assertEqual(0, wt.update(revision=revids['1']))
        self.assertEqual(revids['1'], wt.last_revision())
        self.assertEqual(tip, wt.branch.last_revision())
        self.assertPathExists('checkout/file1')
        self.assertPathDoesNotExist('checkout/file4')
        self.assertPathDoesNotExist('checkout/file5')


class TestIllegalPaths(TestCaseWithWorkingTree):

    def test_bad_fs_path(self):
        if osutils.normalizes_filenames():
            # You *can't* create an illegal filename on OSX.
            raise tests.TestNotApplicable('OSX normalizes filenames')
        self.requireFeature(features.UTF8Filesystem)
        # We require a UTF8 filesystem, because otherwise we would need to get
        # tricky to figure out how to create an illegal filename.
        # \xb5 is an illegal path because it should be \xc2\xb5 for UTF-8
        tree = self.make_branch_and_tree('tree')
        self.build_tree(['tree/subdir/', 'tree/subdir/somefile'])
        tree.add(['subdir', 'subdir/somefile'])

        f = open('tree/subdir/m\xb5', 'wb')
        try:
            f.write('trivial\n')
        finally:
            f.close()

        tree.lock_read()
        self.addCleanup(tree.unlock)
        basis = tree.basis_tree()
        basis.lock_read()
        self.addCleanup(basis.unlock)

        e = self.assertListRaises(errors.BadFilenameEncoding,
                                  tree.iter_changes, tree.basis_tree(),
                                  want_unversioned=True)
        # We should display the relative path
        self.assertEqual('subdir/m\xb5', e.filename)
        self.assertEqual(osutils._fs_enc, e.fs_encoding)


class TestControlComponent(TestCaseWithWorkingTree):
    """WorkingTree implementations adequately implement ControlComponent."""

    def test_urls(self):
        wt = self.make_branch_and_tree('wt')
        self.assertIsInstance(wt.user_url, str)
        self.assertEqual(wt.user_url, wt.user_transport.base)
        self.assertEqual(wt.control_url, wt.control_transport.base)


class TestWorthSavingLimit(TestCaseWithWorkingTree):

    def make_wt_with_worth_saving_limit(self):
        wt = self.make_branch_and_tree('wt')
        if getattr(wt, '_worth_saving_limit', None) is None:
            raise tests.TestNotApplicable('no _worth_saving_limit for'
                                          ' this tree type')
        wt.lock_write()
        self.addCleanup(wt.unlock)
        return wt

    def test_not_set(self):
        # Default should be 10
        wt = self.make_wt_with_worth_saving_limit()
        self.assertEqual(10, wt._worth_saving_limit())
        ds = wt.current_dirstate()
        self.assertEqual(10, ds._worth_saving_limit)

    def test_set_in_branch(self):
        wt = self.make_wt_with_worth_saving_limit()
        conf = wt.get_config_stack()
        conf.set('bzr.workingtree.worth_saving_limit', '20')
        self.assertEqual(20, wt._worth_saving_limit())
        ds = wt.current_dirstate()
        self.assertEqual(10, ds._worth_saving_limit)

    def test_invalid(self):
        wt = self.make_wt_with_worth_saving_limit()
        conf = wt.get_config_stack()
        conf.set('bzr.workingtree.worth_saving_limit', 'a')
        # If the config entry is invalid, default to 10
        warnings = []
        def warning(*args):
            warnings.append(args[0] % args[1:])
        self.overrideAttr(trace, 'warning', warning)
        self.assertEqual(10, wt._worth_saving_limit())
        self.assertLength(1, warnings)
        self.assertEqual('Value "a" is not valid for'
                          ' "bzr.workingtree.worth_saving_limit"',
                          warnings[0])


class TestFormatAttributes(TestCaseWithWorkingTree):

    def test_versioned_directories(self):
        self.assertSubset(
            [self.workingtree_format.supports_versioned_directories],
            (True, False))

    def test_supports_setting_file_ids(self):
        self.assertSubset(
            [self.workingtree_format.supports_setting_file_ids],
            (True, False))

    def test_supports_store_uncommitted(self):
        self.assertSubset(
            [self.workingtree_format.supports_store_uncommitted],
            (True, False))<|MERGE_RESOLUTION|>--- conflicted
+++ resolved
@@ -707,21 +707,10 @@
     def test_merge_modified(self):
         # merge_modified stores a map from file id to hash
         tree = self.make_branch_and_tree('tree')
-<<<<<<< HEAD
         self.build_tree_contents([('tree/somefile', b'hello')])
         with tree.lock_write():
             tree.add(['somefile'])
             d = {tree.path2id('somefile'): osutils.sha_string(b'hello')}
-            tree.set_merge_modified(d)
-            mm = tree.merge_modified()
-            self.assertEqual(mm, d)
-        mm = tree.merge_modified()
-        self.assertEqual(mm, d)
-=======
-        self.build_tree_contents([('tree/somefile', 'hello')])
-        with tree.lock_write():
-            tree.add(['somefile'])
-            d = {tree.path2id('somefile'): osutils.sha_string('hello')}
             if tree.supports_merge_modified():
                 tree.set_merge_modified(d)
                 mm = tree.merge_modified()
@@ -738,7 +727,6 @@
         else:
             mm = tree.merge_modified()
             self.assertEqual(mm, {})
->>>>>>> 972b543b
 
     def test_conflicts(self):
         from breezy.tests.test_conflicts import example_conflicts
