# Copyright (C) 2007 Canonical Ltd
#
# This program is free software; you can redistribute it and/or modify
# it under the terms of the GNU General Public License as published by
# the Free Software Foundation; either version 2 of the License, or
# (at your option) any later version.
#
# This program is distributed in the hope that it will be useful,
# but WITHOUT ANY WARRANTY; without even the implied warranty of
# MERCHANTABILITY or FITNESS FOR A PARTICULAR PURPOSE.  See the
# GNU General Public License for more details.
#
# You should have received a copy of the GNU General Public License
# along with this program; if not, write to the Free Software
# Foundation, Inc., 51 Franklin Street, Fifth Floor, Boston, MA 02110-1301 USA

"""Tests for interface conformance of inventories of working trees."""


import os

from breezy import tests
from breezy.bzr import inventory
from breezy.tests.per_workingtree import TestCaseWithWorkingTree


class TestRevert(TestCaseWithWorkingTree):

    def test_dangling_id(self):
        wt = self.make_branch_and_tree('b1')
        wt.lock_tree_write()
        self.addCleanup(wt.unlock)
        self.assertEqual(len(list(wt.all_versioned_paths())), 1)
        with open('b1/a', 'wb') as f: f.write('a test\n')
        wt.add('a')
        self.assertEqual(len(list(wt.all_versioned_paths())), 2)
        wt.flush() # workaround revert doing wt._write_inventory for now.
        os.unlink('b1/a')
        wt.revert()
        self.assertEqual(len(list(wt.all_versioned_paths())), 1)


class TestApplyInventoryDelta(TestCaseWithWorkingTree):

    def setUp(self):
        super(TestApplyInventoryDelta, self).setUp()
        if not self.bzrdir_format.repository_format.supports_full_versioned_files:
            raise tests.TestNotApplicable(
                "format does not support inventory deltas")

    def test_add(self):
        wt = self.make_branch_and_tree('.')
        wt.lock_write()
        self.addCleanup(wt.unlock)
        root_id = wt.get_root_id()
        wt.apply_inventory_delta([(None, 'bar/foo', b'foo-id',
            inventory.InventoryFile(b'foo-id', 'foo', parent_id=b'bar-id')),
            (None, 'bar', b'bar-id', inventory.InventoryDirectory(b'bar-id',
            'bar', parent_id=root_id))])
        self.assertEqual('bar/foo', wt.id2path(b'foo-id'))
        self.assertEqual('bar', wt.id2path(b'bar-id'))

    def test_remove(self):
        wt = self.make_branch_and_tree('.')
        wt.lock_write()
        self.addCleanup(wt.unlock)
        self.build_tree(['foo/', 'foo/bar'])
<<<<<<< HEAD
        wt.add(['foo', 'foo/bar'], [b'foo-id', b'bar-id'])
        wt.apply_inventory_delta([('foo', None, b'foo-id', None),
                                  ('foo/bar', None, b'bar-id', None)])
=======
        wt.add(['foo', 'foo/bar'], ['foo-id', 'bar-id'])
        wt.apply_inventory_delta([('foo', None, 'foo-id', None),
                                  ('foo/bar', None, 'bar-id', None)])
>>>>>>> 972b543b
        self.assertFalse(wt.is_versioned('foo'))

    def test_rename_dir_with_children(self):
        wt = self.make_branch_and_tree('.')
        wt.lock_write()
        root_id = wt.get_root_id()
        self.addCleanup(wt.unlock)
        self.build_tree(['foo/', 'foo/bar'])
        wt.add(['foo', 'foo/bar'],
               [b'foo-id', b'bar-id'])
        wt.apply_inventory_delta([('foo', 'baz', b'foo-id',
            inventory.InventoryDirectory(b'foo-id', 'baz', root_id))])
        # foo/bar should have been followed the rename of its parent to baz/bar
        self.assertEqual('baz', wt.id2path(b'foo-id'))
        self.assertEqual('baz/bar', wt.id2path(b'bar-id'))

    def test_rename_dir_with_children_with_children(self):
        wt = self.make_branch_and_tree('.')
        wt.lock_write()
        root_id = wt.get_root_id()
        self.addCleanup(wt.unlock)
        self.build_tree(['foo/', 'foo/bar/', 'foo/bar/baz'])
        wt.add(['foo', 'foo/bar', 'foo/bar/baz'],
               [b'foo-id', b'bar-id', b'baz-id'])
        wt.apply_inventory_delta([('foo', 'quux', b'foo-id',
            inventory.InventoryDirectory(b'foo-id', 'quux', root_id))])
        # foo/bar/baz should have been followed the rename of its parent's
        # parent to quux/bar/baz
        self.assertEqual('quux/bar/baz', wt.id2path(b'baz-id'))

    def test_rename_file(self):
        wt = self.make_branch_and_tree('.')
        wt.lock_write()
        self.addCleanup(wt.unlock)
        self.build_tree(['foo/', 'foo/bar', 'baz/'])
        wt.add(['foo', 'foo/bar', 'baz'],
               [b'foo-id', b'bar-id', b'baz-id'])
        wt.apply_inventory_delta([('foo/bar', 'baz/bar', b'bar-id',
            inventory.InventoryFile(b'bar-id', 'bar', b'baz-id'))])
        self.assertEqual('baz/bar', wt.id2path(b'bar-id'))

    def test_rename_swap(self):
        """Test the swap-names edge case.

        foo and bar should swap names, but retain their children.  If this
        works, any simpler rename ought to work.
        """
        wt = self.make_branch_and_tree('.')
        wt.lock_write()
        root_id = wt.get_root_id()
        self.addCleanup(wt.unlock)
        self.build_tree(['foo/', 'foo/bar', 'baz/', 'baz/qux'])
        wt.add(['foo', 'foo/bar', 'baz', 'baz/qux'],
               [b'foo-id', b'bar-id', b'baz-id', b'qux-id'])
        wt.apply_inventory_delta([('foo', 'baz', b'foo-id',
            inventory.InventoryDirectory(b'foo-id', 'baz', root_id)),
            ('baz', 'foo', b'baz-id',
            inventory.InventoryDirectory(b'baz-id', 'foo', root_id))])
        self.assertEqual('baz/bar', wt.id2path(b'bar-id'))
        self.assertEqual('foo/qux', wt.id2path(b'qux-id'))

    def test_child_rename_ordering(self):
        """Test the rename-parent, move child edge case.

        (A naive implementation may move the parent first, and then be
         unable to find the child.)
        """
        wt = self.make_branch_and_tree('.')
        root_id = wt.get_root_id()
        self.build_tree(['dir/', 'dir/child', 'other/'])
        wt.add(['dir', 'dir/child', 'other'],
               [b'dir-id', b'child-id', b'other-id'])
        # this delta moves dir-id to dir2 and reparents
        # child-id to a parent of other-id
        wt.apply_inventory_delta([('dir', 'dir2', b'dir-id',
            inventory.InventoryDirectory(b'dir-id', 'dir2', root_id)),
            ('dir/child', 'other/child', b'child-id',
             inventory.InventoryFile(b'child-id', 'child', b'other-id'))])
        self.assertEqual('dir2', wt.id2path(b'dir-id'))
        self.assertEqual('other/child', wt.id2path(b'child-id'))

    def test_replace_root(self):
        wt = self.make_branch_and_tree('.')
        wt.lock_write()
        self.addCleanup(wt.unlock)

        root_id = wt.get_root_id()
        wt.apply_inventory_delta([('', None, root_id, None),
            (None, '', 'root-id',
             inventory.InventoryDirectory('root-id', '', None))])


class TestTreeReference(TestCaseWithWorkingTree):

    def test_tree_reference_matches_inv(self):
        base = self.make_branch_and_tree('base')
        if base.branch.repository._format.supports_full_versioned_files:
            raise tests.TestNotApplicable(
                "format does not support inventory deltas")
        if not base.supports_tree_reference():
            raise tests.TestNotApplicable("wt doesn't support nested trees")
        # We add it as a directory, but it becomes a tree-reference
        base.add(['subdir'], [b'subdir-id'], ['directory'])
        subdir = self.make_branch_and_tree('base/subdir')
        self.addCleanup(base.lock_read().unlock)
        # Note: we aren't strict about ie.kind being 'directory' here, what we
        # are strict about is that wt.inventory should match
        # wt.current_dirstate()'s idea about what files are where.
        ie = base.inventory[b'subdir-id']
        self.assertEqual('directory', ie.kind)
<<<<<<< HEAD
        path, ie = next(base.iter_entries_by_dir([b'subdir-id']))
=======
        path, ie = next(base.iter_entries_by_dir(specific_files=['subdir']))
>>>>>>> 972b543b
        self.assertEqual('subdir', path)
        self.assertEqual('tree-reference', ie.kind)<|MERGE_RESOLUTION|>--- conflicted
+++ resolved
@@ -65,15 +65,9 @@
         wt.lock_write()
         self.addCleanup(wt.unlock)
         self.build_tree(['foo/', 'foo/bar'])
-<<<<<<< HEAD
         wt.add(['foo', 'foo/bar'], [b'foo-id', b'bar-id'])
         wt.apply_inventory_delta([('foo', None, b'foo-id', None),
                                   ('foo/bar', None, b'bar-id', None)])
-=======
-        wt.add(['foo', 'foo/bar'], ['foo-id', 'bar-id'])
-        wt.apply_inventory_delta([('foo', None, 'foo-id', None),
-                                  ('foo/bar', None, 'bar-id', None)])
->>>>>>> 972b543b
         self.assertFalse(wt.is_versioned('foo'))
 
     def test_rename_dir_with_children(self):
@@ -184,10 +178,6 @@
         # wt.current_dirstate()'s idea about what files are where.
         ie = base.inventory[b'subdir-id']
         self.assertEqual('directory', ie.kind)
-<<<<<<< HEAD
-        path, ie = next(base.iter_entries_by_dir([b'subdir-id']))
-=======
         path, ie = next(base.iter_entries_by_dir(specific_files=['subdir']))
->>>>>>> 972b543b
         self.assertEqual('subdir', path)
         self.assertEqual('tree-reference', ie.kind)