# Copyright (C) 2007 Canonical Ltd
#
# This program is free software; you can redistribute it and/or modify
# it under the terms of the GNU General Public License as published by
# the Free Software Foundation; either version 2 of the License, or
# (at your option) any later version.
#
# This program is distributed in the hope that it will be useful,
# but WITHOUT ANY WARRANTY; without even the implied warranty of
# MERCHANTABILITY or FITNESS FOR A PARTICULAR PURPOSE.  See the
# GNU General Public License for more details.
#
# You should have received a copy of the GNU General Public License
# along with this program; if not, write to the Free Software
# Foundation, Inc., 51 Franklin Street, Fifth Floor, Boston, MA 02110-1301 USA

"""Tests for interface conformance of inventories of working trees."""


import os

from breezy import tests
from breezy.bzr import inventory
from breezy.tests.per_workingtree import TestCaseWithWorkingTree


class TestRevert(TestCaseWithWorkingTree):

    def test_dangling_id(self):
        wt = self.make_branch_and_tree('b1')
        wt.lock_tree_write()
        self.addCleanup(wt.unlock)
        self.assertEqual(len(list(wt.all_versioned_paths())), 1)
        with open('b1/a', 'wb') as f: f.write('a test\n')
        wt.add('a')
        self.assertEqual(len(list(wt.all_versioned_paths())), 2)
        wt.flush() # workaround revert doing wt._write_inventory for now.
        os.unlink('b1/a')
        wt.revert()
        self.assertEqual(len(list(wt.all_versioned_paths())), 1)


class TestApplyInventoryDelta(TestCaseWithWorkingTree):

    def setUp(self):
        super(TestApplyInventoryDelta, self).setUp()
        if not self.bzrdir_format.repository_format.supports_full_versioned_files:
            raise tests.TestNotApplicable(
                "format does not support inventory deltas")

    def test_add(self):
        wt = self.make_branch_and_tree('.')
        wt.lock_write()
        self.addCleanup(wt.unlock)
        root_id = wt.get_root_id()
        wt.apply_inventory_delta([(None, 'bar/foo', b'foo-id',
            inventory.InventoryFile(b'foo-id', 'foo', parent_id=b'bar-id')),
            (None, 'bar', b'bar-id', inventory.InventoryDirectory(b'bar-id',
            'bar', parent_id=root_id))])
        self.assertEqual('bar/foo', wt.id2path(b'foo-id'))
        self.assertEqual('bar', wt.id2path(b'bar-id'))

    def test_remove(self):
        wt = self.make_branch_and_tree('.')
        wt.lock_write()
        self.addCleanup(wt.unlock)
        self.build_tree(['foo/', 'foo/bar'])
<<<<<<< HEAD
        wt.add(['foo', 'foo/bar'], [b'foo-id', b'bar-id'])
        wt.apply_inventory_delta([('foo', None, b'foo-id', None),
                                  ('foo/bar', None, b'bar-id', None)])
        self.assertIs(None, wt.path2id('foo'))
=======
        wt.add(['foo', 'foo/bar'], ['foo-id', 'bar-id'])
        wt.apply_inventory_delta([('foo', None, 'foo-id', None),
                                  ('foo/bar', None, 'bar-id', None)])
        self.assertFalse(wt.is_versioned('foo'))
>>>>>>> 2e412345

    def test_rename_dir_with_children(self):
        wt = self.make_branch_and_tree('.')
        wt.lock_write()
        root_id = wt.get_root_id()
        self.addCleanup(wt.unlock)
        self.build_tree(['foo/', 'foo/bar'])
        wt.add(['foo', 'foo/bar'],
               [b'foo-id', b'bar-id'])
        wt.apply_inventory_delta([('foo', 'baz', b'foo-id',
            inventory.InventoryDirectory(b'foo-id', 'baz', root_id))])
        # foo/bar should have been followed the rename of its parent to baz/bar
        self.assertEqual('baz', wt.id2path(b'foo-id'))
        self.assertEqual('baz/bar', wt.id2path(b'bar-id'))

    def test_rename_dir_with_children_with_children(self):
        wt = self.make_branch_and_tree('.')
        wt.lock_write()
        root_id = wt.get_root_id()
        self.addCleanup(wt.unlock)
        self.build_tree(['foo/', 'foo/bar/', 'foo/bar/baz'])
        wt.add(['foo', 'foo/bar', 'foo/bar/baz'],
               [b'foo-id', b'bar-id', b'baz-id'])
        wt.apply_inventory_delta([('foo', 'quux', b'foo-id',
            inventory.InventoryDirectory(b'foo-id', 'quux', root_id))])
        # foo/bar/baz should have been followed the rename of its parent's
        # parent to quux/bar/baz
        self.assertEqual('quux/bar/baz', wt.id2path(b'baz-id'))

    def test_rename_file(self):
        wt = self.make_branch_and_tree('.')
        wt.lock_write()
        self.addCleanup(wt.unlock)
        self.build_tree(['foo/', 'foo/bar', 'baz/'])
        wt.add(['foo', 'foo/bar', 'baz'],
               [b'foo-id', b'bar-id', b'baz-id'])
        wt.apply_inventory_delta([('foo/bar', 'baz/bar', b'bar-id',
            inventory.InventoryFile(b'bar-id', 'bar', b'baz-id'))])
        self.assertEqual('baz/bar', wt.id2path(b'bar-id'))

    def test_rename_swap(self):
        """Test the swap-names edge case.

        foo and bar should swap names, but retain their children.  If this
        works, any simpler rename ought to work.
        """
        wt = self.make_branch_and_tree('.')
        wt.lock_write()
        root_id = wt.get_root_id()
        self.addCleanup(wt.unlock)
        self.build_tree(['foo/', 'foo/bar', 'baz/', 'baz/qux'])
        wt.add(['foo', 'foo/bar', 'baz', 'baz/qux'],
               [b'foo-id', b'bar-id', b'baz-id', b'qux-id'])
        wt.apply_inventory_delta([('foo', 'baz', b'foo-id',
            inventory.InventoryDirectory(b'foo-id', 'baz', root_id)),
            ('baz', 'foo', b'baz-id',
            inventory.InventoryDirectory(b'baz-id', 'foo', root_id))])
        self.assertEqual('baz/bar', wt.id2path(b'bar-id'))
        self.assertEqual('foo/qux', wt.id2path(b'qux-id'))

    def test_child_rename_ordering(self):
        """Test the rename-parent, move child edge case.

        (A naive implementation may move the parent first, and then be
         unable to find the child.)
        """
        wt = self.make_branch_and_tree('.')
        root_id = wt.get_root_id()
        self.build_tree(['dir/', 'dir/child', 'other/'])
        wt.add(['dir', 'dir/child', 'other'],
               [b'dir-id', b'child-id', b'other-id'])
        # this delta moves dir-id to dir2 and reparents
        # child-id to a parent of other-id
        wt.apply_inventory_delta([('dir', 'dir2', b'dir-id',
            inventory.InventoryDirectory(b'dir-id', 'dir2', root_id)),
            ('dir/child', 'other/child', b'child-id',
             inventory.InventoryFile(b'child-id', 'child', b'other-id'))])
        self.assertEqual('dir2', wt.id2path(b'dir-id'))
        self.assertEqual('other/child', wt.id2path(b'child-id'))

    def test_replace_root(self):
        wt = self.make_branch_and_tree('.')
        wt.lock_write()
        self.addCleanup(wt.unlock)

        root_id = wt.get_root_id()
        wt.apply_inventory_delta([('', None, root_id, None),
            (None, '', 'root-id',
             inventory.InventoryDirectory('root-id', '', None))])


class TestTreeReference(TestCaseWithWorkingTree):

    def test_tree_reference_matches_inv(self):
        base = self.make_branch_and_tree('base')
        if base.branch.repository._format.supports_full_versioned_files:
            raise tests.TestNotApplicable(
                "format does not support inventory deltas")
        if not base.supports_tree_reference():
            raise tests.TestNotApplicable("wt doesn't support nested trees")
        # We add it as a directory, but it becomes a tree-reference
        base.add(['subdir'], [b'subdir-id'], ['directory'])
        subdir = self.make_branch_and_tree('base/subdir')
        self.addCleanup(base.lock_read().unlock)
        # Note: we aren't strict about ie.kind being 'directory' here, what we
        # are strict about is that wt.inventory should match
        # wt.current_dirstate()'s idea about what files are where.
        ie = base.inventory[b'subdir-id']
        self.assertEqual('directory', ie.kind)
        path, ie = next(base.iter_entries_by_dir([b'subdir-id']))
        self.assertEqual('subdir', path)
        self.assertEqual('tree-reference', ie.kind)<|MERGE_RESOLUTION|>--- conflicted
+++ resolved
@@ -65,17 +65,10 @@
         wt.lock_write()
         self.addCleanup(wt.unlock)
         self.build_tree(['foo/', 'foo/bar'])
-<<<<<<< HEAD
         wt.add(['foo', 'foo/bar'], [b'foo-id', b'bar-id'])
         wt.apply_inventory_delta([('foo', None, b'foo-id', None),
                                   ('foo/bar', None, b'bar-id', None)])
-        self.assertIs(None, wt.path2id('foo'))
-=======
-        wt.add(['foo', 'foo/bar'], ['foo-id', 'bar-id'])
-        wt.apply_inventory_delta([('foo', None, 'foo-id', None),
-                                  ('foo/bar', None, 'bar-id', None)])
         self.assertFalse(wt.is_versioned('foo'))
->>>>>>> 2e412345
 
     def test_rename_dir_with_children(self):
         wt = self.make_branch_and_tree('.')
