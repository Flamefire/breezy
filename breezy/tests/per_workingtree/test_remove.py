--- conflicted
+++ resolved
@@ -125,14 +125,8 @@
         for f in TestRemove.rfiles:
             tree.rename_one(f, f+'x')
         rfilesx = ['bx/cx', 'bx', 'ax', 'dx']
-<<<<<<< HEAD
         self.build_tree_contents([('ax', b'changed and renamed!'),
                                   ('bx/cx', b'changed and renamed!')])
-        self.assertInWorkingTree(rfilesx)
-=======
-        self.build_tree_contents([('ax', 'changed and renamed!'),
-                                  ('bx/cx', 'changed and renamed!')])
->>>>>>> 972b543b
         self.assertPathExists(rfilesx)
 
         tree.remove(rfilesx, keep_files=False)
