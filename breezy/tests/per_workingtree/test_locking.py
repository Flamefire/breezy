# Copyright (C) 2006, 2008, 2009, 2010 Canonical Ltd
#
# This program is free software; you can redistribute it and/or modify
# it under the terms of the GNU General Public License as published by
# the Free Software Foundation; either version 2 of the License, or
# (at your option) any later version.
#
# This program is distributed in the hope that it will be useful,
# but WITHOUT ANY WARRANTY; without even the implied warranty of
# MERCHANTABILITY or FITNESS FOR A PARTICULAR PURPOSE.  See the
# GNU General Public License for more details.
#
# You should have received a copy of the GNU General Public License
# along with this program; if not, write to the Free Software
# Foundation, Inc., 51 Franklin Street, Fifth Floor, Boston, MA 02110-1301 USA

"""Tests for the (un)lock interfaces on all working tree implemenations."""

import sys

from breezy import (
    branch,
    errors,
    )
from breezy.tests import TestSkipped
from breezy.tests.matchers import *
from breezy.tests.per_workingtree import TestCaseWithWorkingTree


class TestWorkingTreeLocking(TestCaseWithWorkingTree):

    def test_trivial_lock_read_unlock(self):
        """Locking and unlocking should work trivially."""
        wt = self.make_branch_and_tree('.')

        self.assertFalse(wt.is_locked())
        self.assertFalse(wt.branch.is_locked())
        wt.lock_read()
        try:
            self.assertTrue(wt.is_locked())
            self.assertTrue(wt.branch.is_locked())
        finally:
            wt.unlock()
        self.assertFalse(wt.is_locked())
        self.assertFalse(wt.branch.is_locked())

    def test_lock_read_returns_unlocker(self):
        wt = self.make_branch_and_tree('.')
        self.assertThat(wt.lock_read, ReturnsUnlockable(wt))

    def test_trivial_lock_write_unlock(self):
        """Locking for write and unlocking should work trivially."""
        wt = self.make_branch_and_tree('.')

        self.assertFalse(wt.is_locked())
        self.assertFalse(wt.branch.is_locked())
        wt.lock_write()
        try:
            self.assertTrue(wt.is_locked())
            self.assertTrue(wt.branch.is_locked())
        finally:
            wt.unlock()
        self.assertFalse(wt.is_locked())
        self.assertFalse(wt.branch.is_locked())

    def test_lock_write_returns_unlocker(self):
        wt = self.make_branch_and_tree('.')
        self.assertThat(wt.lock_write, ReturnsUnlockable(wt))

    def test_trivial_lock_tree_write_unlock(self):
        """Locking for tree write is ok when the branch is not locked."""
        wt = self.make_branch_and_tree('.')

        self.assertFalse(wt.is_locked())
        self.assertFalse(wt.branch.is_locked())
        wt.lock_tree_write()
        try:
            self.assertTrue(wt.is_locked())
            self.assertTrue(wt.branch.is_locked())
        finally:
            wt.unlock()
        self.assertFalse(wt.is_locked())
        self.assertFalse(wt.branch.is_locked())

    def test_lock_tree_write_returns_unlocker(self):
        wt = self.make_branch_and_tree('.')
        self.assertThat(wt.lock_tree_write, ReturnsUnlockable(wt))

    def test_trivial_lock_tree_write_branch_read_locked(self):
        """It is ok to lock_tree_write when the branch is read locked."""
        wt = self.make_branch_and_tree('.')

        self.assertFalse(wt.is_locked())
        self.assertFalse(wt.branch.is_locked())
        wt.branch.lock_read()
        try:
            wt.lock_tree_write()
        except errors.ReadOnlyError:
            # When ReadOnlyError is raised, it indicates that the
            # workingtree shares its lock with the branch, which is what
            # the git/hg/bzr0.6 formats do.
            # in this case, no lock should have been taken - but the tree
            # will have been locked because they share a lock. Unlocking
            # just the branch should make everything match again correctly.
            wt.branch.unlock()
            self.assertFalse(wt.is_locked())
            self.assertFalse(wt.branch.is_locked())
            return
        try:
            self.assertTrue(wt.is_locked())
            self.assertTrue(wt.branch.is_locked())
        finally:
            wt.unlock()
        self.assertFalse(wt.is_locked())
        self.assertTrue(wt.branch.is_locked())
        wt.branch.unlock()

    def _test_unlock_with_lock_method(self, methodname):
        """Create a tree and then test its unlocking behaviour.

        :param methodname: The lock method to use to establish locks.
        """
        if sys.platform == "win32":
            raise TestSkipped("don't use oslocks on win32 in unix manner")
        # This helper takes a write lock on the source tree, then opens a
        # second copy and tries to grab a read lock. This works on Unix and is
        # a reasonable way to detect when the file is actually written to, but
        # it won't work (as a test) on Windows. It might be nice to instead
        # stub out the functions used to write and that way do both less work
        # and also be able to execute on Windows.
        self.thisFailsStrictLockCheck()
        # when unlocking the last lock count from tree_write_lock,
        # the tree should do a flush().
        # we test that by changing the inventory using set_root_id
        tree = self.make_branch_and_tree('tree')
        # prepare for a series of changes that will modify the
        # inventory
        getattr(tree, methodname)()
        # note that we dont have a try:finally here because of two reasons:
        # firstly there will only be errors reported if the test fails, and
        # when it fails thats ok as long as the test suite cleanup still works,
        # which it will as the lock objects are released (thats where the
        # warning comes from.  Secondly, it is hard in this test to be
        # sure that we've got the right interactions between try:finally
        # and the lock/unlocks we are doing.
        getattr(tree, methodname)()
        # this should really do something within the public api
        # e.g. mkdir('foo') but all the mutating methods at the
        # moment trigger inventory writes and thus will not
        # let us trigger a read-when-dirty situation.
        old_root = tree.get_root_id()
<<<<<<< HEAD
        tree.set_root_id(b'new-root')
=======
        tree.add('')
>>>>>>> 972b543b
        # to detect that the inventory is written by unlock, we
        # first check that it was not written yet.
        # TODO: This requires taking a read lock while we are holding the above
        #       write lock, which shouldn't actually be possible
        reference_tree = tree.controldir.open_workingtree()
        self.assertEqual(old_root, reference_tree.get_root_id())
        # now unlock the second held lock, which should do nothing.
        tree.unlock()
        reference_tree = tree.controldir.open_workingtree()
        self.assertEqual(old_root, reference_tree.get_root_id())
        # unlocking the first lock we took will now flush.
        tree.unlock()
        # and check it was written using another reference tree
        reference_tree = tree.controldir.open_workingtree()
        self.assertIsNot(None, reference_tree.get_root_id())

    def test_unlock_from_tree_write_lock_flushes(self):
        self._test_unlock_with_lock_method("lock_tree_write")

    def test_unlock_from_write_lock_flushes(self):
        self._test_unlock_with_lock_method("lock_write")

    def test_unlock_branch_failures(self):
        """If the branch unlock fails the tree must still unlock."""
        # The public interface for WorkingTree requires a branch, but
        # does not require that the working tree use the branch - its
        # implementation specific how the WorkingTree, Branch, and Repository
        # hang together.
        # in order to test that implementations which *do* unlock via the branch
        # do so correctly, we unlock the branch after locking the working tree.
        # The next unlock on working tree should trigger a LockNotHeld exception
        # from the branch object, which must be exposed to the caller. To meet
        # our object model - where locking a tree locks its branch, and
        # unlocking a branch does not unlock a working tree, *even* for
        # all-in-one implementations like bzr 0.6, git, and hg, implementations
        # must have some separate counter for each object, so our explicit
        # unlock should trigger some error on all implementations, and
        # requiring that to be LockNotHeld seems reasonable.
        #
        # we use this approach rather than decorating the Branch, because the
        # public interface of WorkingTree does not permit altering the branch
        # object - and we cannot tell which attribute might allow us to
        # backdoor-in and change it reliably. For implementation specific tests
        # we can do such skullduggery, but not for interface specific tests.
        # And, its simpler :)
        wt = self.make_branch_and_tree('.')

        self.assertFalse(wt.is_locked())
        self.assertFalse(wt.branch.is_locked())
        wt.lock_write()
        self.assertTrue(wt.is_locked())
        self.assertTrue(wt.branch.is_locked())

        # manually unlock the branch, preparing a LockNotHeld error.
        wt.branch.unlock()
        # the branch *may* still be locked here, if its an all-in-one
        # implementation because there is a single lock object with three
        # references on it, and unlocking the branch only drops this by two
        self.assertRaises(errors.LockNotHeld, wt.unlock)
        # but now, the tree must be unlocked
        self.assertFalse(wt.is_locked())
        # and the branch too.
        self.assertFalse(wt.branch.is_locked())

    def test_failing_to_lock_branch_does_not_lock(self):
        """If the branch cannot be locked, dont lock the tree."""
        # Many implementations treat read-locks as non-blocking, but some
        # treat them as blocking with writes.. Accordingly we test this by
        # opening the branch twice, and locking the branch for write in the
        # second instance.  Our lock contract requires separate instances to
        # mutually exclude if a lock is exclusive at all: If we get no error
        # locking, the test still passes.
        wt = self.make_branch_and_tree('.')
        branch_copy = branch.Branch.open('.')
        branch_copy.lock_write()
        try:
            try:
                wt.lock_read()
            except errors.LockError:
                # any error here means the locks are exclusive in some
                # manner
                self.assertFalse(wt.is_locked())
                self.assertFalse(wt.branch.is_locked())
                return
            else:
                # no error - the branch allows read locks while writes
                # are taken, just pass.
                wt.unlock()
        finally:
            branch_copy.unlock()

    def test_failing_to_lock_write_branch_does_not_lock(self):
        """If the branch cannot be write locked, dont lock the tree."""
        # all implementations of branch are required to treat write
        # locks as blocking (compare to repositories which are not required
        # to do so).
        # Accordingly we test this by opening the branch twice, and locking the
        # branch for write in the second instance.  Our lock contract requires
        # separate instances to mutually exclude.
        wt = self.make_branch_and_tree('.')
        branch_copy = branch.Branch.open('.')
        branch_copy.lock_write()
        try:
            try:
                self.assertRaises(errors.LockError, wt.lock_write)
                self.assertFalse(wt.is_locked())
                self.assertFalse(wt.branch.is_locked())
            finally:
                if wt.is_locked():
                    wt.unlock()
        finally:
            branch_copy.unlock()

    def test_failing_to_lock_tree_write_branch_does_not_lock(self):
        """If the branch cannot be read locked, dont lock the tree."""
        # Many implementations treat read-locks as non-blocking, but some
        # treat them as blocking with writes.. Accordingly we test this by
        # opening the branch twice, and locking the branch for write in the
        # second instance.  Our lock contract requires separate instances to
        # mutually exclude if a lock is exclusive at all: If we get no error
        # locking, the test still passes.
        wt = self.make_branch_and_tree('.')
        branch_copy = branch.Branch.open('.')

        branch_copy.lock_write()
        try:
            try:
                wt.lock_tree_write()
            except errors.LockError:
                # any error here means the locks are exclusive in some
                # manner
                self.assertFalse(wt.is_locked())
                self.assertFalse(wt.branch.is_locked())
                return
            else:
                # no error - the branch allows read locks while writes
                # are taken, just pass.
                wt.unlock()
        finally:
            branch_copy.unlock()<|MERGE_RESOLUTION|>--- conflicted
+++ resolved
@@ -149,11 +149,7 @@
         # moment trigger inventory writes and thus will not
         # let us trigger a read-when-dirty situation.
         old_root = tree.get_root_id()
-<<<<<<< HEAD
-        tree.set_root_id(b'new-root')
-=======
         tree.add('')
->>>>>>> 972b543b
         # to detect that the inventory is written by unlock, we
         # first check that it was not written yet.
         # TODO: This requires taking a read lock while we are holding the above
