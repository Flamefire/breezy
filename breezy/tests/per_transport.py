--- conflicted
+++ resolved
@@ -40,10 +40,6 @@
                       TransportNotPossible,
                       )
 from ..osutils import getcwd
-<<<<<<< HEAD
-from ..bzr.smart import medium
-=======
->>>>>>> f8fa6d3f
 from . import (
     TestSkipped,
     TestNotApplicable,
