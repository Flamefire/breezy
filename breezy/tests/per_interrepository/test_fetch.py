--- conflicted
+++ resolved
@@ -332,17 +332,10 @@
         # present.  The texts introduced in merge (and only those) should be
         # present, and also generating a stream should succeed without blowing
         # up.
-<<<<<<< HEAD
-        self.assertTrue(unstacked_repo.has_revision(b'third'))
-        expected_texts = {(b'file-id', b'third')}
-        if stacked_branch.repository.texts.get_parent_map([(b'root-id',
-            b'third')]):
-=======
         self.assertTrue(unstacked_repo.has_revision(third))
         expected_texts = {(file_id, third)}
         if stacked_branch.repository.texts.get_parent_map([(root_id,
             third)]):
->>>>>>> ef08ac81
             # If a (root-id,third) text exists, it should be in the stacked
             # repo.
             expected_texts.add((root_id, third))
