# Copyright (C) 2007 Canonical Ltd
#
# This program is free software; you can redistribute it and/or modify
# it under the terms of the GNU General Public License as published by
# the Free Software Foundation; either version 2 of the License, or
# (at your option) any later version.
#
# This program is distributed in the hope that it will be useful,
# but WITHOUT ANY WARRANTY; without even the implied warranty of
# MERCHANTABILITY or FITNESS FOR A PARTICULAR PURPOSE.  See the
# GNU General Public License for more details.
#
# You should have received a copy of the GNU General Public License
# along with this program; if not, write to the Free Software
# Foundation, Inc., 51 Franklin Street, Fifth Floor, Boston, MA 02110-1301 USA

"""Helper classes for repository implementation tests."""

from ... import (
    osutils,
    revision as _mod_revision,
    )
from ...repository import WriteGroup
from ...bzr import (
    inventory,
    )
from ...bzr.knitrepo import RepositoryFormatKnit
from ..per_repository import TestCaseWithRepository
from .. import TestNotApplicable


class TestCaseWithBrokenRevisionIndex(TestCaseWithRepository):

    def make_repo_with_extra_ghost_index(self):
        """Make a corrupt repository.

        It will contain one revision, b'revision-id'.  The knit index will claim
        that it has one parent, 'incorrect-parent', but the revision text will
        claim it has no parents.

        Note: only the *cache* of the knit index is corrupted.  Thus the
        corruption will only last while the repository is locked.  For this
        reason, the returned repo is locked.
        """
        if not isinstance(self.repository_format, RepositoryFormatKnit):
            # XXX: Broken revision graphs can happen to weaves too, but they're
            # pretty deprecated.  Ideally these tests should apply to any repo
            # where repo.revision_graph_can_have_wrong_parents() is True, but
            # at the moment we only know how to corrupt knit repos.
            raise TestNotApplicable(
                "%s isn't a knit format" % self.repository_format)

        repo = self.make_repository('broken')
        with repo.lock_write(), WriteGroup(repo):
            inv = inventory.Inventory(revision_id=b'revision-id')
            inv.root.revision = b'revision-id'
            inv_sha1 = repo.add_inventory(b'revision-id', inv, [])
            if repo.supports_rich_root():
                root_id = inv.root.file_id
                repo.texts.add_lines((root_id, b'revision-id'), [], [])
            revision = _mod_revision.Revision(b'revision-id',
                                              committer='jrandom@example.com', timestamp=0,
                                              inventory_sha1=inv_sha1, timezone=0, message='message',
                                              parent_ids=[])
            # Manually add the revision text using the RevisionStore API, with
            # bad parents.
            rev_text = repo._serializer.write_revision_to_string(revision)
            repo.revisions.add_lines((revision.revision_id,),
<<<<<<< HEAD
                [(b'incorrect-parent',)],
                osutils.split_lines(rev_text))
=======
                                     [(b'incorrect-parent',)],
                                     osutils.split_lines(rev_text))
        except:
            repo.abort_write_group()
            repo.unlock()
            raise
        else:
            repo.commit_write_group()
            repo.unlock()
>>>>>>> ecf6fd31

        repo.lock_write()
        self.addCleanup(repo.unlock)
        return repo<|MERGE_RESOLUTION|>--- conflicted
+++ resolved
@@ -66,20 +66,8 @@
             # bad parents.
             rev_text = repo._serializer.write_revision_to_string(revision)
             repo.revisions.add_lines((revision.revision_id,),
-<<<<<<< HEAD
                 [(b'incorrect-parent',)],
                 osutils.split_lines(rev_text))
-=======
-                                     [(b'incorrect-parent',)],
-                                     osutils.split_lines(rev_text))
-        except:
-            repo.abort_write_group()
-            repo.unlock()
-            raise
-        else:
-            repo.commit_write_group()
-            repo.unlock()
->>>>>>> ecf6fd31
 
         repo.lock_write()
         self.addCleanup(repo.unlock)
