# Copyright (C) 2009, 2010, 2011 Canonical Ltd
#
# This program is free software; you can redistribute it and/or modify
# it under the terms of the GNU General Public License as published by
# the Free Software Foundation; either version 2 of the License, or
# (at your option) any later version.
#
# This program is distributed in the hope that it will be useful,
# but WITHOUT ANY WARRANTY; without even the implied warranty of
# MERCHANTABILITY or FITNESS FOR A PARTICULAR PURPOSE.  See the
# GNU General Public License for more details.
#
# You should have received a copy of the GNU General Public License
# along with this program; if not, write to the Free Software
# Foundation, Inc., 51 Franklin Street, Fifth Floor, Boston, MA 02110-1301 USA

"""Tests for Annotators."""

from .. import (
    annotate,
    errors,
    revision,
    tests,
    )

from ..bzr import (
    knit,
    )


def load_tests(loader, standard_tests, pattern):
    """Parameterize tests for all versions of groupcompress."""
    suite, _ = tests.permute_tests_for_extension(standard_tests, loader,
        'breezy._annotator_py', 'breezy._annotator_pyx')
    return suite


class TestAnnotator(tests.TestCaseWithMemoryTransport):

    module = None # Set by load_tests

    fa_key = (b'f-id', b'a-id')
    fb_key = (b'f-id', b'b-id')
    fc_key = (b'f-id', b'c-id')
    fd_key = (b'f-id', b'd-id')
    fe_key = (b'f-id', b'e-id')
    ff_key = (b'f-id', b'f-id')

    def make_no_graph_texts(self):
        factory = knit.make_pack_factory(False, False, 2)
        self.vf = factory(self.get_transport())
        self.ann = self.module.Annotator(self.vf)
        self.vf.add_lines(self.fa_key, (), [b'simple\n', b'content\n'])
        self.vf.add_lines(self.fb_key, (), [b'simple\n', b'new content\n'])

    def make_simple_text(self):
        # TODO: all we really need is a VersionedFile instance, we'd like to
        #       avoid creating all the intermediate stuff
        factory = knit.make_pack_factory(True, True, 2)
        self.vf = factory(self.get_transport())
        # This assumes nothing special happens during __init__, which may be
        # valid
        self.ann = self.module.Annotator(self.vf)
        #  A    'simple|content|'
        #  |
        #  B    'simple|new content|'
        self.vf.add_lines(self.fa_key, [], [b'simple\n', b'content\n'])
        self.vf.add_lines(self.fb_key, [self.fa_key],
                          [b'simple\n', b'new content\n'])

    def make_merge_text(self):
        self.make_simple_text()
        #  A    'simple|content|'
        #  |\
        #  B |  'simple|new content|'
        #  | |
        #  | C  'simple|from c|content|'
        #  |/
        #  D    'simple|from c|new content|introduced in merge|'
        self.vf.add_lines(self.fc_key, [self.fa_key],
                          [b'simple\n', b'from c\n', b'content\n'])
        self.vf.add_lines(self.fd_key, [self.fb_key, self.fc_key],
                          [b'simple\n', b'from c\n', b'new content\n',
                           b'introduced in merge\n'])

    def make_common_merge_text(self):
        """Both sides of the merge will have introduced a line."""
        self.make_simple_text()
        #  A    'simple|content|'
        #  |\
        #  B |  'simple|new content|'
        #  | |
        #  | C  'simple|new content|'
        #  |/
        #  D    'simple|new content|'
        self.vf.add_lines(self.fc_key, [self.fa_key],
                          [b'simple\n', b'new content\n'])
        self.vf.add_lines(self.fd_key, [self.fb_key, self.fc_key],
                          [b'simple\n', b'new content\n'])

    def make_many_way_common_merge_text(self):
        self.make_simple_text()
        #  A-.    'simple|content|'
        #  |\ \
        #  B | |  'simple|new content|'
        #  | | |
        #  | C |  'simple|new content|'
        #  |/  |
        #  D   |  'simple|new content|'
        #  |   |
        #  |   E  'simple|new content|'
        #  |  /
        #  F-'    'simple|new content|'
        self.vf.add_lines(self.fc_key, [self.fa_key],
                          [b'simple\n', b'new content\n'])
        self.vf.add_lines(self.fd_key, [self.fb_key, self.fc_key],
                          [b'simple\n', b'new content\n'])
        self.vf.add_lines(self.fe_key, [self.fa_key],
                          [b'simple\n', b'new content\n'])
        self.vf.add_lines(self.ff_key, [self.fd_key, self.fe_key],
                          [b'simple\n', b'new content\n'])

    def make_merge_and_restored_text(self):
        self.make_simple_text()
        #  A    'simple|content|'
        #  |\
        #  B |  'simple|new content|'
        #  | |
        #  C |  'simple|content|' # reverted to A
        #   \|
        #    D  'simple|content|'
        # c reverts back to 'a' for the new content line
        self.vf.add_lines(self.fc_key, [self.fb_key],
                          [b'simple\n', b'content\n'])
        # d merges 'a' and 'c', to find both claim last modified
        self.vf.add_lines(self.fd_key, [self.fa_key, self.fc_key],
                          [b'simple\n', b'content\n'])

    def assertAnnotateEqual(self, expected_annotation, key, exp_text=None):
        annotation, lines = self.ann.annotate(key)
        self.assertEqual(expected_annotation, annotation)
        if exp_text is None:
            record = next(self.vf.get_record_stream([key], 'unordered', True))
            exp_text = record.get_bytes_as('fulltext')
        self.assertEqualDiff(exp_text, b''.join(lines))

    def test_annotate_missing(self):
        self.make_simple_text()
        self.assertRaises(errors.RevisionNotPresent,
                          self.ann.annotate, (b'not', b'present'))

    def test_annotate_simple(self):
        self.make_simple_text()
        self.assertAnnotateEqual([(self.fa_key,)]*2, self.fa_key)
        self.assertAnnotateEqual([(self.fa_key,), (self.fb_key,)], self.fb_key)

    def test_annotate_merge_text(self):
        self.make_merge_text()
        self.assertAnnotateEqual([(self.fa_key,), (self.fc_key,),
                                  (self.fb_key,), (self.fd_key,)],
                                 self.fd_key)

    def test_annotate_common_merge_text(self):
        self.make_common_merge_text()
        self.assertAnnotateEqual([(self.fa_key,), (self.fb_key, self.fc_key)],
                                 self.fd_key)

    def test_annotate_many_way_common_merge_text(self):
        self.make_many_way_common_merge_text()
        self.assertAnnotateEqual([(self.fa_key,),
                                  (self.fb_key, self.fc_key, self.fe_key)],
                                 self.ff_key)

    def test_annotate_merge_and_restored(self):
        self.make_merge_and_restored_text()
        self.assertAnnotateEqual([(self.fa_key,), (self.fa_key, self.fc_key)],
                                 self.fd_key)

    def test_annotate_flat_simple(self):
        self.make_simple_text()
        self.assertEqual([(self.fa_key, b'simple\n'),
                          (self.fa_key, b'content\n'),
                         ], self.ann.annotate_flat(self.fa_key))
        self.assertEqual([(self.fa_key, b'simple\n'),
                          (self.fb_key, b'new content\n'),
                         ], self.ann.annotate_flat(self.fb_key))

    def test_annotate_flat_merge_and_restored_text(self):
        self.make_merge_and_restored_text()
        # fc is a simple dominator of fa
        self.assertEqual([(self.fa_key, b'simple\n'),
                          (self.fc_key, b'content\n'),
                         ], self.ann.annotate_flat(self.fd_key))

    def test_annotate_common_merge_text(self):
        self.make_common_merge_text()
        # there is no common point, so we just pick the lexicographical lowest
<<<<<<< HEAD
        # and b'b-id' comes before b'c-id'
=======
        # and 'b-id' comes before 'c-id'
>>>>>>> 9c95a6a7
        self.assertEqual([(self.fa_key, b'simple\n'),
                          (self.fb_key, b'new content\n'),
                         ], self.ann.annotate_flat(self.fd_key))

    def test_annotate_many_way_common_merge_text(self):
        self.make_many_way_common_merge_text()
        self.assertEqual([(self.fa_key, b'simple\n'),
                         (self.fb_key, b'new content\n')],
                         self.ann.annotate_flat(self.ff_key))

    def test_annotate_flat_respects_break_ann_tie(self):
<<<<<<< HEAD
        tiebreaker = annotate._break_annotation_tie
        try:
            calls = []
            def custom_tiebreaker(annotated_lines):
                self.assertEqual(2, len(annotated_lines))
                left = annotated_lines[0]
                self.assertEqual(2, len(left))
                self.assertEqual(b'new content\n', left[1])
                right = annotated_lines[1]
                self.assertEqual(2, len(right))
                self.assertEqual(b'new content\n', right[1])
                calls.append((left[0], right[0]))
                # Our custom tiebreaker takes the *largest* value, rather than
                # the *smallest* value
                if left[0] < right[0]:
                    return right
                else:
                    return left
            annotate._break_annotation_tie = custom_tiebreaker
            self.make_many_way_common_merge_text()
            self.assertEqual([(self.fa_key, b'simple\n'),
                             (self.fe_key, b'new content\n')],
                             self.ann.annotate_flat(self.ff_key))
            self.assertEqual([(self.fe_key, self.fc_key),
                              (self.fe_key, self.fb_key)], calls)
        finally:
            annotate._break_annotation_tie = tiebreaker
=======
        seen = set()
        def custom_tiebreaker(annotated_lines):
            self.assertEqual(2, len(annotated_lines))
            left = annotated_lines[0]
            self.assertEqual(2, len(left))
            self.assertEqual(b'new content\n', left[1])
            right = annotated_lines[1]
            self.assertEqual(2, len(right))
            self.assertEqual(b'new content\n', right[1])
            seen.update([left[0], right[0]])
            # Our custom tiebreaker takes the *largest* value, rather than
            # the *smallest* value
            if left[0] < right[0]:
                return right
            else:
                return left
        self.overrideAttr(annotate, '_break_annotation_tie', custom_tiebreaker)
        self.make_many_way_common_merge_text()
        self.assertEqual([(self.fa_key, b'simple\n'),
                         (self.fe_key, b'new content\n')],
                         self.ann.annotate_flat(self.ff_key))
        # Calls happen in set iteration order but should keys should be seen
        self.assertEqual({self.fb_key, self.fc_key, self.fe_key}, seen)
>>>>>>> 9c95a6a7


    def test_needed_keys_simple(self):
        self.make_simple_text()
        keys, ann_keys = self.ann._get_needed_keys(self.fb_key)
        self.assertEqual([self.fa_key, self.fb_key], sorted(keys))
        self.assertEqual({self.fa_key: 1, self.fb_key: 1},
                         self.ann._num_needed_children)
        self.assertEqual(set(), ann_keys)

    def test_needed_keys_many(self):
        self.make_many_way_common_merge_text()
        keys, ann_keys = self.ann._get_needed_keys(self.ff_key)
        self.assertEqual([self.fa_key, self.fb_key, self.fc_key,
                          self.fd_key, self.fe_key, self.ff_key,
                         ], sorted(keys))
        self.assertEqual({self.fa_key: 3,
                          self.fb_key: 1,
                          self.fc_key: 1,
                          self.fd_key: 1,
                          self.fe_key: 1,
                          self.ff_key: 1,
                         }, self.ann._num_needed_children)
        self.assertEqual(set(), ann_keys)

    def test_needed_keys_with_special_text(self):
        self.make_many_way_common_merge_text()
        spec_key = (b'f-id', revision.CURRENT_REVISION)
        spec_text = b'simple\nnew content\nlocally modified\n'
        self.ann.add_special_text(spec_key, [self.fd_key, self.fe_key],
                                  spec_text)
        keys, ann_keys = self.ann._get_needed_keys(spec_key)
        self.assertEqual([self.fa_key, self.fb_key, self.fc_key,
                          self.fd_key, self.fe_key,
                         ], sorted(keys))
        self.assertEqual([spec_key], sorted(ann_keys))

    def test_needed_keys_with_parent_texts(self):
        self.make_many_way_common_merge_text()
        # If 'D' and 'E' are already annotated, we don't need to extract all
        # the texts
        #  D   |  'simple|new content|'
        #  |   |
        #  |   E  'simple|new content|'
        #  |  /
        #  F-'    'simple|new content|'
        self.ann._parent_map[self.fd_key] = (self.fb_key, self.fc_key)
        self.ann._text_cache[self.fd_key] = [b'simple\n', b'new content\n']
        self.ann._annotations_cache[self.fd_key] = [
            (self.fa_key,),
            (self.fb_key, self.fc_key),
            ]
        self.ann._parent_map[self.fe_key] = (self.fa_key,)
        self.ann._text_cache[self.fe_key] = [b'simple\n', b'new content\n']
        self.ann._annotations_cache[self.fe_key] = [
            (self.fa_key,),
            (self.fe_key,),
            ]
        keys, ann_keys = self.ann._get_needed_keys(self.ff_key)
        self.assertEqual([self.ff_key], sorted(keys))
        self.assertEqual({self.fd_key: 1,
                          self.fe_key: 1,
                          self.ff_key: 1,
                         }, self.ann._num_needed_children)
        self.assertEqual([], sorted(ann_keys))

    def test_record_annotation_removes_texts(self):
        self.make_many_way_common_merge_text()
        # Populate the caches
        for x in self.ann._get_needed_texts(self.ff_key):
            continue
        self.assertEqual({self.fa_key: 3,
                          self.fb_key: 1,
                          self.fc_key: 1,
                          self.fd_key: 1,
                          self.fe_key: 1,
                          self.ff_key: 1,
                         }, self.ann._num_needed_children)
        self.assertEqual([self.fa_key, self.fb_key, self.fc_key,
                          self.fd_key, self.fe_key, self.ff_key,
                         ], sorted(self.ann._text_cache.keys()))
        self.ann._record_annotation(self.fa_key, [], [])
        self.ann._record_annotation(self.fb_key, [self.fa_key], [])
        self.assertEqual({self.fa_key: 2,
                          self.fb_key: 1,
                          self.fc_key: 1,
                          self.fd_key: 1,
                          self.fe_key: 1,
                          self.ff_key: 1,
                         }, self.ann._num_needed_children)
        self.assertTrue(self.fa_key in self.ann._text_cache)
        self.assertTrue(self.fa_key in self.ann._annotations_cache)
        self.ann._record_annotation(self.fc_key, [self.fa_key], [])
        self.ann._record_annotation(self.fd_key, [self.fb_key, self.fc_key], [])
        self.assertEqual({self.fa_key: 1,
                          self.fb_key: 0,
                          self.fc_key: 0,
                          self.fd_key: 1,
                          self.fe_key: 1,
                          self.ff_key: 1,
                         }, self.ann._num_needed_children)
        self.assertTrue(self.fa_key in self.ann._text_cache)
        self.assertTrue(self.fa_key in self.ann._annotations_cache)
        self.assertFalse(self.fb_key in self.ann._text_cache)
        self.assertFalse(self.fb_key in self.ann._annotations_cache)
        self.assertFalse(self.fc_key in self.ann._text_cache)
        self.assertFalse(self.fc_key in self.ann._annotations_cache)

    def test_annotate_special_text(self):
        # Things like WT and PreviewTree want to annotate an arbitrary text
        # ('current:') so we need a way to add that to the group of files to be
        # annotated.
        self.make_many_way_common_merge_text()
        #  A-.    'simple|content|'
        #  |\ \
        #  B | |  'simple|new content|'
        #  | | |
        #  | C |  'simple|new content|'
        #  |/  |
        #  D   |  'simple|new content|'
        #  |   |
        #  |   E  'simple|new content|'
        #  |  /
        #  SPEC   'simple|new content|locally modified|'
        spec_key = (b'f-id', revision.CURRENT_REVISION)
        spec_text = b'simple\nnew content\nlocally modified\n'
        self.ann.add_special_text(spec_key, [self.fd_key, self.fe_key],
                                  spec_text)
        self.assertAnnotateEqual([(self.fa_key,),
                                  (self.fb_key, self.fc_key, self.fe_key),
                                  (spec_key,),
                                 ], spec_key,
                                 exp_text=spec_text)

    def test_no_graph(self):
        self.make_no_graph_texts()
        self.assertAnnotateEqual([(self.fa_key,),
                                  (self.fa_key,),
                                 ], self.fa_key)
        self.assertAnnotateEqual([(self.fb_key,),
                                  (self.fb_key,),
                                 ], self.fb_key)<|MERGE_RESOLUTION|>--- conflicted
+++ resolved
@@ -195,11 +195,7 @@
     def test_annotate_common_merge_text(self):
         self.make_common_merge_text()
         # there is no common point, so we just pick the lexicographical lowest
-<<<<<<< HEAD
         # and b'b-id' comes before b'c-id'
-=======
-        # and 'b-id' comes before 'c-id'
->>>>>>> 9c95a6a7
         self.assertEqual([(self.fa_key, b'simple\n'),
                           (self.fb_key, b'new content\n'),
                          ], self.ann.annotate_flat(self.fd_key))
@@ -211,35 +207,6 @@
                          self.ann.annotate_flat(self.ff_key))
 
     def test_annotate_flat_respects_break_ann_tie(self):
-<<<<<<< HEAD
-        tiebreaker = annotate._break_annotation_tie
-        try:
-            calls = []
-            def custom_tiebreaker(annotated_lines):
-                self.assertEqual(2, len(annotated_lines))
-                left = annotated_lines[0]
-                self.assertEqual(2, len(left))
-                self.assertEqual(b'new content\n', left[1])
-                right = annotated_lines[1]
-                self.assertEqual(2, len(right))
-                self.assertEqual(b'new content\n', right[1])
-                calls.append((left[0], right[0]))
-                # Our custom tiebreaker takes the *largest* value, rather than
-                # the *smallest* value
-                if left[0] < right[0]:
-                    return right
-                else:
-                    return left
-            annotate._break_annotation_tie = custom_tiebreaker
-            self.make_many_way_common_merge_text()
-            self.assertEqual([(self.fa_key, b'simple\n'),
-                             (self.fe_key, b'new content\n')],
-                             self.ann.annotate_flat(self.ff_key))
-            self.assertEqual([(self.fe_key, self.fc_key),
-                              (self.fe_key, self.fb_key)], calls)
-        finally:
-            annotate._break_annotation_tie = tiebreaker
-=======
         seen = set()
         def custom_tiebreaker(annotated_lines):
             self.assertEqual(2, len(annotated_lines))
@@ -263,8 +230,6 @@
                          self.ann.annotate_flat(self.ff_key))
         # Calls happen in set iteration order but should keys should be seen
         self.assertEqual({self.fb_key, self.fc_key, self.fe_key}, seen)
->>>>>>> 9c95a6a7
-
 
     def test_needed_keys_simple(self):
         self.make_simple_text()
