# Copyright (C) 2011 Canonical Ltd
#
# This program is free software; you can redistribute it and/or modify
# it under the terms of the GNU General Public License as published by
# the Free Software Foundation; either version 2 of the License, or
# (at your option) any later version.
#
# This program is distributed in the hope that it will be useful,
# but WITHOUT ANY WARRANTY; without even the implied warranty of
# MERCHANTABILITY or FITNESS FOR A PARTICULAR PURPOSE.  See the
# GNU General Public License for more details.
#
# You should have received a copy of the GNU General Public License
# along with this program; if not, write to the Free Software
# Foundation, Inc., 51 Franklin Street, Fifth Floor, Boston, MA 02110-1301 USA

"""Tests for the InterTree.file_content_matches() function."""

from breezy.tests.per_intertree import TestCaseWithTwoTrees


class TestFileContentMatches(TestCaseWithTwoTrees):

    def test_same_contents_and_verifier(self):
        tree1 = self.make_branch_and_tree('1')
        tree2 = self.make_to_branch_and_tree('2')
        self.build_tree_contents([
            ('1/file', 'apples'),
            ('2/file', 'apples'),
            ])
        tree1.add('file', 'file-id-1')
        tree2.add('file', 'file-id-2')
        tree1, tree2 = self.mutable_trees_to_test_trees(self, tree1, tree2)
        inter = self.intertree_class(tree1, tree2)
<<<<<<< HEAD
=======
        self.assertTrue(inter.file_content_matches(
            'file', 'file', 'file-id-1', 'file-id-2'))
>>>>>>> 94b2d148
        self.assertTrue(inter.file_content_matches('file', 'file'))

    def test_different_contents_and_same_verifier(self):
        tree1 = self.make_branch_and_tree('1')
        tree2 = self.make_to_branch_and_tree('2')
        self.build_tree_contents([
            ('1/file', 'apples'),
            ('2/file', 'oranges'),
            ])
        tree1.add('file', 'file-id-1')
        tree2.add('file', 'file-id-2')
        tree1, tree2 = self.mutable_trees_to_test_trees(self, tree1, tree2)
        inter = self.intertree_class(tree1, tree2)
<<<<<<< HEAD
        self.assertFalse(inter.file_content_matches('file', 'file'))
=======
        self.assertFalse(inter.file_content_matches(
            'file', 'file', 'file-id-1', 'file-id-2'))
        self.assertFalse(inter.file_content_matches(
            'file', 'file'))
>>>>>>> 94b2d148
<|MERGE_RESOLUTION|>--- conflicted
+++ resolved
@@ -32,11 +32,8 @@
         tree2.add('file', 'file-id-2')
         tree1, tree2 = self.mutable_trees_to_test_trees(self, tree1, tree2)
         inter = self.intertree_class(tree1, tree2)
-<<<<<<< HEAD
-=======
         self.assertTrue(inter.file_content_matches(
             'file', 'file', 'file-id-1', 'file-id-2'))
->>>>>>> 94b2d148
         self.assertTrue(inter.file_content_matches('file', 'file'))
 
     def test_different_contents_and_same_verifier(self):
@@ -50,11 +47,7 @@
         tree2.add('file', 'file-id-2')
         tree1, tree2 = self.mutable_trees_to_test_trees(self, tree1, tree2)
         inter = self.intertree_class(tree1, tree2)
-<<<<<<< HEAD
-        self.assertFalse(inter.file_content_matches('file', 'file'))
-=======
         self.assertFalse(inter.file_content_matches(
             'file', 'file', 'file-id-1', 'file-id-2'))
         self.assertFalse(inter.file_content_matches(
-            'file', 'file'))
->>>>>>> 94b2d148
+            'file', 'file'))