# Copyright (C) 2006-2011 Canonical Ltd
#
# This program is free software; you can redistribute it and/or modify
# it under the terms of the GNU General Public License as published by
# the Free Software Foundation; either version 2 of the License, or
# (at your option) any later version.
#
# This program is distributed in the hope that it will be useful,
# but WITHOUT ANY WARRANTY; without even the implied warranty of
# MERCHANTABILITY or FITNESS FOR A PARTICULAR PURPOSE.  See the
# GNU General Public License for more details.
#
# You should have received a copy of the GNU General Public License
# along with this program; if not, write to the Free Software
# Foundation, Inc., 51 Franklin Street, Fifth Floor, Boston, MA 02110-1301 USA

"""Tests of the dirstate functionality being built for WorkingTreeFormat4."""

import os
import tempfile

from .. import (
    controldir,
    errors,
<<<<<<< HEAD
=======
    inventory,
    inventorytree,
>>>>>>> e438dabe
    memorytree,
    osutils,
    revision as _mod_revision,
    revisiontree,
    tests,
    )
from ..bzr import (
    dirstate,
    inventory,
    workingtree_4,
    )
from . import (
    features,
    test_osutils,
    )
from .scenarios import load_tests_apply_scenarios


# TODO:
# TESTS to write:
# general checks for NOT_IN_MEMORY error conditions.
# set_path_id on a NOT_IN_MEMORY dirstate
# set_path_id  unicode support
# set_path_id  setting id of a path not root
# set_path_id  setting id when there are parents without the id in the parents
# set_path_id  setting id when there are parents with the id in the parents
# set_path_id  setting id when state is not in memory
# set_path_id  setting id when state is in memory unmodified
# set_path_id  setting id when state is in memory modified


load_tests = load_tests_apply_scenarios


class TestCaseWithDirState(tests.TestCaseWithTransport):
    """Helper functions for creating DirState objects with various content."""

    scenarios = test_osutils.dir_reader_scenarios()

    # Set by load_tests
    _dir_reader_class = None
    _native_to_unicode = None # Not used yet

    def setUp(self):
        super(TestCaseWithDirState, self).setUp()
        self.overrideAttr(osutils,
                          '_selected_dir_reader', self._dir_reader_class())

    def create_empty_dirstate(self):
        """Return a locked but empty dirstate"""
        state = dirstate.DirState.initialize('dirstate')
        return state

    def create_dirstate_with_root(self):
        """Return a write-locked state with a single root entry."""
        packed_stat = 'AAAAREUHaIpFB2iKAAADAQAtkqUAAIGk'
        root_entry_direntry = ('', '', 'a-root-value'), [
            ('d', '', 0, False, packed_stat),
            ]
        dirblocks = []
        dirblocks.append(('', [root_entry_direntry]))
        dirblocks.append(('', []))
        state = self.create_empty_dirstate()
        try:
            state._set_data([], dirblocks)
            state._validate()
        except:
            state.unlock()
            raise
        return state

    def create_dirstate_with_root_and_subdir(self):
        """Return a locked DirState with a root and a subdir"""
        packed_stat = 'AAAAREUHaIpFB2iKAAADAQAtkqUAAIGk'
        subdir_entry = ('', 'subdir', 'subdir-id'), [
            ('d', '', 0, False, packed_stat),
            ]
        state = self.create_dirstate_with_root()
        try:
            dirblocks = list(state._dirblocks)
            dirblocks[1][1].append(subdir_entry)
            state._set_data([], dirblocks)
        except:
            state.unlock()
            raise
        return state

    def create_complex_dirstate(self):
        """This dirstate contains multiple files and directories.

         /        a-root-value
         a/       a-dir
         b/       b-dir
         c        c-file
         d        d-file
         a/e/     e-dir
         a/f      f-file
         b/g      g-file
         b/h\xc3\xa5  h-\xc3\xa5-file  #This is u'\xe5' encoded into utf-8

        Notice that a/e is an empty directory.

        :return: The dirstate, still write-locked.
        """
        packed_stat = 'AAAAREUHaIpFB2iKAAADAQAtkqUAAIGk'
        null_sha = 'xxxxxxxxxxxxxxxxxxxxxxxxxxxxxxxx'
        root_entry = ('', '', 'a-root-value'), [
            ('d', '', 0, False, packed_stat),
            ]
        a_entry = ('', 'a', 'a-dir'), [
            ('d', '', 0, False, packed_stat),
            ]
        b_entry = ('', 'b', 'b-dir'), [
            ('d', '', 0, False, packed_stat),
            ]
        c_entry = ('', 'c', 'c-file'), [
            ('f', null_sha, 10, False, packed_stat),
            ]
        d_entry = ('', 'd', 'd-file'), [
            ('f', null_sha, 20, False, packed_stat),
            ]
        e_entry = ('a', 'e', 'e-dir'), [
            ('d', '', 0, False, packed_stat),
            ]
        f_entry = ('a', 'f', 'f-file'), [
            ('f', null_sha, 30, False, packed_stat),
            ]
        g_entry = ('b', 'g', 'g-file'), [
            ('f', null_sha, 30, False, packed_stat),
            ]
        h_entry = ('b', 'h\xc3\xa5', 'h-\xc3\xa5-file'), [
            ('f', null_sha, 40, False, packed_stat),
            ]
        dirblocks = []
        dirblocks.append(('', [root_entry]))
        dirblocks.append(('', [a_entry, b_entry, c_entry, d_entry]))
        dirblocks.append(('a', [e_entry, f_entry]))
        dirblocks.append(('b', [g_entry, h_entry]))
        state = dirstate.DirState.initialize('dirstate')
        state._validate()
        try:
            state._set_data([], dirblocks)
        except:
            state.unlock()
            raise
        return state

    def check_state_with_reopen(self, expected_result, state):
        """Check that state has current state expected_result.

        This will check the current state, open the file anew and check it
        again.
        This function expects the current state to be locked for writing, and
        will unlock it before re-opening.
        This is required because we can't open a lock_read() while something
        else has a lock_write().
            write => mutually exclusive lock
            read => shared lock
        """
        # The state should already be write locked, since we just had to do
        # some operation to get here.
        self.assertTrue(state._lock_token is not None)
        try:
            self.assertEqual(expected_result[0],  state.get_parent_ids())
            # there should be no ghosts in this tree.
            self.assertEqual([], state.get_ghosts())
            # there should be one fileid in this tree - the root of the tree.
            self.assertEqual(expected_result[1], list(state._iter_entries()))
            state.save()
        finally:
            state.unlock()
        del state
        state = dirstate.DirState.on_file('dirstate')
        state.lock_read()
        try:
            self.assertEqual(expected_result[1], list(state._iter_entries()))
        finally:
            state.unlock()

    def create_basic_dirstate(self):
        """Create a dirstate with a few files and directories.

            a
            b/
              c
              d/
                e
            b-c
            f
        """
        tree = self.make_branch_and_tree('tree')
        paths = ['a', 'b/', 'b/c', 'b/d/', 'b/d/e', 'b-c', 'f']
        file_ids = ['a-id', 'b-id', 'c-id', 'd-id', 'e-id', 'b-c-id', 'f-id']
        self.build_tree(['tree/' + p for p in paths])
        tree.set_root_id('TREE_ROOT')
        tree.add([p.rstrip('/') for p in paths], file_ids)
        tree.commit('initial', rev_id='rev-1')
        revision_id = 'rev-1'
        # a_packed_stat = dirstate.pack_stat(os.stat('tree/a'))
        t = self.get_transport('tree')
        a_text = t.get_bytes('a')
        a_sha = osutils.sha_string(a_text)
        a_len = len(a_text)
        # b_packed_stat = dirstate.pack_stat(os.stat('tree/b'))
        # c_packed_stat = dirstate.pack_stat(os.stat('tree/b/c'))
        c_text = t.get_bytes('b/c')
        c_sha = osutils.sha_string(c_text)
        c_len = len(c_text)
        # d_packed_stat = dirstate.pack_stat(os.stat('tree/b/d'))
        # e_packed_stat = dirstate.pack_stat(os.stat('tree/b/d/e'))
        e_text = t.get_bytes('b/d/e')
        e_sha = osutils.sha_string(e_text)
        e_len = len(e_text)
        b_c_text = t.get_bytes('b-c')
        b_c_sha = osutils.sha_string(b_c_text)
        b_c_len = len(b_c_text)
        # f_packed_stat = dirstate.pack_stat(os.stat('tree/f'))
        f_text = t.get_bytes('f')
        f_sha = osutils.sha_string(f_text)
        f_len = len(f_text)
        null_stat = dirstate.DirState.NULLSTAT
        expected = {
            '':(('', '', 'TREE_ROOT'), [
                  ('d', '', 0, False, null_stat),
                  ('d', '', 0, False, revision_id),
                ]),
            'a':(('', 'a', 'a-id'), [
                   ('f', '', 0, False, null_stat),
                   ('f', a_sha, a_len, False, revision_id),
                 ]),
            'b':(('', 'b', 'b-id'), [
                  ('d', '', 0, False, null_stat),
                  ('d', '', 0, False, revision_id),
                 ]),
            'b/c':(('b', 'c', 'c-id'), [
                    ('f', '', 0, False, null_stat),
                    ('f', c_sha, c_len, False, revision_id),
                   ]),
            'b/d':(('b', 'd', 'd-id'), [
                    ('d', '', 0, False, null_stat),
                    ('d', '', 0, False, revision_id),
                   ]),
            'b/d/e':(('b/d', 'e', 'e-id'), [
                      ('f', '', 0, False, null_stat),
                      ('f', e_sha, e_len, False, revision_id),
                     ]),
            'b-c':(('', 'b-c', 'b-c-id'), [
                      ('f', '', 0, False, null_stat),
                      ('f', b_c_sha, b_c_len, False, revision_id),
                     ]),
            'f':(('', 'f', 'f-id'), [
                  ('f', '', 0, False, null_stat),
                  ('f', f_sha, f_len, False, revision_id),
                 ]),
        }
        state = dirstate.DirState.from_tree(tree, 'dirstate')
        try:
            state.save()
        finally:
            state.unlock()
        # Use a different object, to make sure nothing is pre-cached in memory.
        state = dirstate.DirState.on_file('dirstate')
        state.lock_read()
        self.addCleanup(state.unlock)
        self.assertEqual(dirstate.DirState.NOT_IN_MEMORY,
                         state._dirblock_state)
        # This is code is only really tested if we actually have to make more
        # than one read, so set the page size to something smaller.
        # We want it to contain about 2.2 records, so that we have a couple
        # records that we can read per attempt
        state._bisect_page_size = 200
        return tree, state, expected

    def create_duplicated_dirstate(self):
        """Create a dirstate with a deleted and added entries.

        This grabs a basic_dirstate, and then removes and re adds every entry
        with a new file id.
        """
        tree, state, expected = self.create_basic_dirstate()
        # Now we will just remove and add every file so we get an extra entry
        # per entry. Unversion in reverse order so we handle subdirs
        tree.unversion(['f-id', 'b-c-id', 'e-id', 'd-id', 'c-id', 'b-id', 'a-id'])
        tree.add(['a', 'b', 'b/c', 'b/d', 'b/d/e', 'b-c', 'f'],
                 ['a-id2', 'b-id2', 'c-id2', 'd-id2', 'e-id2', 'b-c-id2', 'f-id2'])

        # Update the expected dictionary.
        for path in ['a', 'b', 'b/c', 'b/d', 'b/d/e', 'b-c', 'f']:
            orig = expected[path]
            path2 = path + '2'
            # This record was deleted in the current tree
            expected[path] = (orig[0], [dirstate.DirState.NULL_PARENT_DETAILS,
                                        orig[1][1]])
            new_key = (orig[0][0], orig[0][1], orig[0][2]+'2')
            # And didn't exist in the basis tree
            expected[path2] = (new_key, [orig[1][0],
                                         dirstate.DirState.NULL_PARENT_DETAILS])

        # We will replace the 'dirstate' file underneath 'state', but that is
        # okay as lock as we unlock 'state' first.
        state.unlock()
        try:
            new_state = dirstate.DirState.from_tree(tree, 'dirstate')
            try:
                new_state.save()
            finally:
                new_state.unlock()
        finally:
            # But we need to leave state in a read-lock because we already have
            # a cleanup scheduled
            state.lock_read()
        return tree, state, expected

    def create_renamed_dirstate(self):
        """Create a dirstate with a few internal renames.

        This takes the basic dirstate, and moves the paths around.
        """
        tree, state, expected = self.create_basic_dirstate()
        # Rename a file
        tree.rename_one('a', 'b/g')
        # And a directory
        tree.rename_one('b/d', 'h')

        old_a = expected['a']
        expected['a'] = (old_a[0], [('r', 'b/g', 0, False, ''), old_a[1][1]])
        expected['b/g'] = (('b', 'g', 'a-id'), [old_a[1][0],
                                                ('r', 'a', 0, False, '')])
        old_d = expected['b/d']
        expected['b/d'] = (old_d[0], [('r', 'h', 0, False, ''), old_d[1][1]])
        expected['h'] = (('', 'h', 'd-id'), [old_d[1][0],
                                             ('r', 'b/d', 0, False, '')])

        old_e = expected['b/d/e']
        expected['b/d/e'] = (old_e[0], [('r', 'h/e', 0, False, ''),
                             old_e[1][1]])
        expected['h/e'] = (('h', 'e', 'e-id'), [old_e[1][0],
                                                ('r', 'b/d/e', 0, False, '')])

        state.unlock()
        try:
            new_state = dirstate.DirState.from_tree(tree, 'dirstate')
            try:
                new_state.save()
            finally:
                new_state.unlock()
        finally:
            state.lock_read()
        return tree, state, expected


class TestTreeToDirState(TestCaseWithDirState):

    def test_empty_to_dirstate(self):
        """We should be able to create a dirstate for an empty tree."""
        # There are no files on disk and no parents
        tree = self.make_branch_and_tree('tree')
        expected_result = ([], [
            (('', '', tree.get_root_id()), # common details
             [('d', '', 0, False, dirstate.DirState.NULLSTAT), # current tree
             ])])
        state = dirstate.DirState.from_tree(tree, 'dirstate')
        state._validate()
        self.check_state_with_reopen(expected_result, state)

    def test_1_parents_empty_to_dirstate(self):
        # create a parent by doing a commit
        tree = self.make_branch_and_tree('tree')
        rev_id = tree.commit('first post').encode('utf8')
        root_stat_pack = dirstate.pack_stat(os.stat(tree.basedir))
        expected_result = ([rev_id], [
            (('', '', tree.get_root_id()), # common details
             [('d', '', 0, False, dirstate.DirState.NULLSTAT), # current tree
              ('d', '', 0, False, rev_id), # first parent details
             ])])
        state = dirstate.DirState.from_tree(tree, 'dirstate')
        self.check_state_with_reopen(expected_result, state)
        state.lock_read()
        try:
            state._validate()
        finally:
            state.unlock()

    def test_2_parents_empty_to_dirstate(self):
        # create a parent by doing a commit
        tree = self.make_branch_and_tree('tree')
        rev_id = tree.commit('first post')
        tree2 = tree.controldir.sprout('tree2').open_workingtree()
        rev_id2 = tree2.commit('second post', allow_pointless=True)
        tree.merge_from_branch(tree2.branch)
        expected_result = ([rev_id, rev_id2], [
            (('', '', tree.get_root_id()), # common details
             [('d', '', 0, False, dirstate.DirState.NULLSTAT), # current tree
              ('d', '', 0, False, rev_id), # first parent details
              ('d', '', 0, False, rev_id), # second parent details
             ])])
        state = dirstate.DirState.from_tree(tree, 'dirstate')
        self.check_state_with_reopen(expected_result, state)
        state.lock_read()
        try:
            state._validate()
        finally:
            state.unlock()

    def test_empty_unknowns_are_ignored_to_dirstate(self):
        """We should be able to create a dirstate for an empty tree."""
        # There are no files on disk and no parents
        tree = self.make_branch_and_tree('tree')
        self.build_tree(['tree/unknown'])
        expected_result = ([], [
            (('', '', tree.get_root_id()), # common details
             [('d', '', 0, False, dirstate.DirState.NULLSTAT), # current tree
             ])])
        state = dirstate.DirState.from_tree(tree, 'dirstate')
        self.check_state_with_reopen(expected_result, state)

    def get_tree_with_a_file(self):
        tree = self.make_branch_and_tree('tree')
        self.build_tree(['tree/a file'])
        tree.add('a file', 'a-file-id')
        return tree

    def test_non_empty_no_parents_to_dirstate(self):
        """We should be able to create a dirstate for an empty tree."""
        # There are files on disk and no parents
        tree = self.get_tree_with_a_file()
        expected_result = ([], [
            (('', '', tree.get_root_id()), # common details
             [('d', '', 0, False, dirstate.DirState.NULLSTAT), # current tree
             ]),
            (('', 'a file', 'a-file-id'), # common
             [('f', '', 0, False, dirstate.DirState.NULLSTAT), # current
             ]),
            ])
        state = dirstate.DirState.from_tree(tree, 'dirstate')
        self.check_state_with_reopen(expected_result, state)

    def test_1_parents_not_empty_to_dirstate(self):
        # create a parent by doing a commit
        tree = self.get_tree_with_a_file()
        rev_id = tree.commit('first post').encode('utf8')
        # change the current content to be different this will alter stat, sha
        # and length:
        self.build_tree_contents([('tree/a file', 'new content\n')])
        expected_result = ([rev_id], [
            (('', '', tree.get_root_id()), # common details
             [('d', '', 0, False, dirstate.DirState.NULLSTAT), # current tree
              ('d', '', 0, False, rev_id), # first parent details
             ]),
            (('', 'a file', 'a-file-id'), # common
             [('f', '', 0, False, dirstate.DirState.NULLSTAT), # current
              ('f', 'c3ed76e4bfd45ff1763ca206055bca8e9fc28aa8', 24, False,
               rev_id), # first parent
             ]),
            ])
        state = dirstate.DirState.from_tree(tree, 'dirstate')
        self.check_state_with_reopen(expected_result, state)

    def test_2_parents_not_empty_to_dirstate(self):
        # create a parent by doing a commit
        tree = self.get_tree_with_a_file()
        rev_id = tree.commit('first post').encode('utf8')
        tree2 = tree.controldir.sprout('tree2').open_workingtree()
        # change the current content to be different this will alter stat, sha
        # and length:
        self.build_tree_contents([('tree2/a file', 'merge content\n')])
        rev_id2 = tree2.commit('second post').encode('utf8')
        tree.merge_from_branch(tree2.branch)
        # change the current content to be different this will alter stat, sha
        # and length again, giving us three distinct values:
        self.build_tree_contents([('tree/a file', 'new content\n')])
        expected_result = ([rev_id, rev_id2], [
            (('', '', tree.get_root_id()), # common details
             [('d', '', 0, False, dirstate.DirState.NULLSTAT), # current tree
              ('d', '', 0, False, rev_id), # first parent details
              ('d', '', 0, False, rev_id), # second parent details
             ]),
            (('', 'a file', 'a-file-id'), # common
             [('f', '', 0, False, dirstate.DirState.NULLSTAT), # current
              ('f', 'c3ed76e4bfd45ff1763ca206055bca8e9fc28aa8', 24, False,
               rev_id), # first parent
              ('f', '314d796174c9412647c3ce07dfb5d36a94e72958', 14, False,
               rev_id2), # second parent
             ]),
            ])
        state = dirstate.DirState.from_tree(tree, 'dirstate')
        self.check_state_with_reopen(expected_result, state)

    def test_colliding_fileids(self):
        # test insertion of parents creating several entries at the same path.
        # we used to have a bug where they could cause the dirstate to break
        # its ordering invariants.
        # create some trees to test from
        parents = []
        for i in range(7):
            tree = self.make_branch_and_tree('tree%d' % i)
            self.build_tree(['tree%d/name' % i,])
            tree.add(['name'], ['file-id%d' % i])
            revision_id = 'revid-%d' % i
            tree.commit('message', rev_id=revision_id)
            parents.append((revision_id,
                tree.branch.repository.revision_tree(revision_id)))
        # now fold these trees into a dirstate
        state = dirstate.DirState.initialize('dirstate')
        try:
            state.set_parent_trees(parents, [])
            state._validate()
        finally:
            state.unlock()


class TestDirStateOnFile(TestCaseWithDirState):

    def create_updated_dirstate(self):
        self.build_tree(['a-file'])
        tree = self.make_branch_and_tree('.')
        tree.add(['a-file'], ['a-id'])
        tree.commit('add a-file')
        # Save and unlock the state, re-open it in readonly mode
        state = dirstate.DirState.from_tree(tree, 'dirstate')
        state.save()
        state.unlock()
        state = dirstate.DirState.on_file('dirstate')
        state.lock_read()
        return state

    def test_construct_with_path(self):
        tree = self.make_branch_and_tree('tree')
        state = dirstate.DirState.from_tree(tree, 'dirstate.from_tree')
        # we want to be able to get the lines of the dirstate that we will
        # write to disk.
        lines = state.get_lines()
        state.unlock()
        self.build_tree_contents([('dirstate', ''.join(lines))])
        # get a state object
        # no parents, default tree content
        expected_result = ([], [
            (('', '', tree.get_root_id()), # common details
             # current tree details, but new from_tree skips statting, it
             # uses set_state_from_inventory, and thus depends on the
             # inventory state.
             [('d', '', 0, False, dirstate.DirState.NULLSTAT),
             ])
            ])
        state = dirstate.DirState.on_file('dirstate')
        state.lock_write() # check_state_with_reopen will save() and unlock it
        self.check_state_with_reopen(expected_result, state)

    def test_can_save_clean_on_file(self):
        tree = self.make_branch_and_tree('tree')
        state = dirstate.DirState.from_tree(tree, 'dirstate')
        try:
            # doing a save should work here as there have been no changes.
            state.save()
            # TODO: stat it and check it hasn't changed; may require waiting
            # for the state accuracy window.
        finally:
            state.unlock()

    def test_can_save_in_read_lock(self):
        state = self.create_updated_dirstate()
        try:
            entry = state._get_entry(0, path_utf8='a-file')
            # The current size should be 0 (default)
            self.assertEqual(0, entry[1][0][2])
            # We should have a real entry.
            self.assertNotEqual((None, None), entry)
            # Set the cutoff-time into the future, so things look cacheable
            state._sha_cutoff_time()
            state._cutoff_time += 10.0
            st = os.lstat('a-file')
            sha1sum = dirstate.update_entry(state, entry, 'a-file', st)
            # We updated the current sha1sum because the file is cacheable
            self.assertEqual('ecc5374e9ed82ad3ea3b4d452ea995a5fd3e70e3',
                             sha1sum)

            # The dirblock has been updated
            self.assertEqual(st.st_size, entry[1][0][2])
            self.assertEqual(dirstate.DirState.IN_MEMORY_HASH_MODIFIED,
                             state._dirblock_state)

            del entry
            # Now, since we are the only one holding a lock, we should be able
            # to save and have it written to disk
            state.save()
        finally:
            state.unlock()

        # Re-open the file, and ensure that the state has been updated.
        state = dirstate.DirState.on_file('dirstate')
        state.lock_read()
        try:
            entry = state._get_entry(0, path_utf8='a-file')
            self.assertEqual(st.st_size, entry[1][0][2])
        finally:
            state.unlock()

    def test_save_fails_quietly_if_locked(self):
        """If dirstate is locked, save will fail without complaining."""
        state = self.create_updated_dirstate()
        try:
            entry = state._get_entry(0, path_utf8='a-file')
            # No cached sha1 yet.
            self.assertEqual('', entry[1][0][1])
            # Set the cutoff-time into the future, so things look cacheable
            state._sha_cutoff_time()
            state._cutoff_time += 10.0
            st = os.lstat('a-file')
            sha1sum = dirstate.update_entry(state, entry, 'a-file', st)
            self.assertEqual('ecc5374e9ed82ad3ea3b4d452ea995a5fd3e70e3',
                             sha1sum)
            self.assertEqual(dirstate.DirState.IN_MEMORY_HASH_MODIFIED,
                             state._dirblock_state)

            # Now, before we try to save, grab another dirstate, and take out a
            # read lock.
            # TODO: jam 20070315 Ideally this would be locked by another
            #       process. To make sure the file is really OS locked.
            state2 = dirstate.DirState.on_file('dirstate')
            state2.lock_read()
            try:
                # This won't actually write anything, because it couldn't grab
                # a write lock. But it shouldn't raise an error, either.
                # TODO: jam 20070315 We should probably distinguish between
                #       being dirty because of 'update_entry'. And dirty
                #       because of real modification. So that save() *does*
                #       raise a real error if it fails when we have real
                #       modifications.
                state.save()
            finally:
                state2.unlock()
        finally:
            state.unlock()

        # The file on disk should not be modified.
        state = dirstate.DirState.on_file('dirstate')
        state.lock_read()
        try:
            entry = state._get_entry(0, path_utf8='a-file')
            self.assertEqual('', entry[1][0][1])
        finally:
            state.unlock()

    def test_save_refuses_if_changes_aborted(self):
        self.build_tree(['a-file', 'a-dir/'])
        state = dirstate.DirState.initialize('dirstate')
        try:
            # No stat and no sha1 sum.
            state.add('a-file', 'a-file-id', 'file', None, '')
            state.save()
        finally:
            state.unlock()

        # The dirstate should include TREE_ROOT and 'a-file' and nothing else
        expected_blocks = [
            ('', [(('', '', 'TREE_ROOT'),
                   [('d', '', 0, False, dirstate.DirState.NULLSTAT)])]),
            ('', [(('', 'a-file', 'a-file-id'),
                   [('f', '', 0, False, dirstate.DirState.NULLSTAT)])]),
        ]

        state = dirstate.DirState.on_file('dirstate')
        state.lock_write()
        try:
            state._read_dirblocks_if_needed()
            self.assertEqual(expected_blocks, state._dirblocks)

            # Now modify the state, but mark it as inconsistent
            state.add('a-dir', 'a-dir-id', 'directory', None, '')
            state._changes_aborted = True
            state.save()
        finally:
            state.unlock()

        state = dirstate.DirState.on_file('dirstate')
        state.lock_read()
        try:
            state._read_dirblocks_if_needed()
            self.assertEqual(expected_blocks, state._dirblocks)
        finally:
            state.unlock()


class TestDirStateInitialize(TestCaseWithDirState):

    def test_initialize(self):
        expected_result = ([], [
            (('', '', 'TREE_ROOT'), # common details
             [('d', '', 0, False, dirstate.DirState.NULLSTAT), # current tree
             ])
            ])
        state = dirstate.DirState.initialize('dirstate')
        try:
            self.assertIsInstance(state, dirstate.DirState)
            lines = state.get_lines()
        finally:
            state.unlock()
        # On win32 you can't read from a locked file, even within the same
        # process. So we have to unlock and release before we check the file
        # contents.
        self.assertFileEqual(''.join(lines), 'dirstate')
        state.lock_read() # check_state_with_reopen will unlock
        self.check_state_with_reopen(expected_result, state)


class TestDirStateManipulations(TestCaseWithDirState):

    def make_minimal_tree(self):
        tree1 = self.make_branch_and_memory_tree('tree1')
        tree1.lock_write()
        self.addCleanup(tree1.unlock)
        tree1.add('')
        revid1 = tree1.commit('foo')
        return tree1, revid1

    def test_update_minimal_updates_id_index(self):
        state = self.create_dirstate_with_root_and_subdir()
        self.addCleanup(state.unlock)
        id_index = state._get_id_index()
        self.assertEqual(['a-root-value', 'subdir-id'], sorted(id_index))
        state.add('file-name', 'file-id', 'file', None, '')
        self.assertEqual(['a-root-value', 'file-id', 'subdir-id'],
                         sorted(id_index))
        state.update_minimal(('', 'new-name', 'file-id'), 'f',
                             path_utf8='new-name')
        self.assertEqual(['a-root-value', 'file-id', 'subdir-id'],
                         sorted(id_index))
        self.assertEqual([('', 'new-name', 'file-id')],
                         sorted(id_index['file-id']))
        state._validate()

    def test_set_state_from_inventory_no_content_no_parents(self):
        # setting the current inventory is a slow but important api to support.
        tree1, revid1 = self.make_minimal_tree()
        inv = tree1.root_inventory
        root_id = inv.path2id('')
        expected_result = [], [
            (('', '', root_id), [
             ('d', '', 0, False, dirstate.DirState.NULLSTAT)])]
        state = dirstate.DirState.initialize('dirstate')
        try:
            state.set_state_from_inventory(inv)
            self.assertEqual(dirstate.DirState.IN_MEMORY_UNMODIFIED,
                             state._header_state)
            self.assertEqual(dirstate.DirState.IN_MEMORY_MODIFIED,
                             state._dirblock_state)
        except:
            state.unlock()
            raise
        else:
            # This will unlock it
            self.check_state_with_reopen(expected_result, state)

    def test_set_state_from_scratch_no_parents(self):
        tree1, revid1 = self.make_minimal_tree()
        inv = tree1.root_inventory
        root_id = inv.path2id('')
        expected_result = [], [
            (('', '', root_id), [
             ('d', '', 0, False, dirstate.DirState.NULLSTAT)])]
        state = dirstate.DirState.initialize('dirstate')
        try:
            state.set_state_from_scratch(inv, [], [])
            self.assertEqual(dirstate.DirState.IN_MEMORY_MODIFIED,
                             state._header_state)
            self.assertEqual(dirstate.DirState.IN_MEMORY_MODIFIED,
                             state._dirblock_state)
        except:
            state.unlock()
            raise
        else:
            # This will unlock it
            self.check_state_with_reopen(expected_result, state)

    def test_set_state_from_scratch_identical_parent(self):
        tree1, revid1 = self.make_minimal_tree()
        inv = tree1.root_inventory
        root_id = inv.path2id('')
        rev_tree1 = tree1.branch.repository.revision_tree(revid1)
        d_entry = ('d', '', 0, False, dirstate.DirState.NULLSTAT)
        parent_entry = ('d', '', 0, False, revid1)
        expected_result = [revid1], [
            (('', '', root_id), [d_entry, parent_entry])]
        state = dirstate.DirState.initialize('dirstate')
        try:
            state.set_state_from_scratch(inv, [(revid1, rev_tree1)], [])
            self.assertEqual(dirstate.DirState.IN_MEMORY_MODIFIED,
                             state._header_state)
            self.assertEqual(dirstate.DirState.IN_MEMORY_MODIFIED,
                             state._dirblock_state)
        except:
            state.unlock()
            raise
        else:
            # This will unlock it
            self.check_state_with_reopen(expected_result, state)

    def test_set_state_from_inventory_preserves_hashcache(self):
        # https://bugs.launchpad.net/bzr/+bug/146176
        # set_state_from_inventory should preserve the stat and hash value for
        # workingtree files that are not changed by the inventory.

        tree = self.make_branch_and_tree('.')
        # depends on the default format using dirstate...
        tree.lock_write()
        try:
            # make a dirstate with some valid hashcache data
            # file on disk, but that's not needed for this test
            foo_contents = 'contents of foo'
            self.build_tree_contents([('foo', foo_contents)])
            tree.add('foo', 'foo-id')

            foo_stat = os.stat('foo')
            foo_packed = dirstate.pack_stat(foo_stat)
            foo_sha = osutils.sha_string(foo_contents)
            foo_size = len(foo_contents)

            # should not be cached yet, because the file's too fresh
            self.assertEqual(
                (('', 'foo', 'foo-id',),
                 [('f', '', 0, False, dirstate.DirState.NULLSTAT)]),
                tree._dirstate._get_entry(0, 'foo-id'))
            # poke in some hashcache information - it wouldn't normally be
            # stored because it's too fresh
            tree._dirstate.update_minimal(
                ('', 'foo', 'foo-id'),
                'f', False, foo_sha, foo_packed, foo_size, 'foo')
            # now should be cached
            self.assertEqual(
                (('', 'foo', 'foo-id',),
                 [('f', foo_sha, foo_size, False, foo_packed)]),
                tree._dirstate._get_entry(0, 'foo-id'))

            # extract the inventory, and add something to it
            inv = tree._get_root_inventory()
            # should see the file we poked in...
            self.assertTrue(inv.has_id('foo-id'))
            self.assertTrue(inv.has_filename('foo'))
            inv.add_path('bar', 'file', 'bar-id')
            tree._dirstate._validate()
            # this used to cause it to lose its hashcache
            tree._dirstate.set_state_from_inventory(inv)
            tree._dirstate._validate()
        finally:
            tree.unlock()

        tree.lock_read()
        try:
            # now check that the state still has the original hashcache value
            state = tree._dirstate
            state._validate()
            foo_tuple = state._get_entry(0, path_utf8='foo')
            self.assertEqual(
                (('', 'foo', 'foo-id',),
                 [('f', foo_sha, len(foo_contents), False,
                   dirstate.pack_stat(foo_stat))]),
                foo_tuple)
        finally:
            tree.unlock()

    def test_set_state_from_inventory_mixed_paths(self):
        tree1 = self.make_branch_and_tree('tree1')
        self.build_tree(['tree1/a/', 'tree1/a/b/', 'tree1/a-b/',
                         'tree1/a/b/foo', 'tree1/a-b/bar'])
        tree1.lock_write()
        try:
            tree1.add(['a', 'a/b', 'a-b', 'a/b/foo', 'a-b/bar'],
                      ['a-id', 'b-id', 'a-b-id', 'foo-id', 'bar-id'])
            tree1.commit('rev1', rev_id='rev1')
            root_id = tree1.get_root_id()
            inv = tree1.root_inventory
        finally:
            tree1.unlock()
        expected_result1 = [('', '', root_id, 'd'),
                            ('', 'a', 'a-id', 'd'),
                            ('', 'a-b', 'a-b-id', 'd'),
                            ('a', 'b', 'b-id', 'd'),
                            ('a/b', 'foo', 'foo-id', 'f'),
                            ('a-b', 'bar', 'bar-id', 'f'),
                           ]
        expected_result2 = [('', '', root_id, 'd'),
                            ('', 'a', 'a-id', 'd'),
                            ('', 'a-b', 'a-b-id', 'd'),
                            ('a-b', 'bar', 'bar-id', 'f'),
                           ]
        state = dirstate.DirState.initialize('dirstate')
        try:
            state.set_state_from_inventory(inv)
            values = []
            for entry in state._iter_entries():
                values.append(entry[0] + entry[1][0][:1])
            self.assertEqual(expected_result1, values)
            del inv['b-id']
            state.set_state_from_inventory(inv)
            values = []
            for entry in state._iter_entries():
                values.append(entry[0] + entry[1][0][:1])
            self.assertEqual(expected_result2, values)
        finally:
            state.unlock()

    def test_set_path_id_no_parents(self):
        """The id of a path can be changed trivally with no parents."""
        state = dirstate.DirState.initialize('dirstate')
        try:
            # check precondition to be sure the state does change appropriately.
            root_entry = (('', '', 'TREE_ROOT'), [('d', '', 0, False, 'x'*32)])
            self.assertEqual([root_entry], list(state._iter_entries()))
            self.assertEqual(root_entry, state._get_entry(0, path_utf8=''))
            self.assertEqual(root_entry,
                             state._get_entry(0, fileid_utf8='TREE_ROOT'))
            self.assertEqual((None, None),
                             state._get_entry(0, fileid_utf8='second-root-id'))
            state.set_path_id('', 'second-root-id')
            new_root_entry = (('', '', 'second-root-id'),
                              [('d', '', 0, False, 'x'*32)])
            expected_rows = [new_root_entry]
            self.assertEqual(expected_rows, list(state._iter_entries()))
            self.assertEqual(new_root_entry, state._get_entry(0, path_utf8=''))
            self.assertEqual(new_root_entry, 
                             state._get_entry(0, fileid_utf8='second-root-id'))
            self.assertEqual((None, None),
                             state._get_entry(0, fileid_utf8='TREE_ROOT'))
            # should work across save too
            state.save()
        finally:
            state.unlock()
        state = dirstate.DirState.on_file('dirstate')
        state.lock_read()
        try:
            state._validate()
            self.assertEqual(expected_rows, list(state._iter_entries()))
        finally:
            state.unlock()

    def test_set_path_id_with_parents(self):
        """Set the root file id in a dirstate with parents"""
        mt = self.make_branch_and_tree('mt')
        # in case the default tree format uses a different root id
        mt.set_root_id('TREE_ROOT')
        mt.commit('foo', rev_id='parent-revid')
        rt = mt.branch.repository.revision_tree('parent-revid')
        state = dirstate.DirState.initialize('dirstate')
        state._validate()
        try:
            state.set_parent_trees([('parent-revid', rt)], ghosts=[])
            root_entry = (('', '', 'TREE_ROOT'),
                          [('d', '', 0, False, 'x'*32),
                           ('d', '', 0, False, 'parent-revid')])
            self.assertEqual(root_entry, state._get_entry(0, path_utf8=''))
            self.assertEqual(root_entry,
                             state._get_entry(0, fileid_utf8='TREE_ROOT'))
            self.assertEqual((None, None),
                             state._get_entry(0, fileid_utf8='Asecond-root-id'))
            state.set_path_id('', 'Asecond-root-id')
            state._validate()
            # now see that it is what we expected
            old_root_entry = (('', '', 'TREE_ROOT'),
                              [('a', '', 0, False, ''),
                               ('d', '', 0, False, 'parent-revid')])
            new_root_entry = (('', '', 'Asecond-root-id'),
                              [('d', '', 0, False, ''),
                               ('a', '', 0, False, '')])
            expected_rows = [new_root_entry, old_root_entry]
            state._validate()
            self.assertEqual(expected_rows, list(state._iter_entries()))
            self.assertEqual(new_root_entry, state._get_entry(0, path_utf8=''))
            self.assertEqual(old_root_entry, state._get_entry(1, path_utf8=''))
            self.assertEqual((None, None),
                             state._get_entry(0, fileid_utf8='TREE_ROOT'))
            self.assertEqual(old_root_entry,
                             state._get_entry(1, fileid_utf8='TREE_ROOT'))
            self.assertEqual(new_root_entry,
                             state._get_entry(0, fileid_utf8='Asecond-root-id'))
            self.assertEqual((None, None),
                             state._get_entry(1, fileid_utf8='Asecond-root-id'))
            # should work across save too
            state.save()
        finally:
            state.unlock()
        # now flush & check we get the same
        state = dirstate.DirState.on_file('dirstate')
        state.lock_read()
        try:
            state._validate()
            self.assertEqual(expected_rows, list(state._iter_entries()))
        finally:
            state.unlock()
        # now change within an existing file-backed state
        state.lock_write()
        try:
            state._validate()
            state.set_path_id('', 'tree-root-2')
            state._validate()
        finally:
            state.unlock()

    def test_set_parent_trees_no_content(self):
        # set_parent_trees is a slow but important api to support.
        tree1 = self.make_branch_and_memory_tree('tree1')
        tree1.lock_write()
        try:
            tree1.add('')
            revid1 = tree1.commit('foo')
        finally:
            tree1.unlock()
        branch2 = tree1.branch.controldir.clone('tree2').open_branch()
        tree2 = memorytree.MemoryTree.create_on_branch(branch2)
        tree2.lock_write()
        try:
            revid2 = tree2.commit('foo')
            root_id = tree2.get_root_id()
        finally:
            tree2.unlock()
        state = dirstate.DirState.initialize('dirstate')
        try:
            state.set_path_id('', root_id)
            state.set_parent_trees(
                ((revid1, tree1.branch.repository.revision_tree(revid1)),
                 (revid2, tree2.branch.repository.revision_tree(revid2)),
                 ('ghost-rev', None)),
                ['ghost-rev'])
            # check we can reopen and use the dirstate after setting parent
            # trees.
            state._validate()
            state.save()
            state._validate()
        finally:
            state.unlock()
        state = dirstate.DirState.on_file('dirstate')
        state.lock_write()
        try:
            self.assertEqual([revid1, revid2, 'ghost-rev'],
                             state.get_parent_ids())
            # iterating the entire state ensures that the state is parsable.
            list(state._iter_entries())
            # be sure that it sets not appends - change it
            state.set_parent_trees(
                ((revid1, tree1.branch.repository.revision_tree(revid1)),
                 ('ghost-rev', None)),
                ['ghost-rev'])
            # and now put it back.
            state.set_parent_trees(
                ((revid1, tree1.branch.repository.revision_tree(revid1)),
                 (revid2, tree2.branch.repository.revision_tree(revid2)),
                 ('ghost-rev', tree2.branch.repository.revision_tree(
                                   _mod_revision.NULL_REVISION))),
                ['ghost-rev'])
            self.assertEqual([revid1, revid2, 'ghost-rev'],
                             state.get_parent_ids())
            # the ghost should be recorded as such by set_parent_trees.
            self.assertEqual(['ghost-rev'], state.get_ghosts())
            self.assertEqual(
                [(('', '', root_id), [
                  ('d', '', 0, False, dirstate.DirState.NULLSTAT),
                  ('d', '', 0, False, revid1),
                  ('d', '', 0, False, revid1)
                  ])],
                list(state._iter_entries()))
        finally:
            state.unlock()

    def test_set_parent_trees_file_missing_from_tree(self):
        # Adding a parent tree may reference files not in the current state.
        # they should get listed just once by id, even if they are in two
        # separate trees.
        # set_parent_trees is a slow but important api to support.
        tree1 = self.make_branch_and_memory_tree('tree1')
        tree1.lock_write()
        try:
            tree1.add('')
            tree1.add(['a file'], ['file-id'], ['file'])
            tree1.put_file_bytes_non_atomic('file-id', 'file-content')
            revid1 = tree1.commit('foo')
        finally:
            tree1.unlock()
        branch2 = tree1.branch.controldir.clone('tree2').open_branch()
        tree2 = memorytree.MemoryTree.create_on_branch(branch2)
        tree2.lock_write()
        try:
            tree2.put_file_bytes_non_atomic('file-id', 'new file-content')
            revid2 = tree2.commit('foo')
            root_id = tree2.get_root_id()
        finally:
            tree2.unlock()
        # check the layout in memory
        expected_result = [revid1.encode('utf8'), revid2.encode('utf8')], [
            (('', '', root_id), [
             ('d', '', 0, False, dirstate.DirState.NULLSTAT),
             ('d', '', 0, False, revid1.encode('utf8')),
             ('d', '', 0, False, revid1.encode('utf8'))
             ]),
            (('', 'a file', 'file-id'), [
             ('a', '', 0, False, ''),
             ('f', '2439573625385400f2a669657a7db6ae7515d371', 12, False,
              revid1.encode('utf8')),
             ('f', '542e57dc1cda4af37cb8e55ec07ce60364bb3c7d', 16, False,
              revid2.encode('utf8'))
             ])
            ]
        state = dirstate.DirState.initialize('dirstate')
        try:
            state.set_path_id('', root_id)
            state.set_parent_trees(
                ((revid1, tree1.branch.repository.revision_tree(revid1)),
                 (revid2, tree2.branch.repository.revision_tree(revid2)),
                 ), [])
        except:
            state.unlock()
            raise
        else:
            # check_state_with_reopen will unlock
            self.check_state_with_reopen(expected_result, state)

    ### add a path via _set_data - so we dont need delta work, just
    # raw data in, and ensure that it comes out via get_lines happily.

    def test_add_path_to_root_no_parents_all_data(self):
        # The most trivial addition of a path is when there are no parents and
        # its in the root and all data about the file is supplied
        self.build_tree(['a file'])
        stat = os.lstat('a file')
        # the 1*20 is the sha1 pretend value.
        state = dirstate.DirState.initialize('dirstate')
        expected_entries = [
            (('', '', 'TREE_ROOT'), [
             ('d', '', 0, False, dirstate.DirState.NULLSTAT), # current tree
             ]),
            (('', 'a file', 'a-file-id'), [
             ('f', '1'*20, 19, False, dirstate.pack_stat(stat)), # current tree
             ]),
            ]
        try:
            state.add('a file', 'a-file-id', 'file', stat, '1'*20)
            # having added it, it should be in the output of iter_entries.
            self.assertEqual(expected_entries, list(state._iter_entries()))
            # saving and reloading should not affect this.
            state.save()
        finally:
            state.unlock()
        state = dirstate.DirState.on_file('dirstate')
        state.lock_read()
        self.addCleanup(state.unlock)
        self.assertEqual(expected_entries, list(state._iter_entries()))

    def test_add_path_to_unversioned_directory(self):
        """Adding a path to an unversioned directory should error.

        This is a duplicate of TestWorkingTree.test_add_in_unversioned,
        once dirstate is stable and if it is merged with WorkingTree3, consider
        removing this copy of the test.
        """
        self.build_tree(['unversioned/', 'unversioned/a file'])
        state = dirstate.DirState.initialize('dirstate')
        self.addCleanup(state.unlock)
        self.assertRaises(errors.NotVersionedError, state.add,
                          'unversioned/a file', 'a-file-id', 'file', None, None)

    def test_add_directory_to_root_no_parents_all_data(self):
        # The most trivial addition of a dir is when there are no parents and
        # its in the root and all data about the file is supplied
        self.build_tree(['a dir/'])
        stat = os.lstat('a dir')
        expected_entries = [
            (('', '', 'TREE_ROOT'), [
             ('d', '', 0, False, dirstate.DirState.NULLSTAT), # current tree
             ]),
            (('', 'a dir', 'a dir id'), [
             ('d', '', 0, False, dirstate.pack_stat(stat)), # current tree
             ]),
            ]
        state = dirstate.DirState.initialize('dirstate')
        try:
            state.add('a dir', 'a dir id', 'directory', stat, None)
            # having added it, it should be in the output of iter_entries.
            self.assertEqual(expected_entries, list(state._iter_entries()))
            # saving and reloading should not affect this.
            state.save()
        finally:
            state.unlock()
        state = dirstate.DirState.on_file('dirstate')
        state.lock_read()
        self.addCleanup(state.unlock)
        state._validate()
        self.assertEqual(expected_entries, list(state._iter_entries()))

    def _test_add_symlink_to_root_no_parents_all_data(self, link_name, target):
        # The most trivial addition of a symlink when there are no parents and
        # its in the root and all data about the file is supplied
        # bzr doesn't support fake symlinks on windows, yet.
        self.requireFeature(features.SymlinkFeature)
        os.symlink(target, link_name)
        stat = os.lstat(link_name)
        expected_entries = [
            (('', '', 'TREE_ROOT'), [
             ('d', '', 0, False, dirstate.DirState.NULLSTAT), # current tree
             ]),
            (('', link_name.encode('UTF-8'), 'a link id'), [
             ('l', target.encode('UTF-8'), stat[6],
              False, dirstate.pack_stat(stat)), # current tree
             ]),
            ]
        state = dirstate.DirState.initialize('dirstate')
        try:
            state.add(link_name, 'a link id', 'symlink', stat,
                      target.encode('UTF-8'))
            # having added it, it should be in the output of iter_entries.
            self.assertEqual(expected_entries, list(state._iter_entries()))
            # saving and reloading should not affect this.
            state.save()
        finally:
            state.unlock()
        state = dirstate.DirState.on_file('dirstate')
        state.lock_read()
        self.addCleanup(state.unlock)
        self.assertEqual(expected_entries, list(state._iter_entries()))

    def test_add_symlink_to_root_no_parents_all_data(self):
        self._test_add_symlink_to_root_no_parents_all_data('a link', 'target')

    def test_add_symlink_unicode_to_root_no_parents_all_data(self):
        self.requireFeature(features.UnicodeFilenameFeature)
        self._test_add_symlink_to_root_no_parents_all_data(
            u'\N{Euro Sign}link', u'targ\N{Euro Sign}et')

    def test_add_directory_and_child_no_parents_all_data(self):
        # after adding a directory, we should be able to add children to it.
        self.build_tree(['a dir/', 'a dir/a file'])
        dirstat = os.lstat('a dir')
        filestat = os.lstat('a dir/a file')
        expected_entries = [
            (('', '', 'TREE_ROOT'), [
             ('d', '', 0, False, dirstate.DirState.NULLSTAT), # current tree
             ]),
            (('', 'a dir', 'a dir id'), [
             ('d', '', 0, False, dirstate.pack_stat(dirstat)), # current tree
             ]),
            (('a dir', 'a file', 'a-file-id'), [
             ('f', '1'*20, 25, False,
              dirstate.pack_stat(filestat)), # current tree details
             ]),
            ]
        state = dirstate.DirState.initialize('dirstate')
        try:
            state.add('a dir', 'a dir id', 'directory', dirstat, None)
            state.add('a dir/a file', 'a-file-id', 'file', filestat, '1'*20)
            # added it, it should be in the output of iter_entries.
            self.assertEqual(expected_entries, list(state._iter_entries()))
            # saving and reloading should not affect this.
            state.save()
        finally:
            state.unlock()
        state = dirstate.DirState.on_file('dirstate')
        state.lock_read()
        self.addCleanup(state.unlock)
        self.assertEqual(expected_entries, list(state._iter_entries()))

    def test_add_tree_reference(self):
        # make a dirstate and add a tree reference
        state = dirstate.DirState.initialize('dirstate')
        expected_entry = (
            ('', 'subdir', 'subdir-id'),
            [('t', 'subtree-123123', 0, False,
              'xxxxxxxxxxxxxxxxxxxxxxxxxxxxxxxx')],
            )
        try:
            state.add('subdir', 'subdir-id', 'tree-reference', None, 'subtree-123123')
            entry = state._get_entry(0, 'subdir-id', 'subdir')
            self.assertEqual(entry, expected_entry)
            state._validate()
            state.save()
        finally:
            state.unlock()
        # now check we can read it back
        state.lock_read()
        self.addCleanup(state.unlock)
        state._validate()
        entry2 = state._get_entry(0, 'subdir-id', 'subdir')
        self.assertEqual(entry, entry2)
        self.assertEqual(entry, expected_entry)
        # and lookup by id should work too
        entry2 = state._get_entry(0, fileid_utf8='subdir-id')
        self.assertEqual(entry, expected_entry)

    def test_add_forbidden_names(self):
        state = dirstate.DirState.initialize('dirstate')
        self.addCleanup(state.unlock)
        self.assertRaises(errors.BzrError,
            state.add, '.', 'ass-id', 'directory', None, None)
        self.assertRaises(errors.BzrError,
            state.add, '..', 'ass-id', 'directory', None, None)

    def test_set_state_with_rename_b_a_bug_395556(self):
        # bug 395556 uncovered a bug where the dirstate ends up with a false
        # relocation record - in a tree with no parents there should be no
        # absent or relocated records. This then leads to further corruption
        # when a commit occurs, as the incorrect relocation gathers an
        # incorrect absent in tree 1, and future changes go to pot.
        tree1 = self.make_branch_and_tree('tree1')
        self.build_tree(['tree1/b'])
        tree1.lock_write()
        try:
            tree1.add(['b'], ['b-id'])
            root_id = tree1.get_root_id()
            inv = tree1.root_inventory
            state = dirstate.DirState.initialize('dirstate')
            try:
                # Set the initial state with 'b'
                state.set_state_from_inventory(inv)
                inv.rename('b-id', root_id, 'a')
                # Set the new state with 'a', which currently corrupts.
                state.set_state_from_inventory(inv)
                expected_result1 = [('', '', root_id, 'd'),
                                    ('', 'a', 'b-id', 'f'),
                                   ]
                values = []
                for entry in state._iter_entries():
                    values.append(entry[0] + entry[1][0][:1])
                self.assertEqual(expected_result1, values)
            finally:
                state.unlock()
        finally:
            tree1.unlock()


class TestDirStateHashUpdates(TestCaseWithDirState):

    def do_update_entry(self, state, path):
        entry = state._get_entry(0, path_utf8=path)
        stat = os.lstat(path)
        return dirstate.update_entry(state, entry, os.path.abspath(path), stat)

    def _read_state_content(self, state):
        """Read the content of the dirstate file.

        On Windows when one process locks a file, you can't even open() the
        file in another process (to read it). So we go directly to
        state._state_file. This should always be the exact disk representation,
        so it is reasonable to do so.
        DirState also always seeks before reading, so it doesn't matter if we
        bump the file pointer.
        """
        state._state_file.seek(0)
        return state._state_file.read()

    def test_worth_saving_limit_avoids_writing(self):
        tree = self.make_branch_and_tree('.')
        self.build_tree(['c', 'd'])
        tree.lock_write()
        tree.add(['c', 'd'], ['c-id', 'd-id'])
        tree.commit('add c and d')
        state = InstrumentedDirState.on_file(tree.current_dirstate()._filename,
                                             worth_saving_limit=2)
        tree.unlock()
        state.lock_write()
        self.addCleanup(state.unlock)
        state._read_dirblocks_if_needed()
        state.adjust_time(+20) # Allow things to be cached
        self.assertEqual(dirstate.DirState.IN_MEMORY_UNMODIFIED,
                         state._dirblock_state)
        content = self._read_state_content(state)
        self.do_update_entry(state, 'c')
        self.assertEqual(1, len(state._known_hash_changes))
        self.assertEqual(dirstate.DirState.IN_MEMORY_HASH_MODIFIED,
                         state._dirblock_state)
        state.save()
        # It should not have set the state to IN_MEMORY_UNMODIFIED because the
        # hash values haven't been written out.
        self.assertEqual(dirstate.DirState.IN_MEMORY_HASH_MODIFIED,
                         state._dirblock_state)
        self.assertEqual(content, self._read_state_content(state))
        self.assertEqual(dirstate.DirState.IN_MEMORY_HASH_MODIFIED,
                         state._dirblock_state)
        self.do_update_entry(state, 'd')
        self.assertEqual(2, len(state._known_hash_changes))
        state.save()
        self.assertEqual(dirstate.DirState.IN_MEMORY_UNMODIFIED,
                         state._dirblock_state)
        self.assertEqual(0, len(state._known_hash_changes))


class TestGetLines(TestCaseWithDirState):

    def test_get_line_with_2_rows(self):
        state = self.create_dirstate_with_root_and_subdir()
        try:
            self.assertEqual(['#bazaar dirstate flat format 3\n',
                'crc32: 41262208\n',
                'num_entries: 2\n',
                '0\x00\n\x00'
                '0\x00\n\x00'
                '\x00\x00a-root-value\x00'
                'd\x00\x000\x00n\x00AAAAREUHaIpFB2iKAAADAQAtkqUAAIGk\x00\n\x00'
                '\x00subdir\x00subdir-id\x00'
                'd\x00\x000\x00n\x00AAAAREUHaIpFB2iKAAADAQAtkqUAAIGk\x00\n\x00'
                ], state.get_lines())
        finally:
            state.unlock()

    def test_entry_to_line(self):
        state = self.create_dirstate_with_root()
        try:
            self.assertEqual(
                '\x00\x00a-root-value\x00d\x00\x000\x00n'
                '\x00AAAAREUHaIpFB2iKAAADAQAtkqUAAIGk',
                state._entry_to_line(state._dirblocks[0][1][0]))
        finally:
            state.unlock()

    def test_entry_to_line_with_parent(self):
        packed_stat = 'AAAAREUHaIpFB2iKAAADAQAtkqUAAIGk'
        root_entry = ('', '', 'a-root-value'), [
            ('d', '', 0, False, packed_stat), # current tree details
             # first: a pointer to the current location
            ('a', 'dirname/basename', 0, False, ''),
            ]
        state = dirstate.DirState.initialize('dirstate')
        try:
            self.assertEqual(
                '\x00\x00a-root-value\x00'
                'd\x00\x000\x00n\x00AAAAREUHaIpFB2iKAAADAQAtkqUAAIGk\x00'
                'a\x00dirname/basename\x000\x00n\x00',
                state._entry_to_line(root_entry))
        finally:
            state.unlock()

    def test_entry_to_line_with_two_parents_at_different_paths(self):
        # / in the tree, at / in one parent and /dirname/basename in the other.
        packed_stat = 'AAAAREUHaIpFB2iKAAADAQAtkqUAAIGk'
        root_entry = ('', '', 'a-root-value'), [
            ('d', '', 0, False, packed_stat), # current tree details
            ('d', '', 0, False, 'rev_id'), # first parent details
             # second: a pointer to the current location
            ('a', 'dirname/basename', 0, False, ''),
            ]
        state = dirstate.DirState.initialize('dirstate')
        try:
            self.assertEqual(
                '\x00\x00a-root-value\x00'
                'd\x00\x000\x00n\x00AAAAREUHaIpFB2iKAAADAQAtkqUAAIGk\x00'
                'd\x00\x000\x00n\x00rev_id\x00'
                'a\x00dirname/basename\x000\x00n\x00',
                state._entry_to_line(root_entry))
        finally:
            state.unlock()

    def test_iter_entries(self):
        # we should be able to iterate the dirstate entries from end to end
        # this is for get_lines to be easy to read.
        packed_stat = 'AAAAREUHaIpFB2iKAAADAQAtkqUAAIGk'
        dirblocks = []
        root_entries = [(('', '', 'a-root-value'), [
            ('d', '', 0, False, packed_stat), # current tree details
            ])]
        dirblocks.append(('', root_entries))
        # add two files in the root
        subdir_entry = ('', 'subdir', 'subdir-id'), [
            ('d', '', 0, False, packed_stat), # current tree details
            ]
        afile_entry = ('', 'afile', 'afile-id'), [
            ('f', 'sha1value', 34, False, packed_stat), # current tree details
            ]
        dirblocks.append(('', [subdir_entry, afile_entry]))
        # and one in subdir
        file_entry2 = ('subdir', '2file', '2file-id'), [
            ('f', 'sha1value', 23, False, packed_stat), # current tree details
            ]
        dirblocks.append(('subdir', [file_entry2]))
        state = dirstate.DirState.initialize('dirstate')
        try:
            state._set_data([], dirblocks)
            expected_entries = [root_entries[0], subdir_entry, afile_entry,
                                file_entry2]
            self.assertEqual(expected_entries, list(state._iter_entries()))
        finally:
            state.unlock()


class TestGetBlockRowIndex(TestCaseWithDirState):

    def assertBlockRowIndexEqual(self, block_index, row_index, dir_present,
        file_present, state, dirname, basename, tree_index):
        self.assertEqual((block_index, row_index, dir_present, file_present),
            state._get_block_entry_index(dirname, basename, tree_index))
        if dir_present:
            block = state._dirblocks[block_index]
            self.assertEqual(dirname, block[0])
        if dir_present and file_present:
            row = state._dirblocks[block_index][1][row_index]
            self.assertEqual(dirname, row[0][0])
            self.assertEqual(basename, row[0][1])

    def test_simple_structure(self):
        state = self.create_dirstate_with_root_and_subdir()
        self.addCleanup(state.unlock)
        self.assertBlockRowIndexEqual(1, 0, True, True, state, '', 'subdir', 0)
        self.assertBlockRowIndexEqual(1, 0, True, False, state, '', 'bdir', 0)
        self.assertBlockRowIndexEqual(1, 1, True, False, state, '', 'zdir', 0)
        self.assertBlockRowIndexEqual(2, 0, False, False, state, 'a', 'foo', 0)
        self.assertBlockRowIndexEqual(2, 0, False, False, state,
                                      'subdir', 'foo', 0)

    def test_complex_structure_exists(self):
        state = self.create_complex_dirstate()
        self.addCleanup(state.unlock)
        # Make sure we can find everything that exists
        self.assertBlockRowIndexEqual(0, 0, True, True, state, '', '', 0)
        self.assertBlockRowIndexEqual(1, 0, True, True, state, '', 'a', 0)
        self.assertBlockRowIndexEqual(1, 1, True, True, state, '', 'b', 0)
        self.assertBlockRowIndexEqual(1, 2, True, True, state, '', 'c', 0)
        self.assertBlockRowIndexEqual(1, 3, True, True, state, '', 'd', 0)
        self.assertBlockRowIndexEqual(2, 0, True, True, state, 'a', 'e', 0)
        self.assertBlockRowIndexEqual(2, 1, True, True, state, 'a', 'f', 0)
        self.assertBlockRowIndexEqual(3, 0, True, True, state, 'b', 'g', 0)
        self.assertBlockRowIndexEqual(3, 1, True, True, state,
                                      'b', 'h\xc3\xa5', 0)

    def test_complex_structure_missing(self):
        state = self.create_complex_dirstate()
        self.addCleanup(state.unlock)
        # Make sure things would be inserted in the right locations
        # '_' comes before 'a'
        self.assertBlockRowIndexEqual(0, 0, True, True, state, '', '', 0)
        self.assertBlockRowIndexEqual(1, 0, True, False, state, '', '_', 0)
        self.assertBlockRowIndexEqual(1, 1, True, False, state, '', 'aa', 0)
        self.assertBlockRowIndexEqual(1, 4, True, False, state,
                                      '', 'h\xc3\xa5', 0)
        self.assertBlockRowIndexEqual(2, 0, False, False, state, '_', 'a', 0)
        self.assertBlockRowIndexEqual(3, 0, False, False, state, 'aa', 'a', 0)
        self.assertBlockRowIndexEqual(4, 0, False, False, state, 'bb', 'a', 0)
        # This would be inserted between a/ and b/
        self.assertBlockRowIndexEqual(3, 0, False, False, state, 'a/e', 'a', 0)
        # Put at the end
        self.assertBlockRowIndexEqual(4, 0, False, False, state, 'e', 'a', 0)


class TestGetEntry(TestCaseWithDirState):

    def assertEntryEqual(self, dirname, basename, file_id, state, path, index):
        """Check that the right entry is returned for a request to getEntry."""
        entry = state._get_entry(index, path_utf8=path)
        if file_id is None:
            self.assertEqual((None, None), entry)
        else:
            cur = entry[0]
            self.assertEqual((dirname, basename, file_id), cur[:3])

    def test_simple_structure(self):
        state = self.create_dirstate_with_root_and_subdir()
        self.addCleanup(state.unlock)
        self.assertEntryEqual('', '', 'a-root-value', state, '', 0)
        self.assertEntryEqual('', 'subdir', 'subdir-id', state, 'subdir', 0)
        self.assertEntryEqual(None, None, None, state, 'missing', 0)
        self.assertEntryEqual(None, None, None, state, 'missing/foo', 0)
        self.assertEntryEqual(None, None, None, state, 'subdir/foo', 0)

    def test_complex_structure_exists(self):
        state = self.create_complex_dirstate()
        self.addCleanup(state.unlock)
        self.assertEntryEqual('', '', 'a-root-value', state, '', 0)
        self.assertEntryEqual('', 'a', 'a-dir', state, 'a', 0)
        self.assertEntryEqual('', 'b', 'b-dir', state, 'b', 0)
        self.assertEntryEqual('', 'c', 'c-file', state, 'c', 0)
        self.assertEntryEqual('', 'd', 'd-file', state, 'd', 0)
        self.assertEntryEqual('a', 'e', 'e-dir', state, 'a/e', 0)
        self.assertEntryEqual('a', 'f', 'f-file', state, 'a/f', 0)
        self.assertEntryEqual('b', 'g', 'g-file', state, 'b/g', 0)
        self.assertEntryEqual('b', 'h\xc3\xa5', 'h-\xc3\xa5-file', state,
                              'b/h\xc3\xa5', 0)

    def test_complex_structure_missing(self):
        state = self.create_complex_dirstate()
        self.addCleanup(state.unlock)
        self.assertEntryEqual(None, None, None, state, '_', 0)
        self.assertEntryEqual(None, None, None, state, '_\xc3\xa5', 0)
        self.assertEntryEqual(None, None, None, state, 'a/b', 0)
        self.assertEntryEqual(None, None, None, state, 'c/d', 0)

    def test_get_entry_uninitialized(self):
        """Calling get_entry will load data if it needs to"""
        state = self.create_dirstate_with_root()
        try:
            state.save()
        finally:
            state.unlock()
        del state
        state = dirstate.DirState.on_file('dirstate')
        state.lock_read()
        try:
            self.assertEqual(dirstate.DirState.NOT_IN_MEMORY,
                             state._header_state)
            self.assertEqual(dirstate.DirState.NOT_IN_MEMORY,
                             state._dirblock_state)
            self.assertEntryEqual('', '', 'a-root-value', state, '', 0)
        finally:
            state.unlock()


class TestIterChildEntries(TestCaseWithDirState):

    def create_dirstate_with_two_trees(self):
        """This dirstate contains multiple files and directories.

         /        a-root-value
         a/       a-dir
         b/       b-dir
         c        c-file
         d        d-file
         a/e/     e-dir
         a/f      f-file
         b/g      g-file
         b/h\xc3\xa5  h-\xc3\xa5-file  #This is u'\xe5' encoded into utf-8

        Notice that a/e is an empty directory.

        There is one parent tree, which has the same shape with the following variations:
        b/g in the parent is gone.
        b/h in the parent has a different id
        b/i is new in the parent
        c is renamed to b/j in the parent

        :return: The dirstate, still write-locked.
        """
        packed_stat = 'AAAAREUHaIpFB2iKAAADAQAtkqUAAIGk'
        null_sha = 'xxxxxxxxxxxxxxxxxxxxxxxxxxxxxxxx'
        NULL_PARENT_DETAILS = dirstate.DirState.NULL_PARENT_DETAILS
        root_entry = ('', '', 'a-root-value'), [
            ('d', '', 0, False, packed_stat),
            ('d', '', 0, False, 'parent-revid'),
            ]
        a_entry = ('', 'a', 'a-dir'), [
            ('d', '', 0, False, packed_stat),
            ('d', '', 0, False, 'parent-revid'),
            ]
        b_entry = ('', 'b', 'b-dir'), [
            ('d', '', 0, False, packed_stat),
            ('d', '', 0, False, 'parent-revid'),
            ]
        c_entry = ('', 'c', 'c-file'), [
            ('f', null_sha, 10, False, packed_stat),
            ('r', 'b/j', 0, False, ''),
            ]
        d_entry = ('', 'd', 'd-file'), [
            ('f', null_sha, 20, False, packed_stat),
            ('f', 'd', 20, False, 'parent-revid'),
            ]
        e_entry = ('a', 'e', 'e-dir'), [
            ('d', '', 0, False, packed_stat),
            ('d', '', 0, False, 'parent-revid'),
            ]
        f_entry = ('a', 'f', 'f-file'), [
            ('f', null_sha, 30, False, packed_stat),
            ('f', 'f', 20, False, 'parent-revid'),
            ]
        g_entry = ('b', 'g', 'g-file'), [
            ('f', null_sha, 30, False, packed_stat),
            NULL_PARENT_DETAILS,
            ]
        h_entry1 = ('b', 'h\xc3\xa5', 'h-\xc3\xa5-file1'), [
            ('f', null_sha, 40, False, packed_stat),
            NULL_PARENT_DETAILS,
            ]
        h_entry2 = ('b', 'h\xc3\xa5', 'h-\xc3\xa5-file2'), [
            NULL_PARENT_DETAILS,
            ('f', 'h', 20, False, 'parent-revid'),
            ]
        i_entry = ('b', 'i', 'i-file'), [
            NULL_PARENT_DETAILS,
            ('f', 'h', 20, False, 'parent-revid'),
            ]
        j_entry = ('b', 'j', 'c-file'), [
            ('r', 'c', 0, False, ''),
            ('f', 'j', 20, False, 'parent-revid'),
            ]
        dirblocks = []
        dirblocks.append(('', [root_entry]))
        dirblocks.append(('', [a_entry, b_entry, c_entry, d_entry]))
        dirblocks.append(('a', [e_entry, f_entry]))
        dirblocks.append(('b', [g_entry, h_entry1, h_entry2, i_entry, j_entry]))
        state = dirstate.DirState.initialize('dirstate')
        state._validate()
        try:
            state._set_data(['parent'], dirblocks)
        except:
            state.unlock()
            raise
        return state, dirblocks

    def test_iter_children_b(self):
        state, dirblocks = self.create_dirstate_with_two_trees()
        self.addCleanup(state.unlock)
        expected_result = []
        expected_result.append(dirblocks[3][1][2]) # h2
        expected_result.append(dirblocks[3][1][3]) # i
        expected_result.append(dirblocks[3][1][4]) # j
        self.assertEqual(expected_result,
            list(state._iter_child_entries(1, 'b')))

    def test_iter_child_root(self):
        state, dirblocks = self.create_dirstate_with_two_trees()
        self.addCleanup(state.unlock)
        expected_result = []
        expected_result.append(dirblocks[1][1][0]) # a
        expected_result.append(dirblocks[1][1][1]) # b
        expected_result.append(dirblocks[1][1][3]) # d
        expected_result.append(dirblocks[2][1][0]) # e
        expected_result.append(dirblocks[2][1][1]) # f
        expected_result.append(dirblocks[3][1][2]) # h2
        expected_result.append(dirblocks[3][1][3]) # i
        expected_result.append(dirblocks[3][1][4]) # j
        self.assertEqual(expected_result,
            list(state._iter_child_entries(1, '')))


class TestDirstateSortOrder(tests.TestCaseWithTransport):
    """Test that DirState adds entries in the right order."""

    def test_add_sorting(self):
        """Add entries in lexicographical order, we get path sorted order.

        This tests it to a depth of 4, to make sure we don't just get it right
        at a single depth. 'a/a' should come before 'a-a', even though it
        doesn't lexicographically.
        """
        dirs = ['a', 'a/a', 'a/a/a', 'a/a/a/a',
                'a-a', 'a/a-a', 'a/a/a-a', 'a/a/a/a-a',
               ]
        null_sha = ''
        state = dirstate.DirState.initialize('dirstate')
        self.addCleanup(state.unlock)

        fake_stat = os.stat('dirstate')
        for d in dirs:
            d_id = d.replace('/', '_')+'-id'
            file_path = d + '/f'
            file_id = file_path.replace('/', '_')+'-id'
            state.add(d, d_id, 'directory', fake_stat, null_sha)
            state.add(file_path, file_id, 'file', fake_stat, null_sha)

        expected = ['', '', 'a',
                'a/a', 'a/a/a', 'a/a/a/a',
                'a/a/a/a-a', 'a/a/a-a', 'a/a-a', 'a-a',
               ]
        split = lambda p:p.split('/')
        self.assertEqual(sorted(expected, key=split), expected)
        dirblock_names = [d[0] for d in state._dirblocks]
        self.assertEqual(expected, dirblock_names)

    def test_set_parent_trees_correct_order(self):
        """After calling set_parent_trees() we should maintain the order."""
        dirs = ['a', 'a-a', 'a/a']
        null_sha = ''
        state = dirstate.DirState.initialize('dirstate')
        self.addCleanup(state.unlock)

        fake_stat = os.stat('dirstate')
        for d in dirs:
            d_id = d.replace('/', '_')+'-id'
            file_path = d + '/f'
            file_id = file_path.replace('/', '_')+'-id'
            state.add(d, d_id, 'directory', fake_stat, null_sha)
            state.add(file_path, file_id, 'file', fake_stat, null_sha)

        expected = ['', '', 'a', 'a/a', 'a-a']
        dirblock_names = [d[0] for d in state._dirblocks]
        self.assertEqual(expected, dirblock_names)

        # *really* cheesy way to just get an empty tree
        repo = self.make_repository('repo')
        empty_tree = repo.revision_tree(_mod_revision.NULL_REVISION)
        state.set_parent_trees([('null:', empty_tree)], [])

        dirblock_names = [d[0] for d in state._dirblocks]
        self.assertEqual(expected, dirblock_names)


class InstrumentedDirState(dirstate.DirState):
    """An DirState with instrumented sha1 functionality."""

    def __init__(self, path, sha1_provider, worth_saving_limit=0):
        super(InstrumentedDirState, self).__init__(path, sha1_provider,
            worth_saving_limit=worth_saving_limit)
        self._time_offset = 0
        self._log = []
        # member is dynamically set in DirState.__init__ to turn on trace
        self._sha1_provider = sha1_provider
        self._sha1_file = self._sha1_file_and_log

    def _sha_cutoff_time(self):
        timestamp = super(InstrumentedDirState, self)._sha_cutoff_time()
        self._cutoff_time = timestamp + self._time_offset

    def _sha1_file_and_log(self, abspath):
        self._log.append(('sha1', abspath))
        return self._sha1_provider.sha1(abspath)

    def _read_link(self, abspath, old_link):
        self._log.append(('read_link', abspath, old_link))
        return super(InstrumentedDirState, self)._read_link(abspath, old_link)

    def _lstat(self, abspath, entry):
        self._log.append(('lstat', abspath))
        return super(InstrumentedDirState, self)._lstat(abspath, entry)

    def _is_executable(self, mode, old_executable):
        self._log.append(('is_exec', mode, old_executable))
        return super(InstrumentedDirState, self)._is_executable(mode,
                                                                old_executable)

    def adjust_time(self, secs):
        """Move the clock forward or back.

        :param secs: The amount to adjust the clock by. Positive values make it
        seem as if we are in the future, negative values make it seem like we
        are in the past.
        """
        self._time_offset += secs
        self._cutoff_time = None


class _FakeStat(object):
    """A class with the same attributes as a real stat result."""

    def __init__(self, size, mtime, ctime, dev, ino, mode):
        self.st_size = size
        self.st_mtime = mtime
        self.st_ctime = ctime
        self.st_dev = dev
        self.st_ino = ino
        self.st_mode = mode

    @staticmethod
    def from_stat(st):
        return _FakeStat(st.st_size, st.st_mtime, st.st_ctime, st.st_dev,
            st.st_ino, st.st_mode)


class TestPackStat(tests.TestCaseWithTransport):

    def assertPackStat(self, expected, stat_value):
        """Check the packed and serialized form of a stat value."""
        self.assertEqual(expected, dirstate.pack_stat(stat_value))

    def test_pack_stat_int(self):
        st = _FakeStat(6859, 1172758614, 1172758617, 777, 6499538, 0o100644)
        # Make sure that all parameters have an impact on the packed stat.
        self.assertPackStat('AAAay0Xm4FZF5uBZAAADCQBjLNIAAIGk', st)
        st.st_size = 7000
        #                ay0 => bWE
        self.assertPackStat('AAAbWEXm4FZF5uBZAAADCQBjLNIAAIGk', st)
        st.st_mtime = 1172758620
        #                     4FZ => 4Fx
        self.assertPackStat('AAAbWEXm4FxF5uBZAAADCQBjLNIAAIGk', st)
        st.st_ctime = 1172758630
        #                          uBZ => uBm
        self.assertPackStat('AAAbWEXm4FxF5uBmAAADCQBjLNIAAIGk', st)
        st.st_dev = 888
        #                                DCQ => DeA
        self.assertPackStat('AAAbWEXm4FxF5uBmAAADeABjLNIAAIGk', st)
        st.st_ino = 6499540
        #                                     LNI => LNQ
        self.assertPackStat('AAAbWEXm4FxF5uBmAAADeABjLNQAAIGk', st)
        st.st_mode = 0o100744
        #                                          IGk => IHk
        self.assertPackStat('AAAbWEXm4FxF5uBmAAADeABjLNQAAIHk', st)

    def test_pack_stat_float(self):
        """On some platforms mtime and ctime are floats.

        Make sure we don't get warnings or errors, and that we ignore changes <
        1s
        """
        st = _FakeStat(7000, 1172758614.0, 1172758617.0,
                       777, 6499538, 0o100644)
        # These should all be the same as the integer counterparts
        self.assertPackStat('AAAbWEXm4FZF5uBZAAADCQBjLNIAAIGk', st)
        st.st_mtime = 1172758620.0
        #                     FZF5 => FxF5
        self.assertPackStat('AAAbWEXm4FxF5uBZAAADCQBjLNIAAIGk', st)
        st.st_ctime = 1172758630.0
        #                          uBZ => uBm
        self.assertPackStat('AAAbWEXm4FxF5uBmAAADCQBjLNIAAIGk', st)
        # fractional seconds are discarded, so no change from above
        st.st_mtime = 1172758620.453
        self.assertPackStat('AAAbWEXm4FxF5uBmAAADCQBjLNIAAIGk', st)
        st.st_ctime = 1172758630.228
        self.assertPackStat('AAAbWEXm4FxF5uBmAAADCQBjLNIAAIGk', st)


class TestBisect(TestCaseWithDirState):
    """Test the ability to bisect into the disk format."""

    def assertBisect(self, expected_map, map_keys, state, paths):
        """Assert that bisecting for paths returns the right result.

        :param expected_map: A map from key => entry value
        :param map_keys: The keys to expect for each path
        :param state: The DirState object.
        :param paths: A list of paths, these will automatically be split into
                      (dir, name) tuples, and sorted according to how _bisect
                      requires.
        """
        result = state._bisect(paths)
        # For now, results are just returned in whatever order we read them.
        # We could sort by (dir, name, file_id) or something like that, but in
        # the end it would still be fairly arbitrary, and we don't want the
        # extra overhead if we can avoid it. So sort everything to make sure
        # equality is true
        self.assertEqual(len(map_keys), len(paths))
        expected = {}
        for path, keys in zip(paths, map_keys):
            if keys is None:
                # This should not be present in the output
                continue
            expected[path] = sorted(expected_map[k] for k in keys)

        # The returned values are just arranged randomly based on when they
        # were read, for testing, make sure it is properly sorted.
        for path in result:
            result[path].sort()

        self.assertEqual(expected, result)

    def assertBisectDirBlocks(self, expected_map, map_keys, state, paths):
        """Assert that bisecting for dirbblocks returns the right result.

        :param expected_map: A map from key => expected values
        :param map_keys: A nested list of paths we expect to be returned.
            Something like [['a', 'b', 'f'], ['b/c', 'b/d']]
        :param state: The DirState object.
        :param paths: A list of directories
        """
        result = state._bisect_dirblocks(paths)
        self.assertEqual(len(map_keys), len(paths))
        expected = {}
        for path, keys in zip(paths, map_keys):
            if keys is None:
                # This should not be present in the output
                continue
            expected[path] = sorted(expected_map[k] for k in keys)
        for path in result:
            result[path].sort()

        self.assertEqual(expected, result)

    def assertBisectRecursive(self, expected_map, map_keys, state, paths):
        """Assert the return value of a recursive bisection.

        :param expected_map: A map from key => entry value
        :param map_keys: A list of paths we expect to be returned.
            Something like ['a', 'b', 'f', 'b/d', 'b/d2']
        :param state: The DirState object.
        :param paths: A list of files and directories. It will be broken up
            into (dir, name) pairs and sorted before calling _bisect_recursive.
        """
        expected = {}
        for key in map_keys:
            entry = expected_map[key]
            dir_name_id, trees_info = entry
            expected[dir_name_id] = trees_info

        result = state._bisect_recursive(paths)

        self.assertEqual(expected, result)

    def test_bisect_each(self):
        """Find a single record using bisect."""
        tree, state, expected = self.create_basic_dirstate()

        # Bisect should return the rows for the specified files.
        self.assertBisect(expected, [['']], state, [''])
        self.assertBisect(expected, [['a']], state, ['a'])
        self.assertBisect(expected, [['b']], state, ['b'])
        self.assertBisect(expected, [['b/c']], state, ['b/c'])
        self.assertBisect(expected, [['b/d']], state, ['b/d'])
        self.assertBisect(expected, [['b/d/e']], state, ['b/d/e'])
        self.assertBisect(expected, [['b-c']], state, ['b-c'])
        self.assertBisect(expected, [['f']], state, ['f'])

    def test_bisect_multi(self):
        """Bisect can be used to find multiple records at the same time."""
        tree, state, expected = self.create_basic_dirstate()
        # Bisect should be capable of finding multiple entries at the same time
        self.assertBisect(expected, [['a'], ['b'], ['f']],
                          state, ['a', 'b', 'f'])
        self.assertBisect(expected, [['f'], ['b/d'], ['b/d/e']],
                          state, ['f', 'b/d', 'b/d/e'])
        self.assertBisect(expected, [['b'], ['b-c'], ['b/c']],
                          state, ['b', 'b-c', 'b/c'])

    def test_bisect_one_page(self):
        """Test bisect when there is only 1 page to read"""
        tree, state, expected = self.create_basic_dirstate()
        state._bisect_page_size = 5000
        self.assertBisect(expected,[['']], state, [''])
        self.assertBisect(expected,[['a']], state, ['a'])
        self.assertBisect(expected,[['b']], state, ['b'])
        self.assertBisect(expected,[['b/c']], state, ['b/c'])
        self.assertBisect(expected,[['b/d']], state, ['b/d'])
        self.assertBisect(expected,[['b/d/e']], state, ['b/d/e'])
        self.assertBisect(expected,[['b-c']], state, ['b-c'])
        self.assertBisect(expected,[['f']], state, ['f'])
        self.assertBisect(expected,[['a'], ['b'], ['f']],
                          state, ['a', 'b', 'f'])
        self.assertBisect(expected, [['b/d'], ['b/d/e'], ['f']],
                          state, ['b/d', 'b/d/e', 'f'])
        self.assertBisect(expected, [['b'], ['b/c'], ['b-c']],
                          state, ['b', 'b/c', 'b-c'])

    def test_bisect_duplicate_paths(self):
        """When bisecting for a path, handle multiple entries."""
        tree, state, expected = self.create_duplicated_dirstate()

        # Now make sure that both records are properly returned.
        self.assertBisect(expected, [['']], state, [''])
        self.assertBisect(expected, [['a', 'a2']], state, ['a'])
        self.assertBisect(expected, [['b', 'b2']], state, ['b'])
        self.assertBisect(expected, [['b/c', 'b/c2']], state, ['b/c'])
        self.assertBisect(expected, [['b/d', 'b/d2']], state, ['b/d'])
        self.assertBisect(expected, [['b/d/e', 'b/d/e2']],
                          state, ['b/d/e'])
        self.assertBisect(expected, [['b-c', 'b-c2']], state, ['b-c'])
        self.assertBisect(expected, [['f', 'f2']], state, ['f'])

    def test_bisect_page_size_too_small(self):
        """If the page size is too small, we will auto increase it."""
        tree, state, expected = self.create_basic_dirstate()
        state._bisect_page_size = 50
        self.assertBisect(expected, [None], state, ['b/e'])
        self.assertBisect(expected, [['a']], state, ['a'])
        self.assertBisect(expected, [['b']], state, ['b'])
        self.assertBisect(expected, [['b/c']], state, ['b/c'])
        self.assertBisect(expected, [['b/d']], state, ['b/d'])
        self.assertBisect(expected, [['b/d/e']], state, ['b/d/e'])
        self.assertBisect(expected, [['b-c']], state, ['b-c'])
        self.assertBisect(expected, [['f']], state, ['f'])

    def test_bisect_missing(self):
        """Test that bisect return None if it cannot find a path."""
        tree, state, expected = self.create_basic_dirstate()
        self.assertBisect(expected, [None], state, ['foo'])
        self.assertBisect(expected, [None], state, ['b/foo'])
        self.assertBisect(expected, [None], state, ['bar/foo'])
        self.assertBisect(expected, [None], state, ['b-c/foo'])

        self.assertBisect(expected, [['a'], None, ['b/d']],
                          state, ['a', 'foo', 'b/d'])

    def test_bisect_rename(self):
        """Check that we find a renamed row."""
        tree, state, expected = self.create_renamed_dirstate()

        # Search for the pre and post renamed entries
        self.assertBisect(expected, [['a']], state, ['a'])
        self.assertBisect(expected, [['b/g']], state, ['b/g'])
        self.assertBisect(expected, [['b/d']], state, ['b/d'])
        self.assertBisect(expected, [['h']], state, ['h'])

        # What about b/d/e? shouldn't that also get 2 directory entries?
        self.assertBisect(expected, [['b/d/e']], state, ['b/d/e'])
        self.assertBisect(expected, [['h/e']], state, ['h/e'])

    def test_bisect_dirblocks(self):
        tree, state, expected = self.create_duplicated_dirstate()
        self.assertBisectDirBlocks(expected,
            [['', 'a', 'a2', 'b', 'b2', 'b-c', 'b-c2', 'f', 'f2']],
            state, [''])
        self.assertBisectDirBlocks(expected,
            [['b/c', 'b/c2', 'b/d', 'b/d2']], state, ['b'])
        self.assertBisectDirBlocks(expected,
            [['b/d/e', 'b/d/e2']], state, ['b/d'])
        self.assertBisectDirBlocks(expected,
            [['', 'a', 'a2', 'b', 'b2', 'b-c', 'b-c2', 'f', 'f2'],
             ['b/c', 'b/c2', 'b/d', 'b/d2'],
             ['b/d/e', 'b/d/e2'],
            ], state, ['', 'b', 'b/d'])

    def test_bisect_dirblocks_missing(self):
        tree, state, expected = self.create_basic_dirstate()
        self.assertBisectDirBlocks(expected, [['b/d/e'], None],
            state, ['b/d', 'b/e'])
        # Files don't show up in this search
        self.assertBisectDirBlocks(expected, [None], state, ['a'])
        self.assertBisectDirBlocks(expected, [None], state, ['b/c'])
        self.assertBisectDirBlocks(expected, [None], state, ['c'])
        self.assertBisectDirBlocks(expected, [None], state, ['b/d/e'])
        self.assertBisectDirBlocks(expected, [None], state, ['f'])

    def test_bisect_recursive_each(self):
        tree, state, expected = self.create_basic_dirstate()
        self.assertBisectRecursive(expected, ['a'], state, ['a'])
        self.assertBisectRecursive(expected, ['b/c'], state, ['b/c'])
        self.assertBisectRecursive(expected, ['b/d/e'], state, ['b/d/e'])
        self.assertBisectRecursive(expected, ['b-c'], state, ['b-c'])
        self.assertBisectRecursive(expected, ['b/d', 'b/d/e'],
                                   state, ['b/d'])
        self.assertBisectRecursive(expected, ['b', 'b/c', 'b/d', 'b/d/e'],
                                   state, ['b'])
        self.assertBisectRecursive(expected, ['', 'a', 'b', 'b-c', 'f', 'b/c',
                                              'b/d', 'b/d/e'],
                                   state, [''])

    def test_bisect_recursive_multiple(self):
        tree, state, expected = self.create_basic_dirstate()
        self.assertBisectRecursive(expected, ['a', 'b/c'], state, ['a', 'b/c'])
        self.assertBisectRecursive(expected, ['b/d', 'b/d/e'],
                                   state, ['b/d', 'b/d/e'])

    def test_bisect_recursive_missing(self):
        tree, state, expected = self.create_basic_dirstate()
        self.assertBisectRecursive(expected, [], state, ['d'])
        self.assertBisectRecursive(expected, [], state, ['b/e'])
        self.assertBisectRecursive(expected, [], state, ['g'])
        self.assertBisectRecursive(expected, ['a'], state, ['a', 'g'])

    def test_bisect_recursive_renamed(self):
        tree, state, expected = self.create_renamed_dirstate()

        # Looking for either renamed item should find the other
        self.assertBisectRecursive(expected, ['a', 'b/g'], state, ['a'])
        self.assertBisectRecursive(expected, ['a', 'b/g'], state, ['b/g'])
        # Looking in the containing directory should find the rename target,
        # and anything in a subdir of the renamed target.
        self.assertBisectRecursive(expected, ['a', 'b', 'b/c', 'b/d',
                                              'b/d/e', 'b/g', 'h', 'h/e'],
                                   state, ['b'])


class TestDirstateValidation(TestCaseWithDirState):

    def test_validate_correct_dirstate(self):
        state = self.create_complex_dirstate()
        state._validate()
        state.unlock()
        # and make sure we can also validate with a read lock
        state.lock_read()
        try:
            state._validate()
        finally:
            state.unlock()

    def test_dirblock_not_sorted(self):
        tree, state, expected = self.create_renamed_dirstate()
        state._read_dirblocks_if_needed()
        last_dirblock = state._dirblocks[-1]
        # we're appending to the dirblock, but this name comes before some of
        # the existing names; that's wrong
        last_dirblock[1].append(
            (('h', 'aaaa', 'a-id'),
             [('a', '', 0, False, ''),
              ('a', '', 0, False, '')]))
        e = self.assertRaises(AssertionError,
            state._validate)
        self.assertContainsRe(str(e), 'not sorted')

    def test_dirblock_name_mismatch(self):
        tree, state, expected = self.create_renamed_dirstate()
        state._read_dirblocks_if_needed()
        last_dirblock = state._dirblocks[-1]
        # add an entry with the wrong directory name
        last_dirblock[1].append(
            (('', 'z', 'a-id'),
             [('a', '', 0, False, ''),
              ('a', '', 0, False, '')]))
        e = self.assertRaises(AssertionError,
            state._validate)
        self.assertContainsRe(str(e),
            "doesn't match directory name")

    def test_dirblock_missing_rename(self):
        tree, state, expected = self.create_renamed_dirstate()
        state._read_dirblocks_if_needed()
        last_dirblock = state._dirblocks[-1]
        # make another entry for a-id, without a correct 'r' pointer to
        # the real occurrence in the working tree
        last_dirblock[1].append(
            (('h', 'z', 'a-id'),
             [('a', '', 0, False, ''),
              ('a', '', 0, False, '')]))
        e = self.assertRaises(AssertionError,
            state._validate)
        self.assertContainsRe(str(e),
            'file a-id is absent in row')


class TestDirstateTreeReference(TestCaseWithDirState):

    def test_reference_revision_is_none(self):
        tree = self.make_branch_and_tree('tree', format='development-subtree')
        subtree = self.make_branch_and_tree('tree/subtree',
                            format='development-subtree')
        subtree.set_root_id('subtree')
        tree.add_reference(subtree)
        tree.add('subtree')
        state = dirstate.DirState.from_tree(tree, 'dirstate')
        key = ('', 'subtree', 'subtree')
        expected = ('', [(key,
            [('t', '', 0, False, 'xxxxxxxxxxxxxxxxxxxxxxxxxxxxxxxx')])])

        try:
            self.assertEqual(expected, state._find_block(key))
        finally:
            state.unlock()


class TestDiscardMergeParents(TestCaseWithDirState):

    def test_discard_no_parents(self):
        # This should be a no-op
        state = self.create_empty_dirstate()
        self.addCleanup(state.unlock)
        state._discard_merge_parents()
        state._validate()

    def test_discard_one_parent(self):
        # No-op
        packed_stat = 'AAAAREUHaIpFB2iKAAADAQAtkqUAAIGk'
        root_entry_direntry = ('', '', 'a-root-value'), [
            ('d', '', 0, False, packed_stat),
            ('d', '', 0, False, packed_stat),
            ]
        dirblocks = []
        dirblocks.append(('', [root_entry_direntry]))
        dirblocks.append(('', []))

        state = self.create_empty_dirstate()
        self.addCleanup(state.unlock)
        state._set_data(['parent-id'], dirblocks[:])
        state._validate()

        state._discard_merge_parents()
        state._validate()
        self.assertEqual(dirblocks, state._dirblocks)

    def test_discard_simple(self):
        # No-op
        packed_stat = 'AAAAREUHaIpFB2iKAAADAQAtkqUAAIGk'
        root_entry_direntry = ('', '', 'a-root-value'), [
            ('d', '', 0, False, packed_stat),
            ('d', '', 0, False, packed_stat),
            ('d', '', 0, False, packed_stat),
            ]
        expected_root_entry_direntry = ('', '', 'a-root-value'), [
            ('d', '', 0, False, packed_stat),
            ('d', '', 0, False, packed_stat),
            ]
        dirblocks = []
        dirblocks.append(('', [root_entry_direntry]))
        dirblocks.append(('', []))

        state = self.create_empty_dirstate()
        self.addCleanup(state.unlock)
        state._set_data(['parent-id', 'merged-id'], dirblocks[:])
        state._validate()

        # This should strip of the extra column
        state._discard_merge_parents()
        state._validate()
        expected_dirblocks = [('', [expected_root_entry_direntry]), ('', [])]
        self.assertEqual(expected_dirblocks, state._dirblocks)

    def test_discard_absent(self):
        """If entries are only in a merge, discard should remove the entries"""
        null_stat = dirstate.DirState.NULLSTAT
        present_dir = ('d', '', 0, False, null_stat)
        present_file = ('f', '', 0, False, null_stat)
        absent = dirstate.DirState.NULL_PARENT_DETAILS
        root_key = ('', '', 'a-root-value')
        file_in_root_key = ('', 'file-in-root', 'a-file-id')
        file_in_merged_key = ('', 'file-in-merged', 'b-file-id')
        dirblocks = [('', [(root_key, [present_dir, present_dir, present_dir])]),
                     ('', [(file_in_merged_key,
                            [absent, absent, present_file]),
                           (file_in_root_key,
                            [present_file, present_file, present_file]),
                          ]),
                    ]

        state = self.create_empty_dirstate()
        self.addCleanup(state.unlock)
        state._set_data(['parent-id', 'merged-id'], dirblocks[:])
        state._validate()

        exp_dirblocks = [('', [(root_key, [present_dir, present_dir])]),
                         ('', [(file_in_root_key,
                                [present_file, present_file]),
                              ]),
                        ]
        state._discard_merge_parents()
        state._validate()
        self.assertEqual(exp_dirblocks, state._dirblocks)

    def test_discard_renamed(self):
        null_stat = dirstate.DirState.NULLSTAT
        present_dir = ('d', '', 0, False, null_stat)
        present_file = ('f', '', 0, False, null_stat)
        absent = dirstate.DirState.NULL_PARENT_DETAILS
        root_key = ('', '', 'a-root-value')
        file_in_root_key = ('', 'file-in-root', 'a-file-id')
        # Renamed relative to parent
        file_rename_s_key = ('', 'file-s', 'b-file-id')
        file_rename_t_key = ('', 'file-t', 'b-file-id')
        # And one that is renamed between the parents, but absent in this
        key_in_1 = ('', 'file-in-1', 'c-file-id')
        key_in_2 = ('', 'file-in-2', 'c-file-id')

        dirblocks = [
            ('', [(root_key, [present_dir, present_dir, present_dir])]),
            ('', [(key_in_1,
                   [absent, present_file, ('r', 'file-in-2', 'c-file-id')]),
                  (key_in_2,
                   [absent, ('r', 'file-in-1', 'c-file-id'), present_file]),
                  (file_in_root_key,
                   [present_file, present_file, present_file]),
                  (file_rename_s_key,
                   [('r', 'file-t', 'b-file-id'), absent, present_file]),
                  (file_rename_t_key,
                   [present_file, absent, ('r', 'file-s', 'b-file-id')]),
                 ]),
        ]
        exp_dirblocks = [
            ('', [(root_key, [present_dir, present_dir])]),
            ('', [(key_in_1, [absent, present_file]),
                  (file_in_root_key, [present_file, present_file]),
                  (file_rename_t_key, [present_file, absent]),
                 ]),
        ]
        state = self.create_empty_dirstate()
        self.addCleanup(state.unlock)
        state._set_data(['parent-id', 'merged-id'], dirblocks[:])
        state._validate()

        state._discard_merge_parents()
        state._validate()
        self.assertEqual(exp_dirblocks, state._dirblocks)

    def test_discard_all_subdir(self):
        null_stat = dirstate.DirState.NULLSTAT
        present_dir = ('d', '', 0, False, null_stat)
        present_file = ('f', '', 0, False, null_stat)
        absent = dirstate.DirState.NULL_PARENT_DETAILS
        root_key = ('', '', 'a-root-value')
        subdir_key = ('', 'sub', 'dir-id')
        child1_key = ('sub', 'child1', 'child1-id')
        child2_key = ('sub', 'child2', 'child2-id')
        child3_key = ('sub', 'child3', 'child3-id')

        dirblocks = [
            ('', [(root_key, [present_dir, present_dir, present_dir])]),
            ('', [(subdir_key, [present_dir, present_dir, present_dir])]),
            ('sub', [(child1_key, [absent, absent, present_file]),
                     (child2_key, [absent, absent, present_file]),
                     (child3_key, [absent, absent, present_file]),
                    ]),
        ]
        exp_dirblocks = [
            ('', [(root_key, [present_dir, present_dir])]),
            ('', [(subdir_key, [present_dir, present_dir])]),
            ('sub', []),
        ]
        state = self.create_empty_dirstate()
        self.addCleanup(state.unlock)
        state._set_data(['parent-id', 'merged-id'], dirblocks[:])
        state._validate()

        state._discard_merge_parents()
        state._validate()
        self.assertEqual(exp_dirblocks, state._dirblocks)


class Test_InvEntryToDetails(tests.TestCase):

    def assertDetails(self, expected, inv_entry):
        details = dirstate.DirState._inv_entry_to_details(inv_entry)
        self.assertEqual(expected, details)
        # details should always allow join() and always be a plain str when
        # finished
        (minikind, fingerprint, size, executable, tree_data) = details
        self.assertIsInstance(minikind, str)
        self.assertIsInstance(fingerprint, str)
        self.assertIsInstance(tree_data, str)

    def test_unicode_symlink(self):
        inv_entry = inventory.InventoryLink('link-file-id',
                                            u'nam\N{Euro Sign}e',
                                            'link-parent-id')
        inv_entry.revision = 'link-revision-id'
        target = u'link-targ\N{Euro Sign}t'
        inv_entry.symlink_target = target
        self.assertDetails(('l', target.encode('UTF-8'), 0, False,
                            'link-revision-id'), inv_entry)


class TestSHA1Provider(tests.TestCaseInTempDir):

    def test_sha1provider_is_an_interface(self):
        p = dirstate.SHA1Provider()
        self.assertRaises(NotImplementedError, p.sha1, "foo")
        self.assertRaises(NotImplementedError, p.stat_and_sha1, "foo")

    def test_defaultsha1provider_sha1(self):
        text = 'test\r\nwith\nall\rpossible line endings\r\n'
        self.build_tree_contents([('foo', text)])
        expected_sha = osutils.sha_string(text)
        p = dirstate.DefaultSHA1Provider()
        self.assertEqual(expected_sha, p.sha1('foo'))

    def test_defaultsha1provider_stat_and_sha1(self):
        text = 'test\r\nwith\nall\rpossible line endings\r\n'
        self.build_tree_contents([('foo', text)])
        expected_sha = osutils.sha_string(text)
        p = dirstate.DefaultSHA1Provider()
        statvalue, sha1 = p.stat_and_sha1('foo')
        self.assertTrue(len(statvalue) >= 10)
        self.assertEqual(len(text), statvalue.st_size)
        self.assertEqual(expected_sha, sha1)


class _Repo(object):
    """A minimal api to get InventoryRevisionTree to work."""

    def __init__(self):
        default_format = controldir.format_registry.make_controldir('default')
        self._format = default_format.repository_format

    def lock_read(self):
        pass

    def unlock(self):
        pass


class TestUpdateBasisByDelta(tests.TestCase):

    def path_to_ie(self, path, file_id, rev_id, dir_ids):
        if path.endswith('/'):
            is_dir = True
            path = path[:-1]
        else:
            is_dir = False
        dirname, basename = osutils.split(path)
        try:
            dir_id = dir_ids[dirname]
        except KeyError:
            dir_id = osutils.basename(dirname) + '-id'
        if is_dir:
            ie = inventory.InventoryDirectory(file_id, basename, dir_id)
            dir_ids[path] = file_id
        else:
            ie = inventory.InventoryFile(file_id, basename, dir_id)
            ie.text_size = 0
            ie.text_sha1 = ''
        ie.revision = rev_id
        return ie

    def create_tree_from_shape(self, rev_id, shape):
        dir_ids = {'': 'root-id'}
        inv = inventory.Inventory('root-id', rev_id)
        for info in shape:
            if len(info) == 2:
                path, file_id = info
                ie_rev_id = rev_id
            else:
                path, file_id, ie_rev_id = info
            if path == '':
                # Replace the root entry
                del inv._byid[inv.root.file_id]
                inv.root.file_id = file_id
                inv._byid[file_id] = inv.root
                dir_ids[''] = file_id
                continue
            inv.add(self.path_to_ie(path, file_id, ie_rev_id, dir_ids))
        return inventorytree.InventoryRevisionTree(_Repo(), inv, rev_id)

    def create_empty_dirstate(self):
        fd, path = tempfile.mkstemp(prefix='bzr-dirstate')
        self.addCleanup(os.remove, path)
        os.close(fd)
        state = dirstate.DirState.initialize(path)
        self.addCleanup(state.unlock)
        return state

    def create_inv_delta(self, delta, rev_id):
        """Translate a 'delta shape' into an actual InventoryDelta"""
        dir_ids = {'': 'root-id'}
        inv_delta = []
        for old_path, new_path, file_id in delta:
            if old_path is not None and old_path.endswith('/'):
                # Don't have to actually do anything for this, because only
                # new_path creates InventoryEntries
                old_path = old_path[:-1]
            if new_path is None: # Delete
                inv_delta.append((old_path, None, file_id, None))
                continue
            ie = self.path_to_ie(new_path, file_id, rev_id, dir_ids)
            inv_delta.append((old_path, new_path, file_id, ie))
        return inv_delta

    def assertUpdate(self, active, basis, target):
        """Assert that update_basis_by_delta works how we want.

        Set up a DirState object with active_shape for tree 0, basis_shape for
        tree 1. Then apply the delta from basis_shape to target_shape,
        and assert that the DirState is still valid, and that its stored
        content matches the target_shape.
        """
        active_tree = self.create_tree_from_shape('active', active)
        basis_tree = self.create_tree_from_shape('basis', basis)
        target_tree = self.create_tree_from_shape('target', target)
        state = self.create_empty_dirstate()
        state.set_state_from_scratch(active_tree.root_inventory,
            [('basis', basis_tree)], [])
        delta = target_tree.root_inventory._make_delta(
            basis_tree.root_inventory)
        state.update_basis_by_delta(delta, 'target')
        state._validate()
        dirstate_tree = workingtree_4.DirStateRevisionTree(state,
            'target', _Repo())
        # The target now that delta has been applied should match the
        # RevisionTree
        self.assertEqual([], list(dirstate_tree.iter_changes(target_tree)))
        # And the dirblock state should be identical to the state if we created
        # it from scratch.
        state2 = self.create_empty_dirstate()
        state2.set_state_from_scratch(active_tree.root_inventory,
            [('target', target_tree)], [])
        self.assertEqual(state2._dirblocks, state._dirblocks)
        return state

    def assertBadDelta(self, active, basis, delta):
        """Test that we raise InconsistentDelta when appropriate.

        :param active: The active tree shape
        :param basis: The basis tree shape
        :param delta: A description of the delta to apply. Similar to the form
            for regular inventory deltas, but omitting the InventoryEntry.
            So adding a file is: (None, 'path', 'file-id')
            Adding a directory is: (None, 'path/', 'dir-id')
            Renaming a dir is: ('old/', 'new/', 'dir-id')
            etc.
        """
        active_tree = self.create_tree_from_shape('active', active)
        basis_tree = self.create_tree_from_shape('basis', basis)
        inv_delta = self.create_inv_delta(delta, 'target')
        state = self.create_empty_dirstate()
        state.set_state_from_scratch(active_tree.root_inventory,
            [('basis', basis_tree)], [])
        self.assertRaises(errors.InconsistentDelta,
            state.update_basis_by_delta, inv_delta, 'target')
        ## try:
        ##     state.update_basis_by_delta(inv_delta, 'target')
        ## except errors.InconsistentDelta, e:
        ##     import pdb; pdb.set_trace()
        ## else:
        ##     import pdb; pdb.set_trace()
        self.assertTrue(state._changes_aborted)

    def test_remove_file_matching_active_state(self):
        state = self.assertUpdate(
            active=[],
            basis =[('file', 'file-id')],
            target=[],
            )

    def test_remove_file_present_in_active_state(self):
        state = self.assertUpdate(
            active=[('file', 'file-id')],
            basis =[('file', 'file-id')],
            target=[],
            )

    def test_remove_file_present_elsewhere_in_active_state(self):
        state = self.assertUpdate(
            active=[('other-file', 'file-id')],
            basis =[('file', 'file-id')],
            target=[],
            )

    def test_remove_file_active_state_has_diff_file(self):
        state = self.assertUpdate(
            active=[('file', 'file-id-2')],
            basis =[('file', 'file-id')],
            target=[],
            )

    def test_remove_file_active_state_has_diff_file_and_file_elsewhere(self):
        state = self.assertUpdate(
            active=[('file', 'file-id-2'),
                    ('other-file', 'file-id')],
            basis =[('file', 'file-id')],
            target=[],
            )

    def test_add_file_matching_active_state(self):
        state = self.assertUpdate(
            active=[('file', 'file-id')],
            basis =[],
            target=[('file', 'file-id')],
            )

    def test_add_file_in_empty_dir_not_matching_active_state(self):
        state = self.assertUpdate(
                active=[],
                basis=[('dir/', 'dir-id')],
                target=[('dir/', 'dir-id', 'basis'), ('dir/file', 'file-id')],
                )

    def test_add_file_missing_in_active_state(self):
        state = self.assertUpdate(
            active=[],
            basis =[],
            target=[('file', 'file-id')],
            )

    def test_add_file_elsewhere_in_active_state(self):
        state = self.assertUpdate(
            active=[('other-file', 'file-id')],
            basis =[],
            target=[('file', 'file-id')],
            )

    def test_add_file_active_state_has_diff_file_and_file_elsewhere(self):
        state = self.assertUpdate(
            active=[('other-file', 'file-id'),
                    ('file', 'file-id-2')],
            basis =[],
            target=[('file', 'file-id')],
            )

    def test_rename_file_matching_active_state(self):
        state = self.assertUpdate(
            active=[('other-file', 'file-id')],
            basis =[('file', 'file-id')],
            target=[('other-file', 'file-id')],
            )

    def test_rename_file_missing_in_active_state(self):
        state = self.assertUpdate(
            active=[],
            basis =[('file', 'file-id')],
            target=[('other-file', 'file-id')],
            )

    def test_rename_file_present_elsewhere_in_active_state(self):
        state = self.assertUpdate(
            active=[('third', 'file-id')],
            basis =[('file', 'file-id')],
            target=[('other-file', 'file-id')],
            )

    def test_rename_file_active_state_has_diff_source_file(self):
        state = self.assertUpdate(
            active=[('file', 'file-id-2')],
            basis =[('file', 'file-id')],
            target=[('other-file', 'file-id')],
            )

    def test_rename_file_active_state_has_diff_target_file(self):
        state = self.assertUpdate(
            active=[('other-file', 'file-id-2')],
            basis =[('file', 'file-id')],
            target=[('other-file', 'file-id')],
            )

    def test_rename_file_active_has_swapped_files(self):
        state = self.assertUpdate(
            active=[('file', 'file-id'),
                    ('other-file', 'file-id-2')],
            basis= [('file', 'file-id'),
                    ('other-file', 'file-id-2')],
            target=[('file', 'file-id-2'),
                    ('other-file', 'file-id')])

    def test_rename_file_basis_has_swapped_files(self):
        state = self.assertUpdate(
            active=[('file', 'file-id'),
                    ('other-file', 'file-id-2')],
            basis= [('file', 'file-id-2'),
                    ('other-file', 'file-id')],
            target=[('file', 'file-id'),
                    ('other-file', 'file-id-2')])

    def test_rename_directory_with_contents(self):
        state = self.assertUpdate( # active matches basis
            active=[('dir1/', 'dir-id'),
                    ('dir1/file', 'file-id')],
            basis= [('dir1/', 'dir-id'),
                    ('dir1/file', 'file-id')],
            target=[('dir2/', 'dir-id'),
                    ('dir2/file', 'file-id')])
        state = self.assertUpdate( # active matches target
            active=[('dir2/', 'dir-id'),
                    ('dir2/file', 'file-id')],
            basis= [('dir1/', 'dir-id'),
                    ('dir1/file', 'file-id')],
            target=[('dir2/', 'dir-id'),
                    ('dir2/file', 'file-id')])
        state = self.assertUpdate( # active empty
            active=[],
            basis= [('dir1/', 'dir-id'),
                    ('dir1/file', 'file-id')],
            target=[('dir2/', 'dir-id'),
                    ('dir2/file', 'file-id')])
        state = self.assertUpdate( # active present at other location
            active=[('dir3/', 'dir-id'),
                    ('dir3/file', 'file-id')],
            basis= [('dir1/', 'dir-id'),
                    ('dir1/file', 'file-id')],
            target=[('dir2/', 'dir-id'),
                    ('dir2/file', 'file-id')])
        state = self.assertUpdate( # active has different ids
            active=[('dir1/', 'dir1-id'),
                    ('dir1/file', 'file1-id'),
                    ('dir2/', 'dir2-id'),
                    ('dir2/file', 'file2-id')],
            basis= [('dir1/', 'dir-id'),
                    ('dir1/file', 'file-id')],
            target=[('dir2/', 'dir-id'),
                    ('dir2/file', 'file-id')])

    def test_invalid_file_not_present(self):
        state = self.assertBadDelta(
            active=[('file', 'file-id')],
            basis= [('file', 'file-id')],
            delta=[('other-file', 'file', 'file-id')])

    def test_invalid_new_id_same_path(self):
        # The bad entry comes after
        state = self.assertBadDelta(
            active=[('file', 'file-id')],
            basis= [('file', 'file-id')],
            delta=[(None, 'file', 'file-id-2')])
        # The bad entry comes first
        state = self.assertBadDelta(
            active=[('file', 'file-id-2')],
            basis=[('file', 'file-id-2')],
            delta=[(None, 'file', 'file-id')])

    def test_invalid_existing_id(self):
        state = self.assertBadDelta(
            active=[('file', 'file-id')],
            basis= [('file', 'file-id')],
            delta=[(None, 'file', 'file-id')])

    def test_invalid_parent_missing(self):
        state = self.assertBadDelta(
            active=[],
            basis= [],
            delta=[(None, 'path/path2', 'file-id')])
        # Note: we force the active tree to have the directory, by knowing how
        #       path_to_ie handles entries with missing parents
        state = self.assertBadDelta(
            active=[('path/', 'path-id')],
            basis= [],
            delta=[(None, 'path/path2', 'file-id')])
        state = self.assertBadDelta(
            active=[('path/', 'path-id'),
                    ('path/path2', 'file-id')],
            basis= [],
            delta=[(None, 'path/path2', 'file-id')])

    def test_renamed_dir_same_path(self):
        # We replace the parent directory, with another parent dir. But the C
        # file doesn't look like it has been moved.
        state = self.assertUpdate(# Same as basis
            active=[('dir/', 'A-id'),
                    ('dir/B', 'B-id')],
            basis= [('dir/', 'A-id'),
                    ('dir/B', 'B-id')],
            target=[('dir/', 'C-id'),
                    ('dir/B', 'B-id')])
        state = self.assertUpdate(# Same as target
            active=[('dir/', 'C-id'),
                    ('dir/B', 'B-id')],
            basis= [('dir/', 'A-id'),
                    ('dir/B', 'B-id')],
            target=[('dir/', 'C-id'),
                    ('dir/B', 'B-id')])
        state = self.assertUpdate(# empty active
            active=[],
            basis= [('dir/', 'A-id'),
                    ('dir/B', 'B-id')],
            target=[('dir/', 'C-id'),
                    ('dir/B', 'B-id')])
        state = self.assertUpdate(# different active
            active=[('dir/', 'D-id'),
                    ('dir/B', 'B-id')],
            basis= [('dir/', 'A-id'),
                    ('dir/B', 'B-id')],
            target=[('dir/', 'C-id'),
                    ('dir/B', 'B-id')])

    def test_parent_child_swap(self):
        state = self.assertUpdate(# Same as basis
            active=[('A/', 'A-id'),
                    ('A/B/', 'B-id'),
                    ('A/B/C', 'C-id')],
            basis= [('A/', 'A-id'),
                    ('A/B/', 'B-id'),
                    ('A/B/C', 'C-id')],
            target=[('A/', 'B-id'),
                    ('A/B/', 'A-id'),
                    ('A/B/C', 'C-id')])
        state = self.assertUpdate(# Same as target
            active=[('A/', 'B-id'),
                    ('A/B/', 'A-id'),
                    ('A/B/C', 'C-id')],
            basis= [('A/', 'A-id'),
                    ('A/B/', 'B-id'),
                    ('A/B/C', 'C-id')],
            target=[('A/', 'B-id'),
                    ('A/B/', 'A-id'),
                    ('A/B/C', 'C-id')])
        state = self.assertUpdate(# empty active
            active=[],
            basis= [('A/', 'A-id'),
                    ('A/B/', 'B-id'),
                    ('A/B/C', 'C-id')],
            target=[('A/', 'B-id'),
                    ('A/B/', 'A-id'),
                    ('A/B/C', 'C-id')])
        state = self.assertUpdate(# different active
            active=[('D/', 'A-id'),
                    ('D/E/', 'B-id'),
                    ('F', 'C-id')],
            basis= [('A/', 'A-id'),
                    ('A/B/', 'B-id'),
                    ('A/B/C', 'C-id')],
            target=[('A/', 'B-id'),
                    ('A/B/', 'A-id'),
                    ('A/B/C', 'C-id')])

    def test_change_root_id(self):
        state = self.assertUpdate( # same as basis
            active=[('', 'root-id'),
                    ('file', 'file-id')],
            basis= [('', 'root-id'),
                    ('file', 'file-id')],
            target=[('', 'target-root-id'),
                    ('file', 'file-id')])
        state = self.assertUpdate( # same as target
            active=[('', 'target-root-id'),
                    ('file', 'file-id')],
            basis= [('', 'root-id'),
                    ('file', 'file-id')],
            target=[('', 'target-root-id'),
                    ('file', 'root-id')])
        state = self.assertUpdate( # all different
            active=[('', 'active-root-id'),
                    ('file', 'file-id')],
            basis= [('', 'root-id'),
                    ('file', 'file-id')],
            target=[('', 'target-root-id'),
                    ('file', 'root-id')])

    def test_change_file_absent_in_active(self):
        state = self.assertUpdate(
            active=[],
            basis= [('file', 'file-id')],
            target=[('file', 'file-id')])

    def test_invalid_changed_file(self):
        state = self.assertBadDelta( # Not present in basis
            active=[('file', 'file-id')],
            basis= [],
            delta=[('file', 'file', 'file-id')])
        state = self.assertBadDelta( # present at another location in basis
            active=[('file', 'file-id')],
            basis= [('other-file', 'file-id')],
            delta=[('file', 'file', 'file-id')])<|MERGE_RESOLUTION|>--- conflicted
+++ resolved
@@ -22,11 +22,7 @@
 from .. import (
     controldir,
     errors,
-<<<<<<< HEAD
-=======
-    inventory,
     inventorytree,
->>>>>>> e438dabe
     memorytree,
     osutils,
     revision as _mod_revision,
