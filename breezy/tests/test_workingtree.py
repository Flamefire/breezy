# Copyright (C) 2005-2012, 2016 Canonical Ltd
# Authors:  Robert Collins <robert.collins@canonical.com>
#
# This program is free software; you can redistribute it and/or modify
# it under the terms of the GNU General Public License as published by
# the Free Software Foundation; either version 2 of the License, or
# (at your option) any later version.
#
# This program is distributed in the hope that it will be useful,
# but WITHOUT ANY WARRANTY; without even the implied warranty of
# MERCHANTABILITY or FITNESS FOR A PARTICULAR PURPOSE.  See the
# GNU General Public License for more details.
#
# You should have received a copy of the GNU General Public License
# along with this program; if not, write to the Free Software
# Foundation, Inc., 51 Franklin Street, Fifth Floor, Boston, MA 02110-1301 USA

from io import BytesIO
import os

from .. import (
    conflicts,
    errors,
<<<<<<< HEAD
    trace,
=======
    symbol_versioning,
>>>>>>> bc6da5d9
    transport,
    workingtree,
    )
from ..bzr import (
    bzrdir,
    workingtree as bzrworkingtree,
    workingtree_3,
    workingtree_4,
    )
from ..lock import write_locked
from ..lockdir import LockDir
from . import TestCase, TestCaseWithTransport, TestSkipped
from ..tree import (
    TreeEntry,
    TreeDirectory,
    TreeFile,
    TreeLink,
    )

from .features import SymlinkFeature

class TestTreeDirectory(TestCaseWithTransport):

    def test_kind_character(self):
        self.assertEqual(TreeDirectory().kind_character(), '/')


class TestTreeEntry(TestCaseWithTransport):

    def test_kind_character(self):
        self.assertEqual(TreeEntry().kind_character(), '???')


class TestTreeFile(TestCaseWithTransport):

    def test_kind_character(self):
        self.assertEqual(TreeFile().kind_character(), '')


class TestTreeLink(TestCaseWithTransport):

    def test_kind_character(self):
        self.assertEqual(TreeLink().kind_character(), '')


class TestDefaultFormat(TestCaseWithTransport):

    def test_get_set_default_format(self):
        old_format = workingtree.format_registry.get_default()
        # default is 6
        self.assertTrue(isinstance(
            old_format, workingtree_4.WorkingTreeFormat6))
        workingtree.format_registry.set_default(SampleTreeFormat())
        try:
            # the default branch format is used by the meta dir format
            # which is not the default bzrdir format at this point
            dir = bzrdir.BzrDirMetaFormat1().initialize('.')
            dir.create_repository()
            dir.create_branch()
            result = dir.create_workingtree()
            self.assertEqual(result, 'A tree')
        finally:
            workingtree.format_registry.set_default(old_format)
        self.assertEqual(old_format, workingtree.format_registry.get_default())

    def test_from_string(self):
        self.assertIsInstance(
            SampleTreeFormat.from_string(b"Sample tree format."),
            SampleTreeFormat)
        self.assertRaises(
            AssertionError, SampleTreeFormat.from_string,
            b"Different format string.")

    def test_get_set_default_format_by_key(self):
        old_format = workingtree.format_registry.get_default()
        # default is 6
        format = SampleTreeFormat()
        workingtree.format_registry.register(format)
        self.addCleanup(workingtree.format_registry.remove, format)
        self.assertTrue(isinstance(
            old_format, workingtree_4.WorkingTreeFormat6))
        workingtree.format_registry.set_default_key(format.get_format_string())
        try:
            # the default branch format is used by the meta dir format
            # which is not the default bzrdir format at this point
            dir = bzrdir.BzrDirMetaFormat1().initialize('.')
            dir.create_repository()
            dir.create_branch()
            result = dir.create_workingtree()
            self.assertEqual(result, 'A tree')
        finally:
            workingtree.format_registry.set_default_key(
                old_format.get_format_string())
        self.assertEqual(old_format, workingtree.format_registry.get_default())

    def test_open(self):
        tree = self.make_branch_and_tree('.')
        open_direct = workingtree.WorkingTree.open('.')
        self.assertEqual(tree.basedir, open_direct.basedir)
        open_no_args = workingtree.WorkingTree.open()
        self.assertEqual(tree.basedir, open_no_args.basedir)

    def test_open_containing(self):
        tree = self.make_branch_and_tree('.')
        open_direct, relpath = workingtree.WorkingTree.open_containing('.')
        self.assertEqual(tree.basedir, open_direct.basedir)
        self.assertEqual('', relpath)
        open_no_args, relpath = workingtree.WorkingTree.open_containing()
        self.assertEqual(tree.basedir, open_no_args.basedir)
        self.assertEqual('', relpath)
        open_subdir, relpath = workingtree.WorkingTree.open_containing(
            'subdir')
        self.assertEqual(tree.basedir, open_subdir.basedir)
        self.assertEqual('subdir', relpath)


class SampleTreeFormat(bzrworkingtree.WorkingTreeFormatMetaDir):
    """A sample format

    this format is initializable, unsupported to aid in testing the
    open and open_downlevel routines.
    """

    @classmethod
    def get_format_string(cls):
        """See WorkingTreeFormat.get_format_string()."""
        return b"Sample tree format."

    def initialize(self, a_controldir, revision_id=None, from_branch=None,
                   accelerator_tree=None, hardlink=False):
        """Sample branches cannot be created."""
        t = a_controldir.get_workingtree_transport(self)
        t.put_bytes('format', self.get_format_string())
        return 'A tree'

    def is_supported(self):
        return False

    def open(self, transport, _found=False):
        return "opened tree."


class SampleExtraTreeFormat(workingtree.WorkingTreeFormat):
    """A sample format that does not support use in a metadir.

    """

    def get_format_string(self):
        # Not usable in a metadir, so no format string
        return None

    def initialize(self, a_controldir, revision_id=None, from_branch=None,
                   accelerator_tree=None, hardlink=False):
        raise NotImplementedError(self.initialize)

    def is_supported(self):
        return False

    def open(self, transport, _found=False):
        raise NotImplementedError(self.open)


class TestWorkingTreeFormat(TestCaseWithTransport):
    """Tests for the WorkingTreeFormat facility."""

    def test_find_format_string(self):
        # is the right format object found for a working tree?
        branch = self.make_branch('branch')
        self.assertRaises(
            errors.NoWorkingTree,
            bzrworkingtree.WorkingTreeFormatMetaDir.find_format_string,
            branch.controldir)
        transport = branch.controldir.get_workingtree_transport(None)
        transport.mkdir('.')
        transport.put_bytes("format", b"some format name")
        # The format does not have to be known by Bazaar,
        # find_format_string just retrieves the name
        self.assertEqual(
            b"some format name",
            bzrworkingtree.WorkingTreeFormatMetaDir.find_format_string(
                branch.controldir))

    def test_find_format(self):
        # is the right format object found for a working tree?
        # create a branch with a few known format objects.
        self.build_tree(["foo/", "bar/"])

        def check_format(format, url):
            dir = format._matchingcontroldir.initialize(url)
            dir.create_repository()
            dir.create_branch()
            format.initialize(dir)
            found_format = bzrworkingtree.WorkingTreeFormatMetaDir.find_format(
                dir)
            self.assertIsInstance(found_format, format.__class__)
        check_format(workingtree_3.WorkingTreeFormat3(), "bar")

    def test_find_format_no_tree(self):
        dir = bzrdir.BzrDirMetaFormat1().initialize('.')
        self.assertRaises(errors.NoWorkingTree,
                          bzrworkingtree.WorkingTreeFormatMetaDir.find_format,
                          dir)

    def test_find_format_unknown_format(self):
        dir = bzrdir.BzrDirMetaFormat1().initialize('.')
        dir.create_repository()
        dir.create_branch()
        SampleTreeFormat().initialize(dir)
        self.assertRaises(errors.UnknownFormatError,
                          bzrworkingtree.WorkingTreeFormatMetaDir.find_format,
                          dir)

    def test_find_format_with_features(self):
        tree = self.make_branch_and_tree('.', format='2a')
        tree.update_feature_flags({b"name": b"necessity"})
        found_format = bzrworkingtree.WorkingTreeFormatMetaDir.find_format(
            tree.controldir)
        self.assertIsInstance(found_format, workingtree.WorkingTreeFormat)
        self.assertEqual(found_format.features.get(b"name"), b"necessity")
        self.assertRaises(
            bzrdir.MissingFeature, found_format.check_support_status, True)
        self.addCleanup(
            bzrworkingtree.WorkingTreeFormatMetaDir.unregister_feature,
            b"name")
        bzrworkingtree.WorkingTreeFormatMetaDir.register_feature(b"name")
        found_format.check_support_status(True)


class TestWorkingTreeIterEntriesByDir_wSubtrees(TestCaseWithTransport):

    def make_simple_tree(self):
        tree = self.make_branch_and_tree('tree', format='development-subtree')
        self.build_tree(['tree/a/', 'tree/a/b/', 'tree/a/b/c'])
        tree.set_root_id(b'root-id')
        tree.add(['a', 'a/b', 'a/b/c'], [b'a-id', b'b-id', b'c-id'])
        tree.commit('initial')
        return tree

    def test_just_directory(self):
        tree = self.make_simple_tree()
        self.assertEqual([('directory', b'root-id'),
                          ('directory', b'a-id'),
                          ('directory', b'b-id'),
                          ('file', b'c-id')],
                         [(ie.kind, ie.file_id)
                          for path, ie in tree.iter_entries_by_dir()])
        self.make_branch_and_tree('tree/a/b')
        self.assertEqual([('tree-reference', b'b-id')],
                         [(ie.kind, ie.file_id)
                          for path, ie in tree.iter_entries_by_dir(
                              specific_files=['a/b'])])

    def test_direct_subtree(self):
        tree = self.make_simple_tree()
        self.make_branch_and_tree('tree/a/b')
        self.assertEqual([('directory', b'root-id'),
                          ('directory', b'a-id'),
                          ('tree-reference', b'b-id')],
                         [(ie.kind, ie.file_id)
                          for path, ie in tree.iter_entries_by_dir()])

    def test_indirect_subtree(self):
        tree = self.make_simple_tree()
        self.make_branch_and_tree('tree/a')
        self.assertEqual([('directory', b'root-id'),
                          ('tree-reference', b'a-id')],
                         [(ie.kind, ie.file_id)
                          for path, ie in tree.iter_entries_by_dir()])


class TestWorkingTreeFormatRegistry(TestCase):

    def setUp(self):
        super(TestWorkingTreeFormatRegistry, self).setUp()
        self.registry = workingtree.WorkingTreeFormatRegistry()

    def test_register_unregister_format(self):
        format = SampleTreeFormat()
        self.registry.register(format)
        self.assertEqual(format, self.registry.get(b"Sample tree format."))
        self.registry.remove(format)
        self.assertRaises(KeyError, self.registry.get, b"Sample tree format.")

    def test_get_all(self):
        format = SampleTreeFormat()
        self.assertEqual([], self.registry._get_all())
        self.registry.register(format)
        self.assertEqual([format], self.registry._get_all())

    def test_register_extra(self):
        format = SampleExtraTreeFormat()
        self.assertEqual([], self.registry._get_all())
        self.registry.register_extra(format)
        self.assertEqual([format], self.registry._get_all())

    def test_register_extra_lazy(self):
        self.assertEqual([], self.registry._get_all())
        self.registry.register_extra_lazy("breezy.tests.test_workingtree",
                                          "SampleExtraTreeFormat")
        formats = self.registry._get_all()
        self.assertEqual(1, len(formats))
        self.assertIsInstance(formats[0], SampleExtraTreeFormat)


class TestWorkingTreeFormat3(TestCaseWithTransport):
    """Tests specific to WorkingTreeFormat3."""

    def test_disk_layout(self):
        control = bzrdir.BzrDirMetaFormat1().initialize(self.get_url())
        control.create_repository()
        control.create_branch()
        workingtree_3.WorkingTreeFormat3().initialize(control)
        # we want:
        # format 'Bazaar-NG Working Tree format 3'
        # inventory = blank inventory
        # pending-merges = ''
        # stat-cache = ??
        # no inventory.basis yet
        t = control.get_workingtree_transport(None)
        self.assertEqualDiff(b'Bazaar-NG Working Tree format 3',
                             t.get('format').read())
        self.assertEqualDiff(t.get('inventory').read(),
                             b'<inventory format="5">\n'
                             b'</inventory>\n',
                             )
        self.assertEqualDiff(b'### bzr hashcache v5\n',
                             t.get('stat-cache').read())
        self.assertFalse(t.has('inventory.basis'))
        # no last-revision file means 'None' or 'NULLREVISION'
        self.assertFalse(t.has('last-revision'))
        # TODO RBC 20060210 do a commit, check the inventory.basis is created
        # correctly and last-revision file becomes present.

    def test_uses_lockdir(self):
        """WorkingTreeFormat3 uses its own LockDir:

            - lock is a directory
            - when the WorkingTree is locked, LockDir can see that
        """
        t = self.get_transport()
        url = self.get_url()
        dir = bzrdir.BzrDirMetaFormat1().initialize(url)
        dir.create_repository()
        dir.create_branch()
        try:
            tree = workingtree_3.WorkingTreeFormat3().initialize(dir)
        except errors.NotLocalUrl:
            raise TestSkipped('Not a local URL')
        self.assertIsDirectory('.bzr', t)
        self.assertIsDirectory('.bzr/checkout', t)
        self.assertIsDirectory('.bzr/checkout/lock', t)
        our_lock = LockDir(t, '.bzr/checkout/lock')
        self.assertEqual(our_lock.peek(), None)
        with tree.lock_write():
            self.assertTrue(our_lock.peek())
        self.assertEqual(our_lock.peek(), None)

    def test_missing_pending_merges(self):
        control = bzrdir.BzrDirMetaFormat1().initialize(self.get_url())
        control.create_repository()
        control.create_branch()
        tree = workingtree_3.WorkingTreeFormat3().initialize(control)
        tree._transport.delete("pending-merges")
        self.assertEqual([], tree.get_parent_ids())


class TestRevert(TestCaseWithTransport):

    def test_revert_conflicts_recursive(self):
        this_tree = self.make_branch_and_tree('this-tree')
        self.build_tree_contents([('this-tree/foo/',),
                                  ('this-tree/foo/bar', b'bar')])
        this_tree.add(['foo', 'foo/bar'])
        this_tree.commit('created foo/bar')
        other_tree = this_tree.controldir.sprout(
            'other-tree').open_workingtree()
        self.build_tree_contents([('other-tree/foo/bar', b'baz')])
        other_tree.commit('changed bar')
        self.build_tree_contents([('this-tree/foo/bar', b'qux')])
        this_tree.commit('changed qux')
        this_tree.merge_from_branch(other_tree.branch)
        self.assertEqual(1, len(this_tree.conflicts()))
        this_tree.revert(['foo'])
        self.assertEqual(0, len(this_tree.conflicts()))


class TestAutoResolve(TestCaseWithTransport):

    def _auto_resolve(self, tree):
        """Call auto_resolve on tree expecting deprecation"""
        return self.applyDeprecated(
            symbol_versioning.deprecated_in((3, 0, 1)),
            tree.auto_resolve,)

    def test_auto_resolve(self):
        base = self.make_branch_and_tree('base')
        self.build_tree_contents([('base/hello', b'Hello')])
        base.add('hello', b'hello_id')
        base.commit('Hello')
        other = base.controldir.sprout('other').open_workingtree()
        self.build_tree_contents([('other/hello', b'hELLO')])
        other.commit('Case switch')
        this = base.controldir.sprout('this').open_workingtree()
        self.assertPathExists('this/hello')
        self.build_tree_contents([('this/hello', b'Hello World')])
        this.commit('Add World')
        this.merge_from_branch(other.branch)
        self.assertEqual([conflicts.TextConflict('hello', b'hello_id')],
                         this.conflicts())
        self._auto_resolve(this)
        self.assertEqual([conflicts.TextConflict('hello', b'hello_id')],
                         this.conflicts())
        self.build_tree_contents([('this/hello', '<<<<<<<')])
        self._auto_resolve(this)
        self.assertEqual([conflicts.TextConflict('hello', b'hello_id')],
                         this.conflicts())
        self.build_tree_contents([('this/hello', '=======')])
        self._auto_resolve(this)
        self.assertEqual([conflicts.TextConflict('hello', b'hello_id')],
                         this.conflicts())
        self.build_tree_contents([('this/hello', '\n>>>>>>>')])
        remaining, resolved = self._auto_resolve(this)
        self.assertEqual([conflicts.TextConflict('hello', b'hello_id')],
                         this.conflicts())
        self.assertEqual([], resolved)
        self.build_tree_contents([('this/hello', b'hELLO wORLD')])
        remaining, resolved = self._auto_resolve(this)
        self.assertEqual([], this.conflicts())
        self.assertEqual([conflicts.TextConflict('hello', b'hello_id')],
                         resolved)
        self.assertPathDoesNotExist('this/hello.BASE')

    def test_unsupported_symlink_auto_resolve(self):
        self.requireFeature(SymlinkFeature)
        base = self.make_branch_and_tree('base')
        self.build_tree_contents([('base/hello', 'Hello')])
        base.add('hello', b'hello_id')
        base.commit('commit 0')
        other = base.controldir.sprout('other').open_workingtree()
        self.build_tree_contents([('other/hello', 'Hello')])
        os.symlink('other/hello', 'other/foo')
        other.add('foo', b'foo_id')
        other.commit('commit symlink')
        this = base.controldir.sprout('this').open_workingtree()
        self.assertPathExists('this/hello')
        self.build_tree_contents([('this/hello', 'Hello')])
        this.commit('commit 2')
        log = BytesIO()
        trace.push_log_file(log)
        os_symlink = getattr(os, 'symlink', None)
        os.symlink = None
        try:
            this.merge_from_branch(other.branch)
        finally:
            if os_symlink:
                os.symlink = os_symlink
        self.assertContainsRe(
            log.getvalue(),
            b'Unable to create symlink "foo" on this filesystem')

    def test_auto_resolve_dir(self):
        tree = self.make_branch_and_tree('tree')
        self.build_tree(['tree/hello/'])
        tree.add('hello', b'hello-id')
        file_conflict = conflicts.TextConflict('hello', b'hello-id')
        tree.set_conflicts(conflicts.ConflictList([file_conflict]))
        remaining, resolved = self._auto_resolve(tree)
        self.assertEqual(
            remaining,
            conflicts.ConflictList([conflicts.TextConflict(u'hello', 'hello-id')]))
        self.assertEqual(resolved, [])

    def test_auto_resolve_missing(self):
        tree = self.make_branch_and_tree('tree')
        file_conflict = conflicts.TextConflict('hello', b'hello-id')
        tree.set_conflicts(conflicts.ConflictList([file_conflict]))
        remaining, resolved = self._auto_resolve(tree)
        self.assertEqual(remaining, [])
        self.assertEqual(
            resolved,
            conflicts.ConflictList([conflicts.TextConflict(u'hello', 'hello-id')]))


class TestStoredUncommitted(TestCaseWithTransport):

    def store_uncommitted(self):
        tree = self.make_branch_and_tree('tree')
        tree.commit('get root in there')
        self.build_tree_contents([('tree/file', b'content')])
        tree.add('file', b'file-id')
        tree.store_uncommitted()
        return tree

    def test_store_uncommitted(self):
        self.store_uncommitted()
        self.assertPathDoesNotExist('tree/file')

    def test_store_uncommitted_no_change(self):
        tree = self.make_branch_and_tree('tree')
        tree.commit('get root in there')
        tree.store_uncommitted()
        self.assertIs(None, tree.branch.get_unshelver(tree))

    def test_restore_uncommitted(self):
        with write_locked(self.store_uncommitted()) as tree:
            tree.restore_uncommitted()
            self.assertPathExists('tree/file')
            self.assertIs(None, tree.branch.get_unshelver(tree))

    def test_restore_uncommitted_none(self):
        tree = self.make_branch_and_tree('tree')
        tree.restore_uncommitted()<|MERGE_RESOLUTION|>--- conflicted
+++ resolved
@@ -21,11 +21,7 @@
 from .. import (
     conflicts,
     errors,
-<<<<<<< HEAD
     trace,
-=======
-    symbol_versioning,
->>>>>>> bc6da5d9
     transport,
     workingtree,
     )
