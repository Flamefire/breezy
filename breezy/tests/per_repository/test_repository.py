--- conflicted
+++ resolved
@@ -1056,14 +1056,9 @@
             ], [(c.path[1], c.kind[1]) for c in delta.added])
 
     def test_file_in_unchanged_directory(self):
-<<<<<<< HEAD
-        delta = self.repository.get_revision_delta(
-            self.rev2, specific_fileids=[self.tree_a.path2id('bar/b3')])
-=======
         delta = list(self.repository.get_deltas_for_revisions(
             [self.repository.get_revision(self.rev2)],
             specific_fileids=[self.tree_a.path2id('bar/b3')]))[0]
->>>>>>> 6f62bd16
         self.assertIsInstance(delta, _mod_delta.TreeDelta)
         if [(c.path[1], c.kind[1]) for c in delta.added] == [
                 ('bar', 'directory'), ('bar/b3', 'file')]:
