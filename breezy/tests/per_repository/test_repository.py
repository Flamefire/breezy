# Copyright (C) 2006-2011 Canonical Ltd
#
# This program is free software; you can redistribute it and/or modify
# it under the terms of the GNU General Public License as published by
# the Free Software Foundation; either version 2 of the License, or
# (at your option) any later version.
#
# This program is distributed in the hope that it will be useful,
# but WITHOUT ANY WARRANTY; without even the implied warranty of
# MERCHANTABILITY or FITNESS FOR A PARTICULAR PURPOSE.  See the
# GNU General Public License for more details.
#
# You should have received a copy of the GNU General Public License
# along with this program; if not, write to the Free Software
# Foundation, Inc., 51 Franklin Street, Fifth Floor, Boston, MA 02110-1301 USA

"""Tests for repository implementations - tests a repository format."""

import re

from ... import (
    branch as _mod_branch,
    commit,
    controldir,
    delta as _mod_delta,
    errors,
    gpg,
    info,
    repository,
    revision as _mod_revision,
    tests,
    transport,
    upgrade,
    workingtree,
    )
from ...bzr import (
    branch as _mod_bzrbranch,
    inventory,
    remote,
    repository as bzrrepository,
    )
from ...bzr import (
    knitpack_repo,
    )
from ...sixish import (
    BytesIO,
    )
from .. import (
    per_repository,
    test_server,
    )
from ..matchers import *


class TestRepositoryMakeBranchAndTree(per_repository.TestCaseWithRepository):

    def test_repository_format(self):
        # make sure the repository on tree.branch is of the desired format,
        # because developers use this api to setup the tree, branch and
        # repository for their tests: having it now give the right repository
        # type would invalidate the tests.
        tree = self.make_branch_and_tree('repo')
        self.assertIsInstance(tree.branch.repository._format,
            self.repository_format.__class__)


class TestRepository(per_repository.TestCaseWithRepository):

    def assertFormatAttribute(self, attribute, allowed_values):
        """Assert that the format has an attribute 'attribute'."""
        repo = self.make_repository('repo')
        self.assertIn(getattr(repo._format, attribute), allowed_values)

    def test_attribute_fast_deltas(self):
        """Test the format.fast_deltas attribute."""
        self.assertFormatAttribute('fast_deltas', (True, False))

    def test_attribute_supports_nesting_repositories(self):
        """Test the format.supports_nesting_repositories."""
        self.assertFormatAttribute('supports_nesting_repositories',
            (True, False))

    def test_attribute_supports_unreferenced_revisions(self):
        """Test the format.supports_unreferenced_revisions."""
        self.assertFormatAttribute('supports_unreferenced_revisions',
            (True, False))

    def test_attribute__fetch_reconcile(self):
        """Test the _fetch_reconcile attribute."""
        self.assertFormatAttribute('_fetch_reconcile', (True, False))

    def test_attribute_format_experimental(self):
        self.assertFormatAttribute('experimental', (True, False))

    def test_attribute_format_pack_compresses(self):
        self.assertFormatAttribute('pack_compresses', (True, False))

    def test_attribute_format_supports_full_versioned_files(self):
        self.assertFormatAttribute('supports_full_versioned_files',
            (True, False))

    def test_attribute_format_supports_funky_characters(self):
        self.assertFormatAttribute('supports_funky_characters',
            (True, False))

    def test_attribute_format_supports_leaving_lock(self):
        self.assertFormatAttribute('supports_leaving_lock',
            (True, False))

    def test_attribute_format_versioned_directories(self):
        self.assertFormatAttribute('supports_versioned_directories', (True, False))

    def test_attribute_format_revision_graph_can_have_wrong_parents(self):
        self.assertFormatAttribute('revision_graph_can_have_wrong_parents',
            (True, False))

    def test_attribute_format_supports_setting_revision_ids(self):
        self.assertFormatAttribute('supports_setting_revision_ids',
            (True, False))

<<<<<<< HEAD
    def test_attribute_format_supports_storing_branch_nick(self):
        self.assertFormatAttribute('supports_storing_branch_nick',
            (True, False))
=======
    def test_attribute_format_supports_overriding_transport(self):
        repo = self.make_repository('repo')
        self.assetIn(repo._format.supports_overriding_transport, (True, False))

        repo.control_transport.copy_tree('.', '../repository.backup')
        backup_transport = repo.control_transport.clone('../repository.backup')
        if repo._format.supports_overriding_transport:
            backup = repo._format.open(
                    repo.controldir,
                    _override_transport=backup_transport)
            self.assertIs(backup_transport, backup.control_transport)
        else:
            self.assertRaises(TypeError, repo._format.open,
                    repo.controldir, _override_transport=backup_transport)
>>>>>>> ec8645d6

    def test_format_is_deprecated(self):
        repo = self.make_repository('repo')
        self.assertIn(repo._format.is_deprecated(), (True, False))

    def test_format_is_supported(self):
        repo = self.make_repository('repo')
        self.assertIn(repo._format.is_supported(), (True, False))

    def test_clone_to_default_format(self):
        #TODO: Test that cloning a repository preserves all the information
        # such as signatures[not tested yet] etc etc.
        # when changing to the current default format.
        tree_a = self.make_branch_and_tree('a')
        self.build_tree(['a/foo'])
        tree_a.add('foo')
        file_id = tree_a.path2id('foo')
        rev1 = tree_a.commit('rev1')
        bzrdirb = self.make_controldir('b')
        repo_b = tree_a.branch.repository.clone(bzrdirb)
        tree_b = repo_b.revision_tree(rev1)
        tree_b.lock_read()
        self.addCleanup(tree_b.unlock)
        tree_b.get_file_text('foo')
        repo_b.get_revision(rev1)

    def test_supports_rich_root(self):
        tree = self.make_branch_and_tree('a')
        tree.commit('')
        second_revision = tree.commit('')
        rev_tree = tree.branch.repository.revision_tree(second_revision)
        rev_tree.lock_read()
        self.addCleanup(rev_tree.unlock)
        root_revision = rev_tree.get_file_revision(u'', rev_tree.get_root_id())
        rich_root = (root_revision != second_revision)
        self.assertEqual(rich_root,
                         tree.branch.repository.supports_rich_root())

    def test_clone_specific_format(self):
        """todo"""

    def test_format_initialize_find_open(self):
        # loopback test to check the current format initializes to itself.
        if not self.repository_format.is_supported():
            # unsupported formats are not loopback testable
            # because the default open will not open them and
            # they may not be initializable.
            return
        # supported formats must be able to init and open
        t = self.get_transport()
        readonly_t = self.get_readonly_transport()
        made_control = self.bzrdir_format.initialize(t.base)
        made_repo = self.repository_format.initialize(made_control)
        self.assertEqual(made_control, made_repo.controldir)

        # find it via controldir opening:
        opened_control = controldir.ControlDir.open(readonly_t.base)
        direct_opened_repo = opened_control.open_repository()
        self.assertEqual(direct_opened_repo.__class__, made_repo.__class__)
        self.assertEqual(opened_control, direct_opened_repo.controldir)

        self.assertIsInstance(direct_opened_repo._format,
                              self.repository_format.__class__)
        # find it via Repository.open
        opened_repo = repository.Repository.open(readonly_t.base)
        self.assertIsInstance(opened_repo, made_repo.__class__)
        self.assertEqual(made_repo._format.__class__,
                         opened_repo._format.__class__)
        # if it has a unique id string, can we probe for it ?
        try:
            self.repository_format.get_format_string()
        except NotImplementedError:
            return
        self.assertEqual(self.repository_format,
             bzrrepository.RepositoryFormatMetaDir.find_format(opened_control))

    def test_format_matchingcontroldir(self):
        self.assertEqual(self.repository_format,
            self.repository_format._matchingcontroldir.repository_format)
        self.assertEqual(self.repository_format,
            self.bzrdir_format.repository_format)

    def test_format_network_name(self):
        repo = self.make_repository('r')
        format = repo._format
        network_name = format.network_name()
        self.assertIsInstance(network_name, str)
        # We want to test that the network_name matches the actual format on
        # disk.  For local repositories, that means that using network_name as
        # a key in the registry gives back the same format.  For remote
        # repositories, that means that the network_name of the
        # RemoteRepositoryFormat we have locally matches the actual format
        # present on the remote side.
        if isinstance(format, remote.RemoteRepositoryFormat):
            repo._ensure_real()
            real_repo = repo._real_repository
            self.assertEqual(real_repo._format.network_name(), network_name)
        else:
            registry = repository.network_format_registry
            looked_up_format = registry.get(network_name)
            self.assertEqual(format.__class__, looked_up_format.__class__)

    def test_create_repository(self):
        # bzrdir can construct a repository for itself.
        if not self.bzrdir_format.is_supported():
            # unsupported formats are not loopback testable
            # because the default open will not open them and
            # they may not be initializable.
            return
        t = self.get_transport()
        made_control = self.bzrdir_format.initialize(t.base)
        made_repo = made_control.create_repository()
        # Check that we have a repository object.
        made_repo.has_revision('foo')
        self.assertEqual(made_control, made_repo.controldir)

    def test_create_repository_shared(self):
        # bzrdir can construct a shared repository.
        if not self.bzrdir_format.is_supported():
            # unsupported formats are not loopback testable
            # because the default open will not open them and
            # they may not be initializable.
            return
        t = self.get_transport()
        made_control = self.bzrdir_format.initialize(t.base)
        try:
            made_repo = made_control.create_repository(shared=True)
        except errors.IncompatibleFormat:
            # not all repository formats understand being shared, or
            # may only be shared in some circumstances.
            return
        # Check that we have a repository object.
        made_repo.has_revision('foo')
        self.assertEqual(made_control, made_repo.controldir)
        self.assertTrue(made_repo.is_shared())

    def test_revision_tree(self):
        wt = self.make_branch_and_tree('.')
        wt.set_root_id('fixed-root')
        rev1 = wt.commit('lala!', allow_pointless=True)
        tree = wt.branch.repository.revision_tree(rev1)
        tree.lock_read()
        try:
            self.assertEqual(rev1,
                tree.get_file_revision(u'', tree.get_root_id()))
            expected = inventory.InventoryDirectory('fixed-root', '', None)
            expected.revision = rev1
            self.assertEqual([('', 'V', 'directory', 'fixed-root', expected)],
                             list(tree.list_files(include_root=True)))
        finally:
            tree.unlock()
        self.assertRaises(ValueError, wt.branch.repository.revision_tree, None)
        tree = wt.branch.repository.revision_tree(_mod_revision.NULL_REVISION)
        tree.lock_read()
        try:
            self.assertEqual([], list(tree.list_files(include_root=True)))
        finally:
            tree.unlock()

    def test_get_revision_delta(self):
        tree_a = self.make_branch_and_tree('a')
        self.build_tree(['a/foo'])
        tree_a.add('foo')
        file1_id = tree_a.path2id('foo')
        rev1 = tree_a.commit('rev1')
        self.build_tree(['a/vla'])
        tree_a.add('vla')
        file2_id = tree_a.path2id('vla')
        rev2 = tree_a.commit('rev2')

        delta = tree_a.branch.repository.get_revision_delta(rev1)
        self.assertIsInstance(delta, _mod_delta.TreeDelta)
        self.assertEqual([('foo', file1_id, 'file')], delta.added)
        delta = tree_a.branch.repository.get_revision_delta(rev2)
        self.assertIsInstance(delta, _mod_delta.TreeDelta)
        self.assertEqual([('vla', file2_id, 'file')], delta.added)

    def test_clone_bzrdir_repository_revision(self):
        # make a repository with some revisions,
        # and clone it, this should not have unreferenced revisions.
        # also: test cloning with a revision id of NULL_REVISION -> empty repo.
        raise tests.TestSkipped('revision limiting is not implemented yet.')

    def test_clone_repository_basis_revision(self):
        raise tests.TestSkipped(
            'the use of a basis should not add noise data to the result.')

    def test_clone_shared_no_tree(self):
        # cloning a shared repository keeps it shared
        # and preserves the make_working_tree setting.
        made_control = self.make_controldir('source')
        try:
            made_repo = made_control.create_repository(shared=True)
        except errors.IncompatibleFormat:
            # not all repository formats understand being shared, or
            # may only be shared in some circumstances.
            return
        try:
            made_repo.set_make_working_trees(False)
        except errors.UnsupportedOperation:
            # the repository does not support having its tree-making flag
            # toggled.
            return
        result = made_control.clone(self.get_url('target'))
        # Check that we have a repository object.
        made_repo.has_revision('foo')

        self.assertEqual(made_control, made_repo.controldir)
        self.assertTrue(result.open_repository().is_shared())
        self.assertFalse(result.open_repository().make_working_trees())

    def test_upgrade_preserves_signatures(self):
        if not self.repository_format.supports_revision_signatures:
            raise tests.TestNotApplicable(
                "repository does not support signing revisions")
        wt = self.make_branch_and_tree('source')
        a = wt.commit('A', allow_pointless=True)
        repo = wt.branch.repository
        repo.lock_write()
        repo.start_write_group()
        try:
            repo.sign_revision(a, gpg.LoopbackGPGStrategy(None))
        except errors.UnsupportedOperation:
            self.assertFalse(repo._format.supports_revision_signatures)
            raise tests.TestNotApplicable("signatures not supported by repository format")
        repo.commit_write_group()
        repo.unlock()
        old_signature = repo.get_signature_text(a)
        try:
            old_format = controldir.ControlDirFormat.get_default_format()
            # This gives metadir branches something they can convert to.
            # it would be nice to have a 'latest' vs 'default' concept.
            format = controldir.format_registry.make_controldir(
                'development-subtree')
            upgrade.upgrade(repo.controldir.root_transport.base, format=format)
        except errors.UpToDateFormat:
            # this is in the most current format already.
            return
        except errors.BadConversionTarget as e:
            raise tests.TestSkipped(str(e))
        wt = workingtree.WorkingTree.open(wt.basedir)
        new_signature = wt.branch.repository.get_signature_text(a)
        self.assertEqual(old_signature, new_signature)

    def test_format_description(self):
        repo = self.make_repository('.')
        text = repo._format.get_format_description()
        self.assertTrue(len(text))

    def test_format_supports_external_lookups(self):
        repo = self.make_repository('.')
        self.assertIn(repo._format.supports_external_lookups, (True, False))

    def assertMessageRoundtrips(self, message):
        """Assert that message roundtrips to a repository and back intact."""
        tree = self.make_branch_and_tree('.')
        a = tree.commit(message, allow_pointless=True)
        rev = tree.branch.repository.get_revision(a)
        serializer = getattr(tree.branch.repository, "_serializer", None)
        if serializer is not None and serializer.squashes_xml_invalid_characters:
            # we have to manually escape this as we dont try to
            # roundtrip xml invalid characters in the xml-based serializers.
            escaped_message, escape_count = re.subn(
                u'[^\x09\x0A\x0D\u0020-\uD7FF\uE000-\uFFFD]+',
                lambda match: match.group(0).encode('unicode_escape'),
                message)
            self.assertEqual(rev.message, escaped_message)
        else:
            self.assertEqual(rev.message, message)
        # insist the class is unicode no matter what came in for
        # consistency.
        self.assertIsInstance(rev.message, unicode)

    def test_commit_unicode_message(self):
        # a siple unicode message should be preserved
        self.assertMessageRoundtrips(u'foo bar gamm\xae plop')

    def test_commit_unicode_control_characters(self):
        # a unicode message with control characters should roundtrip too.
        unichars = [unichr(x) for x in range(256)]
        # '\r' is not directly allowed anymore, as it used to be translated
        # into '\n' anyway
        unichars[ord('\r')] = u'\n'
        self.assertMessageRoundtrips(
            u"All 8-bit chars: " +  ''.join(unichars))

    def test_check_repository(self):
        """Check a fairly simple repository's history"""
        tree = self.make_branch_and_tree('.')
        a_rev = tree.commit('initial empty commit', allow_pointless=True)
        result = tree.branch.repository.check()
        # writes to log; should accept both verbose or non-verbose
        result.report_results(verbose=True)
        result.report_results(verbose=False)

    def test_get_revisions(self):
        tree = self.make_branch_and_tree('.')
        a_rev = tree.commit('initial empty commit', allow_pointless=True)
        b_rev = tree.commit('second empty commit', allow_pointless=True)
        c_rev = tree.commit('third empty commit', allow_pointless=True)
        repo = tree.branch.repository
        revision_ids = [a_rev, b_rev, c_rev]
        revisions = repo.get_revisions(revision_ids)
        self.assertEqual(len(revisions), 3)
        zipped = list(zip(revisions, revision_ids))
        self.assertEqual(len(zipped), 3)
        for revision, revision_id in zipped:
            self.assertEqual(revision.revision_id, revision_id)
            self.assertEqual(revision, repo.get_revision(revision_id))

    def test_iter_revisions(self):
        tree = self.make_branch_and_tree('.')
        a_rev = tree.commit('initial empty commit', allow_pointless=True)
        b_rev = tree.commit('second empty commit', allow_pointless=True)
        c_rev = tree.commit('third empty commit', allow_pointless=True)
        d_rev = 'd-rev'
        repo = tree.branch.repository
        revision_ids = [a_rev, c_rev, b_rev, d_rev]
        revid_with_rev = repo.iter_revisions(revision_ids)
        self.assertEqual(
            set((revid, rev.revision_id if rev is not None else None)
                for (revid, rev) in revid_with_rev),
            {(a_rev, a_rev),
             (b_rev, b_rev),
             (c_rev, c_rev),
             (d_rev, None)})

    def test_root_entry_has_revision(self):
        tree = self.make_branch_and_tree('.')
        revid = tree.commit('message')
        rev_tree = tree.branch.repository.revision_tree(tree.last_revision())
        rev_tree.lock_read()
        self.addCleanup(rev_tree.unlock)
        root_id = rev_tree.get_root_id()
        self.assertEqual(revid, rev_tree.get_file_revision(u'', root_id))

    def test_pointless_commit(self):
        tree = self.make_branch_and_tree('.')
        self.assertRaises(commit.PointlessCommit, tree.commit, 'pointless',
                          allow_pointless=False)
        tree.commit('pointless', allow_pointless=True)

    def test_format_attributes(self):
        """All repository formats should have some basic attributes."""
        # create a repository to get a real format instance, not the
        # template from the test suite parameterization.
        repo = self.make_repository('.')
        repo._format.rich_root_data
        repo._format.supports_tree_reference

    def test_iter_files_bytes(self):
        tree = self.make_branch_and_tree('tree')
        self.build_tree_contents([('tree/file1', 'foo'),
                                  ('tree/file2', 'bar')])
        tree.add(['file1', 'file2'])
        file1_id = tree.path2id('file1')
        file2_id = tree.path2id('file2')
        rev1 = tree.commit('rev1')
        self.build_tree_contents([('tree/file1', 'baz')])
        rev2 = tree.commit('rev2')
        repository = tree.branch.repository
        repository.lock_read()
        self.addCleanup(repository.unlock)
        extracted = dict((i, ''.join(b)) for i, b in
                         repository.iter_files_bytes(
                         [(file1_id, rev1, 'file1-old'),
                          (file1_id, rev2, 'file1-new'),
                          (file2_id, rev1, 'file2'),
                         ]))
        self.assertEqual('foo', extracted['file1-old'])
        self.assertEqual('bar', extracted['file2'])
        self.assertEqual('baz', extracted['file1-new'])
        self.assertRaises(errors.RevisionNotPresent, list,
                          repository.iter_files_bytes(
                          [(file1_id, 'rev3', 'file1-notpresent')]))
        self.assertRaises((errors.RevisionNotPresent, errors.NoSuchId), list,
                          repository.iter_files_bytes(
                          [('file3-id', 'rev3', 'file1-notpresent')]))

    def test_get_graph(self):
        """Bare-bones smoketest that all repositories implement get_graph."""
        repo = self.make_repository('repo')
        repo.lock_read()
        self.addCleanup(repo.unlock)
        repo.get_graph()

    def test_graph_ghost_handling(self):
        tree = self.make_branch_and_tree('here')
        tree.lock_write()
        self.addCleanup(tree.unlock)
        rev1 = tree.commit('initial commit')
        tree.add_parent_tree_id('ghost')
        rev2 = tree.commit('commit-with-ghost')
        graph = tree.branch.repository.get_graph()
        parents = graph.get_parent_map(['ghost', rev2])
        self.assertTrue('ghost' not in parents)
        self.assertEqual(parents[rev2], (rev1, 'ghost'))

    def test_get_known_graph_ancestry(self):
        tree = self.make_branch_and_tree('here')
        tree.lock_write()
        self.addCleanup(tree.unlock)
        # A
        # |\
        # | B
        # |/
        # C
        a = tree.commit('initial commit')
        tree_other = tree.controldir.sprout('there').open_workingtree()
        b = tree_other.commit('another')
        tree.merge_from_branch(tree_other.branch)
        c = tree.commit('another')
        kg = tree.branch.repository.get_known_graph_ancestry(
            [c])
        self.assertEqual([c], list(kg.heads([a, b, c])))
        self.assertEqual([a, b, c], list(kg.topo_sort()))

    def test_parent_map_type(self):
        tree = self.make_branch_and_tree('here')
        tree.lock_write()
        self.addCleanup(tree.unlock)
        rev1 = tree.commit('initial commit')
        rev2 = tree.commit('next commit')
        graph = tree.branch.repository.get_graph()
        parents = graph.get_parent_map(
            [_mod_revision.NULL_REVISION, rev1, rev2])
        for value in parents.values():
            self.assertIsInstance(value, tuple)

    def test_implements_revision_graph_can_have_wrong_parents(self):
        """All repositories should implement
        revision_graph_can_have_wrong_parents, so that check and reconcile can
        work correctly.
        """
        repo = self.make_repository('.')
        # This should work, not raise NotImplementedError:
        if not repo._format.revision_graph_can_have_wrong_parents:
            return
        repo.lock_read()
        self.addCleanup(repo.unlock)
        # This repo must also implement
        # _find_inconsistent_revision_parents and
        # _check_for_inconsistent_revision_parents.  So calling these
        # should not raise NotImplementedError.
        list(repo._find_inconsistent_revision_parents())
        repo._check_for_inconsistent_revision_parents()

    def test_add_signature_text(self):
        builder = self.make_branch_builder('.')
        builder.start_series()
        rev_a = builder.build_snapshot(None, [
            ('add', ('', 'root-id', 'directory', None))])
        builder.finish_series()
        b = builder.get_branch()
        b.lock_write()
        self.addCleanup(b.unlock)
        if b.repository._format.supports_revision_signatures:
            b.repository.start_write_group()
            b.repository.add_signature_text(rev_a, 'This might be a signature')
            b.repository.commit_write_group()
            self.assertEqual('This might be a signature',
                             b.repository.get_signature_text(rev_a))
        else:
            b.repository.start_write_group()
            self.addCleanup(b.repository.abort_write_group)
            self.assertRaises(errors.UnsupportedOperation,
                b.repository.add_signature_text, rev_a,
                'This might be a signature')

    # XXX: this helper duplicated from tests.test_repository
    def make_remote_repository(self, path, shared=None):
        """Make a RemoteRepository object backed by a real repository that will
        be created at the given path."""
        repo = self.make_repository(path, shared=shared)
        smart_server = test_server.SmartTCPServer_for_testing()
        self.start_server(smart_server, self.get_server())
        remote_transport = transport.get_transport_from_url(
            smart_server.get_url()).clone(path)
        if not repo.controldir._format.supports_transport(remote_transport):
            raise tests.TestNotApplicable(
                "format does not support transport")
        remote_bzrdir = controldir.ControlDir.open_from_transport(
            remote_transport)
        remote_repo = remote_bzrdir.open_repository()
        return remote_repo

    def test_sprout_from_hpss_preserves_format(self):
        """repo.sprout from a smart server preserves the repository format."""
        remote_repo = self.make_remote_repository('remote')
        local_bzrdir = self.make_controldir('local')
        try:
            local_repo = remote_repo.sprout(local_bzrdir)
        except errors.TransportNotPossible:
            raise tests.TestNotApplicable(
                "Cannot lock_read old formats like AllInOne over HPSS.")
        remote_backing_repo = controldir.ControlDir.open(
            self.get_vfs_only_url('remote')).open_repository()
        self.assertEqual(
            remote_backing_repo._format.network_name(),
            local_repo._format.network_name())

    def test_sprout_branch_from_hpss_preserves_repo_format(self):
        """branch.sprout from a smart server preserves the repository format.
        """
        if not self.repository_format.supports_leaving_lock:
            raise tests.TestNotApplicable(
                "Format can not be used over HPSS")
        remote_repo = self.make_remote_repository('remote')
        remote_branch = remote_repo.controldir.create_branch()
        try:
            local_bzrdir = remote_branch.controldir.sprout('local')
        except errors.TransportNotPossible:
            raise tests.TestNotApplicable(
                "Cannot lock_read old formats like AllInOne over HPSS.")
        local_repo = local_bzrdir.open_repository()
        remote_backing_repo = controldir.ControlDir.open(
            self.get_vfs_only_url('remote')).open_repository()
        self.assertEqual(remote_backing_repo._format, local_repo._format)

    def test_sprout_branch_from_hpss_preserves_shared_repo_format(self):
        """branch.sprout from a smart server preserves the repository format of
        a branch from a shared repository.
        """
        if not self.repository_format.supports_leaving_lock:
            raise tests.TestNotApplicable(
                "Format can not be used over HPSS")
        # Make a shared repo
        remote_repo = self.make_remote_repository('remote', shared=True)
        remote_backing_repo = controldir.ControlDir.open(
            self.get_vfs_only_url('remote')).open_repository()
        # Make a branch in that repo in an old format that isn't the default
        # branch format for the repo.
        from breezy.bzr.fullhistory import BzrBranchFormat5
        format = remote_backing_repo.controldir.cloning_metadir()
        format._branch_format = BzrBranchFormat5()
        remote_transport = remote_repo.controldir.root_transport.clone('branch')
        controldir.ControlDir.create_branch_convenience(
            remote_transport.base, force_new_repo=False, format=format)
        remote_branch = controldir.ControlDir.open_from_transport(
            remote_transport).open_branch()
        try:
            local_bzrdir = remote_branch.controldir.sprout('local')
        except errors.TransportNotPossible:
            raise tests.TestNotApplicable(
                "Cannot lock_read old formats like AllInOne over HPSS.")
        local_repo = local_bzrdir.open_repository()
        self.assertEqual(remote_backing_repo._format, local_repo._format)

    def test_clone_to_hpss(self):
        if not self.repository_format.supports_leaving_lock:
            raise tests.TestNotApplicable(
                "Cannot lock pre_metadir_formats remotely.")
        remote_transport = self.make_smart_server('remote')
        local_branch = self.make_branch('local')
        remote_branch = local_branch.create_clone_on_transport(remote_transport)
        self.assertEqual(
            local_branch.repository._format.supports_external_lookups,
            remote_branch.repository._format.supports_external_lookups)

    def test_clone_stacking_policy_upgrades(self):
        """Cloning an unstackable branch format to somewhere with a default
        stack-on branch upgrades branch and repo to match the target and honour
        the policy.
        """
        try:
            repo = self.make_repository('repo', shared=True)
        except errors.IncompatibleFormat:
            raise tests.TestNotApplicable('Cannot make a shared repository')
        if repo.controldir._format.fixed_components:
            self.knownFailure(
                "pre metadir branches do not upgrade on push "
                "with stacking policy")
        if isinstance(repo._format,
                      knitpack_repo.RepositoryFormatKnitPack5RichRootBroken):
            raise tests.TestNotApplicable("unsupported format")
        # Make a source branch in 'repo' in an unstackable branch format
        bzrdir_format = self.repository_format._matchingcontroldir
        transport = self.get_transport('repo/branch')
        transport.mkdir('.')
        target_bzrdir = bzrdir_format.initialize_on_transport(transport)
        branch = _mod_bzrbranch.BzrBranchFormat6().initialize(target_bzrdir)
        # Ensure that stack_on will be stackable and match the serializer of
        # repo.
        if isinstance(repo, remote.RemoteRepository):
            repo._ensure_real()
            info_repo = repo._real_repository
        else:
            info_repo = repo
        format_description = info.describe_format(info_repo.controldir,
            info_repo, None, None)
        formats = format_description.split(' or ')
        stack_on_format = formats[0]
        if stack_on_format in ["pack-0.92", "dirstate", "metaweave"]:
            stack_on_format = "1.9"
        elif stack_on_format in ["dirstate-with-subtree", "rich-root",
            "rich-root-pack", "pack-0.92-subtree"]:
            stack_on_format = "1.9-rich-root"
        # formats not tested for above are already stackable, so we can use the
        # format as-is.
        stack_on = self.make_branch('stack-on-me', format=stack_on_format)
        self.make_controldir('.').get_config().set_default_stack_on('stack-on-me')
        target = branch.controldir.clone(self.get_url('target'))
        # The target branch supports stacking.
        self.assertTrue(target.open_branch()._format.supports_stacking())
        if isinstance(repo, remote.RemoteRepository):
            repo._ensure_real()
            repo = repo._real_repository
        target_repo = target.open_repository()
        if isinstance(target_repo, remote.RemoteRepository):
            target_repo._ensure_real()
            target_repo = target_repo._real_repository
        # The repository format is unchanged if it could already stack, or the
        # same as the stack on.
        if repo._format.supports_external_lookups:
            self.assertEqual(repo._format, target_repo._format)
        else:
            self.assertEqual(stack_on.repository._format, target_repo._format)

    def test__make_parents_provider(self):
        """Repositories must have a _make_parents_provider method that returns
        an object with a get_parent_map method.
        """
        repo = self.make_repository('repo')
        repo._make_parents_provider().get_parent_map

    def make_repository_and_foo_bar(self, shared=None):
        made_control = self.make_controldir('repository')
        repo = made_control.create_repository(shared=shared)
        if not repo._format.supports_nesting_repositories:
            raise tests.TestNotApplicable("repository does not support "
                "nesting repositories")
        controldir.ControlDir.create_branch_convenience(
            self.get_url('repository/foo'), force_new_repo=False)
        controldir.ControlDir.create_branch_convenience(
            self.get_url('repository/bar'), force_new_repo=True)
        baz = self.make_controldir('repository/baz')
        qux = self.make_branch('repository/baz/qux')
        quxx = self.make_branch('repository/baz/qux/quxx')
        return repo

    def test_find_branches(self):
        repo = self.make_repository_and_foo_bar()
        branches = repo.find_branches()
        self.assertContainsRe(branches[-1].base, 'repository/foo/$')
        self.assertContainsRe(branches[-3].base, 'repository/baz/qux/$')
        self.assertContainsRe(branches[-2].base, 'repository/baz/qux/quxx/$')
        # in some formats, creating a repo creates a branch
        if len(branches) == 6:
            self.assertContainsRe(branches[-4].base, 'repository/baz/$')
            self.assertContainsRe(branches[-5].base, 'repository/bar/$')
            self.assertContainsRe(branches[-6].base, 'repository/$')
        else:
            self.assertEqual(4, len(branches))
            self.assertContainsRe(branches[-4].base, 'repository/bar/$')

    def test_find_branches_using(self):
        try:
            repo = self.make_repository_and_foo_bar(shared=True)
        except errors.IncompatibleFormat:
            raise tests.TestNotApplicable
        branches = repo.find_branches(using=True)
        self.assertContainsRe(branches[-1].base, 'repository/foo/$')
        # in some formats, creating a repo creates a branch
        if len(branches) == 2:
            self.assertContainsRe(branches[-2].base, 'repository/$')
        else:
            self.assertEqual(1, len(branches))

    def test_find_branches_using_standalone(self):
        branch = self.make_branch('branch')
        if not branch.repository._format.supports_nesting_repositories:
            raise tests.TestNotApplicable("format does not support nesting "
                "repositories")
        contained = self.make_branch('branch/contained')
        branches = branch.repository.find_branches(using=True)
        self.assertEqual([branch.base], [b.base for b in branches])
        branches = branch.repository.find_branches(using=False)
        self.assertEqual([branch.base, contained.base],
                         [b.base for b in branches])

    def test_find_branches_using_empty_standalone_repo(self):
        try:
            repo = self.make_repository('repo', shared=False)
        except errors.IncompatibleFormat:
            raise tests.TestNotApplicable("format does not support standalone "
                "repositories")
        try:
            repo.controldir.open_branch()
        except errors.NotBranchError:
            self.assertEqual([], repo.find_branches(using=True))
        else:
            self.assertEqual([repo.controldir.root_transport.base],
                             [b.base for b in repo.find_branches(using=True)])

    def test_set_get_make_working_trees_true(self):
        repo = self.make_repository('repo')
        try:
            repo.set_make_working_trees(True)
        except (errors.RepositoryUpgradeRequired, errors.UnsupportedOperation) as e:
            raise tests.TestNotApplicable('Format does not support this flag.')
        self.assertTrue(repo.make_working_trees())

    def test_set_get_make_working_trees_false(self):
        repo = self.make_repository('repo')
        try:
            repo.set_make_working_trees(False)
        except (errors.RepositoryUpgradeRequired, errors.UnsupportedOperation) as e:
            raise tests.TestNotApplicable('Format does not support this flag.')
        self.assertFalse(repo.make_working_trees())


class TestRepositoryLocking(per_repository.TestCaseWithRepository):

    def test_leave_lock_in_place(self):
        repo = self.make_repository('r')
        # Lock the repository, then use leave_lock_in_place so that when we
        # unlock the repository the lock is still held on disk.
        token = repo.lock_write().repository_token
        try:
            if token is None:
                # This test does not apply, because this repository refuses lock
                # tokens.
                self.assertRaises(NotImplementedError, repo.leave_lock_in_place)
                return
            repo.leave_lock_in_place()
        finally:
            repo.unlock()
        # We should be unable to relock the repo.
        self.assertRaises(errors.LockContention, repo.lock_write)
        # Cleanup
        repo.lock_write(token)
        repo.dont_leave_lock_in_place()
        repo.unlock()

    def test_dont_leave_lock_in_place(self):
        repo = self.make_repository('r')
        # Create a lock on disk.
        token = repo.lock_write().repository_token
        try:
            if token is None:
                # This test does not apply, because this repository refuses lock
                # tokens.
                self.assertRaises(NotImplementedError,
                                  repo.dont_leave_lock_in_place)
                return
            try:
                repo.leave_lock_in_place()
            except NotImplementedError:
                # This repository doesn't support this API.
                return
        finally:
            repo.unlock()
        # Reacquire the lock (with a different repository object) by using the
        # token.
        new_repo = repo.controldir.open_repository()
        new_repo.lock_write(token=token)
        # Call dont_leave_lock_in_place, so that the lock will be released by
        # this instance, even though the lock wasn't originally acquired by it.
        new_repo.dont_leave_lock_in_place()
        new_repo.unlock()
        # Now the repository is unlocked.  Test this by locking it (without a
        # token).
        repo.lock_write()
        repo.unlock()

    def test_lock_read_then_unlock(self):
        # Calling lock_read then unlocking should work without errors.
        repo = self.make_repository('r')
        repo.lock_read()
        repo.unlock()

    def test_lock_read_returns_unlockable(self):
        repo = self.make_repository('r')
        self.assertThat(repo.lock_read, ReturnsUnlockable(repo))

    def test_lock_write_returns_unlockable(self):
        repo = self.make_repository('r')
        self.assertThat(repo.lock_write, ReturnsUnlockable(repo))


# FIXME: document why this is a TestCaseWithTransport rather than a
#        TestCaseWithRepository
class TestEscaping(tests.TestCaseWithTransport):
    """Test that repositories can be stored correctly on VFAT transports.

    Makes sure we have proper escaping of invalid characters, etc.

    It'd be better to test all operations on the FakeVFATTransportDecorator,
    but working trees go straight to the os not through the Transport layer.
    Therefore we build some history first in the regular way and then
    check it's safe to access for vfat.
    """

    def test_on_vfat(self):
        # dont bother with remote repository testing, because this test is
        # about local disk layout/support.
        if isinstance(self.repository_format, remote.RemoteRepositoryFormat):
            return
        self.transport_server = test_server.FakeVFATServer
        FOO_ID = 'foo<:>ID'
        # this makes a default format repository always, which is wrong:
        # it should be a TestCaseWithRepository in order to get the
        # default format.
        wt = self.make_branch_and_tree('repo')
        if not wt.supports_setting_file_ids():
            self.skip("format does not support setting file ids")
        self.build_tree(["repo/foo"], line_endings='binary')
        # add file with id containing wierd characters
        wt.add(['foo'], [FOO_ID])
        rev1 = wt.commit('this is my new commit')
        # now access over vfat; should be safe
        branch = controldir.ControlDir.open(self.get_url('repo')).open_branch()
        revtree = branch.repository.revision_tree(rev1)
        revtree.lock_read()
        self.addCleanup(revtree.unlock)
        contents = revtree.get_file_text(u'', FOO_ID)
        self.assertEqual(contents, 'contents of repo/foo\n')

    def test_create_bundle(self):
        wt = self.make_branch_and_tree('repo')
        self.build_tree(['repo/file1'])
        wt.add('file1')
        rev1 = wt.commit('file1')
        fileobj = BytesIO()
        wt.branch.repository.create_bundle(
            rev1, _mod_revision.NULL_REVISION, fileobj)


class TestRepositoryControlComponent(per_repository.TestCaseWithRepository):
    """Repository implementations adequately implement ControlComponent."""

    def test_urls(self):
        repo = self.make_repository('repo')
        self.assertIsInstance(repo.user_url, str)
        self.assertEqual(repo.user_url, repo.user_transport.base)
        # for all current bzrdir implementations the user dir must be
        # above the control dir but we might need to relax that?
        self.assertEqual(repo.control_url.find(repo.user_url), 0)
        self.assertEqual(repo.control_url, repo.control_transport.base)


class TestDeltaRevisionFiltered(per_repository.TestCaseWithRepository):

    def setUp(self):
        super(TestDeltaRevisionFiltered, self).setUp()
        self.tree_a = self.make_branch_and_tree('a')
        self.build_tree(['a/foo', 'a/bar/', 'a/bar/b1', 'a/bar/b2', 'a/baz'])
        self.tree_a.add(['foo', 'bar', 'bar/b1', 'bar/b2', 'baz'])
        self.bar_id = self.tree_a.path2id('bar')
        self.rev1 = self.tree_a.commit('rev1')
        self.build_tree(['a/bar/b3'])
        self.tree_a.add('bar/b3')
        self.rev2 = self.tree_a.commit('rev2')
        self.repository = self.tree_a.branch.repository

    def test_multiple_files(self):
        # Test multiple files
        delta = self.repository.get_revision_delta(
                self.rev1, specific_fileids=[
                    self.tree_a.path2id('foo'),
                    self.tree_a.path2id('baz')])
        self.assertIsInstance(delta, _mod_delta.TreeDelta)
        self.assertEqual([
            ('baz', self.tree_a.path2id('baz'), 'file'),
            ('foo', self.tree_a.path2id('foo'), 'file'),
            ], delta.added)

    def test_directory(self):
        # Test a directory
        delta = self.repository.get_revision_delta(
                self.rev1, specific_fileids=[self.bar_id])
        self.assertIsInstance(delta, _mod_delta.TreeDelta)
        self.assertEqual([
            ('bar', self.tree_a.path2id('bar'), 'directory'),
            ('bar/b1', self.tree_a.path2id('bar/b1'), 'file'),
            ('bar/b2', self.tree_a.path2id('bar/b2'), 'file'),
            ], delta.added)

    def test_unrelated(self):
        # Try another revision
        delta = self.repository.get_revision_delta(
                self.rev2, specific_fileids=[self.tree_a.path2id('foo')])
        self.assertIsInstance(delta, _mod_delta.TreeDelta)
        self.assertEqual([], delta.added)

    def test_file_in_directory(self):
        # Test a file in a directory, both of which were added
        delta = self.repository.get_revision_delta(
                self.rev1, specific_fileids=[self.tree_a.path2id('bar/b2')])
        self.assertIsInstance(delta, _mod_delta.TreeDelta)
        self.assertEqual([
            ('bar', self.tree_a.path2id('bar'), 'directory'),
            ('bar/b2', self.tree_a.path2id('bar/b2'), 'file'),
            ], delta.added)

    def test_file_in_unchanged_directory(self):
        delta = self.repository.get_revision_delta(self.rev2,
            specific_fileids=[self.tree_a.path2id('bar/b3')])
        self.assertIsInstance(delta, _mod_delta.TreeDelta)
        if delta.added == [
            ('bar', self.tree_a.path2id('bar'), 'directory'),
            ('bar/b3', self.tree_a.path2id('bar/b3'), 'file')]:
            self.knownFailure("bzr incorrectly reports 'bar' as added - "
                              "bug 878217")
        self.assertEqual([
            ('bar/b3', self.tree_a.path2id('bar/b3'), 'file'),
            ], delta.added)<|MERGE_RESOLUTION|>--- conflicted
+++ resolved
@@ -118,14 +118,13 @@
         self.assertFormatAttribute('supports_setting_revision_ids',
             (True, False))
 
-<<<<<<< HEAD
     def test_attribute_format_supports_storing_branch_nick(self):
         self.assertFormatAttribute('supports_storing_branch_nick',
             (True, False))
-=======
+
     def test_attribute_format_supports_overriding_transport(self):
         repo = self.make_repository('repo')
-        self.assetIn(repo._format.supports_overriding_transport, (True, False))
+        self.assertIn(repo._format.supports_overriding_transport, (True, False))
 
         repo.control_transport.copy_tree('.', '../repository.backup')
         backup_transport = repo.control_transport.clone('../repository.backup')
@@ -137,7 +136,6 @@
         else:
             self.assertRaises(TypeError, repo._format.open,
                     repo.controldir, _override_transport=backup_transport)
->>>>>>> ec8645d6
 
     def test_format_is_deprecated(self):
         repo = self.make_repository('repo')
