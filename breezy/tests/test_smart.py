--- conflicted
+++ resolved
@@ -651,13 +651,8 @@
         request = smart_dir.SmartServerRequestOpenBranch(backing)
         branch = self.make_branch('branch')
         checkout = branch.create_checkout('reference',lightweight=True)
-<<<<<<< HEAD
-        reference_url = _mod_branch.BranchReferenceFormat().get_reference(
+        reference_url = _mod_bzrbranch.BranchReferenceFormat().get_reference(
             checkout.controldir)
-=======
-        reference_url = _mod_bzrbranch.BranchReferenceFormat().get_reference(
-            checkout.bzrdir)
->>>>>>> c789fa54
         self.assertFileEqual(reference_url, 'reference/.bzr/branch/location')
         self.assertEqual(smart_req.SmartServerResponse(('ok', reference_url)),
             request.execute('reference'))
@@ -697,13 +692,8 @@
         request = smart_dir.SmartServerRequestOpenBranchV2(backing)
         branch = self.make_branch('branch')
         checkout = branch.create_checkout('reference',lightweight=True)
-<<<<<<< HEAD
-        reference_url = _mod_branch.BranchReferenceFormat().get_reference(
+        reference_url = _mod_bzrbranch.BranchReferenceFormat().get_reference(
             checkout.controldir)
-=======
-        reference_url = _mod_bzrbranch.BranchReferenceFormat().get_reference(
-            checkout.bzrdir)
->>>>>>> c789fa54
         self.assertFileEqual(reference_url, 'reference/.bzr/branch/location')
         self.assertEqual(smart_req.SuccessfulSmartServerResponse(
                 ('ref', reference_url)),
@@ -765,13 +755,8 @@
         request = smart_dir.SmartServerRequestOpenBranchV3(backing)
         branch = self.make_branch('branch')
         checkout = branch.create_checkout('reference',lightweight=True)
-<<<<<<< HEAD
-        reference_url = _mod_branch.BranchReferenceFormat().get_reference(
+        reference_url = _mod_bzrbranch.BranchReferenceFormat().get_reference(
             checkout.controldir)
-=======
-        reference_url = _mod_bzrbranch.BranchReferenceFormat().get_reference(
-            checkout.bzrdir)
->>>>>>> c789fa54
         self.assertFileEqual(reference_url, 'reference/.bzr/branch/location')
         self.assertEqual(smart_req.SuccessfulSmartServerResponse(
                 ('ref', reference_url)),
