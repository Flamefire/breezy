# Copyright (C) 2006-2012, 2016 Canonical Ltd
#
# This program is free software; you can redistribute it and/or modify
# it under the terms of the GNU General Public License as published by
# the Free Software Foundation; either version 2 of the License, or
# (at your option) any later version.
#
# This program is distributed in the hope that it will be useful,
# but WITHOUT ANY WARRANTY; without even the implied warranty of
# MERCHANTABILITY or FITNESS FOR A PARTICULAR PURPOSE.  See the
# GNU General Public License for more details.
#
# You should have received a copy of the GNU General Public License
# along with this program; if not, write to the Free Software
# Foundation, Inc., 51 Franklin Street, Fifth Floor, Boston, MA 02110-1301 USA

"""Tests for the smart wire/domain protocol.

This module contains tests for the domain-level smart requests and responses,
such as the 'Branch.lock_write' request. Many of these use specific disk
formats to exercise calls that only make sense for formats with specific
properties.

Tests for low-level protocol encoding are found in test_smart_transport.
"""

import bz2
from io import BytesIO
import tarfile
import zlib

from breezy import (
    bencode,
    branch as _mod_branch,
    controldir,
    errors,
    gpg,
    tests,
    transport,
    urlutils,
    )
from breezy.bzr import (
    branch as _mod_bzrbranch,
    inventory_delta,
    versionedfile,
    )
from breezy.bzr.smart import (
    branch as smart_branch,
    bzrdir as smart_dir,
    repository as smart_repo,
    packrepository as smart_packrepo,
    request as smart_req,
    server,
    vfs,
    )
from breezy.testament import Testament
from breezy.tests import test_server
from breezy.transport import (
    chroot,
    memory,
    )


def load_tests(loader, standard_tests, pattern):
    """Multiply tests version and protocol consistency."""
    # FindRepository tests.
    scenarios = [
        ("find_repository", {
            "_request_class": smart_dir.SmartServerRequestFindRepositoryV1}),
        ("find_repositoryV2", {
            "_request_class": smart_dir.SmartServerRequestFindRepositoryV2}),
        ("find_repositoryV3", {
            "_request_class": smart_dir.SmartServerRequestFindRepositoryV3}),
        ]
    to_adapt, result = tests.split_suite_by_re(standard_tests,
        "TestSmartServerRequestFindRepository")
    v2_only, v1_and_2 = tests.split_suite_by_re(to_adapt,
        "_v2")
    tests.multiply_tests(v1_and_2, scenarios, result)
    # The first scenario is only applicable to v1 protocols, it is deleted
    # since.
    tests.multiply_tests(v2_only, scenarios[1:], result)
    return result


class TestCaseWithChrootedTransport(tests.TestCaseWithTransport):

    def setUp(self):
        self.vfs_transport_factory = memory.MemoryServer
        super(TestCaseWithChrootedTransport, self).setUp()
        self._chroot_server = None

    def get_transport(self, relpath=None):
        if self._chroot_server is None:
            backing_transport = tests.TestCaseWithTransport.get_transport(self)
            self._chroot_server = chroot.ChrootServer(backing_transport)
            self.start_server(self._chroot_server)
        t = transport.get_transport_from_url(self._chroot_server.get_url())
        if relpath is not None:
            t = t.clone(relpath)
        return t


class TestCaseWithSmartMedium(tests.TestCaseWithMemoryTransport):

    def setUp(self):
        super(TestCaseWithSmartMedium, self).setUp()
        # We're allowed to set  the transport class here, so that we don't use
        # the default or a parameterized class, but rather use the
        # TestCaseWithTransport infrastructure to set up a smart server and
        # transport.
        self.overrideAttr(self, "transport_server", self.make_transport_server)

    def make_transport_server(self):
        return test_server.SmartTCPServer_for_testing('-' + self.id())

    def get_smart_medium(self):
        """Get a smart medium to use in tests."""
        return self.get_transport().get_smart_medium()


class TestByteStreamToStream(tests.TestCase):

    def test_repeated_substreams_same_kind_are_one_stream(self):
        # Make a stream - an iterable of bytestrings.
        stream = [('text', [versionedfile.FulltextContentFactory((b'k1',), None,
            None, b'foo')]), ('text', [
            versionedfile.FulltextContentFactory((b'k2',), None, None, b'bar')])]
        fmt = controldir.format_registry.get('pack-0.92')().repository_format
        bytes = smart_repo._stream_to_byte_stream(stream, fmt)
        streams = []
        # Iterate the resulting iterable; checking that we get only one stream
        # out.
        fmt, stream = smart_repo._byte_stream_to_stream(bytes)
        for kind, substream in stream:
            streams.append((kind, list(substream)))
        self.assertLength(1, streams)
        self.assertLength(2, streams[0][1])


class TestSmartServerResponse(tests.TestCase):

    def test__eq__(self):
        self.assertEqual(smart_req.SmartServerResponse((b'ok', )),
            smart_req.SmartServerResponse((b'ok', )))
        self.assertEqual(smart_req.SmartServerResponse((b'ok', ), b'body'),
            smart_req.SmartServerResponse((b'ok', ), b'body'))
        self.assertNotEqual(smart_req.SmartServerResponse((b'ok', )),
            smart_req.SmartServerResponse((b'notok', )))
        self.assertNotEqual(smart_req.SmartServerResponse((b'ok', ), b'body'),
            smart_req.SmartServerResponse((b'ok', )))
        self.assertNotEqual(None,
            smart_req.SmartServerResponse((b'ok', )))

    def test__str__(self):
        """SmartServerResponses can be stringified."""
        self.assertIn(
            str(smart_req.SuccessfulSmartServerResponse((b'args',), b'body')),
            ("<SuccessfulSmartServerResponse args=(b'args',) body=b'body'>",
             "<SuccessfulSmartServerResponse args=('args',) body='body'>"))
        self.assertIn(
            str(smart_req.FailedSmartServerResponse((b'args',), b'body')),
            ("<FailedSmartServerResponse args=(b'args',) body=b'body'>",
             "<FailedSmartServerResponse args=('args',) body='body'>"))


class TestSmartServerRequest(tests.TestCaseWithMemoryTransport):

    def test_translate_client_path(self):
        transport = self.get_transport()
        request = smart_req.SmartServerRequest(transport, 'foo/')
        self.assertEqual('./', request.translate_client_path(b'foo/'))
        self.assertRaises(
            urlutils.InvalidURLJoin, request.translate_client_path, b'foo/..')
        self.assertRaises(
            errors.PathNotChild, request.translate_client_path, b'/')
        self.assertRaises(
            errors.PathNotChild, request.translate_client_path, b'bar/')
        self.assertEqual('./baz', request.translate_client_path(b'foo/baz'))
        e_acute = u'\N{LATIN SMALL LETTER E WITH ACUTE}'
        self.assertEqual(u'./' + urlutils.escape(e_acute),
                         request.translate_client_path(b'foo/' + e_acute.encode('utf-8')))

    def test_translate_client_path_vfs(self):
        """VfsRequests receive escaped paths rather than raw UTF-8."""
        transport = self.get_transport()
        request = vfs.VfsRequest(transport, b'foo/')
        e_acute = u'\N{LATIN SMALL LETTER E WITH ACUTE}'
        escaped = urlutils.escape(u'foo/' + e_acute)
        self.assertEqual(b'./' + urlutils.escape(e_acute).encode('utf-8'),
                         request.translate_client_path(escaped))

    def test_transport_from_client_path(self):
        transport = self.get_transport()
        request = smart_req.SmartServerRequest(transport, 'foo/')
        self.assertEqual(
            transport.base,
            request.transport_from_client_path(b'foo/').base)


class TestSmartServerBzrDirRequestCloningMetaDir(
    tests.TestCaseWithMemoryTransport):
    """Tests for BzrDir.cloning_metadir."""

    def test_cloning_metadir(self):
        """When there is a bzrdir present, the call succeeds."""
        backing = self.get_transport()
        dir = self.make_controldir('.')
        local_result = dir.cloning_metadir()
        request_class = smart_dir.SmartServerBzrDirRequestCloningMetaDir
        request = request_class(backing)
        expected = smart_req.SuccessfulSmartServerResponse(
            (local_result.network_name(),
            local_result.repository_format.network_name(),
            (b'branch', local_result.get_branch_format().network_name())))
        self.assertEqual(expected, request.execute(b'', b'False'))

    def test_cloning_metadir_reference(self):
        """The request fails when bzrdir contains a branch reference."""
        backing = self.get_transport()
        referenced_branch = self.make_branch('referenced')
        dir = self.make_controldir('.')
        local_result = dir.cloning_metadir()
        reference = _mod_bzrbranch.BranchReferenceFormat().initialize(
            dir, target_branch=referenced_branch)
        reference_url = _mod_bzrbranch.BranchReferenceFormat().get_reference(dir)
        # The server shouldn't try to follow the branch reference, so it's fine
        # if the referenced branch isn't reachable.
        backing.rename('referenced', 'moved')
        request_class = smart_dir.SmartServerBzrDirRequestCloningMetaDir
        request = request_class(backing)
        expected = smart_req.FailedSmartServerResponse((b'BranchReference',))
        self.assertEqual(expected, request.execute(b'', b'False'))


class TestSmartServerBzrDirRequestCloningMetaDir(
    tests.TestCaseWithMemoryTransport):
    """Tests for BzrDir.checkout_metadir."""

    def test_checkout_metadir(self):
        backing = self.get_transport()
        request = smart_dir.SmartServerBzrDirRequestCheckoutMetaDir(
            backing)
        branch = self.make_branch('.', format='2a')
        response = request.execute(b'')
        self.assertEqual(
            smart_req.SmartServerResponse(
                (b'Bazaar-NG meta directory, format 1\n',
                 b'Bazaar repository format 2a (needs bzr 1.16 or later)\n',
                 b'Bazaar Branch Format 7 (needs bzr 1.6)\n')),
            response)


class TestSmartServerBzrDirRequestDestroyBranch(
    tests.TestCaseWithMemoryTransport):
    """Tests for BzrDir.destroy_branch."""

    def test_destroy_branch_default(self):
        """The default branch can be removed."""
        backing = self.get_transport()
        dir = self.make_branch('.').controldir
        request_class = smart_dir.SmartServerBzrDirRequestDestroyBranch
        request = request_class(backing)
        expected = smart_req.SuccessfulSmartServerResponse((b'ok',))
        self.assertEqual(expected, request.execute(b'', None))

    def test_destroy_branch_named(self):
        """A named branch can be removed."""
        backing = self.get_transport()
        dir = self.make_repository('.', format="development-colo").controldir
        dir.create_branch(name="branchname")
        request_class = smart_dir.SmartServerBzrDirRequestDestroyBranch
        request = request_class(backing)
        expected = smart_req.SuccessfulSmartServerResponse((b'ok',))
        self.assertEqual(expected, request.execute(b'', "branchname"))

    def test_destroy_branch_missing(self):
        """An error is raised if the branch didn't exist."""
        backing = self.get_transport()
        dir = self.make_controldir('.', format="development-colo")
        request_class = smart_dir.SmartServerBzrDirRequestDestroyBranch
        request = request_class(backing)
        expected = smart_req.FailedSmartServerResponse((b'nobranch',), None)
        self.assertEqual(expected, request.execute(b'', b"branchname"))


class TestSmartServerBzrDirRequestHasWorkingTree(
    tests.TestCaseWithTransport):
    """Tests for BzrDir.has_workingtree."""

    def test_has_workingtree_yes(self):
        """A working tree is present."""
        backing = self.get_transport()
        dir = self.make_branch_and_tree('.').controldir
        request_class = smart_dir.SmartServerBzrDirRequestHasWorkingTree
        request = request_class(backing)
        expected = smart_req.SuccessfulSmartServerResponse((b'yes',))
        self.assertEqual(expected, request.execute(b''))

    def test_has_workingtree_no(self):
        """A working tree is missing."""
        backing = self.get_transport()
        dir = self.make_controldir('.')
        request_class = smart_dir.SmartServerBzrDirRequestHasWorkingTree
        request = request_class(backing)
        expected = smart_req.SuccessfulSmartServerResponse((b'no',))
        self.assertEqual(expected, request.execute(b''))


class TestSmartServerBzrDirRequestDestroyRepository(
    tests.TestCaseWithMemoryTransport):
    """Tests for BzrDir.destroy_repository."""

    def test_destroy_repository_default(self):
        """The repository can be removed."""
        backing = self.get_transport()
        dir = self.make_repository('.').controldir
        request_class = smart_dir.SmartServerBzrDirRequestDestroyRepository
        request = request_class(backing)
        expected = smart_req.SuccessfulSmartServerResponse((b'ok',))
        self.assertEqual(expected, request.execute(b''))

    def test_destroy_repository_missing(self):
        """An error is raised if the repository didn't exist."""
        backing = self.get_transport()
        dir = self.make_controldir('.')
        request_class = smart_dir.SmartServerBzrDirRequestDestroyRepository
        request = request_class(backing)
        expected = smart_req.FailedSmartServerResponse(
            (b'norepository',), None)
        self.assertEqual(expected, request.execute(b''))


class TestSmartServerRequestCreateRepository(tests.TestCaseWithMemoryTransport):
    """Tests for BzrDir.create_repository."""

    def test_makes_repository(self):
        """When there is a bzrdir present, the call succeeds."""
        backing = self.get_transport()
        self.make_controldir('.')
        request_class = smart_dir.SmartServerRequestCreateRepository
        request = request_class(backing)
        reference_bzrdir_format = controldir.format_registry.get('pack-0.92')()
        reference_format = reference_bzrdir_format.repository_format
        network_name = reference_format.network_name()
        expected = smart_req.SuccessfulSmartServerResponse(
            (b'ok', b'no', b'no', b'no', network_name))
        self.assertEqual(expected, request.execute(b'', network_name, b'True'))


class TestSmartServerRequestFindRepository(tests.TestCaseWithMemoryTransport):
    """Tests for BzrDir.find_repository."""

    def test_no_repository(self):
        """When there is no repository to be found, ('norepository', ) is returned."""
        backing = self.get_transport()
        request = self._request_class(backing)
        self.make_controldir('.')
        self.assertEqual(smart_req.SmartServerResponse((b'norepository', )),
            request.execute(b''))

    def test_nonshared_repository(self):
        # nonshared repositorys only allow 'find' to return a handle when the
        # path the repository is being searched on is the same as that that
        # the repository is at.
        backing = self.get_transport()
        request = self._request_class(backing)
        result = self._make_repository_and_result()
        self.assertEqual(result, request.execute(b''))
        self.make_controldir('subdir')
        self.assertEqual(smart_req.SmartServerResponse((b'norepository', )),
            request.execute(b'subdir'))

    def _make_repository_and_result(self, shared=False, format=None):
        """Convenience function to setup a repository.

        :result: The SmartServerResponse to expect when opening it.
        """
        repo = self.make_repository('.', shared=shared, format=format)
        if repo.supports_rich_root():
            rich_root = b'yes'
        else:
            rich_root = b'no'
        if repo._format.supports_tree_reference:
            subtrees = b'yes'
        else:
            subtrees = b'no'
        if repo._format.supports_external_lookups:
            external = b'yes'
        else:
            external = b'no'
        if (smart_dir.SmartServerRequestFindRepositoryV3 ==
            self._request_class):
            return smart_req.SuccessfulSmartServerResponse(
                (b'ok', b'', rich_root, subtrees, external,
                 repo._format.network_name()))
        elif (smart_dir.SmartServerRequestFindRepositoryV2 ==
            self._request_class):
            # All tests so far are on formats, and for non-external
            # repositories.
            return smart_req.SuccessfulSmartServerResponse(
                (b'ok', b'', rich_root, subtrees, external))
        else:
            return smart_req.SuccessfulSmartServerResponse(
                (b'ok', b'', rich_root, subtrees))

    def test_shared_repository(self):
        """When there is a shared repository, we get 'ok', 'relpath-to-repo'."""
        backing = self.get_transport()
        request = self._request_class(backing)
        result = self._make_repository_and_result(shared=True)
        self.assertEqual(result, request.execute(b''))
        self.make_controldir('subdir')
        result2 = smart_req.SmartServerResponse(
            result.args[0:1] + (b'..', ) + result.args[2:])
        self.assertEqual(result2,
            request.execute(b'subdir'))
        self.make_controldir('subdir/deeper')
        result3 = smart_req.SmartServerResponse(
            result.args[0:1] + (b'../..', ) + result.args[2:])
        self.assertEqual(result3,
            request.execute(b'subdir/deeper'))

    def test_rich_root_and_subtree_encoding(self):
        """Test for the format attributes for rich root and subtree support."""
        backing = self.get_transport()
        request = self._request_class(backing)
        result = self._make_repository_and_result(
            format='development-subtree')
        # check the test will be valid
        self.assertEqual(b'yes', result.args[2])
        self.assertEqual(b'yes', result.args[3])
        self.assertEqual(result, request.execute(b''))

    def test_supports_external_lookups_no_v2(self):
        """Test for the supports_external_lookups attribute."""
        backing = self.get_transport()
        request = self._request_class(backing)
        result = self._make_repository_and_result(
            format='development-subtree')
        # check the test will be valid
        self.assertEqual(b'yes', result.args[4])
        self.assertEqual(result, request.execute(b''))


class TestSmartServerBzrDirRequestGetConfigFile(
    tests.TestCaseWithMemoryTransport):
    """Tests for BzrDir.get_config_file."""

    def test_present(self):
        backing = self.get_transport()
        dir = self.make_controldir('.')
        dir.get_config().set_default_stack_on("/")
        local_result = dir._get_config()._get_config_file().read()
        request_class = smart_dir.SmartServerBzrDirRequestConfigFile
        request = request_class(backing)
        expected = smart_req.SuccessfulSmartServerResponse((), local_result)
        self.assertEqual(expected, request.execute(b''))

    def test_missing(self):
        backing = self.get_transport()
        dir = self.make_controldir('.')
        request_class = smart_dir.SmartServerBzrDirRequestConfigFile
        request = request_class(backing)
        expected = smart_req.SuccessfulSmartServerResponse((), b'')
        self.assertEqual(expected, request.execute(b''))


class TestSmartServerBzrDirRequestGetBranches(
    tests.TestCaseWithMemoryTransport):
    """Tests for BzrDir.get_branches."""

    def test_simple(self):
        backing = self.get_transport()
        branch = self.make_branch('.')
        request_class = smart_dir.SmartServerBzrDirRequestGetBranches
        request = request_class(backing)
        local_result = bencode.bencode(
            {b"": (b"branch", branch._format.network_name())})
        expected = smart_req.SuccessfulSmartServerResponse(
            (b"success", ), local_result)
        self.assertEqual(expected, request.execute(b''))

    def test_empty(self):
        backing = self.get_transport()
        dir = self.make_controldir('.')
        request_class = smart_dir.SmartServerBzrDirRequestGetBranches
        request = request_class(backing)
        local_result = bencode.bencode({})
        expected = smart_req.SuccessfulSmartServerResponse(
            (b'success',), local_result)
        self.assertEqual(expected, request.execute(b''))


class TestSmartServerRequestInitializeBzrDir(tests.TestCaseWithMemoryTransport):

    def test_empty_dir(self):
        """Initializing an empty dir should succeed and do it."""
        backing = self.get_transport()
        request = smart_dir.SmartServerRequestInitializeBzrDir(backing)
        self.assertEqual(smart_req.SmartServerResponse((b'ok', )),
            request.execute(b''))
        made_dir = controldir.ControlDir.open_from_transport(backing)
        # no branch, tree or repository is expected with the current
        # default formart.
        self.assertRaises(errors.NoWorkingTree, made_dir.open_workingtree)
        self.assertRaises(errors.NotBranchError, made_dir.open_branch)
        self.assertRaises(errors.NoRepositoryPresent, made_dir.open_repository)

    def test_missing_dir(self):
        """Initializing a missing directory should fail like the bzrdir api."""
        backing = self.get_transport()
        request = smart_dir.SmartServerRequestInitializeBzrDir(backing)
        self.assertRaises(errors.NoSuchFile,
            request.execute, b'subdir')

    def test_initialized_dir(self):
        """Initializing an extant bzrdir should fail like the bzrdir api."""
        backing = self.get_transport()
        request = smart_dir.SmartServerRequestInitializeBzrDir(backing)
        self.make_controldir('subdir')
        self.assertRaises(errors.AlreadyControlDirError,
            request.execute, b'subdir')


class TestSmartServerRequestBzrDirInitializeEx(
    tests.TestCaseWithMemoryTransport):
    """Basic tests for BzrDir.initialize_ex_1.16 in the smart server.

    The main unit tests in test_bzrdir exercise the API comprehensively.
    """

    def test_empty_dir(self):
        """Initializing an empty dir should succeed and do it."""
        backing = self.get_transport()
        name = self.make_controldir('reference')._format.network_name()
        request = smart_dir.SmartServerRequestBzrDirInitializeEx(backing)
        self.assertEqual(
            smart_req.SmartServerResponse((b'', b'', b'', b'', b'', b'', name,
                                           b'False', b'', b'', b'')),
            request.execute(name, b'', b'True', b'False', b'False', b'', b'', b'', b'',
                            b'False'))
        made_dir = controldir.ControlDir.open_from_transport(backing)
        # no branch, tree or repository is expected with the current
        # default format.
        self.assertRaises(errors.NoWorkingTree, made_dir.open_workingtree)
        self.assertRaises(errors.NotBranchError, made_dir.open_branch)
        self.assertRaises(errors.NoRepositoryPresent, made_dir.open_repository)

    def test_missing_dir(self):
        """Initializing a missing directory should fail like the bzrdir api."""
        backing = self.get_transport()
        name = self.make_controldir('reference')._format.network_name()
        request = smart_dir.SmartServerRequestBzrDirInitializeEx(backing)
        self.assertRaises(errors.NoSuchFile, request.execute, name,
            b'subdir/dir', b'False', b'False', b'False', b'', b'', b'', b'', b'False')

    def test_initialized_dir(self):
        """Initializing an extant directory should fail like the bzrdir api."""
        backing = self.get_transport()
        name = self.make_controldir('reference')._format.network_name()
        request = smart_dir.SmartServerRequestBzrDirInitializeEx(backing)
        self.make_controldir('subdir')
        self.assertRaises(errors.FileExists, request.execute, name, b'subdir',
            b'False', b'False', b'False', b'', b'', b'', b'', b'False')


class TestSmartServerRequestOpenBzrDir(tests.TestCaseWithMemoryTransport):

    def test_no_directory(self):
        backing = self.get_transport()
        request = smart_dir.SmartServerRequestOpenBzrDir(backing)
        self.assertEqual(smart_req.SmartServerResponse((b'no', )),
            request.execute(b'does-not-exist'))

    def test_empty_directory(self):
        backing = self.get_transport()
        backing.mkdir('empty')
        request = smart_dir.SmartServerRequestOpenBzrDir(backing)
        self.assertEqual(smart_req.SmartServerResponse((b'no', )),
            request.execute(b'empty'))

    def test_outside_root_client_path(self):
        backing = self.get_transport()
        request = smart_dir.SmartServerRequestOpenBzrDir(backing,
            root_client_path='root')
        self.assertEqual(smart_req.SmartServerResponse((b'no', )),
            request.execute(b'not-root'))


class TestSmartServerRequestOpenBzrDir_2_1(tests.TestCaseWithMemoryTransport):

    def test_no_directory(self):
        backing = self.get_transport()
        request = smart_dir.SmartServerRequestOpenBzrDir_2_1(backing)
        self.assertEqual(smart_req.SmartServerResponse((b'no', )),
            request.execute(b'does-not-exist'))

    def test_empty_directory(self):
        backing = self.get_transport()
        backing.mkdir('empty')
        request = smart_dir.SmartServerRequestOpenBzrDir_2_1(backing)
        self.assertEqual(smart_req.SmartServerResponse((b'no', )),
            request.execute(b'empty'))

    def test_present_without_workingtree(self):
        backing = self.get_transport()
        request = smart_dir.SmartServerRequestOpenBzrDir_2_1(backing)
        self.make_controldir('.')
        self.assertEqual(smart_req.SmartServerResponse((b'yes', b'no')),
            request.execute(b''))

    def test_outside_root_client_path(self):
        backing = self.get_transport()
        request = smart_dir.SmartServerRequestOpenBzrDir_2_1(backing,
            root_client_path='root')
        self.assertEqual(smart_req.SmartServerResponse((b'no',)),
            request.execute(b'not-root'))


class TestSmartServerRequestOpenBzrDir_2_1_disk(TestCaseWithChrootedTransport):

    def test_present_with_workingtree(self):
        self.vfs_transport_factory = test_server.LocalURLServer
        backing = self.get_transport()
        request = smart_dir.SmartServerRequestOpenBzrDir_2_1(backing)
        bd = self.make_controldir('.')
        bd.create_repository()
        bd.create_branch()
        bd.create_workingtree()
        self.assertEqual(smart_req.SmartServerResponse((b'yes', b'yes')),
            request.execute(b''))


class TestSmartServerRequestOpenBranch(TestCaseWithChrootedTransport):

    def test_no_branch(self):
        """When there is no branch, ('nobranch', ) is returned."""
        backing = self.get_transport()
        request = smart_dir.SmartServerRequestOpenBranch(backing)
        self.make_controldir('.')
        self.assertEqual(smart_req.SmartServerResponse((b'nobranch', )),
            request.execute(b''))

    def test_branch(self):
        """When there is a branch, 'ok' is returned."""
        backing = self.get_transport()
        request = smart_dir.SmartServerRequestOpenBranch(backing)
        self.make_branch('.')
        self.assertEqual(smart_req.SmartServerResponse((b'ok', b'')),
            request.execute(b''))

    def test_branch_reference(self):
        """When there is a branch reference, the reference URL is returned."""
        self.vfs_transport_factory = test_server.LocalURLServer
        backing = self.get_transport()
        request = smart_dir.SmartServerRequestOpenBranch(backing)
        branch = self.make_branch('branch')
        checkout = branch.create_checkout('reference', lightweight=True)
        reference_url = _mod_bzrbranch.BranchReferenceFormat().get_reference(
            checkout.controldir)
        self.assertFileEqual(reference_url, b'reference/.bzr/branch/location')
        self.assertEqual(smart_req.SmartServerResponse((b'ok', reference_url)),
            request.execute(b'reference'))

    def test_notification_on_branch_from_repository(self):
        """When there is a repository, the error should return details."""
        backing = self.get_transport()
        request = smart_dir.SmartServerRequestOpenBranch(backing)
        repo = self.make_repository('.')
        self.assertEqual(smart_req.SmartServerResponse((b'nobranch',)),
            request.execute(b''))


class TestSmartServerRequestOpenBranchV2(TestCaseWithChrootedTransport):

    def test_no_branch(self):
        """When there is no branch, ('nobranch', ) is returned."""
        backing = self.get_transport()
        self.make_controldir('.')
        request = smart_dir.SmartServerRequestOpenBranchV2(backing)
        self.assertEqual(smart_req.SmartServerResponse((b'nobranch', )),
            request.execute(b''))

    def test_branch(self):
        """When there is a branch, 'ok' is returned."""
        backing = self.get_transport()
        expected = self.make_branch('.')._format.network_name()
        request = smart_dir.SmartServerRequestOpenBranchV2(backing)
        self.assertEqual(smart_req.SuccessfulSmartServerResponse(
                (b'branch', expected)),
                request.execute(b''))

    def test_branch_reference(self):
        """When there is a branch reference, the reference URL is returned."""
        self.vfs_transport_factory = test_server.LocalURLServer
        backing = self.get_transport()
        request = smart_dir.SmartServerRequestOpenBranchV2(backing)
        branch = self.make_branch('branch')
        checkout = branch.create_checkout('reference', lightweight=True)
        reference_url = _mod_bzrbranch.BranchReferenceFormat().get_reference(
            checkout.controldir)
        self.assertFileEqual(reference_url, b'reference/.bzr/branch/location')
        self.assertEqual(smart_req.SuccessfulSmartServerResponse(
                (b'ref', reference_url)),
                request.execute(b'reference'))

    def test_stacked_branch(self):
        """Opening a stacked branch does not open the stacked-on branch."""
        trunk = self.make_branch('trunk')
        feature = self.make_branch('feature')
        feature.set_stacked_on_url(trunk.base)
        opened_branches = []
        _mod_branch.Branch.hooks.install_named_hook(
            'open', opened_branches.append, None)
        backing = self.get_transport()
        request = smart_dir.SmartServerRequestOpenBranchV2(backing)
        request.setup_jail()
        try:
            response = request.execute(b'feature')
        finally:
            request.teardown_jail()
        expected_format = feature._format.network_name()
        self.assertEqual(smart_req.SuccessfulSmartServerResponse(
                (b'branch', expected_format)),
                         response)
        self.assertLength(1, opened_branches)

    def test_notification_on_branch_from_repository(self):
        """When there is a repository, the error should return details."""
        backing = self.get_transport()
        request = smart_dir.SmartServerRequestOpenBranchV2(backing)
        repo = self.make_repository('.')
        self.assertEqual(smart_req.SmartServerResponse((b'nobranch',)),
            request.execute(b''))


class TestSmartServerRequestOpenBranchV3(TestCaseWithChrootedTransport):

    def test_no_branch(self):
        """When there is no branch, ('nobranch', ) is returned."""
        backing = self.get_transport()
        self.make_controldir('.')
        request = smart_dir.SmartServerRequestOpenBranchV3(backing)
        self.assertEqual(smart_req.SmartServerResponse((b'nobranch',)),
            request.execute(b''))

    def test_branch(self):
        """When there is a branch, 'ok' is returned."""
        backing = self.get_transport()
        expected = self.make_branch('.')._format.network_name()
        request = smart_dir.SmartServerRequestOpenBranchV3(backing)
        self.assertEqual(smart_req.SuccessfulSmartServerResponse(
                (b'branch', expected)),
                         request.execute(b''))

    def test_branch_reference(self):
        """When there is a branch reference, the reference URL is returned."""
        self.vfs_transport_factory = test_server.LocalURLServer
        backing = self.get_transport()
        request = smart_dir.SmartServerRequestOpenBranchV3(backing)
        branch = self.make_branch('branch')
        checkout = branch.create_checkout('reference', lightweight=True)
        reference_url = _mod_bzrbranch.BranchReferenceFormat().get_reference(
            checkout.controldir)
        self.assertFileEqual(reference_url, b'reference/.bzr/branch/location')
        self.assertEqual(smart_req.SuccessfulSmartServerResponse(
                (b'ref', reference_url)),
                         request.execute(b'reference'))

    def test_stacked_branch(self):
        """Opening a stacked branch does not open the stacked-on branch."""
        trunk = self.make_branch('trunk')
        feature = self.make_branch('feature')
        feature.set_stacked_on_url(trunk.base)
        opened_branches = []
        _mod_branch.Branch.hooks.install_named_hook(
            'open', opened_branches.append, None)
        backing = self.get_transport()
        request = smart_dir.SmartServerRequestOpenBranchV3(backing)
        request.setup_jail()
        try:
            response = request.execute(b'feature')
        finally:
            request.teardown_jail()
        expected_format = feature._format.network_name()
        self.assertEqual(smart_req.SuccessfulSmartServerResponse(
                (b'branch', expected_format)),
                         response)
        self.assertLength(1, opened_branches)

    def test_notification_on_branch_from_repository(self):
        """When there is a repository, the error should return details."""
        backing = self.get_transport()
        request = smart_dir.SmartServerRequestOpenBranchV3(backing)
        repo = self.make_repository('.')
        self.assertEqual(smart_req.SmartServerResponse(
                (b'nobranch', b'location is a repository')),
                         request.execute(b''))


class TestSmartServerRequestRevisionHistory(tests.TestCaseWithMemoryTransport):

    def test_empty(self):
        """For an empty branch, the body is empty."""
        backing = self.get_transport()
        request = smart_branch.SmartServerRequestRevisionHistory(backing)
        self.make_branch('.')
        self.assertEqual(smart_req.SmartServerResponse((b'ok', ), b''),
            request.execute(b''))

    def test_not_empty(self):
        """For a non-empty branch, the body is empty."""
        backing = self.get_transport()
        request = smart_branch.SmartServerRequestRevisionHistory(backing)
        tree = self.make_branch_and_memory_tree('.')
        tree.lock_write()
        tree.add('')
        r1 = tree.commit('1st commit')
        r2 = tree.commit('2nd commit', rev_id=u'\xc8'.encode('utf-8'))
        tree.unlock()
        self.assertEqual(
            smart_req.SmartServerResponse((b'ok', ), (b'\x00'.join([r1, r2]))),
            request.execute(b''))


class TestSmartServerBranchRequest(tests.TestCaseWithMemoryTransport):

    def test_no_branch(self):
        """When there is a bzrdir and no branch, NotBranchError is raised."""
        backing = self.get_transport()
        request = smart_branch.SmartServerBranchRequest(backing)
        self.make_controldir('.')
        self.assertRaises(errors.NotBranchError,
            request.execute, b'')

    def test_branch_reference(self):
        """When there is a branch reference, NotBranchError is raised."""
        backing = self.get_transport()
        request = smart_branch.SmartServerBranchRequest(backing)
        branch = self.make_branch('branch')
        checkout = branch.create_checkout('reference', lightweight=True)
        self.assertRaises(errors.NotBranchError,
            request.execute, b'checkout')


class TestSmartServerBranchRequestLastRevisionInfo(
    tests.TestCaseWithMemoryTransport):

    def test_empty(self):
        """For an empty branch, the result is ('ok', '0', 'null:')."""
        backing = self.get_transport()
        request = smart_branch.SmartServerBranchRequestLastRevisionInfo(backing)
        self.make_branch('.')
        self.assertEqual(smart_req.SmartServerResponse((b'ok', b'0', b'null:')),
            request.execute(b''))

    def test_ghost(self):
        """For an empty branch, the result is ('ok', '0', 'null:')."""
        backing = self.get_transport()
        request = smart_branch.SmartServerBranchRequestLastRevisionInfo(backing)
        branch = self.make_branch('.')
        def last_revision_info():
            raise errors.GhostRevisionsHaveNoRevno(b'revid1', b'revid2')
        self.overrideAttr(branch, 'last_revision_info', last_revision_info)
        self.assertRaises(errors.GhostRevisionsHaveNoRevno,
            request.do_with_branch, branch)

    def test_not_empty(self):
        """For a non-empty branch, the result is ('ok', 'revno', 'revid')."""
        backing = self.get_transport()
        request = smart_branch.SmartServerBranchRequestLastRevisionInfo(backing)
        tree = self.make_branch_and_memory_tree('.')
        tree.lock_write()
        tree.add('')
        rev_id_utf8 = u'\xc8'.encode('utf-8')
        r1 = tree.commit('1st commit')
        r2 = tree.commit('2nd commit', rev_id=rev_id_utf8)
        tree.unlock()
        self.assertEqual(
            smart_req.SmartServerResponse((b'ok', b'2', rev_id_utf8)),
            request.execute(b''))


class TestSmartServerBranchRequestRevisionIdToRevno(
    tests.TestCaseWithMemoryTransport):

    def test_null(self):
        backing = self.get_transport()
        request = smart_branch.SmartServerBranchRequestRevisionIdToRevno(
            backing)
        self.make_branch('.')
        self.assertEqual(smart_req.SmartServerResponse((b'ok', b'0')),
            request.execute(b'', b'null:'))

    def test_simple(self):
        backing = self.get_transport()
        request = smart_branch.SmartServerBranchRequestRevisionIdToRevno(
            backing)
        tree = self.make_branch_and_memory_tree('.')
        tree.lock_write()
        tree.add('')
        r1 = tree.commit('1st commit')
        tree.unlock()
        self.assertEqual(
            smart_req.SmartServerResponse((b'ok', b'1')),
            request.execute(b'', r1))

    def test_not_found(self):
        backing = self.get_transport()
        request = smart_branch.SmartServerBranchRequestRevisionIdToRevno(
            backing)
        branch = self.make_branch('.')
        self.assertEqual(
            smart_req.FailedSmartServerResponse(
                (b'NoSuchRevision', b'idontexist')),
            request.execute(b'', b'idontexist'))


class TestSmartServerBranchRequestGetConfigFile(
    tests.TestCaseWithMemoryTransport):

    def test_default(self):
        """With no file, we get empty content."""
        backing = self.get_transport()
        request = smart_branch.SmartServerBranchGetConfigFile(backing)
        branch = self.make_branch('.')
        # there should be no file by default
        content = b''
        self.assertEqual(smart_req.SmartServerResponse((b'ok', ), content),
            request.execute(b''))

    def test_with_content(self):
        # SmartServerBranchGetConfigFile should return the content from
        # branch.control_files.get('branch.conf') for now - in the future it may
        # perform more complex processing.
        backing = self.get_transport()
        request = smart_branch.SmartServerBranchGetConfigFile(backing)
        branch = self.make_branch('.')
        branch._transport.put_bytes('branch.conf', b'foo bar baz')
        self.assertEqual(smart_req.SmartServerResponse((b'ok', ), b'foo bar baz'),
            request.execute(b''))


class TestLockedBranch(tests.TestCaseWithMemoryTransport):

    def get_lock_tokens(self, branch):
        branch_token = branch.lock_write().token
        repo_token = branch.repository.lock_write().repository_token
        branch.repository.unlock()
        return branch_token, repo_token


class TestSmartServerBranchRequestPutConfigFile(TestLockedBranch):

    def test_with_content(self):
        backing = self.get_transport()
        request = smart_branch.SmartServerBranchPutConfigFile(backing)
        branch = self.make_branch('.')
        branch_token, repo_token = self.get_lock_tokens(branch)
        self.assertIs(None, request.execute(b'', branch_token, repo_token))
        self.assertEqual(
            smart_req.SmartServerResponse((b'ok', )),
            request.do_body(b'foo bar baz'))
        self.assertEqual(
            branch.control_transport.get_bytes(b'branch.conf'),
            b'foo bar baz')
        branch.unlock()


class TestSmartServerBranchRequestSetConfigOption(TestLockedBranch):

    def test_value_name(self):
        branch = self.make_branch('.')
        request = smart_branch.SmartServerBranchRequestSetConfigOption(
            branch.controldir.root_transport)
        branch_token, repo_token = self.get_lock_tokens(branch)
        config = branch._get_config()
        result = request.execute(b'', branch_token, repo_token, b'bar', b'foo',
            b'')
        self.assertEqual(smart_req.SuccessfulSmartServerResponse(()), result)
        self.assertEqual('bar', config.get_option('foo'))
        # Cleanup
        branch.unlock()

    def test_value_name_section(self):
        branch = self.make_branch('.')
        request = smart_branch.SmartServerBranchRequestSetConfigOption(
            branch.controldir.root_transport)
        branch_token, repo_token = self.get_lock_tokens(branch)
        config = branch._get_config()
        result = request.execute(b'', branch_token, repo_token, b'bar', b'foo',
            b'gam')
        self.assertEqual(smart_req.SuccessfulSmartServerResponse(()), result)
        self.assertEqual('bar', config.get_option('foo', 'gam'))
        # Cleanup
        branch.unlock()


class TestSmartServerBranchRequestSetConfigOptionDict(TestLockedBranch):

    def setUp(self):
        TestLockedBranch.setUp(self)
        # A dict with non-ascii keys and values to exercise unicode
        # roundtripping.
        self.encoded_value_dict = (
            'd5:ascii1:a11:unicode \xe2\x8c\x9a3:\xe2\x80\xbde')
        self.value_dict = {
            'ascii': 'a', u'unicode \N{WATCH}': u'\N{INTERROBANG}'}

    def test_value_name(self):
        branch = self.make_branch('.')
        request = smart_branch.SmartServerBranchRequestSetConfigOptionDict(
            branch.controldir.root_transport)
        branch_token, repo_token = self.get_lock_tokens(branch)
        config = branch._get_config()
        result = request.execute(b'', branch_token, repo_token,
            self.encoded_value_dict, b'foo', b'')
        self.assertEqual(smart_req.SuccessfulSmartServerResponse(()), result)
        self.assertEqual(self.value_dict, config.get_option('foo'))
        # Cleanup
        branch.unlock()

    def test_value_name_section(self):
        branch = self.make_branch('.')
        request = smart_branch.SmartServerBranchRequestSetConfigOptionDict(
            branch.controldir.root_transport)
        branch_token, repo_token = self.get_lock_tokens(branch)
        config = branch._get_config()
        result = request.execute(b'', branch_token, repo_token,
            self.encoded_value_dict, b'foo', b'gam')
        self.assertEqual(smart_req.SuccessfulSmartServerResponse(()), result)
        self.assertEqual(self.value_dict, config.get_option('foo', 'gam'))
        # Cleanup
        branch.unlock()


class TestSmartServerBranchRequestSetTagsBytes(TestLockedBranch):
    # Only called when the branch format and tags match [yay factory
    # methods] so only need to test straight forward cases.

    def test_set_bytes(self):
        base_branch = self.make_branch('base')
        tag_bytes = base_branch._get_tags_bytes()
        # get_lock_tokens takes out a lock.
        branch_token, repo_token = self.get_lock_tokens(base_branch)
        request = smart_branch.SmartServerBranchSetTagsBytes(
            self.get_transport())
        response = request.execute(b'base', branch_token, repo_token)
        self.assertEqual(None, response)
        response = request.do_chunk(tag_bytes)
        self.assertEqual(None, response)
        response = request.do_end()
        self.assertEqual(
            smart_req.SuccessfulSmartServerResponse(()), response)
        base_branch.unlock()

    def test_lock_failed(self):
        base_branch = self.make_branch('base')
        base_branch.lock_write()
        tag_bytes = base_branch._get_tags_bytes()
        request = smart_branch.SmartServerBranchSetTagsBytes(
            self.get_transport())
        self.assertRaises(errors.TokenMismatch, request.execute,
            'base', 'wrong token', 'wrong token')
        # The request handler will keep processing the message parts, so even
        # if the request fails immediately do_chunk and do_end are still
        # called.
        request.do_chunk(tag_bytes)
        request.do_end()
        base_branch.unlock()



class SetLastRevisionTestBase(TestLockedBranch):
    """Base test case for verbs that implement set_last_revision."""

    def setUp(self):
        super(SetLastRevisionTestBase, self).setUp()
        backing_transport = self.get_transport()
        self.request = self.request_class(backing_transport)
        self.tree = self.make_branch_and_memory_tree('.')

    def lock_branch(self):
        return self.get_lock_tokens(self.tree.branch)

    def unlock_branch(self):
        self.tree.branch.unlock()

    def set_last_revision(self, revision_id, revno):
        branch_token, repo_token = self.lock_branch()
        response = self._set_last_revision(
            revision_id, revno, branch_token, repo_token)
        self.unlock_branch()
        return response

    def assertRequestSucceeds(self, revision_id, revno):
        response = self.set_last_revision(revision_id, revno)
        self.assertEqual(smart_req.SuccessfulSmartServerResponse((b'ok',)),
                         response)


class TestSetLastRevisionVerbMixin(object):
    """Mixin test case for verbs that implement set_last_revision."""

    def test_set_null_to_null(self):
        """An empty branch can have its last revision set to 'null:'."""
        self.assertRequestSucceeds(b'null:', 0)

    def test_NoSuchRevision(self):
        """If the revision_id is not present, the verb returns NoSuchRevision.
        """
        revision_id = 'non-existent revision'
        self.assertEqual(smart_req.FailedSmartServerResponse((b'NoSuchRevision',
                                                              revision_id)),
                         self.set_last_revision(revision_id, 1))

    def make_tree_with_two_commits(self):
        self.tree.lock_write()
        self.tree.add('')
        rev_id_utf8 = u'\xc8'.encode('utf-8')
        r1 = self.tree.commit('1st commit', rev_id=rev_id_utf8)
        r2 = self.tree.commit('2nd commit', rev_id=b'rev-2')
        self.tree.unlock()

    def test_branch_last_revision_info_is_updated(self):
        """A branch's tip can be set to a revision that is present in its
        repository.
        """
        # Make a branch with an empty revision history, but two revisions in
        # its repository.
        self.make_tree_with_two_commits()
        rev_id_utf8 = u'\xc8'.encode('utf-8')
        self.tree.branch.set_last_revision_info(0, b'null:')
        self.assertEqual(
            (0, b'null:'), self.tree.branch.last_revision_info())
        # We can update the branch to a revision that is present in the
        # repository.
        self.assertRequestSucceeds(rev_id_utf8, 1)
        self.assertEqual(
            (1, rev_id_utf8), self.tree.branch.last_revision_info())

    def test_branch_last_revision_info_rewind(self):
        """A branch's tip can be set to a revision that is an ancestor of the
        current tip.
        """
        self.make_tree_with_two_commits()
        rev_id_utf8 = u'\xc8'.encode('utf-8')
        self.assertEqual(
            (2, b'rev-2'), self.tree.branch.last_revision_info())
        self.assertRequestSucceeds(rev_id_utf8, 1)
        self.assertEqual(
            (1, rev_id_utf8), self.tree.branch.last_revision_info())

    def test_TipChangeRejected(self):
        """If a pre_change_branch_tip hook raises TipChangeRejected, the verb
        returns TipChangeRejected.
        """
        rejection_message = u'rejection message\N{INTERROBANG}'
        def hook_that_rejects(params):
            raise errors.TipChangeRejected(rejection_message)
        _mod_branch.Branch.hooks.install_named_hook(
            'pre_change_branch_tip', hook_that_rejects, None)
        self.assertEqual(
            smart_req.FailedSmartServerResponse(
                (b'TipChangeRejected', rejection_message.encode('utf-8'))),
            self.set_last_revision(b'null:', 0))


class TestSmartServerBranchRequestSetLastRevision(
        SetLastRevisionTestBase, TestSetLastRevisionVerbMixin):
    """Tests for Branch.set_last_revision verb."""

    request_class = smart_branch.SmartServerBranchRequestSetLastRevision

    def _set_last_revision(self, revision_id, revno, branch_token, repo_token):
        return self.request.execute(
            b'', branch_token, repo_token, revision_id)


class TestSmartServerBranchRequestSetLastRevisionInfo(
        SetLastRevisionTestBase, TestSetLastRevisionVerbMixin):
    """Tests for Branch.set_last_revision_info verb."""

    request_class = smart_branch.SmartServerBranchRequestSetLastRevisionInfo

    def _set_last_revision(self, revision_id, revno, branch_token, repo_token):
        return self.request.execute(
            b'', branch_token, repo_token, revno, revision_id)

    def test_NoSuchRevision(self):
        """Branch.set_last_revision_info does not have to return
        NoSuchRevision if the revision_id is absent.
        """
        raise tests.TestNotApplicable()


class TestSmartServerBranchRequestSetLastRevisionEx(
        SetLastRevisionTestBase, TestSetLastRevisionVerbMixin):
    """Tests for Branch.set_last_revision_ex verb."""

    request_class = smart_branch.SmartServerBranchRequestSetLastRevisionEx

    def _set_last_revision(self, revision_id, revno, branch_token, repo_token):
        return self.request.execute(
            b'', branch_token, repo_token, revision_id, 0, 0)

    def assertRequestSucceeds(self, revision_id, revno):
        response = self.set_last_revision(revision_id, revno)
        self.assertEqual(
            smart_req.SuccessfulSmartServerResponse((b'ok', revno, revision_id)),
            response)

    def test_branch_last_revision_info_rewind(self):
        """A branch's tip can be set to a revision that is an ancestor of the
        current tip, but only if allow_overwrite_descendant is passed.
        """
        self.make_tree_with_two_commits()
        rev_id_utf8 = u'\xc8'.encode('utf-8')
        self.assertEqual(
            (2, b'rev-2'), self.tree.branch.last_revision_info())
        # If allow_overwrite_descendant flag is 0, then trying to set the tip
        # to an older revision ID has no effect.
        branch_token, repo_token = self.lock_branch()
        response = self.request.execute(
            b'', branch_token, repo_token, rev_id_utf8, 0, 0)
        self.assertEqual(
            smart_req.SuccessfulSmartServerResponse((b'ok', 2, b'rev-2')),
            response)
        self.assertEqual(
            (2, b'rev-2'), self.tree.branch.last_revision_info())

        # If allow_overwrite_descendant flag is 1, then setting the tip to an
        # ancestor works.
        response = self.request.execute(
            b'', branch_token, repo_token, rev_id_utf8, 0, 1)
        self.assertEqual(
            smart_req.SuccessfulSmartServerResponse((b'ok', 1, rev_id_utf8)),
            response)
        self.unlock_branch()
        self.assertEqual(
            (1, rev_id_utf8), self.tree.branch.last_revision_info())

    def make_branch_with_divergent_history(self):
        """Make a branch with divergent history in its repo.

        The branch's tip will be 'child-2', and the repo will also contain
        'child-1', which diverges from a common base revision.
        """
        self.tree.lock_write()
        self.tree.add('')
        r1 = self.tree.commit('1st commit')
        revno_1, revid_1 = self.tree.branch.last_revision_info()
        r2 = self.tree.commit('2nd commit', rev_id=b'child-1')
        # Undo the second commit
        self.tree.branch.set_last_revision_info(revno_1, revid_1)
        self.tree.set_parent_ids([revid_1])
        # Make a new second commit, child-2.  child-2 has diverged from
        # child-1.
        new_r2 = self.tree.commit('2nd commit', rev_id=b'child-2')
        self.tree.unlock()

    def test_not_allow_diverged(self):
        """If allow_diverged is not passed, then setting a divergent history
        returns a Diverged error.
        """
        self.make_branch_with_divergent_history()
        self.assertEqual(
            smart_req.FailedSmartServerResponse((b'Diverged',)),
            self.set_last_revision('child-1', 2))
        # The branch tip was not changed.
        self.assertEqual(b'child-2', self.tree.branch.last_revision())

    def test_allow_diverged(self):
        """If allow_diverged is passed, then setting a divergent history
        succeeds.
        """
        self.make_branch_with_divergent_history()
        branch_token, repo_token = self.lock_branch()
        response = self.request.execute(
            b'', branch_token, repo_token, b'child-1', 1, 0)
        self.assertEqual(
            smart_req.SuccessfulSmartServerResponse((b'ok', 2, b'child-1')),
            response)
        self.unlock_branch()
        # The branch tip was changed.
        self.assertEqual(b'child-1', self.tree.branch.last_revision())


class TestSmartServerBranchBreakLock(tests.TestCaseWithMemoryTransport):

    def test_lock_to_break(self):
        base_branch = self.make_branch('base')
        request = smart_branch.SmartServerBranchBreakLock(
            self.get_transport())
        base_branch.lock_write()
        self.assertEqual(
            smart_req.SuccessfulSmartServerResponse((b'ok', ), None),
            request.execute(b'base'))

    def test_nothing_to_break(self):
        base_branch = self.make_branch('base')
        request = smart_branch.SmartServerBranchBreakLock(
            self.get_transport())
        self.assertEqual(
            smart_req.SuccessfulSmartServerResponse((b'ok', ), None),
            request.execute(b'base'))


class TestSmartServerBranchRequestGetParent(tests.TestCaseWithMemoryTransport):

    def test_get_parent_none(self):
        base_branch = self.make_branch('base')
        request = smart_branch.SmartServerBranchGetParent(self.get_transport())
        response = request.execute(b'base')
        self.assertEqual(
            smart_req.SuccessfulSmartServerResponse((b'',)), response)

    def test_get_parent_something(self):
        base_branch = self.make_branch('base')
        base_branch.set_parent(self.get_url('foo'))
        request = smart_branch.SmartServerBranchGetParent(self.get_transport())
        response = request.execute(b'base')
        self.assertEqual(
            smart_req.SuccessfulSmartServerResponse((b"../foo",)),
            response)


class TestSmartServerBranchRequestSetParent(TestLockedBranch):

    def test_set_parent_none(self):
        branch = self.make_branch('base', format="1.9")
        branch.lock_write()
        branch._set_parent_location('foo')
        branch.unlock()
        request = smart_branch.SmartServerBranchRequestSetParentLocation(
            self.get_transport())
        branch_token, repo_token = self.get_lock_tokens(branch)
        try:
            response = request.execute(b'base', branch_token, repo_token, b'')
        finally:
            branch.unlock()
        self.assertEqual(smart_req.SuccessfulSmartServerResponse(()), response)
        # Refresh branch as SetParentLocation modified it
        branch = branch.controldir.open_branch()
        self.assertEqual(None, branch.get_parent())

    def test_set_parent_something(self):
        branch = self.make_branch('base', format="1.9")
        request = smart_branch.SmartServerBranchRequestSetParentLocation(
            self.get_transport())
        branch_token, repo_token = self.get_lock_tokens(branch)
        try:
            response = request.execute(b'base', branch_token, repo_token,
                                       b'http://bar/')
        finally:
            branch.unlock()
        self.assertEqual(smart_req.SuccessfulSmartServerResponse(()), response)
        refreshed = _mod_branch.Branch.open(branch.base)
        self.assertEqual('http://bar/', refreshed.get_parent())


class TestSmartServerBranchRequestGetTagsBytes(
    tests.TestCaseWithMemoryTransport):
    # Only called when the branch format and tags match [yay factory
    # methods] so only need to test straight forward cases.

    def test_get_bytes(self):
        base_branch = self.make_branch('base')
        request = smart_branch.SmartServerBranchGetTagsBytes(
            self.get_transport())
        response = request.execute(b'base')
        self.assertEqual(
            smart_req.SuccessfulSmartServerResponse((b'',)), response)


class TestSmartServerBranchRequestGetStackedOnURL(tests.TestCaseWithMemoryTransport):

    def test_get_stacked_on_url(self):
        base_branch = self.make_branch('base', format='1.6')
        stacked_branch = self.make_branch('stacked', format='1.6')
        # typically should be relative
        stacked_branch.set_stacked_on_url('../base')
        request = smart_branch.SmartServerBranchRequestGetStackedOnURL(
            self.get_transport())
        response = request.execute(b'stacked')
        self.assertEqual(
            smart_req.SmartServerResponse((b'ok', b'../base')),
            response)


class TestSmartServerBranchRequestLockWrite(TestLockedBranch):

    def test_lock_write_on_unlocked_branch(self):
        backing = self.get_transport()
        request = smart_branch.SmartServerBranchRequestLockWrite(backing)
        branch = self.make_branch('.', format='knit')
        repository = branch.repository
        response = request.execute(b'')
        branch_nonce = branch.control_files._lock.peek().get('nonce')
        repository_nonce = repository.control_files._lock.peek().get('nonce')
        self.assertEqual(smart_req.SmartServerResponse(
                (b'ok', branch_nonce, repository_nonce)),
                         response)
        # The branch (and associated repository) is now locked.  Verify that
        # with a new branch object.
        new_branch = repository.controldir.open_branch()
        self.assertRaises(errors.LockContention, new_branch.lock_write)
        # Cleanup
        request = smart_branch.SmartServerBranchRequestUnlock(backing)
        response = request.execute(b'', branch_nonce, repository_nonce)

    def test_lock_write_on_locked_branch(self):
        backing = self.get_transport()
        request = smart_branch.SmartServerBranchRequestLockWrite(backing)
        branch = self.make_branch('.')
        branch_token = branch.lock_write().token
        branch.leave_lock_in_place()
        branch.unlock()
        response = request.execute(b'')
        self.assertEqual(
            smart_req.SmartServerResponse((b'LockContention',)), response)
        # Cleanup
        branch.lock_write(branch_token)
        branch.dont_leave_lock_in_place()
        branch.unlock()

    def test_lock_write_with_tokens_on_locked_branch(self):
        backing = self.get_transport()
        request = smart_branch.SmartServerBranchRequestLockWrite(backing)
        branch = self.make_branch('.', format='knit')
        branch_token, repo_token = self.get_lock_tokens(branch)
        branch.leave_lock_in_place()
        branch.repository.leave_lock_in_place()
        branch.unlock()
        response = request.execute(b'',
                                   branch_token, repo_token)
        self.assertEqual(
            smart_req.SmartServerResponse((b'ok', branch_token, repo_token)),
            response)
        # Cleanup
        branch.repository.lock_write(repo_token)
        branch.repository.dont_leave_lock_in_place()
        branch.repository.unlock()
        branch.lock_write(branch_token)
        branch.dont_leave_lock_in_place()
        branch.unlock()

    def test_lock_write_with_mismatched_tokens_on_locked_branch(self):
        backing = self.get_transport()
        request = smart_branch.SmartServerBranchRequestLockWrite(backing)
        branch = self.make_branch('.', format='knit')
        branch_token, repo_token = self.get_lock_tokens(branch)
        branch.leave_lock_in_place()
        branch.repository.leave_lock_in_place()
        branch.unlock()
        response = request.execute(b'',
                                   branch_token+b'xxx', repo_token)
        self.assertEqual(
            smart_req.SmartServerResponse((b'TokenMismatch',)), response)
        # Cleanup
        branch.repository.lock_write(repo_token)
        branch.repository.dont_leave_lock_in_place()
        branch.repository.unlock()
        branch.lock_write(branch_token)
        branch.dont_leave_lock_in_place()
        branch.unlock()

    def test_lock_write_on_locked_repo(self):
        backing = self.get_transport()
        request = smart_branch.SmartServerBranchRequestLockWrite(backing)
        branch = self.make_branch('.', format='knit')
        repo = branch.repository
        repo_token = repo.lock_write().repository_token
        repo.leave_lock_in_place()
        repo.unlock()
        response = request.execute(b'')
        self.assertEqual(
            smart_req.SmartServerResponse((b'LockContention',)), response)
        # Cleanup
        repo.lock_write(repo_token)
        repo.dont_leave_lock_in_place()
        repo.unlock()

    def test_lock_write_on_readonly_transport(self):
        backing = self.get_readonly_transport()
        request = smart_branch.SmartServerBranchRequestLockWrite(backing)
        branch = self.make_branch('.')
        root = self.get_transport().clone('/')
        path = urlutils.relative_url(root.base, self.get_transport().base)
        response = request.execute(path.encode('utf-8'))
        error_name, lock_str, why_str = response.args
        self.assertFalse(response.is_successful())
        self.assertEqual(b'LockFailed', error_name)


class TestSmartServerBranchRequestGetPhysicalLockStatus(TestLockedBranch):

    def test_true(self):
        backing = self.get_transport()
        request = smart_branch.SmartServerBranchRequestGetPhysicalLockStatus(
            backing)
        branch = self.make_branch('.')
        branch_token, repo_token = self.get_lock_tokens(branch)
        self.assertEqual(True, branch.get_physical_lock_status())
        response = request.execute(b'')
        self.assertEqual(
            smart_req.SmartServerResponse((b'yes',)), response)
        branch.unlock()

    def test_false(self):
        backing = self.get_transport()
        request = smart_branch.SmartServerBranchRequestGetPhysicalLockStatus(
            backing)
        branch = self.make_branch('.')
        self.assertEqual(False, branch.get_physical_lock_status())
        response = request.execute(b'')
        self.assertEqual(
            smart_req.SmartServerResponse((b'no',)), response)


class TestSmartServerBranchRequestUnlock(TestLockedBranch):

    def test_unlock_on_locked_branch_and_repo(self):
        backing = self.get_transport()
        request = smart_branch.SmartServerBranchRequestUnlock(backing)
        branch = self.make_branch('.', format='knit')
        # Lock the branch
        branch_token, repo_token = self.get_lock_tokens(branch)
        # Unlock the branch (and repo) object, leaving the physical locks
        # in place.
        branch.leave_lock_in_place()
        branch.repository.leave_lock_in_place()
        branch.unlock()
        response = request.execute(b'',
                                   branch_token, repo_token)
        self.assertEqual(
            smart_req.SmartServerResponse((b'ok',)), response)
        # The branch is now unlocked.  Verify that with a new branch
        # object.
        new_branch = branch.controldir.open_branch()
        new_branch.lock_write()
        new_branch.unlock()

    def test_unlock_on_unlocked_branch_unlocked_repo(self):
        backing = self.get_transport()
        request = smart_branch.SmartServerBranchRequestUnlock(backing)
        branch = self.make_branch('.', format='knit')
        response = request.execute(
            b'', b'branch token', b'repo token')
        self.assertEqual(
            smart_req.SmartServerResponse((b'TokenMismatch',)), response)

    def test_unlock_on_unlocked_branch_locked_repo(self):
        backing = self.get_transport()
        request = smart_branch.SmartServerBranchRequestUnlock(backing)
        branch = self.make_branch('.', format='knit')
        # Lock the repository.
        repo_token = branch.repository.lock_write().repository_token
        branch.repository.leave_lock_in_place()
        branch.repository.unlock()
        # Issue branch lock_write request on the unlocked branch (with locked
        # repo).
        response = request.execute(b'', b'branch token', repo_token)
        self.assertEqual(
            smart_req.SmartServerResponse((b'TokenMismatch',)), response)
        # Cleanup
        branch.repository.lock_write(repo_token)
        branch.repository.dont_leave_lock_in_place()
        branch.repository.unlock()


class TestSmartServerRepositoryRequest(tests.TestCaseWithMemoryTransport):

    def test_no_repository(self):
        """Raise NoRepositoryPresent when there is a bzrdir and no repo."""
        # we test this using a shared repository above the named path,
        # thus checking the right search logic is used - that is, that
        # its the exact path being looked at and the server is not
        # searching.
        backing = self.get_transport()
        request = smart_repo.SmartServerRepositoryRequest(backing)
        self.make_repository('.', shared=True)
        self.make_controldir('subdir')
        self.assertRaises(errors.NoRepositoryPresent,
            request.execute, b'subdir')


class TestSmartServerRepositoryAddSignatureText(tests.TestCaseWithMemoryTransport):

    def test_add_text(self):
        backing = self.get_transport()
        request = smart_repo.SmartServerRepositoryAddSignatureText(backing)
        tree = self.make_branch_and_memory_tree('.')
        write_token = tree.lock_write()
        self.addCleanup(tree.unlock)
        tree.add('')
        tree.commit("Message", rev_id=b'rev1')
        tree.branch.repository.start_write_group()
        write_group_tokens = tree.branch.repository.suspend_write_group()
        self.assertEqual(None, request.execute(b'', write_token,
            b'rev1', *write_group_tokens))
        response = request.do_body(b'somesignature')
        self.assertTrue(response.is_successful())
        self.assertEqual(response.args[0], b'ok')
        write_group_tokens = response.args[1:]
        tree.branch.repository.resume_write_group(write_group_tokens)
        tree.branch.repository.commit_write_group()
        tree.unlock()
        self.assertEqual(b"somesignature",
            tree.branch.repository.get_signature_text(b"rev1"))


class TestSmartServerRepositoryAllRevisionIds(
    tests.TestCaseWithMemoryTransport):

    def test_empty(self):
        """An empty body should be returned for an empty repository."""
        backing = self.get_transport()
        request = smart_repo.SmartServerRepositoryAllRevisionIds(backing)
        self.make_repository('.')
        self.assertEqual(
            smart_req.SuccessfulSmartServerResponse((b"ok", ), b""),
            request.execute(b''))

    def test_some_revisions(self):
        """An empty body should be returned for an empty repository."""
        backing = self.get_transport()
        request = smart_repo.SmartServerRepositoryAllRevisionIds(backing)
        tree = self.make_branch_and_memory_tree('.')
        tree.lock_write()
        tree.add('')
        tree.commit(rev_id=b'origineel', message="message")
        tree.commit(rev_id=b'nog-een-revisie', message="message")
        tree.unlock()
        self.assertIn(
            request.execute(b''),
            [smart_req.SuccessfulSmartServerResponse((b"ok", ),
                b"origineel\nnog-een-revisie"),
             smart_req.SuccessfulSmartServerResponse((b"ok", ),
                b"nog-een-revisie\norigineel")])


class TestSmartServerRepositoryBreakLock(tests.TestCaseWithMemoryTransport):

    def test_lock_to_break(self):
        backing = self.get_transport()
        request = smart_repo.SmartServerRepositoryBreakLock(backing)
        tree = self.make_branch_and_memory_tree('.')
        tree.branch.repository.lock_write()
        self.assertEqual(
            smart_req.SuccessfulSmartServerResponse((b'ok', ), None),
            request.execute(b''))

    def test_nothing_to_break(self):
        backing = self.get_transport()
        request = smart_repo.SmartServerRepositoryBreakLock(backing)
        tree = self.make_branch_and_memory_tree('.')
        self.assertEqual(
            smart_req.SuccessfulSmartServerResponse((b'ok', ), None),
            request.execute(b''))


class TestSmartServerRepositoryGetParentMap(tests.TestCaseWithMemoryTransport):

    def test_trivial_bzipped(self):
        # This tests that the wire encoding is actually bzipped
        backing = self.get_transport()
        request = smart_repo.SmartServerRepositoryGetParentMap(backing)
        tree = self.make_branch_and_memory_tree('.')

        self.assertEqual(None,
            request.execute(b'', b'missing-id'))
        # Note that it returns a body that is bzipped.
        self.assertEqual(
            smart_req.SuccessfulSmartServerResponse((b'ok', ), bz2.compress(b'')),
            request.do_body(b'\n\n0\n'))

    def test_trivial_include_missing(self):
        backing = self.get_transport()
        request = smart_repo.SmartServerRepositoryGetParentMap(backing)
        tree = self.make_branch_and_memory_tree('.')

        self.assertEqual(None,
            request.execute(b'', b'missing-id', b'include-missing:'))
        self.assertEqual(
            smart_req.SuccessfulSmartServerResponse((b'ok', ),
                bz2.compress(b'missing:missing-id')),
            request.do_body(b'\n\n0\n'))


class TestSmartServerRepositoryGetRevisionGraph(
    tests.TestCaseWithMemoryTransport):

    def test_none_argument(self):
        backing = self.get_transport()
        request = smart_repo.SmartServerRepositoryGetRevisionGraph(backing)
        tree = self.make_branch_and_memory_tree('.')
        tree.lock_write()
        tree.add('')
        r1 = tree.commit('1st commit')
        r2 = tree.commit('2nd commit', rev_id=u'\xc8'.encode('utf-8'))
        tree.unlock()

        # the lines of revision_id->revision_parent_list has no guaranteed
        # order coming out of a dict, so sort both our test and response
        lines = sorted([b' '.join([r2, r1]), r1])
        response = request.execute(b'', b'')
        response.body = b'\n'.join(sorted(response.body.split(b'\n')))

        self.assertEqual(
            smart_req.SmartServerResponse((b'ok', ), b'\n'.join(lines)), response)

    def test_specific_revision_argument(self):
        backing = self.get_transport()
        request = smart_repo.SmartServerRepositoryGetRevisionGraph(backing)
        tree = self.make_branch_and_memory_tree('.')
        tree.lock_write()
        tree.add('')
        rev_id_utf8 = u'\xc9'.encode('utf-8')
        r1 = tree.commit('1st commit', rev_id=rev_id_utf8)
        r2 = tree.commit('2nd commit', rev_id=u'\xc8'.encode('utf-8'))
        tree.unlock()

        self.assertEqual(smart_req.SmartServerResponse((b'ok', ), rev_id_utf8),
            request.execute(b'', rev_id_utf8))

    def test_no_such_revision(self):
        backing = self.get_transport()
        request = smart_repo.SmartServerRepositoryGetRevisionGraph(backing)
        tree = self.make_branch_and_memory_tree('.')
        tree.lock_write()
        tree.add('')
        r1 = tree.commit('1st commit')
        tree.unlock()

        # Note that it still returns body (of zero bytes).
        self.assertEqual(smart_req.SmartServerResponse(
                (b'nosuchrevision', b'missingrevision', ), b''),
                         request.execute(b'', b'missingrevision'))


class TestSmartServerRepositoryGetRevIdForRevno(
    tests.TestCaseWithMemoryTransport):

    def test_revno_found(self):
        backing = self.get_transport()
        request = smart_repo.SmartServerRepositoryGetRevIdForRevno(backing)
        tree = self.make_branch_and_memory_tree('.')
        tree.lock_write()
        tree.add('')
        rev1_id_utf8 = u'\xc8'.encode('utf-8')
        rev2_id_utf8 = u'\xc9'.encode('utf-8')
        tree.commit('1st commit', rev_id=rev1_id_utf8)
        tree.commit('2nd commit', rev_id=rev2_id_utf8)
        tree.unlock()

        self.assertEqual(smart_req.SmartServerResponse((b'ok', rev1_id_utf8)),
            request.execute(b'', 1, (2, rev2_id_utf8)))

    def test_known_revid_missing(self):
        backing = self.get_transport()
        request = smart_repo.SmartServerRepositoryGetRevIdForRevno(backing)
        repo = self.make_repository('.')
        self.assertEqual(
            smart_req.FailedSmartServerResponse((b'nosuchrevision', b'ghost')),
            request.execute(b'', 1, (2, b'ghost')))

    def test_history_incomplete(self):
        backing = self.get_transport()
        request = smart_repo.SmartServerRepositoryGetRevIdForRevno(backing)
        parent = self.make_branch_and_memory_tree('parent', format='1.9')
        parent.lock_write()
        parent.add([''], ['TREE_ROOT'])
        r1 = parent.commit(message='first commit')
        r2 = parent.commit(message='second commit')
        parent.unlock()
        local = self.make_branch_and_memory_tree('local', format='1.9')
        local.branch.pull(parent.branch)
        local.set_parent_ids([r2])
        r3 = local.commit(message='local commit')
        local.branch.create_clone_on_transport(
            self.get_transport('stacked'), stacked_on=self.get_url('parent'))
        self.assertEqual(
            smart_req.SmartServerResponse((b'history-incomplete', 2, r2)),
            request.execute(b'stacked', 1, (3, r3)))


class TestSmartServerRepositoryIterRevisions(
    tests.TestCaseWithMemoryTransport):

    def test_basic(self):
        backing = self.get_transport()
        request = smart_repo.SmartServerRepositoryIterRevisions(backing)
        tree = self.make_branch_and_memory_tree('.', format='2a')
        tree.lock_write()
        tree.add('')
        tree.commit('1st commit', rev_id=b"rev1")
        tree.commit('2nd commit', rev_id=b"rev2")
        tree.unlock()

        self.assertIs(None, request.execute(b''))
        response = request.do_body(b"rev1\nrev2")
        self.assertTrue(response.is_successful())
        # Format 2a uses serializer format 10
        self.assertEqual(response.args, (b"ok", b"10"))

        self.addCleanup(tree.branch.lock_read().unlock)
        entries = [zlib.compress(record.get_bytes_as("fulltext")) for record in
            tree.branch.repository.revisions.get_record_stream(
            [(b"rev1", ), (b"rev2", )], "unordered", True)]

        contents = b"".join(response.body_stream)
        self.assertTrue(contents in (
            b"".join([entries[0], entries[1]]),
            b"".join([entries[1], entries[0]])))

    def test_missing(self):
        backing = self.get_transport()
        request = smart_repo.SmartServerRepositoryIterRevisions(backing)
        tree = self.make_branch_and_memory_tree('.', format='2a')

        self.assertIs(None, request.execute(b''))
        response = request.do_body(b"rev1\nrev2")
        self.assertTrue(response.is_successful())
        # Format 2a uses serializer format 10
        self.assertEqual(response.args, (b"ok", b"10"))

        contents = b"".join(response.body_stream)
        self.assertEqual(contents, b"")


class GetStreamTestBase(tests.TestCaseWithMemoryTransport):

    def make_two_commit_repo(self):
        tree = self.make_branch_and_memory_tree('.')
        tree.lock_write()
        tree.add('')
        r1 = tree.commit('1st commit')
        r2 = tree.commit('2nd commit', rev_id=u'\xc8'.encode('utf-8'))
        tree.unlock()
        repo = tree.branch.repository
        return repo, r1, r2


class TestSmartServerRepositoryGetStream(GetStreamTestBase):

    def test_ancestry_of(self):
        """The search argument may be a 'ancestry-of' some heads'."""
        backing = self.get_transport()
        request = smart_repo.SmartServerRepositoryGetStream(backing)
        repo, r1, r2 = self.make_two_commit_repo()
        fetch_spec = [b'ancestry-of', r2]
        lines = b'\n'.join(fetch_spec)
        request.execute(b'', repo._format.network_name())
        response = request.do_body(lines)
        self.assertEqual((b'ok',), response.args)
        stream_bytes = b''.join(response.body_stream)
        self.assertStartsWith(stream_bytes, b'Bazaar pack format 1')

    def test_search(self):
        """The search argument may be a 'search' of some explicit keys."""
        backing = self.get_transport()
        request = smart_repo.SmartServerRepositoryGetStream(backing)
        repo, r1, r2 = self.make_two_commit_repo()
        fetch_spec = [b'search', r1 + b' ' + r2, b'null:', b'2']
        lines = b'\n'.join(fetch_spec)
        request.execute(b'', repo._format.network_name())
        response = request.do_body(lines)
        self.assertEqual((b'ok',), response.args)
        stream_bytes = b''.join(response.body_stream)
        self.assertStartsWith(stream_bytes, b'Bazaar pack format 1')

    def test_search_everything(self):
        """A search of 'everything' returns a stream."""
        backing = self.get_transport()
        request = smart_repo.SmartServerRepositoryGetStream_1_19(backing)
        repo, r1, r2 = self.make_two_commit_repo()
        serialised_fetch_spec = b'everything'
        request.execute(b'', repo._format.network_name())
        response = request.do_body(serialised_fetch_spec)
        self.assertEqual((b'ok',), response.args)
        stream_bytes = b''.join(response.body_stream)
        self.assertStartsWith(stream_bytes, b'Bazaar pack format 1')


class TestSmartServerRequestHasRevision(tests.TestCaseWithMemoryTransport):

    def test_missing_revision(self):
        """For a missing revision, ('no', ) is returned."""
        backing = self.get_transport()
        request = smart_repo.SmartServerRequestHasRevision(backing)
        self.make_repository('.')
        self.assertEqual(smart_req.SmartServerResponse((b'no', )),
            request.execute(b'', b'revid'))

    def test_present_revision(self):
        """For a present revision, ('yes', ) is returned."""
        backing = self.get_transport()
        request = smart_repo.SmartServerRequestHasRevision(backing)
        tree = self.make_branch_and_memory_tree('.')
        tree.lock_write()
        tree.add('')
        rev_id_utf8 = u'\xc8abc'.encode('utf-8')
        r1 = tree.commit('a commit', rev_id=rev_id_utf8)
        tree.unlock()
        self.assertTrue(tree.branch.repository.has_revision(rev_id_utf8))
        self.assertEqual(smart_req.SmartServerResponse((b'yes', )),
            request.execute(b'', rev_id_utf8))


class TestSmartServerRepositoryIterFilesBytes(tests.TestCaseWithTransport):

    def test_single(self):
        backing = self.get_transport()
        request = smart_repo.SmartServerRepositoryIterFilesBytes(backing)
        t = self.make_branch_and_tree('.')
        self.addCleanup(t.lock_write().unlock)
        self.build_tree_contents([("file", b"somecontents")])
        t.add(["file"], [b"thefileid"])
        t.commit(rev_id=b'somerev', message="add file")
        self.assertIs(None, request.execute(b''))
        response = request.do_body(b"thefileid\0somerev\n")
        self.assertTrue(response.is_successful())
        self.assertEqual(response.args, (b"ok", ))
        self.assertEqual(b"".join(response.body_stream),
            b"ok\x000\n" + zlib.compress(b"somecontents"))

    def test_missing(self):
        backing = self.get_transport()
        request = smart_repo.SmartServerRepositoryIterFilesBytes(backing)
        t = self.make_branch_and_tree('.')
        self.addCleanup(t.lock_write().unlock)
        self.assertIs(None, request.execute(b''))
        response = request.do_body(b"thefileid\0revision\n")
        self.assertTrue(response.is_successful())
        self.assertEqual(response.args, (b"ok", ))
        self.assertEqual(b"".join(response.body_stream),
            b"absent\x00thefileid\x00revision\x000\n")


class TestSmartServerRequestHasSignatureForRevisionId(
        tests.TestCaseWithMemoryTransport):

    def test_missing_revision(self):
        """For a missing revision, NoSuchRevision is returned."""
        backing = self.get_transport()
        request = smart_repo.SmartServerRequestHasSignatureForRevisionId(
            backing)
        self.make_repository('.')
        self.assertEqual(
            smart_req.FailedSmartServerResponse(
                (b'nosuchrevision', b'revid'), None),
            request.execute(b'', b'revid'))

    def test_missing_signature(self):
        """For a missing signature, ('no', ) is returned."""
        backing = self.get_transport()
        request = smart_repo.SmartServerRequestHasSignatureForRevisionId(
            backing)
        tree = self.make_branch_and_memory_tree('.')
        tree.lock_write()
        tree.add('')
        r1 = tree.commit('a commit', rev_id=b'A')
        tree.unlock()
        self.assertTrue(tree.branch.repository.has_revision(b'A'))
        self.assertEqual(smart_req.SmartServerResponse((b'no', )),
            request.execute(b'', b'A'))

    def test_present_signature(self):
        """For a present signature, ('yes', ) is returned."""
        backing = self.get_transport()
        request = smart_repo.SmartServerRequestHasSignatureForRevisionId(
            backing)
        strategy = gpg.LoopbackGPGStrategy(None)
        tree = self.make_branch_and_memory_tree('.')
        tree.lock_write()
        tree.add('')
        r1 = tree.commit('a commit', rev_id=b'A')
        tree.branch.repository.start_write_group()
        tree.branch.repository.sign_revision(b'A', strategy)
        tree.branch.repository.commit_write_group()
        tree.unlock()
        self.assertTrue(tree.branch.repository.has_revision(b'A'))
        self.assertEqual(smart_req.SmartServerResponse((b'yes', )),
            request.execute(b'', b'A'))


class TestSmartServerRepositoryGatherStats(tests.TestCaseWithMemoryTransport):

    def test_empty_revid(self):
        """With an empty revid, we get only size an number and revisions"""
        backing = self.get_transport()
        request = smart_repo.SmartServerRepositoryGatherStats(backing)
        repository = self.make_repository('.')
        stats = repository.gather_stats()
        expected_body = b'revisions: 0\n'
        self.assertEqual(smart_req.SmartServerResponse((b'ok', ), expected_body),
                         request.execute(b'', b'', b'no'))

    def test_revid_with_committers(self):
        """For a revid we get more infos."""
        backing = self.get_transport()
        rev_id_utf8 = u'\xc8abc'.encode('utf-8')
        request = smart_repo.SmartServerRepositoryGatherStats(backing)
        tree = self.make_branch_and_memory_tree('.')
        tree.lock_write()
        tree.add('')
        # Let's build a predictable result
        tree.commit('a commit', timestamp=123456.2, timezone=3600)
        tree.commit('a commit', timestamp=654321.4, timezone=0,
                    rev_id=rev_id_utf8)
        tree.unlock()

        stats = tree.branch.repository.gather_stats()
        expected_body = (b'firstrev: 123456.200 3600\n'
                         b'latestrev: 654321.400 0\n'
                         b'revisions: 2\n')
        self.assertEqual(smart_req.SmartServerResponse((b'ok', ), expected_body),
                         request.execute(b'', rev_id_utf8, b'no'))

    def test_not_empty_repository_with_committers(self):
        """For a revid and requesting committers we get the whole thing."""
        backing = self.get_transport()
        rev_id_utf8 = u'\xc8abc'.encode('utf-8')
        request = smart_repo.SmartServerRepositoryGatherStats(backing)
        tree = self.make_branch_and_memory_tree('.')
        tree.lock_write()
        tree.add('')
        # Let's build a predictable result
        tree.commit('a commit', timestamp=123456.2, timezone=3600,
                    committer='foo')
        tree.commit('a commit', timestamp=654321.4, timezone=0,
                    committer='bar', rev_id=rev_id_utf8)
        tree.unlock()
        stats = tree.branch.repository.gather_stats()

        expected_body = (b'committers: 2\n'
                         b'firstrev: 123456.200 3600\n'
                         b'latestrev: 654321.400 0\n'
                         b'revisions: 2\n')
        self.assertEqual(smart_req.SmartServerResponse((b'ok', ), expected_body),
                         request.execute(b'',
                                         rev_id_utf8, b'yes'))

    def test_unknown_revid(self):
        """An unknown revision id causes a 'nosuchrevision' error."""
        backing = self.get_transport()
        request = smart_repo.SmartServerRepositoryGatherStats(backing)
        repository = self.make_repository('.')
        expected_body = b'revisions: 0\n'
        self.assertEqual(
            smart_req.FailedSmartServerResponse(
                (b'nosuchrevision', b'mia'), None),
            request.execute(b'', b'mia', b'yes'))


class TestSmartServerRepositoryIsShared(tests.TestCaseWithMemoryTransport):

    def test_is_shared(self):
        """For a shared repository, ('yes', ) is returned."""
        backing = self.get_transport()
        request = smart_repo.SmartServerRepositoryIsShared(backing)
        self.make_repository('.', shared=True)
        self.assertEqual(smart_req.SmartServerResponse((b'yes', )),
            request.execute(b'', ))

    def test_is_not_shared(self):
        """For a shared repository, ('no', ) is returned."""
        backing = self.get_transport()
        request = smart_repo.SmartServerRepositoryIsShared(backing)
        self.make_repository('.', shared=False)
        self.assertEqual(smart_req.SmartServerResponse((b'no', )),
            request.execute(b'', ))


class TestSmartServerRepositoryGetRevisionSignatureText(
        tests.TestCaseWithMemoryTransport):

    def test_get_signature(self):
        backing = self.get_transport()
        request = smart_repo.SmartServerRepositoryGetRevisionSignatureText(
            backing)
        bb = self.make_branch_builder('.')
        bb.build_commit(rev_id=b'A')
        repo = bb.get_branch().repository
        strategy = gpg.LoopbackGPGStrategy(None)
        self.addCleanup(repo.lock_write().unlock)
        repo.start_write_group()
        repo.sign_revision(b'A', strategy)
        repo.commit_write_group()
        expected_body = (
            b'-----BEGIN PSEUDO-SIGNED CONTENT-----\n' +
            Testament.from_revision(repo, b'A').as_short_text() +
            b'-----END PSEUDO-SIGNED CONTENT-----\n')
        self.assertEqual(
            smart_req.SmartServerResponse((b'ok', ), expected_body),
            request.execute(b'', b'A'))


class TestSmartServerRepositoryMakeWorkingTrees(
        tests.TestCaseWithMemoryTransport):

    def test_make_working_trees(self):
        """For a repository with working trees, ('yes', ) is returned."""
        backing = self.get_transport()
        request = smart_repo.SmartServerRepositoryMakeWorkingTrees(backing)
        r = self.make_repository('.')
        r.set_make_working_trees(True)
        self.assertEqual(smart_req.SmartServerResponse((b'yes', )),
            request.execute(b'', ))

    def test_is_not_shared(self):
        """For a repository with working trees, ('no', ) is returned."""
        backing = self.get_transport()
        request = smart_repo.SmartServerRepositoryMakeWorkingTrees(backing)
        r = self.make_repository('.')
        r.set_make_working_trees(False)
        self.assertEqual(smart_req.SmartServerResponse((b'no', )),
            request.execute(b'', ))


class TestSmartServerRepositoryLockWrite(tests.TestCaseWithMemoryTransport):

    def test_lock_write_on_unlocked_repo(self):
        backing = self.get_transport()
        request = smart_repo.SmartServerRepositoryLockWrite(backing)
        repository = self.make_repository('.', format='knit')
        response = request.execute(b'')
        nonce = repository.control_files._lock.peek().get('nonce')
        self.assertEqual(smart_req.SmartServerResponse((b'ok', nonce)), response)
        # The repository is now locked.  Verify that with a new repository
        # object.
        new_repo = repository.controldir.open_repository()
        self.assertRaises(errors.LockContention, new_repo.lock_write)
        # Cleanup
        request = smart_repo.SmartServerRepositoryUnlock(backing)
        response = request.execute(b'', nonce)

    def test_lock_write_on_locked_repo(self):
        backing = self.get_transport()
        request = smart_repo.SmartServerRepositoryLockWrite(backing)
        repository = self.make_repository('.', format='knit')
        repo_token = repository.lock_write().repository_token
        repository.leave_lock_in_place()
        repository.unlock()
        response = request.execute(b'')
        self.assertEqual(
            smart_req.SmartServerResponse((b'LockContention',)), response)
        # Cleanup
        repository.lock_write(repo_token)
        repository.dont_leave_lock_in_place()
        repository.unlock()

    def test_lock_write_on_readonly_transport(self):
        backing = self.get_readonly_transport()
        request = smart_repo.SmartServerRepositoryLockWrite(backing)
        repository = self.make_repository('.', format='knit')
        response = request.execute(b'')
        self.assertFalse(response.is_successful())
        self.assertEqual(b'LockFailed', response.args[0])


class TestInsertStreamBase(tests.TestCaseWithMemoryTransport):

    def make_empty_byte_stream(self, repo):
        byte_stream = smart_repo._stream_to_byte_stream([], repo._format)
        return b''.join(byte_stream)


class TestSmartServerRepositoryInsertStream(TestInsertStreamBase):

    def test_insert_stream_empty(self):
        backing = self.get_transport()
        request = smart_repo.SmartServerRepositoryInsertStream(backing)
        repository = self.make_repository('.')
        response = request.execute(b'', b'')
        self.assertEqual(None, response)
        response = request.do_chunk(self.make_empty_byte_stream(repository))
        self.assertEqual(None, response)
        response = request.do_end()
        self.assertEqual(smart_req.SmartServerResponse((b'ok', )), response)


class TestSmartServerRepositoryInsertStreamLocked(TestInsertStreamBase):

    def test_insert_stream_empty(self):
        backing = self.get_transport()
        request = smart_repo.SmartServerRepositoryInsertStreamLocked(
            backing)
        repository = self.make_repository('.', format='knit')
        lock_token = repository.lock_write().repository_token
        response = request.execute(b'', b'', lock_token)
        self.assertEqual(None, response)
        response = request.do_chunk(self.make_empty_byte_stream(repository))
        self.assertEqual(None, response)
        response = request.do_end()
        self.assertEqual(smart_req.SmartServerResponse((b'ok', )), response)
        repository.unlock()

    def test_insert_stream_with_wrong_lock_token(self):
        backing = self.get_transport()
        request = smart_repo.SmartServerRepositoryInsertStreamLocked(
            backing)
        repository = self.make_repository('.', format='knit')
        lock_token = repository.lock_write().repository_token
        self.assertRaises(
            errors.TokenMismatch, request.execute, b'', b'', b'wrong-token')
        repository.unlock()


class TestSmartServerRepositoryUnlock(tests.TestCaseWithMemoryTransport):

    def test_unlock_on_locked_repo(self):
        backing = self.get_transport()
        request = smart_repo.SmartServerRepositoryUnlock(backing)
        repository = self.make_repository('.', format='knit')
        token = repository.lock_write().repository_token
        repository.leave_lock_in_place()
        repository.unlock()
        response = request.execute(b'', token)
        self.assertEqual(
            smart_req.SmartServerResponse((b'ok',)), response)
        # The repository is now unlocked.  Verify that with a new repository
        # object.
        new_repo = repository.controldir.open_repository()
        new_repo.lock_write()
        new_repo.unlock()

    def test_unlock_on_unlocked_repo(self):
        backing = self.get_transport()
        request = smart_repo.SmartServerRepositoryUnlock(backing)
        repository = self.make_repository('.', format='knit')
        response = request.execute(b'', b'some token')
        self.assertEqual(
            smart_req.SmartServerResponse((b'TokenMismatch',)), response)


class TestSmartServerRepositoryGetPhysicalLockStatus(
    tests.TestCaseWithTransport):

    def test_with_write_lock(self):
        backing = self.get_transport()
        repo = self.make_repository('.')
        self.addCleanup(repo.lock_write().unlock)
        # lock_write() doesn't necessarily actually take a physical
        # lock out.
        if repo.get_physical_lock_status():
            expected = b'yes'
        else:
            expected = b'no'
        request_class = smart_repo.SmartServerRepositoryGetPhysicalLockStatus
        request = request_class(backing)
        self.assertEqual(smart_req.SuccessfulSmartServerResponse((expected,)),
            request.execute(b'', ))

    def test_without_write_lock(self):
        backing = self.get_transport()
        repo = self.make_repository('.')
        self.assertEqual(False, repo.get_physical_lock_status())
        request_class = smart_repo.SmartServerRepositoryGetPhysicalLockStatus
        request = request_class(backing)
        self.assertEqual(smart_req.SuccessfulSmartServerResponse((b'no',)),
            request.execute(b'', ))


class TestSmartServerRepositoryReconcile(tests.TestCaseWithTransport):

    def test_reconcile(self):
        backing = self.get_transport()
        repo = self.make_repository('.')
        token = repo.lock_write().repository_token
        self.addCleanup(repo.unlock)
        request_class = smart_repo.SmartServerRepositoryReconcile
        request = request_class(backing)
        self.assertEqual(smart_req.SuccessfulSmartServerResponse(
            (b'ok', ),
             b'garbage_inventories: 0\n'
             b'inconsistent_parents: 0\n'),
            request.execute(b'', token))


class TestSmartServerIsReadonly(tests.TestCaseWithMemoryTransport):

    def test_is_readonly_no(self):
        backing = self.get_transport()
        request = smart_req.SmartServerIsReadonly(backing)
        response = request.execute()
        self.assertEqual(
            smart_req.SmartServerResponse((b'no',)), response)

    def test_is_readonly_yes(self):
        backing = self.get_readonly_transport()
        request = smart_req.SmartServerIsReadonly(backing)
        response = request.execute()
        self.assertEqual(
            smart_req.SmartServerResponse((b'yes',)), response)


class TestSmartServerRepositorySetMakeWorkingTrees(
    tests.TestCaseWithMemoryTransport):

    def test_set_false(self):
        backing = self.get_transport()
        repo = self.make_repository('.', shared=True)
        repo.set_make_working_trees(True)
        request_class = smart_repo.SmartServerRepositorySetMakeWorkingTrees
        request = request_class(backing)
        self.assertEqual(smart_req.SuccessfulSmartServerResponse((b'ok',)),
            request.execute(b'', b'False'))
        repo = repo.controldir.open_repository()
        self.assertFalse(repo.make_working_trees())

    def test_set_true(self):
        backing = self.get_transport()
        repo = self.make_repository('.', shared=True)
        repo.set_make_working_trees(False)
        request_class = smart_repo.SmartServerRepositorySetMakeWorkingTrees
        request = request_class(backing)
        self.assertEqual(smart_req.SuccessfulSmartServerResponse((b'ok',)),
            request.execute(b'', b'True'))
        repo = repo.controldir.open_repository()
        self.assertTrue(repo.make_working_trees())


class TestSmartServerRepositoryGetSerializerFormat(
    tests.TestCaseWithMemoryTransport):

    def test_get_serializer_format(self):
        backing = self.get_transport()
        repo = self.make_repository('.', format='2a')
        request_class = smart_repo.SmartServerRepositoryGetSerializerFormat
        request = request_class(backing)
        self.assertEqual(
            smart_req.SuccessfulSmartServerResponse((b'ok', b'10')),
            request.execute(b''))


class TestSmartServerRepositoryWriteGroup(
    tests.TestCaseWithMemoryTransport):

    def test_start_write_group(self):
        backing = self.get_transport()
        repo = self.make_repository('.')
        lock_token = repo.lock_write().repository_token
        self.addCleanup(repo.unlock)
        request_class = smart_repo.SmartServerRepositoryStartWriteGroup
        request = request_class(backing)
        self.assertEqual(smart_req.SuccessfulSmartServerResponse((b'ok', [])),
            request.execute(b'', lock_token))

    def test_start_write_group_unsuspendable(self):
        backing = self.get_transport()
        repo = self.make_repository('.', format='knit')
        lock_token = repo.lock_write().repository_token
        self.addCleanup(repo.unlock)
        request_class = smart_repo.SmartServerRepositoryStartWriteGroup
        request = request_class(backing)
        self.assertEqual(
            smart_req.FailedSmartServerResponse((b'UnsuspendableWriteGroup',)),
            request.execute(b'', lock_token))

    def test_commit_write_group(self):
        backing = self.get_transport()
        repo = self.make_repository('.')
        lock_token = repo.lock_write().repository_token
        self.addCleanup(repo.unlock)
        repo.start_write_group()
        tokens = repo.suspend_write_group()
        request_class = smart_repo.SmartServerRepositoryCommitWriteGroup
        request = request_class(backing)
        self.assertEqual(smart_req.SuccessfulSmartServerResponse((b'ok',)),
            request.execute(b'', lock_token, tokens))

    def test_abort_write_group(self):
        backing = self.get_transport()
        repo = self.make_repository('.')
        lock_token = repo.lock_write().repository_token
        repo.start_write_group()
        tokens = repo.suspend_write_group()
        self.addCleanup(repo.unlock)
        request_class = smart_repo.SmartServerRepositoryAbortWriteGroup
        request = request_class(backing)
        self.assertEqual(smart_req.SuccessfulSmartServerResponse((b'ok',)),
            request.execute(b'', lock_token, tokens))

    def test_check_write_group(self):
        backing = self.get_transport()
        repo = self.make_repository('.')
        lock_token = repo.lock_write().repository_token
        repo.start_write_group()
        tokens = repo.suspend_write_group()
        self.addCleanup(repo.unlock)
        request_class = smart_repo.SmartServerRepositoryCheckWriteGroup
        request = request_class(backing)
        self.assertEqual(smart_req.SuccessfulSmartServerResponse((b'ok',)),
            request.execute(b'', lock_token, tokens))

    def test_check_write_group_invalid(self):
        backing = self.get_transport()
        repo = self.make_repository('.')
        lock_token = repo.lock_write().repository_token
        self.addCleanup(repo.unlock)
        request_class = smart_repo.SmartServerRepositoryCheckWriteGroup
        request = request_class(backing)
        self.assertEqual(smart_req.FailedSmartServerResponse(
            (b'UnresumableWriteGroup', [b'random'],
                b'Malformed write group token')),
            request.execute(b'', lock_token, [b"random"]))


class TestSmartServerPackRepositoryAutopack(tests.TestCaseWithTransport):

    def make_repo_needing_autopacking(self, path='.'):
        # Make a repo in need of autopacking.
        tree = self.make_branch_and_tree('.', format='pack-0.92')
        repo = tree.branch.repository
        # monkey-patch the pack collection to disable autopacking
        repo._pack_collection._max_pack_count = lambda count: count
        for x in range(10):
            tree.commit('commit %s' % x)
        self.assertEqual(10, len(repo._pack_collection.names()))
        del repo._pack_collection._max_pack_count
        return repo

    def test_autopack_needed(self):
        repo = self.make_repo_needing_autopacking()
        repo.lock_write()
        self.addCleanup(repo.unlock)
        backing = self.get_transport()
        request = smart_packrepo.SmartServerPackRepositoryAutopack(
            backing)
        response = request.execute(b'')
        self.assertEqual(smart_req.SmartServerResponse((b'ok',)), response)
        repo._pack_collection.reload_pack_names()
        self.assertEqual(1, len(repo._pack_collection.names()))

    def test_autopack_not_needed(self):
        tree = self.make_branch_and_tree('.', format='pack-0.92')
        repo = tree.branch.repository
        repo.lock_write()
        self.addCleanup(repo.unlock)
        for x in range(9):
            tree.commit('commit %s' % x)
        backing = self.get_transport()
        request = smart_packrepo.SmartServerPackRepositoryAutopack(
            backing)
        response = request.execute(b'')
        self.assertEqual(smart_req.SmartServerResponse((b'ok',)), response)
        repo._pack_collection.reload_pack_names()
        self.assertEqual(9, len(repo._pack_collection.names()))

    def test_autopack_on_nonpack_format(self):
        """A request to autopack a non-pack repo is a no-op."""
        repo = self.make_repository('.', format='knit')
        backing = self.get_transport()
        request = smart_packrepo.SmartServerPackRepositoryAutopack(
            backing)
        response = request.execute(b'')
        self.assertEqual(smart_req.SmartServerResponse((b'ok',)), response)


class TestSmartServerVfsGet(tests.TestCaseWithMemoryTransport):

    def test_unicode_path(self):
        """VFS requests expect unicode paths to be escaped."""
        filename = u'foo\N{INTERROBANG}'
        filename_escaped = urlutils.escape(filename)
        backing = self.get_transport()
        request = vfs.GetRequest(backing)
        backing.put_bytes_non_atomic(filename_escaped, b'contents')
        self.assertEqual(smart_req.SmartServerResponse((b'ok', ), b'contents'),
            request.execute(filename_escaped))


class TestHandlers(tests.TestCase):
    """Tests for the request.request_handlers object."""

    def test_all_registrations_exist(self):
        """All registered request_handlers can be found."""
        # If there's a typo in a register_lazy call, this loop will fail with
        # an AttributeError.
        for key in smart_req.request_handlers.keys():
            try:
                item = smart_req.request_handlers.get(key)
            except AttributeError as e:
                raise AttributeError('failed to get %s: %s' % (key, e))

    def assertHandlerEqual(self, verb, handler):
        self.assertEqual(smart_req.request_handlers.get(verb), handler)

    def test_registered_methods(self):
        """Test that known methods are registered to the correct object."""
        self.assertHandlerEqual(b'Branch.break_lock',
            smart_branch.SmartServerBranchBreakLock)
        self.assertHandlerEqual(b'Branch.get_config_file',
            smart_branch.SmartServerBranchGetConfigFile)
        self.assertHandlerEqual(b'Branch.put_config_file',
            smart_branch.SmartServerBranchPutConfigFile)
        self.assertHandlerEqual(b'Branch.get_parent',
            smart_branch.SmartServerBranchGetParent)
        self.assertHandlerEqual(b'Branch.get_physical_lock_status',
            smart_branch.SmartServerBranchRequestGetPhysicalLockStatus)
        self.assertHandlerEqual(b'Branch.get_tags_bytes',
            smart_branch.SmartServerBranchGetTagsBytes)
        self.assertHandlerEqual(b'Branch.lock_write',
            smart_branch.SmartServerBranchRequestLockWrite)
        self.assertHandlerEqual(b'Branch.last_revision_info',
            smart_branch.SmartServerBranchRequestLastRevisionInfo)
        self.assertHandlerEqual(b'Branch.revision_history',
            smart_branch.SmartServerRequestRevisionHistory)
        self.assertHandlerEqual(b'Branch.revision_id_to_revno',
            smart_branch.SmartServerBranchRequestRevisionIdToRevno)
        self.assertHandlerEqual(b'Branch.set_config_option',
            smart_branch.SmartServerBranchRequestSetConfigOption)
        self.assertHandlerEqual(b'Branch.set_last_revision',
            smart_branch.SmartServerBranchRequestSetLastRevision)
        self.assertHandlerEqual(b'Branch.set_last_revision_info',
            smart_branch.SmartServerBranchRequestSetLastRevisionInfo)
        self.assertHandlerEqual(b'Branch.set_last_revision_ex',
            smart_branch.SmartServerBranchRequestSetLastRevisionEx)
        self.assertHandlerEqual(b'Branch.set_parent_location',
            smart_branch.SmartServerBranchRequestSetParentLocation)
        self.assertHandlerEqual(b'Branch.unlock',
            smart_branch.SmartServerBranchRequestUnlock)
        self.assertHandlerEqual(b'BzrDir.destroy_branch',
            smart_dir.SmartServerBzrDirRequestDestroyBranch)
        self.assertHandlerEqual(b'BzrDir.find_repository',
            smart_dir.SmartServerRequestFindRepositoryV1)
        self.assertHandlerEqual(b'BzrDir.find_repositoryV2',
            smart_dir.SmartServerRequestFindRepositoryV2)
        self.assertHandlerEqual(b'BzrDirFormat.initialize',
            smart_dir.SmartServerRequestInitializeBzrDir)
        self.assertHandlerEqual(b'BzrDirFormat.initialize_ex_1.16',
            smart_dir.SmartServerRequestBzrDirInitializeEx)
        self.assertHandlerEqual(b'BzrDir.checkout_metadir',
            smart_dir.SmartServerBzrDirRequestCheckoutMetaDir)
        self.assertHandlerEqual(b'BzrDir.cloning_metadir',
            smart_dir.SmartServerBzrDirRequestCloningMetaDir)
        self.assertHandlerEqual(b'BzrDir.get_branches',
            smart_dir.SmartServerBzrDirRequestGetBranches)
        self.assertHandlerEqual(b'BzrDir.get_config_file',
            smart_dir.SmartServerBzrDirRequestConfigFile)
        self.assertHandlerEqual(b'BzrDir.open_branch',
            smart_dir.SmartServerRequestOpenBranch)
        self.assertHandlerEqual(b'BzrDir.open_branchV2',
            smart_dir.SmartServerRequestOpenBranchV2)
        self.assertHandlerEqual(b'BzrDir.open_branchV3',
            smart_dir.SmartServerRequestOpenBranchV3)
        self.assertHandlerEqual(b'PackRepository.autopack',
            smart_packrepo.SmartServerPackRepositoryAutopack)
        self.assertHandlerEqual(b'Repository.add_signature_text',
            smart_repo.SmartServerRepositoryAddSignatureText)
        self.assertHandlerEqual(b'Repository.all_revision_ids',
            smart_repo.SmartServerRepositoryAllRevisionIds)
        self.assertHandlerEqual(b'Repository.break_lock',
            smart_repo.SmartServerRepositoryBreakLock)
        self.assertHandlerEqual(b'Repository.gather_stats',
            smart_repo.SmartServerRepositoryGatherStats)
        self.assertHandlerEqual(b'Repository.get_parent_map',
            smart_repo.SmartServerRepositoryGetParentMap)
        self.assertHandlerEqual(b'Repository.get_physical_lock_status',
            smart_repo.SmartServerRepositoryGetPhysicalLockStatus)
        self.assertHandlerEqual(b'Repository.get_rev_id_for_revno',
            smart_repo.SmartServerRepositoryGetRevIdForRevno)
        self.assertHandlerEqual(b'Repository.get_revision_graph',
            smart_repo.SmartServerRepositoryGetRevisionGraph)
        self.assertHandlerEqual(b'Repository.get_revision_signature_text',
            smart_repo.SmartServerRepositoryGetRevisionSignatureText)
        self.assertHandlerEqual(b'Repository.get_stream',
            smart_repo.SmartServerRepositoryGetStream)
        self.assertHandlerEqual(b'Repository.get_stream_1.19',
            smart_repo.SmartServerRepositoryGetStream_1_19)
        self.assertHandlerEqual(b'Repository.iter_revisions',
            smart_repo.SmartServerRepositoryIterRevisions)
        self.assertHandlerEqual(b'Repository.has_revision',
            smart_repo.SmartServerRequestHasRevision)
        self.assertHandlerEqual(b'Repository.insert_stream',
            smart_repo.SmartServerRepositoryInsertStream)
        self.assertHandlerEqual(b'Repository.insert_stream_locked',
            smart_repo.SmartServerRepositoryInsertStreamLocked)
        self.assertHandlerEqual(b'Repository.is_shared',
            smart_repo.SmartServerRepositoryIsShared)
        self.assertHandlerEqual(b'Repository.iter_files_bytes',
            smart_repo.SmartServerRepositoryIterFilesBytes)
        self.assertHandlerEqual(b'Repository.lock_write',
            smart_repo.SmartServerRepositoryLockWrite)
        self.assertHandlerEqual(b'Repository.make_working_trees',
            smart_repo.SmartServerRepositoryMakeWorkingTrees)
        self.assertHandlerEqual(b'Repository.pack',
            smart_repo.SmartServerRepositoryPack)
        self.assertHandlerEqual(b'Repository.reconcile',
            smart_repo.SmartServerRepositoryReconcile)
        self.assertHandlerEqual(b'Repository.tarball',
            smart_repo.SmartServerRepositoryTarball)
        self.assertHandlerEqual(b'Repository.unlock',
            smart_repo.SmartServerRepositoryUnlock)
        self.assertHandlerEqual(b'Repository.start_write_group',
            smart_repo.SmartServerRepositoryStartWriteGroup)
        self.assertHandlerEqual(b'Repository.check_write_group',
            smart_repo.SmartServerRepositoryCheckWriteGroup)
        self.assertHandlerEqual(b'Repository.commit_write_group',
            smart_repo.SmartServerRepositoryCommitWriteGroup)
        self.assertHandlerEqual(b'Repository.abort_write_group',
            smart_repo.SmartServerRepositoryAbortWriteGroup)
        self.assertHandlerEqual(b'VersionedFileRepository.get_serializer_format',
            smart_repo.SmartServerRepositoryGetSerializerFormat)
        self.assertHandlerEqual(b'VersionedFileRepository.get_inventories',
            smart_repo.SmartServerRepositoryGetInventories)
        self.assertHandlerEqual(b'Transport.is_readonly',
            smart_req.SmartServerIsReadonly)


class SmartTCPServerHookTests(tests.TestCaseWithMemoryTransport):
    """Tests for SmartTCPServer hooks."""

    def setUp(self):
        super(SmartTCPServerHookTests, self).setUp()
        self.server = server.SmartTCPServer(self.get_transport())

    def test_run_server_started_hooks(self):
        """Test the server started hooks get fired properly."""
        started_calls = []
        server.SmartTCPServer.hooks.install_named_hook('server_started',
            lambda backing_urls, url: started_calls.append((backing_urls, url)),
            None)
        started_ex_calls = []
        server.SmartTCPServer.hooks.install_named_hook('server_started_ex',
            lambda backing_urls, url: started_ex_calls.append((backing_urls, url)),
            None)
        self.server._sockname = ('example.com', 42)
        self.server.run_server_started_hooks()
        self.assertEqual(started_calls,
            [([self.get_transport().base], 'bzr://example.com:42/')])
        self.assertEqual(started_ex_calls,
            [([self.get_transport().base], self.server)])

    def test_run_server_started_hooks_ipv6(self):
        """Test that socknames can contain 4-tuples."""
        self.server._sockname = ('::', 42, 0, 0)
        started_calls = []
        server.SmartTCPServer.hooks.install_named_hook('server_started',
            lambda backing_urls, url: started_calls.append((backing_urls, url)),
            None)
        self.server.run_server_started_hooks()
        self.assertEqual(started_calls,
                [([self.get_transport().base], 'bzr://:::42/')])

    def test_run_server_stopped_hooks(self):
        """Test the server stopped hooks."""
        self.server._sockname = ('example.com', 42)
        stopped_calls = []
        server.SmartTCPServer.hooks.install_named_hook('server_stopped',
            lambda backing_urls, url: stopped_calls.append((backing_urls, url)),
            None)
        self.server.run_server_stopped_hooks()
        self.assertEqual(stopped_calls,
            [([self.get_transport().base], 'bzr://example.com:42/')])


class TestSmartServerRepositoryPack(tests.TestCaseWithMemoryTransport):

    def test_pack(self):
        backing = self.get_transport()
        request = smart_repo.SmartServerRepositoryPack(backing)
        tree = self.make_branch_and_memory_tree('.')
        repo_token = tree.branch.repository.lock_write().repository_token

        self.assertIs(None, request.execute(b'', repo_token, False))

        self.assertEqual(
            smart_req.SuccessfulSmartServerResponse((b'ok', ), ),
            request.do_body(b''))


class TestSmartServerRepositoryGetInventories(tests.TestCaseWithTransport):

    def _get_serialized_inventory_delta(self, repository, base_revid, revid):
        base_inv = repository.revision_tree(base_revid).root_inventory
        inv = repository.revision_tree(revid).root_inventory
        inv_delta = inv._make_delta(base_inv)
        serializer = inventory_delta.InventoryDeltaSerializer(True, False)
        return b"".join(serializer.delta_to_lines(base_revid, revid, inv_delta))

    def test_single(self):
        backing = self.get_transport()
        request = smart_repo.SmartServerRepositoryGetInventories(backing)
        t = self.make_branch_and_tree('.', format='2a')
        self.addCleanup(t.lock_write().unlock)
        self.build_tree_contents([("file", b"somecontents")])
        t.add(["file"], [b"thefileid"])
        t.commit(rev_id=b'somerev', message="add file")
        self.assertIs(None, request.execute(b'', b'unordered'))
        response = request.do_body(b"somerev\n")
        self.assertTrue(response.is_successful())
        self.assertEqual(response.args, (b"ok", ))
        stream = [('inventory-deltas', [
            versionedfile.FulltextContentFactory('somerev', None, None,
                self._get_serialized_inventory_delta(
                    t.branch.repository, b'null:', b'somerev'))])]
        fmt = controldir.format_registry.get('2a')().repository_format
        self.assertEqual(
            b"".join(response.body_stream),
            b"".join(smart_repo._stream_to_byte_stream(stream, fmt)))

    def test_empty(self):
        backing = self.get_transport()
        request = smart_repo.SmartServerRepositoryGetInventories(backing)
        t = self.make_branch_and_tree('.', format='2a')
        self.addCleanup(t.lock_write().unlock)
        self.build_tree_contents([("file", b"somecontents")])
        t.add(["file"], [b"thefileid"])
        t.commit(rev_id=b'somerev', message="add file")
        self.assertIs(None, request.execute(b'', b'unordered'))
        response = request.do_body(b"")
        self.assertTrue(response.is_successful())
        self.assertEqual(response.args, (b"ok", ))
        self.assertEqual(b"".join(response.body_stream),
            b"Bazaar pack format 1 (introduced in 0.18)\nB54\n\nBazaar repository format 2a (needs bzr 1.16 or later)\nE")


<<<<<<< HEAD
class TestSmartServerRepositoryGetStreamForMissingKeys(GetStreamTestBase):

    def test_missing(self):
        """The search argument may be a 'ancestry-of' some heads'."""
        backing = self.get_transport()
        request = smart_repo.SmartServerRepositoryGetStreamForMissingKeys(
            backing)
        repo, r1, r2 = self.make_two_commit_repo()
        request.execute(b'', repo._format.network_name())
        lines = b'inventories\t' + r1
        response = request.do_body(lines)
        self.assertEqual((b'ok',), response.args)
        stream_bytes = b''.join(response.body_stream)
        self.assertStartsWith(stream_bytes, b'Bazaar pack format 1')
=======
class TestSmartServerRepositoryRevisionArchive(tests.TestCaseWithTransport):

    def test_get(self):
        backing = self.get_transport()
        request = smart_repo.SmartServerRepositoryRevisionArchive(backing)
        t = self.make_branch_and_tree('.')
        self.addCleanup(t.lock_write().unlock)
        self.build_tree_contents([("file", b"somecontents")])
        t.add(["file"], [b"thefileid"])
        t.commit(rev_id=b'somerev', message="add file")
        response = request.execute(b'', b"somerev", b"tar", b"foo.tar", b"foo")
        self.assertTrue(response.is_successful())
        self.assertEqual(response.args, (b"ok", ))
        b = BytesIO(b"".join(response.body_stream))
        with tarfile.open(mode='r', fileobj=b) as tf:
            self.assertEqual(['foo/file'], tf.getnames())
>>>>>>> 41139405
<|MERGE_RESOLUTION|>--- conflicted
+++ resolved
@@ -2719,7 +2719,6 @@
             b"Bazaar pack format 1 (introduced in 0.18)\nB54\n\nBazaar repository format 2a (needs bzr 1.16 or later)\nE")
 
 
-<<<<<<< HEAD
 class TestSmartServerRepositoryGetStreamForMissingKeys(GetStreamTestBase):
 
     def test_missing(self):
@@ -2734,9 +2733,9 @@
         self.assertEqual((b'ok',), response.args)
         stream_bytes = b''.join(response.body_stream)
         self.assertStartsWith(stream_bytes, b'Bazaar pack format 1')
-=======
+
+
 class TestSmartServerRepositoryRevisionArchive(tests.TestCaseWithTransport):
-
     def test_get(self):
         backing = self.get_transport()
         request = smart_repo.SmartServerRepositoryRevisionArchive(backing)
@@ -2750,5 +2749,4 @@
         self.assertEqual(response.args, (b"ok", ))
         b = BytesIO(b"".join(response.body_stream))
         with tarfile.open(mode='r', fileobj=b) as tf:
-            self.assertEqual(['foo/file'], tf.getnames())
->>>>>>> 41139405
+            self.assertEqual(['foo/file'], tf.getnames())