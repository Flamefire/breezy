--- conflicted
+++ resolved
@@ -30,13 +30,8 @@
                     ('b/c', 'V', 'file', tree.path2id('b/c')),
                     ]
         with tree.lock_read():
-<<<<<<< HEAD
             actual = [(path, status, kind, ie.file_id)
                       for path, status, kind, ie in
-=======
-            actual = [(path, status, kind, file_id)
-                      for path, status, kind, file_id, ie in
->>>>>>> 51bb8daa
                       tree.list_files(include_root=True)]
         self.assertEqual(expected, actual)
 
@@ -48,14 +43,9 @@
                     ('b/c', 'V', 'file', tree.path2id('b/c')),
                     ]
         with tree.lock_read():
-<<<<<<< HEAD
             actual = [(path, status, kind, ie.file_id)
-                      for path, status, kind, ie in tree.list_files()]
-=======
-            actual = [(path, status, kind, file_id)
-                      for path, status, kind, file_id, ie in
+                      for path, status, kind, ie in
                       tree.list_files()]
->>>>>>> 51bb8daa
         self.assertEqual(expected, actual)
 
     def test_list_files_with_root_no_recurse(self):
@@ -67,16 +57,9 @@
         expected.append(
             ('b', 'V', 'directory', tree.path2id('b')))
         with tree.lock_read():
-<<<<<<< HEAD
-            actual = [
-                (path, status, kind, ie.file_id)
-                for path, status, kind, ie in
-                tree.list_files(include_root=True, recursive=False)]
-=======
-            actual = [(path, status, kind, file_id)
-                      for path, status, kind, file_id, ie in
+            actual = [(path, status, kind, ie.file_id)
+                      for path, status, kind, ie in
                       tree.list_files(include_root=True, recursive=False)]
->>>>>>> 51bb8daa
         self.assertEqual(expected, actual)
 
     def test_list_files_no_root_no_recurse(self):
@@ -86,16 +69,9 @@
         expected.append(
             ('b', 'V', 'directory', tree.path2id('b')))
         with tree.lock_read():
-<<<<<<< HEAD
-            actual = [
-                (path, status, kind, ie.file_id)
-                for path, status, kind, ie in
-                tree.list_files(recursive=False)]
-=======
-            actual = [(path, status, kind, file_id)
-                      for path, status, kind, file_id, ie in
+            actual = [(path, status, kind, ie.file_id)
+                      for path, status, kind, ie in
                       tree.list_files(recursive=False)]
->>>>>>> 51bb8daa
         self.assertEqual(expected, actual)
 
     def test_list_files_from_dir(self):
@@ -104,13 +80,8 @@
         expected = [('c', 'V', 'file', tree.path2id('b/c')),
                     ]
         with tree.lock_read():
-<<<<<<< HEAD
             actual = [(path, status, kind, ie.file_id)
                       for path, status, kind, ie in
-=======
-            actual = [(path, status, kind, file_id)
-                      for path, status, kind, file_id, ie in
->>>>>>> 51bb8daa
                       tree.list_files(from_dir=u'b')]
         self.assertEqual(expected, actual)
 
@@ -123,12 +94,7 @@
             ('b', 'V', 'directory', tree.path2id('b')))
 
         with tree.lock_read():
-<<<<<<< HEAD
             actual = [(path, status, kind, ie.file_id)
                       for path, status, kind, ie in
-=======
-            actual = [(path, status, kind, file_id)
-                      for path, status, kind, file_id, ie in
->>>>>>> 51bb8daa
                       tree.list_files(from_dir='', recursive=False)]
         self.assertEqual(expected, actual)