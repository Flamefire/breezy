# Copyright (C) 2005-2011 Canonical Ltd
#
# This program is free software; you can redistribute it and/or modify
# it under the terms of the GNU General Public License as published by
# the Free Software Foundation; either version 2 of the License, or
# (at your option) any later version.
#
# This program is distributed in the hope that it will be useful,
# but WITHOUT ANY WARRANTY; without even the implied warranty of
# MERCHANTABILITY or FITNESS FOR A PARTICULAR PURPOSE.  See the
# GNU General Public License for more details.
#
# You should have received a copy of the GNU General Public License
# along with this program; if not, write to the Free Software
# Foundation, Inc., 51 Franklin Street, Fifth Floor, Boston, MA 02110-1301 USA

"""WorkingTree object and friends.

A WorkingTree represents the editable working copy of a branch.
Operations which represent the WorkingTree are also done here,
such as renaming or adding files.

At the moment every WorkingTree has its own branch.  Remote
WorkingTrees aren't supported.

To get a WorkingTree, call controldir.open_workingtree() or
WorkingTree.open(dir).
"""

from __future__ import absolute_import

import errno
import os
import re
import sys

import breezy

from .lazy_import import lazy_import
lazy_import(globals(), """
from bisect import bisect_left
import itertools
import operator
import stat

from breezy import (
    branch,
    conflicts as _mod_conflicts,
    controldir,
    errors,
    filters as _mod_filters,
    generate_ids,
    merge,
    revision as _mod_revision,
    shelf,
    transform,
    transport,
    ui,
    views,
    )
""")

from . import (
    osutils,
    )
from .i18n import gettext
from . import mutabletree
from .sixish import (
    text_type,
    )
from .trace import mutter, note


ERROR_PATH_NOT_FOUND = 3    # WindowsError errno code, equivalent to ENOENT


class SettingFileIdUnsupported(errors.BzrError):

    _fmt = "This format does not support setting file ids."""


class TreeEntry(object):
    """An entry that implements the minimum interface used by commands.

    This needs further inspection, it may be better to have
    InventoryEntries without ids - though that seems wrong. For now,
    this is a parallel hierarchy to InventoryEntry, and needs to become
    one of several things: decorates to that hierarchy, children of, or
    parents of it.
    Another note is that these objects are currently only used when there is
    no InventoryEntry available - i.e. for unversioned objects.
    Perhaps they should be UnversionedEntry et al. ? - RBC 20051003
    """

    def __eq__(self, other):
        # yes, this us ugly, TODO: best practice __eq__ style.
        return (isinstance(other, TreeEntry)
                and other.__class__ == self.__class__)

    def kind_character(self):
        return "???"


class TreeDirectory(TreeEntry):
    """See TreeEntry. This is a directory in a working tree."""

    def __eq__(self, other):
        return (isinstance(other, TreeDirectory)
                and other.__class__ == self.__class__)

    def kind_character(self):
        return "/"


class TreeFile(TreeEntry):
    """See TreeEntry. This is a regular file in a working tree."""

    def __eq__(self, other):
        return (isinstance(other, TreeFile)
                and other.__class__ == self.__class__)

    def kind_character(self):
        return ''


class TreeLink(TreeEntry):
    """See TreeEntry. This is a symlink in a working tree."""

    def __eq__(self, other):
        return (isinstance(other, TreeLink)
                and other.__class__ == self.__class__)

    def kind_character(self):
        return ''


class WorkingTree(mutabletree.MutableTree,
    controldir.ControlComponent):
    """Working copy tree.

    :ivar basedir: The root of the tree on disk. This is a unicode path object
        (as opposed to a URL).
    """

    # override this to set the strategy for storing views
    def _make_views(self):
        return views.DisabledViews(self)

    def __init__(self, basedir='.',
                 branch=None,
                 _internal=False,
                 _transport=None,
                 _format=None,
                 _controldir=None):
        """Construct a WorkingTree instance. This is not a public API.

        :param branch: A branch to override probing for the branch.
        """
        self._format = _format
        self.controldir = _controldir
        if not _internal:
            raise errors.BzrError("Please use controldir.open_workingtree or "
                "WorkingTree.open() to obtain a WorkingTree.")
        basedir = osutils.safe_unicode(basedir)
        mutter("opening working tree %r", basedir)
        if branch is not None:
            self._branch = branch
        else:
            self._branch = self.controldir.open_branch()
        self.basedir = osutils.realpath(basedir)
        self._transport = _transport
        self._rules_searcher = None
        self.views = self._make_views()

    @property
    def user_transport(self):
        return self.controldir.user_transport

    @property
    def control_transport(self):
        return self._transport

    def is_control_filename(self, filename):
        """True if filename is the name of a control file in this tree.

        :param filename: A filename within the tree. This is a relative path
            from the root of this tree.

        This is true IF and ONLY IF the filename is part of the meta data
        that bzr controls in this tree. I.E. a random .bzr directory placed
        on disk will not be a control file for this tree.
        """
        return self.controldir.is_control_filename(filename)

    branch = property(
        fget=lambda self: self._branch,
        doc="""The branch this WorkingTree is connected to.

            This cannot be set - it is reflective of the actual disk structure
            the working tree has been constructed from.
            """)

    def has_versioned_directories(self):
        """See `Tree.has_versioned_directories`."""
        return self._format.supports_versioned_directories

    def _supports_executable(self):
        if sys.platform == 'win32':
            return False
        # FIXME: Ideally this should check the file system
        return True

    def break_lock(self):
        """Break a lock if one is present from another instance.

        Uses the ui factory to ask for confirmation if the lock may be from
        an active process.

        This will probe the repository for its lock as well.
        """
        raise NotImplementedError(self.break_lock)

    def requires_rich_root(self):
        return self._format.requires_rich_root

    def supports_tree_reference(self):
        return False

    def supports_content_filtering(self):
        return self._format.supports_content_filtering()

    def supports_views(self):
        return self.views.supports_views()

    def supports_setting_file_ids(self):
        return self._format.supports_setting_file_ids

    def get_config_stack(self):
        """Retrieve the config stack for this tree.

        :return: A ``breezy.config.Stack``
        """
        # For the moment, just provide the branch config stack.
        return self.branch.get_config_stack()

    @staticmethod
    def open(path=None, _unsupported=False):
        """Open an existing working tree at path.

        """
        if path is None:
            path = osutils.getcwd()
        control = controldir.ControlDir.open(path, _unsupported=_unsupported)
        return control.open_workingtree(unsupported=_unsupported)

    @staticmethod
    def open_containing(path=None):
        """Open an existing working tree which has its root about path.

        This probes for a working tree at path and searches upwards from there.

        Basically we keep looking up until we find the control directory or
        run into /.  If there isn't one, raises NotBranchError.
        TODO: give this a new exception.
        If there is one, it is returned, along with the unused portion of path.

        :return: The WorkingTree that contains 'path', and the rest of path
        """
        if path is None:
            path = osutils.getcwd()
        control, relpath = controldir.ControlDir.open_containing(path)
        return control.open_workingtree(), relpath

    @staticmethod
    def open_containing_paths(file_list, default_directory=None,
                              canonicalize=True, apply_view=True):
        """Open the WorkingTree that contains a set of paths.

        Fail if the paths given are not all in a single tree.

        This is used for the many command-line interfaces that take a list of
        any number of files and that require they all be in the same tree.
        """
        if default_directory is None:
            default_directory = u'.'
        # recommended replacement for builtins.internal_tree_files
        if file_list is None or len(file_list) == 0:
            tree = WorkingTree.open_containing(default_directory)[0]
            # XXX: doesn't really belong here, and seems to have the strange
            # side effect of making it return a bunch of files, not the whole
            # tree -- mbp 20100716
            if tree.supports_views() and apply_view:
                view_files = tree.views.lookup_view()
                if view_files:
                    file_list = view_files
                    view_str = views.view_display_str(view_files)
                    note(gettext("Ignoring files outside view. View is %s") % view_str)
            return tree, file_list
        if default_directory == u'.':
            seed = file_list[0]
        else:
            seed = default_directory
            file_list = [osutils.pathjoin(default_directory, f)
                         for f in file_list]
        tree = WorkingTree.open_containing(seed)[0]
        return tree, tree.safe_relpath_files(file_list, canonicalize,
                                             apply_view=apply_view)

    def safe_relpath_files(self, file_list, canonicalize=True, apply_view=True):
        """Convert file_list into a list of relpaths in tree.

        :param self: A tree to operate on.
        :param file_list: A list of user provided paths or None.
        :param apply_view: if True and a view is set, apply it or check that
            specified files are within it
        :return: A list of relative paths.
        :raises errors.PathNotChild: When a provided path is in a different self
            than self.
        """
        if file_list is None:
            return None
        if self.supports_views() and apply_view:
            view_files = self.views.lookup_view()
        else:
            view_files = []
        new_list = []
        # self.relpath exists as a "thunk" to osutils, but canonical_relpath
        # doesn't - fix that up here before we enter the loop.
        if canonicalize:
            fixer = lambda p: osutils.canonical_relpath(self.basedir, p)
        else:
            fixer = self.relpath
        for filename in file_list:
            relpath = fixer(osutils.dereference_path(filename))
            if view_files and not osutils.is_inside_any(view_files, relpath):
                raise views.FileOutsideView(filename, view_files)
            new_list.append(relpath)
        return new_list

    @staticmethod
    def open_downlevel(path=None):
        """Open an unsupported working tree.

        Only intended for advanced situations like upgrading part of a controldir.
        """
        return WorkingTree.open(path, _unsupported=True)

    @staticmethod
    def find_trees(location):
        def list_current(transport):
            return [d for d in transport.list_dir('')
                    if not controldir.is_control_filename(d)]
        def evaluate(controldir):
            try:
                tree = controldir.open_workingtree()
            except errors.NoWorkingTree:
                return True, None
            else:
                return True, tree
        t = transport.get_transport(location)
        iterator = controldir.ControlDir.find_controldirs(t, evaluate=evaluate,
                                              list_current=list_current)
        return [tr for tr in iterator if tr is not None]

    def __repr__(self):
        return "<%s of %s>" % (self.__class__.__name__,
                               getattr(self, 'basedir', None))

    def abspath(self, filename):
        return osutils.pathjoin(self.basedir, filename)

    def basis_tree(self):
        """Return RevisionTree for the current last revision.

        If the left most parent is a ghost then the returned tree will be an
        empty tree - one obtained by calling
        repository.revision_tree(NULL_REVISION).
        """
        try:
            revision_id = self.get_parent_ids()[0]
        except IndexError:
            # no parents, return an empty revision tree.
            # in the future this should return the tree for
            # 'empty:' - the implicit root empty tree.
            return self.branch.repository.revision_tree(
                       _mod_revision.NULL_REVISION)
        try:
            return self.revision_tree(revision_id)
        except errors.NoSuchRevision:
            pass
        # No cached copy available, retrieve from the repository.
        # FIXME? RBC 20060403 should we cache the inventory locally
        # at this point ?
        try:
            return self.branch.repository.revision_tree(revision_id)
        except (errors.RevisionNotPresent, errors.NoSuchRevision):
            # the basis tree *may* be a ghost or a low level error may have
            # occurred. If the revision is present, its a problem, if its not
            # its a ghost.
            if self.branch.repository.has_revision(revision_id):
                raise
            # the basis tree is a ghost so return an empty tree.
            return self.branch.repository.revision_tree(
                       _mod_revision.NULL_REVISION)

    def relpath(self, path):
        """Return the local path portion from a given path.

        The path may be absolute or relative. If its a relative path it is
        interpreted relative to the python current working directory.
        """
        return osutils.relpath(self.basedir, path)

    def has_filename(self, filename):
        return osutils.lexists(self.abspath(filename))

    def get_file(self, file_id, path=None, filtered=True):
        return self.get_file_with_stat(file_id, path, filtered=filtered)[0]

    def get_file_with_stat(self, file_id, path=None, filtered=True,
                           _fstat=osutils.fstat):
        """See Tree.get_file_with_stat."""
        if path is None:
            path = self.id2path(file_id)
        file_obj = self.get_file_byname(path, filtered=False)
        stat_value = _fstat(file_obj.fileno())
        if filtered and self.supports_content_filtering():
            filters = self._content_filter_stack(path)
            file_obj = _mod_filters.filtered_input_file(file_obj, filters)
        return (file_obj, stat_value)

    def get_file_text(self, file_id, path=None, filtered=True):
        my_file = self.get_file(file_id, path=path, filtered=filtered)
        try:
            return my_file.read()
        finally:
            my_file.close()

    def get_file_byname(self, filename, filtered=True):
        path = self.abspath(filename)
        f = file(path, 'rb')
        if filtered and self.supports_content_filtering():
            filters = self._content_filter_stack(filename)
            return _mod_filters.filtered_input_file(f, filters)
        else:
            return f

    def get_file_lines(self, file_id, path=None, filtered=True):
        """See Tree.get_file_lines()"""
        file = self.get_file(file_id, path, filtered=filtered)
        try:
            return file.readlines()
        finally:
            file.close()

    def get_parent_ids(self):
        """See Tree.get_parent_ids.

        This implementation reads the pending merges list and last_revision
        value and uses that to decide what the parents list should be.
        """
        last_rev = _mod_revision.ensure_null(self._last_revision())
        if _mod_revision.NULL_REVISION == last_rev:
            parents = []
        else:
            parents = [last_rev]
        try:
            merges_bytes = self._transport.get_bytes('pending-merges')
        except errors.NoSuchFile:
            pass
        else:
            for l in osutils.split_lines(merges_bytes):
                revision_id = l.rstrip('\n')
                parents.append(revision_id)
        return parents

    def get_root_id(self):
        """Return the id of this trees root"""
        raise NotImplementedError(self.get_root_id)

    def clone(self, to_controldir, revision_id=None):
        """Duplicate this working tree into to_bzr, including all state.

        Specifically modified files are kept as modified, but
        ignored and unknown files are discarded.

        If you want to make a new line of development, see ControlDir.sprout()

        revision
            If not None, the cloned tree will have its last revision set to
            revision, and difference between the source trees last revision
            and this one merged in.
        """
        with self.lock_read():
            # assumes the target bzr dir format is compatible.
            result = to_controldir.create_workingtree()
            self.copy_content_into(result, revision_id)
            return result

    def copy_content_into(self, tree, revision_id=None):
        """Copy the current content and user files of this tree into tree."""
        with self.lock_read():
            tree.set_root_id(self.get_root_id())
            if revision_id is None:
                merge.transform_tree(tree, self)
            else:
                # TODO now merge from tree.last_revision to revision (to
                # preserve user local changes)
                try:
                    other_tree = self.revision_tree(revision_id)
                except errors.NoSuchRevision:
                    other_tree = self.branch.repository.revision_tree(
                            revision_id)

                merge.transform_tree(tree, other_tree)
                if revision_id == _mod_revision.NULL_REVISION:
                    new_parents = []
                else:
                    new_parents = [revision_id]
                tree.set_parent_ids(new_parents)

    def id2abspath(self, file_id):
        return self.abspath(self.id2path(file_id))

    def get_file_size(self, file_id):
        """See Tree.get_file_size"""
        # XXX: this returns the on-disk size; it should probably return the
        # canonical size
        try:
            return os.path.getsize(self.id2abspath(file_id))
        except OSError as e:
            if e.errno != errno.ENOENT:
                raise
            else:
                return None

    def _gather_kinds(self, files, kinds):
        """See MutableTree._gather_kinds."""
        with self.lock_tree_write():
            for pos, f in enumerate(files):
                if kinds[pos] is None:
                    fullpath = osutils.normpath(self.abspath(f))
                    try:
                        kinds[pos] = osutils.file_kind(fullpath)
                    except OSError as e:
                        if e.errno == errno.ENOENT:
                            raise errors.NoSuchFile(fullpath)

    def add_parent_tree_id(self, revision_id, allow_leftmost_as_ghost=False):
        """Add revision_id as a parent.

        This is equivalent to retrieving the current list of parent ids
        and setting the list to its value plus revision_id.

        :param revision_id: The revision id to add to the parent list. It may
            be a ghost revision as long as its not the first parent to be
            added, or the allow_leftmost_as_ghost parameter is set True.
        :param allow_leftmost_as_ghost: Allow the first parent to be a ghost.
        """
        with self.lock_write():
            parents = self.get_parent_ids() + [revision_id]
            self.set_parent_ids(parents, allow_leftmost_as_ghost=len(parents) > 1
                or allow_leftmost_as_ghost)

    def add_parent_tree(self, parent_tuple, allow_leftmost_as_ghost=False):
        """Add revision_id, tree tuple as a parent.

        This is equivalent to retrieving the current list of parent trees
        and setting the list to its value plus parent_tuple. See also
        add_parent_tree_id - if you only have a parent id available it will be
        simpler to use that api. If you have the parent already available, using
        this api is preferred.

        :param parent_tuple: The (revision id, tree) to add to the parent list.
            If the revision_id is a ghost, pass None for the tree.
        :param allow_leftmost_as_ghost: Allow the first parent to be a ghost.
        """
        with self.lock_tree_write():
            parent_ids = self.get_parent_ids() + [parent_tuple[0]]
            if len(parent_ids) > 1:
                # the leftmost may have already been a ghost, preserve that if it
                # was.
                allow_leftmost_as_ghost = True
            self.set_parent_ids(parent_ids,
                allow_leftmost_as_ghost=allow_leftmost_as_ghost)

    def add_pending_merge(self, *revision_ids):
        with self.lock_tree_write():
            # TODO: Perhaps should check at this point that the
            # history of the revision is actually present?
            parents = self.get_parent_ids()
            updated = False
            for rev_id in revision_ids:
                if rev_id in parents:
                    continue
                parents.append(rev_id)
                updated = True
            if updated:
                self.set_parent_ids(parents, allow_leftmost_as_ghost=True)

    def path_content_summary(self, path, _lstat=os.lstat,
        _mapper=osutils.file_kind_from_stat_mode):
        """See Tree.path_content_summary."""
        abspath = self.abspath(path)
        try:
            stat_result = _lstat(abspath)
        except OSError as e:
            if getattr(e, 'errno', None) == errno.ENOENT:
                # no file.
                return ('missing', None, None, None)
            # propagate other errors
            raise
        kind = _mapper(stat_result.st_mode)
        if kind == 'file':
            return self._file_content_summary(path, stat_result)
        elif kind == 'directory':
            # perhaps it looks like a plain directory, but it's really a
            # reference.
            if self._directory_is_tree_reference(path):
                kind = 'tree-reference'
            return kind, None, None, None
        elif kind == 'symlink':
            target = osutils.readlink(abspath)
            return ('symlink', None, None, target)
        else:
            return (kind, None, None, None)

    def _file_content_summary(self, path, stat_result):
        size = stat_result.st_size
        executable = self._is_executable_from_path_and_stat(path, stat_result)
        # try for a stat cache lookup
        return ('file', size, executable, self._sha_from_stat(
            path, stat_result))

    def _check_parents_for_ghosts(self, revision_ids, allow_leftmost_as_ghost):
        """Common ghost checking functionality from set_parent_*.

        This checks that the left hand-parent exists if there are any
        revisions present.
        """
        if len(revision_ids) > 0:
            leftmost_id = revision_ids[0]
            if (not allow_leftmost_as_ghost and not
                self.branch.repository.has_revision(leftmost_id)):
                raise errors.GhostRevisionUnusableHere(leftmost_id)

    def _set_merges_from_parent_ids(self, parent_ids):
        merges = parent_ids[1:]
        self._transport.put_bytes('pending-merges', '\n'.join(merges),
            mode=self.controldir._get_file_mode())

    def _filter_parent_ids_by_ancestry(self, revision_ids):
        """Check that all merged revisions are proper 'heads'.

        This will always return the first revision_id, and any merged revisions
        which are
        """
        if len(revision_ids) == 0:
            return revision_ids
        graph = self.branch.repository.get_graph()
        heads = graph.heads(revision_ids)
        new_revision_ids = revision_ids[:1]
        for revision_id in revision_ids[1:]:
            if revision_id in heads and revision_id not in new_revision_ids:
                new_revision_ids.append(revision_id)
        if new_revision_ids != revision_ids:
            mutter('requested to set revision_ids = %s,'
                         ' but filtered to %s', revision_ids, new_revision_ids)
        return new_revision_ids

    def set_parent_ids(self, revision_ids, allow_leftmost_as_ghost=False):
        """Set the parent ids to revision_ids.

        See also set_parent_trees. This api will try to retrieve the tree data
        for each element of revision_ids from the trees repository. If you have
        tree data already available, it is more efficient to use
        set_parent_trees rather than set_parent_ids. set_parent_ids is however
        an easier API to use.

        :param revision_ids: The revision_ids to set as the parent ids of this
            working tree. Any of these may be ghosts.
        """
        with self.lock_tree_write():
            self._check_parents_for_ghosts(revision_ids,
                allow_leftmost_as_ghost=allow_leftmost_as_ghost)
            for revision_id in revision_ids:
                _mod_revision.check_not_reserved_id(revision_id)

            revision_ids = self._filter_parent_ids_by_ancestry(revision_ids)

            if len(revision_ids) > 0:
                self.set_last_revision(revision_ids[0])
            else:
                self.set_last_revision(_mod_revision.NULL_REVISION)

            self._set_merges_from_parent_ids(revision_ids)

    def set_pending_merges(self, rev_list):
        with self.lock_tree_write():
            parents = self.get_parent_ids()
            leftmost = parents[:1]
            new_parents = leftmost + rev_list
            self.set_parent_ids(new_parents)

    def set_merge_modified(self, modified_hashes):
        """Set the merge modified hashes."""
        raise NotImplementedError(self.set_merge_modified)

    def _sha_from_stat(self, path, stat_result):
        """Get a sha digest from the tree's stat cache.

        The default implementation assumes no stat cache is present.

        :param path: The path.
        :param stat_result: The stat result being looked up.
        """
        return None

    def merge_from_branch(self, branch, to_revision=None, from_revision=None,
                          merge_type=None, force=False):
        """Merge from a branch into this working tree.

        :param branch: The branch to merge from.
        :param to_revision: If non-None, the merge will merge to to_revision,
            but not beyond it. to_revision does not need to be in the history
            of the branch when it is supplied. If None, to_revision defaults to
            branch.last_revision().
        """
        from .merge import Merger, Merge3Merger
        with self.lock_write():
            merger = Merger(self.branch, this_tree=self)
            # check that there are no local alterations
            if not force and self.has_changes():
                raise errors.UncommittedChanges(self)
            if to_revision is None:
                to_revision = _mod_revision.ensure_null(branch.last_revision())
            merger.other_rev_id = to_revision
            if _mod_revision.is_null(merger.other_rev_id):
                raise errors.NoCommits(branch)
            self.branch.fetch(branch, last_revision=merger.other_rev_id)
            merger.other_basis = merger.other_rev_id
            merger.other_tree = self.branch.repository.revision_tree(
                merger.other_rev_id)
            merger.other_branch = branch
            if from_revision is None:
                merger.find_base()
            else:
                merger.set_base_revision(from_revision, branch)
            if merger.base_rev_id == merger.other_rev_id:
                raise errors.PointlessMerge
            merger.backup_files = False
            if merge_type is None:
                merger.merge_type = Merge3Merger
            else:
                merger.merge_type = merge_type
            merger.set_interesting_files(None)
            merger.show_base = False
            merger.reprocess = False
            conflicts = merger.do_merge()
            merger.set_pending()
            return conflicts

    def merge_modified(self):
        """Return a dictionary of files modified by a merge.

        The list is initialized by WorkingTree.set_merge_modified, which is
        typically called after we make some automatic updates to the tree
        because of a merge.

        This returns a map of file_id->sha1, containing only files which are
        still in the working inventory and have that text hash.
        """
        raise NotImplementedError(self.merge_modified)

    def mkdir(self, path, file_id=None):
        """See MutableTree.mkdir()."""
        if file_id is None:
            file_id = generate_ids.gen_file_id(os.path.basename(path))
        elif not self.supports_setting_file_ids():
            raise SettingFileIdUnsupported()
        with self.lock_write():
            os.mkdir(self.abspath(path))
            self.add(path, file_id, 'directory')
            return file_id

    def get_symlink_target(self, file_id, path=None):
        if path is not None:
            abspath = self.abspath(path)
        else:
            abspath = self.id2abspath(file_id)
        target = osutils.readlink(abspath)
        return target

    def subsume(self, other_tree):
        raise NotImplementedError(self.subsume)

    def _setup_directory_is_tree_reference(self):
        if self._branch.repository._format.supports_tree_reference:
            self._directory_is_tree_reference = \
                self._directory_may_be_tree_reference
        else:
            self._directory_is_tree_reference = \
                self._directory_is_never_tree_reference

    def _directory_is_never_tree_reference(self, relpath):
        return False

    def _directory_may_be_tree_reference(self, relpath):
        # as a special case, if a directory contains control files then
        # it's a tree reference, except that the root of the tree is not
        return relpath and osutils.isdir(self.abspath(relpath) + u"/.bzr")
        # TODO: We could ask all the control formats whether they
        # recognize this directory, but at the moment there's no cheap api
        # to do that.  Since we probably can only nest bzr checkouts and
        # they always use this name it's ok for now.  -- mbp 20060306
        #
        # FIXME: There is an unhandled case here of a subdirectory
        # containing .bzr but not a branch; that will probably blow up
        # when you try to commit it.  It might happen if there is a
        # checkout in a subdirectory.  This can be avoided by not adding
        # it.  mbp 20070306

    def extract(self, file_id, format=None):
        """Extract a subtree from this tree.

        A new branch will be created, relative to the path for this tree.
        """
        raise NotImplementedError(self.extract)

    def flush(self):
        """Write the in memory meta data to disk."""
        raise NotImplementedError(self.flush)

    def _kind(self, relpath):
        return osutils.file_kind(self.abspath(relpath))

    def list_files(self, include_root=False, from_dir=None, recursive=True):
        """List all files as (path, class, kind, id, entry).

        Lists, but does not descend into unversioned directories.
        This does not include files that have been deleted in this
        tree. Skips the control directory.

        :param include_root: if True, return an entry for the root
        :param from_dir: start from this directory or None for the root
        :param recursive: whether to recurse into subdirectories or not
        """
        raise NotImplementedError(self.list_files)

    def move(self, from_paths, to_dir=None, after=False):
        """Rename files.

        to_dir must be known to the working tree.

        If to_dir exists and is a directory, the files are moved into
        it, keeping their old names.

        Note that to_dir is only the last component of the new name;
        this doesn't change the directory.

        For each entry in from_paths the move mode will be determined
        independently.

        The first mode moves the file in the filesystem and updates the
        working tree metadata. The second mode only updates the working tree
        metadata without touching the file on the filesystem.

        move uses the second mode if 'after == True' and the target is not
        versioned but present in the working tree.

        move uses the second mode if 'after == False' and the source is
        versioned but no longer in the working tree, and the target is not
        versioned but present in the working tree.

        move uses the first mode if 'after == False' and the source is
        versioned and present in the working tree, and the target is not
        versioned and not present in the working tree.

        Everything else results in an error.

        This returns a list of (from_path, to_path) pairs for each
        entry that is moved.
        """
        raise NotImplementedError(self.move)

    def rename_one(self, from_rel, to_rel, after=False):
        """Rename one file.

        This can change the directory or the filename or both.

        rename_one has several 'modes' to work. First, it can rename a physical
        file and change the file_id. That is the normal mode. Second, it can
        only change the file_id without touching any physical file.

        rename_one uses the second mode if 'after == True' and 'to_rel' is
        either not versioned or newly added, and present in the working tree.

        rename_one uses the second mode if 'after == False' and 'from_rel' is
        versioned but no longer in the working tree, and 'to_rel' is not
        versioned but present in the working tree.

        rename_one uses the first mode if 'after == False' and 'from_rel' is
        versioned and present in the working tree, and 'to_rel' is not
        versioned and not present in the working tree.

        Everything else results in an error.
        """
        raise NotImplementedError(self.rename_one)

    def unknowns(self):
        """Return all unknown files.

        These are files in the working directory that are not versioned or
        control files or ignored.
        """
        with self.lock_read():
            # force the extras method to be fully executed before returning, to
            # prevent race conditions with the lock
            return iter(
                [subp for subp in self.extras() if not self.is_ignored(subp)])

    def unversion(self, file_ids):
        """Remove the file ids in file_ids from the current versioned set.

        When a file_id is unversioned, all of its children are automatically
        unversioned.

        :param file_ids: The file ids to stop versioning.
        :raises: NoSuchId if any fileid is not currently versioned.
        """
        raise NotImplementedError(self.unversion)

    def pull(self, source, overwrite=False, stop_revision=None,
             change_reporter=None, possible_transports=None, local=False,
             show_base=False):
        with self.lock_write(), source.lock_read():
            old_revision_info = self.branch.last_revision_info()
            basis_tree = self.basis_tree()
            count = self.branch.pull(source, overwrite, stop_revision,
                                     possible_transports=possible_transports,
                                     local=local)
            new_revision_info = self.branch.last_revision_info()
            if new_revision_info != old_revision_info:
                repository = self.branch.repository
                if repository._format.fast_deltas:
                    parent_ids = self.get_parent_ids()
                    if parent_ids:
                        basis_id = parent_ids[0]
                        basis_tree = repository.revision_tree(basis_id)
                with basis_tree.lock_read():
                    new_basis_tree = self.branch.basis_tree()
                    merge.merge_inner(
                                self.branch,
                                new_basis_tree,
                                basis_tree,
                                this_tree=self,
                                change_reporter=change_reporter,
                                show_base=show_base)
                    basis_root_id = basis_tree.get_root_id()
                    new_root_id = new_basis_tree.get_root_id()
                    if new_root_id is not None and basis_root_id != new_root_id:
                        self.set_root_id(new_root_id)
                # TODO - dedup parents list with things merged by pull ?
                # reuse the revisiontree we merged against to set the new
                # tree data.
                parent_trees = []
                if self.branch.last_revision() != _mod_revision.NULL_REVISION:
                    parent_trees.append(
                        (self.branch.last_revision(), new_basis_tree))
                # we have to pull the merge trees out again, because
                # merge_inner has set the ids. - this corner is not yet
                # layered well enough to prevent double handling.
                # XXX TODO: Fix the double handling: telling the tree about
                # the already known parent data is wasteful.
                merges = self.get_parent_ids()[1:]
                parent_trees.extend([
                    (parent, repository.revision_tree(parent)) for
                     parent in merges])
                self.set_parent_trees(parent_trees)
            return count

    def put_file_bytes_non_atomic(self, file_id, bytes):
        """See MutableTree.put_file_bytes_non_atomic."""
        with self.lock_write():
            stream = file(self.id2abspath(file_id), 'wb')
            try:
                stream.write(bytes)
            finally:
                stream.close()

    def extras(self):
        """Yield all unversioned files in this WorkingTree.

        If there are any unversioned directories then only the directory is
        returned, not all its children.  But if there are unversioned files
        under a versioned subdirectory, they are returned.

        Currently returned depth-first, sorted by name within directories.
        This is the same order used by 'osutils.walkdirs'.
        """
        raise NotImplementedError(self.extras)

    def ignored_files(self):
        """Yield list of PATH, IGNORE_PATTERN"""
        for subp in self.extras():
            pat = self.is_ignored(subp)
            if pat is not None:
                yield subp, pat

    def is_ignored(self, filename):
        r"""Check whether the filename matches an ignore pattern.
        """
        raise NotImplementedError(self.is_ignored)

    def kind(self, file_id):
        return osutils.file_kind(self.id2abspath(file_id))

    def stored_kind(self, file_id):
        """See Tree.stored_kind"""
        raise NotImplementedError(self.stored_kind)

    def _comparison_data(self, entry, path):
        abspath = self.abspath(path)
        try:
            stat_value = os.lstat(abspath)
        except OSError as e:
            if getattr(e, 'errno', None) == errno.ENOENT:
                stat_value = None
                kind = None
                executable = False
            else:
                raise
        else:
            mode = stat_value.st_mode
            kind = osutils.file_kind_from_stat_mode(mode)
            if not self._supports_executable():
                executable = entry is not None and entry.executable
            else:
                executable = bool(stat.S_ISREG(mode) and stat.S_IEXEC & mode)
        return kind, executable, stat_value

    def _file_size(self, entry, stat_value):
        return stat_value.st_size

    def last_revision(self):
        """Return the last revision of the branch for this tree.

        This format tree does not support a separate marker for last-revision
        compared to the branch.

        See MutableTree.last_revision
        """
        return self._last_revision()

    def _last_revision(self):
        """helper for get_parent_ids."""
        with self.lock_read():
            return _mod_revision.ensure_null(self.branch.last_revision())

    def is_locked(self):
        """Check if this tree is locked."""
        raise NotImplementedError(self.is_locked)

    def lock_read(self):
        """Lock the tree for reading.

        This also locks the branch, and can be unlocked via self.unlock().

        :return: A breezy.lock.LogicalLockResult.
        """
        raise NotImplementedError(self.lock_read)

    def lock_tree_write(self):
        """See MutableTree.lock_tree_write, and WorkingTree.unlock.

        :return: A breezy.lock.LogicalLockResult.
        """
        raise NotImplementedError(self.lock_tree_write)

    def lock_write(self):
        """See MutableTree.lock_write, and WorkingTree.unlock.

        :return: A breezy.lock.LogicalLockResult.
        """
        raise NotImplementedError(self.lock_write)

    def get_physical_lock_status(self):
        raise NotImplementedError(self.get_physical_lock_status)

    def set_last_revision(self, new_revision):
        """Change the last revision in the working tree."""
        raise NotImplementedError(self.set_last_revision)

    def _change_last_revision(self, new_revision):
        """Template method part of set_last_revision to perform the change.

        This is used to allow WorkingTree3 instances to not affect branch
        when their last revision is set.
        """
        if _mod_revision.is_null(new_revision):
            self.branch.set_last_revision_info(0, new_revision)
            return False
        _mod_revision.check_not_reserved_id(new_revision)
        try:
            self.branch.generate_revision_history(new_revision)
        except errors.NoSuchRevision:
            # not present in the repo - dont try to set it deeper than the tip
            self.branch._set_revision_history([new_revision])
        return True

    def remove(self, files, verbose=False, to_file=None, keep_files=True,
               force=False):
        """Remove nominated files from the working tree metadata.

        :files: File paths relative to the basedir.
        :keep_files: If true, the files will also be kept.
        :force: Delete files and directories, even if they are changed and
            even if the directories are not empty.
        """
<<<<<<< HEAD
        raise NotImplementedError(self.remove)

    @needs_tree_write_lock
=======
        if isinstance(files, (str, text_type)):
            files = [files]

        inv_delta = []

        all_files = set() # specified and nested files 
        unknown_nested_files=set()
        if to_file is None:
            to_file = sys.stdout

        files_to_backup = []

        def recurse_directory_to_add_files(directory):
            # Recurse directory and add all files
            # so we can check if they have changed.
            for parent_info, file_infos in self.walkdirs(directory):
                for relpath, basename, kind, lstat, fileid, kind in file_infos:
                    # Is it versioned or ignored?
                    if self.path2id(relpath):
                        # Add nested content for deletion.
                        all_files.add(relpath)
                    else:
                        # Files which are not versioned
                        # should be treated as unknown.
                        files_to_backup.append(relpath)

        with self.lock_tree_write():
            for filename in files:
                # Get file name into canonical form.
                abspath = self.abspath(filename)
                filename = self.relpath(abspath)
                if len(filename) > 0:
                    all_files.add(filename)
                    recurse_directory_to_add_files(filename)

            files = list(all_files)

            if len(files) == 0:
                return # nothing to do

            # Sort needed to first handle directory content before the directory
            files.sort(reverse=True)

            # Bail out if we are going to delete files we shouldn't
            if not keep_files and not force:
                for (file_id, path, content_change, versioned, parent_id, name,
                     kind, executable) in self.iter_changes(self.basis_tree(),
                         include_unchanged=True, require_versioned=False,
                         want_unversioned=True, specific_files=files):
                    if versioned[0] == False:
                        # The record is unknown or newly added
                        files_to_backup.append(path[1])
                    elif (content_change and (kind[1] is not None) and
                            osutils.is_inside_any(files, path[1])):
                        # Versioned and changed, but not deleted, and still
                        # in one of the dirs to be deleted.
                        files_to_backup.append(path[1])

            def backup(file_to_backup):
                backup_name = self.controldir._available_backup_name(file_to_backup)
                osutils.rename(abs_path, self.abspath(backup_name))
                return "removed %s (but kept a copy: %s)" % (file_to_backup,
                                                             backup_name)

            # Build inv_delta and delete files where applicable,
            # do this before any modifications to meta data.
            for f in files:
                fid = self.path2id(f)
                message = None
                if not fid:
                    message = "%s is not versioned." % (f,)
                else:
                    if verbose:
                        # having removed it, it must be either ignored or unknown
                        if self.is_ignored(f):
                            new_status = 'I'
                        else:
                            new_status = '?'
                        # XXX: Really should be a more abstract reporter interface
                        kind_ch = osutils.kind_marker(self.kind(fid))
                        to_file.write(new_status + '       ' + f + kind_ch + '\n')
                    # Unversion file
                    inv_delta.append((f, None, fid, None))
                    message = "removed %s" % (f,)

                if not keep_files:
                    abs_path = self.abspath(f)
                    if osutils.lexists(abs_path):
                        if (osutils.isdir(abs_path) and
                            len(os.listdir(abs_path)) > 0):
                            if force:
                                osutils.rmtree(abs_path)
                                message = "deleted %s" % (f,)
                            else:
                                message = backup(f)
                        else:
                            if f in files_to_backup:
                                message = backup(f)
                            else:
                                osutils.delete_any(abs_path)
                                message = "deleted %s" % (f,)
                    elif message is not None:
                        # Only care if we haven't done anything yet.
                        message = "%s does not exist." % (f,)

                # Print only one message (if any) per file.
                if message is not None:
                    note(message)
            self.apply_inventory_delta(inv_delta)

>>>>>>> 7d5291c6
    def revert(self, filenames=None, old_tree=None, backups=True,
               pb=None, report_changes=False):
        from .conflicts import resolve
        with self.lock_tree_write():
            if old_tree is None:
                basis_tree = self.basis_tree()
                basis_tree.lock_read()
                old_tree = basis_tree
            else:
                basis_tree = None
            try:
                conflicts = transform.revert(self, old_tree, filenames, backups, pb,
                                             report_changes)
                if filenames is None and len(self.get_parent_ids()) > 1:
                    parent_trees = []
                    last_revision = self.last_revision()
                    if last_revision != _mod_revision.NULL_REVISION:
                        if basis_tree is None:
                            basis_tree = self.basis_tree()
                            basis_tree.lock_read()
                        parent_trees.append((last_revision, basis_tree))
                    self.set_parent_trees(parent_trees)
                    resolve(self)
                else:
                    resolve(self, filenames, ignore_misses=True, recursive=True)
            finally:
                if basis_tree is not None:
                    basis_tree.unlock()
            return conflicts

    def store_uncommitted(self):
        """Store uncommitted changes from the tree in the branch."""
        with self.lock_write():
            target_tree = self.basis_tree()
            shelf_creator = shelf.ShelfCreator(self, target_tree)
            try:
                if not shelf_creator.shelve_all():
                    return
                self.branch.store_uncommitted(shelf_creator)
                shelf_creator.transform()
            finally:
                shelf_creator.finalize()
            note('Uncommitted changes stored in branch "%s".', self.branch.nick)

    def restore_uncommitted(self):
        """Restore uncommitted changes from the branch into the tree."""
        with self.lock_write():
            unshelver = self.branch.get_unshelver(self)
            if unshelver is None:
                return
            try:
                merger = unshelver.make_merger()
                merger.ignore_zero = True
                merger.do_merge()
                self.branch.store_uncommitted(None)
            finally:
                unshelver.finalize()

    def revision_tree(self, revision_id):
        """See Tree.revision_tree.

        WorkingTree can supply revision_trees for the basis revision only
        because there is only one cached inventory in the bzr directory.
        """
        raise NotImplementedError(self.revision_tree)

    def set_root_id(self, file_id):
        """Set the root id for this tree."""
        if not self.supports_setting_file_ids():
            raise SettingFileIdUnsupported()
        with self.lock_tree_write():
            # for compatability
            if file_id is None:
                raise ValueError(
                    'WorkingTree.set_root_id with fileid=None')
            file_id = osutils.safe_file_id(file_id)
            self._set_root_id(file_id)

    def _set_root_id(self, file_id):
        """Set the root id for this tree, in a format specific manner.

        :param file_id: The file id to assign to the root. It must not be
            present in the current inventory or an error will occur. It must
            not be None, but rather a valid file id.
        """
        raise NotImplementedError(self._set_root_id)

    def unlock(self):
        """See Branch.unlock.

        WorkingTree locking just uses the Branch locking facilities.
        This is current because all working trees have an embedded branch
        within them. IF in the future, we were to make branch data shareable
        between multiple working trees, i.e. via shared storage, then we
        would probably want to lock both the local tree, and the branch.
        """
        raise NotImplementedError(self.unlock)

    _marker = object()

    def update(self, change_reporter=None, possible_transports=None,
               revision=None, old_tip=_marker, show_base=False):
        """Update a working tree along its branch.

        This will update the branch if its bound too, which means we have
        multiple trees involved:

        - The new basis tree of the master.
        - The old basis tree of the branch.
        - The old basis tree of the working tree.
        - The current working tree state.

        Pathologically, all three may be different, and non-ancestors of each
        other.  Conceptually we want to:

        - Preserve the wt.basis->wt.state changes
        - Transform the wt.basis to the new master basis.
        - Apply a merge of the old branch basis to get any 'local' changes from
          it into the tree.
        - Restore the wt.basis->wt.state changes.

        There isn't a single operation at the moment to do that, so we:

        - Merge current state -> basis tree of the master w.r.t. the old tree
          basis.
        - Do a 'normal' merge of the old branch basis if it is relevant.

        :param revision: The target revision to update to. Must be in the
            revision history.
        :param old_tip: If branch.update() has already been run, the value it
            returned (old tip of the branch or None). _marker is used
            otherwise.
        """
        if self.branch.get_bound_location() is not None:
            self.lock_write()
            update_branch = (old_tip is self._marker)
        else:
            self.lock_tree_write()
            update_branch = False
        try:
            if update_branch:
                old_tip = self.branch.update(possible_transports)
            else:
                if old_tip is self._marker:
                    old_tip = None
            return self._update_tree(old_tip, change_reporter, revision, show_base)
        finally:
            self.unlock()

    def _update_tree(self, old_tip=None, change_reporter=None, revision=None,
                     show_base=False):
        """Update a tree to the master branch.

        :param old_tip: if supplied, the previous tip revision the branch,
            before it was changed to the master branch's tip.
        """
        # here if old_tip is not None, it is the old tip of the branch before
        # it was updated from the master branch. This should become a pending
        # merge in the working tree to preserve the user existing work.  we
        # cant set that until we update the working trees last revision to be
        # one from the new branch, because it will just get absorbed by the
        # parent de-duplication logic.
        #
        # We MUST save it even if an error occurs, because otherwise the users
        # local work is unreferenced and will appear to have been lost.
        #
        with self.lock_tree_write():
            nb_conflicts = 0
            try:
                last_rev = self.get_parent_ids()[0]
            except IndexError:
                last_rev = _mod_revision.NULL_REVISION
            if revision is None:
                revision = self.branch.last_revision()

            old_tip = old_tip or _mod_revision.NULL_REVISION

            if not _mod_revision.is_null(old_tip) and old_tip != last_rev:
                # the branch we are bound to was updated
                # merge those changes in first
                base_tree  = self.basis_tree()
                other_tree = self.branch.repository.revision_tree(old_tip)
                nb_conflicts = merge.merge_inner(self.branch, other_tree,
                                                 base_tree, this_tree=self,
                                                 change_reporter=change_reporter,
                                                 show_base=show_base)
                if nb_conflicts:
                    self.add_parent_tree((old_tip, other_tree))
                    note(gettext('Rerun update after fixing the conflicts.'))
                    return nb_conflicts

            if last_rev != _mod_revision.ensure_null(revision):
                # the working tree is up to date with the branch
                # we can merge the specified revision from master
                to_tree = self.branch.repository.revision_tree(revision)
                to_root_id = to_tree.get_root_id()

                basis = self.basis_tree()
                with basis.lock_read():
                    if (basis.get_root_id() is None or basis.get_root_id() != to_root_id):
                        self.set_root_id(to_root_id)
                        self.flush()

                # determine the branch point
                graph = self.branch.repository.get_graph()
                base_rev_id = graph.find_unique_lca(self.branch.last_revision(),
                                                    last_rev)
                base_tree = self.branch.repository.revision_tree(base_rev_id)

                nb_conflicts = merge.merge_inner(self.branch, to_tree, base_tree,
                                                 this_tree=self,
                                                 change_reporter=change_reporter,
                                                 show_base=show_base)
                self.set_last_revision(revision)
                # TODO - dedup parents list with things merged by pull ?
                # reuse the tree we've updated to to set the basis:
                parent_trees = [(revision, to_tree)]
                merges = self.get_parent_ids()[1:]
                # Ideally we ask the tree for the trees here, that way the working
                # tree can decide whether to give us the entire tree or give us a
                # lazy initialised tree. dirstate for instance will have the trees
                # in ram already, whereas a last-revision + basis-inventory tree
                # will not, but also does not need them when setting parents.
                for parent in merges:
                    parent_trees.append(
                        (parent, self.branch.repository.revision_tree(parent)))
                if not _mod_revision.is_null(old_tip):
                    parent_trees.append(
                        (old_tip, self.branch.repository.revision_tree(old_tip)))
                self.set_parent_trees(parent_trees)
                last_rev = parent_trees[0][0]
            return nb_conflicts

    def set_conflicts(self, arg):
        raise errors.UnsupportedOperation(self.set_conflicts, self)

    def add_conflicts(self, arg):
        raise errors.UnsupportedOperation(self.add_conflicts, self)

    def conflicts(self):
        raise NotImplementedError(self.conflicts)

    def walkdirs(self, prefix=""):
        """Walk the directories of this tree.

        returns a generator which yields items in the form:
                ((curren_directory_path, fileid),
                 [(file1_path, file1_name, file1_kind, (lstat), file1_id,
                   file1_kind), ... ])

        This API returns a generator, which is only valid during the current
        tree transaction - within a single lock_read or lock_write duration.

        If the tree is not locked, it may cause an error to be raised,
        depending on the tree implementation.
        """
        disk_top = self.abspath(prefix)
        if disk_top.endswith('/'):
            disk_top = disk_top[:-1]
        top_strip_len = len(disk_top) + 1
        inventory_iterator = self._walkdirs(prefix)
        disk_iterator = osutils.walkdirs(disk_top, prefix)
        try:
            current_disk = next(disk_iterator)
            disk_finished = False
        except OSError as e:
            if not (e.errno == errno.ENOENT or
                (sys.platform == 'win32' and e.errno == ERROR_PATH_NOT_FOUND)):
                raise
            current_disk = None
            disk_finished = True
        try:
            current_inv = next(inventory_iterator)
            inv_finished = False
        except StopIteration:
            current_inv = None
            inv_finished = True
        while not inv_finished or not disk_finished:
            if current_disk:
                ((cur_disk_dir_relpath, cur_disk_dir_path_from_top),
                    cur_disk_dir_content) = current_disk
            else:
                ((cur_disk_dir_relpath, cur_disk_dir_path_from_top),
                    cur_disk_dir_content) = ((None, None), None)
            if not disk_finished:
                # strip out .bzr dirs
                if (cur_disk_dir_path_from_top[top_strip_len:] == '' and
                    len(cur_disk_dir_content) > 0):
                    # osutils.walkdirs can be made nicer -
                    # yield the path-from-prefix rather than the pathjoined
                    # value.
                    bzrdir_loc = bisect_left(cur_disk_dir_content,
                        ('.bzr', '.bzr'))
                    if (bzrdir_loc < len(cur_disk_dir_content)
                        and self.controldir.is_control_filename(
                            cur_disk_dir_content[bzrdir_loc][0])):
                        # we dont yield the contents of, or, .bzr itself.
                        del cur_disk_dir_content[bzrdir_loc]
            if inv_finished:
                # everything is unknown
                direction = 1
            elif disk_finished:
                # everything is missing
                direction = -1
            else:
                direction = cmp(current_inv[0][0], cur_disk_dir_relpath)
            if direction > 0:
                # disk is before inventory - unknown
                dirblock = [(relpath, basename, kind, stat, None, None) for
                    relpath, basename, kind, stat, top_path in
                    cur_disk_dir_content]
                yield (cur_disk_dir_relpath, None), dirblock
                try:
                    current_disk = next(disk_iterator)
                except StopIteration:
                    disk_finished = True
            elif direction < 0:
                # inventory is before disk - missing.
                dirblock = [(relpath, basename, 'unknown', None, fileid, kind)
                    for relpath, basename, dkind, stat, fileid, kind in
                    current_inv[1]]
                yield (current_inv[0][0], current_inv[0][1]), dirblock
                try:
                    current_inv = next(inventory_iterator)
                except StopIteration:
                    inv_finished = True
            else:
                # versioned present directory
                # merge the inventory and disk data together
                dirblock = []
                for relpath, subiterator in itertools.groupby(sorted(
                    current_inv[1] + cur_disk_dir_content,
                    key=operator.itemgetter(0)), operator.itemgetter(1)):
                    path_elements = list(subiterator)
                    if len(path_elements) == 2:
                        inv_row, disk_row = path_elements
                        # versioned, present file
                        dirblock.append((inv_row[0],
                            inv_row[1], disk_row[2],
                            disk_row[3], inv_row[4],
                            inv_row[5]))
                    elif len(path_elements[0]) == 5:
                        # unknown disk file
                        dirblock.append((path_elements[0][0],
                            path_elements[0][1], path_elements[0][2],
                            path_elements[0][3], None, None))
                    elif len(path_elements[0]) == 6:
                        # versioned, absent file.
                        dirblock.append((path_elements[0][0],
                            path_elements[0][1], 'unknown', None,
                            path_elements[0][4], path_elements[0][5]))
                    else:
                        raise NotImplementedError('unreachable code')
                yield current_inv[0], dirblock
                try:
                    current_inv = next(inventory_iterator)
                except StopIteration:
                    inv_finished = True
                try:
                    current_disk = next(disk_iterator)
                except StopIteration:
                    disk_finished = True

    def _walkdirs(self, prefix=""):
        """Walk the directories of this tree.

        :param prefix: is used as the directrory to start with.
        :returns: a generator which yields items in the form::

            ((curren_directory_path, fileid),
             [(file1_path, file1_name, file1_kind, None, file1_id,
               file1_kind), ... ])
        """
        raise NotImplementedError(self._walkdirs)

    def auto_resolve(self):
        """Automatically resolve text conflicts according to contents.

        Only text conflicts are auto_resolvable. Files with no conflict markers
        are considered 'resolved', because bzr always puts conflict markers
        into files that have text conflicts.  The corresponding .THIS .BASE and
        .OTHER files are deleted, as per 'resolve'.

        :return: a tuple of ConflictLists: (un_resolved, resolved).
        """
        with self.lock_tree_write():
            un_resolved = _mod_conflicts.ConflictList()
            resolved = _mod_conflicts.ConflictList()
            conflict_re = re.compile('^(<{7}|={7}|>{7})')
            for conflict in self.conflicts():
                if (conflict.typestring != 'text conflict' or
                    self.kind(conflict.file_id) != 'file'):
                    un_resolved.append(conflict)
                    continue
                my_file = open(self.id2abspath(conflict.file_id), 'rb')
                try:
                    for line in my_file:
                        if conflict_re.search(line):
                            un_resolved.append(conflict)
                            break
                    else:
                        resolved.append(conflict)
                finally:
                    my_file.close()
            resolved.remove_files(self)
            self.set_conflicts(un_resolved)
            return un_resolved, resolved

    def _validate(self):
        """Validate internal structures.

        This is meant mostly for the test suite. To give it a chance to detect
        corruption after actions have occurred. The default implementation is a
        just a no-op.

        :return: None. An exception should be raised if there is an error.
        """
        return

    def check_state(self):
        """Check that the working state is/isn't valid."""
        raise NotImplementedError(self.check_state)

    def reset_state(self, revision_ids=None):
        """Reset the state of the working tree.

        This does a hard-reset to a last-known-good state. This is a way to
        fix if something got corrupted (like the .bzr/checkout/dirstate file)
        """
        raise NotImplementedError(self.reset_state)

    def _get_rules_searcher(self, default_searcher):
        """See Tree._get_rules_searcher."""
        if self._rules_searcher is None:
            self._rules_searcher = super(WorkingTree,
                self)._get_rules_searcher(default_searcher)
        return self._rules_searcher

    def get_shelf_manager(self):
        """Return the ShelfManager for this WorkingTree."""
        from .shelf import ShelfManager
        return ShelfManager(self, self._transport)


class WorkingTreeFormatRegistry(controldir.ControlComponentFormatRegistry):
    """Registry for working tree formats."""

    def __init__(self, other_registry=None):
        super(WorkingTreeFormatRegistry, self).__init__(other_registry)
        self._default_format = None
        self._default_format_key = None

    def get_default(self):
        """Return the current default format."""
        if (self._default_format_key is not None and
            self._default_format is None):
            self._default_format = self.get(self._default_format_key)
        return self._default_format

    def set_default(self, format):
        """Set the default format."""
        self._default_format = format
        self._default_format_key = None

    def set_default_key(self, format_string):
        """Set the default format by its format string."""
        self._default_format_key = format_string
        self._default_format = None


format_registry = WorkingTreeFormatRegistry()


class WorkingTreeFormat(controldir.ControlComponentFormat):
    """An encapsulation of the initialization and open routines for a format.

    Formats provide three things:
     * An initialization routine,
     * a format string,
     * an open routine.

    Formats are placed in an dict by their format string for reference
    during workingtree opening. Its not required that these be instances, they
    can be classes themselves with class methods - it simply depends on
    whether state is needed for a given format or not.

    Once a format is deprecated, just deprecate the initialize and open
    methods on the format class. Do not deprecate the object, as the
    object will be created every time regardless.
    """

    requires_rich_root = False

    upgrade_recommended = False

    requires_normalized_unicode_filenames = False

    case_sensitive_filename = "FoRMaT"

    missing_parent_conflicts = False
    """If this format supports missing parent conflicts."""

    supports_versioned_directories = None

    supports_setting_file_ids = True
    """If this format allows setting the file id."""

    def initialize(self, controldir, revision_id=None, from_branch=None,
                   accelerator_tree=None, hardlink=False):
        """Initialize a new working tree in controldir.

        :param controldir: ControlDir to initialize the working tree in.
        :param revision_id: allows creating a working tree at a different
            revision than the branch is at.
        :param from_branch: Branch to checkout
        :param accelerator_tree: A tree which can be used for retrieving file
            contents more quickly than the revision tree, i.e. a workingtree.
            The revision tree will be used for cases where accelerator_tree's
            content is different.
        :param hardlink: If true, hard-link files from accelerator_tree,
            where possible.
        """
        raise NotImplementedError(self.initialize)

    def __eq__(self, other):
        return self.__class__ is other.__class__

    def __ne__(self, other):
        return not (self == other)

    def get_format_description(self):
        """Return the short description for this format."""
        raise NotImplementedError(self.get_format_description)

    def is_supported(self):
        """Is this format supported?

        Supported formats can be initialized and opened.
        Unsupported formats may not support initialization or committing or
        some other features depending on the reason for not being supported.
        """
        return True

    def supports_content_filtering(self):
        """True if this format supports content filtering."""
        return False

    def supports_views(self):
        """True if this format supports stored views."""
        return False

    def get_controldir_for_branch(self):
        """Get the control directory format for creating branches.

        This is to support testing of working tree formats that can not exist
        in the same control directory as a branch.
        """
        return self._matchingcontroldir


format_registry.register_lazy("Bazaar Working Tree Format 4 (bzr 0.15)\n",
    "breezy.bzr.workingtree_4", "WorkingTreeFormat4")
format_registry.register_lazy("Bazaar Working Tree Format 5 (bzr 1.11)\n",
    "breezy.bzr.workingtree_4", "WorkingTreeFormat5")
format_registry.register_lazy("Bazaar Working Tree Format 6 (bzr 1.14)\n",
    "breezy.bzr.workingtree_4", "WorkingTreeFormat6")
format_registry.register_lazy("Bazaar-NG Working Tree format 3",
    "breezy.bzr.workingtree_3", "WorkingTreeFormat3")
format_registry.set_default_key("Bazaar Working Tree Format 6 (bzr 1.14)\n")<|MERGE_RESOLUTION|>--- conflicted
+++ resolved
@@ -1117,122 +1117,8 @@
         :force: Delete files and directories, even if they are changed and
             even if the directories are not empty.
         """
-<<<<<<< HEAD
         raise NotImplementedError(self.remove)
 
-    @needs_tree_write_lock
-=======
-        if isinstance(files, (str, text_type)):
-            files = [files]
-
-        inv_delta = []
-
-        all_files = set() # specified and nested files 
-        unknown_nested_files=set()
-        if to_file is None:
-            to_file = sys.stdout
-
-        files_to_backup = []
-
-        def recurse_directory_to_add_files(directory):
-            # Recurse directory and add all files
-            # so we can check if they have changed.
-            for parent_info, file_infos in self.walkdirs(directory):
-                for relpath, basename, kind, lstat, fileid, kind in file_infos:
-                    # Is it versioned or ignored?
-                    if self.path2id(relpath):
-                        # Add nested content for deletion.
-                        all_files.add(relpath)
-                    else:
-                        # Files which are not versioned
-                        # should be treated as unknown.
-                        files_to_backup.append(relpath)
-
-        with self.lock_tree_write():
-            for filename in files:
-                # Get file name into canonical form.
-                abspath = self.abspath(filename)
-                filename = self.relpath(abspath)
-                if len(filename) > 0:
-                    all_files.add(filename)
-                    recurse_directory_to_add_files(filename)
-
-            files = list(all_files)
-
-            if len(files) == 0:
-                return # nothing to do
-
-            # Sort needed to first handle directory content before the directory
-            files.sort(reverse=True)
-
-            # Bail out if we are going to delete files we shouldn't
-            if not keep_files and not force:
-                for (file_id, path, content_change, versioned, parent_id, name,
-                     kind, executable) in self.iter_changes(self.basis_tree(),
-                         include_unchanged=True, require_versioned=False,
-                         want_unversioned=True, specific_files=files):
-                    if versioned[0] == False:
-                        # The record is unknown or newly added
-                        files_to_backup.append(path[1])
-                    elif (content_change and (kind[1] is not None) and
-                            osutils.is_inside_any(files, path[1])):
-                        # Versioned and changed, but not deleted, and still
-                        # in one of the dirs to be deleted.
-                        files_to_backup.append(path[1])
-
-            def backup(file_to_backup):
-                backup_name = self.controldir._available_backup_name(file_to_backup)
-                osutils.rename(abs_path, self.abspath(backup_name))
-                return "removed %s (but kept a copy: %s)" % (file_to_backup,
-                                                             backup_name)
-
-            # Build inv_delta and delete files where applicable,
-            # do this before any modifications to meta data.
-            for f in files:
-                fid = self.path2id(f)
-                message = None
-                if not fid:
-                    message = "%s is not versioned." % (f,)
-                else:
-                    if verbose:
-                        # having removed it, it must be either ignored or unknown
-                        if self.is_ignored(f):
-                            new_status = 'I'
-                        else:
-                            new_status = '?'
-                        # XXX: Really should be a more abstract reporter interface
-                        kind_ch = osutils.kind_marker(self.kind(fid))
-                        to_file.write(new_status + '       ' + f + kind_ch + '\n')
-                    # Unversion file
-                    inv_delta.append((f, None, fid, None))
-                    message = "removed %s" % (f,)
-
-                if not keep_files:
-                    abs_path = self.abspath(f)
-                    if osutils.lexists(abs_path):
-                        if (osutils.isdir(abs_path) and
-                            len(os.listdir(abs_path)) > 0):
-                            if force:
-                                osutils.rmtree(abs_path)
-                                message = "deleted %s" % (f,)
-                            else:
-                                message = backup(f)
-                        else:
-                            if f in files_to_backup:
-                                message = backup(f)
-                            else:
-                                osutils.delete_any(abs_path)
-                                message = "deleted %s" % (f,)
-                    elif message is not None:
-                        # Only care if we haven't done anything yet.
-                        message = "%s does not exist." % (f,)
-
-                # Print only one message (if any) per file.
-                if message is not None:
-                    note(message)
-            self.apply_inventory_delta(inv_delta)
-
->>>>>>> 7d5291c6
     def revert(self, filenames=None, old_tree=None, backups=True,
                pb=None, report_changes=False):
         from .conflicts import resolve
