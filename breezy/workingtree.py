# Copyright (C) 2005-2011 Canonical Ltd
#
# This program is free software; you can redistribute it and/or modify
# it under the terms of the GNU General Public License as published by
# the Free Software Foundation; either version 2 of the License, or
# (at your option) any later version.
#
# This program is distributed in the hope that it will be useful,
# but WITHOUT ANY WARRANTY; without even the implied warranty of
# MERCHANTABILITY or FITNESS FOR A PARTICULAR PURPOSE.  See the
# GNU General Public License for more details.
#
# You should have received a copy of the GNU General Public License
# along with this program; if not, write to the Free Software
# Foundation, Inc., 51 Franklin Street, Fifth Floor, Boston, MA 02110-1301 USA

"""WorkingTree object and friends.

A WorkingTree represents the editable working copy of a branch.
Operations which represent the WorkingTree are also done here,
such as renaming or adding files.

At the moment every WorkingTree has its own branch.  Remote
WorkingTrees aren't supported.

To get a WorkingTree, call controldir.open_workingtree() or
WorkingTree.open(dir).
"""

from __future__ import absolute_import

import errno
import os
import re
import sys

import breezy

from .lazy_import import lazy_import
lazy_import(globals(), """
import shutil
import stat

from breezy import (
    conflicts as _mod_conflicts,
    controldir,
    errors,
    filters as _mod_filters,
    generate_ids,
    merge,
    revision as _mod_revision,
    transform,
    transport,
    views,
    )
""")

from . import (
    osutils,
    )
from .i18n import gettext
from . import mutabletree
from .trace import mutter, note


ERROR_PATH_NOT_FOUND = 3    # WindowsError errno code, equivalent to ENOENT


class SettingFileIdUnsupported(errors.BzrError):

    _fmt = "This format does not support setting file ids."


class ShelvingUnsupported(errors.BzrError):

    _fmt = "This format does not support shelving changes."


class WorkingTree(mutabletree.MutableTree, controldir.ControlComponent):
    """Working copy tree.

    :ivar basedir: The root of the tree on disk. This is a unicode path object
        (as opposed to a URL).
    """

    # override this to set the strategy for storing views
    def _make_views(self):
        return views.DisabledViews(self)

    def __init__(self, basedir='.',
                 branch=None,
                 _internal=False,
                 _transport=None,
                 _format=None,
                 _controldir=None):
        """Construct a WorkingTree instance. This is not a public API.

        :param branch: A branch to override probing for the branch.
        """
        self._format = _format
        self.controldir = _controldir
        if not _internal:
            raise errors.BzrError("Please use controldir.open_workingtree or "
                                  "WorkingTree.open() to obtain a WorkingTree.")
        basedir = osutils.safe_unicode(basedir)
        mutter("opening working tree %r", basedir)
        if branch is not None:
            self._branch = branch
        else:
            self._branch = self.controldir.open_branch()
        self.basedir = osutils.realpath(basedir)
        self._transport = _transport
        self._rules_searcher = None
        self.views = self._make_views()

    @property
    def user_transport(self):
        return self.controldir.user_transport

    @property
    def control_transport(self):
        return self._transport

    def is_control_filename(self, filename):
        """True if filename is the name of a control file in this tree.

        :param filename: A filename within the tree. This is a relative path
            from the root of this tree.

        This is true IF and ONLY IF the filename is part of the meta data
        that bzr controls in this tree. I.E. a random .bzr directory placed
        on disk will not be a control file for this tree.
        """
        return self.controldir.is_control_filename(filename)

    branch = property(
        fget=lambda self: self._branch,
        doc="""The branch this WorkingTree is connected to.

            This cannot be set - it is reflective of the actual disk structure
            the working tree has been constructed from.
            """)

    def has_versioned_directories(self):
        """See `Tree.has_versioned_directories`."""
        return self._format.supports_versioned_directories

    def supports_merge_modified(self):
        """Indicate whether this workingtree supports storing merge_modified.
        """
        return self._format.supports_merge_modified

    def _supports_executable(self):
        if sys.platform == 'win32':
            return False
        # FIXME: Ideally this should check the file system
        return True

    def break_lock(self):
        """Break a lock if one is present from another instance.

        Uses the ui factory to ask for confirmation if the lock may be from
        an active process.

        This will probe the repository for its lock as well.
        """
        raise NotImplementedError(self.break_lock)

    def requires_rich_root(self):
        return self._format.requires_rich_root

    def supports_tree_reference(self):
        return False

    def supports_content_filtering(self):
        return self._format.supports_content_filtering()

    def supports_views(self):
        return self.views.supports_views()

    def supports_setting_file_ids(self):
        return self._format.supports_setting_file_ids

    def get_config_stack(self):
        """Retrieve the config stack for this tree.

        :return: A ``breezy.config.Stack``
        """
        # For the moment, just provide the branch config stack.
        return self.branch.get_config_stack()

    @staticmethod
    def open(path=None, _unsupported=False):
        """Open an existing working tree at path.

        """
        if path is None:
            path = osutils.getcwd()
        control = controldir.ControlDir.open(path, _unsupported=_unsupported)
        return control.open_workingtree(unsupported=_unsupported)

    @staticmethod
    def open_containing(path=None):
        """Open an existing working tree which has its root about path.

        This probes for a working tree at path and searches upwards from there.

        Basically we keep looking up until we find the control directory or
        run into /.  If there isn't one, raises NotBranchError.
        TODO: give this a new exception.
        If there is one, it is returned, along with the unused portion of path.

        :return: The WorkingTree that contains 'path', and the rest of path
        """
        if path is None:
            path = osutils.getcwd()
        control, relpath = controldir.ControlDir.open_containing(path)
        return control.open_workingtree(), relpath

    @staticmethod
    def open_containing_paths(file_list, default_directory=None,
                              canonicalize=True, apply_view=True):
        """Open the WorkingTree that contains a set of paths.

        Fail if the paths given are not all in a single tree.

        This is used for the many command-line interfaces that take a list of
        any number of files and that require they all be in the same tree.
        """
        if default_directory is None:
            default_directory = u'.'
        # recommended replacement for builtins.internal_tree_files
        if file_list is None or len(file_list) == 0:
            tree = WorkingTree.open_containing(default_directory)[0]
            # XXX: doesn't really belong here, and seems to have the strange
            # side effect of making it return a bunch of files, not the whole
            # tree -- mbp 20100716
            if tree.supports_views() and apply_view:
                view_files = tree.views.lookup_view()
                if view_files:
                    file_list = view_files
                    view_str = views.view_display_str(view_files)
                    note(gettext("Ignoring files outside view. View is %s") % view_str)
            return tree, file_list
        if default_directory == u'.':
            seed = file_list[0]
        else:
            seed = default_directory
            file_list = [osutils.pathjoin(default_directory, f)
                         for f in file_list]
        tree = WorkingTree.open_containing(seed)[0]
        return tree, tree.safe_relpath_files(file_list, canonicalize,
                                             apply_view=apply_view)

    def safe_relpath_files(self, file_list, canonicalize=True, apply_view=True):
        """Convert file_list into a list of relpaths in tree.

        :param self: A tree to operate on.
        :param file_list: A list of user provided paths or None.
        :param apply_view: if True and a view is set, apply it or check that
            specified files are within it
        :return: A list of relative paths.
        :raises errors.PathNotChild: When a provided path is in a different self
            than self.
        """
        if file_list is None:
            return None
        if self.supports_views() and apply_view:
            view_files = self.views.lookup_view()
        else:
            view_files = []
        new_list = []
        # self.relpath exists as a "thunk" to osutils, but canonical_relpath
        # doesn't - fix that up here before we enter the loop.
        if canonicalize:
            def fixer(p):
                return osutils.canonical_relpath(self.basedir, p)
        else:
            fixer = self.relpath
        for filename in file_list:
            relpath = fixer(osutils.dereference_path(filename))
            if view_files and not osutils.is_inside_any(view_files, relpath):
                raise views.FileOutsideView(filename, view_files)
            new_list.append(relpath)
        return new_list

    @staticmethod
    def open_downlevel(path=None):
        """Open an unsupported working tree.

        Only intended for advanced situations like upgrading part of a controldir.
        """
        return WorkingTree.open(path, _unsupported=True)

    @staticmethod
    def find_trees(location):
        def list_current(transport):
            return [d for d in transport.list_dir('')
                    if not controldir.is_control_filename(d)]

        def evaluate(controldir):
            try:
                tree = controldir.open_workingtree()
            except errors.NoWorkingTree:
                return True, None
            else:
                return True, tree
        t = transport.get_transport(location)
        iterator = controldir.ControlDir.find_controldirs(t, evaluate=evaluate,
                                                          list_current=list_current)
        return [tr for tr in iterator if tr is not None]

    def __repr__(self):
        return "<%s of %s>" % (self.__class__.__name__,
                               getattr(self, 'basedir', None))

    def abspath(self, filename):
        return osutils.pathjoin(self.basedir, filename)

    def basis_tree(self):
        """Return RevisionTree for the current last revision.

        If the left most parent is a ghost then the returned tree will be an
        empty tree - one obtained by calling
        repository.revision_tree(NULL_REVISION).
        """
        try:
            revision_id = self.get_parent_ids()[0]
        except IndexError:
            # no parents, return an empty revision tree.
            # in the future this should return the tree for
            # 'empty:' - the implicit root empty tree.
            return self.branch.repository.revision_tree(
                _mod_revision.NULL_REVISION)
        try:
            return self.revision_tree(revision_id)
        except errors.NoSuchRevision:
            pass
        # No cached copy available, retrieve from the repository.
        # FIXME? RBC 20060403 should we cache the tree locally
        # at this point ?
        try:
            return self.branch.repository.revision_tree(revision_id)
        except (errors.RevisionNotPresent, errors.NoSuchRevision):
            # the basis tree *may* be a ghost or a low level error may have
            # occurred. If the revision is present, its a problem, if its not
            # its a ghost.
            if self.branch.repository.has_revision(revision_id):
                raise
            # the basis tree is a ghost so return an empty tree.
            return self.branch.repository.revision_tree(
                _mod_revision.NULL_REVISION)

    def relpath(self, path):
        """Return the local path portion from a given path.

        The path may be absolute or relative. If its a relative path it is
        interpreted relative to the python current working directory.
        """
        return osutils.relpath(self.basedir, path)

    def has_filename(self, filename):
        return osutils.lexists(self.abspath(filename))

    def get_file(self, path, file_id=None, filtered=True):
        return self.get_file_with_stat(path, file_id, filtered=filtered)[0]

    def get_file_with_stat(self, path, file_id=None, filtered=True,
                           _fstat=osutils.fstat):
        """See Tree.get_file_with_stat."""
        abspath = self.abspath(path)
        try:
            file_obj = open(abspath, 'rb')
        except EnvironmentError as e:
            if e.errno == errno.ENOENT:
                raise errors.NoSuchFile(path)
            raise
        stat_value = _fstat(file_obj.fileno())
        if filtered and self.supports_content_filtering():
            filters = self._content_filter_stack(path)
            file_obj = _mod_filters.filtered_input_file(file_obj, filters)
        return (file_obj, stat_value)

    def get_file_text(self, path, file_id=None, filtered=True):
        with self.get_file(path, file_id, filtered=filtered) as my_file:
            return my_file.read()

    def get_file_lines(self, path, file_id=None, filtered=True):
        """See Tree.get_file_lines()"""
        with self.get_file(path, file_id, filtered=filtered) as file:
            return file.readlines()

    def get_parent_ids(self):
        """See Tree.get_parent_ids.

        This implementation reads the pending merges list and last_revision
        value and uses that to decide what the parents list should be.
        """
        last_rev = _mod_revision.ensure_null(self._last_revision())
        if _mod_revision.NULL_REVISION == last_rev:
            parents = []
        else:
            parents = [last_rev]
        try:
            merges_bytes = self._transport.get_bytes('pending-merges')
        except errors.NoSuchFile:
            pass
        else:
            for l in osutils.split_lines(merges_bytes):
                revision_id = l.rstrip(b'\n')
                parents.append(revision_id)
        return parents

    def get_root_id(self):
        """Return the id of this trees root"""
        raise NotImplementedError(self.get_root_id)

    def clone(self, to_controldir, revision_id=None):
        """Duplicate this working tree into to_bzr, including all state.

        Specifically modified files are kept as modified, but
        ignored and unknown files are discarded.

        If you want to make a new line of development, see ControlDir.sprout()

        revision
            If not None, the cloned tree will have its last revision set to
            revision, and difference between the source trees last revision
            and this one merged in.
        """
        with self.lock_read():
            # assumes the target bzr dir format is compatible.
            result = to_controldir.create_workingtree()
            self.copy_content_into(result, revision_id)
            return result

    def copy_content_into(self, tree, revision_id=None):
        """Copy the current content and user files of this tree into tree."""
        with self.lock_read():
            tree.set_root_id(self.get_root_id())
            if revision_id is None:
                merge.transform_tree(tree, self)
            else:
                # TODO now merge from tree.last_revision to revision (to
                # preserve user local changes)
                try:
                    other_tree = self.revision_tree(revision_id)
                except errors.NoSuchRevision:
                    other_tree = self.branch.repository.revision_tree(
                        revision_id)

                merge.transform_tree(tree, other_tree)
                if revision_id == _mod_revision.NULL_REVISION:
                    new_parents = []
                else:
                    new_parents = [revision_id]
                tree.set_parent_ids(new_parents)

    def get_file_size(self, path, file_id=None):
        """See Tree.get_file_size"""
        # XXX: this returns the on-disk size; it should probably return the
        # canonical size
        try:
            return os.path.getsize(self.abspath(path))
        except OSError as e:
            if e.errno != errno.ENOENT:
                raise
            else:
                return None

    def _gather_kinds(self, files, kinds):
        """See MutableTree._gather_kinds."""
        with self.lock_tree_write():
            for pos, f in enumerate(files):
                if kinds[pos] is None:
                    fullpath = osutils.normpath(self.abspath(f))
                    try:
                        kinds[pos] = osutils.file_kind(fullpath)
                    except OSError as e:
                        if e.errno == errno.ENOENT:
                            raise errors.NoSuchFile(fullpath)

    def add_parent_tree_id(self, revision_id, allow_leftmost_as_ghost=False):
        """Add revision_id as a parent.

        This is equivalent to retrieving the current list of parent ids
        and setting the list to its value plus revision_id.

        :param revision_id: The revision id to add to the parent list. It may
            be a ghost revision as long as its not the first parent to be
            added, or the allow_leftmost_as_ghost parameter is set True.
        :param allow_leftmost_as_ghost: Allow the first parent to be a ghost.
        """
        with self.lock_write():
            parents = self.get_parent_ids() + [revision_id]
            self.set_parent_ids(parents, allow_leftmost_as_ghost=len(parents) > 1
                                or allow_leftmost_as_ghost)

    def add_parent_tree(self, parent_tuple, allow_leftmost_as_ghost=False):
        """Add revision_id, tree tuple as a parent.

        This is equivalent to retrieving the current list of parent trees
        and setting the list to its value plus parent_tuple. See also
        add_parent_tree_id - if you only have a parent id available it will be
        simpler to use that api. If you have the parent already available, using
        this api is preferred.

        :param parent_tuple: The (revision id, tree) to add to the parent list.
            If the revision_id is a ghost, pass None for the tree.
        :param allow_leftmost_as_ghost: Allow the first parent to be a ghost.
        """
        with self.lock_tree_write():
            parent_ids = self.get_parent_ids() + [parent_tuple[0]]
            if len(parent_ids) > 1:
                # the leftmost may have already been a ghost, preserve that if it
                # was.
                allow_leftmost_as_ghost = True
            self.set_parent_ids(parent_ids,
                                allow_leftmost_as_ghost=allow_leftmost_as_ghost)

    def add_pending_merge(self, *revision_ids):
        with self.lock_tree_write():
            # TODO: Perhaps should check at this point that the
            # history of the revision is actually present?
            parents = self.get_parent_ids()
            updated = False
            for rev_id in revision_ids:
                if rev_id in parents:
                    continue
                parents.append(rev_id)
                updated = True
            if updated:
                self.set_parent_ids(parents, allow_leftmost_as_ghost=True)

    def path_content_summary(self, path, _lstat=os.lstat,
                             _mapper=osutils.file_kind_from_stat_mode):
        """See Tree.path_content_summary."""
        abspath = self.abspath(path)
        try:
            stat_result = _lstat(abspath)
        except OSError as e:
            if getattr(e, 'errno', None) == errno.ENOENT:
                # no file.
                return ('missing', None, None, None)
            # propagate other errors
            raise
        kind = _mapper(stat_result.st_mode)
        if kind == 'file':
            return self._file_content_summary(path, stat_result)
        elif kind == 'directory':
            # perhaps it looks like a plain directory, but it's really a
            # reference.
            if self._directory_is_tree_reference(path):
                kind = 'tree-reference'
            return kind, None, None, None
        elif kind == 'symlink':
            target = osutils.readlink(abspath)
            return ('symlink', None, None, target)
        else:
            return (kind, None, None, None)

    def _file_content_summary(self, path, stat_result):
        size = stat_result.st_size
        executable = self._is_executable_from_path_and_stat(path, stat_result)
        # try for a stat cache lookup
        return ('file', size, executable, self._sha_from_stat(
            path, stat_result))

    def _check_parents_for_ghosts(self, revision_ids, allow_leftmost_as_ghost):
        """Common ghost checking functionality from set_parent_*.

        This checks that the left hand-parent exists if there are any
        revisions present.
        """
        if len(revision_ids) > 0:
            leftmost_id = revision_ids[0]
            if (not allow_leftmost_as_ghost and not
                    self.branch.repository.has_revision(leftmost_id)):
                raise errors.GhostRevisionUnusableHere(leftmost_id)

    def _set_merges_from_parent_ids(self, parent_ids):
        merges = parent_ids[1:]
        self._transport.put_bytes('pending-merges', b'\n'.join(merges),
                                  mode=self.controldir._get_file_mode())

    def _filter_parent_ids_by_ancestry(self, revision_ids):
        """Check that all merged revisions are proper 'heads'.

        This will always return the first revision_id, and any merged revisions
        which are
        """
        if len(revision_ids) == 0:
            return revision_ids
        graph = self.branch.repository.get_graph()
        heads = graph.heads(revision_ids)
        new_revision_ids = revision_ids[:1]
        for revision_id in revision_ids[1:]:
            if revision_id in heads and revision_id not in new_revision_ids:
                new_revision_ids.append(revision_id)
        if new_revision_ids != revision_ids:
            mutter('requested to set revision_ids = %s,'
                   ' but filtered to %s', revision_ids, new_revision_ids)
        return new_revision_ids

    def set_parent_ids(self, revision_ids, allow_leftmost_as_ghost=False):
        """Set the parent ids to revision_ids.

        See also set_parent_trees. This api will try to retrieve the tree data
        for each element of revision_ids from the trees repository. If you have
        tree data already available, it is more efficient to use
        set_parent_trees rather than set_parent_ids. set_parent_ids is however
        an easier API to use.

        :param revision_ids: The revision_ids to set as the parent ids of this
            working tree. Any of these may be ghosts.
        """
        with self.lock_tree_write():
            self._check_parents_for_ghosts(revision_ids,
                                           allow_leftmost_as_ghost=allow_leftmost_as_ghost)
            for revision_id in revision_ids:
                _mod_revision.check_not_reserved_id(revision_id)

            revision_ids = self._filter_parent_ids_by_ancestry(revision_ids)

            if len(revision_ids) > 0:
                self.set_last_revision(revision_ids[0])
            else:
                self.set_last_revision(_mod_revision.NULL_REVISION)

            self._set_merges_from_parent_ids(revision_ids)

    def set_pending_merges(self, rev_list):
        with self.lock_tree_write():
            parents = self.get_parent_ids()
            leftmost = parents[:1]
            new_parents = leftmost + rev_list
            self.set_parent_ids(new_parents)

    def set_merge_modified(self, modified_hashes):
        """Set the merge modified hashes."""
        raise NotImplementedError(self.set_merge_modified)

    def _sha_from_stat(self, path, stat_result):
        """Get a sha digest from the tree's stat cache.

        The default implementation assumes no stat cache is present.

        :param path: The path.
        :param stat_result: The stat result being looked up.
        """
        return None

    def merge_from_branch(self, branch, to_revision=None, from_revision=None,
                          merge_type=None, force=False):
        """Merge from a branch into this working tree.

        :param branch: The branch to merge from.
        :param to_revision: If non-None, the merge will merge to to_revision,
            but not beyond it. to_revision does not need to be in the history
            of the branch when it is supplied. If None, to_revision defaults to
            branch.last_revision().
        """
        from .merge import Merger, Merge3Merger
        with self.lock_write():
            merger = Merger(self.branch, this_tree=self)
            # check that there are no local alterations
            if not force and self.has_changes():
                raise errors.UncommittedChanges(self)
            if to_revision is None:
                to_revision = _mod_revision.ensure_null(branch.last_revision())
            merger.other_rev_id = to_revision
            if _mod_revision.is_null(merger.other_rev_id):
                raise errors.NoCommits(branch)
            self.branch.fetch(branch, last_revision=merger.other_rev_id)
            merger.other_basis = merger.other_rev_id
            merger.other_tree = self.branch.repository.revision_tree(
                merger.other_rev_id)
            merger.other_branch = branch
            if from_revision is None:
                merger.find_base()
            else:
                merger.set_base_revision(from_revision, branch)
            if merger.base_rev_id == merger.other_rev_id:
                raise errors.PointlessMerge
            merger.backup_files = False
            if merge_type is None:
                merger.merge_type = Merge3Merger
            else:
                merger.merge_type = merge_type
            merger.set_interesting_files(None)
            merger.show_base = False
            merger.reprocess = False
            conflicts = merger.do_merge()
            merger.set_pending()
            return conflicts

    def merge_modified(self):
        """Return a dictionary of files modified by a merge.

        The list is initialized by WorkingTree.set_merge_modified, which is
        typically called after we make some automatic updates to the tree
        because of a merge.

        This returns a map of file_id->sha1, containing only files which are
        still in the working tree and have that text hash.
        """
        raise NotImplementedError(self.merge_modified)

    def mkdir(self, path, file_id=None):
        """See MutableTree.mkdir()."""
        if file_id is None:
            if self.supports_setting_file_ids():
                file_id = generate_ids.gen_file_id(os.path.basename(path))
        else:
            if not self.supports_setting_file_ids():
                raise SettingFileIdUnsupported()
        with self.lock_write():
            os.mkdir(self.abspath(path))
            self.add(path, file_id, 'directory')
            return file_id

    def get_symlink_target(self, path, file_id=None):
        abspath = self.abspath(path)
        target = osutils.readlink(abspath)
        return target

    def subsume(self, other_tree):
        raise NotImplementedError(self.subsume)

    def _setup_directory_is_tree_reference(self):
        if self._branch.repository._format.supports_tree_reference:
            self._directory_is_tree_reference = \
                self._directory_may_be_tree_reference
        else:
            self._directory_is_tree_reference = \
                self._directory_is_never_tree_reference

    def _directory_is_never_tree_reference(self, relpath):
        return False

    def _directory_may_be_tree_reference(self, relpath):
        # as a special case, if a directory contains control files then
        # it's a tree reference, except that the root of the tree is not
        return relpath and osutils.isdir(self.abspath(relpath) + u"/.bzr")
        # TODO: We could ask all the control formats whether they
        # recognize this directory, but at the moment there's no cheap api
        # to do that.  Since we probably can only nest bzr checkouts and
        # they always use this name it's ok for now.  -- mbp 20060306
        #
        # FIXME: There is an unhandled case here of a subdirectory
        # containing .bzr but not a branch; that will probably blow up
        # when you try to commit it.  It might happen if there is a
        # checkout in a subdirectory.  This can be avoided by not adding
        # it.  mbp 20070306

    def extract(self, path, file_id=None, format=None):
        """Extract a subtree from this tree.

        A new branch will be created, relative to the path for this tree.
        """
        raise NotImplementedError(self.extract)

    def flush(self):
        """Write the in memory meta data to disk."""
        raise NotImplementedError(self.flush)

    def kind(self, relpath, file_id=None):
        return osutils.file_kind(self.abspath(relpath))

    def list_files(self, include_root=False, from_dir=None, recursive=True):
        """List all files as (path, class, kind, id, entry).

        Lists, but does not descend into unversioned directories.
        This does not include files that have been deleted in this
        tree. Skips the control directory.

        :param include_root: if True, return an entry for the root
        :param from_dir: start from this directory or None for the root
        :param recursive: whether to recurse into subdirectories or not
        """
        raise NotImplementedError(self.list_files)

    def move(self, from_paths, to_dir=None, after=False):
        """Rename files.

        to_dir must be known to the working tree.

        If to_dir exists and is a directory, the files are moved into
        it, keeping their old names.

        Note that to_dir is only the last component of the new name;
        this doesn't change the directory.

        For each entry in from_paths the move mode will be determined
        independently.

        The first mode moves the file in the filesystem and updates the
        working tree metadata. The second mode only updates the working tree
        metadata without touching the file on the filesystem.

        move uses the second mode if 'after == True' and the target is not
        versioned but present in the working tree.

        move uses the second mode if 'after == False' and the source is
        versioned but no longer in the working tree, and the target is not
        versioned but present in the working tree.

        move uses the first mode if 'after == False' and the source is
        versioned and present in the working tree, and the target is not
        versioned and not present in the working tree.

        Everything else results in an error.

        This returns a list of (from_path, to_path) pairs for each
        entry that is moved.
        """
        raise NotImplementedError(self.move)

    def copy_one(self, from_rel, to_rel):
        """Copy a file in the tree to a new location.

        This default implementation just copies the file, then
        adds the target.

        :param from_rel: From location (relative to tree root)
        :param to_rel: Target location (relative to tree root)
        """
        shutil.copyfile(self.abspath(from_rel), self.abspath(to_rel))
        self.add(to_rel)

    def unknowns(self):
        """Return all unknown files.

        These are files in the working directory that are not versioned or
        control files or ignored.
        """
        with self.lock_read():
            # force the extras method to be fully executed before returning, to
            # prevent race conditions with the lock
            return iter(
                [subp for subp in self.extras() if not self.is_ignored(subp)])

    def unversion(self, paths):
        """Remove the path in pahs from the current versioned set.

        When a path is unversioned, all of its children are automatically
        unversioned.

        :param paths: The paths to stop versioning.
        :raises NoSuchFile: if any path is not currently versioned.
        """
        raise NotImplementedError(self.unversion)

    def pull(self, source, overwrite=False, stop_revision=None,
             change_reporter=None, possible_transports=None, local=False,
             show_base=False):
        with self.lock_write(), source.lock_read():
            old_revision_info = self.branch.last_revision_info()
            basis_tree = self.basis_tree()
            count = self.branch.pull(source, overwrite, stop_revision,
                                     possible_transports=possible_transports,
                                     local=local)
            new_revision_info = self.branch.last_revision_info()
            if new_revision_info != old_revision_info:
                repository = self.branch.repository
                if repository._format.fast_deltas:
                    parent_ids = self.get_parent_ids()
                    if parent_ids:
                        basis_id = parent_ids[0]
                        basis_tree = repository.revision_tree(basis_id)
                with basis_tree.lock_read():
                    new_basis_tree = self.branch.basis_tree()
                    merge.merge_inner(
                        self.branch,
                        new_basis_tree,
                        basis_tree,
                        this_tree=self,
                        change_reporter=change_reporter,
                        show_base=show_base)
                    basis_root_id = basis_tree.get_root_id()
                    new_root_id = new_basis_tree.get_root_id()
                    if new_root_id is not None and basis_root_id != new_root_id:
                        self.set_root_id(new_root_id)
                # TODO - dedup parents list with things merged by pull ?
                # reuse the revisiontree we merged against to set the new
                # tree data.
                parent_trees = []
                if self.branch.last_revision() != _mod_revision.NULL_REVISION:
                    parent_trees.append(
                        (self.branch.last_revision(), new_basis_tree))
                # we have to pull the merge trees out again, because
                # merge_inner has set the ids. - this corner is not yet
                # layered well enough to prevent double handling.
                # XXX TODO: Fix the double handling: telling the tree about
                # the already known parent data is wasteful.
                merges = self.get_parent_ids()[1:]
                parent_trees.extend([
                    (parent, repository.revision_tree(parent)) for
                    parent in merges])
                self.set_parent_trees(parent_trees)
            return count

    def put_file_bytes_non_atomic(self, path, bytes, file_id=None):
        """See MutableTree.put_file_bytes_non_atomic."""
        with self.lock_write(), open(self.abspath(path), 'wb') as stream:
            stream.write(bytes)

    def extras(self):
        """Yield all unversioned files in this WorkingTree.

        If there are any unversioned directories then only the directory is
        returned, not all its children.  But if there are unversioned files
        under a versioned subdirectory, they are returned.

        Currently returned depth-first, sorted by name within directories.
        This is the same order used by 'osutils.walkdirs'.
        """
        raise NotImplementedError(self.extras)

    def ignored_files(self):
        """Yield list of PATH, IGNORE_PATTERN"""
        for subp in self.extras():
            pat = self.is_ignored(subp)
            if pat is not None:
                yield subp, pat

    def is_ignored(self, filename):
        r"""Check whether the filename matches an ignore pattern.
        """
        raise NotImplementedError(self.is_ignored)

    def stored_kind(self, path, file_id=None):
        """See Tree.stored_kind"""
        raise NotImplementedError(self.stored_kind)

    def _comparison_data(self, entry, path):
        abspath = self.abspath(path)
        try:
            stat_value = os.lstat(abspath)
        except OSError as e:
            if getattr(e, 'errno', None) == errno.ENOENT:
                stat_value = None
                kind = None
                executable = False
            else:
                raise
        else:
            mode = stat_value.st_mode
            kind = osutils.file_kind_from_stat_mode(mode)
            if not self._supports_executable():
                executable = entry is not None and entry.executable
            else:
                executable = bool(stat.S_ISREG(mode) and stat.S_IEXEC & mode)
        return kind, executable, stat_value

    def last_revision(self):
        """Return the last revision of the branch for this tree.

        This format tree does not support a separate marker for last-revision
        compared to the branch.

        See MutableTree.last_revision
        """
        return self._last_revision()

    def _last_revision(self):
        """helper for get_parent_ids."""
        with self.lock_read():
            return _mod_revision.ensure_null(self.branch.last_revision())

    def is_locked(self):
        """Check if this tree is locked."""
        raise NotImplementedError(self.is_locked)

    def lock_read(self):
        """Lock the tree for reading.

        This also locks the branch, and can be unlocked via self.unlock().

        :return: A breezy.lock.LogicalLockResult.
        """
        raise NotImplementedError(self.lock_read)

    def lock_tree_write(self):
        """See MutableTree.lock_tree_write, and WorkingTree.unlock.

        :return: A breezy.lock.LogicalLockResult.
        """
        raise NotImplementedError(self.lock_tree_write)

    def lock_write(self):
        """See MutableTree.lock_write, and WorkingTree.unlock.

        :return: A breezy.lock.LogicalLockResult.
        """
        raise NotImplementedError(self.lock_write)

    def get_physical_lock_status(self):
        raise NotImplementedError(self.get_physical_lock_status)

    def set_last_revision(self, new_revision):
        """Change the last revision in the working tree."""
        raise NotImplementedError(self.set_last_revision)

    def _change_last_revision(self, new_revision):
        """Template method part of set_last_revision to perform the change.

        This is used to allow WorkingTree3 instances to not affect branch
        when their last revision is set.
        """
        if _mod_revision.is_null(new_revision):
            self.branch.set_last_revision_info(0, new_revision)
            return False
        _mod_revision.check_not_reserved_id(new_revision)
        try:
            self.branch.generate_revision_history(new_revision)
        except errors.NoSuchRevision:
            # not present in the repo - dont try to set it deeper than the tip
            self.branch._set_revision_history([new_revision])
        return True

    def remove(self, files, verbose=False, to_file=None, keep_files=True,
               force=False):
        """Remove nominated files from the working tree metadata.

        :files: File paths relative to the basedir.
        :keep_files: If true, the files will also be kept.
        :force: Delete files and directories, even if they are changed and
            even if the directories are not empty.
        """
        raise NotImplementedError(self.remove)

    def revert(self, filenames=None, old_tree=None, backups=True,
               pb=None, report_changes=False):
        from .conflicts import resolve
        with self.lock_tree_write():
            if old_tree is None:
                basis_tree = self.basis_tree()
                basis_tree.lock_read()
                old_tree = basis_tree
            else:
                basis_tree = None
            try:
                conflicts = transform.revert(self, old_tree, filenames, backups, pb,
                                             report_changes)
                if filenames is None and len(self.get_parent_ids()) > 1:
                    parent_trees = []
                    last_revision = self.last_revision()
                    if last_revision != _mod_revision.NULL_REVISION:
                        if basis_tree is None:
                            basis_tree = self.basis_tree()
                            basis_tree.lock_read()
                        parent_trees.append((last_revision, basis_tree))
                    self.set_parent_trees(parent_trees)
                    resolve(self)
                else:
                    resolve(self, filenames, ignore_misses=True, recursive=True)
            finally:
                if basis_tree is not None:
                    basis_tree.unlock()
            return conflicts

    def store_uncommitted(self):
        """Store uncommitted changes from the tree in the branch."""
        raise NotImplementedError(self.store_uncommitted)

    def restore_uncommitted(self):
        """Restore uncommitted changes from the branch into the tree."""
        raise NotImplementedError(self.restore_uncommitted)

    def revision_tree(self, revision_id):
        """See Tree.revision_tree.

        For trees that can be obtained from the working tree, this
        will do so. For other trees, it will fall back to the repository.
        """
        raise NotImplementedError(self.revision_tree)

    def set_root_id(self, file_id):
        """Set the root id for this tree."""
        if not self.supports_setting_file_ids():
            raise SettingFileIdUnsupported()
        with self.lock_tree_write():
            # for compatability
            if file_id is None:
                raise ValueError(
                    'WorkingTree.set_root_id with fileid=None')
            file_id = osutils.safe_file_id(file_id)
            self._set_root_id(file_id)

    def _set_root_id(self, file_id):
        """Set the root id for this tree, in a format specific manner.

        :param file_id: The file id to assign to the root. It must not be
            present in the current inventory or an error will occur. It must
            not be None, but rather a valid file id.
        """
        raise NotImplementedError(self._set_root_id)

    def unlock(self):
        """See Branch.unlock.

        WorkingTree locking just uses the Branch locking facilities.
        This is current because all working trees have an embedded branch
        within them. IF in the future, we were to make branch data shareable
        between multiple working trees, i.e. via shared storage, then we
        would probably want to lock both the local tree, and the branch.
        """
        raise NotImplementedError(self.unlock)

    _marker = object()

    def update(self, change_reporter=None, possible_transports=None,
               revision=None, old_tip=_marker, show_base=False):
        """Update a working tree along its branch.

        This will update the branch if its bound too, which means we have
        multiple trees involved:

        - The new basis tree of the master.
        - The old basis tree of the branch.
        - The old basis tree of the working tree.
        - The current working tree state.

        Pathologically, all three may be different, and non-ancestors of each
        other.  Conceptually we want to:

        - Preserve the wt.basis->wt.state changes
        - Transform the wt.basis to the new master basis.
        - Apply a merge of the old branch basis to get any 'local' changes from
          it into the tree.
        - Restore the wt.basis->wt.state changes.

        There isn't a single operation at the moment to do that, so we:

        - Merge current state -> basis tree of the master w.r.t. the old tree
          basis.
        - Do a 'normal' merge of the old branch basis if it is relevant.

        :param revision: The target revision to update to. Must be in the
            revision history.
        :param old_tip: If branch.update() has already been run, the value it
            returned (old tip of the branch or None). _marker is used
            otherwise.
        """
        if self.branch.get_bound_location() is not None:
            self.lock_write()
            update_branch = (old_tip is self._marker)
        else:
            self.lock_tree_write()
            update_branch = False
        try:
            if update_branch:
                old_tip = self.branch.update(possible_transports)
            else:
                if old_tip is self._marker:
                    old_tip = None
            return self._update_tree(old_tip, change_reporter, revision, show_base)
        finally:
            self.unlock()

    def _update_tree(self, old_tip=None, change_reporter=None, revision=None,
                     show_base=False):
        """Update a tree to the master branch.

        :param old_tip: if supplied, the previous tip revision the branch,
            before it was changed to the master branch's tip.
        """
        # here if old_tip is not None, it is the old tip of the branch before
        # it was updated from the master branch. This should become a pending
        # merge in the working tree to preserve the user existing work.  we
        # cant set that until we update the working trees last revision to be
        # one from the new branch, because it will just get absorbed by the
        # parent de-duplication logic.
        #
        # We MUST save it even if an error occurs, because otherwise the users
        # local work is unreferenced and will appear to have been lost.
        #
        with self.lock_tree_write():
            nb_conflicts = 0
            try:
                last_rev = self.get_parent_ids()[0]
            except IndexError:
                last_rev = _mod_revision.NULL_REVISION
            if revision is None:
                revision = self.branch.last_revision()

            old_tip = old_tip or _mod_revision.NULL_REVISION

            if not _mod_revision.is_null(old_tip) and old_tip != last_rev:
                # the branch we are bound to was updated
                # merge those changes in first
                base_tree = self.basis_tree()
                other_tree = self.branch.repository.revision_tree(old_tip)
                nb_conflicts = merge.merge_inner(self.branch, other_tree,
                                                 base_tree, this_tree=self,
                                                 change_reporter=change_reporter,
                                                 show_base=show_base)
                if nb_conflicts:
                    self.add_parent_tree((old_tip, other_tree))
                    note(gettext('Rerun update after fixing the conflicts.'))
                    return nb_conflicts

            if last_rev != _mod_revision.ensure_null(revision):
                # the working tree is up to date with the branch
                # we can merge the specified revision from master
                to_tree = self.branch.repository.revision_tree(revision)
                to_root_id = to_tree.get_root_id()

                basis = self.basis_tree()
                with basis.lock_read():
                    if (basis.get_root_id() is None or basis.get_root_id() != to_root_id):
                        self.set_root_id(to_root_id)
                        self.flush()

                # determine the branch point
                graph = self.branch.repository.get_graph()
                base_rev_id = graph.find_unique_lca(self.branch.last_revision(),
                                                    last_rev)
                base_tree = self.branch.repository.revision_tree(base_rev_id)

                nb_conflicts = merge.merge_inner(self.branch, to_tree, base_tree,
                                                 this_tree=self,
                                                 change_reporter=change_reporter,
                                                 show_base=show_base)
                self.set_last_revision(revision)
                # TODO - dedup parents list with things merged by pull ?
                # reuse the tree we've updated to to set the basis:
                parent_trees = [(revision, to_tree)]
                merges = self.get_parent_ids()[1:]
                # Ideally we ask the tree for the trees here, that way the working
                # tree can decide whether to give us the entire tree or give us a
                # lazy initialised tree. dirstate for instance will have the trees
                # in ram already, whereas a last-revision + basis-inventory tree
                # will not, but also does not need them when setting parents.
                for parent in merges:
                    parent_trees.append(
                        (parent, self.branch.repository.revision_tree(parent)))
                if not _mod_revision.is_null(old_tip):
                    parent_trees.append(
                        (old_tip, self.branch.repository.revision_tree(old_tip)))
                self.set_parent_trees(parent_trees)
                last_rev = parent_trees[0][0]
            return nb_conflicts

    def set_conflicts(self, arg):
        raise errors.UnsupportedOperation(self.set_conflicts, self)

    def add_conflicts(self, arg):
        raise errors.UnsupportedOperation(self.add_conflicts, self)

    def conflicts(self):
        raise NotImplementedError(self.conflicts)

    def walkdirs(self, prefix=""):
        """Walk the directories of this tree.

        returns a generator which yields items in the form:
                ((curren_directory_path, fileid),
                 [(file1_path, file1_name, file1_kind, (lstat), file1_id,
                   file1_kind), ... ])

        This API returns a generator, which is only valid during the current
        tree transaction - within a single lock_read or lock_write duration.

        If the tree is not locked, it may cause an error to be raised,
        depending on the tree implementation.
        """
        raise NotImplementedError(self.walkdirs)

    def auto_resolve(self):
        """Automatically resolve text conflicts according to contents.

        Only text conflicts are auto_resolvable. Files with no conflict markers
        are considered 'resolved', because bzr always puts conflict markers
        into files that have text conflicts.  The corresponding .THIS .BASE and
        .OTHER files are deleted, as per 'resolve'.

        :return: a tuple of ConflictLists: (un_resolved, resolved).
        """
        with self.lock_tree_write():
            un_resolved = _mod_conflicts.ConflictList()
            resolved = _mod_conflicts.ConflictList()
            conflict_re = re.compile(b'^(<{7}|={7}|>{7})')
            for conflict in self.conflicts():
                path = self.id2path(conflict.file_id)
                if (conflict.typestring != 'text conflict' or
<<<<<<< HEAD
                        self.kind(path, conflict.file_id) != 'file'):
=======
                    self.kind(path) != 'file'):
>>>>>>> ad638869
                    un_resolved.append(conflict)
                    continue
                with open(self.abspath(path), 'rb') as my_file:
                    for line in my_file:
                        if conflict_re.search(line):
                            un_resolved.append(conflict)
                            break
                    else:
                        resolved.append(conflict)
            resolved.remove_files(self)
            self.set_conflicts(un_resolved)
            return un_resolved, resolved

    def _validate(self):
        """Validate internal structures.

        This is meant mostly for the test suite. To give it a chance to detect
        corruption after actions have occurred. The default implementation is a
        just a no-op.

        :return: None. An exception should be raised if there is an error.
        """
        return

    def check_state(self):
        """Check that the working state is/isn't valid."""
        raise NotImplementedError(self.check_state)

    def reset_state(self, revision_ids=None):
        """Reset the state of the working tree.

        This does a hard-reset to a last-known-good state. This is a way to
        fix if something got corrupted (like the .bzr/checkout/dirstate file)
        """
        raise NotImplementedError(self.reset_state)

    def _get_rules_searcher(self, default_searcher):
        """See Tree._get_rules_searcher."""
        if self._rules_searcher is None:
            self._rules_searcher = super(WorkingTree,
                                         self)._get_rules_searcher(default_searcher)
        return self._rules_searcher

    def get_shelf_manager(self):
        """Return the ShelfManager for this WorkingTree."""
        raise NotImplementedError(self.get_shelf_manager)

    def get_canonical_paths(self, paths):
        """Like get_canonical_path() but works on multiple items.

        :param paths: A sequence of paths relative to the root of the tree.
        :return: A list of paths, with each item the corresponding input path
            adjusted to account for existing elements that match case
            insensitively.
        """
        with self.lock_read():
            for path in paths:
                yield path

    def get_canonical_path(self, path):
        """Returns the first item in the tree that matches a path.

        This is meant to allow case-insensitive path lookups on e.g.
        FAT filesystems.

        If a path matches exactly, it is returned. If no path matches exactly
        but more than one path matches according to the underlying file system,
        it is implementation defined which is returned.

        If no path matches according to the file system, the input path is
        returned, but with as many path entries that do exist changed to their
        canonical form.

        If you need to resolve many names from the same tree, you should
        use get_canonical_paths() to avoid O(N) behaviour.

        :param path: A paths relative to the root of the tree.
        :return: The input path adjusted to account for existing elements
        that match case insensitively.
        """
        with self.lock_read():
            return next(self.get_canonical_paths([path]))


class WorkingTreeFormatRegistry(controldir.ControlComponentFormatRegistry):
    """Registry for working tree formats."""

    def __init__(self, other_registry=None):
        super(WorkingTreeFormatRegistry, self).__init__(other_registry)
        self._default_format = None
        self._default_format_key = None

    def get_default(self):
        """Return the current default format."""
        if (self._default_format_key is not None and
                self._default_format is None):
            self._default_format = self.get(self._default_format_key)
        return self._default_format

    def set_default(self, format):
        """Set the default format."""
        self._default_format = format
        self._default_format_key = None

    def set_default_key(self, format_string):
        """Set the default format by its format string."""
        self._default_format_key = format_string
        self._default_format = None


format_registry = WorkingTreeFormatRegistry()


class WorkingTreeFormat(controldir.ControlComponentFormat):
    """An encapsulation of the initialization and open routines for a format.

    Formats provide three things:
     * An initialization routine,
     * a format string,
     * an open routine.

    Formats are placed in an dict by their format string for reference
    during workingtree opening. Its not required that these be instances, they
    can be classes themselves with class methods - it simply depends on
    whether state is needed for a given format or not.

    Once a format is deprecated, just deprecate the initialize and open
    methods on the format class. Do not deprecate the object, as the
    object will be created every time regardless.
    """

    requires_rich_root = False

    upgrade_recommended = False

    requires_normalized_unicode_filenames = False

    case_sensitive_filename = "FoRMaT"

    missing_parent_conflicts = False
    """If this format supports missing parent conflicts."""

    supports_versioned_directories = None

    supports_merge_modified = True
    """If this format supports storing merge modified hashes."""

    supports_setting_file_ids = True
    """If this format allows setting the file id."""

    supports_store_uncommitted = True
    """If this format supports shelve-like functionality."""

    supports_leftmost_parent_id_as_ghost = True

    supports_righthand_parent_id_as_ghost = True

    ignore_filename = None
    """Name of file with ignore patterns, if any. """

    def initialize(self, controldir, revision_id=None, from_branch=None,
                   accelerator_tree=None, hardlink=False):
        """Initialize a new working tree in controldir.

        :param controldir: ControlDir to initialize the working tree in.
        :param revision_id: allows creating a working tree at a different
            revision than the branch is at.
        :param from_branch: Branch to checkout
        :param accelerator_tree: A tree which can be used for retrieving file
            contents more quickly than the revision tree, i.e. a workingtree.
            The revision tree will be used for cases where accelerator_tree's
            content is different.
        :param hardlink: If true, hard-link files from accelerator_tree,
            where possible.
        """
        raise NotImplementedError(self.initialize)

    def __eq__(self, other):
        return self.__class__ is other.__class__

    def __ne__(self, other):
        return not (self == other)

    def get_format_description(self):
        """Return the short description for this format."""
        raise NotImplementedError(self.get_format_description)

    def is_supported(self):
        """Is this format supported?

        Supported formats can be initialized and opened.
        Unsupported formats may not support initialization or committing or
        some other features depending on the reason for not being supported.
        """
        return True

    def supports_content_filtering(self):
        """True if this format supports content filtering."""
        return False

    def supports_views(self):
        """True if this format supports stored views."""
        return False

    def get_controldir_for_branch(self):
        """Get the control directory format for creating branches.

        This is to support testing of working tree formats that can not exist
        in the same control directory as a branch.
        """
        return self._matchingcontroldir


format_registry.register_lazy(b"Bazaar Working Tree Format 4 (bzr 0.15)\n",
                              "breezy.bzr.workingtree_4", "WorkingTreeFormat4")
format_registry.register_lazy(b"Bazaar Working Tree Format 5 (bzr 1.11)\n",
                              "breezy.bzr.workingtree_4", "WorkingTreeFormat5")
format_registry.register_lazy(b"Bazaar Working Tree Format 6 (bzr 1.14)\n",
                              "breezy.bzr.workingtree_4", "WorkingTreeFormat6")
format_registry.register_lazy(b"Bazaar-NG Working Tree format 3",
                              "breezy.bzr.workingtree_3", "WorkingTreeFormat3")
format_registry.set_default_key(b"Bazaar Working Tree Format 6 (bzr 1.14)\n")<|MERGE_RESOLUTION|>--- conflicted
+++ resolved
@@ -1285,11 +1285,7 @@
             for conflict in self.conflicts():
                 path = self.id2path(conflict.file_id)
                 if (conflict.typestring != 'text conflict' or
-<<<<<<< HEAD
-                        self.kind(path, conflict.file_id) != 'file'):
-=======
-                    self.kind(path) != 'file'):
->>>>>>> ad638869
+                        self.kind(path) != 'file'):
                     un_resolved.append(conflict)
                     continue
                 with open(self.abspath(path), 'rb') as my_file:
