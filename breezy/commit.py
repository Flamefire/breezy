--- conflicted
+++ resolved
@@ -294,7 +294,6 @@
             if working_tree is None:
                 raise BzrError("working_tree must be passed into commit().")
             else:
-<<<<<<< HEAD
                 self.work_tree = working_tree
                 self.branch = self.work_tree.branch
                 if getattr(self.work_tree, 'requires_rich_root', lambda: False)():
@@ -316,108 +315,6 @@
             if exclude is not None:
                 self.exclude = sorted(
                     minimum_path_selection(exclude))
-=======
-                raise BzrError("The message or message_callback keyword"
-                               " parameter is required for commit().")
-
-        self.bound_branch = None
-        self.any_entries_deleted = False
-        if exclude is not None:
-            self.exclude = sorted(
-                minimum_path_selection(exclude))
-        else:
-            self.exclude = []
-        self.local = local
-        self.master_branch = None
-        self.recursive = recursive
-        self.rev_id = None
-        # self.specific_files is None to indicate no filter, or any iterable to
-        # indicate a filter - [] means no files at all, as per iter_changes.
-        if specific_files is not None:
-            self.specific_files = sorted(
-                minimum_path_selection(specific_files))
-        else:
-            self.specific_files = None
-
-        self.allow_pointless = allow_pointless
-        self.message_callback = message_callback
-        self.timestamp = timestamp
-        self.timezone = timezone
-        self.committer = committer
-        self.strict = strict
-        self.verbose = verbose
-
-        self.work_tree.lock_write()
-        operation.add_cleanup(self.work_tree.unlock)
-        self.parents = self.work_tree.get_parent_ids()
-        self.pb = ui.ui_factory.nested_progress_bar()
-        operation.add_cleanup(self.pb.finished)
-        self.basis_revid = self.work_tree.last_revision()
-        self.basis_tree = self.work_tree.basis_tree()
-        self.basis_tree.lock_read()
-        operation.add_cleanup(self.basis_tree.unlock)
-        # Cannot commit with conflicts present.
-        if len(self.work_tree.conflicts()) > 0:
-            raise ConflictsInTree
-
-        # Setup the bound branch variables as needed.
-        self._check_bound_branch(operation, possible_master_transports)
-
-        if self.config_stack is None:
-            self.config_stack = self.work_tree.get_config_stack()
-
-        # Check that the working tree is up to date
-        old_revno, old_revid, new_revno = self._check_out_of_date_tree()
-
-        # Complete configuration setup
-        if reporter is not None:
-            self.reporter = reporter
-        elif self.reporter is None:
-            self.reporter = self._select_reporter()
-
-        # Setup the progress bar. As the number of files that need to be
-        # committed in unknown, progress is reported as stages.
-        # We keep track of entries separately though and include that
-        # information in the progress bar during the relevant stages.
-        self.pb_stage_name = ""
-        self.pb_stage_count = 0
-        self.pb_stage_total = 5
-        if self.bound_branch:
-            # 2 extra stages: "Uploading data to master branch" and "Merging
-            # tags to master branch"
-            self.pb_stage_total += 2
-        self.pb.show_pct = False
-        self.pb.show_spinner = False
-        self.pb.show_eta = False
-        self.pb.show_count = True
-        self.pb.show_bar = True
-
-        # After a merge, a selected file commit is not supported.
-        # See 'bzr help merge' for an explanation as to why.
-        if len(self.parents) > 1 and self.specific_files is not None:
-            raise CannotCommitSelectedFileMerge(self.specific_files)
-        # Excludes are a form of selected file commit.
-        if len(self.parents) > 1 and self.exclude:
-            raise CannotCommitSelectedFileMerge(self.exclude)
-
-        # Collect the changes
-        self._set_progress_stage("Collecting changes", counter=True)
-        self._lossy = lossy
-        self.builder = self.branch.get_commit_builder(
-            self.parents, self.config_stack, timestamp, timezone, committer,
-            self.revprops, rev_id, lossy=lossy)
-
-        if self.builder.updates_branch and self.bound_branch:
-            self.builder.abort()
-            raise AssertionError(
-                "bound branches not supported for commit builders "
-                "that update the branch")
-
-        try:
-            # find the location being committed to
-            if self.bound_branch:
-                master_location = self.master_branch.base
->>>>>>> 51bbe378
             else:
                 self.exclude = []
             self.local = local
@@ -453,6 +350,8 @@
 
             # Setup the bound branch variables as needed.
             self._check_bound_branch(stack, possible_master_transports)
+            if self.config_stack is None:
+                self.config_stack = self.work_tree.get_config_stack()
 
             # Check that the working tree is up to date
             old_revno, old_revid, new_revno = self._check_out_of_date_tree()
@@ -462,8 +361,6 @@
                 self.reporter = reporter
             elif self.reporter is None:
                 self.reporter = self._select_reporter()
-            if self.config_stack is None:
-                self.config_stack = self.work_tree.get_config_stack()
 
             # Setup the progress bar. As the number of files that need to be
             # committed in unknown, progress is reported as stages.
