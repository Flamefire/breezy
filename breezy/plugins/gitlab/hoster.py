# Copyright (C) 2018 Breezy Developers
#
# This program is free software; you can redistribute it and/or modify
# it under the terms of the GNU General Public License as published by
# the Free Software Foundation; either version 2 of the License, or
# (at your option) any later version.
#
# This program is distributed in the hope that it will be useful,
# but WITHOUT ANY WARRANTY; without even the implied warranty of
# MERCHANTABILITY or FITNESS FOR A PARTICULAR PURPOSE.  See the
# GNU General Public License for more details.
#
# You should have received a copy of the GNU General Public License
# along with this program; if not, write to the Free Software
# Foundation, Inc., 51 Franklin Street, Fifth Floor, Boston, MA 02110-1301 USA

"""Support for GitLab."""

import json
import os
import re
import time

from ... import (
    bedding,
    branch as _mod_branch,
    controldir,
    errors,
    urlutils,
    )
from ...git.urls import git_url_to_bzr_url
from ...trace import mutter
from ...transport import get_transport

from ...propose import (
    determine_title,
    Hoster,
    MergeProposal,
    MergeProposalBuilder,
    MergeProposalExists,
    NoSuchProject,
    PrerequisiteBranchUnsupported,
    SourceNotDerivedFromTarget,
    UnsupportedHoster,
    HosterLoginRequired,
    )


_DEFAULT_FILES = ['/etc/python-gitlab.cfg', '~/.python-gitlab.cfg']
DEFAULT_PAGE_SIZE = 50


def mp_status_to_status(status):
    return {
        'all': 'all',
        'open': 'opened',
        'merged': 'merged',
        'closed': 'closed'}[status]


class NotGitLabUrl(errors.BzrError):

    _fmt = "Not a GitLab URL: %(url)s"

    def __init__(self, url):
        errors.BzrError.__init__(self)
        self.url = url


class NotMergeRequestUrl(errors.BzrError):

    _fmt = "Not a merge proposal URL: %(url)s"

    def __init__(self, host, url):
        errors.BzrError.__init__(self)
        self.host = host
        self.url = url


class GitLabError(errors.BzrError):

    _fmt = "GitLab error: %(error)s"

    def __init__(self, error, full_response):
        errors.BzrError.__init__(self)
        self.error = error
        self.full_response = full_response


class GitLabUnprocessable(errors.BzrError):

    _fmt = "GitLab can not process request: %(error)s."

    def __init__(self, error, full_response):
        errors.BzrError.__init__(self)
        self.error = error
        self.full_response = full_response


class DifferentGitLabInstances(errors.BzrError):

    _fmt = ("Can't create merge proposals across GitLab instances: "
            "%(source_host)s and %(target_host)s")

    def __init__(self, source_host, target_host):
        self.source_host = source_host
        self.target_host = target_host


class GitLabLoginMissing(HosterLoginRequired):

    _fmt = ("Please log into GitLab instance at %(hoster)s")


class GitlabLoginError(errors.BzrError):

    _fmt = ("Error logging in: %(error)s")

    def __init__(self, error):
        self.error = error


class GitLabConflict(errors.BzrError):

    _fmt = "Conflict during operation: %(message)s"

    def __init__(self, reason):
        errors.BzrError(self)
        self.reason = reason


class ForkingDisabled(errors.BzrError):

    _fmt = ("Forking on project %(project)s is disabled.")

    def __init__(self, project):
        self.project = project


class MergeRequestConflict(Exception):
    """Raised when a merge requests conflicts."""

    def __init__(self, reason):
        self.reason = reason


class ProjectCreationTimeout(errors.BzrError):

    _fmt = ("Timeout (%(timeout)ds) while waiting for project "
            "%(project)s to be created.")

    def __init__(self, project, timeout):
        self.project = project
        self.timeout = timeout


def default_config_path():
    return os.path.join(bedding.config_dir(), 'gitlab.conf')


def store_gitlab_token(name, url, private_token):
    """Store a GitLab token in a configuration file."""
    import configparser
    config = configparser.ConfigParser()
    path = default_config_path()
    config.read([path])
    config.add_section(name)
    config[name]['url'] = url
    config[name]['private_token'] = private_token
    with open(path, 'w') as f:
        config.write(f)


def iter_tokens():
    import configparser
    config = configparser.ConfigParser()
    config.read(
        [os.path.expanduser(p) for p in _DEFAULT_FILES] +
        [default_config_path()])
    for name, section in config.items():
        yield name, section


def get_credentials_by_url(url):
    for name, credentials in iter_tokens():
        if 'url' not in credentials:
            continue
        if credentials['url'].rstrip('/') == url.rstrip('/'):
            return credentials
    else:
        return None


def parse_gitlab_url(url):
    (scheme, user, password, host, port, path) = urlutils.parse_url(
        url)
    if scheme not in ('git+ssh', 'https', 'http'):
        raise NotGitLabUrl(url)
    if not host:
        raise NotGitLabUrl(url)
    path = path.strip('/')
    if path.endswith('.git'):
        path = path[:-4]
    return host, path


def parse_gitlab_branch_url(branch):
    url = urlutils.strip_segment_parameters(branch.user_url)
    host, path = parse_gitlab_url(url)
    return host, path, branch.name


def parse_gitlab_merge_request_url(url):
    (scheme, user, password, host, port, path) = urlutils.parse_url(
        url)
    if scheme not in ('git+ssh', 'https', 'http'):
        raise NotGitLabUrl(url)
    if not host:
        raise NotGitLabUrl(url)
    path = path.strip('/')
    parts = path.split('/')
    if len(parts) < 2:
        raise NotMergeRequestUrl(host, url)
    if parts[-2] != 'merge_requests':
        raise NotMergeRequestUrl(host, url)
    if parts[-3] == '-':
        project_name = '/'.join(parts[:-3])
    else:
        project_name = '/'.join(parts[:-2])
    return host, project_name, int(parts[-1])


def _unexpected_status(path, response):
    raise errors.UnexpectedHttpStatus(
        path, response.status, response.data.decode('utf-8', 'replace'))


class GitLabMergeProposal(MergeProposal):

    def __init__(self, gl, mr):
        self.gl = gl
        self._mr = mr

    def _update(self, **kwargs):
        try:
            self.gl._update_merge_request(
                self._mr['project_id'], self._mr['iid'], kwargs)
        except GitLabConflict as e:
            self.gl._handle_merge_request_conflict(
                e.reason, self.get_source_branch_url(),
                self._mr['target_project_id'])

    def __repr__(self):
        return "<%s at %r>" % (type(self).__name__, self._mr['web_url'])

    @property
    def url(self):
        return self._mr['web_url']

    def get_description(self):
        return self._mr['description']

    def set_description(self, description):
        self._update(description=description, title=determine_title(description))

    def get_commit_message(self):
        return self._mr.get('merge_commit_message')

    def set_commit_message(self, message):
        raise errors.UnsupportedOperation(self.set_commit_message, self)

    def _branch_url_from_project(self, project_id, branch_name):
        if project_id is None:
            return None
        project = self.gl._get_project(project_id)
        return gitlab_url_to_bzr_url(project['http_url_to_repo'], branch_name)

    def get_source_branch_url(self):
        return self._branch_url_from_project(
            self._mr['source_project_id'], self._mr['source_branch'])

    def get_source_revision(self):
        from breezy.git.mapping import default_mapping
        sha = self._mr['sha']
        if sha is None:
            return None
        return default_mapping.revision_id_foreign_to_bzr(sha.encode('ascii'))

    def get_target_branch_url(self):
        return self._branch_url_from_project(
            self._mr['target_project_id'], self._mr['target_branch'])

    def _get_project_name(self, project_id):
        source_project = self.gl._get_project(project_id)
        return source_project['path_with_namespace']

    def get_source_project(self):
        return self._get_project_name(self._mr['source_project_id'])

    def get_target_project(self):
        return self._get_project_name(self._mr['target_project_id'])

    def is_merged(self):
        return (self._mr['state'] == 'merged')

    def is_closed(self):
        return (self._mr['state'] == 'closed')

    def reopen(self):
        return self._update(state_event='reopen')

    def close(self):
        self._update(state_event='close')

    def merge(self, commit_message=None):
        # https://docs.gitlab.com/ee/api/merge_requests.html#accept-mr
        self._mr.merge(merge_commit_message=commit_message)

    def can_be_merged(self):
        if self._mr['merge_status'] == 'cannot_be_merged':
            return False
        elif self._mr['merge_status'] == 'can_be_merged':
            return True
        elif self._mr['merge_status'] in (
                'unchecked', 'cannot_be_merged_recheck', 'checking'):
            # See https://gitlab.com/gitlab-org/gitlab/-/commit/7517105303c for
            # an explanation of the distinction between unchecked and
            # cannot_be_merged_recheck
            return None
        else:
            raise ValueError(self._mr['merge_status'])

    def get_merged_by(self):
        user = self._mr.get('merged_by')
        if user is None:
            return None
        return user['username']

    def get_merged_at(self):
        merged_at = self._mr.get('merged_at')
        if merged_at is None:
            return None
        import iso8601
        return iso8601.parse_date(merged_at)

    def post_comment(self, body):
        kwargs = {'body': body}
        self.gl._post_merge_request_note(
            self._mr['project_id'], self._mr['iid'], kwargs)


def gitlab_url_to_bzr_url(url, name):
    return git_url_to_bzr_url(url, branch=name)


class GitLab(Hoster):
    """GitLab hoster implementation."""

    supports_merge_proposal_labels = True
    supports_merge_proposal_commit_message = False
    supports_allow_collaboration = True
    merge_proposal_description_format = 'markdown'

    def __repr__(self):
        return "<GitLab(%r)>" % self.base_url

    @property
    def base_url(self):
        return self.transport.base

    @property
    def base_hostname(self):
        return urlutils.parse_url(self.base_url)[3]

    def _find_correct_project_name(self, path):
        try:
            resp = self.transport.request(
                'GET', urlutils.join(self.base_url, path),
                headers=self.headers)
        except errors.RedirectRequested as e:
            return urlutils.parse_url(e.target)[-1].strip('/')
        if resp.status != 200:
            _unexpected_status(path, resp)
        return None

    def _api_request(self, method, path, fields=None, body=None):
        return self.transport.request(
            method, urlutils.join(self.base_url, 'api', 'v4', path),
            headers=self.headers, fields=fields, body=body)

    def __init__(self, transport, private_token):
        self.transport = transport
        self.headers = {"Private-Token": private_token}
        self.check()

    def _get_user(self, username):
        path = 'users/%s' % urlutils.quote(str(username), '')
        response = self._api_request('GET', path)
        if response.status == 404:
            raise KeyError('no such user %s' % username)
        if response.status == 200:
            return json.loads(response.data)
        _unexpected_status(path, response)

    def _get_user_by_email(self, email):
        path = 'users?search=%s' % urlutils.quote(str(email), '')
        response = self._api_request('GET', path)
        if response.status == 404:
            raise KeyError('no such user %s' % email)
        if response.status == 200:
            ret = json.loads(response.data)
            if len(ret) != 1:
                raise ValueError('unexpected number of results; %r' % ret)
            return ret[0]
        _unexpected_status(path, response)

    def _get_project(self, project_name, _redirect_checked=False):
        path = 'projects/%s' % urlutils.quote(str(project_name), '')
        response = self._api_request('GET', path)
        if response.status == 404:
            if not _redirect_checked:
                project_name = self._find_correct_project_name(project_name)
                if project_name is not None:
                    return self._get_project(project_name, _redirect_checked=True)
            raise NoSuchProject(project_name)
        if response.status == 200:
            return json.loads(response.data)
        _unexpected_status(path, response)

    def create_project(self, project_name):
        if project_name.endswith('.git'):
            project_name = project_name[:-4]
        if '/' in project_name:
            namespace, path = project_name.rsplit('/', 1)
        else:
            namespace = None
            path = project_name
        fields = {
            'path': path,
            'name': path.replace('-', '_'),
            'namespace_path': namespace,
            }
        response = self._api_request('POST', 'projects', fields=fields)
        if response.status == 400:
            ret = json.loads(response.data)
            if ret.get("message", {}).get("path") == ["has already been taken"]:
                raise errors.AlreadyControlDirError(project_name)
            raise
        if response.status == 403:
            raise errors.PermissionDenied(response.text)
        if response.status not in (200, 201):
            _unexpected_status('projects', response)
        project = json.loads(response.data)
        return project

    def fork_project(self, project_name, timeout=50, interval=5, owner=None):
        path = 'projects/%s/fork' % urlutils.quote(str(project_name), '')
        fields = {}
        if owner is not None:
            fields['namespace'] = owner
        response = self._api_request('POST', path, fields=fields)
        if response.status == 404:
            raise ForkingDisabled(project_name)
        if response.status == 409:
            resp = json.loads(response.data)
            raise GitLabConflict(resp.get('message'))
        if response.status not in (200, 201):
            _unexpected_status(path, response)
        # The response should be valid JSON, but let's ignore it
        project = json.loads(response.data)
        # Spin and wait until import_status for new project
        # is complete.
        deadline = time.time() + timeout
        while project['import_status'] not in ('finished', 'none'):
            mutter('import status is %s', project['import_status'])
            if time.time() > deadline:
                raise ProjectCreationTimeout(
                    project['path_with_namespace'], timeout)
            time.sleep(interval)
            project = self._get_project(project['path_with_namespace'])
        return project

    def _handle_merge_request_conflict(self, message, source_url, target_project):
        m = re.fullmatch(
            r'Another open merge request already exists for '
            r'this source branch: \!([0-9]+)',
            message[0])
        if m:
            merge_id = int(m.group(1))
            mr = self._get_merge_request(target_project, merge_id)
            raise MergeProposalExists(
                source_url, GitLabMergeProposal(self, mr))
        raise MergeRequestConflict(reason)

    def get_current_user(self):
        return self._current_user['username']

    def get_user_url(self, username):
        return urlutils.join(self.base_url, username)

    def _list_paged(self, path, parameters=None, per_page=None):
        if parameters is None:
            parameters = {}
        else:
            parameters = dict(parameters.items())
        if per_page:
            parameters['per_page'] = str(per_page)
        page = "1"
        while page:
            parameters['page'] = page
            response = self._api_request(
                'GET', path + '?' +
                ';'.join(['%s=%s' % item for item in parameters.items()]))
            if response.status == 403:
                raise errors.PermissionDenied(response.text)
            if response.status != 200:
                _unexpected_status(path, response)
            page = response.getheader("X-Next-Page")
            for entry in json.loads(response.data):
                yield entry

    def _list_merge_requests(self, author=None, project=None, state=None):
        if project is not None:
            path = 'projects/%s/merge_requests' % urlutils.quote(str(project), '')
        else:
            path = 'merge_requests'
        parameters = {}
        if state:
            parameters['state'] = state
        if author:
            parameters['author_username'] = urlutils.quote(author, '')
        return self._list_paged(path, parameters, per_page=DEFAULT_PAGE_SIZE)

    def _get_merge_request(self, project, merge_id):
        path = 'projects/%s/merge_requests/%d' % (urlutils.quote(str(project), ''), merge_id)
        response = self._api_request('GET', path)
        if response.status == 403:
            raise errors.PermissionDenied(response.text)
        if response.status != 200:
            _unexpected_status(path, response)
        return json.loads(response.data)

    def _list_projects(self, owner):
        path = 'users/%s/projects' % urlutils.quote(str(owner), '')
        parameters = {}
        return self._list_paged(path, parameters, per_page=DEFAULT_PAGE_SIZE)

    def _update_merge_request(self, project_id, iid, mr):
        path = 'projects/%s/merge_requests/%s' % (
            urlutils.quote(str(project_id), ''), iid)
        response = self._api_request('PUT', path, fields=mr)
        if response.status == 200:
            return json.loads(response.data)
        if response.status == 409:
            raise GitLabConflict(json.loads(response.data).get('message'))
        if response.status == 403:
            raise errors.PermissionDenied(response.text)
        _unexpected_status(path, response)

    def _post_merge_request_note(self, project_id, iid, kwargs):
        path = 'projects/%s/merge_requests/%s/notes' % (
            urlutils.quote(str(project_id), ''), iid)
        response = self._api_request('POST', path, fields=kwargs)
        if response.status == 201:
            json.loads(response.data)
            return
        if response.status == 403:
            raise errors.PermissionDenied(response.text)
        _unexpected_status(path, response)

    def _create_mergerequest(
            self, title, source_project_id, target_project_id,
            source_branch_name, target_branch_name, description,
            labels=None, allow_collaboration=False):
        path = 'projects/%s/merge_requests' % source_project_id
        fields = {
            'title': title,
            'source_branch': source_branch_name,
            'target_branch': target_branch_name,
            'target_project_id': target_project_id,
            'description': description,
            'allow_collaboration': allow_collaboration,
            }
        if labels:
            fields['labels'] = labels
        response = self._api_request('POST', path, fields=fields)
        if response.status == 400:
            raise GitLabError(data.get('message'), data)
        if response.status == 403:
            raise errors.PermissionDenied(response.text)
        if response.status == 409:
            raise GitLabConflict(json.loads(response.data).get('message'))
        if response.status == 422:
            data = json.loads(response.data)
            raise GitLabUnprocessable(data.get('error'), data)
        if response.status != 201:
            _unexpected_status(path, response)
        return json.loads(response.data)

    def get_push_url(self, branch):
        (host, project_name, branch_name) = parse_gitlab_branch_url(branch)
        project = self._get_project(project_name)
        return gitlab_url_to_bzr_url(
            project['ssh_url_to_repo'], branch_name)

    def publish_derived(self, local_branch, base_branch, name, project=None,
                        owner=None, revision_id=None, overwrite=False,
                        allow_lossy=True, tag_selector=None):
        (host, base_project_name, base_branch_name) = parse_gitlab_branch_url(base_branch)
        if owner is None:
            owner = base_branch.get_config_stack().get('fork-namespace')
        if owner is None:
            owner = self.get_current_user()
        base_project = self._get_project(base_project_name)
        if project is None:
            project = base_project['path']
        try:
            target_project = self._get_project('%s/%s' % (owner, project))
        except NoSuchProject:
            target_project = self.fork_project(
                base_project['path_with_namespace'], owner=owner)
        remote_repo_url = git_url_to_bzr_url(target_project['ssh_url_to_repo'])
        remote_dir = controldir.ControlDir.open(remote_repo_url)
        try:
            push_result = remote_dir.push_branch(
                local_branch, revision_id=revision_id, overwrite=overwrite,
                name=name, tag_selector=tag_selector)
        except errors.NoRoundtrippingSupport:
            if not allow_lossy:
                raise
            push_result = remote_dir.push_branch(
                local_branch, revision_id=revision_id, overwrite=overwrite,
                name=name, lossy=True, tag_selector=tag_selector)
        public_url = gitlab_url_to_bzr_url(
            target_project['http_url_to_repo'], name)
        return push_result.target_branch, public_url

    def get_derived_branch(self, base_branch, name, project=None, owner=None, preferred_schemes=None):
        (host, base_project, base_branch_name) = parse_gitlab_branch_url(base_branch)
        if owner is None:
            owner = self.get_current_user()
        if project is None:
            project = self._get_project(base_project)['path']
        try:
            target_project = self._get_project('%s/%s' % (owner, project))
        except NoSuchProject:
            raise errors.NotBranchError('%s/%s/%s' % (self.base_url, owner, project))
        if preferred_schemes is None:
            preferred_schemes = ['git+ssh']
        for scheme in preferred_schemes:
            if scheme == 'git+ssh':
                gitlab_url = target_project['ssh_url_to_repo']
                break
            elif scheme == 'https':
                gitlab_url = target_project['http_url_to_repo']
                break
        else:
            raise AssertionError
        return _mod_branch.Branch.open(
            gitlab_url_to_bzr_url(gitlab_url, name))

    def get_proposer(self, source_branch, target_branch):
        return GitlabMergeProposalBuilder(self, source_branch, target_branch)

    def iter_proposals(self, source_branch, target_branch, status):
        (source_host, source_project_name, source_branch_name) = (
            parse_gitlab_branch_url(source_branch))
        (target_host, target_project_name, target_branch_name) = (
            parse_gitlab_branch_url(target_branch))
        if source_host != target_host:
            raise DifferentGitLabInstances(source_host, target_host)
        source_project = self._get_project(source_project_name)
        target_project = self._get_project(target_project_name)
        state = mp_status_to_status(status)
        for mr in self._list_merge_requests(
                project=target_project['id'], state=state):
            if (mr['source_project_id'] != source_project['id'] or
                    mr['source_branch'] != source_branch_name or
                    mr['target_project_id'] != target_project['id'] or
                    mr['target_branch'] != target_branch_name):
                continue
            yield GitLabMergeProposal(self, mr)

    def hosts(self, branch):
        try:
            (host, project, branch_name) = parse_gitlab_branch_url(branch)
        except NotGitLabUrl:
            return False
        return self.base_hostname == host

    def check(self):
        try:
            response = self._api_request('GET', 'user')
        except errors.UnexpectedHttpStatus as e:
            if e.code == 401:
<<<<<<< HEAD
                raise GitLabLoginMissing(hoster=self)
=======
                raise GitLabLoginMissing(self.base_url)
>>>>>>> b1e89940
            raise
        if response.status == 200:
            self._current_user = json.loads(response.data)
            return
        if response.status == 401:
            if json.loads(response.data) == {"message": "401 Unauthorized"}:
<<<<<<< HEAD
                raise GitLabLoginMissing(hoster=self)
=======
                raise GitLabLoginMissing(self.base_url)
>>>>>>> b1e89940
            else:
                raise GitlabLoginError(response.text)
        raise UnsupportedHoster(self.base_url)

    @classmethod
    def probe_from_url(cls, url, possible_transports=None):
        try:
            (host, project) = parse_gitlab_url(url)
        except NotGitLabUrl:
            raise UnsupportedHoster(url)
        transport = get_transport(
            'https://%s' % host, possible_transports=possible_transports)
        credentials = get_credentials_by_url(transport.base)
        if credentials is not None:
            return cls(transport, credentials.get('private_token'))
        try:
            resp = transport.request(
                'GET', 'https://%s/api/v4/projects/%s' % (host, urlutils.quote(str(project), '')))
        except errors.UnexpectedHttpStatus as e:
            raise UnsupportedHoster(url)
        else:
            if not resp.getheader('X-Gitlab-Feature-Category'):
                raise UnsupportedHoster(url)
            if resp.status in (200, 401):
<<<<<<< HEAD
                raise GitLabLoginMissing(hoster=host)
=======
                raise GitLabLoginMissing('https://%s/' % host)
>>>>>>> b1e89940
            raise UnsupportedHoster(url)

    @classmethod
    def iter_instances(cls):
        for name, credentials in iter_tokens():
            if 'url' not in credentials:
                continue
            yield cls(
                get_transport(credentials['url']),
                private_token=credentials.get('private_token'))

    def iter_my_proposals(self, status='open', author=None):
        if author is None:
            author = self.get_current_user()
        state = mp_status_to_status(status)
        for mp in self._list_merge_requests(author=author, state=state):
            yield GitLabMergeProposal(self, mp)

    def iter_my_forks(self, owner=None):
        if owner is None:
            owner = self.get_current_user()
        for project in self._list_projects(owner=owner):
            base_project = project.get('forked_from_project')
            if not base_project:
                continue
            yield project['path_with_namespace']

    def get_proposal_by_url(self, url):
        try:
            (host, project, merge_id) = parse_gitlab_merge_request_url(url)
        except NotGitLabUrl:
            raise UnsupportedHoster(url)
        except NotMergeRequestUrl as e:
            if self.base_hostname == e.host:
                raise
            else:
                raise UnsupportedHoster(url)
        if self.base_hostname != host:
            raise UnsupportedHoster(url)
        project = self._get_project(project)
        mr = self._get_merge_request(project['path_with_namespace'], merge_id)
        return GitLabMergeProposal(self, mr)

    def delete_project(self, project):
        path = 'projects/%s' % urlutils.quote(str(project), '')
        response = self._api_request('DELETE', path)
        if response.status == 404:
            raise NoSuchProject(project)
        if response.status != 202:
            _unexpected_status(path, response)


class GitlabMergeProposalBuilder(MergeProposalBuilder):

    def __init__(self, gl, source_branch, target_branch):
        self.gl = gl
        self.source_branch = source_branch
        (self.source_host, self.source_project_name, self.source_branch_name) = (
            parse_gitlab_branch_url(source_branch))
        self.target_branch = target_branch
        (self.target_host, self.target_project_name, self.target_branch_name) = (
            parse_gitlab_branch_url(target_branch))
        if self.source_host != self.target_host:
            raise DifferentGitLabInstances(self.source_host, self.target_host)

    def get_infotext(self):
        """Determine the initial comment for the merge proposal."""
        info = []
        info.append("Gitlab instance: %s\n" % self.target_host)
        info.append("Source: %s\n" % self.source_branch.user_url)
        info.append("Target: %s\n" % self.target_branch.user_url)
        return ''.join(info)

    def get_initial_body(self):
        """Get a body for the proposal for the user to modify.

        :return: a str or None.
        """
        return None

    def create_proposal(self, description, reviewers=None, labels=None,
                        prerequisite_branch=None, commit_message=None,
                        work_in_progress=False, allow_collaboration=False):
        """Perform the submission."""
        # https://docs.gitlab.com/ee/api/merge_requests.html#create-mr
        if prerequisite_branch is not None:
            raise PrerequisiteBranchUnsupported(self)
        # Note that commit_message is ignored, since Gitlab doesn't support it.
        source_project = self.gl._get_project(self.source_project_name)
        target_project = self.gl._get_project(self.target_project_name)
        # TODO(jelmer): Allow setting title explicitly
        title = determine_title(description)
        if work_in_progress:
            title = 'WIP: %s' % title
        # TODO(jelmer): Allow setting milestone field
        # TODO(jelmer): Allow setting squash field
        kwargs = {
            'title': title,
            'source_project_id': source_project['id'],
            'target_project_id': target_project['id'],
            'source_branch_name': self.source_branch_name,
            'target_branch_name': self.target_branch_name,
            'description': description,
            'allow_collaboration': allow_collaboration}
        if labels:
            kwargs['labels'] = ','.join(labels)
        if reviewers:
            kwargs['assignee_ids'] = []
            for reviewer in reviewers:
                if '@' in reviewer:
                    user = self.gl._get_user_by_email(reviewer)
                else:
                    user = self.gl._get_user(reviewer)
                kwargs['assignee_ids'].append(user['id'])
        try:
            merge_request = self.gl._create_mergerequest(**kwargs)
        except GitLabConflict as e:
            self.gl._handle_merge_request_conflict(
                e.reason, self.source_branch.user_url,
                target_project['path_with_namespace'])
        except GitLabUnprocessable as e:
            if e.error == [
                    "Source project is not a fork of the target project"]:
                raise SourceNotDerivedFromTarget(
                    self.source_branch, self.target_branch)
            raise
        return GitLabMergeProposal(self.gl, merge_request)


def register_gitlab_instance(shortname, url):
    """Register a gitlab instance.

    :param shortname: Short name (e.g. "gitlab")
    :param url: URL to the gitlab instance
    """
    from breezy.bugtracker import (
        tracker_registry,
        ProjectIntegerBugTracker,
        )
    tracker_registry.register(
        shortname, ProjectIntegerBugTracker(
            shortname, url + '/{project}/issues/{id}'))<|MERGE_RESOLUTION|>--- conflicted
+++ resolved
@@ -693,22 +693,14 @@
             response = self._api_request('GET', 'user')
         except errors.UnexpectedHttpStatus as e:
             if e.code == 401:
-<<<<<<< HEAD
-                raise GitLabLoginMissing(hoster=self)
-=======
                 raise GitLabLoginMissing(self.base_url)
->>>>>>> b1e89940
             raise
         if response.status == 200:
             self._current_user = json.loads(response.data)
             return
         if response.status == 401:
             if json.loads(response.data) == {"message": "401 Unauthorized"}:
-<<<<<<< HEAD
-                raise GitLabLoginMissing(hoster=self)
-=======
                 raise GitLabLoginMissing(self.base_url)
->>>>>>> b1e89940
             else:
                 raise GitlabLoginError(response.text)
         raise UnsupportedHoster(self.base_url)
@@ -733,11 +725,7 @@
             if not resp.getheader('X-Gitlab-Feature-Category'):
                 raise UnsupportedHoster(url)
             if resp.status in (200, 401):
-<<<<<<< HEAD
-                raise GitLabLoginMissing(hoster=host)
-=======
                 raise GitLabLoginMissing('https://%s/' % host)
->>>>>>> b1e89940
             raise UnsupportedHoster(url)
 
     @classmethod
