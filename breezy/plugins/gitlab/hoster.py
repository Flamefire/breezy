# Copyright (C) 2018 Breezy Developers
#
# This program is free software; you can redistribute it and/or modify
# it under the terms of the GNU General Public License as published by
# the Free Software Foundation; either version 2 of the License, or
# (at your option) any later version.
#
# This program is distributed in the hope that it will be useful,
# but WITHOUT ANY WARRANTY; without even the implied warranty of
# MERCHANTABILITY or FITNESS FOR A PARTICULAR PURPOSE.  See the
# GNU General Public License for more details.
#
# You should have received a copy of the GNU General Public License
# along with this program; if not, write to the Free Software
# Foundation, Inc., 51 Franklin Street, Fifth Floor, Boston, MA 02110-1301 USA

"""Support for GitLab."""

import json
import os
import time

from ... import (
    bedding,
    branch as _mod_branch,
    controldir,
    errors,
    urlutils,
    )
from ...git.urls import git_url_to_bzr_url
from ...trace import mutter
from ...transport import get_transport

from ...propose import (
    determine_title,
    Hoster,
    MergeProposal,
    MergeProposalBuilder,
    MergeProposalExists,
    NoSuchProject,
    PrerequisiteBranchUnsupported,
    SourceNotDerivedFromTarget,
    UnsupportedHoster,
    )


_DEFAULT_FILES = ['/etc/python-gitlab.cfg', '~/.python-gitlab.cfg']
DEFAULT_PAGE_SIZE = 50


def mp_status_to_status(status):
    return {
        'all': 'all',
        'open': 'opened',
        'merged': 'merged',
        'closed': 'closed'}[status]


class NotGitLabUrl(errors.BzrError):

    _fmt = "Not a GitLab URL: %(url)s"

    def __init__(self, url):
        errors.BzrError.__init__(self)
        self.url = url


class NotMergeRequestUrl(errors.BzrError):

    _fmt = "Not a merge proposal URL: %(url)s"

    def __init__(self, host, url):
        errors.BzrError.__init__(self)
        self.host = host
        self.url = url


class GitLabUnprocessable(errors.BzrError):

    _fmt = "GitLab can not process request: %(error)s."

    def __init__(self, error):
        errors.BzrError.__init__(self, error=error)


class DifferentGitLabInstances(errors.BzrError):

    _fmt = ("Can't create merge proposals across GitLab instances: "
            "%(source_host)s and %(target_host)s")

    def __init__(self, source_host, target_host):
        self.source_host = source_host
        self.target_host = target_host


class GitLabLoginMissing(errors.BzrError):

    _fmt = ("Please log into GitLab")


class GitlabLoginError(errors.BzrError):

    _fmt = ("Error logging in: %(error)s")

    def __init__(self, error):
        self.error = error


class GitLabConflict(errors.BzrError):

    _fmt = "Conflict during operation: %(reason)s"

    def __init__(self, reason):
        errors.BzrError(self, reason=reason)


class ForkingDisabled(errors.BzrError):

    _fmt = ("Forking on project %(project)s is disabled.")

    def __init__(self, project):
        self.project = project


class MergeRequestExists(Exception):
    """Raised when a merge requests already exists."""


def default_config_path():
    return os.path.join(bedding.config_dir(), 'gitlab.conf')


def store_gitlab_token(name, url, private_token):
    """Store a GitLab token in a configuration file."""
    import configparser
    config = configparser.ConfigParser()
    path = default_config_path()
    config.read([path])
    config.add_section(name)
    config[name]['url'] = url
    config[name]['private_token'] = private_token
    with open(path, 'w') as f:
        config.write(f)


def iter_tokens():
    import configparser
    config = configparser.ConfigParser()
    config.read(
        [os.path.expanduser(p) for p in _DEFAULT_FILES] +
        [default_config_path()])
    for name, section in config.items():
        yield name, section


def get_credentials_by_url(url):
    for name, credentials in iter_tokens():
        if 'url' not in credentials:
            continue
        if credentials['url'].rstrip('/') == url.rstrip('/'):
            return credentials
    else:
        return None


def parse_gitlab_url(url):
    (scheme, user, password, host, port, path) = urlutils.parse_url(
        url)
    if scheme not in ('git+ssh', 'https', 'http'):
        raise NotGitLabUrl(url)
    if not host:
        raise NotGitLabUrl(url)
    path = path.strip('/')
    if path.endswith('.git'):
        path = path[:-4]
    return host, path


def parse_gitlab_branch_url(branch):
    url = urlutils.strip_segment_parameters(branch.user_url)
    host, path = parse_gitlab_url(url)
    return host, path, branch.name


def parse_gitlab_merge_request_url(url):
    (scheme, user, password, host, port, path) = urlutils.parse_url(
        url)
    if scheme not in ('git+ssh', 'https', 'http'):
        raise NotGitLabUrl(url)
    if not host:
        raise NotGitLabUrl(url)
    path = path.strip('/')
    parts = path.split('/')
    if len(parts) < 2:
        raise NotMergeRequestUrl(host, url)
    if parts[-2] != 'merge_requests':
        raise NotMergeRequestUrl(host, url)
    if parts[-3] == '-':
        project_name = '/'.join(parts[:-3])
    else:
        project_name = '/'.join(parts[:-2])
    return host, project_name, int(parts[-1])


def _unexpected_status(path, response):
    raise errors.UnexpectedHttpStatus(
        path, response.status, response.data.decode('utf-8', 'replace'))


class GitLabMergeProposal(MergeProposal):

    def __init__(self, gl, mr):
        self.gl = gl
        self._mr = mr

    def _update(self, **kwargs):
        self.gl._update_merge_request(self._mr['project_id'], self._mr['iid'], kwargs)

    def __repr__(self):
        return "<%s at %r>" % (type(self).__name__, self._mr['web_url'])

    @property
    def url(self):
        return self._mr['web_url']

    def get_description(self):
        return self._mr['description']

    def set_description(self, description):
        self._update(description=description, title=determine_title(description))

    def get_commit_message(self):
        return self._mr.get('merge_commit_message')

    def set_commit_message(self, message):
        raise errors.UnsupportedOperation(self.set_commit_message, self)

    def _branch_url_from_project(self, project_id, branch_name):
        if project_id is None:
            return None
        project = self.gl._get_project(project_id)
        return gitlab_url_to_bzr_url(project['http_url_to_repo'], branch_name)

    def get_source_branch_url(self):
        return self._branch_url_from_project(
            self._mr['source_project_id'], self._mr['source_branch'])

    def get_source_revision(self):
        from breezy.git.mapping import default_mapping
        sha = self._mr['sha']
        if sha is None:
            return None
        return default_mapping.revision_id_foreign_to_bzr(sha.encode('ascii'))

    def get_target_branch_url(self):
        return self._branch_url_from_project(
            self._mr['target_project_id'], self._mr['target_branch'])

    def _get_project_name(self, project_id):
        source_project = self.gl._get_project(project_id)
        return source_project['path_with_namespace']

    def get_source_project(self):
        return self._get_project_name(self._mr['source_project_id'])

    def get_target_project(self):
        return self._get_project_name(self._mr['target_project_id'])

    def is_merged(self):
        return (self._mr['state'] == 'merged')

    def is_closed(self):
        return (self._mr['state'] == 'closed')

    def reopen(self):
        return self._update(state_event='reopen')

    def close(self):
        self._update(state_event='close')

    def merge(self, commit_message=None):
        # https://docs.gitlab.com/ee/api/merge_requests.html#accept-mr
        self._mr.merge(merge_commit_message=commit_message)

    def can_be_merged(self):
        if self._mr['merge_status'] == 'cannot_be_merged':
            return False
        elif self._mr['merge_status'] == 'can_be_merged':
            return True
        elif self._mr['merge_status'] in (
                'unchecked', 'cannot_be_merged_recheck'):
            # See https://gitlab.com/gitlab-org/gitlab/-/commit/7517105303c for
            # an explanation of the distinction between unchecked and
            # cannot_be_merged_recheck
            return None
        else:
            raise ValueError(self._mr['merge_status'])

    def get_merged_by(self):
        user = self._mr.get('merged_by')
        if user is None:
            return None
        return user['username']

    def get_merged_at(self):
        merged_at = self._mr.get('merged_at')
        if merged_at is None:
            return None
        import iso8601
        return iso8601.parse_date(merged_at)

    def post_comment(self, body):
        kwargs = {'body': body}
        self.gl._post_merge_request_note(
            self._mr['project_id'], self._mr['iid'], kwargs)


def gitlab_url_to_bzr_url(url, name):
    return git_url_to_bzr_url(url, branch=name)


class GitLab(Hoster):
    """GitLab hoster implementation."""

    supports_merge_proposal_labels = True
    supports_merge_proposal_commit_message = False
    supports_allow_collaboration = True
    merge_proposal_description_format = 'markdown'

    def __repr__(self):
        return "<GitLab(%r)>" % self.base_url

    @property
    def base_url(self):
        return self.transport.base

    @property
    def base_hostname(self):
        return urlutils.parse_url(self.base_url)[3]

    def _find_correct_project_name(self, path):
        try:
            resp = self.transport.request(
                'GET', urlutils.join(self.base_url, path),
                headers=self.headers)
        except errors.RedirectRequested as e:
            return urlutils.parse_url(e.target)[-1].strip('/')
        if resp.status != 200:
            _unexpected_status(path, resp)
        return None

    def _api_request(self, method, path, fields=None, body=None):
        return self.transport.request(
            method, urlutils.join(self.base_url, 'api', 'v4', path),
            headers=self.headers, fields=fields, body=body)

    def __init__(self, transport, private_token):
        self.transport = transport
        self.headers = {"Private-Token": private_token}
        self.check()

    def _get_user(self, username):
        path = 'users/%s' % urlutils.quote(str(username), '')
        response = self._api_request('GET', path)
        if response.status == 404:
            raise KeyError('no such user %s' % username)
        if response.status == 200:
            return json.loads(response.data)
        _unexpected_status(path, response)

    def _get_user_by_email(self, email):
        path = 'users?search=%s' % urlutils.quote(str(email), '')
        response = self._api_request('GET', path)
        if response.status == 404:
            raise KeyError('no such user %s' % email)
        if response.status == 200:
            ret = json.loads(response.data)
            if len(ret) != 1:
                raise ValueError('unexpected number of results; %r' % ret)
            return ret[0]
        _unexpected_status(path, response)

    def _get_project(self, project_name, _redirect_checked=False):
        path = 'projects/%s' % urlutils.quote(str(project_name), '')
        response = self._api_request('GET', path)
        if response.status == 404:
            if not _redirect_checked:
                project_name = self._find_correct_project_name(project_name)
                if project_name is not None:
                    return self._get_project(project_name, _redirect_checked=True)
            raise NoSuchProject(project_name)
        if response.status == 200:
            return json.loads(response.data)
        _unexpected_status(path, response)

    def _fork_project(self, project_name, timeout=50, interval=5, owner=None):
        path = 'projects/%s/fork' % urlutils.quote(str(project_name), '')
        fields = {}
        if owner is not None:
            fields['namespace'] = owner
        response = self._api_request('POST', path, fields=fields)
        if response.status == 404:
            raise ForkingDisabled(project_name)
        if response.status == 409:
            resp = json.loads(response.data)
            raise GitLabConflict(resp.get('message'))
        if response.status not in (200, 201):
            _unexpected_status(path, response)
        # The response should be valid JSON, but let's ignore it
        project = json.loads(response.data)
        # Spin and wait until import_status for new project
        # is complete.
        deadline = time.time() + timeout
        while project['import_status'] not in ('finished', 'none'):
            mutter('import status is %s', project['import_status'])
            if time.time() > deadline:
                raise Exception('timeout waiting for project to become available')
            time.sleep(interval)
            project = self._get_project(project['path_with_namespace'])
        return project

    def get_current_user(self):
        return self._current_user['username']

    def get_user_url(self, username):
        return urlutils.join(self.base_url, username)

    def _list_paged(self, path, parameters=None, per_page=None):
        if parameters is None:
            parameters = {}
        else:
            parameters = dict(parameters.items())
        if per_page:
            parameters['per_page'] = str(per_page)
        page = "1"
        while page:
            parameters['page'] = page
            response = self._api_request(
                'GET', path + '?' +
                ';'.join(['%s=%s' % item for item in parameters.items()]))
            if response.status == 403:
                raise errors.PermissionDenied(response.text)
            if response.status != 200:
                _unexpected_status(path, response)
            page = response.getheader("X-Next-Page")
            for entry in json.loads(response.data):
                yield entry

    def _list_merge_requests(self, author=None, project=None, state=None):
        if project is not None:
            path = 'projects/%s/merge_requests' % urlutils.quote(str(project), '')
        else:
            path = 'merge_requests'
        parameters = {}
        if state:
            parameters['state'] = state
        if author:
<<<<<<< HEAD
            parameters['author_username'] = urlutils.quote(owner, '')
=======
            parameters['author_username'] = urlutils.quote(author, '')
>>>>>>> 98b3e550
        return self._list_paged(path, parameters, per_page=DEFAULT_PAGE_SIZE)

    def _get_merge_request(self, project, merge_id):
        path = 'projects/%s/merge_requests/%d' % (urlutils.quote(str(project), ''), merge_id)
        response = self._api_request('GET', path)
        if response.status == 403:
            raise errors.PermissionDenied(response.text)
        if response.status != 200:
            _unexpected_status(path, response)
        return json.loads(response.data)

    def _list_projects(self, owner):
        path = 'users/%s/projects' % urlutils.quote(str(owner), '')
        parameters = {}
        return self._list_paged(path, parameters, per_page=DEFAULT_PAGE_SIZE)

    def _update_merge_request(self, project_id, iid, mr):
        path = 'projects/%s/merge_requests/%s' % (
            urlutils.quote(str(project_id), ''), iid)
        response = self._api_request('PUT', path, fields=mr)
        if response.status == 200:
            return json.loads(response.data)
        if response.status == 403:
            raise errors.PermissionDenied(response.text)
        _unexpected_status(path, response)

    def _post_merge_request_note(self, project_id, iid, kwargs):
        path = 'projects/%s/merge_requests/%s/notes' % (
            urlutils.quote(str(project_id), ''), iid)
        response = self._api_request('POST', path, fields=kwargs)
        if response.status == 201:
            json.loads(response.data)
            return
        if response.status == 403:
            raise errors.PermissionDenied(response.text)
        _unexpected_status(path, response)

    def _create_mergerequest(
            self, title, source_project_id, target_project_id,
            source_branch_name, target_branch_name, description,
            labels=None, allow_collaboration=False):
        path = 'projects/%s/merge_requests' % source_project_id
        fields = {
            'title': title,
            'source_branch': source_branch_name,
            'target_branch': target_branch_name,
            'target_project_id': target_project_id,
            'description': description,
            'allow_collaboration': allow_collaboration,
            }
        if labels:
            fields['labels'] = labels
        response = self._api_request('POST', path, fields=fields)
        if response.status == 403:
            raise errors.PermissionDenied(response.text)
        if response.status == 409:
            raise MergeRequestExists()
        if response.status == 422:
            data = json.loads(response.data)
            raise GitLabUnprocessable(data['error'])
        if response.status != 201:
            _unexpected_status(path, response)
        return json.loads(response.data)

    def get_push_url(self, branch):
        (host, project_name, branch_name) = parse_gitlab_branch_url(branch)
        project = self._get_project(project_name)
        return gitlab_url_to_bzr_url(
            project['ssh_url_to_repo'], branch_name)

    def publish_derived(self, local_branch, base_branch, name, project=None,
                        owner=None, revision_id=None, overwrite=False,
                        allow_lossy=True, tag_selector=None):
        (host, base_project_name, base_branch_name) = parse_gitlab_branch_url(base_branch)
        if owner is None:
            owner = base_branch.get_config_stack().get('fork-namespace')
        if owner is None:
            owner = self.get_current_user()
        base_project = self._get_project(base_project_name)
        if project is None:
            project = base_project['path']
        try:
            target_project = self._get_project('%s/%s' % (owner, project))
        except NoSuchProject:
            target_project = self._fork_project(
                base_project['path_with_namespace'], owner=owner)
        remote_repo_url = git_url_to_bzr_url(target_project['ssh_url_to_repo'])
        remote_dir = controldir.ControlDir.open(remote_repo_url)
        try:
            push_result = remote_dir.push_branch(
                local_branch, revision_id=revision_id, overwrite=overwrite,
                name=name, tag_selector=tag_selector)
        except errors.NoRoundtrippingSupport:
            if not allow_lossy:
                raise
            push_result = remote_dir.push_branch(
                local_branch, revision_id=revision_id, overwrite=overwrite,
                name=name, lossy=True, tag_selector=tag_selector)
        public_url = gitlab_url_to_bzr_url(
            target_project['http_url_to_repo'], name)
        return push_result.target_branch, public_url

    def get_derived_branch(self, base_branch, name, project=None, owner=None):
        (host, base_project, base_branch_name) = parse_gitlab_branch_url(base_branch)
        if owner is None:
            owner = self.get_current_user()
        if project is None:
            project = self._get_project(base_project)['path']
        try:
            target_project = self._get_project('%s/%s' % (owner, project))
        except NoSuchProject:
            raise errors.NotBranchError('%s/%s/%s' % (self.base_url, owner, project))
        return _mod_branch.Branch.open(gitlab_url_to_bzr_url(
            target_project['ssh_url_to_repo'], name))

    def get_proposer(self, source_branch, target_branch):
        return GitlabMergeProposalBuilder(self, source_branch, target_branch)

    def iter_proposals(self, source_branch, target_branch, status):
        (source_host, source_project_name, source_branch_name) = (
            parse_gitlab_branch_url(source_branch))
        (target_host, target_project_name, target_branch_name) = (
            parse_gitlab_branch_url(target_branch))
        if source_host != target_host:
            raise DifferentGitLabInstances(source_host, target_host)
        source_project = self._get_project(source_project_name)
        target_project = self._get_project(target_project_name)
        state = mp_status_to_status(status)
        for mr in self._list_merge_requests(
                project=target_project['id'], state=state):
            if (mr['source_project_id'] != source_project['id'] or
                    mr['source_branch'] != source_branch_name or
                    mr['target_project_id'] != target_project['id'] or
                    mr['target_branch'] != target_branch_name):
                continue
            yield GitLabMergeProposal(self, mr)

    def hosts(self, branch):
        try:
            (host, project, branch_name) = parse_gitlab_branch_url(branch)
        except NotGitLabUrl:
            return False
        return self.base_hostname == host

    def check(self):
        response = self._api_request('GET', 'user')
        if response.status == 200:
            self._current_user = json.loads(response.data)
            return
        if response == 401:
            if json.loads(response.data) == {"message": "401 Unauthorized"}:
                raise GitLabLoginMissing()
            else:
                raise GitlabLoginError(response.text)
        raise UnsupportedHoster(self.base_url)

    @classmethod
    def probe_from_url(cls, url, possible_transports=None):
        try:
            (host, project) = parse_gitlab_url(url)
        except NotGitLabUrl:
            raise UnsupportedHoster(url)
        transport = get_transport(
            'https://%s' % host, possible_transports=possible_transports)
        credentials = get_credentials_by_url(transport.base)
        if credentials is not None:
            return cls(transport, credentials.get('private_token'))
        raise UnsupportedHoster(url)

    @classmethod
    def iter_instances(cls):
        for name, credentials in iter_tokens():
            if 'url' not in credentials:
                continue
            yield cls(
                get_transport(credentials['url']),
                private_token=credentials.get('private_token'))

    def iter_my_proposals(self, status='open', author=None):
        if author is None:
            author = self.get_current_user()
        state = mp_status_to_status(status)
        for mp in self._list_merge_requests(author=author, state=state):
            yield GitLabMergeProposal(self, mp)

    def iter_my_forks(self, owner=None):
        if owner is not None:
            owner = self.get_current_user()
        for project in self._list_projects(owner=owner):
            base_project = project.get('forked_from_project')
            if not base_project:
                continue
            yield project['path_with_namespace']

    def get_proposal_by_url(self, url):
        try:
            (host, project, merge_id) = parse_gitlab_merge_request_url(url)
        except NotGitLabUrl:
            raise UnsupportedHoster(url)
        except NotMergeRequestUrl as e:
            if self.base_hostname == e.host:
                raise
            else:
                raise UnsupportedHoster(url)
        if self.base_hostname != host:
            raise UnsupportedHoster(url)
        project = self._get_project(project)
        mr = self._get_merge_request(project['path_with_namespace'], merge_id)
        return GitLabMergeProposal(self, mr)

    def delete_project(self, project):
        path = 'projects/%s' % urlutils.quote(str(project), '')
        response = self._api_request('DELETE', path)
        if response.status == 404:
            raise NoSuchProject(project)
        if response.status != 202:
            _unexpected_status(path, response)


class GitlabMergeProposalBuilder(MergeProposalBuilder):

    def __init__(self, gl, source_branch, target_branch):
        self.gl = gl
        self.source_branch = source_branch
        (self.source_host, self.source_project_name, self.source_branch_name) = (
            parse_gitlab_branch_url(source_branch))
        self.target_branch = target_branch
        (self.target_host, self.target_project_name, self.target_branch_name) = (
            parse_gitlab_branch_url(target_branch))
        if self.source_host != self.target_host:
            raise DifferentGitLabInstances(self.source_host, self.target_host)

    def get_infotext(self):
        """Determine the initial comment for the merge proposal."""
        info = []
        info.append("Gitlab instance: %s\n" % self.target_host)
        info.append("Source: %s\n" % self.source_branch.user_url)
        info.append("Target: %s\n" % self.target_branch.user_url)
        return ''.join(info)

    def get_initial_body(self):
        """Get a body for the proposal for the user to modify.

        :return: a str or None.
        """
        return None

    def create_proposal(self, description, reviewers=None, labels=None,
                        prerequisite_branch=None, commit_message=None,
                        work_in_progress=False, allow_collaboration=False):
        """Perform the submission."""
        # https://docs.gitlab.com/ee/api/merge_requests.html#create-mr
        if prerequisite_branch is not None:
            raise PrerequisiteBranchUnsupported(self)
        # Note that commit_message is ignored, since Gitlab doesn't support it.
        source_project = self.gl._get_project(self.source_project_name)
        target_project = self.gl._get_project(self.target_project_name)
        # TODO(jelmer): Allow setting title explicitly
        title = determine_title(description)
        if work_in_progress:
            title = 'WIP: %s' % title
        # TODO(jelmer): Allow setting milestone field
        # TODO(jelmer): Allow setting squash field
        kwargs = {
            'title': title,
            'source_project_id': source_project['id'],
            'target_project_id': target_project['id'],
            'source_branch_name': self.source_branch_name,
            'target_branch_name': self.target_branch_name,
            'description': description,
            'allow_collaboration': allow_collaboration}
        if labels:
            kwargs['labels'] = ','.join(labels)
        if reviewers:
            kwargs['assignee_ids'] = []
            for reviewer in reviewers:
                if '@' in reviewer:
                    user = self.gl._get_user_by_email(reviewer)
                else:
                    user = self.gl._get_user(reviewer)
                kwargs['assignee_ids'].append(user['id'])
        try:
            merge_request = self.gl._create_mergerequest(**kwargs)
        except MergeRequestExists:
            raise MergeProposalExists(self.source_branch.user_url)
        except GitLabUnprocessable as e:
            if e.error == [
                    "Source project is not a fork of the target project"]:
                raise SourceNotDerivedFromTarget(
                    self.source_branch, self.target_branch)
        return GitLabMergeProposal(self.gl, merge_request)


def register_gitlab_instance(shortname, url):
    """Register a gitlab instance.

    :param shortname: Short name (e.g. "gitlab")
    :param url: URL to the gitlab instance
    """
    from breezy.bugtracker import (
        tracker_registry,
        ProjectIntegerBugTracker,
        )
    tracker_registry.register(
        shortname, ProjectIntegerBugTracker(
            shortname, url + '/{project}/issues/{id}'))<|MERGE_RESOLUTION|>--- conflicted
+++ resolved
@@ -455,11 +455,7 @@
         if state:
             parameters['state'] = state
         if author:
-<<<<<<< HEAD
-            parameters['author_username'] = urlutils.quote(owner, '')
-=======
             parameters['author_username'] = urlutils.quote(author, '')
->>>>>>> 98b3e550
         return self._list_paged(path, parameters, per_page=DEFAULT_PAGE_SIZE)
 
     def _get_merge_request(self, project, merge_id):
