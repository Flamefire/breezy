--- conflicted
+++ resolved
@@ -112,15 +112,9 @@
 
     _fmt = "Conflict during operation: %(message)s"
 
-<<<<<<< HEAD
-    def __init__(self, message):
-        errors.BzrError(self)
-        self.message = message
-=======
     def __init__(self, reason):
         errors.BzrError(self)
         self.reason = reason
->>>>>>> 0b9bbb38
 
 
 class ForkingDisabled(errors.BzrError):
@@ -241,11 +235,7 @@
                 self._mr['project_id'], self._mr['iid'], kwargs)
         except GitLabConflict as e:
             self.gl._handle_merge_request_conflict(
-<<<<<<< HEAD
-                e.message, self.get_source_branch_url(),
-=======
                 e.reason, self.get_source_branch_url(),
->>>>>>> 0b9bbb38
                 self._mr['target_project_id'])
 
     def __repr__(self):
@@ -809,11 +799,7 @@
             merge_request = self.gl._create_mergerequest(**kwargs)
         except GitLabConflict as e:
             self.gl._handle_merge_request_conflict(
-<<<<<<< HEAD
-                e.message, self.source_branch.user_url,
-=======
                 e.reason, self.source_branch.user_url,
->>>>>>> 0b9bbb38
                 target_project['path_with_namespace'])
         except GitLabUnprocessable as e:
             if e.error == [
