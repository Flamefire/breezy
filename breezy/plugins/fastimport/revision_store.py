# Copyright (C) 2008, 2009 Canonical Ltd
#
# This program is free software; you can redistribute it and/or modify
# it under the terms of the GNU General Public License as published by
# the Free Software Foundation; either version 2 of the License, or
# (at your option) any later version.
#
# This program is distributed in the hope that it will be useful,
# but WITHOUT ANY WARRANTY; without even the implied warranty of
# MERCHANTABILITY or FITNESS FOR A PARTICULAR PURPOSE.  See the
# GNU General Public License for more details.
#
# You should have received a copy of the GNU General Public License
# along with this program.  If not, see <http://www.gnu.org/licenses/>.

"""An abstraction of a repository providing just the bits importing needs."""

from __future__ import absolute_import

from io import BytesIO

from ... import (
    errors,
    graph as _mod_graph,
    osutils,
    revision as _mod_revision,
    )
from ...bzr import (
    inventory,
    )


class _TreeShim(object):
    """Fake a Tree implementation.

    This implements just enough of the tree api to make commit builder happy.
    """

    def __init__(self, repo, basis_inv, inv_delta, content_provider):
        self._repo = repo
        self._content_provider = content_provider
        self._basis_inv = basis_inv
        self._inv_delta = inv_delta
        self._new_info_by_id = dict([(file_id, (new_path, ie))
<<<<<<< HEAD
                                     for _, new_path, file_id, ie in inv_delta])
=======
                                    for _, new_path, file_id, ie in inv_delta])
        self._new_info_by_path = {new_path: ie
                                  for _, new_path, file_id, ie in inv_delta}
>>>>>>> ad638869

    def id2path(self, file_id):
        if file_id in self._new_info_by_id:
            new_path = self._new_info_by_id[file_id][0]
            if new_path is None:
                raise errors.NoSuchId(self, file_id)
            return new_path
        return self._basis_inv.id2path(file_id)

    def path2id(self, path):
        # CommitBuilder currently only requires access to the root id. We don't
        # build a map of renamed files, etc. One possibility if we ever *do*
        # need more than just root, is to defer to basis_inv.path2id() and then
        # check if the file_id is in our _new_info_by_id dict. And in that
        # case, return _new_info_by_id[file_id][0]
        try:
            return self._new_info_by_path[path].file_id
        except KeyError:
            return self._basis_inv.path2id(path)

    def get_file_with_stat(self, path):
        content = self.get_file_text(path)
        sio = BytesIO(content)
        return sio, None

    def get_file_text(self, path):
        file_id = self.path2id(path)
        try:
            return self._content_provider(file_id)
        except KeyError:
            # The content wasn't shown as 'new'. Just validate this fact
            assert file_id not in self._new_info_by_id
            old_ie = self._basis_inv.get_entry(file_id)
            old_text_key = (file_id, old_ie.revision)
            stream = self._repo.texts.get_record_stream([old_text_key],
                                                        'unordered', True)
            return next(stream).get_bytes_as('fulltext')

    def get_symlink_target(self, path):
        try:
            ie = self._new_info_by_path[path]
        except KeyError:
            file_id = self.path2id(path)
            return self._basis_inv.get_entry(file_id).symlink_target
        else:
            return ie.symlink_target

    def get_reference_revision(self, path):
        raise NotImplementedError(_TreeShim.get_reference_revision)

    def _delta_to_iter_changes(self):
        """Convert the inv_delta into an iter_changes repr."""
        # iter_changes is:
        #   (file_id,
        #    (old_path, new_path),
        #    content_changed,
        #    (old_versioned, new_versioned),
        #    (old_parent_id, new_parent_id),
        #    (old_name, new_name),
        #    (old_kind, new_kind),
        #    (old_exec, new_exec),
        #   )
        basis_inv = self._basis_inv
        for old_path, new_path, file_id, ie in self._inv_delta:
            # Perf: Would this be faster if we did 'if file_id in basis_inv'?
            # Since the *very* common case is that the file already exists, it
            # probably is better to optimize for that
            try:
                old_ie = basis_inv.get_entry(file_id)
            except errors.NoSuchId:
                old_ie = None
                if ie is None:
                    raise AssertionError('How is both old and new None?')
                    change = (file_id,
                              (old_path, new_path),
                              False,
                              (False, False),
                              (None, None),
                              (None, None),
                              (None, None),
                              (None, None),
                              )
                change = (file_id,
                          (old_path, new_path),
                          True,
                          (False, True),
                          (None, ie.parent_id),
                          (None, ie.name),
                          (None, ie.kind),
                          (None, ie.executable),
                          )
            else:
                if ie is None:
                    change = (file_id,
                              (old_path, new_path),
                              True,
                              (True, False),
                              (old_ie.parent_id, None),
                              (old_ie.name, None),
                              (old_ie.kind, None),
                              (old_ie.executable, None),
                              )
                else:
                    content_modified = (ie.text_sha1 != old_ie.text_sha1 or
                                        ie.text_size != old_ie.text_size)
                    # TODO: ie.kind != old_ie.kind
                    # TODO: symlinks changing targets, content_modified?
                    change = (file_id,
                              (old_path, new_path),
                              content_modified,
                              (True, True),
                              (old_ie.parent_id, ie.parent_id),
                              (old_ie.name, ie.name),
                              (old_ie.kind, ie.kind),
                              (old_ie.executable, ie.executable),
                              )
            yield change


class RevisionStore(object):

    def __init__(self, repo):
        """An object responsible for loading revisions into a repository.

        NOTE: Repository locking is not managed by this class. Clients
        should take a write lock, call load() multiple times, then release
        the lock.

        :param repository: the target repository
        """
        self.repo = repo
        self._graph = None
        self._use_known_graph = True
        self._supports_chks = getattr(repo._format, 'supports_chks', False)

    def expects_rich_root(self):
        """Does this store expect inventories with rich roots?"""
        return self.repo.supports_rich_root()

    def init_inventory(self, revision_id):
        """Generate an inventory for a parentless revision."""
        if self._supports_chks:
            inv = self._init_chk_inventory(revision_id, inventory.ROOT_ID)
        else:
            inv = inventory.Inventory(revision_id=revision_id)
            if self.expects_rich_root():
                # The very first root needs to have the right revision
                inv.root.revision = revision_id
        return inv

    def _init_chk_inventory(self, revision_id, root_id):
        """Generate a CHKInventory for a parentless revision."""
        from ...bzr import chk_map
        # Get the creation parameters
        chk_store = self.repo.chk_bytes
        serializer = self.repo._format._serializer
        search_key_name = serializer.search_key_name
        maximum_size = serializer.maximum_size

        # Maybe the rest of this ought to be part of the CHKInventory API?
        inv = inventory.CHKInventory(search_key_name)
        inv.revision_id = revision_id
        inv.root_id = root_id
        search_key_func = chk_map.search_key_registry.get(search_key_name)
        inv.id_to_entry = chk_map.CHKMap(chk_store, None, search_key_func)
        inv.id_to_entry._root_node.set_maximum_size(maximum_size)
        inv.parent_id_basename_to_file_id = chk_map.CHKMap(chk_store,
                                                           None, search_key_func)
        inv.parent_id_basename_to_file_id._root_node.set_maximum_size(
            maximum_size)
        inv.parent_id_basename_to_file_id._root_node._key_width = 2
        return inv

    def get_inventory(self, revision_id):
        """Get a stored inventory."""
        return self.repo.get_inventory(revision_id)

    def get_file_text(self, revision_id, file_id):
        """Get the text stored for a file in a given revision."""
        revtree = self.repo.revision_tree(revision_id)
        path = revtree.id2path(file_id)
        return revtree.get_file_text(path)

    def get_file_lines(self, revision_id, file_id):
        """Get the lines stored for a file in a given revision."""
        revtree = self.repo.revision_tree(revision_id)
        path = revtree.id2path(file_id)
        return osutils.split_lines(revtree.get_file_text(path))

    def start_new_revision(self, revision, parents, parent_invs):
        """Init the metadata needed for get_parents_and_revision_for_entry().

        :param revision: a Revision object
        """
        self._current_rev_id = revision.revision_id
        self._rev_parents = parents
        self._rev_parent_invs = parent_invs
        # We don't know what the branch will be so there's no real BranchConfig.
        # That means we won't be triggering any hooks and that's a good thing.
        # Without a config though, we must pass in the committer below so that
        # the commit builder doesn't try to look up the config.
        config = None
        # We can't use self.repo.get_commit_builder() here because it starts a
        # new write group. We want one write group around a batch of imports
        # where the default batch size is currently 10000. IGC 20090312
        self._commit_builder = self.repo._commit_builder_class(self.repo,
                                                               parents, config, timestamp=revision.timestamp,
                                                               timezone=revision.timezone, committer=revision.committer,
                                                               revprops=revision.properties, revision_id=revision.revision_id)

    def get_parents_and_revision_for_entry(self, ie):
        """Get the parents and revision for an inventory entry.

        :param ie: the inventory entry
        :return parents, revision_id where
            parents is the tuple of parent revision_ids for the per-file graph
            revision_id is the revision_id to use for this entry
        """
        # Check for correct API usage
        if self._current_rev_id is None:
            raise AssertionError("start_new_revision() must be called"
                                 " before get_parents_and_revision_for_entry()")
        if ie.revision != self._current_rev_id:
            raise AssertionError("start_new_revision() registered a different"
                                 " revision (%s) to that in the inventory entry (%s)" %
                                 (self._current_rev_id, ie.revision))

        # Find the heads. This code is lifted from
        # repository.CommitBuilder.record_entry_contents().
        parent_candidate_entries = ie.parent_candidates(self._rev_parent_invs)
        head_set = self._commit_builder._heads(ie.file_id,
                                               list(parent_candidate_entries))
        heads = []
        for inv in self._rev_parent_invs:
            try:
                old_rev = inv.get_entry(ie.file_id).revision
            except errors.NoSuchId:
                pass
            else:
                if old_rev in head_set:
                    rev_id = inv.get_entry(ie.file_id).revision
                    heads.append(rev_id)
                    head_set.remove(rev_id)

        # Find the revision to use. If the content has not changed
        # since the parent, record the parent's revision.
        if len(heads) == 0:
            return (), ie.revision
        parent_entry = parent_candidate_entries[heads[0]]
        changed = False
        if len(heads) > 1:
            changed = True
        elif (parent_entry.name != ie.name or parent_entry.kind != ie.kind
              or parent_entry.parent_id != ie.parent_id):
            changed = True
        elif ie.kind == 'file':
            if (parent_entry.text_sha1 != ie.text_sha1
                    or parent_entry.executable != ie.executable):
                changed = True
        elif ie.kind == 'symlink':
            if parent_entry.symlink_target != ie.symlink_target:
                changed = True
        if changed:
            rev_id = ie.revision
        else:
            rev_id = parent_entry.revision
        return tuple(heads), rev_id

    def load_using_delta(self, rev, basis_inv, inv_delta, signature,
                         text_provider, parents_provider, inventories_provider=None):
        """Load a revision by applying a delta to a (CHK)Inventory.

        :param rev: the Revision
        :param basis_inv: the basis Inventory or CHKInventory
        :param inv_delta: the inventory delta
        :param signature: signing information
        :param text_provider: a callable expecting a file_id parameter
            that returns the text for that file-id
        :param parents_provider: a callable expecting a file_id parameter
            that return the list of parent-ids for that file-id
        :param inventories_provider: a callable expecting a repository and
            a list of revision-ids, that returns:
              * the list of revision-ids present in the repository
              * the list of inventories for the revision-id's,
                including an empty inventory for the missing revisions
            If None, a default implementation is provided.
        """
        # TODO: set revision_id = rev.revision_id
        builder = self.repo._commit_builder_class(self.repo,
                                                  parents=rev.parent_ids, config=None, timestamp=rev.timestamp,
                                                  timezone=rev.timezone, committer=rev.committer,
                                                  revprops=rev.properties, revision_id=rev.revision_id)
        if self._graph is None and self._use_known_graph:
            if (getattr(_mod_graph, 'GraphThunkIdsToKeys', None)
                and getattr(_mod_graph.GraphThunkIdsToKeys, "add_node", None)
                    and getattr(self.repo, "get_known_graph_ancestry", None)):
                self._graph = self.repo.get_known_graph_ancestry(
                    rev.parent_ids)
            else:
                self._use_known_graph = False
        if self._graph is not None:
            orig_heads = builder._heads

            def thunked_heads(file_id, revision_ids):
                # self._graph thinks in terms of keys, not ids, so translate
                # them
                # old_res = orig_heads(file_id, revision_ids)
                if len(revision_ids) < 2:
                    res = set(revision_ids)
                else:
                    res = set(self._graph.heads(revision_ids))
                # if old_res != res:
                #     import pdb; pdb.set_trace()
                return res
            builder._heads = thunked_heads

        if rev.parent_ids:
            basis_rev_id = rev.parent_ids[0]
        else:
            basis_rev_id = _mod_revision.NULL_REVISION
        tree = _TreeShim(self.repo, basis_inv, inv_delta, text_provider)
        changes = tree._delta_to_iter_changes()
        for (file_id, path, fs_hash) in builder.record_iter_changes(
                tree, basis_rev_id, changes):
            # So far, we don't *do* anything with the result
            pass
        builder.finish_inventory()
        # TODO: This is working around a bug in the breezy code base.
        # 'builder.finish_inventory()' ends up doing:
        # self.inv_sha1 = self.repository.add_inventory_by_delta(...)
        # However, add_inventory_by_delta returns (sha1, inv)
        # And we *want* to keep a handle on both of those objects
        if isinstance(builder.inv_sha1, tuple):
            builder.inv_sha1, builder.new_inventory = builder.inv_sha1
        # This is a duplicate of Builder.commit() since we already have the
        # Revision object, and we *don't* want to call commit_write_group()
        rev.inv_sha1 = builder.inv_sha1
        config = builder._config_stack
        builder.repository.add_revision(builder._new_revision_id, rev,
                                        builder.revision_tree().root_inventory)
        if self._graph is not None:
            # TODO: Use StaticTuple and .intern() for these things
            self._graph.add_node(builder._new_revision_id, rev.parent_ids)

        if signature is not None:
            raise AssertionError('signatures not guaranteed yet')
            self.repo.add_signature_text(rev.revision_id, signature)
        return builder.revision_tree().root_inventory

    def get_file_lines(self, revision_id, file_id):
        record = next(self.repo.texts.get_record_stream([(file_id, revision_id)],
                                                        'unordered', True))
        if record.storage_kind == 'absent':
            raise errors.RevisionNotPresent(record.key, self.repo)
        return osutils.split_lines(record.get_bytes_as('fulltext'))<|MERGE_RESOLUTION|>--- conflicted
+++ resolved
@@ -42,13 +42,9 @@
         self._basis_inv = basis_inv
         self._inv_delta = inv_delta
         self._new_info_by_id = dict([(file_id, (new_path, ie))
-<<<<<<< HEAD
-                                     for _, new_path, file_id, ie in inv_delta])
-=======
                                     for _, new_path, file_id, ie in inv_delta])
         self._new_info_by_path = {new_path: ie
                                   for _, new_path, file_id, ie in inv_delta}
->>>>>>> ad638869
 
     def id2path(self, file_id):
         if file_id in self._new_info_by_id:
