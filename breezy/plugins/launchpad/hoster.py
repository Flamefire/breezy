--- conflicted
+++ resolved
@@ -478,11 +478,7 @@
 
     def iter_my_proposals(self, status='open', author=None):
         statuses = status_to_lp_mp_statuses(status)
-<<<<<<< HEAD
-        if author_obj is None:
-=======
         if author is None:
->>>>>>> 98b3e550
             author_obj = self.launchpad.me
         else:
             author_obj = self._getPerson(author)
