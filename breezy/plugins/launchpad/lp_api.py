# Copyright (C) 2009-2012 Canonical Ltd
#
# This program is free software; you can redistribute it and/or modify
# it under the terms of the GNU General Public License as published by
# the Free Software Foundation; either version 2 of the License, or
# (at your option) any later version.
#
# This program is distributed in the hope that it will be useful,
# but WITHOUT ANY WARRANTY; without even the implied warranty of
# MERCHANTABILITY or FITNESS FOR A PARTICULAR PURPOSE.  See the
# GNU General Public License for more details.
#
# You should have received a copy of the GNU General Public License
# along with this program; if not, write to the Free Software
# Foundation, Inc., 51 Franklin Street, Fifth Floor, Boston, MA 02110-1301 USA

"""Tools for dealing with the Launchpad API."""

from __future__ import absolute_import

# Importing this module will be expensive, since it imports launchpadlib and
# its dependencies. However, our plan is to only load this module when it is
# needed by a command that uses it.


import re
try:
    from urllib.parse import (
        urlparse,
        urlunparse,
        )
except ImportError:  # python < 3
    from urlparse import (
        urlparse,
        urlunparse,
        )

from ... import (
    branch,
    bedding,
    errors,
    osutils,
    trace,
    transport,
    )
from ...i18n import gettext


class LaunchpadlibMissing(errors.DependencyNotPresent):

    _fmt = ("launchpadlib is required for Launchpad API access. "
            "Please install the launchpadlib package.")

    def __init__(self, e):
        super(LaunchpadlibMissing, self).__init__(
            'launchpadlib', e)

try:
    import launchpadlib
except ImportError as e:
    raise LaunchpadlibMissing(e)

from launchpadlib.launchpad import (
    Launchpad,
    )
from launchpadlib import uris

# Declare the minimum version of launchpadlib that we need in order to work.
MINIMUM_LAUNCHPADLIB_VERSION = (1, 6, 3)


<<<<<<< HEAD
# We use production as the default because edge has been deprecated circa
# 2010-11 (see bug https://bugs.launchpad.net/bzr/+bug/583667)
DEFAULT_INSTANCE = 'production'

LAUNCHPAD_DOMAINS = {
    'production': 'launchpad.net',
    'staging': 'staging.launchpad.net',
    'qastaging': 'qastaging.launchpad.net',
    'demo': 'demo.launchpad.net',
    'dev': 'launchpad.test',
    }

LAUNCHPAD_BAZAAR_DOMAINS = [
    'bazaar.%s' % domain
    for domain in LAUNCHPAD_DOMAINS.values()]


=======
>>>>>>> abc9ce56
def get_cache_directory():
    """Return the directory to cache launchpadlib objects in."""
    return osutils.pathjoin(bedding.cache_dir(), 'launchpad')


def parse_launchpadlib_version(version_number):
    """Parse a version number of the style used by launchpadlib."""
    return tuple(map(int, version_number.split('.')))


def check_launchpadlib_compatibility():
    """Raise an error if launchpadlib has the wrong version number."""
    installed_version = parse_launchpadlib_version(launchpadlib.__version__)
    if installed_version < MINIMUM_LAUNCHPADLIB_VERSION:
        raise errors.DependencyNotPresent(
            'launchpadlib',
            'At least launchpadlib %s is required, but installed version is %s'
            % (MINIMUM_LAUNCHPADLIB_VERSION, installed_version))


def lookup_service_root(service_root):
    try:
        return uris.lookup_service_root(service_root)
    except ValueError:
        if service_root != 'qastaging':
            raise
        staging_root = uris.lookup_service_root('staging')
        return staging_root.replace('staging', 'qastaging')


class NoLaunchpadBranch(errors.BzrError):
    _fmt = 'No launchpad branch could be found for branch "%(url)s".'

    def __init__(self, branch):
        errors.BzrError.__init__(self, branch=branch, url=branch.base)


def connect_launchpad(base_url, timeout=None, proxy_info=None,
                      version=Launchpad.DEFAULT_VERSION):
    """Log in to the Launchpad API.

    :return: The root `Launchpad` object from launchpadlib.
    """
    if proxy_info is None:
        import httplib2
        proxy_info = httplib2.proxy_info_from_environment('https')
    try:
        cache_directory = get_cache_directory()
    except EnvironmentError:
        cache_directory = None
    return Launchpad.login_with(
        'breezy', base_url, cache_directory, timeout=timeout,
        proxy_info=proxy_info, version=version)



class LaunchpadBranch(object):
    """Provide bzr and lp API access to a Launchpad branch."""

    def __init__(self, lp_branch, bzr_url, bzr_branch=None, check_update=True):
        """Constructor.

        :param lp_branch: The Launchpad branch.
        :param bzr_url: The URL of the Bazaar branch.
        :param bzr_branch: An instance of the Bazaar branch.
        """
        self.bzr_url = bzr_url
        self._bzr = bzr_branch
        self._push_bzr = None
        self._check_update = check_update
        self.lp = lp_branch

    @property
    def bzr(self):
        """Return the bzr branch for this branch."""
        if self._bzr is None:
            self._bzr = branch.Branch.open(self.bzr_url)
        return self._bzr

    @property
    def push_bzr(self):
        """Return the push branch for this branch."""
        if self._push_bzr is None:
            self._push_bzr = branch.Branch.open(self.lp.bzr_identity)
        return self._push_bzr

    @staticmethod
    def plausible_launchpad_url(url):
        """Is 'url' something that could conceivably be pushed to LP?

        :param url: A URL that may refer to a Launchpad branch.
        :return: A boolean.
        """
        if url is None:
            return False
        if url.startswith('lp:'):
            return True
        regex = re.compile('([a-z]*\\+)*(bzr\\+ssh|http)'
                           '://bazaar.*.launchpad.net')
        return bool(regex.match(url))

    @staticmethod
    def candidate_urls(bzr_branch):
        """Iterate through related URLs that might be Launchpad URLs.

        :param bzr_branch: A Bazaar branch to find URLs from.
        :return: a generator of URL strings.
        """
        url = bzr_branch.get_public_branch()
        if url is not None:
            yield url
        url = bzr_branch.get_push_location()
        if url is not None:
            yield url
        url = bzr_branch.get_parent()
        if url is not None:
            yield url
        yield bzr_branch.base

    @staticmethod
    def tweak_url(url, launchpad):
        """Adjust a URL to work with staging, if needed."""
        if str(launchpad._root_uri) == uris.STAGING_SERVICE_ROOT:
            return url.replace('bazaar.launchpad.net',
                               'bazaar.staging.launchpad.net')
        elif str(launchpad._root_uri) == lookup_service_root('qastaging'):
            return url.replace('bazaar.launchpad.net',
                               'bazaar.qastaging.launchpad.net')
        return url

    @classmethod
    def from_bzr(cls, launchpad, bzr_branch, create_missing=True):
        """Find a Launchpad branch from a bzr branch."""
        check_update = True
        for url in cls.candidate_urls(bzr_branch):
            url = cls.tweak_url(url, launchpad)
            if not cls.plausible_launchpad_url(url):
                continue
            lp_branch = launchpad.branches.getByUrl(url=url)
            if lp_branch is not None:
                break
        else:
            if not create_missing:
                raise NoLaunchpadBranch(bzr_branch)
            lp_branch = cls.create_now(launchpad, bzr_branch)
            check_update = False
        return cls(lp_branch, bzr_branch.base, bzr_branch, check_update)

    @classmethod
    def create_now(cls, launchpad, bzr_branch):
        """Create a Bazaar branch on Launchpad for the supplied branch."""
        url = cls.tweak_url(bzr_branch.get_push_location(), launchpad)
        if not cls.plausible_launchpad_url(url):
            raise errors.BzrError(gettext('%s is not registered on Launchpad') %
                                  bzr_branch.base)
        bzr_branch.create_clone_on_transport(transport.get_transport(url))
        lp_branch = launchpad.branches.getByUrl(url=url)
        if lp_branch is None:
            raise errors.BzrError(gettext('%s is not registered on Launchpad') %
                                  url)
        return lp_branch

    def get_target(self):
        """Return the 'LaunchpadBranch' for the target of this one."""
        lp_branch = self.lp
        if lp_branch.project is not None:
            dev_focus = lp_branch.project.development_focus
            if dev_focus is None:
                raise errors.BzrError(gettext('%s has no development focus.') %
                                      lp_branch.bzr_identity)
            target = dev_focus.branch
            if target is None:
                raise errors.BzrError(gettext(
                    'development focus %s has no branch.') % dev_focus)
        elif lp_branch.sourcepackage is not None:
            target = lp_branch.sourcepackage.getBranch(pocket="Release")
            if target is None:
                raise errors.BzrError(gettext(
                                      'source package %s has no branch.') %
                                      lp_branch.sourcepackage)
        else:
            raise errors.BzrError(gettext(
                '%s has no associated product or source package.') %
                lp_branch.bzr_identity)
        return LaunchpadBranch(target, target.bzr_identity)

    def update_lp(self):
        """Update the Launchpad copy of this branch."""
        if not self._check_update:
            return
        with self.bzr.lock_read():
            if self.lp.last_scanned_id is not None:
                if self.bzr.last_revision() == self.lp.last_scanned_id:
                    trace.note(gettext('%s is already up-to-date.') %
                               self.lp.bzr_identity)
                    return
                graph = self.bzr.repository.get_graph()
                if not graph.is_ancestor(osutils.safe_utf8(self.lp.last_scanned_id),
                                         self.bzr.last_revision()):
                    raise errors.DivergedBranches(self.bzr, self.push_bzr)
                trace.note(gettext('Pushing to %s') % self.lp.bzr_identity)
            self.bzr.push(self.push_bzr)

    def find_lca_tree(self, other):
        """Find the revision tree for the LCA of this branch and other.

        :param other: Another LaunchpadBranch
        :return: The RevisionTree of the LCA of this branch and other.
        """
        graph = self.bzr.repository.get_graph(other.bzr.repository)
        lca = graph.find_unique_lca(self.bzr.last_revision(),
                                    other.bzr.last_revision())
        return self.bzr.repository.revision_tree(lca)


def canonical_url(object):
    """Return the canonical URL for a branch."""
    scheme, netloc, path, params, query, fragment = urlparse(
        str(object.self_link))
    path = '/'.join(path.split('/')[2:])
    netloc = netloc.replace('api.', 'code.')
    return urlunparse((scheme, netloc, path, params, query, fragment))<|MERGE_RESOLUTION|>--- conflicted
+++ resolved
@@ -69,26 +69,6 @@
 MINIMUM_LAUNCHPADLIB_VERSION = (1, 6, 3)
 
 
-<<<<<<< HEAD
-# We use production as the default because edge has been deprecated circa
-# 2010-11 (see bug https://bugs.launchpad.net/bzr/+bug/583667)
-DEFAULT_INSTANCE = 'production'
-
-LAUNCHPAD_DOMAINS = {
-    'production': 'launchpad.net',
-    'staging': 'staging.launchpad.net',
-    'qastaging': 'qastaging.launchpad.net',
-    'demo': 'demo.launchpad.net',
-    'dev': 'launchpad.test',
-    }
-
-LAUNCHPAD_BAZAAR_DOMAINS = [
-    'bazaar.%s' % domain
-    for domain in LAUNCHPAD_DOMAINS.values()]
-
-
-=======
->>>>>>> abc9ce56
 def get_cache_directory():
     """Return the directory to cache launchpadlib objects in."""
     return osutils.pathjoin(bedding.cache_dir(), 'launchpad')
