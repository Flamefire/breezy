# Copyright (C) 2007-2011 Canonical Ltd
#
# This program is free software; you can redistribute it and/or modify
# it under the terms of the GNU General Public License as published by
# the Free Software Foundation; either version 2 of the License, or
# (at your option) any later version.
#
# This program is distributed in the hope that it will be useful,
# but WITHOUT ANY WARRANTY; without even the implied warranty of
# MERCHANTABILITY or FITNESS FOR A PARTICULAR PURPOSE.  See the
# GNU General Public License for more details.
#
# You should have received a copy of the GNU General Public License
# along with this program; if not, write to the Free Software
# Foundation, Inc., 51 Franklin Street, Fifth Floor, Boston, MA 02110-1301 USA

"""Directory lookup that uses Launchpad."""

from __future__ import absolute_import

try:
    from urllib.parse import urlsplit
except ImportError:  # python < 3
    from urlparse import urlsplit
<<<<<<< HEAD
=======

>>>>>>> ee897964
try:
    from xmlrpc.client import Fault
except ImportError:  # python < 3
    from xmlrpclib import Fault

from ... import (
    debug,
    errors,
    trace,
    transport,
    )
from ...i18n import gettext

from .lp_registration import (
    InvalidURL,
    LaunchpadService,
    ResolveLaunchpadPathRequest,
    )
from .account import get_lp_login


# As breezy.transport.remote may not be loaded yet, make sure bzr+ssh
# is counted as a netloc protocol.
transport.register_urlparse_netloc_protocol('bzr+ssh')
transport.register_urlparse_netloc_protocol('lp')

_ubuntu_series_shortcuts = {
    'n': 'natty',
    'm': 'maverick',
    'l': 'lucid',
    'k': 'karmic',
    'j': 'jaunty',
    'h': 'hardy',
    'd': 'dapper',
    }


class LaunchpadDirectory(object):

    def _requires_launchpad_login(self, scheme, netloc, path, query,
                                  fragment):
        """Does the URL require a Launchpad login in order to be reached?

        The URL is specified by its parsed components, as returned from
        urlsplit.
        """
        return (scheme in ('bzr+ssh', 'sftp')
                and (netloc.endswith('launchpad.net')
                     or netloc.endswith('launchpad.dev')))

    def look_up(self, name, url):
        """See DirectoryService.look_up"""
        return self._resolve(url)

    def _resolve_locally(self, path, url, _request_factory):
        # This is the best I could work out about XMLRPC. If an lp: url
        # includes ~user, then it is specially validated. Otherwise, it is just
        # sent to +branch/$path.
        _, netloc, _, _, _ = urlsplit(url)
        if netloc == '':
            netloc = LaunchpadService.DEFAULT_INSTANCE
        base_url = LaunchpadService.LAUNCHPAD_DOMAINS[netloc]
        base = 'bzr+ssh://bazaar.%s/' % (base_url,)
        maybe_invalid = False
        if path.startswith('~'):
            # A ~user style path, validate it a bit.
            # If a path looks fishy, fall back to asking XMLRPC to
            # resolve it for us. That way we still get their nicer error
            # messages.
            parts = path.split('/')
            if (len(parts) < 3
                or (parts[1] in ('ubuntu', 'debian') and len(parts) < 5)):
                # This special case requires 5-parts to be valid.
                maybe_invalid = True
        else:
            base += '+branch/'
        if maybe_invalid:
            return self._resolve_via_xmlrpc(path, url, _request_factory)
        return {'urls': [base + path]}

    def _resolve_via_xmlrpc(self, path, url, _request_factory):
        service = LaunchpadService.for_url(url)
        resolve = _request_factory(path)
        try:
            result = resolve.submit(service)
        except Fault as fault:
            raise InvalidURL(
                path=url, extra=fault.faultString)
        return result

    def _update_url_scheme(self, url):
        # Do ubuntu: and debianlp: expansions.
        scheme, netloc, path, query, fragment = urlsplit(url)
        if scheme in ('ubuntu', 'debianlp'):
            if scheme == 'ubuntu':
                distro = 'ubuntu'
                distro_series = _ubuntu_series_shortcuts
            elif scheme == 'debianlp':
                distro = 'debian'
                # No shortcuts for Debian distroseries.
                distro_series = {}
            else:
                raise AssertionError('scheme should be ubuntu: or debianlp:')
            # Split the path.  It's either going to be 'project' or
            # 'series/project', but recognize that it may be a series we don't
            # know about.
            path_parts = path.split('/')
            if len(path_parts) == 1:
                # It's just a project name.
                lp_url_template = 'lp:%(distro)s/%(project)s'
                project = path_parts[0]
                series = None
            elif len(path_parts) == 2:
                # It's a series and project.
                lp_url_template = 'lp:%(distro)s/%(series)s/%(project)s'
                series, project = path_parts
            else:
                # There are either 0 or > 2 path parts, neither of which is
                # supported for these schemes.
                raise InvalidURL('Bad path: %s' % url)
            # Expand any series shortcuts, but keep unknown series.
            series = distro_series.get(series, series)
            # Hack the url and let the following do the final resolution.
            url = lp_url_template % dict(
                distro=distro,
                series=series,
                project=project)
            scheme, netloc, path, query, fragment = urlsplit(url)
        return url, path

    def _expand_user(self, path, url, lp_login):
        if path.startswith('~/'):
            if lp_login is None:
                raise InvalidURL(path=url,
                    extra='Cannot resolve "~" to your username.'
                          ' See "bzr help launchpad-login"')
            path = '~' + lp_login + path[1:]
        return path

    def _resolve(self, url,
                 _request_factory=ResolveLaunchpadPathRequest,
                 _lp_login=None):
        """Resolve the base URL for this transport."""
        url, path = self._update_url_scheme(url)
        if _lp_login is None:
            _lp_login = get_lp_login()
        path = path.strip('/')
        path = self._expand_user(path, url, _lp_login)
        if _lp_login is not None:
            result = self._resolve_locally(path, url, _request_factory)
            if 'launchpad' in debug.debug_flags:
                local_res = result
                result = self._resolve_via_xmlrpc(path, url, _request_factory)
                trace.note(gettext(
                    'resolution for {0}\n  local: {1}\n remote: {2}').format(
                           url, local_res['urls'], result['urls']))
        else:
            result = self._resolve_via_xmlrpc(path, url, _request_factory)

        if 'launchpad' in debug.debug_flags:
            trace.mutter("resolve_lp_path(%r) == %r", url, result)

        _warned_login = False
        for url in result['urls']:
            scheme, netloc, path, query, fragment = urlsplit(url)
            if self._requires_launchpad_login(scheme, netloc, path, query,
                                              fragment):
                # Only accept launchpad.net bzr+ssh URLs if we know
                # the user's Launchpad login:
                if _lp_login is not None:
                    break
                if _lp_login is None:
                    if not _warned_login:
                        trace.warning(
'You have not informed bzr of your Launchpad ID, and you must do this to\n'
'write to Launchpad or access private data.  See "bzr help launchpad-login".')
                        _warned_login = True
            else:
                # Use the URL if we can create a transport for it.
                try:
                    transport.get_transport(url)
                except (errors.PathError, errors.TransportError):
                    pass
                else:
                    break
        else:
            raise InvalidURL(path=url, extra='no supported schemes')
        return url


def get_test_permutations():
    # Since this transport doesn't do anything once opened, it's not subjected
    # to the usual transport tests.
    return []<|MERGE_RESOLUTION|>--- conflicted
+++ resolved
@@ -22,10 +22,7 @@
     from urllib.parse import urlsplit
 except ImportError:  # python < 3
     from urlparse import urlsplit
-<<<<<<< HEAD
-=======
-
->>>>>>> ee897964
+
 try:
     from xmlrpc.client import Fault
 except ImportError:  # python < 3
