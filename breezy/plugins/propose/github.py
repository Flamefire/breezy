--- conflicted
+++ resolved
@@ -199,11 +199,7 @@
             headers['Authorization'] = 'token %s' % self._token
         response = self.transport.request(
             method, urlutils.join(self.transport.base, path),
-<<<<<<< HEAD
             headers=headers, body=body, retries=3)
-=======
-            headers=headers, body=body)
->>>>>>> 603c32c4
         if response.status == 401:
             raise GitHubLoginRequired(self)
         return response
@@ -398,16 +394,11 @@
             query.append('is:merged')
         query.append('author:%s' % self._current_user['login'])
         for issue in self._search_issues(query=' '.join(query))['items']:
-<<<<<<< HEAD
-            yield GitHubMergeProposal(
-                self, json.loads(self.transport.request('GET', issue['pull_request']['url']).text))
-=======
             url = issue['pull_request']['url']
             response = self._api_request('GET', url)
             if response.status != 200:
                 raise InvalidHttpResponse(url, response.text)
             yield GitHubMergeProposal(self, json.loads(response.text))
->>>>>>> 603c32c4
 
     def get_proposal_by_url(self, url):
         raise UnsupportedHoster(url)
