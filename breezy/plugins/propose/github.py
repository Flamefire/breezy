--- conflicted
+++ resolved
@@ -72,13 +72,6 @@
         return f.read().strip()
 
 
-<<<<<<< HEAD
-def determine_title(description):
-    return description.splitlines()[0].split('.')[0]
-
-
-=======
->>>>>>> 8927b86b
 class ValidationFailed(errors.BzrError):
 
     _fmt = "GitHub validation failed: %(error)s"
