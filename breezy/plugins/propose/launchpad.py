--- conflicted
+++ resolved
@@ -559,13 +559,8 @@
                 prerequisite_branch=prereq,
                 initial_comment=description.strip(),
                 commit_message=commit_message,
-<<<<<<< HEAD
-                reviewers=[reviewer_objs.self_link for reviewer in reviewers],
-                review_types=['' for reviewer in reviewers])
-=======
                 reviewers=[reviewer.self_link for reviewer in reviewer_objs],
                 review_types=['' for reviewer in reviewer_objs])
->>>>>>> 477215a6
         except WebserviceFailure as e:
             # Urgh.
             if (b'There is already a branch merge proposal '
