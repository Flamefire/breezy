# Copyright (C) 2018 Jelmer Vernooij <jelmer@jelmer.uk>
#
# This program is free software; you can redistribute it and/or modify
# it under the terms of the GNU General Public License as published by
# the Free Software Foundation; either version 2 of the License, or
# (at your option) any later version.
#
# This program is distributed in the hope that it will be useful,
# but WITHOUT ANY WARRANTY; without even the implied warranty of
# MERCHANTABILITY or FITNESS FOR A PARTICULAR PURPOSE.  See the
# GNU General Public License for more details.
#
# You should have received a copy of the GNU General Public License
# along with this program; if not, write to the Free Software
# Foundation, Inc., 51 Franklin Street, Fifth Floor, Boston, MA 02110-1301 USA

"""Propose command implementations."""

from io import StringIO

from ... import (
    branch as _mod_branch,
    controldir,
    errors,
    log as _mod_log,
    missing as _mod_missing,
    msgeditor,
    urlutils,
    )
from ...i18n import gettext
from ...commands import Command
from ...option import (
    ListOption,
    Option,
    RegistryOption,
    )
from ...trace import note, warning
from ... import (
    propose as _mod_propose,
    )


def branch_name(branch):
    if branch.name:
        return branch.name
    return urlutils.basename(branch.user_url)


def _check_already_merged(branch, target):
    # TODO(jelmer): Check entire ancestry rather than just last revision?
    if branch.last_revision() == target.last_revision():
        raise errors.CommandError(gettext(
            'All local changes are already present in target.'))


class cmd_publish_derived(Command):
    __doc__ = """Publish a derived branch.

    Try to create a public copy of a local branch on a hosting site,
    derived from the specified base branch.

    Reasonable defaults are picked for owner name, branch name and project
    name, but they can also be overridden from the command-line.
    """

    takes_options = [
        'directory',
        Option('owner', help='Owner of the new remote branch.', type=str),
        Option('project', help='Project name for the new remote branch.',
               type=str),
        Option('name', help='Name of the new remote branch.', type=str),
        Option('no-allow-lossy',
               help='Allow fallback to lossy push, if necessary.'),
        Option('overwrite', help="Overwrite existing commits."),
        ]
    takes_args = ['submit_branch?']

    def run(self, submit_branch=None, owner=None, name=None, project=None,
            no_allow_lossy=False, overwrite=False, directory='.'):
        local_branch = _mod_branch.Branch.open_containing(directory)[0]
        self.add_cleanup(local_branch.lock_write().unlock)
        if submit_branch is None:
            submit_branch = local_branch.get_submit_branch()
            note(gettext('Using submit branch %s') % submit_branch)
        if submit_branch is None:
            submit_branch = local_branch.get_parent()
            note(gettext('Using parent branch %s') % submit_branch)
        submit_branch = _mod_branch.Branch.open(submit_branch)
        _check_already_merged(local_branch, submit_branch)
        if name is None:
            name = branch_name(local_branch)
        hoster = _mod_propose.get_hoster(submit_branch)
        remote_branch, public_url = hoster.publish_derived(
            local_branch, submit_branch, name=name, project=project,
            owner=owner, allow_lossy=not no_allow_lossy,
            overwrite=overwrite)
        local_branch.set_push_location(remote_branch.user_url)
        local_branch.set_public_branch(public_url)
        local_branch.set_submit_branch(submit_branch.user_url)
        note(gettext("Pushed to %s") % public_url)


def summarize_unmerged(local_branch, remote_branch, target,
                       prerequisite_branch=None):
    """Generate a text description of the unmerged revisions in branch.

    :param branch: The proposed branch
    :param target: Target branch
    :param prerequisite_branch: Optional prerequisite branch
    :return: A string
    """
    log_format = _mod_log.log_formatter_registry.get_default(local_branch)
    to_file = StringIO()
    lf = log_format(to_file=to_file, show_ids=False, show_timezone='original')
    if prerequisite_branch:
        local_extra = _mod_missing.find_unmerged(
            remote_branch, prerequisite_branch, restrict='local')[0]
    else:
        local_extra = _mod_missing.find_unmerged(
            remote_branch, target, restrict='local')[0]

    if remote_branch.supports_tags():
        rev_tag_dict = remote_branch.tags.get_reverse_tag_dict()
    else:
        rev_tag_dict = {}

    for revision in _mod_missing.iter_log_revisions(
            local_extra, local_branch.repository, False, rev_tag_dict):
        lf.log_revision(revision)
    return to_file.getvalue()


class cmd_propose_merge(Command):
    __doc__ = """Propose a branch for merging.

    This command creates a merge proposal for the local
    branch to the target branch. The format of the merge
    proposal depends on the submit branch.
    """

    takes_options = [
        'directory',
        RegistryOption(
            'hoster',
            help='Use the hoster.',
<<<<<<< HEAD
            lazy_registry=('breezy.plugins.propose.propose', 'hosters')),
        ListOption('reviewers', short_name='R', type=str,
=======
            lazy_registry=('breezy.propose', 'hosters')),
        ListOption('reviewers', short_name='R', type=text_type,
>>>>>>> 280de889
                   help='Requested reviewers.'),
        Option('name', help='Name of the new remote branch.', type=str),
        Option('description', help='Description of the change.', type=str),
        Option('prerequisite', help='Prerequisite branch.', type=str),
        Option('wip', help='Mark merge request as work-in-progress'),
        Option(
            'commit-message',
            help='Set commit message for merge, if supported', type=str),
        ListOption('labels', short_name='l', type=str,
                   help='Labels to apply.'),
        Option('no-allow-lossy',
               help='Allow fallback to lossy push, if necessary.'),
        Option('allow-collaboration',
               help='Allow collaboration from target branch maintainer(s)'),
        Option('allow-empty',
               help='Do not prevent empty merge proposals.'),
        Option('overwrite', help="Overwrite existing commits."),
        ]
    takes_args = ['submit_branch?']

    aliases = ['propose']

    def run(self, submit_branch=None, directory='.', hoster=None,
            reviewers=None, name=None, no_allow_lossy=False, description=None,
            labels=None, prerequisite=None, commit_message=None, wip=False,
            allow_collaboration=False, allow_empty=False, overwrite=False):
        tree, branch, relpath = (
            controldir.ControlDir.open_containing_tree_or_branch(directory))
        if submit_branch is None:
            submit_branch = branch.get_submit_branch()
        if submit_branch is None:
            submit_branch = branch.get_parent()
        if submit_branch is None:
            raise errors.CommandError(
                gettext("No target location specified or remembered"))
        target = _mod_branch.Branch.open(submit_branch)
        if not allow_empty:
            _check_already_merged(branch, target)
        if hoster is None:
            hoster = _mod_propose.get_hoster(target)
        else:
            hoster = hoster.probe(target)
        if name is None:
            name = branch_name(branch)
        remote_branch, public_branch_url = hoster.publish_derived(
            branch, target, name=name, allow_lossy=not no_allow_lossy,
            overwrite=overwrite)
        branch.set_push_location(remote_branch.user_url)
        branch.set_submit_branch(target.user_url)
        note(gettext('Published branch to %s') % public_branch_url)
        if prerequisite is not None:
            prerequisite_branch = _mod_branch.Branch.open(prerequisite)
        else:
            prerequisite_branch = None
        proposal_builder = hoster.get_proposer(remote_branch, target)
        if description is None:
            body = proposal_builder.get_initial_body()
            info = proposal_builder.get_infotext()
            info += "\n\n" + summarize_unmerged(
                branch, remote_branch, target, prerequisite_branch)
            description = msgeditor.edit_commit_message(
                info, start_message=body)
        try:
            proposal = proposal_builder.create_proposal(
                description=description, reviewers=reviewers,
                prerequisite_branch=prerequisite_branch, labels=labels,
                commit_message=commit_message,
                work_in_progress=wip, allow_collaboration=allow_collaboration)
        except _mod_propose.MergeProposalExists as e:
            note(gettext('There is already a branch merge proposal: %s'), e.url)
        else:
            note(gettext('Merge proposal created: %s') % proposal.url)


class cmd_find_merge_proposal(Command):
    __doc__ = """Find a merge proposal.

    """

    takes_options = ['directory']
    takes_args = ['submit_branch?']
    aliases = ['find-proposal']

    def run(self, directory='.', submit_branch=None):
        tree, branch, relpath = controldir.ControlDir.open_containing_tree_or_branch(
            directory)
        public_location = branch.get_public_branch()
        if public_location:
            branch = _mod_branch.Branch.open(public_location)
        if submit_branch is None:
            submit_branch = branch.get_submit_branch()
        if submit_branch is None:
            submit_branch = branch.get_parent()
        if submit_branch is None:
            raise errors.CommandError(
                gettext("No target location specified or remembered"))
        else:
            target = _mod_branch.Branch.open(submit_branch)
        hoster = _mod_propose.get_hoster(branch)
        for mp in hoster.iter_proposals(branch, target):
            self.outf.write(gettext('Merge proposal: %s\n') % mp.url)


class cmd_my_merge_proposals(Command):
    __doc__ = """List all merge proposals owned by the logged-in user.

    """

    hidden = True

    takes_args = ['base-url?']
    takes_options = [
        'verbose',
        RegistryOption.from_kwargs(
            'status',
            title='Proposal Status',
            help='Only include proposals with specified status.',
            value_switches=True,
            enum_switch=True,
            all='All merge proposals',
            open='Open merge proposals',
            merged='Merged merge proposals',
            closed='Closed merge proposals'),
        RegistryOption(
            'hoster',
            help='Use the hoster.',
            lazy_registry=('breezy.propose', 'hosters')),
        ]

    def run(self, status='open', verbose=False, hoster=None, base_url=None):

        for instance in _mod_propose.iter_hoster_instances(hoster=hoster):
            if base_url is not None and instance.base_url != base_url:
                continue
            try:
                for mp in instance.iter_my_proposals(status=status):
                    self.outf.write('%s\n' % mp.url)
                    if verbose:
                        source_branch_url = mp.get_source_branch_url()
                        if source_branch_url:
                            self.outf.write(
                                '(Merging %s into %s)\n' %
                                (source_branch_url,
                                 mp.get_target_branch_url()))
                        else:
                            self.outf.write(
                                '(Merging into %s)\n' %
                                mp.get_target_branch_url())
                        description = mp.get_description()
                        if description:
                            self.outf.writelines(
                                ['\t%s\n' % l
                                 for l in description.splitlines()])
                        self.outf.write('\n')
            except _mod_propose.HosterLoginRequired as e:
                warning('Skipping %r, login required.', instance)


class cmd_land_merge_proposal(Command):
    __doc__ = """Land a merge proposal."""

    takes_args = ['url']
    takes_options = [
        Option('message', help='Commit message to use.', type=str)]

    def run(self, url, message=None):
        proposal = _mod_propose.get_proposal_by_url(url)
        proposal.merge(commit_message=message)


class cmd_hosters(Command):
    __doc__ = """List all known hosting sites and user details."""

    hidden = True

    def run(self):
        for instance in _mod_propose.iter_hoster_instances():
            current_user = instance.get_current_user()
            if current_user is not None:
                current_user_url = instance.get_user_url(current_user)
                if current_user_url is not None:
                    self.outf.write(
                        gettext('%s (%s) - user: %s (%s)\n') % (
                            instance.name, instance.base_url,
                            current_user, current_user_url))
                else:
                    self.outf.write(
                        gettext('%s (%s) - user: %s\n') % (
                            instance.name, instance.base_url,
                            current_user))
            else:
                self.outf.write(
                    gettext('%s (%s) - not logged in\n') % (
                        instance.name, instance.base_url))<|MERGE_RESOLUTION|>--- conflicted
+++ resolved
@@ -143,13 +143,8 @@
         RegistryOption(
             'hoster',
             help='Use the hoster.',
-<<<<<<< HEAD
-            lazy_registry=('breezy.plugins.propose.propose', 'hosters')),
-        ListOption('reviewers', short_name='R', type=str,
-=======
             lazy_registry=('breezy.propose', 'hosters')),
         ListOption('reviewers', short_name='R', type=text_type,
->>>>>>> 280de889
                    help='Requested reviewers.'),
         Option('name', help='Name of the new remote branch.', type=str),
         Option('description', help='Description of the change.', type=str),
