--- conflicted
+++ resolved
@@ -34,10 +34,6 @@
     Option,
     RegistryOption,
     )
-<<<<<<< HEAD
-=======
-from ...sixish import text_type
->>>>>>> df870324
 from ...trace import note, warning
 from ... import (
     propose as _mod_propose,
