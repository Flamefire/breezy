# Copyright (C) 2009-2011 Canonical Ltd
#
# This program is free software; you can redistribute it and/or modify
# it under the terms of the GNU General Public License as published by
# the Free Software Foundation; either version 2 of the License, or
# (at your option) any later version.
#
# This program is distributed in the hope that it will be useful,
# but WITHOUT ANY WARRANTY; without even the implied warranty of
# MERCHANTABILITY or FITNESS FOR A PARTICULAR PURPOSE.  See the
# GNU General Public License for more details.
#
# You should have received a copy of the GNU General Public License
# along with this program; if not, write to the Free Software
# Foundation, Inc., 51 Franklin Street, Fifth Floor, Boston, MA 02110-1301 USA

from __future__ import absolute_import

from ...controldir import ControlDir
from ...commands import Command, Option
from ... import errors
from ...sixish import viewvalues
from ...bzr.vf_search import PendingAncestryResult
from ...repository import WriteGroup
from ...revision import NULL_REVISION


class cmd_fix_missing_keys_for_stacking(Command):
    """Fix missing keys for stacking.

    This is the fixer script for <https://bugs.launchpad.net/bzr/+bug/354036>.
    """

    hidden = True
    takes_args = ['branch_url']
    takes_options = [
        Option(
            'dry-run',
            help="Show what would be done, but don't actually do anything."),
        ]

    def run(self, branch_url, dry_run=False):
        try:
            bd = ControlDir.open(branch_url)
            b = bd.open_branch(ignore_fallbacks=True)
        except (errors.NotBranchError, errors.InvalidURL):
            raise errors.BzrCommandError(
                "Not a branch or invalid URL: %s" % branch_url)
        b.lock_read()
        try:
            url = b.get_stacked_on_url()
        except (errors.UnstackableRepositoryFormat, errors.NotStacked,
                errors.UnstackableBranchFormat):
            b.unlock()
            raise errors.BzrCommandError("Not stacked: %s" % branch_url)
        raw_r = b.repository.controldir.open_repository()
        if dry_run:
            raw_r.lock_read()
        else:
            b.unlock()
            b = b.controldir.open_branch()
            b.lock_read()
            raw_r.lock_write()
        try:
            revs = raw_r.all_revision_ids()
            rev_parents = raw_r.get_graph().get_parent_map(revs)
            needed = set()
            map(needed.update, viewvalues(rev_parents))
            needed.discard(NULL_REVISION)
            needed = set((rev,) for rev in needed)
            needed = needed - raw_r.inventories.keys()
            if not needed:
                # Nothing to see here.
                return
            self.outf.write("Missing inventories: %r\n" % needed)
            if dry_run:
                return
            assert raw_r._format.network_name() == b.repository._format.network_name()
            stream = b.repository.inventories.get_record_stream(
<<<<<<< HEAD
                    needed, 'topological', True)
            with WriteGroup(raw_r):
=======
                needed, 'topological', True)
            raw_r.start_write_group()
            try:
>>>>>>> ecf6fd31
                raw_r.inventories.insert_record_stream(stream)
        finally:
            raw_r.unlock()
        b.unlock()
        self.outf.write("Fixed: %s\n" % branch_url)


class cmd_mirror_revs_into(Command):
    """Mirror all revs from one repo into another."""

    hidden = True
    takes_args = ['source', 'destination']

    _see_also = ['fetch-all-records']

    def run(self, source, destination):
        bd = ControlDir.open(source)
        source_r = bd.open_branch().repository
        bd = ControlDir.open(destination)
        target_r = bd.open_branch().repository
        with source_r.lock_read(), target_r.lock_write():
            revs = [k[-1] for k in source_r.revisions.keys()]
            target_r.fetch(
                source_r, fetch_spec=PendingAncestryResult(revs, source_r))<|MERGE_RESOLUTION|>--- conflicted
+++ resolved
@@ -77,14 +77,8 @@
                 return
             assert raw_r._format.network_name() == b.repository._format.network_name()
             stream = b.repository.inventories.get_record_stream(
-<<<<<<< HEAD
-                    needed, 'topological', True)
+                needed, 'topological', True)
             with WriteGroup(raw_r):
-=======
-                needed, 'topological', True)
-            raw_r.start_write_group()
-            try:
->>>>>>> ecf6fd31
                 raw_r.inventories.insert_record_stream(stream)
         finally:
             raw_r.unlock()
