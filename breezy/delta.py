--- conflicted
+++ resolved
@@ -20,14 +20,10 @@
     osutils,
     trace,
     )
-<<<<<<< HEAD
-from .tree import TreeChange
-=======
 from .sixish import (
     StringIO,
     )
 from .bzr.inventorytree import InventoryTreeChange
->>>>>>> 47cf7eb0
 
 
 class TreeDelta(object):
