# Copyright (C) 2006-2011 Canonical Ltd
# Copyright (C) 2020 Breezy Developers
#
# This program is free software; you can redistribute it and/or modify
# it under the terms of the GNU General Public License as published by
# the Free Software Foundation; either version 2 of the License, or
# (at your option) any later version.
#
# This program is distributed in the hope that it will be useful,
# but WITHOUT ANY WARRANTY; without even the implied warranty of
# MERCHANTABILITY or FITNESS FOR A PARTICULAR PURPOSE.  See the
# GNU General Public License for more details.
#
# You should have received a copy of the GNU General Public License
# along with this program; if not, write to the Free Software
# Foundation, Inc., 51 Franklin Street, Fifth Floor, Boston, MA 02110-1301 USA

from __future__ import absolute_import

import errno
import os
from stat import S_IEXEC, S_ISREG
import time

from .. import (
    annotate,
    cleanup,
    conflicts,
    controldir,
    errors,
    lock,
    multiparent,
    osutils,
    revision as _mod_revision,
    trace,
    tree,
    ui,
    urlutils,
    )

from ..filters import filtered_output_bytes, ContentFilterContext
from ..i18n import gettext
from ..mutabletree import MutableTree
<<<<<<< HEAD
=======
from ..progress import ProgressPhase
from ..sixish import text_type, viewvalues, viewitems
>>>>>>> 6117bf40
from ..transform import (
    ROOT_PARENT,
    _FileMover,
    _TransformResults,
    joinpath,
    NoFinalPath,
    FinalPaths,
    unique_add,
    TreeTransform,
    TransformRenameFailed,
    ImmortalLimbo,
    ReusingTransform,
    MalformedTransform,
    PreviewTree,
    new_by_entry,
    _reparent_children,
    resolve_conflicts,
    )
from ..tree import find_previous_path
from .conflicts import Conflict

from . import (
    inventory,
    inventorytree,
    )


def _content_match(tree, entry, tree_path, kind, target_path):
    if entry.kind != kind:
        return False
    if entry.kind == "directory":
        return True
    if entry.kind == "file":
        with open(target_path, 'rb') as f1, \
                tree.get_file(tree_path) as f2:
            if osutils.compare_files(f1, f2):
                return True
    elif entry.kind == "symlink":
        if tree.get_symlink_target(tree_path) == os.readlink(target_path):
            return True
    return False


class TreeTransformBase(TreeTransform):
    """The base class for TreeTransform and its kin."""

    def __init__(self, tree, pb=None, case_sensitive=True):
        """Constructor.

        :param tree: The tree that will be transformed, but not necessarily
            the output tree.
        :param pb: ignored
        :param case_sensitive: If True, the target of the transform is
            case sensitive, not just case preserving.
        """
        super(TreeTransformBase, self).__init__(tree, pb=pb)
        # mapping of trans_id => (sha1 of content, stat_value)
        self._observed_sha1s = {}
        # Mapping of trans_id -> new file_id
        self._new_id = {}
        # Mapping of old file-id -> trans_id
        self._non_present_ids = {}
        # Mapping of new file_id -> trans_id
        self._r_new_id = {}
        # The trans_id that will be used as the tree root
        if tree.is_versioned(''):
            self._new_root = self.trans_id_tree_path('')
        else:
            self._new_root = None
        # Whether the target is case sensitive
        self._case_sensitive_target = case_sensitive

    def finalize(self):
        """Release the working tree lock, if held.

        This is required if apply has not been invoked, but can be invoked
        even after apply.
        """
        if self._tree is None:
            return
        for hook in MutableTree.hooks['post_transform']:
            hook(self._tree, self)
        self._tree.unlock()
        self._tree = None

    def __get_root(self):
        return self._new_root

    root = property(__get_root)

    def create_path(self, name, parent):
        """Assign a transaction id to a new path"""
        trans_id = self.assign_id()
        unique_add(self._new_name, trans_id, name)
        unique_add(self._new_parent, trans_id, parent)
        return trans_id

    def adjust_root_path(self, name, parent):
        """Emulate moving the root by moving all children, instead.

        We do this by undoing the association of root's transaction id with the
        current tree.  This allows us to create a new directory with that
        transaction id.  We unversion the root directory and version the
        physically new directory, and hope someone versions the tree root
        later.
        """
        old_root = self._new_root
        old_root_file_id = self.final_file_id(old_root)
        # force moving all children of root
        for child_id in self.iter_tree_children(old_root):
            if child_id != parent:
                self.adjust_path(self.final_name(child_id),
                                 self.final_parent(child_id), child_id)
            file_id = self.final_file_id(child_id)
            if file_id is not None:
                self.unversion_file(child_id)
            self.version_file(child_id, file_id=file_id)

        # the physical root needs a new transaction id
        self._tree_path_ids.pop("")
        self._tree_id_paths.pop(old_root)
        self._new_root = self.trans_id_tree_path('')
        if parent == old_root:
            parent = self._new_root
        self.adjust_path(name, parent, old_root)
        self.create_directory(old_root)
        self.version_file(old_root, file_id=old_root_file_id)
        self.unversion_file(self._new_root)

    def fixup_new_roots(self):
        """Reinterpret requests to change the root directory

        Instead of creating a root directory, or moving an existing directory,
        all the attributes and children of the new root are applied to the
        existing root directory.

        This means that the old root trans-id becomes obsolete, so it is
        recommended only to invoke this after the root trans-id has become
        irrelevant.

        """
        new_roots = [k for k, v in self._new_parent.items()
                     if v == ROOT_PARENT]
        if len(new_roots) < 1:
            return
        if len(new_roots) != 1:
            raise ValueError('A tree cannot have two roots!')
        if self._new_root is None:
            self._new_root = new_roots[0]
            return
        old_new_root = new_roots[0]
        # unversion the new root's directory.
        if self.final_kind(self._new_root) is None:
            file_id = self.final_file_id(old_new_root)
        else:
            file_id = self.final_file_id(self._new_root)
        if old_new_root in self._new_id:
            self.cancel_versioning(old_new_root)
        else:
            self.unversion_file(old_new_root)
        # if, at this stage, root still has an old file_id, zap it so we can
        # stick a new one in.
        if (self.tree_file_id(self._new_root) is not None
                and self._new_root not in self._removed_id):
            self.unversion_file(self._new_root)
        if file_id is not None:
            self.version_file(self._new_root, file_id=file_id)

        # Now move children of new root into old root directory.
        # Ensure all children are registered with the transaction, but don't
        # use directly-- some tree children have new parents
        list(self.iter_tree_children(old_new_root))
        # Move all children of new root into old root directory.
        for child in self.by_parent().get(old_new_root, []):
            self.adjust_path(self.final_name(child), self._new_root, child)

        # Ensure old_new_root has no directory.
        if old_new_root in self._new_contents:
            self.cancel_creation(old_new_root)
        else:
            self.delete_contents(old_new_root)

        # prevent deletion of root directory.
        if self._new_root in self._removed_contents:
            self.cancel_deletion(self._new_root)

        # destroy path info for old_new_root.
        del self._new_parent[old_new_root]
        del self._new_name[old_new_root]

    def trans_id_file_id(self, file_id):
        """Determine or set the transaction id associated with a file ID.
        A new id is only created for file_ids that were never present.  If
        a transaction has been unversioned, it is deliberately still returned.
        (this will likely lead to an unversioned parent conflict.)
        """
        if file_id is None:
            raise ValueError('None is not a valid file id')
        if file_id in self._r_new_id and self._r_new_id[file_id] is not None:
            return self._r_new_id[file_id]
        else:
            try:
                path = self._tree.id2path(file_id)
            except errors.NoSuchId:
                if file_id in self._non_present_ids:
                    return self._non_present_ids[file_id]
                else:
                    trans_id = self.assign_id()
                    self._non_present_ids[file_id] = trans_id
                    return trans_id
            else:
                return self.trans_id_tree_path(path)

    def version_file(self, trans_id, file_id=None):
        """Schedule a file to become versioned."""
        raise NotImplementedError(self.version_file)

    def cancel_versioning(self, trans_id):
        """Undo a previous versioning of a file"""
        raise NotImplementedError(self.cancel_versioning)

    def new_paths(self, filesystem_only=False):
        """Determine the paths of all new and changed files.

        :param filesystem_only: if True, only calculate values for files
            that require renames or execute bit changes.
        """
        new_ids = set()
        if filesystem_only:
            stale_ids = self._needs_rename.difference(self._new_name)
            stale_ids.difference_update(self._new_parent)
            stale_ids.difference_update(self._new_contents)
            stale_ids.difference_update(self._new_id)
            needs_rename = self._needs_rename.difference(stale_ids)
            id_sets = (needs_rename, self._new_executability)
        else:
            id_sets = (self._new_name, self._new_parent, self._new_contents,
                       self._new_id, self._new_executability)
        for id_set in id_sets:
            new_ids.update(id_set)
        return sorted(FinalPaths(self).get_paths(new_ids))

    def tree_file_id(self, trans_id):
        """Determine the file id associated with the trans_id in the tree"""
        path = self.tree_path(trans_id)
        if path is None:
            return None
        # the file is old; the old id is still valid
        if self._new_root == trans_id:
            return self._tree.path2id('')
        return self._tree.path2id(path)

    def final_is_versioned(self, trans_id):
        return self.final_file_id(trans_id) is not None

    def final_file_id(self, trans_id):
        """Determine the file id after any changes are applied, or None.

        None indicates that the file will not be versioned after changes are
        applied.
        """
        try:
            return self._new_id[trans_id]
        except KeyError:
            if trans_id in self._removed_id:
                return None
        return self.tree_file_id(trans_id)

    def inactive_file_id(self, trans_id):
        """Return the inactive file_id associated with a transaction id.
        That is, the one in the tree or in non_present_ids.
        The file_id may actually be active, too.
        """
        file_id = self.tree_file_id(trans_id)
        if file_id is not None:
            return file_id
        for key, value in self._non_present_ids.items():
            if value == trans_id:
                return key

    def find_raw_conflicts(self):
        """Find any violations of inventory or filesystem invariants"""
        if self._done is True:
            raise ReusingTransform()
        conflicts = []
        # ensure all children of all existent parents are known
        # all children of non-existent parents are known, by definition.
        self._add_tree_children()
        by_parent = self.by_parent()
        conflicts.extend(self._unversioned_parents(by_parent))
        conflicts.extend(self._parent_loops())
        conflicts.extend(self._duplicate_entries(by_parent))
        conflicts.extend(self._parent_type_conflicts(by_parent))
        conflicts.extend(self._improper_versioning())
        conflicts.extend(self._executability_conflicts())
        conflicts.extend(self._overwrite_conflicts())
        return conflicts

    def _check_malformed(self):
        conflicts = self.find_raw_conflicts()
        if len(conflicts) != 0:
            raise MalformedTransform(conflicts=conflicts)

    def _add_tree_children(self):
        """Add all the children of all active parents to the known paths.

        Active parents are those which gain children, and those which are
        removed.  This is a necessary first step in detecting conflicts.
        """
        parents = list(self.by_parent())
        parents.extend([t for t in self._removed_contents if
                        self.tree_kind(t) == 'directory'])
        for trans_id in self._removed_id:
            path = self.tree_path(trans_id)
            if path is not None:
                if self._tree.stored_kind(path) == 'directory':
                    parents.append(trans_id)
            elif self.tree_kind(trans_id) == 'directory':
                parents.append(trans_id)

        for parent_id in parents:
            # ensure that all children are registered with the transaction
            list(self.iter_tree_children(parent_id))

    def _has_named_child(self, name, parent_id, known_children):
        """Does a parent already have a name child.

        :param name: The searched for name.

        :param parent_id: The parent for which the check is made.

        :param known_children: The already known children. This should have
            been recently obtained from `self.by_parent.get(parent_id)`
            (or will be if None is passed).
        """
        if known_children is None:
            known_children = self.by_parent().get(parent_id, [])
        for child in known_children:
            if self.final_name(child) == name:
                return True
        parent_path = self._tree_id_paths.get(parent_id, None)
        if parent_path is None:
            # No parent... no children
            return False
        child_path = joinpath(parent_path, name)
        child_id = self._tree_path_ids.get(child_path, None)
        if child_id is None:
            # Not known by the tree transform yet, check the filesystem
            return osutils.lexists(self._tree.abspath(child_path))
        else:
            raise AssertionError('child_id is missing: %s, %s, %s'
                                 % (name, parent_id, child_id))

    def _available_backup_name(self, name, target_id):
        """Find an available backup name.

        :param name: The basename of the file.

        :param target_id: The directory trans_id where the backup should
            be placed.
        """
        known_children = self.by_parent().get(target_id, [])
        return osutils.available_backup_name(
            name,
            lambda base: self._has_named_child(
                base, target_id, known_children))

    def _parent_loops(self):
        """No entry should be its own ancestor"""
        for trans_id in self._new_parent:
            seen = set()
            parent_id = trans_id
            while parent_id != ROOT_PARENT:
                seen.add(parent_id)
                try:
                    parent_id = self.final_parent(parent_id)
                except KeyError:
                    break
                if parent_id == trans_id:
                    yield ('parent loop', trans_id)
                if parent_id in seen:
                    break

    def _unversioned_parents(self, by_parent):
        """If parent directories are versioned, children must be versioned."""
<<<<<<< HEAD
        conflicts = []
        for parent_id, children in by_parent.items():
=======
        for parent_id, children in viewitems(by_parent):
>>>>>>> 6117bf40
            if parent_id == ROOT_PARENT:
                continue
            if self.final_is_versioned(parent_id):
                continue
            for child_id in children:
                if self.final_is_versioned(child_id):
                    yield ('unversioned parent', parent_id)
                    break

    def _improper_versioning(self):
        """Cannot version a file with no contents, or a bad type.

        However, existing entries with no contents are okay.
        """
        for trans_id in self._new_id:
            kind = self.final_kind(trans_id)
            if kind == 'symlink' and not self._tree.supports_symlinks():
                # Ignore symlinks as they are not supported on this platform
                continue
            if kind is None:
                yield ('versioning no contents', trans_id)
                continue
            if not self._tree.versionable_kind(kind):
                yield ('versioning bad kind', trans_id, kind)

    def _executability_conflicts(self):
        """Check for bad executability changes.

        Only versioned files may have their executability set, because
        1. only versioned entries can have executability under windows
        2. only files can be executable.  (The execute bit on a directory
           does not indicate searchability)
        """
        for trans_id in self._new_executability:
            if not self.final_is_versioned(trans_id):
                yield ('unversioned executability', trans_id)
            else:
                if self.final_kind(trans_id) != "file":
                    yield ('non-file executability', trans_id)

    def _overwrite_conflicts(self):
        """Check for overwrites (not permitted on Win32)"""
        for trans_id in self._new_contents:
            if self.tree_kind(trans_id) is None:
                continue
            if trans_id not in self._removed_contents:
                yield ('overwrite', trans_id, self.final_name(trans_id))

    def _duplicate_entries(self, by_parent):
        """No directory may have two entries with the same name."""
        if (self._new_name, self._new_parent) == ({}, {}):
<<<<<<< HEAD
            return conflicts
        for children in by_parent.values():
=======
            return
        for children in viewvalues(by_parent):
>>>>>>> 6117bf40
            name_ids = []
            for child_tid in children:
                name = self.final_name(child_tid)
                if name is not None:
                    # Keep children only if they still exist in the end
                    if not self._case_sensitive_target:
                        name = name.lower()
                    name_ids.append((name, child_tid))
            name_ids.sort()
            last_name = None
            last_trans_id = None
            for name, trans_id in name_ids:
                kind = self.final_kind(trans_id)
                if kind is None and not self.final_is_versioned(trans_id):
                    continue
                if name == last_name:
                    yield ('duplicate', last_trans_id, trans_id, name)
                last_name = name
                last_trans_id = trans_id

    def _parent_type_conflicts(self, by_parent):
        """Children must have a directory parent"""
<<<<<<< HEAD
        conflicts = []
        for parent_id, children in by_parent.items():
=======
        for parent_id, children in viewitems(by_parent):
>>>>>>> 6117bf40
            if parent_id == ROOT_PARENT:
                continue
            no_children = True
            for child_id in children:
                if self.final_kind(child_id) is not None:
                    no_children = False
                    break
            if no_children:
                continue
            # There is at least a child, so we need an existing directory to
            # contain it.
            kind = self.final_kind(parent_id)
            if kind is None:
                # The directory will be deleted
                yield ('missing parent', parent_id)
            elif kind != "directory":
                # Meh, we need a *directory* to put something in it
                yield ('non-directory parent', parent_id)

    def _set_executability(self, path, trans_id):
        """Set the executability of versioned files """
        if self._tree._supports_executable():
            new_executability = self._new_executability[trans_id]
            abspath = self._tree.abspath(path)
            current_mode = os.stat(abspath).st_mode
            if new_executability:
                umask = os.umask(0)
                os.umask(umask)
                to_mode = current_mode | (0o100 & ~umask)
                # Enable x-bit for others only if they can read it.
                if current_mode & 0o004:
                    to_mode |= 0o001 & ~umask
                if current_mode & 0o040:
                    to_mode |= 0o010 & ~umask
            else:
                to_mode = current_mode & ~0o111
            osutils.chmod_if_possible(abspath, to_mode)

    def _new_entry(self, name, parent_id, file_id):
        """Helper function to create a new filesystem entry."""
        trans_id = self.create_path(name, parent_id)
        if file_id is not None:
            self.version_file(trans_id, file_id=file_id)
        return trans_id

    def new_file(self, name, parent_id, contents, file_id=None,
                 executable=None, sha1=None):
        """Convenience method to create files.

        name is the name of the file to create.
        parent_id is the transaction id of the parent directory of the file.
        contents is an iterator of bytestrings, which will be used to produce
        the file.
        :param file_id: The inventory ID of the file, if it is to be versioned.
        :param executable: Only valid when a file_id has been supplied.
        """
        trans_id = self._new_entry(name, parent_id, file_id)
        # TODO: rather than scheduling a set_executable call,
        # have create_file create the file with the right mode.
        self.create_file(contents, trans_id, sha1=sha1)
        if executable is not None:
            self.set_executability(executable, trans_id)
        return trans_id

    def new_directory(self, name, parent_id, file_id=None):
        """Convenience method to create directories.

        name is the name of the directory to create.
        parent_id is the transaction id of the parent directory of the
        directory.
        file_id is the inventory ID of the directory, if it is to be versioned.
        """
        trans_id = self._new_entry(name, parent_id, file_id)
        self.create_directory(trans_id)
        return trans_id

    def new_symlink(self, name, parent_id, target, file_id=None):
        """Convenience method to create symbolic link.

        name is the name of the symlink to create.
        parent_id is the transaction id of the parent directory of the symlink.
        target is a bytestring of the target of the symlink.
        file_id is the inventory ID of the file, if it is to be versioned.
        """
        trans_id = self._new_entry(name, parent_id, file_id)
        self.create_symlink(target, trans_id)
        return trans_id

    def new_orphan(self, trans_id, parent_id):
        """Schedule an item to be orphaned.

        When a directory is about to be removed, its children, if they are not
        versioned are moved out of the way: they don't have a parent anymore.

        :param trans_id: The trans_id of the existing item.
        :param parent_id: The parent trans_id of the item.
        """
        raise NotImplementedError(self.new_orphan)

    def _get_potential_orphans(self, dir_id):
        """Find the potential orphans in a directory.

        A directory can't be safely deleted if there are versioned files in it.
        If all the contained files are unversioned then they can be orphaned.

        The 'None' return value means that the directory contains at least one
        versioned file and should not be deleted.

        :param dir_id: The directory trans id.

        :return: A list of the orphan trans ids or None if at least one
             versioned file is present.
        """
        orphans = []
        # Find the potential orphans, stop if one item should be kept
        for child_tid in self.by_parent()[dir_id]:
            if child_tid in self._removed_contents:
                # The child is removed as part of the transform. Since it was
                # versioned before, it's not an orphan
                continue
            if not self.final_is_versioned(child_tid):
                # The child is not versioned
                orphans.append(child_tid)
            else:
                # We have a versioned file here, searching for orphans is
                # meaningless.
                orphans = None
                break
        return orphans

    def _affected_ids(self):
        """Return the set of transform ids affected by the transform"""
        trans_ids = set(self._removed_id)
        trans_ids.update(self._new_id)
        trans_ids.update(self._removed_contents)
        trans_ids.update(self._new_contents)
        trans_ids.update(self._new_executability)
        trans_ids.update(self._new_name)
        trans_ids.update(self._new_parent)
        return trans_ids

    def _get_file_id_maps(self):
        """Return mapping of file_ids to trans_ids in the to and from states"""
        trans_ids = self._affected_ids()
        from_trans_ids = {}
        to_trans_ids = {}
        # Build up two dicts: trans_ids associated with file ids in the
        # FROM state, vs the TO state.
        for trans_id in trans_ids:
            from_file_id = self.tree_file_id(trans_id)
            if from_file_id is not None:
                from_trans_ids[from_file_id] = trans_id
            to_file_id = self.final_file_id(trans_id)
            if to_file_id is not None:
                to_trans_ids[to_file_id] = trans_id
        return from_trans_ids, to_trans_ids

    def _from_file_data(self, from_trans_id, from_versioned, from_path):
        """Get data about a file in the from (tree) state

        Return a (name, parent, kind, executable) tuple
        """
        from_path = self._tree_id_paths.get(from_trans_id)
        if from_versioned:
            # get data from working tree if versioned
            from_entry = next(self._tree.iter_entries_by_dir(
                specific_files=[from_path]))[1]
            from_name = from_entry.name
            from_parent = from_entry.parent_id
        else:
            from_entry = None
            if from_path is None:
                # File does not exist in FROM state
                from_name = None
                from_parent = None
            else:
                # File exists, but is not versioned.  Have to use path-
                # splitting stuff
                from_name = os.path.basename(from_path)
                tree_parent = self.get_tree_parent(from_trans_id)
                from_parent = self.tree_file_id(tree_parent)
        if from_path is not None:
            from_kind, from_executable, from_stats = \
                self._tree._comparison_data(from_entry, from_path)
        else:
            from_kind = None
            from_executable = False
        return from_name, from_parent, from_kind, from_executable

    def _to_file_data(self, to_trans_id, from_trans_id, from_executable):
        """Get data about a file in the to (target) state

        Return a (name, parent, kind, executable) tuple
        """
        to_name = self.final_name(to_trans_id)
        to_kind = self.final_kind(to_trans_id)
        to_parent = self.final_file_id(self.final_parent(to_trans_id))
        if to_trans_id in self._new_executability:
            to_executable = self._new_executability[to_trans_id]
        elif to_trans_id == from_trans_id:
            to_executable = from_executable
        else:
            to_executable = False
        return to_name, to_parent, to_kind, to_executable

    def iter_changes(self):
        """Produce output in the same format as Tree.iter_changes.

        Will produce nonsensical results if invoked while inventory/filesystem
        conflicts (as reported by TreeTransform.find_raw_conflicts()) are present.

        This reads the Transform, but only reproduces changes involving a
        file_id.  Files that are not versioned in either of the FROM or TO
        states are not reflected.
        """
        final_paths = FinalPaths(self)
        from_trans_ids, to_trans_ids = self._get_file_id_maps()
        results = []
        # Now iterate through all active file_ids
        for file_id in set(from_trans_ids).union(to_trans_ids):
            modified = False
            from_trans_id = from_trans_ids.get(file_id)
            # find file ids, and determine versioning state
            if from_trans_id is None:
                from_versioned = False
                from_trans_id = to_trans_ids[file_id]
            else:
                from_versioned = True
            to_trans_id = to_trans_ids.get(file_id)
            if to_trans_id is None:
                to_versioned = False
                to_trans_id = from_trans_id
            else:
                to_versioned = True

            if not from_versioned:
                from_path = None
            else:
                from_path = self._tree_id_paths.get(from_trans_id)
            if not to_versioned:
                to_path = None
            else:
                to_path = final_paths.get_path(to_trans_id)

            from_name, from_parent, from_kind, from_executable = \
                self._from_file_data(from_trans_id, from_versioned, from_path)

            to_name, to_parent, to_kind, to_executable = \
                self._to_file_data(to_trans_id, from_trans_id, from_executable)

            if from_kind != to_kind:
                modified = True
            elif to_kind in ('file', 'symlink') and (
                    to_trans_id != from_trans_id
                    or to_trans_id in self._new_contents):
                modified = True
            if (not modified and from_versioned == to_versioned
                and from_parent == to_parent and from_name == to_name
                    and from_executable == to_executable):
                continue
            results.append(
                inventorytree.InventoryTreeChange(
                    file_id, (from_path, to_path), modified,
                    (from_versioned, to_versioned),
                    (from_parent, to_parent),
                    (from_name, to_name),
                    (from_kind, to_kind),
                    (from_executable, to_executable)))

        def path_key(c):
            return (c.path[0] or '', c.path[1] or '')
        return iter(sorted(results, key=path_key))

    def get_preview_tree(self):
        """Return a tree representing the result of the transform.

        The tree is a snapshot, and altering the TreeTransform will invalidate
        it.
        """
        raise NotImplementedError(self.get_preview)

    def commit(self, branch, message, merge_parents=None, strict=False,
               timestamp=None, timezone=None, committer=None, authors=None,
               revprops=None, revision_id=None):
        """Commit the result of this TreeTransform to a branch.

        :param branch: The branch to commit to.
        :param message: The message to attach to the commit.
        :param merge_parents: Additional parent revision-ids specified by
            pending merges.
        :param strict: If True, abort the commit if there are unversioned
            files.
        :param timestamp: if not None, seconds-since-epoch for the time and
            date.  (May be a float.)
        :param timezone: Optional timezone for timestamp, as an offset in
            seconds.
        :param committer: Optional committer in email-id format.
            (e.g. "J Random Hacker <jrandom@example.com>")
        :param authors: Optional list of authors in email-id format.
        :param revprops: Optional dictionary of revision properties.
        :param revision_id: Optional revision id.  (Specifying a revision-id
            may reduce performance for some non-native formats.)
        :return: The revision_id of the revision committed.
        """
        self._check_malformed()
        if strict:
            unversioned = set(self._new_contents).difference(set(self._new_id))
            for trans_id in unversioned:
                if not self.final_is_versioned(trans_id):
                    raise errors.StrictCommitFailed()

        revno, last_rev_id = branch.last_revision_info()
        if last_rev_id == _mod_revision.NULL_REVISION:
            if merge_parents is not None:
                raise ValueError('Cannot supply merge parents for first'
                                 ' commit.')
            parent_ids = []
        else:
            parent_ids = [last_rev_id]
            if merge_parents is not None:
                parent_ids.extend(merge_parents)
        if self._tree.get_revision_id() != last_rev_id:
            raise ValueError('TreeTransform not based on branch basis: %s' %
                             self._tree.get_revision_id().decode('utf-8'))
        from .. import commit
        revprops = commit.Commit.update_revprops(revprops, branch, authors)
        builder = branch.get_commit_builder(parent_ids,
                                            timestamp=timestamp,
                                            timezone=timezone,
                                            committer=committer,
                                            revprops=revprops,
                                            revision_id=revision_id)
        preview = self.get_preview_tree()
        list(builder.record_iter_changes(preview, last_rev_id,
                                         self.iter_changes()))
        builder.finish_inventory()
        revision_id = builder.commit(message)
        branch.set_last_revision_info(revno + 1, revision_id)
        return revision_id

    def _text_parent(self, trans_id):
        path = self.tree_path(trans_id)
        try:
            if path is None or self._tree.kind(path) != 'file':
                return None
        except errors.NoSuchFile:
            return None
        return path

    def _get_parents_texts(self, trans_id):
        """Get texts for compression parents of this file."""
        path = self._text_parent(trans_id)
        if path is None:
            return ()
        return (self._tree.get_file_text(path),)

    def _get_parents_lines(self, trans_id):
        """Get lines for compression parents of this file."""
        path = self._text_parent(trans_id)
        if path is None:
            return ()
        return (self._tree.get_file_lines(path),)

    def serialize(self, serializer):
        """Serialize this TreeTransform.

        :param serializer: A Serialiser like pack.ContainerSerializer.
        """
        from .. import bencode
        new_name = {k.encode('utf-8'): v.encode('utf-8')
                    for k, v in self._new_name.items()}
        new_parent = {k.encode('utf-8'): v.encode('utf-8')
                      for k, v in self._new_parent.items()}
        new_id = {k.encode('utf-8'): v
                  for k, v in self._new_id.items()}
        new_executability = {k.encode('utf-8'): int(v)
                             for k, v in self._new_executability.items()}
        tree_path_ids = {k.encode('utf-8'): v.encode('utf-8')
                         for k, v in self._tree_path_ids.items()}
        non_present_ids = {k: v.encode('utf-8')
                           for k, v in self._non_present_ids.items()}
        removed_contents = [trans_id.encode('utf-8')
                            for trans_id in self._removed_contents]
        removed_id = [trans_id.encode('utf-8')
                      for trans_id in self._removed_id]
        attribs = {
            b'_id_number': self._id_number,
            b'_new_name': new_name,
            b'_new_parent': new_parent,
            b'_new_executability': new_executability,
            b'_new_id': new_id,
            b'_tree_path_ids': tree_path_ids,
            b'_removed_id': removed_id,
            b'_removed_contents': removed_contents,
            b'_non_present_ids': non_present_ids,
            }
        yield serializer.bytes_record(bencode.bencode(attribs),
                                      ((b'attribs',),))
        for trans_id, kind in sorted(self._new_contents.items()):
            if kind == 'file':
                with open(self._limbo_name(trans_id), 'rb') as cur_file:
                    lines = cur_file.readlines()
                parents = self._get_parents_lines(trans_id)
                mpdiff = multiparent.MultiParent.from_lines(lines, parents)
                content = b''.join(mpdiff.to_patch())
            if kind == 'directory':
                content = b''
            if kind == 'symlink':
                content = self._read_symlink_target(trans_id)
                if not isinstance(content, bytes):
                    content = content.encode('utf-8')
            yield serializer.bytes_record(
                content, ((trans_id.encode('utf-8'), kind.encode('ascii')),))

    def deserialize(self, records):
        """Deserialize a stored TreeTransform.

        :param records: An iterable of (names, content) tuples, as per
            pack.ContainerPushParser.
        """
        from .. import bencode
        names, content = next(records)
        attribs = bencode.bdecode(content)
        self._id_number = attribs[b'_id_number']
        self._new_name = {k.decode('utf-8'): v.decode('utf-8')
                          for k, v in attribs[b'_new_name'].items()}
        self._new_parent = {k.decode('utf-8'): v.decode('utf-8')
                            for k, v in attribs[b'_new_parent'].items()}
        self._new_executability = {
            k.decode('utf-8'): bool(v)
            for k, v in attribs[b'_new_executability'].items()}
        self._new_id = {k.decode('utf-8'): v
                        for k, v in attribs[b'_new_id'].items()}
        self._r_new_id = {v: k for k, v in self._new_id.items()}
        self._tree_path_ids = {}
        self._tree_id_paths = {}
        for bytepath, trans_id in attribs[b'_tree_path_ids'].items():
            path = bytepath.decode('utf-8')
            trans_id = trans_id.decode('utf-8')
            self._tree_path_ids[path] = trans_id
            self._tree_id_paths[trans_id] = path
        self._removed_id = {trans_id.decode('utf-8')
                            for trans_id in attribs[b'_removed_id']}
        self._removed_contents = set(
            trans_id.decode('utf-8')
            for trans_id in attribs[b'_removed_contents'])
        self._non_present_ids = {
            k: v.decode('utf-8')
            for k, v in attribs[b'_non_present_ids'].items()}
        for ((trans_id, kind),), content in records:
            trans_id = trans_id.decode('utf-8')
            kind = kind.decode('ascii')
            if kind == 'file':
                mpdiff = multiparent.MultiParent.from_patch(content)
                lines = mpdiff.to_lines(self._get_parents_texts(trans_id))
                self.create_file(lines, trans_id)
            if kind == 'directory':
                self.create_directory(trans_id)
            if kind == 'symlink':
                self.create_symlink(content.decode('utf-8'), trans_id)

    def create_file(self, contents, trans_id, mode_id=None, sha1=None):
        """Schedule creation of a new file.

        :seealso: new_file.

        :param contents: an iterator of strings, all of which will be written
            to the target destination.
        :param trans_id: TreeTransform handle
        :param mode_id: If not None, force the mode of the target file to match
            the mode of the object referenced by mode_id.
            Otherwise, we will try to preserve mode bits of an existing file.
        :param sha1: If the sha1 of this content is already known, pass it in.
            We can use it to prevent future sha1 computations.
        """
        raise NotImplementedError(self.create_file)

    def create_directory(self, trans_id):
        """Schedule creation of a new directory.

        See also new_directory.
        """
        raise NotImplementedError(self.create_directory)

    def create_symlink(self, target, trans_id):
        """Schedule creation of a new symbolic link.

        target is a bytestring.
        See also new_symlink.
        """
        raise NotImplementedError(self.create_symlink)

    def create_hardlink(self, path, trans_id):
        """Schedule creation of a hard link"""
        raise NotImplementedError(self.create_hardlink)

    def cancel_creation(self, trans_id):
        """Cancel the creation of new file contents."""
        raise NotImplementedError(self.cancel_creation)

    def apply(self, no_conflicts=False, precomputed_delta=None, _mover=None):
        """Apply all changes to the inventory and filesystem.

        If filesystem or inventory conflicts are present, MalformedTransform
        will be thrown.

        If apply succeeds, finalize is not necessary.

        :param no_conflicts: if True, the caller guarantees there are no
            conflicts, so no check is made.
        :param precomputed_delta: An inventory delta to use instead of
            calculating one.
        :param _mover: Supply an alternate FileMover, for testing
        """
        raise NotImplementedError(self.apply)

    def cook_conflicts(self, raw_conflicts):
        """Generate a list of cooked conflicts, sorted by file path"""
        content_conflict_file_ids = set()
        cooked_conflicts = list(iter_cook_conflicts(raw_conflicts, self))
        for c in cooked_conflicts:
            if c.typestring == 'contents conflict':
                content_conflict_file_ids.add(c.file_id)
        # We want to get rid of path conflicts when a corresponding contents
        # conflict exists. This can occur when one branch deletes a file while
        # the other renames *and* modifies it. In this case, the content
        # conflict is enough.
        cooked_conflicts = [
            c for c in cooked_conflicts
            if c.typestring != 'path conflict' or
            c.file_id not in content_conflict_file_ids]
        return sorted(cooked_conflicts, key=Conflict.sort_key)


def cook_path_conflict(
        tt, fp, conflict_type, trans_id, file_id, this_parent, this_name,
        other_parent, other_name):
    if this_parent is None or this_name is None:
        this_path = '<deleted>'
    else:
        parent_path = fp.get_path(tt.trans_id_file_id(this_parent))
        this_path = osutils.pathjoin(parent_path, this_name)
    if other_parent is None or other_name is None:
        other_path = '<deleted>'
    else:
        try:
            parent_path = fp.get_path(tt.trans_id_file_id(other_parent))
        except NoFinalPath:
            # The other entry was in a path that doesn't exist in our tree.
            # Put it in the root.
            parent_path = ''
        other_path = osutils.pathjoin(parent_path, other_name)
    return Conflict.factory(
        conflict_type, path=this_path,
        conflict_path=other_path,
        file_id=file_id)


def cook_content_conflict(tt, fp, conflict_type, trans_ids):
    for trans_id in trans_ids:
        file_id = tt.final_file_id(trans_id)
        if file_id is not None:
            # Ok we found the relevant file-id
            break
    path = fp.get_path(trans_id)
    for suffix in ('.BASE', '.THIS', '.OTHER'):
        if path.endswith(suffix):
            # Here is the raw path
            path = path[:-len(suffix)]
            break
    return Conflict.factory(conflict_type, path=path, file_id=file_id)


def cook_text_conflict(tt, fp, conflict_type, trans_id):
    path = fp.get_path(trans_id)
    file_id = tt.final_file_id(trans_id)
    return Conflict.factory(conflict_type, path=path, file_id=file_id)


CONFLICT_COOKERS = {
    'path conflict': cook_path_conflict,
    'text conflict': cook_text_conflict,
    'contents conflict': cook_content_conflict,
}

def iter_cook_conflicts(raw_conflicts, tt):
    fp = FinalPaths(tt)
    for conflict in raw_conflicts:
        c_type = conflict[0]
        try:
            cooker = CONFLICT_COOKERS[c_type]
        except KeyError:
            action = conflict[1]
            modified_path = fp.get_path(conflict[2])
            modified_id = tt.final_file_id(conflict[2])
            if len(conflict) == 3:
                yield Conflict.factory(
                    c_type, action=action, path=modified_path, file_id=modified_id)

            else:
                conflicting_path = fp.get_path(conflict[3])
                conflicting_id = tt.final_file_id(conflict[3])
                yield Conflict.factory(
                    c_type, action=action, path=modified_path,
                    file_id=modified_id,
                    conflict_path=conflicting_path,
                    conflict_file_id=conflicting_id)
        else:
            yield cooker(tt, fp, *conflict)


class DiskTreeTransform(TreeTransformBase):
    """Tree transform storing its contents on disk."""

    def __init__(self, tree, limbodir, pb=None, case_sensitive=True):
        """Constructor.
        :param tree: The tree that will be transformed, but not necessarily
            the output tree.
        :param limbodir: A directory where new files can be stored until
            they are installed in their proper places
        :param pb: ignored
        :param case_sensitive: If True, the target of the transform is
            case sensitive, not just case preserving.
        """
        TreeTransformBase.__init__(self, tree, pb, case_sensitive)
        self._limbodir = limbodir
        self._deletiondir = None
        # A mapping of transform ids to their limbo filename
        self._limbo_files = {}
        self._possibly_stale_limbo_files = set()
        # A mapping of transform ids to a set of the transform ids of children
        # that their limbo directory has
        self._limbo_children = {}
        # Map transform ids to maps of child filename to child transform id
        self._limbo_children_names = {}
        # List of transform ids that need to be renamed from limbo into place
        self._needs_rename = set()
        self._creation_mtime = None
        self._create_symlinks = osutils.supports_symlinks(self._limbodir)

    def finalize(self):
        """Release the working tree lock, if held, clean up limbo dir.

        This is required if apply has not been invoked, but can be invoked
        even after apply.
        """
        if self._tree is None:
            return
        try:
            limbo_paths = list(self._limbo_files.values())
            limbo_paths.extend(self._possibly_stale_limbo_files)
            limbo_paths.sort(reverse=True)
            for path in limbo_paths:
                try:
                    osutils.delete_any(path)
                except OSError as e:
                    if e.errno != errno.ENOENT:
                        raise
                    # XXX: warn? perhaps we just got interrupted at an
                    # inconvenient moment, but perhaps files are disappearing
                    # from under us?
            try:
                osutils.delete_any(self._limbodir)
            except OSError:
                # We don't especially care *why* the dir is immortal.
                raise ImmortalLimbo(self._limbodir)
            try:
                if self._deletiondir is not None:
                    osutils.delete_any(self._deletiondir)
            except OSError:
                raise errors.ImmortalPendingDeletion(self._deletiondir)
        finally:
            TreeTransformBase.finalize(self)

    def _limbo_supports_executable(self):
        """Check if the limbo path supports the executable bit."""
        return osutils.supports_executable(self._limbodir)

    def _limbo_name(self, trans_id):
        """Generate the limbo name of a file"""
        limbo_name = self._limbo_files.get(trans_id)
        if limbo_name is None:
            limbo_name = self._generate_limbo_path(trans_id)
            self._limbo_files[trans_id] = limbo_name
        return limbo_name

    def _generate_limbo_path(self, trans_id):
        """Generate a limbo path using the trans_id as the relative path.

        This is suitable as a fallback, and when the transform should not be
        sensitive to the path encoding of the limbo directory.
        """
        self._needs_rename.add(trans_id)
        return osutils.pathjoin(self._limbodir, trans_id)

    def adjust_path(self, name, parent, trans_id):
        previous_parent = self._new_parent.get(trans_id)
        previous_name = self._new_name.get(trans_id)
        super(DiskTreeTransform, self).adjust_path(name, parent, trans_id)
        if (trans_id in self._limbo_files
                and trans_id not in self._needs_rename):
            self._rename_in_limbo([trans_id])
            if previous_parent != parent:
                self._limbo_children[previous_parent].remove(trans_id)
            if previous_parent != parent or previous_name != name:
                del self._limbo_children_names[previous_parent][previous_name]

    def _rename_in_limbo(self, trans_ids):
        """Fix limbo names so that the right final path is produced.

        This means we outsmarted ourselves-- we tried to avoid renaming
        these files later by creating them with their final names in their
        final parents.  But now the previous name or parent is no longer
        suitable, so we have to rename them.

        Even for trans_ids that have no new contents, we must remove their
        entries from _limbo_files, because they are now stale.
        """
        for trans_id in trans_ids:
            old_path = self._limbo_files[trans_id]
            self._possibly_stale_limbo_files.add(old_path)
            del self._limbo_files[trans_id]
            if trans_id not in self._new_contents:
                continue
            new_path = self._limbo_name(trans_id)
            os.rename(old_path, new_path)
            self._possibly_stale_limbo_files.remove(old_path)
            for descendant in self._limbo_descendants(trans_id):
                desc_path = self._limbo_files[descendant]
                desc_path = new_path + desc_path[len(old_path):]
                self._limbo_files[descendant] = desc_path

    def _limbo_descendants(self, trans_id):
        """Return the set of trans_ids whose limbo paths descend from this."""
        descendants = set(self._limbo_children.get(trans_id, []))
        for descendant in list(descendants):
            descendants.update(self._limbo_descendants(descendant))
        return descendants

    def _set_mode(self, trans_id, mode_id, typefunc):
        raise NotImplementedError(self._set_mode)

    def create_file(self, contents, trans_id, mode_id=None, sha1=None):
        """Schedule creation of a new file.

        :seealso: new_file.

        :param contents: an iterator of strings, all of which will be written
            to the target destination.
        :param trans_id: TreeTransform handle
        :param mode_id: If not None, force the mode of the target file to match
            the mode of the object referenced by mode_id.
            Otherwise, we will try to preserve mode bits of an existing file.
        :param sha1: If the sha1 of this content is already known, pass it in.
            We can use it to prevent future sha1 computations.
        """
        name = self._limbo_name(trans_id)
        with open(name, 'wb') as f:
            unique_add(self._new_contents, trans_id, 'file')
            f.writelines(contents)
        self._set_mtime(name)
        self._set_mode(trans_id, mode_id, S_ISREG)
        # It is unfortunate we have to use lstat instead of fstat, but we just
        # used utime and chmod on the file, so we need the accurate final
        # details.
        if sha1 is not None:
            self._observed_sha1s[trans_id] = (sha1, osutils.lstat(name))

    def _read_symlink_target(self, trans_id):
        return os.readlink(self._limbo_name(trans_id))

    def _set_mtime(self, path):
        """All files that are created get the same mtime.

        This time is set by the first object to be created.
        """
        if self._creation_mtime is None:
            self._creation_mtime = time.time()
        os.utime(path, (self._creation_mtime, self._creation_mtime))

    def create_hardlink(self, path, trans_id):
        """Schedule creation of a hard link"""
        name = self._limbo_name(trans_id)
        try:
            os.link(path, name)
        except OSError as e:
            if e.errno != errno.EPERM:
                raise
            raise errors.HardLinkNotSupported(path)
        try:
            unique_add(self._new_contents, trans_id, 'file')
        except BaseException:
            # Clean up the file, it never got registered so
            # TreeTransform.finalize() won't clean it up.
            os.unlink(name)
            raise

    def create_directory(self, trans_id):
        """Schedule creation of a new directory.

        See also new_directory.
        """
        os.mkdir(self._limbo_name(trans_id))
        unique_add(self._new_contents, trans_id, 'directory')

    def create_symlink(self, target, trans_id):
        """Schedule creation of a new symbolic link.

        target is a bytestring.
        See also new_symlink.
        """
        if self._create_symlinks:
            os.symlink(target, self._limbo_name(trans_id))
        else:
            try:
                path = FinalPaths(self).get_path(trans_id)
            except KeyError:
                path = None
            trace.warning(
                'Unable to create symlink "%s" on this filesystem.' % (path,))
        # We add symlink to _new_contents even if they are unsupported
        # and not created. These entries are subsequently used to avoid
        # conflicts on platforms that don't support symlink
        unique_add(self._new_contents, trans_id, 'symlink')

    def cancel_creation(self, trans_id):
        """Cancel the creation of new file contents."""
        del self._new_contents[trans_id]
        if trans_id in self._observed_sha1s:
            del self._observed_sha1s[trans_id]
        children = self._limbo_children.get(trans_id)
        # if this is a limbo directory with children, move them before removing
        # the directory
        if children is not None:
            self._rename_in_limbo(children)
            del self._limbo_children[trans_id]
            del self._limbo_children_names[trans_id]
        osutils.delete_any(self._limbo_name(trans_id))

    def new_orphan(self, trans_id, parent_id):
        conf = self._tree.get_config_stack()
        handle_orphan = conf.get('transform.orphan_policy')
        handle_orphan(self, trans_id, parent_id)


class InventoryTreeTransform(DiskTreeTransform):
    """Represent a tree transformation.

    This object is designed to support incremental generation of the transform,
    in any order.

    However, it gives optimum performance when parent directories are created
    before their contents.  The transform is then able to put child files
    directly in their parent directory, avoiding later renames.

    It is easy to produce malformed transforms, but they are generally
    harmless.  Attempting to apply a malformed transform will cause an
    exception to be raised before any modifications are made to the tree.

    Many kinds of malformed transforms can be corrected with the
    resolve_conflicts function.  The remaining ones indicate programming error,
    such as trying to create a file with no path.

    Two sets of file creation methods are supplied.  Convenience methods are:
     * new_file
     * new_directory
     * new_symlink

    These are composed of the low-level methods:
     * create_path
     * create_file or create_directory or create_symlink
     * version_file
     * set_executability

    Transform/Transaction ids
    -------------------------
    trans_ids are temporary ids assigned to all files involved in a transform.
    It's possible, even common, that not all files in the Tree have trans_ids.

    trans_ids are used because filenames and file_ids are not good enough
    identifiers; filenames change, and not all files have file_ids.  File-ids
    are also associated with trans-ids, so that moving a file moves its
    file-id.

    trans_ids are only valid for the TreeTransform that generated them.

    Limbo
    -----
    Limbo is a temporary directory use to hold new versions of files.
    Files are added to limbo by create_file, create_directory, create_symlink,
    and their convenience variants (new_*).  Files may be removed from limbo
    using cancel_creation.  Files are renamed from limbo into their final
    location as part of TreeTransform.apply

    Limbo must be cleaned up, by either calling TreeTransform.apply or
    calling TreeTransform.finalize.

    Files are placed into limbo inside their parent directories, where
    possible.  This reduces subsequent renames, and makes operations involving
    lots of files faster.  This optimization is only possible if the parent
    directory is created *before* creating any of its children, so avoid
    creating children before parents, where possible.

    Pending-deletion
    ----------------
    This temporary directory is used by _FileMover for storing files that are
    about to be deleted.  In case of rollback, the files will be restored.
    FileMover does not delete files until it is sure that a rollback will not
    happen.
    """

    def __init__(self, tree, pb=None):
        """Note: a tree_write lock is taken on the tree.

        Use TreeTransform.finalize() to release the lock (can be omitted if
        TreeTransform.apply() called).
        """
        tree.lock_tree_write()
        try:
            limbodir = urlutils.local_path_from_url(
                tree._transport.abspath('limbo'))
            osutils.ensure_empty_directory_exists(
                limbodir,
                errors.ExistingLimbo)
            deletiondir = urlutils.local_path_from_url(
                tree._transport.abspath('pending-deletion'))
            osutils.ensure_empty_directory_exists(
                deletiondir,
                errors.ExistingPendingDeletion)
        except BaseException:
            tree.unlock()
            raise

        # Cache of realpath results, to speed up canonical_path
        self._realpaths = {}
        # Cache of relpath results, to speed up canonical_path
        self._relpaths = {}
        DiskTreeTransform.__init__(self, tree, limbodir, pb,
                                   tree.case_sensitive)
        self._deletiondir = deletiondir

    def canonical_path(self, path):
        """Get the canonical tree-relative path"""
        # don't follow final symlinks
        abs = self._tree.abspath(path)
        if abs in self._relpaths:
            return self._relpaths[abs]
        dirname, basename = os.path.split(abs)
        if dirname not in self._realpaths:
            self._realpaths[dirname] = os.path.realpath(dirname)
        dirname = self._realpaths[dirname]
        abs = osutils.pathjoin(dirname, basename)
        if dirname in self._relpaths:
            relpath = osutils.pathjoin(self._relpaths[dirname], basename)
            relpath = relpath.rstrip('/\\')
        else:
            relpath = self._tree.relpath(abs)
        self._relpaths[abs] = relpath
        return relpath

    def tree_kind(self, trans_id):
        """Determine the file kind in the working tree.

        :returns: The file kind or None if the file does not exist
        """
        path = self._tree_id_paths.get(trans_id)
        if path is None:
            return None
        try:
            return osutils.file_kind(self._tree.abspath(path))
        except errors.NoSuchFile:
            return None

    def _set_mode(self, trans_id, mode_id, typefunc):
        """Set the mode of new file contents.
        The mode_id is the existing file to get the mode from (often the same
        as trans_id).  The operation is only performed if there's a mode match
        according to typefunc.
        """
        if mode_id is None:
            mode_id = trans_id
        try:
            old_path = self._tree_id_paths[mode_id]
        except KeyError:
            return
        try:
            mode = os.stat(self._tree.abspath(old_path)).st_mode
        except OSError as e:
            if e.errno in (errno.ENOENT, errno.ENOTDIR):
                # Either old_path doesn't exist, or the parent of the
                # target is not a directory (but will be one eventually)
                # Either way, we know it doesn't exist *right now*
                # See also bug #248448
                return
            else:
                raise
        if typefunc(mode):
            osutils.chmod_if_possible(self._limbo_name(trans_id), mode)

    def iter_tree_children(self, parent_id):
        """Iterate through the entry's tree children, if any"""
        try:
            path = self._tree_id_paths[parent_id]
        except KeyError:
            return
        try:
            children = os.listdir(self._tree.abspath(path))
        except OSError as e:
            if not (osutils._is_error_enotdir(e) or
                    e.errno in (errno.ENOENT, errno.ESRCH)):
                raise
            return

        for child in children:
            childpath = joinpath(path, child)
            if self._tree.is_control_filename(childpath):
                continue
            yield self.trans_id_tree_path(childpath)

    def _generate_limbo_path(self, trans_id):
        """Generate a limbo path using the final path if possible.

        This optimizes the performance of applying the tree transform by
        avoiding renames.  These renames can be avoided only when the parent
        directory is already scheduled for creation.

        If the final path cannot be used, falls back to using the trans_id as
        the relpath.
        """
        parent = self._new_parent.get(trans_id)
        # if the parent directory is already in limbo (e.g. when building a
        # tree), choose a limbo name inside the parent, to reduce further
        # renames.
        use_direct_path = False
        if self._new_contents.get(parent) == 'directory':
            filename = self._new_name.get(trans_id)
            if filename is not None:
                if parent not in self._limbo_children:
                    self._limbo_children[parent] = set()
                    self._limbo_children_names[parent] = {}
                    use_direct_path = True
                # the direct path can only be used if no other file has
                # already taken this pathname, i.e. if the name is unused, or
                # if it is already associated with this trans_id.
                elif self._case_sensitive_target:
                    if (self._limbo_children_names[parent].get(filename)
                            in (trans_id, None)):
                        use_direct_path = True
                else:
                    for l_filename, l_trans_id in (
                            self._limbo_children_names[parent].items()):
                        if l_trans_id == trans_id:
                            continue
                        if l_filename.lower() == filename.lower():
                            break
                    else:
                        use_direct_path = True

        if not use_direct_path:
            return DiskTreeTransform._generate_limbo_path(self, trans_id)

        limbo_name = osutils.pathjoin(self._limbo_files[parent], filename)
        self._limbo_children[parent].add(trans_id)
        self._limbo_children_names[parent][filename] = trans_id
        return limbo_name

    def version_file(self, trans_id, file_id=None):
        """Schedule a file to become versioned."""
        if file_id is None:
            raise ValueError()
        unique_add(self._new_id, trans_id, file_id)
        unique_add(self._r_new_id, file_id, trans_id)

    def cancel_versioning(self, trans_id):
        """Undo a previous versioning of a file"""
        file_id = self._new_id[trans_id]
        del self._new_id[trans_id]
        del self._r_new_id[file_id]

    def _duplicate_ids(self):
        """Each inventory id may only be used once"""
        conflicts = []
        try:
            all_ids = self._tree.all_file_ids()
        except errors.UnsupportedOperation:
            # it's okay for non-file-id trees to raise UnsupportedOperation.
            return []
        removed_tree_ids = set((self.tree_file_id(trans_id) for trans_id in
                                self._removed_id))
        active_tree_ids = all_ids.difference(removed_tree_ids)
        for trans_id, file_id in self._new_id.items():
            if file_id in active_tree_ids:
                path = self._tree.id2path(file_id)
                old_trans_id = self.trans_id_tree_path(path)
                conflicts.append(('duplicate id', old_trans_id, trans_id))
        return conflicts

    def find_raw_conflicts(self):
        conflicts = super(InventoryTreeTransform, self).find_raw_conflicts()
        conflicts.extend(self._duplicate_ids())
        return conflicts

    def apply(self, no_conflicts=False, precomputed_delta=None, _mover=None):
        """Apply all changes to the inventory and filesystem.

        If filesystem or inventory conflicts are present, MalformedTransform
        will be thrown.

        If apply succeeds, finalize is not necessary.

        :param no_conflicts: if True, the caller guarantees there are no
            conflicts, so no check is made.
        :param precomputed_delta: An inventory delta to use instead of
            calculating one.
        :param _mover: Supply an alternate FileMover, for testing
        """
        for hook in MutableTree.hooks['pre_transform']:
            hook(self._tree, self)
        if not no_conflicts:
            self._check_malformed()
        self.rename_count = 0
        with ui.ui_factory.nested_progress_bar() as child_pb:
            if precomputed_delta is None:
                child_pb.update(gettext('Apply phase'), 0, 2)
                inventory_delta = self._generate_inventory_delta()
                offset = 1
            else:
                inventory_delta = precomputed_delta
                offset = 0
            if _mover is None:
                mover = _FileMover()
            else:
                mover = _mover
            try:
                child_pb.update(gettext('Apply phase'), 0 + offset, 2 + offset)
                self._apply_removals(mover)
                child_pb.update(gettext('Apply phase'), 1 + offset, 2 + offset)
                modified_paths = self._apply_insertions(mover)
            except BaseException:
                mover.rollback()
                raise
            else:
                mover.apply_deletions()
        if self.final_file_id(self.root) is None:
            inventory_delta = [e for e in inventory_delta if e[0] != '']
        self._tree.apply_inventory_delta(inventory_delta)
        self._apply_observed_sha1s()
        self._done = True
        self.finalize()
        return _TransformResults(modified_paths, self.rename_count)

    def _apply_removals(self, mover):
        """Perform tree operations that remove directory/inventory names.

        That is, delete files that are to be deleted, and put any files that
        need renaming into limbo.  This must be done in strict child-to-parent
        order.

        If inventory_delta is None, no inventory delta generation is performed.
        """
        tree_paths = sorted(self._tree_path_ids.items(), reverse=True)
        with ui.ui_factory.nested_progress_bar() as child_pb:
            for num, (path, trans_id) in enumerate(tree_paths):
                # do not attempt to move root into a subdirectory of itself.
                if path == '':
                    continue
                child_pb.update(gettext('removing file'), num, len(tree_paths))
                full_path = self._tree.abspath(path)
                if trans_id in self._removed_contents:
                    delete_path = os.path.join(self._deletiondir, trans_id)
                    mover.pre_delete(full_path, delete_path)
                elif (trans_id in self._new_name or
                      trans_id in self._new_parent):
                    try:
                        mover.rename(full_path, self._limbo_name(trans_id))
                    except TransformRenameFailed as e:
                        if e.errno != errno.ENOENT:
                            raise
                    else:
                        self.rename_count += 1

    def _apply_insertions(self, mover):
        """Perform tree operations that insert directory/inventory names.

        That is, create any files that need to be created, and restore from
        limbo any files that needed renaming.  This must be done in strict
        parent-to-child order.

        If inventory_delta is None, no inventory delta is calculated, and
        no list of modified paths is returned.
        """
        new_paths = self.new_paths(filesystem_only=True)
        modified_paths = []
        with ui.ui_factory.nested_progress_bar() as child_pb:
            for num, (path, trans_id) in enumerate(new_paths):
                if (num % 10) == 0:
                    child_pb.update(gettext('adding file'),
                                    num, len(new_paths))
                full_path = self._tree.abspath(path)
                if trans_id in self._needs_rename:
                    try:
                        mover.rename(self._limbo_name(trans_id), full_path)
                    except TransformRenameFailed as e:
                        # We may be renaming a dangling inventory id
                        if e.errno != errno.ENOENT:
                            raise
                    else:
                        self.rename_count += 1
                    # TODO: if trans_id in self._observed_sha1s, we should
                    #       re-stat the final target, since ctime will be
                    #       updated by the change.
                if (trans_id in self._new_contents
                        or self.path_changed(trans_id)):
                    if trans_id in self._new_contents:
                        modified_paths.append(full_path)
                if trans_id in self._new_executability:
                    self._set_executability(path, trans_id)
                if trans_id in self._observed_sha1s:
                    o_sha1, o_st_val = self._observed_sha1s[trans_id]
                    st = osutils.lstat(full_path)
                    self._observed_sha1s[trans_id] = (o_sha1, st)
        for path, trans_id in new_paths:
            # new_paths includes stuff like workingtree conflicts. Only the
            # stuff in new_contents actually comes from limbo.
            if trans_id in self._limbo_files:
                del self._limbo_files[trans_id]
        self._new_contents.clear()
        return modified_paths

    def _apply_observed_sha1s(self):
        """After we have finished renaming everything, update observed sha1s

        This has to be done after self._tree.apply_inventory_delta, otherwise
        it doesn't know anything about the files we are updating. Also, we want
        to do this as late as possible, so that most entries end up cached.
        """
        # TODO: this doesn't update the stat information for directories. So
        #       the first 'bzr status' will still need to rewrite
        #       .bzr/checkout/dirstate. However, we at least don't need to
        #       re-read all of the files.
        # TODO: If the operation took a while, we could do a time.sleep(3) here
        #       to allow the clock to tick over and ensure we won't have any
        #       problems. (we could observe start time, and finish time, and if
        #       it is less than eg 10% overhead, add a sleep call.)
        paths = FinalPaths(self)
        for trans_id, observed in self._observed_sha1s.items():
            path = paths.get_path(trans_id)
            self._tree._observed_sha1(path, observed)

    def get_preview_tree(self):
        """Return a tree representing the result of the transform.

        The tree is a snapshot, and altering the TreeTransform will invalidate
        it.
        """
        return InventoryPreviewTree(self)

    def _inventory_altered(self):
        """Determine which trans_ids need new Inventory entries.

        An new entry is needed when anything that would be reflected by an
        inventory entry changes, including file name, file_id, parent file_id,
        file kind, and the execute bit.

        Some care is taken to return entries with real changes, not cases
        where the value is deleted and then restored to its original value,
        but some actually unchanged values may be returned.

        :returns: A list of (path, trans_id) for all items requiring an
            inventory change. Ordered by path.
        """
        changed_ids = set()
        # Find entries whose file_ids are new (or changed).
        new_file_id = set(t for t in self._new_id
                          if self._new_id[t] != self.tree_file_id(t))
        for id_set in [self._new_name, self._new_parent, new_file_id,
                       self._new_executability]:
            changed_ids.update(id_set)
        # removing implies a kind change
        changed_kind = set(self._removed_contents)
        # so does adding
        changed_kind.intersection_update(self._new_contents)
        # Ignore entries that are already known to have changed.
        changed_kind.difference_update(changed_ids)
        #  to keep only the truly changed ones
        changed_kind = (t for t in changed_kind
                        if self.tree_kind(t) != self.final_kind(t))
        # all kind changes will alter the inventory
        changed_ids.update(changed_kind)
        # To find entries with changed parent_ids, find parents which existed,
        # but changed file_id.
        # Now add all their children to the set.
        for parent_trans_id in new_file_id:
            changed_ids.update(self.iter_tree_children(parent_trans_id))
        return sorted(FinalPaths(self).get_paths(changed_ids))

    def _generate_inventory_delta(self):
        """Generate an inventory delta for the current transform."""
        inventory_delta = []
        new_paths = self._inventory_altered()
        total_entries = len(new_paths) + len(self._removed_id)
        with ui.ui_factory.nested_progress_bar() as child_pb:
            for num, trans_id in enumerate(self._removed_id):
                if (num % 10) == 0:
                    child_pb.update(gettext('removing file'),
                                    num, total_entries)
                if trans_id == self._new_root:
                    file_id = self._tree.path2id('')
                else:
                    file_id = self.tree_file_id(trans_id)
                # File-id isn't really being deleted, just moved
                if file_id in self._r_new_id:
                    continue
                path = self._tree_id_paths[trans_id]
                inventory_delta.append((path, None, file_id, None))
            new_path_file_ids = dict((t, self.final_file_id(t)) for p, t in
                                     new_paths)
            for num, (path, trans_id) in enumerate(new_paths):
                if (num % 10) == 0:
                    child_pb.update(gettext('adding file'),
                                    num + len(self._removed_id), total_entries)
                file_id = new_path_file_ids[trans_id]
                if file_id is None:
                    continue
                kind = self.final_kind(trans_id)
                if kind is None:
                    kind = self._tree.stored_kind(self._tree.id2path(file_id))
                parent_trans_id = self.final_parent(trans_id)
                parent_file_id = new_path_file_ids.get(parent_trans_id)
                if parent_file_id is None:
                    parent_file_id = self.final_file_id(parent_trans_id)
                if trans_id in self._new_reference_revision:
                    new_entry = inventory.TreeReference(
                        file_id,
                        self._new_name[trans_id],
                        self.final_file_id(self._new_parent[trans_id]),
                        None, self._new_reference_revision[trans_id])
                else:
                    new_entry = inventory.make_entry(kind,
                                                     self.final_name(trans_id),
                                                     parent_file_id, file_id)
                try:
                    old_path = self._tree.id2path(new_entry.file_id)
                except errors.NoSuchId:
                    old_path = None
                new_executability = self._new_executability.get(trans_id)
                if new_executability is not None:
                    new_entry.executable = new_executability
                inventory_delta.append(
                    (old_path, path, new_entry.file_id, new_entry))
        return inventory_delta


class TransformPreview(InventoryTreeTransform):
    """A TreeTransform for generating preview trees.

    Unlike TreeTransform, this version works when the input tree is a
    RevisionTree, rather than a WorkingTree.  As a result, it tends to ignore
    unversioned files in the input tree.
    """

    def __init__(self, tree, pb=None, case_sensitive=True):
        tree.lock_read()
        limbodir = osutils.mkdtemp(prefix='bzr-limbo-')
        DiskTreeTransform.__init__(self, tree, limbodir, pb, case_sensitive)

    def canonical_path(self, path):
        return path

    def tree_kind(self, trans_id):
        path = self._tree_id_paths.get(trans_id)
        if path is None:
            return None
        kind = self._tree.path_content_summary(path)[0]
        if kind == 'missing':
            kind = None
        return kind

    def _set_mode(self, trans_id, mode_id, typefunc):
        """Set the mode of new file contents.
        The mode_id is the existing file to get the mode from (often the same
        as trans_id).  The operation is only performed if there's a mode match
        according to typefunc.
        """
        # is it ok to ignore this?  probably
        pass

    def iter_tree_children(self, parent_id):
        """Iterate through the entry's tree children, if any"""
        try:
            path = self._tree_id_paths[parent_id]
        except KeyError:
            return
        try:
            entry = next(self._tree.iter_entries_by_dir(
                specific_files=[path]))[1]
        except StopIteration:
            return
        children = getattr(entry, 'children', {})
        for child in children:
            childpath = joinpath(path, child)
            yield self.trans_id_tree_path(childpath)

    def new_orphan(self, trans_id, parent_id):
        raise NotImplementedError(self.new_orphan)


class InventoryPreviewTree(PreviewTree, inventorytree.InventoryTree):
    """Partial implementation of Tree to support show_diff_trees"""

    def __init__(self, transform):
        PreviewTree.__init__(self, transform)
        self._final_paths = FinalPaths(transform)
        self._iter_changes_cache = {
            c.file_id: c for c in self._transform.iter_changes()}

    def supports_setting_file_ids(self):
        return True

    def supports_tree_reference(self):
        # TODO(jelmer): Support tree references in PreviewTree.
        # return self._transform._tree.supports_tree_reference()
        return False

    def _content_change(self, file_id):
        """Return True if the content of this file changed"""
        changes = self._iter_changes_cache.get(file_id)
        return (changes is not None and changes.changed_content)

    def _get_file_revision(self, path, file_id, vf, tree_revision):
        parent_keys = [
            (file_id, t.get_file_revision(t.id2path(file_id)))
            for t in self._iter_parent_trees()]
        vf.add_lines((file_id, tree_revision), parent_keys,
                     self.get_file_lines(path))
        repo = self._get_repository()
        base_vf = repo.texts
        if base_vf not in vf.fallback_versionedfiles:
            vf.fallback_versionedfiles.append(base_vf)
        return tree_revision

    def _stat_limbo_file(self, trans_id):
        name = self._transform._limbo_name(trans_id)
        return os.lstat(name)

    def _comparison_data(self, entry, path):
        kind, size, executable, link_or_sha1 = self.path_content_summary(path)
        if kind == 'missing':
            kind = None
            executable = False
        else:
            file_id = self._transform.final_file_id(self._path2trans_id(path))
            executable = self.is_executable(path)
        return kind, executable, None

    @property
    def root_inventory(self):
        """This Tree does not use inventory as its backing data."""
        raise NotImplementedError(PreviewTree.root_inventory)

    def all_file_ids(self):
        tree_ids = set(self._transform._tree.all_file_ids())
        tree_ids.difference_update(self._transform.tree_file_id(t)
                                   for t in self._transform._removed_id)
        tree_ids.update(self._transform._new_id.values())
        return tree_ids

    def all_versioned_paths(self):
        tree_paths = set(self._transform._tree.all_versioned_paths())

        tree_paths.difference_update(
            self._transform.trans_id_tree_path(t)
            for t in self._transform._removed_id)

        tree_paths.update(
            self._final_paths._determine_path(t)
            for t in self._transform._new_id)

        return tree_paths

    def path2id(self, path):
        if isinstance(path, list):
            if path == []:
                path = [""]
            path = osutils.pathjoin(*path)
        return self._transform.final_file_id(self._path2trans_id(path))

    def id2path(self, file_id, recurse='down'):
        trans_id = self._transform.trans_id_file_id(file_id)
        try:
            return self._final_paths._determine_path(trans_id)
        except NoFinalPath:
            raise errors.NoSuchId(self, file_id)

    def extras(self):
        possible_extras = set(self._transform.trans_id_tree_path(p) for p
                              in self._transform._tree.extras())
        possible_extras.update(self._transform._new_contents)
        possible_extras.update(self._transform._removed_id)
        for trans_id in possible_extras:
            if self._transform.final_file_id(trans_id) is None:
                yield self._final_paths._determine_path(trans_id)

    def _make_inv_entries(self, ordered_entries, specific_files=None):
        for trans_id, parent_file_id in ordered_entries:
            file_id = self._transform.final_file_id(trans_id)
            if file_id is None:
                continue
            if (specific_files is not None
                    and self._final_paths.get_path(trans_id) not in specific_files):
                continue
            kind = self._transform.final_kind(trans_id)
            if kind is None:
                kind = self._transform._tree.stored_kind(
                    self._transform._tree.id2path(file_id))
            new_entry = inventory.make_entry(
                kind,
                self._transform.final_name(trans_id),
                parent_file_id, file_id)
            yield new_entry, trans_id

    def _list_files_by_dir(self):
        todo = [ROOT_PARENT]
        ordered_ids = []
        while len(todo) > 0:
            parent = todo.pop()
            parent_file_id = self._transform.final_file_id(parent)
            children = list(self._all_children(parent))
            paths = dict(zip(children, self._final_paths.get_paths(children)))
            children.sort(key=paths.get)
            todo.extend(reversed(children))
            for trans_id in children:
                ordered_ids.append((trans_id, parent_file_id))
        return ordered_ids

    def iter_child_entries(self, path):
        trans_id = self._path2trans_id(path)
        if trans_id is None:
            raise errors.NoSuchFile(path)
        todo = [(child_trans_id, trans_id) for child_trans_id in
                self._all_children(trans_id)]
        for entry, trans_id in self._make_inv_entries(todo):
            yield entry

    def iter_entries_by_dir(self, specific_files=None, recurse_nested=False):
        if recurse_nested:
            raise NotImplementedError(
                'follow tree references not yet supported')

        # This may not be a maximally efficient implementation, but it is
        # reasonably straightforward.  An implementation that grafts the
        # TreeTransform changes onto the tree's iter_entries_by_dir results
        # might be more efficient, but requires tricky inferences about stack
        # position.
        ordered_ids = self._list_files_by_dir()
        for entry, trans_id in self._make_inv_entries(ordered_ids,
                                                      specific_files):
            yield self._final_paths.get_path(trans_id), entry

    def _iter_entries_for_dir(self, dir_path):
        """Return path, entry for items in a directory without recursing down."""
        ordered_ids = []
        dir_trans_id = self._path2trans_id(dir_path)
        dir_id = self._transform.final_file_id(dir_trans_id)
        for child_trans_id in self._all_children(dir_trans_id):
            ordered_ids.append((child_trans_id, dir_id))
        path_entries = []
        for entry, trans_id in self._make_inv_entries(ordered_ids):
            path_entries.append((self._final_paths.get_path(trans_id), entry))
        path_entries.sort()
        return path_entries

    def list_files(self, include_root=False, from_dir=None, recursive=True,
                   recurse_nested=False):
        """See WorkingTree.list_files."""
        if recurse_nested:
            raise NotImplementedError(
                'follow tree references not yet supported')

        # XXX This should behave like WorkingTree.list_files, but is really
        # more like RevisionTree.list_files.
        if from_dir == '.':
            from_dir = None
        if recursive:
            prefix = None
            if from_dir:
                prefix = from_dir + '/'
            entries = self.iter_entries_by_dir()
            for path, entry in entries:
                if entry.name == '' and not include_root:
                    continue
                if prefix:
                    if not path.startswith(prefix):
                        continue
                    path = path[len(prefix):]
                yield path, 'V', entry.kind, entry
        else:
            if from_dir is None and include_root is True:
                root_entry = inventory.make_entry(
                    'directory', '', ROOT_PARENT, self.path2id(''))
                yield '', 'V', 'directory', root_entry
            entries = self._iter_entries_for_dir(from_dir or '')
            for path, entry in entries:
                yield path, 'V', entry.kind, entry

    def get_file_mtime(self, path):
        """See Tree.get_file_mtime"""
        file_id = self.path2id(path)
        if file_id is None:
            raise errors.NoSuchFile(path)
        if not self._content_change(file_id):
            return self._transform._tree.get_file_mtime(
                self._transform._tree.id2path(file_id))
        trans_id = self._path2trans_id(path)
        return self._stat_limbo_file(trans_id).st_mtime

    def path_content_summary(self, path):
        trans_id = self._path2trans_id(path)
        tt = self._transform
        tree_path = tt._tree_id_paths.get(trans_id)
        kind = tt._new_contents.get(trans_id)
        if kind is None:
            if tree_path is None or trans_id in tt._removed_contents:
                return 'missing', None, None, None
            summary = tt._tree.path_content_summary(tree_path)
            kind, size, executable, link_or_sha1 = summary
        else:
            link_or_sha1 = None
            limbo_name = tt._limbo_name(trans_id)
            if trans_id in tt._new_reference_revision:
                kind = 'tree-reference'
                link_or_sha1 = tt._new_reference_revision
            if kind == 'file':
                statval = os.lstat(limbo_name)
                size = statval.st_size
                if not tt._limbo_supports_executable():
                    executable = False
                else:
                    executable = statval.st_mode & S_IEXEC
            else:
                size = None
                executable = None
            if kind == 'symlink':
                link_or_sha1 = os.readlink(limbo_name)
                if not isinstance(link_or_sha1, str):
                    link_or_sha1 = link_or_sha1.decode(osutils._fs_enc)
        executable = tt._new_executability.get(trans_id, executable)
        return kind, size, executable, link_or_sha1

    def iter_changes(self, from_tree, include_unchanged=False,
                     specific_files=None, pb=None, extra_trees=None,
                     require_versioned=True, want_unversioned=False):
        """See InterTree.iter_changes.

        This has a fast path that is only used when the from_tree matches
        the transform tree, and no fancy options are supplied.
        """
        if (from_tree is not self._transform._tree or include_unchanged
                or specific_files or want_unversioned):
            return tree.InterTree.get(from_tree, self).iter_changes(
                include_unchanged=include_unchanged,
                specific_files=specific_files,
                pb=pb,
                extra_trees=extra_trees,
                require_versioned=require_versioned,
                want_unversioned=want_unversioned)
        if want_unversioned:
            raise ValueError('want_unversioned is not supported')
        return self._transform.iter_changes()

    def annotate_iter(self, path,
                      default_revision=_mod_revision.CURRENT_REVISION):
        file_id = self.path2id(path)
        changes = self._iter_changes_cache.get(file_id)
        if changes is None:
            if file_id is None:
                old_path = None
            else:
                old_path = self._transform._tree.id2path(file_id)
        else:
            if changes.kind[1] is None:
                return None
            if changes.kind[0] == 'file' and changes.versioned[0]:
                old_path = changes.path[0]
            else:
                old_path = None
        if old_path is not None:
            old_annotation = self._transform._tree.annotate_iter(
                old_path, default_revision=default_revision)
        else:
            old_annotation = []
        if changes is None:
            if old_path is None:
                return None
            else:
                return old_annotation
        if not changes.changed_content:
            return old_annotation
        # TODO: This is doing something similar to what WT.annotate_iter is
        #       doing, however it fails slightly because it doesn't know what
        #       the *other* revision_id is, so it doesn't know how to give the
        #       other as the origin for some lines, they all get
        #       'default_revision'
        #       It would be nice to be able to use the new Annotator based
        #       approach, as well.
        return annotate.reannotate([old_annotation],
                                   self.get_file_lines(path),
                                   default_revision)

    def walkdirs(self, prefix=''):
        pending = [self._transform.root]
        while len(pending) > 0:
            parent_id = pending.pop()
            children = []
            subdirs = []
            prefix = prefix.rstrip('/')
            parent_path = self._final_paths.get_path(parent_id)
            parent_file_id = self._transform.final_file_id(parent_id)
            for child_id in self._all_children(parent_id):
                path_from_root = self._final_paths.get_path(child_id)
                basename = self._transform.final_name(child_id)
                file_id = self._transform.final_file_id(child_id)
                kind = self._transform.final_kind(child_id)
                if kind is not None:
                    versioned_kind = kind
                else:
                    kind = 'unknown'
                    versioned_kind = self._transform._tree.stored_kind(
                        path_from_root)
                if versioned_kind == 'directory':
                    subdirs.append(child_id)
                children.append((path_from_root, basename, kind, None,
                                 versioned_kind))
            children.sort()
            if parent_path.startswith(prefix):
                yield parent_path, children
            pending.extend(sorted(subdirs, key=self._final_paths.get_path,
                                  reverse=True))

    def get_symlink_target(self, path):
        """See Tree.get_symlink_target"""
        file_id = self.path2id(path)
        if not self._content_change(file_id):
            return self._transform._tree.get_symlink_target(path)
        trans_id = self._path2trans_id(path)
        name = self._transform._limbo_name(trans_id)
        return osutils.readlink(name)

    def get_file(self, path):
        """See Tree.get_file"""
        file_id = self.path2id(path)
        if not self._content_change(file_id):
            return self._transform._tree.get_file(path)
        trans_id = self._path2trans_id(path)
        name = self._transform._limbo_name(trans_id)
        return open(name, 'rb')


def build_tree(tree, wt, accelerator_tree=None, hardlink=False,
               delta_from_tree=False):
    """Create working tree for a branch, using a TreeTransform.

    This function should be used on empty trees, having a tree root at most.
    (see merge and revert functionality for working with existing trees)

    Existing files are handled like so:

    - Existing bzrdirs take precedence over creating new items.  They are
      created as '%s.diverted' % name.
    - Otherwise, if the content on disk matches the content we are building,
      it is silently replaced.
    - Otherwise, conflict resolution will move the old file to 'oldname.moved'.

    :param tree: The tree to convert wt into a copy of
    :param wt: The working tree that files will be placed into
    :param accelerator_tree: A tree which can be used for retrieving file
        contents more quickly than tree itself, i.e. a workingtree.  tree
        will be used for cases where accelerator_tree's content is different.
    :param hardlink: If true, hard-link files to accelerator_tree, where
        possible.  accelerator_tree must implement abspath, i.e. be a
        working tree.
    :param delta_from_tree: If true, build_tree may use the input Tree to
        generate the inventory delta.
    """
    with cleanup.ExitStack() as exit_stack:
        exit_stack.enter_context(wt.lock_tree_write())
        exit_stack.enter_context(tree.lock_read())
        if accelerator_tree is not None:
            exit_stack.enter_context(accelerator_tree.lock_read())
        return _build_tree(tree, wt, accelerator_tree, hardlink,
                           delta_from_tree)


def resolve_checkout(tt, conflicts, divert):
    new_conflicts = set()
    for c_type, conflict in ((c[0], c) for c in conflicts):
        # Anything but a 'duplicate' would indicate programmer error
        if c_type != 'duplicate':
            raise AssertionError(c_type)
        # Now figure out which is new and which is old
        if tt.new_contents(conflict[1]):
            new_file = conflict[1]
            old_file = conflict[2]
        else:
            new_file = conflict[2]
            old_file = conflict[1]

        # We should only get here if the conflict wasn't completely
        # resolved
        final_parent = tt.final_parent(old_file)
        if new_file in divert:
            new_name = tt.final_name(old_file) + '.diverted'
            tt.adjust_path(new_name, final_parent, new_file)
            new_conflicts.add((c_type, 'Diverted to',
                               new_file, old_file))
        else:
            new_name = tt.final_name(old_file) + '.moved'
            tt.adjust_path(new_name, final_parent, old_file)
            new_conflicts.add((c_type, 'Moved existing file to',
                               old_file, new_file))
    return new_conflicts


def _build_tree(tree, wt, accelerator_tree, hardlink, delta_from_tree):
    """See build_tree."""
    for num, _unused in enumerate(wt.all_versioned_paths()):
        if num > 0:  # more than just a root
            raise errors.WorkingTreeAlreadyPopulated(base=wt.basedir)
    file_trans_id = {}
    top_pb = ui.ui_factory.nested_progress_bar()
    pp = ProgressPhase("Build phase", 2, top_pb)
    if tree.path2id('') is not None:
        # This is kind of a hack: we should be altering the root
        # as part of the regular tree shape diff logic.
        # The conditional test here is to avoid doing an
        # expensive operation (flush) every time the root id
        # is set within the tree, nor setting the root and thus
        # marking the tree as dirty, because we use two different
        # idioms here: tree interfaces and inventory interfaces.
        if wt.path2id('') != tree.path2id(''):
            wt.set_root_id(tree.path2id(''))
            wt.flush()
    tt = wt.transform()
    divert = set()
    try:
        pp.next_phase()
        file_trans_id[find_previous_path(wt, tree, '')] = tt.trans_id_tree_path('')
        with ui.ui_factory.nested_progress_bar() as pb:
            deferred_contents = []
            num = 0
            total = len(tree.all_versioned_paths())
            if delta_from_tree:
                precomputed_delta = []
            else:
                precomputed_delta = None
            # Check if tree inventory has content. If so, we populate
            # existing_files with the directory content. If there are no
            # entries we skip populating existing_files as its not used.
            # This improves performance and unncessary work on large
            # directory trees. (#501307)
            if total > 0:
                existing_files = set()
                for dir, files in wt.walkdirs():
                    existing_files.update(f[0] for f in files)
            for num, (tree_path, entry) in \
                    enumerate(tree.iter_entries_by_dir()):
                pb.update(gettext("Building tree"), num
                          - len(deferred_contents), total)
                if entry.parent_id is None:
                    continue
                reparent = False
                file_id = entry.file_id
                if delta_from_tree:
                    precomputed_delta.append((None, tree_path, file_id, entry))
                if tree_path in existing_files:
                    target_path = wt.abspath(tree_path)
                    kind = osutils.file_kind(target_path)
                    if kind == "directory":
                        try:
                            controldir.ControlDir.open(target_path)
                        except errors.NotBranchError:
                            pass
                        else:
                            divert.add(tree_path)
                    if (tree_path not in divert
                        and _content_match(
                            tree, entry, tree_path, kind, target_path)):
                        tt.delete_contents(tt.trans_id_tree_path(tree_path))
                        if kind == 'directory':
                            reparent = True
                parent_id = file_trans_id[osutils.dirname(tree_path)]
                if entry.kind == 'file':
                    # We *almost* replicate new_by_entry, so that we can defer
                    # getting the file text, and get them all at once.
                    trans_id = tt.create_path(entry.name, parent_id)
                    file_trans_id[tree_path] = trans_id
                    tt.version_file(trans_id, file_id=file_id)
                    executable = tree.is_executable(tree_path)
                    if executable:
                        tt.set_executability(executable, trans_id)
                    trans_data = (trans_id, tree_path, entry.text_sha1)
                    deferred_contents.append((tree_path, trans_data))
                else:
                    file_trans_id[tree_path] = new_by_entry(
                        tree_path, tt, entry, parent_id, tree)
                if reparent:
                    new_trans_id = file_trans_id[tree_path]
                    old_parent = tt.trans_id_tree_path(tree_path)
                    _reparent_children(tt, old_parent, new_trans_id)
            offset = num + 1 - len(deferred_contents)
            _create_files(tt, tree, deferred_contents, pb, offset,
                          accelerator_tree, hardlink)
        pp.next_phase()
        divert_trans = set(file_trans_id[f] for f in divert)

        def resolver(t, c):
            return resolve_checkout(t, c, divert_trans)
        raw_conflicts = resolve_conflicts(tt, pass_func=resolver)
        if len(raw_conflicts) > 0:
            precomputed_delta = None
        conflicts = tt.cook_conflicts(raw_conflicts)
        for conflict in conflicts:
            trace.warning(text_type(conflict))
        try:
            wt.add_conflicts(conflicts)
        except errors.UnsupportedOperation:
            pass
        result = tt.apply(no_conflicts=True,
                          precomputed_delta=precomputed_delta)
    finally:
        tt.finalize()
        top_pb.finished()
    return result


def _create_files(tt, tree, desired_files, pb, offset, accelerator_tree,
                  hardlink):
    total = len(desired_files) + offset
    wt = tt._tree
    if accelerator_tree is None:
        new_desired_files = desired_files
    else:
        iter = accelerator_tree.iter_changes(tree, include_unchanged=True)
        unchanged = [
            change.path for change in iter
            if not (change.changed_content or change.executable[0] != change.executable[1])]
        if accelerator_tree.supports_content_filtering():
            unchanged = [(tp, ap) for (tp, ap) in unchanged
                         if not next(accelerator_tree.iter_search_rules([ap]))]
        unchanged = dict(unchanged)
        new_desired_files = []
        count = 0
        for unused_tree_path, (trans_id, tree_path, text_sha1) in desired_files:
            accelerator_path = unchanged.get(tree_path)
            if accelerator_path is None:
                new_desired_files.append((tree_path,
                                          (trans_id, tree_path, text_sha1)))
                continue
            pb.update(gettext('Adding file contents'), count + offset, total)
            if hardlink:
                tt.create_hardlink(accelerator_tree.abspath(accelerator_path),
                                   trans_id)
            else:
                with accelerator_tree.get_file(accelerator_path) as f:
                    chunks = osutils.file_iterator(f)
                    if wt.supports_content_filtering():
                        filters = wt._content_filter_stack(tree_path)
                        chunks = filtered_output_bytes(chunks, filters,
                                                       ContentFilterContext(tree_path, tree))
                    tt.create_file(chunks, trans_id, sha1=text_sha1)
            count += 1
        offset += count
    for count, ((trans_id, tree_path, text_sha1), contents) in enumerate(
            tree.iter_files_bytes(new_desired_files)):
        if wt.supports_content_filtering():
            filters = wt._content_filter_stack(tree_path)
            contents = filtered_output_bytes(contents, filters,
                                             ContentFilterContext(tree_path, tree))
        tt.create_file(contents, trans_id, sha1=text_sha1)
        pb.update(gettext('Adding file contents'), count + offset, total)


<|MERGE_RESOLUTION|>--- conflicted
+++ resolved
@@ -41,11 +41,8 @@
 from ..filters import filtered_output_bytes, ContentFilterContext
 from ..i18n import gettext
 from ..mutabletree import MutableTree
-<<<<<<< HEAD
-=======
 from ..progress import ProgressPhase
-from ..sixish import text_type, viewvalues, viewitems
->>>>>>> 6117bf40
+from ..sixish import viewvalues, viewitems
 from ..transform import (
     ROOT_PARENT,
     _FileMover,
@@ -431,12 +428,7 @@
 
     def _unversioned_parents(self, by_parent):
         """If parent directories are versioned, children must be versioned."""
-<<<<<<< HEAD
-        conflicts = []
         for parent_id, children in by_parent.items():
-=======
-        for parent_id, children in viewitems(by_parent):
->>>>>>> 6117bf40
             if parent_id == ROOT_PARENT:
                 continue
             if self.final_is_versioned(parent_id):
@@ -488,13 +480,8 @@
     def _duplicate_entries(self, by_parent):
         """No directory may have two entries with the same name."""
         if (self._new_name, self._new_parent) == ({}, {}):
-<<<<<<< HEAD
-            return conflicts
+            return
         for children in by_parent.values():
-=======
-            return
-        for children in viewvalues(by_parent):
->>>>>>> 6117bf40
             name_ids = []
             for child_tid in children:
                 name = self.final_name(child_tid)
@@ -517,12 +504,7 @@
 
     def _parent_type_conflicts(self, by_parent):
         """Children must have a directory parent"""
-<<<<<<< HEAD
-        conflicts = []
         for parent_id, children in by_parent.items():
-=======
-        for parent_id, children in viewitems(by_parent):
->>>>>>> 6117bf40
             if parent_id == ROOT_PARENT:
                 continue
             no_children = True
@@ -2445,7 +2427,7 @@
             precomputed_delta = None
         conflicts = tt.cook_conflicts(raw_conflicts)
         for conflict in conflicts:
-            trace.warning(text_type(conflict))
+            trace.warning(str(conflict))
         try:
             wt.add_conflicts(conflicts)
         except errors.UnsupportedOperation:
