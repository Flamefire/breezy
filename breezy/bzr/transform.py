--- conflicted
+++ resolved
@@ -1449,12 +1449,8 @@
                             in (trans_id, None)):
                         use_direct_path = True
                 else:
-<<<<<<< HEAD
-                    for l_filename, l_trans_id in self._limbo_children_names[parent].items():
-=======
                     for l_filename, l_trans_id in (
                             self._limbo_children_names[parent].items()):
->>>>>>> e934972d
                         if l_trans_id == trans_id:
                             continue
                         if l_filename.lower() == filename.lower():
