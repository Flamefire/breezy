--- conflicted
+++ resolved
@@ -196,7 +196,6 @@
         try:
             return inventory.id2path(file_id)
         except errors.NoSuchId:
-<<<<<<< HEAD
             if recurse == 'down':
                 if 'evil' in debug.debug_flags:
                     trace.mutter_callsite(
@@ -208,22 +207,6 @@
                     except errors.NoSuchId:
                         pass
             raise errors.NoSuchId(self, file_id)
-=======
-            if 'evil' in debug.debug_flags:
-                trace.mutter_callsite(
-                    2, "id2path with nested trees scales with tree size.")
-            for path in self.iter_references():
-                try:
-                    subtree = self.get_nested_tree(path)
-                except errors.NotBranchError:
-                    continue
-                try:
-                    return osutils.pathjoin(path, subtree.id2path(file_id))
-                except errors.NoSuchId:
-                    pass
-            else:
-                raise errors.NoSuchId(self, file_id)
->>>>>>> a1662ee2
 
     def all_file_ids(self):
         return {entry.file_id for path, entry in self.iter_entries_by_dir()}
