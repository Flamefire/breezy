--- conflicted
+++ resolved
@@ -365,13 +365,6 @@
             vf.fallback_versionedfiles.append(base_vf)
         return last_revision
 
-<<<<<<< HEAD
-    def iter_children(self, file_id, path=None):
-        """See Tree.iter_children."""
-        entry = next(self.iter_entries_by_dir([file_id]))[1]
-        for child in viewvalues(getattr(entry, 'children', {})):
-            yield child.file_id
-=======
 
 def find_ids_across_trees(filenames, trees, require_versioned=True):
     """Find the ids corresponding to specified filenames.
@@ -449,7 +442,6 @@
         interesting_ids.update(new_pending)
         pending = new_pending
     return interesting_ids
->>>>>>> b322203b
 
 
 class MutableInventoryTree(MutableTree, InventoryTree):
@@ -575,18 +567,11 @@
             return entry[3]
         # Find a 'best fit' match if the filesystem is case-insensitive
         inv_path = self.tree._fix_case_of_inventory_path(inv_path)
-<<<<<<< HEAD
-        file_id = self.tree.path2id(inv_path)
-        if file_id is not None:
-            return next(self.tree.iter_entries_by_dir([file_id]))[1]
-        return None
-=======
         try:
-            return self.tree.iter_entries_by_dir(
-                    specific_files=[inv_path]).next()[1]
+            return next(self.tree.iter_entries_by_dir(
+                    specific_files=[inv_path]))[1]
         except StopIteration:
             return None
->>>>>>> b322203b
 
     def _convert_to_directory(self, this_ie, inv_path):
         """Convert an entry to a directory.
@@ -609,9 +594,9 @@
         :param parent_ie: Parent inventory entry if known, or None.  If
             None, the parent is looked up by name and used if present, otherwise it
             is recursively added.
-        :param path: 
+        :param path: Filesystem path to add
         :param kind: Kind of new entry (file, directory, etc)
-        :param inv_path:
+        :param inv_path: Inventory path
         :return: Inventory entry for path and a list of paths which have been added.
         """
         # Nothing to do if path is already versioned.
