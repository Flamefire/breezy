--- conflicted
+++ resolved
@@ -303,21 +303,10 @@
                 ie = inv[inv_file_id]
             except errors.NoSuchId:
                 raise errors.NoSuchFile(path)
-<<<<<<< HEAD
-
-    def iter_children(self, file_id, path=None):
-        """See Tree.iter_children."""
-        if path is None:
-            path = self.id2path(file_id)
-        entry = self.iter_entries_by_dir(specific_files=[path]).next()[1]
-        for child in viewvalues(getattr(entry, 'children', {})):
-            yield child.file_id
-=======
             else:
                 if ie.kind != 'directory':
                     raise errors.NotADirectory(path)
                 return iter(viewvalues(ie.children))
->>>>>>> fa901f23
 
     def _get_plan_merge_data(self, file_id, other, base):
         from . import versionedfile
