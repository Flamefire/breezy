# Copyright (C) 2006-2011 Canonical Ltd
#
# This program is free software; you can redistribute it and/or modify
# it under the terms of the GNU General Public License as published by
# the Free Software Foundation; either version 2 of the License, or
# (at your option) any later version.
#
# This program is distributed in the hope that it will be useful,
# but WITHOUT ANY WARRANTY; without even the implied warranty of
# MERCHANTABILITY or FITNESS FOR A PARTICULAR PURPOSE.  See the
# GNU General Public License for more details.
#
# You should have received a copy of the GNU General Public License
# along with this program; if not, write to the Free Software
# Foundation, Inc., 51 Franklin Street, Fifth Floor, Boston, MA 02110-1301 USA

"""DirState objects record the state of a directory and its bzr metadata.

Pseudo EBNF grammar for the state file. Fields are separated by NULLs, and
lines by NL. The field delimiters are ommitted in the grammar, line delimiters
are not - this is done for clarity of reading. All string data is in utf8.

::

    MINIKIND = "f" | "d" | "l" | "a" | "r" | "t";
    NL = "\\n";
    NULL = "\\0";
    WHOLE_NUMBER = {digit}, digit;
    BOOLEAN = "y" | "n";
    REVISION_ID = a non-empty utf8 string;
    
    dirstate format = header line, full checksum, row count, parent details,
     ghost_details, entries;
    header line = "#bazaar dirstate flat format 3", NL;
    full checksum = "crc32: ", ["-"], WHOLE_NUMBER, NL;
    row count = "num_entries: ", WHOLE_NUMBER, NL;
    parent_details = WHOLE NUMBER, {REVISION_ID}* NL;
    ghost_details = WHOLE NUMBER, {REVISION_ID}*, NL;
    entries = {entry};
    entry = entry_key, current_entry_details, {parent_entry_details};
    entry_key = dirname,  basename, fileid;
    current_entry_details = common_entry_details, working_entry_details;
    parent_entry_details = common_entry_details, history_entry_details;
    common_entry_details = MINIKIND, fingerprint, size, executable
    working_entry_details = packed_stat
    history_entry_details = REVISION_ID;
    executable = BOOLEAN;
    size = WHOLE_NUMBER;
    fingerprint = a nonempty utf8 sequence with meaning defined by minikind.

Given this definition, the following is useful to know::

    entry (aka row) - all the data for a given key.
    entry[0]: The key (dirname, basename, fileid)
    entry[0][0]: dirname
    entry[0][1]: basename
    entry[0][2]: fileid
    entry[1]: The tree(s) data for this path and id combination.
    entry[1][0]: The current tree
    entry[1][1]: The second tree

For an entry for a tree, we have (using tree 0 - current tree) to demonstrate::

    entry[1][0][0]: minikind
    entry[1][0][1]: fingerprint
    entry[1][0][2]: size
    entry[1][0][3]: executable
    entry[1][0][4]: packed_stat

OR (for non tree-0)::

    entry[1][1][4]: revision_id

There may be multiple rows at the root, one per id present in the root, so the
in memory root row is now::

    self._dirblocks[0] -> ('', [entry ...]),

and the entries in there are::

    entries[0][0]: ''
    entries[0][1]: ''
    entries[0][2]: file_id
    entries[1][0]: The tree data for the current tree for this fileid at /
    etc.

Kinds::

    'r' is a relocated entry: This path is not present in this tree with this
        id, but the id can be found at another location. The fingerprint is
        used to point to the target location.
    'a' is an absent entry: In that tree the id is not present at this path.
    'd' is a directory entry: This path in this tree is a directory with the
        current file id. There is no fingerprint for directories.
    'f' is a file entry: As for directory, but it's a file. The fingerprint is
        the sha1 value of the file's canonical form, i.e. after any read
        filters have been applied to the convenience form stored in the working
        tree.
    'l' is a symlink entry: As for directory, but a symlink. The fingerprint is
        the link target.
    't' is a reference to a nested subtree; the fingerprint is the referenced
        revision.

Ordering:

The entries on disk and in memory are ordered according to the following keys::

    directory, as a list of components
    filename
    file-id

--- Format 1 had the following different definition: ---

::

    rows = dirname, NULL, basename, NULL, MINIKIND, NULL, fileid_utf8, NULL,
        WHOLE NUMBER (* size *), NULL, packed stat, NULL, sha1|symlink target,
        {PARENT ROW}
    PARENT ROW = NULL, revision_utf8, NULL, MINIKIND, NULL, dirname, NULL,
        basename, NULL, WHOLE NUMBER (* size *), NULL, "y" | "n", NULL,
        SHA1

PARENT ROW's are emitted for every parent that is not in the ghosts details
line. That is, if the parents are foo, bar, baz, and the ghosts are bar, then
each row will have a PARENT ROW for foo and baz, but not for bar.


In any tree, a kind of 'moved' indicates that the fingerprint field
(which we treat as opaque data specific to the 'kind' anyway) has the
details for the id of this row in that tree.

I'm strongly tempted to add a id->path index as well, but I think that
where we need id->path mapping; we also usually read the whole file, so
I'm going to skip that for the moment, as we have the ability to locate
via bisect any path in any tree, and if we lookup things by path, we can
accumulate an id->path mapping as we go, which will tend to match what we
looked for.

I plan to implement this asap, so please speak up now to alter/tweak the
design - and once we stabilise on this, I'll update the wiki page for
it.

The rationale for all this is that we want fast operations for the
common case (diff/status/commit/merge on all files) and extremely fast
operations for the less common but still occurs a lot status/diff/commit
on specific files). Operations on specific files involve a scan for all
the children of a path, *in every involved tree*, which the current
format did not accommodate.
----

Design priorities:
 1. Fast end to end use for bzr's top 5 uses cases. (commmit/diff/status/merge/???)
 2. fall back current object model as needed.
 3. scale usably to the largest trees known today - say 50K entries. (mozilla
    is an example of this)


Locking:

 Eventually reuse dirstate objects across locks IFF the dirstate file has not
 been modified, but will require that we flush/ignore cached stat-hit data
 because we won't want to restat all files on disk just because a lock was
 acquired, yet we cannot trust the data after the previous lock was released.

Memory representation::

 vector of all directories, and vector of the childen ?
   i.e.
     root_entrie = (direntry for root, [parent_direntries_for_root]),
     dirblocks = [
     ('', ['data for achild', 'data for bchild', 'data for cchild'])
     ('dir', ['achild', 'cchild', 'echild'])
     ]
    - single bisect to find N subtrees from a path spec
    - in-order for serialisation - this is 'dirblock' grouping.
    - insertion of a file '/a' affects only the '/' child-vector, that is, to
      insert 10K elements from scratch does not generates O(N^2) memoves of a
      single vector, rather each individual, which tends to be limited to a
      manageable number. Will scale badly on trees with 10K entries in a
      single directory. compare with Inventory.InventoryDirectory which has
      a dictionary for the children. No bisect capability, can only probe for
      exact matches, or grab all elements and sort.
    - What's the risk of error here? Once we have the base format being processed
      we should have a net win regardless of optimality. So we are going to
      go with what seems reasonable.

open questions:

Maybe we should do a test profile of the core structure - 10K simulated
searches/lookups/etc?

Objects for each row?
The lifetime of Dirstate objects is current per lock, but see above for
possible extensions. The lifetime of a row from a dirstate is expected to be
very short in the optimistic case: which we are optimising for. For instance,
subtree status will determine from analysis of the disk data what rows need to
be examined at all, and will be able to determine from a single row whether
that file has altered or not, so we are aiming to process tens of thousands of
entries each second within the dirstate context, before exposing anything to
the larger codebase. This suggests we want the time for a single file
comparison to be < 0.1 milliseconds. That would give us 10000 paths per second
processed, and to scale to 100 thousand we'll another order of magnitude to do
that. Now, as the lifetime for all unchanged entries is the time to parse, stat
the file on disk, and then immediately discard, the overhead of object creation
becomes a significant cost.

Figures: Creating a tuple from 3 elements was profiled at 0.0625
microseconds, whereas creating a object which is subclassed from tuple was
0.500 microseconds, and creating an object with 3 elements and slots was 3
microseconds long. 0.1 milliseconds is 100 microseconds, and ideally we'll get
down to 10 microseconds for the total processing - having 33% of that be object
creation is a huge overhead. There is a potential cost in using tuples within
each row which is that the conditional code to do comparisons may be slower
than method invocation, but method invocation is known to be slow due to stack
frame creation, so avoiding methods in these tight inner loops in unfortunately
desirable. We can consider a pyrex version of this with objects in future if
desired.

"""

from __future__ import absolute_import

import bisect
import errno
import operator
import os
from stat import S_IEXEC
import stat
import sys
import time
import zlib

from . import (
    inventory,
    )
from .. import (
    cache_utf8,
    config,
    debug,
    errors,
    lock,
    osutils,
    static_tuple,
    trace,
    urlutils,
    )
from ..sixish import (
    range,
    text_type,
    viewitems,
    viewvalues,
    )


# This is the Windows equivalent of ENOTDIR
# It is defined in pywin32.winerror, but we don't want a strong dependency for
# just an error code.
ERROR_PATH_NOT_FOUND = 3
ERROR_DIRECTORY = 267


class DirstateCorrupt(errors.BzrError):

    _fmt = "The dirstate file (%(state)s) appears to be corrupt: %(msg)s"

    def __init__(self, state, msg):
        errors.BzrError.__init__(self)
        self.state = state
        self.msg = msg


class SHA1Provider(object):
    """An interface for getting sha1s of a file."""

    def sha1(self, abspath):
        """Return the sha1 of a file given its absolute path.

        :param abspath:  May be a filesystem encoded absolute path
             or a unicode path.
        """
        raise NotImplementedError(self.sha1)

    def stat_and_sha1(self, abspath):
        """Return the stat and sha1 of a file given its absolute path.
        
        :param abspath:  May be a filesystem encoded absolute path
             or a unicode path.

        Note: the stat should be the stat of the physical file
        while the sha may be the sha of its canonical content.
        """
        raise NotImplementedError(self.stat_and_sha1)


class DefaultSHA1Provider(SHA1Provider):
    """A SHA1Provider that reads directly from the filesystem."""

    def sha1(self, abspath):
        """Return the sha1 of a file given its absolute path."""
        return osutils.sha_file_by_name(abspath)

    def stat_and_sha1(self, abspath):
        """Return the stat and sha1 of a file given its absolute path."""
        with open(abspath, 'rb') as file_obj:
            statvalue = os.fstat(file_obj.fileno())
            sha1 = osutils.sha_file(file_obj)
        return statvalue, sha1


class DirState(object):
    """Record directory and metadata state for fast access.

    A dirstate is a specialised data structure for managing local working
    tree state information. Its not yet well defined whether it is platform
    specific, and if it is how we detect/parameterize that.

    Dirstates use the usual lock_write, lock_read and unlock mechanisms.
    Unlike most bzr disk formats, DirStates must be locked for reading, using
    lock_read.  (This is an os file lock internally.)  This is necessary
    because the file can be rewritten in place.

    DirStates must be explicitly written with save() to commit changes; just
    unlocking them does not write the changes to disk.
    """

    _kind_to_minikind = {
            'absent': b'a',
            'file': b'f',
            'directory': b'd',
            'relocated': b'r',
            'symlink': b'l',
            'tree-reference': b't',
        }
    _minikind_to_kind = {
            b'a': 'absent',
            b'f': 'file',
            b'd': 'directory',
            b'l': 'symlink',
            b'r': 'relocated',
            b't': 'tree-reference',
        }
    _stat_to_minikind = {
        stat.S_IFDIR: b'd',
        stat.S_IFREG: b'f',
        stat.S_IFLNK: b'l',
    }
    _to_yesno = {True: b'y', False: b'n'} # TODO profile the performance gain
     # of using int conversion rather than a dict here. AND BLAME ANDREW IF
     # it is faster.

    # TODO: jam 20070221 Figure out what to do if we have a record that exceeds
    #       the BISECT_PAGE_SIZE. For now, we just have to make it large enough
    #       that we are sure a single record will always fit.
    BISECT_PAGE_SIZE = 4096

    NOT_IN_MEMORY = 0
    IN_MEMORY_UNMODIFIED = 1
    IN_MEMORY_MODIFIED = 2
    IN_MEMORY_HASH_MODIFIED = 3 # Only hash-cache updates

    # A pack_stat (the x's) that is just noise and will never match the output
    # of base64 encode.
    NULLSTAT = b'x' * 32
    NULL_PARENT_DETAILS = static_tuple.StaticTuple(b'a', b'', 0, False, b'')

    HEADER_FORMAT_2 = b'#bazaar dirstate flat format 2\n'
    HEADER_FORMAT_3 = b'#bazaar dirstate flat format 3\n'

    def __init__(self, path, sha1_provider, worth_saving_limit=0):
        """Create a  DirState object.

        :param path: The path at which the dirstate file on disk should live.
        :param sha1_provider: an object meeting the SHA1Provider interface.
        :param worth_saving_limit: when the exact number of hash changed
            entries is known, only bother saving the dirstate if more than
            this count of entries have changed.
            -1 means never save hash changes, 0 means always save hash changes.
        """
        # _header_state and _dirblock_state represent the current state
        # of the dirstate metadata and the per-row data respectiely.
        # NOT_IN_MEMORY indicates that no data is in memory
        # IN_MEMORY_UNMODIFIED indicates that what we have in memory
        #   is the same as is on disk
        # IN_MEMORY_MODIFIED indicates that we have a modified version
        #   of what is on disk.
        # In future we will add more granularity, for instance _dirblock_state
        # will probably support partially-in-memory as a separate variable,
        # allowing for partially-in-memory unmodified and partially-in-memory
        # modified states.
        self._header_state = DirState.NOT_IN_MEMORY
        self._dirblock_state = DirState.NOT_IN_MEMORY
        # If true, an error has been detected while updating the dirstate, and
        # for safety we're not going to commit to disk.
        self._changes_aborted = False
        self._dirblocks = []
        self._ghosts = []
        self._parents = []
        self._state_file = None
        self._filename = path
        self._lock_token = None
        self._lock_state = None
        self._id_index = None
        # a map from packed_stat to sha's.
        self._packed_stat_index = None
        self._end_of_header = None
        self._cutoff_time = None
        self._split_path_cache = {}
        self._bisect_page_size = DirState.BISECT_PAGE_SIZE
        self._sha1_provider = sha1_provider
        if 'hashcache' in debug.debug_flags:
            self._sha1_file = self._sha1_file_and_mutter
        else:
            self._sha1_file = self._sha1_provider.sha1
        # These two attributes provide a simple cache for lookups into the
        # dirstate in-memory vectors. By probing respectively for the last
        # block, and for the next entry, we save nearly 2 bisections per path
        # during commit.
        self._last_block_index = None
        self._last_entry_index = None
        # The set of known hash changes
        self._known_hash_changes = set()
        # How many hash changed entries can we have without saving
        self._worth_saving_limit = worth_saving_limit
        self._config_stack = config.LocationStack(urlutils.local_path_to_url(
            path))

    def __repr__(self):
        return "%s(%r)" % \
            (self.__class__.__name__, self._filename)

    def _mark_modified(self, hash_changed_entries=None, header_modified=False):
        """Mark this dirstate as modified.

        :param hash_changed_entries: if non-None, mark just these entries as
            having their hash modified.
        :param header_modified: mark the header modified as well, not just the
            dirblocks.
        """
        #trace.mutter_callsite(3, "modified hash entries: %s", hash_changed_entries)
        if hash_changed_entries:
            self._known_hash_changes.update([e[0] for e in hash_changed_entries])
            if self._dirblock_state in (DirState.NOT_IN_MEMORY,
                                        DirState.IN_MEMORY_UNMODIFIED):
                # If the dirstate is already marked a IN_MEMORY_MODIFIED, then
                # that takes precedence.
                self._dirblock_state = DirState.IN_MEMORY_HASH_MODIFIED
        else:
            # TODO: Since we now have a IN_MEMORY_HASH_MODIFIED state, we
            #       should fail noisily if someone tries to set
            #       IN_MEMORY_MODIFIED but we don't have a write-lock!
            # We don't know exactly what changed so disable smart saving
            self._dirblock_state = DirState.IN_MEMORY_MODIFIED
        if header_modified:
            self._header_state = DirState.IN_MEMORY_MODIFIED

    def _mark_unmodified(self):
        """Mark this dirstate as unmodified."""
        self._header_state = DirState.IN_MEMORY_UNMODIFIED
        self._dirblock_state = DirState.IN_MEMORY_UNMODIFIED
        self._known_hash_changes = set()

    def add(self, path, file_id, kind, stat, fingerprint):
        """Add a path to be tracked.

        :param path: The path within the dirstate - '' is the root, 'foo' is the
            path foo within the root, 'foo/bar' is the path bar within foo
            within the root.
        :param file_id: The file id of the path being added.
        :param kind: The kind of the path, as a string like 'file',
            'directory', etc.
        :param stat: The output of os.lstat for the path.
        :param fingerprint: The sha value of the file's canonical form (i.e.
            after any read filters have been applied),
            or the target of a symlink,
            or the referenced revision id for tree-references,
            or '' for directories.
        """
        # adding a file:
        # find the block its in.
        # find the location in the block.
        # check its not there
        # add it.
        #------- copied from inventory.ensure_normalized_name - keep synced.
        # --- normalized_filename wants a unicode basename only, so get one.
        dirname, basename = osutils.split(path)
        # we dont import normalized_filename directly because we want to be
        # able to change the implementation at runtime for tests.
        norm_name, can_access = osutils.normalized_filename(basename)
        if norm_name != basename:
            if can_access:
                basename = norm_name
            else:
                raise errors.InvalidNormalization(path)
        # you should never have files called . or ..; just add the directory
        # in the parent, or according to the special treatment for the root
        if basename == '.' or basename == '..':
            raise errors.InvalidEntryName(path)
        # now that we've normalised, we need the correct utf8 path and
        # dirname and basename elements. This single encode and split should be
        # faster than three separate encodes.
        utf8path = (dirname + '/' + basename).strip('/').encode('utf8')
        dirname, basename = osutils.split(utf8path)
        # uses __class__ for speed; the check is needed for safety
        if file_id.__class__ is not bytes:
            raise AssertionError(
                "must be a utf8 file_id not %s" % (type(file_id), ))
        # Make sure the file_id does not exist in this tree
        rename_from = None
        file_id_entry = self._get_entry(0, fileid_utf8=file_id, include_deleted=True)
        if file_id_entry != (None, None):
            if file_id_entry[1][0][0] == b'a':
                if file_id_entry[0] != (dirname, basename, file_id):
                    # set the old name's current operation to rename
                    self.update_minimal(file_id_entry[0],
                        'r',
                        path_utf8='',
                        packed_stat='',
                        fingerprint=utf8path
                    )
                    rename_from = file_id_entry[0][0:2]
            else:
                path = osutils.pathjoin(file_id_entry[0][0], file_id_entry[0][1])
                kind = DirState._minikind_to_kind[file_id_entry[1][0][0]]
                info = '%s:%s' % (kind, path)
                raise errors.DuplicateFileId(file_id, info)
        first_key = (dirname, basename, '')
        block_index, present = self._find_block_index_from_key(first_key)
        if present:
            # check the path is not in the tree
            block = self._dirblocks[block_index][1]
            entry_index, _ = self._find_entry_index(first_key, block)
            while (entry_index < len(block) and
                block[entry_index][0][0:2] == first_key[0:2]):
                if block[entry_index][1][0][0] not in (b'a', b'r'):
                    # this path is in the dirstate in the current tree.
                    raise Exception("adding already added path!")
                entry_index += 1
        else:
            # The block where we want to put the file is not present. But it
            # might be because the directory was empty, or not loaded yet. Look
            # for a parent entry, if not found, raise NotVersionedError
            parent_dir, parent_base = osutils.split(dirname)
            parent_block_idx, parent_entry_idx, _, parent_present = \
                self._get_block_entry_index(parent_dir, parent_base, 0)
            if not parent_present:
                raise errors.NotVersionedError(path, str(self))
            self._ensure_block(parent_block_idx, parent_entry_idx, dirname)
        block = self._dirblocks[block_index][1]
        entry_key = (dirname, basename, file_id)
        if stat is None:
            size = 0
            packed_stat = DirState.NULLSTAT
        else:
            size = stat.st_size
            packed_stat = pack_stat(stat)
        parent_info = self._empty_parent_info()
        minikind = DirState._kind_to_minikind[kind]
        if rename_from is not None:
            if rename_from[0]:
                old_path_utf8 = '%s/%s' % rename_from
            else:
                old_path_utf8 = rename_from[1]
            parent_info[0] = (b'r', old_path_utf8, 0, False, b'')
        if kind == 'file':
            entry_data = entry_key, [
                (minikind, fingerprint, size, False, packed_stat),
                ] + parent_info
        elif kind == 'directory':
            entry_data = entry_key, [
                (minikind, b'', 0, False, packed_stat),
                ] + parent_info
        elif kind == 'symlink':
            entry_data = entry_key, [
                (minikind, fingerprint, size, False, packed_stat),
                ] + parent_info
        elif kind == 'tree-reference':
            entry_data = entry_key, [
                (minikind, fingerprint, 0, False, packed_stat),
                ] + parent_info
        else:
            raise errors.BzrError('unknown kind %r' % kind)
        entry_index, present = self._find_entry_index(entry_key, block)
        if not present:
            block.insert(entry_index, entry_data)
        else:
            if block[entry_index][1][0][0] != b'a':
                raise AssertionError(" %r(%r) already added" % (basename, file_id))
            block[entry_index][1][0] = entry_data[1][0]

        if kind == 'directory':
           # insert a new dirblock
           self._ensure_block(block_index, entry_index, utf8path)
        self._mark_modified()
        if self._id_index:
            self._add_to_id_index(self._id_index, entry_key)

    def _bisect(self, paths):
        """Bisect through the disk structure for specific rows.

        :param paths: A list of paths to find
        :return: A dict mapping path => entries for found entries. Missing
                 entries will not be in the map.
                 The list is not sorted, and entries will be populated
                 based on when they were read.
        """
        self._requires_lock()
        # We need the file pointer to be right after the initial header block
        self._read_header_if_needed()
        # If _dirblock_state was in memory, we should just return info from
        # there, this function is only meant to handle when we want to read
        # part of the disk.
        if self._dirblock_state != DirState.NOT_IN_MEMORY:
            raise AssertionError("bad dirblock state %r" % self._dirblock_state)

        # The disk representation is generally info + '\0\n\0' at the end. But
        # for bisecting, it is easier to treat this as '\0' + info + '\0\n'
        # Because it means we can sync on the '\n'
        state_file = self._state_file
        file_size = os.fstat(state_file.fileno()).st_size
        # We end up with 2 extra fields, we should have a trailing '\n' to
        # ensure that we read the whole record, and we should have a precursur
        # '' which ensures that we start after the previous '\n'
        entry_field_count = self._fields_per_entry() + 1

        low = self._end_of_header
        high = file_size - 1 # Ignore the final '\0'
        # Map from (dir, name) => entry
        found = {}

        # Avoid infinite seeking
        max_count = 30*len(paths)
        count = 0
        # pending is a list of places to look.
        # each entry is a tuple of low, high, dir_names
        #   low -> the first byte offset to read (inclusive)
        #   high -> the last byte offset (inclusive)
        #   dir_names -> The list of (dir, name) pairs that should be found in
        #                the [low, high] range
        pending = [(low, high, paths)]

        page_size = self._bisect_page_size

        fields_to_entry = self._get_fields_to_entry()

        while pending:
            low, high, cur_files = pending.pop()

            if not cur_files or low >= high:
                # Nothing to find
                continue

            count += 1
            if count > max_count:
                raise errors.BzrError('Too many seeks, most likely a bug.')

            mid = max(low, (low+high-page_size)/2)

            state_file.seek(mid)
            # limit the read size, so we don't end up reading data that we have
            # already read.
            read_size = min(page_size, (high-mid)+1)
            block = state_file.read(read_size)

            start = mid
            entries = block.split(b'\n')

            if len(entries) < 2:
                # We didn't find a '\n', so we cannot have found any records.
                # So put this range back and try again. But we know we have to
                # increase the page size, because a single read did not contain
                # a record break (so records must be larger than page_size)
                page_size *= 2
                pending.append((low, high, cur_files))
                continue

            # Check the first and last entries, in case they are partial, or if
            # we don't care about the rest of this page
            first_entry_num = 0
            first_fields = entries[0].split(b'\0')
            if len(first_fields) < entry_field_count:
                # We didn't get the complete first entry
                # so move start, and grab the next, which
                # should be a full entry
                start += len(entries[0])+1
                first_fields = entries[1].split(b'\0')
                first_entry_num = 1

            if len(first_fields) <= 2:
                # We didn't even get a filename here... what do we do?
                # Try a large page size and repeat this query
                page_size *= 2
                pending.append((low, high, cur_files))
                continue
            else:
                # Find what entries we are looking for, which occur before and
                # after this first record.
                after = start
                if first_fields[1]:
                    first_path = first_fields[1] + b'/' + first_fields[2]
                else:
                    first_path = first_fields[2]
                first_loc = _bisect_path_left(cur_files, first_path)

                # These exist before the current location
                pre = cur_files[:first_loc]
                # These occur after the current location, which may be in the
                # data we read, or might be after the last entry
                post = cur_files[first_loc:]

            if post and len(first_fields) >= entry_field_count:
                # We have files after the first entry

                # Parse the last entry
                last_entry_num = len(entries)-1
                last_fields = entries[last_entry_num].split(b'\0')
                if len(last_fields) < entry_field_count:
                    # The very last hunk was not complete,
                    # read the previous hunk
                    after = mid + len(block) - len(entries[-1])
                    last_entry_num -= 1
                    last_fields = entries[last_entry_num].split(b'\0')
                else:
                    after = mid + len(block)

                if last_fields[1]:
                    last_path = last_fields[1] + b'/' + last_fields[2]
                else:
                    last_path = last_fields[2]
                last_loc = _bisect_path_right(post, last_path)

                middle_files = post[:last_loc]
                post = post[last_loc:]

                if middle_files:
                    # We have files that should occur in this block
                    # (>= first, <= last)
                    # Either we will find them here, or we can mark them as
                    # missing.

                    if middle_files[0] == first_path:
                        # We might need to go before this location
                        pre.append(first_path)
                    if middle_files[-1] == last_path:
                        post.insert(0, last_path)

                    # Find out what paths we have
                    paths = {first_path:[first_fields]}
                    # last_path might == first_path so we need to be
                    # careful if we should append rather than overwrite
                    if last_entry_num != first_entry_num:
                        paths.setdefault(last_path, []).append(last_fields)
                    for num in range(first_entry_num+1, last_entry_num):
                        # TODO: jam 20070223 We are already splitting here, so
                        #       shouldn't we just split the whole thing rather
                        #       than doing the split again in add_one_record?
                        fields = entries[num].split(b'\0')
                        if fields[1]:
                            path = fields[1] + b'/' + fields[2]
                        else:
                            path = fields[2]
                        paths.setdefault(path, []).append(fields)

                    for path in middle_files:
                        for fields in paths.get(path, []):
                            # offset by 1 because of the opening '\0'
                            # consider changing fields_to_entry to avoid the
                            # extra list slice
                            entry = fields_to_entry(fields[1:])
                            found.setdefault(path, []).append(entry)

            # Now we have split up everything into pre, middle, and post, and
            # we have handled everything that fell in 'middle'.
            # We add 'post' first, so that we prefer to seek towards the
            # beginning, so that we will tend to go as early as we need, and
            # then only seek forward after that.
            if post:
                pending.append((after, high, post))
            if pre:
                pending.append((low, start-1, pre))

        # Consider that we may want to return the directory entries in sorted
        # order. For now, we just return them in whatever order we found them,
        # and leave it up to the caller if they care if it is ordered or not.
        return found

    def _bisect_dirblocks(self, dir_list):
        """Bisect through the disk structure to find entries in given dirs.

        _bisect_dirblocks is meant to find the contents of directories, which
        differs from _bisect, which only finds individual entries.

        :param dir_list: A sorted list of directory names ['', 'dir', 'foo'].
        :return: A map from dir => entries_for_dir
        """
        # TODO: jam 20070223 A lot of the bisecting logic could be shared
        #       between this and _bisect. It would require parameterizing the
        #       inner loop with a function, though. We should evaluate the
        #       performance difference.
        self._requires_lock()
        # We need the file pointer to be right after the initial header block
        self._read_header_if_needed()
        # If _dirblock_state was in memory, we should just return info from
        # there, this function is only meant to handle when we want to read
        # part of the disk.
        if self._dirblock_state != DirState.NOT_IN_MEMORY:
            raise AssertionError("bad dirblock state %r" % self._dirblock_state)
        # The disk representation is generally info + '\0\n\0' at the end. But
        # for bisecting, it is easier to treat this as '\0' + info + '\0\n'
        # Because it means we can sync on the '\n'
        state_file = self._state_file
        file_size = os.fstat(state_file.fileno()).st_size
        # We end up with 2 extra fields, we should have a trailing '\n' to
        # ensure that we read the whole record, and we should have a precursur
        # '' which ensures that we start after the previous '\n'
        entry_field_count = self._fields_per_entry() + 1

        low = self._end_of_header
        high = file_size - 1 # Ignore the final '\0'
        # Map from dir => entry
        found = {}

        # Avoid infinite seeking
        max_count = 30*len(dir_list)
        count = 0
        # pending is a list of places to look.
        # each entry is a tuple of low, high, dir_names
        #   low -> the first byte offset to read (inclusive)
        #   high -> the last byte offset (inclusive)
        #   dirs -> The list of directories that should be found in
        #                the [low, high] range
        pending = [(low, high, dir_list)]

        page_size = self._bisect_page_size

        fields_to_entry = self._get_fields_to_entry()

        while pending:
            low, high, cur_dirs = pending.pop()

            if not cur_dirs or low >= high:
                # Nothing to find
                continue

            count += 1
            if count > max_count:
                raise errors.BzrError('Too many seeks, most likely a bug.')

            mid = max(low, (low+high-page_size)/2)

            state_file.seek(mid)
            # limit the read size, so we don't end up reading data that we have
            # already read.
            read_size = min(page_size, (high-mid)+1)
            block = state_file.read(read_size)

            start = mid
            entries = block.split(b'\n')

            if len(entries) < 2:
                # We didn't find a '\n', so we cannot have found any records.
                # So put this range back and try again. But we know we have to
                # increase the page size, because a single read did not contain
                # a record break (so records must be larger than page_size)
                page_size *= 2
                pending.append((low, high, cur_dirs))
                continue

            # Check the first and last entries, in case they are partial, or if
            # we don't care about the rest of this page
            first_entry_num = 0
            first_fields = entries[0].split(b'\0')
            if len(first_fields) < entry_field_count:
                # We didn't get the complete first entry
                # so move start, and grab the next, which
                # should be a full entry
                start += len(entries[0])+1
                first_fields = entries[1].split(b'\0')
                first_entry_num = 1

            if len(first_fields) <= 1:
                # We didn't even get a dirname here... what do we do?
                # Try a large page size and repeat this query
                page_size *= 2
                pending.append((low, high, cur_dirs))
                continue
            else:
                # Find what entries we are looking for, which occur before and
                # after this first record.
                after = start
                first_dir = first_fields[1]
                first_loc = bisect.bisect_left(cur_dirs, first_dir)

                # These exist before the current location
                pre = cur_dirs[:first_loc]
                # These occur after the current location, which may be in the
                # data we read, or might be after the last entry
                post = cur_dirs[first_loc:]

            if post and len(first_fields) >= entry_field_count:
                # We have records to look at after the first entry

                # Parse the last entry
                last_entry_num = len(entries)-1
                last_fields = entries[last_entry_num].split(b'\0')
                if len(last_fields) < entry_field_count:
                    # The very last hunk was not complete,
                    # read the previous hunk
                    after = mid + len(block) - len(entries[-1])
                    last_entry_num -= 1
                    last_fields = entries[last_entry_num].split(b'\0')
                else:
                    after = mid + len(block)

                last_dir = last_fields[1]
                last_loc = bisect.bisect_right(post, last_dir)

                middle_files = post[:last_loc]
                post = post[last_loc:]

                if middle_files:
                    # We have files that should occur in this block
                    # (>= first, <= last)
                    # Either we will find them here, or we can mark them as
                    # missing.

                    if middle_files[0] == first_dir:
                        # We might need to go before this location
                        pre.append(first_dir)
                    if middle_files[-1] == last_dir:
                        post.insert(0, last_dir)

                    # Find out what paths we have
                    paths = {first_dir:[first_fields]}
                    # last_dir might == first_dir so we need to be
                    # careful if we should append rather than overwrite
                    if last_entry_num != first_entry_num:
                        paths.setdefault(last_dir, []).append(last_fields)
                    for num in range(first_entry_num+1, last_entry_num):
                        # TODO: jam 20070223 We are already splitting here, so
                        #       shouldn't we just split the whole thing rather
                        #       than doing the split again in add_one_record?
                        fields = entries[num].split(b'\0')
                        paths.setdefault(fields[1], []).append(fields)

                    for cur_dir in middle_files:
                        for fields in paths.get(cur_dir, []):
                            # offset by 1 because of the opening '\0'
                            # consider changing fields_to_entry to avoid the
                            # extra list slice
                            entry = fields_to_entry(fields[1:])
                            found.setdefault(cur_dir, []).append(entry)

            # Now we have split up everything into pre, middle, and post, and
            # we have handled everything that fell in 'middle'.
            # We add 'post' first, so that we prefer to seek towards the
            # beginning, so that we will tend to go as early as we need, and
            # then only seek forward after that.
            if post:
                pending.append((after, high, post))
            if pre:
                pending.append((low, start-1, pre))

        return found

    def _bisect_recursive(self, paths):
        """Bisect for entries for all paths and their children.

        This will use bisect to find all records for the supplied paths. It
        will then continue to bisect for any records which are marked as
        directories. (and renames?)

        :param paths: A sorted list of (dir, name) pairs
             eg: [('', 'a'), ('', 'f'), ('a/b', 'c')]
        :return: A dictionary mapping (dir, name, file_id) => [tree_info]
        """
        # Map from (dir, name, file_id) => [tree_info]
        found = {}

        found_dir_names = set()

        # Directories that have been read
        processed_dirs = set()
        # Get the ball rolling with the first bisect for all entries.
        newly_found = self._bisect(paths)

        while newly_found:
            # Directories that need to be read
            pending_dirs = set()
            paths_to_search = set()
            for entry_list in viewvalues(newly_found):
                for dir_name_id, trees_info in entry_list:
                    found[dir_name_id] = trees_info
                    found_dir_names.add(dir_name_id[:2])
                    is_dir = False
                    for tree_info in trees_info:
                        minikind = tree_info[0]
                        if minikind == b'd':
                            if is_dir:
                                # We already processed this one as a directory,
                                # we don't need to do the extra work again.
                                continue
                            subdir, name, file_id = dir_name_id
                            path = osutils.pathjoin(subdir, name)
                            is_dir = True
                            if path not in processed_dirs:
                                pending_dirs.add(path)
                        elif minikind == b'r':
                            # Rename, we need to directly search the target
                            # which is contained in the fingerprint column
                            dir_name = osutils.split(tree_info[1])
                            if dir_name[0] in pending_dirs:
                                # This entry will be found in the dir search
                                continue
                            if dir_name not in found_dir_names:
                                paths_to_search.add(tree_info[1])
            # Now we have a list of paths to look for directly, and
            # directory blocks that need to be read.
            # newly_found is mixing the keys between (dir, name) and path
            # entries, but that is okay, because we only really care about the
            # targets.
            newly_found = self._bisect(sorted(paths_to_search))
            newly_found.update(self._bisect_dirblocks(sorted(pending_dirs)))
            processed_dirs.update(pending_dirs)
        return found

    def _discard_merge_parents(self):
        """Discard any parents trees beyond the first.

        Note that if this fails the dirstate is corrupted.

        After this function returns the dirstate contains 2 trees, neither of
        which are ghosted.
        """
        self._read_header_if_needed()
        parents = self.get_parent_ids()
        if len(parents) < 1:
            return
        # only require all dirblocks if we are doing a full-pass removal.
        self._read_dirblocks_if_needed()
        dead_patterns = {(b'a', b'r'), (b'a', b'a'), (b'r', b'r'), (b'r', b'a')}
        def iter_entries_removable():
            for block in self._dirblocks:
                deleted_positions = []
                for pos, entry in enumerate(block[1]):
                    yield entry
                    if (entry[1][0][0], entry[1][1][0]) in dead_patterns:
                        deleted_positions.append(pos)
                if deleted_positions:
                    if len(deleted_positions) == len(block[1]):
                        del block[1][:]
                    else:
                        for pos in reversed(deleted_positions):
                            del block[1][pos]
        # if the first parent is a ghost:
        if parents[0] in self.get_ghosts():
            empty_parent = [DirState.NULL_PARENT_DETAILS]
            for entry in iter_entries_removable():
                entry[1][1:] = empty_parent
        else:
            for entry in iter_entries_removable():
                del entry[1][2:]

        self._ghosts = []
        self._parents = [parents[0]]
        self._mark_modified(header_modified=True)

    def _empty_parent_info(self):
        return [DirState.NULL_PARENT_DETAILS] * (len(self._parents) -
                                                    len(self._ghosts))

    def _ensure_block(self, parent_block_index, parent_row_index, dirname):
        """Ensure a block for dirname exists.

        This function exists to let callers which know that there is a
        directory dirname ensure that the block for it exists. This block can
        fail to exist because of demand loading, or because a directory had no
        children. In either case it is not an error. It is however an error to
        call this if there is no parent entry for the directory, and thus the
        function requires the coordinates of such an entry to be provided.

        The root row is special cased and can be indicated with a parent block
        and row index of -1

        :param parent_block_index: The index of the block in which dirname's row
            exists.
        :param parent_row_index: The index in the parent block where the row
            exists.
        :param dirname: The utf8 dirname to ensure there is a block for.
        :return: The index for the block.
        """
        if dirname == b'' and parent_row_index == 0 and parent_block_index == 0:
            # This is the signature of the root row, and the
            # contents-of-root row is always index 1
            return 1
        # the basename of the directory must be the end of its full name.
        if not (parent_block_index == -1 and
            parent_block_index == -1 and dirname == b''):
            if not dirname.endswith(
                    self._dirblocks[parent_block_index][1][parent_row_index][0][1]):
                raise AssertionError("bad dirname %r" % dirname)
        block_index, present = self._find_block_index_from_key((dirname, b'', b''))
        if not present:
            ## In future, when doing partial parsing, this should load and
            # populate the entire block.
            self._dirblocks.insert(block_index, (dirname, []))
        return block_index

    def _entries_to_current_state(self, new_entries):
        """Load new_entries into self.dirblocks.

        Process new_entries into the current state object, making them the active
        state.  The entries are grouped together by directory to form dirblocks.

        :param new_entries: A sorted list of entries. This function does not sort
            to prevent unneeded overhead when callers have a sorted list already.
        :return: Nothing.
        """
        if new_entries[0][0][0:2] != (b'', b''):
            raise AssertionError(
                "Missing root row %r" % (new_entries[0][0],))
        # The two blocks here are deliberate: the root block and the
        # contents-of-root block.
        self._dirblocks = [(b'', []), (b'', [])]
        current_block = self._dirblocks[0][1]
        current_dirname = b''
        root_key = (b'', b'')
        append_entry = current_block.append
        for entry in new_entries:
            if entry[0][0] != current_dirname:
                # new block - different dirname
                current_block = []
                current_dirname = entry[0][0]
                self._dirblocks.append((current_dirname, current_block))
                append_entry = current_block.append
            # append the entry to the current block
            append_entry(entry)
        self._split_root_dirblock_into_contents()

    def _split_root_dirblock_into_contents(self):
        """Split the root dirblocks into root and contents-of-root.

        After parsing by path, we end up with root entries and contents-of-root
        entries in the same block. This loop splits them out again.
        """
        # The above loop leaves the "root block" entries mixed with the
        # "contents-of-root block". But we don't want an if check on
        # all entries, so instead we just fix it up here.
        if self._dirblocks[1] != (b'', []):
            raise ValueError("bad dirblock start %r" % (self._dirblocks[1],))
        root_block = []
        contents_of_root_block = []
        for entry in self._dirblocks[0][1]:
            if not entry[0][1]: # This is a root entry
                root_block.append(entry)
            else:
                contents_of_root_block.append(entry)
        self._dirblocks[0] = (b'', root_block)
        self._dirblocks[1] = (b'', contents_of_root_block)

    def _entries_for_path(self, path):
        """Return a list with all the entries that match path for all ids."""
        dirname, basename = os.path.split(path)
        key = (dirname, basename, b'')
        block_index, present = self._find_block_index_from_key(key)
        if not present:
            # the block which should contain path is absent.
            return []
        result = []
        block = self._dirblocks[block_index][1]
        entry_index, _ = self._find_entry_index(key, block)
        # we may need to look at multiple entries at this path: walk while the specific_files match.
        while (entry_index < len(block) and
            block[entry_index][0][0:2] == key[0:2]):
            result.append(block[entry_index])
            entry_index += 1
        return result

    def _entry_to_line(self, entry):
        """Serialize entry to a NULL delimited line ready for _get_output_lines.

        :param entry: An entry_tuple as defined in the module docstring.
        """
        entire_entry = list(entry[0])
        for tree_number, tree_data in enumerate(entry[1]):
            # (minikind, fingerprint, size, executable, tree_specific_string)
            entire_entry.extend(tree_data)
            # 3 for the key, 5 for the fields per tree.
            tree_offset = 3 + tree_number * 5
            # minikind
            entire_entry[tree_offset + 0] = tree_data[0]
            # size
            entire_entry[tree_offset + 2] = b'%d' % tree_data[2]
            # executable
            entire_entry[tree_offset + 3] = DirState._to_yesno[tree_data[3]]
        return b'\0'.join(entire_entry)

    def _fields_per_entry(self):
        """How many null separated fields should be in each entry row.

        Each line now has an extra '\\n' field which is not used
        so we just skip over it

        entry size::
            3 fields for the key
            + number of fields per tree_data (5) * tree count
            + newline
         """
        tree_count = 1 + self._num_present_parents()
        return 3 + 5 * tree_count + 1

    def _find_block(self, key, add_if_missing=False):
        """Return the block that key should be present in.

        :param key: A dirstate entry key.
        :return: The block tuple.
        """
        block_index, present = self._find_block_index_from_key(key)
        if not present:
            if not add_if_missing:
                # check to see if key is versioned itself - we might want to
                # add it anyway, because dirs with no entries dont get a
                # dirblock at parse time.
                # This is an uncommon branch to take: most dirs have children,
                # and most code works with versioned paths.
                parent_base, parent_name = osutils.split(key[0])
                if not self._get_block_entry_index(parent_base, parent_name, 0)[3]:
                    # some parent path has not been added - its an error to add
                    # this child
                    raise errors.NotVersionedError(key[0:2], str(self))
            self._dirblocks.insert(block_index, (key[0], []))
        return self._dirblocks[block_index]

    def _find_block_index_from_key(self, key):
        """Find the dirblock index for a key.

        :return: The block index, True if the block for the key is present.
        """
        if key[0:2] == (b'', b''):
            return 0, True
        try:
            if (self._last_block_index is not None and
                self._dirblocks[self._last_block_index][0] == key[0]):
                return self._last_block_index, True
        except IndexError:
            pass
        block_index = bisect_dirblock(self._dirblocks, key[0], 1,
                                      cache=self._split_path_cache)
        # _right returns one-past-where-key is so we have to subtract
        # one to use it. we use _right here because there are two
        # '' blocks - the root, and the contents of root
        # we always have a minimum of 2 in self._dirblocks: root and
        # root-contents, and for '', we get 2 back, so this is
        # simple and correct:
        present = (block_index < len(self._dirblocks) and
            self._dirblocks[block_index][0] == key[0])
        self._last_block_index = block_index
        # Reset the entry index cache to the beginning of the block.
        self._last_entry_index = -1
        return block_index, present

    def _find_entry_index(self, key, block):
        """Find the entry index for a key in a block.

        :return: The entry index, True if the entry for the key is present.
        """
        len_block = len(block)
        try:
            if self._last_entry_index is not None:
                # mini-bisect here.
                entry_index = self._last_entry_index + 1
                # A hit is when the key is after the last slot, and before or
                # equal to the next slot.
                if ((entry_index > 0 and block[entry_index - 1][0] < key) and
                    key <= block[entry_index][0]):
                    self._last_entry_index = entry_index
                    present = (block[entry_index][0] == key)
                    return entry_index, present
        except IndexError:
            pass
        entry_index = bisect.bisect_left(block, (key, []))
        present = (entry_index < len_block and
            block[entry_index][0] == key)
        self._last_entry_index = entry_index
        return entry_index, present

    @staticmethod
    def from_tree(tree, dir_state_filename, sha1_provider=None):
        """Create a dirstate from a bzr Tree.

        :param tree: The tree which should provide parent information and
            inventory ids.
        :param sha1_provider: an object meeting the SHA1Provider interface.
            If None, a DefaultSHA1Provider is used.
        :return: a DirState object which is currently locked for writing.
            (it was locked by DirState.initialize)
        """
        result = DirState.initialize(dir_state_filename,
            sha1_provider=sha1_provider)
        try:
            with tree.lock_read():
                try:
                    parent_ids = tree.get_parent_ids()
                    num_parents = len(parent_ids)
                    parent_trees = []
                    for parent_id in parent_ids:
                        parent_tree = tree.branch.repository.revision_tree(parent_id)
                        parent_trees.append((parent_id, parent_tree))
                        parent_tree.lock_read()
                    result.set_parent_trees(parent_trees, [])
                    result.set_state_from_inventory(tree.root_inventory)
                finally:
                    for revid, parent_tree in parent_trees:
                        parent_tree.unlock()
        except:
            # The caller won't have a chance to unlock this, so make sure we
            # cleanup ourselves
            result.unlock()
            raise
        return result

    def _check_delta_is_valid(self, delta):
        delta = list(inventory._check_delta_unique_ids(
<<<<<<< HEAD
                    inventory._check_delta_unique_old_paths(
                    inventory._check_delta_unique_new_paths(
                    inventory._check_delta_ids_match_entry(
                    inventory._check_delta_ids_are_valid(
                    inventory._check_delta_new_path_entry_both_or_None(delta)))))))
=======
                     inventory._check_delta_unique_old_paths(
                     inventory._check_delta_unique_new_paths(
                     inventory._check_delta_ids_match_entry(
                     inventory._check_delta_ids_are_valid(
                     inventory._check_delta_new_path_entry_both_or_None(delta)))))))
>>>>>>> 54479393
        def delta_key(d):
            (old_path, new_path, file_id, new_entry) = d
            if old_path is None:
                old_path = ''
            if new_path is None:
                new_path = ''
            return (old_path, new_path, file_id, new_entry)
<<<<<<< HEAD
        return sorted(delta, key=delta_key, reverse=True)
=======
        delta.sort(key=delta_key, reverse=True)
        return delta
>>>>>>> 54479393

    def update_by_delta(self, delta):
        """Apply an inventory delta to the dirstate for tree 0

        This is the workhorse for apply_inventory_delta in dirstate based
        trees.

        :param delta: An inventory delta.  See Inventory.apply_delta for
            details.
        """
        self._read_dirblocks_if_needed()
        encode = cache_utf8.encode
        insertions = {}
        removals = {}
        # Accumulate parent references (path_utf8, id), to check for parentless
        # items or items placed under files/links/tree-references. We get
        # references from every item in the delta that is not a deletion and
        # is not itself the root.
        parents = set()
        # Added ids must not be in the dirstate already. This set holds those
        # ids.
        new_ids = set()
        # This loop transforms the delta to single atomic operations that can
        # be executed and validated.
        delta = self._check_delta_is_valid(delta)
        for old_path, new_path, file_id, inv_entry in delta:
            if not isinstance(file_id, bytes):
                raise AssertionError(
                    "must be a utf8 file_id not %s" % (type(file_id), ))
            if (file_id in insertions) or (file_id in removals):
                self._raise_invalid(old_path or new_path, file_id,
                    "repeated file_id")
            if old_path is not None:
                old_path = old_path.encode('utf-8')
                removals[file_id] = old_path
            else:
                new_ids.add(file_id)
            if new_path is not None:
                if inv_entry is None:
                    self._raise_invalid(new_path, file_id,
                        "new_path with no entry")
                new_path = new_path.encode('utf-8')
                dirname_utf8, basename = osutils.split(new_path)
                if basename:
                    parents.add((dirname_utf8, inv_entry.parent_id))
                key = (dirname_utf8, basename, file_id)
                minikind = DirState._kind_to_minikind[inv_entry.kind]
                if minikind == b't':
                    fingerprint = inv_entry.reference_revision or b''
                else:
                    fingerprint = b''
                insertions[file_id] = (key, minikind, inv_entry.executable,
                                       fingerprint, new_path)
            # Transform moves into delete+add pairs
            if None not in (old_path, new_path):
                for child in self._iter_child_entries(0, old_path):
                    if child[0][2] in insertions or child[0][2] in removals:
                        continue
                    child_dirname = child[0][0]
                    child_basename = child[0][1]
                    minikind = child[1][0][0]
                    fingerprint = child[1][0][4]
                    executable = child[1][0][3]
                    old_child_path = osutils.pathjoin(child_dirname,
                                                      child_basename)
                    removals[child[0][2]] = old_child_path
                    child_suffix = child_dirname[len(old_path):]
                    new_child_dirname = (new_path + child_suffix)
                    key = (new_child_dirname, child_basename, child[0][2])
                    new_child_path = osutils.pathjoin(new_child_dirname,
                                                      child_basename)
                    insertions[child[0][2]] = (key, minikind, executable,
                                               fingerprint, new_child_path)
        self._check_delta_ids_absent(new_ids, delta, 0)
        try:
            self._apply_removals(viewitems(removals))
            self._apply_insertions(viewvalues(insertions))
            # Validate parents
            self._after_delta_check_parents(parents, 0)
        except errors.BzrError as e:
            self._changes_aborted = True
            if 'integrity error' not in str(e):
                raise
            # _get_entry raises BzrError when a request is inconsistent; we
            # want such errors to be shown as InconsistentDelta - and that 
            # fits the behaviour we trigger.
            raise errors.InconsistentDeltaDelta(delta,
                "error from _get_entry. %s" % (e,))

    def _apply_removals(self, removals):
        for file_id, path in sorted(removals, reverse=True,
            key=operator.itemgetter(1)):
            dirname, basename = osutils.split(path)
            block_i, entry_i, d_present, f_present = \
                self._get_block_entry_index(dirname, basename, 0)
            try:
                entry = self._dirblocks[block_i][1][entry_i]
            except IndexError:
                self._raise_invalid(path, file_id,
                    "Wrong path for old path.")
            if not f_present or entry[1][0][0] in (b'a', b'r'):
                self._raise_invalid(path, file_id,
                    "Wrong path for old path.")
            if file_id != entry[0][2]:
                self._raise_invalid(path, file_id,
                    "Attempt to remove path has wrong id - found %r."
                    % entry[0][2])
            self._make_absent(entry)
            # See if we have a malformed delta: deleting a directory must not
            # leave crud behind. This increases the number of bisects needed
            # substantially, but deletion or renames of large numbers of paths
            # is rare enough it shouldn't be an issue (famous last words?) RBC
            # 20080730.
            block_i, entry_i, d_present, f_present = \
                self._get_block_entry_index(path, b'', 0)
            if d_present:
                # The dir block is still present in the dirstate; this could
                # be due to it being in a parent tree, or a corrupt delta.
                for child_entry in self._dirblocks[block_i][1]:
                    if child_entry[1][0][0] not in (b'r', b'a'):
                        self._raise_invalid(path, entry[0][2],
                            "The file id was deleted but its children were "
                            "not deleted.")

    def _apply_insertions(self, adds):
        try:
            for key, minikind, executable, fingerprint, path_utf8 in sorted(adds):
                self.update_minimal(key, minikind, executable, fingerprint,
                                    path_utf8=path_utf8)
        except errors.NotVersionedError:
            self._raise_invalid(path_utf8.decode('utf8'), key[2],
                "Missing parent")

    def update_basis_by_delta(self, delta, new_revid):
        """Update the parents of this tree after a commit.

        This gives the tree one parent, with revision id new_revid. The
        inventory delta is applied to the current basis tree to generate the
        inventory for the parent new_revid, and all other parent trees are
        discarded.

        Note that an exception during the operation of this method will leave
        the dirstate in a corrupt state where it should not be saved.

        :param new_revid: The new revision id for the trees parent.
        :param delta: An inventory delta (see apply_inventory_delta) describing
            the changes from the current left most parent revision to new_revid.
        """
        self._read_dirblocks_if_needed()
        self._discard_merge_parents()
        if self._ghosts != []:
            raise NotImplementedError(self.update_basis_by_delta)
        if len(self._parents) == 0:
            # setup a blank tree, the most simple way.
            empty_parent = DirState.NULL_PARENT_DETAILS
            for entry in self._iter_entries():
                entry[1].append(empty_parent)
            self._parents.append(new_revid)

        self._parents[0] = new_revid

        delta = self._check_delta_is_valid(delta)
        adds = []
        changes = []
        deletes = []
        # The paths this function accepts are unicode and must be encoded as we
        # go.
        encode = cache_utf8.encode
        inv_to_entry = self._inv_entry_to_details
        # delta is now (deletes, changes), (adds) in reverse lexographical
        # order.
        # deletes in reverse lexographic order are safe to process in situ.
        # renames are not, as a rename from any path could go to a path
        # lexographically lower, so we transform renames into delete, add pairs,
        # expanding them recursively as needed.
        # At the same time, to reduce interface friction we convert the input
        # inventory entries to dirstate.
        root_only = (b'', b'')
        # Accumulate parent references (path_utf8, id), to check for parentless
        # items or items placed under files/links/tree-references. We get
        # references from every item in the delta that is not a deletion and
        # is not itself the root.
        parents = set()
        # Added ids must not be in the dirstate already. This set holds those
        # ids.
        new_ids = set()
        for old_path, new_path, file_id, inv_entry in delta:
            if file_id.__class__ is not bytes:
                raise AssertionError(
                    "must be a utf8 file_id not %s" % (type(file_id), ))
            if inv_entry is not None and file_id != inv_entry.file_id:
                self._raise_invalid(new_path, file_id,
                    "mismatched entry file_id %r" % inv_entry)
            if new_path is None:
                new_path_utf8 = None
            else:
                if inv_entry is None:
                    self._raise_invalid(new_path, file_id,
                        "new_path with no entry")
                new_path_utf8 = encode(new_path)
                # note the parent for validation
                dirname_utf8, basename_utf8 = osutils.split(new_path_utf8)
                if basename_utf8:
                    parents.add((dirname_utf8, inv_entry.parent_id))
            if old_path is None:
                old_path_utf8 = None
            else:
                old_path_utf8 = encode(old_path)
            if old_path is None:
                adds.append((None, new_path_utf8, file_id,
                    inv_to_entry(inv_entry), True))
                new_ids.add(file_id)
            elif new_path is None:
                deletes.append((old_path_utf8, None, file_id, None, True))
            elif (old_path, new_path) == root_only:
                # change things in-place
                # Note: the case of a parent directory changing its file_id
                #       tends to break optimizations here, because officially
                #       the file has actually been moved, it just happens to
                #       end up at the same path. If we can figure out how to
                #       handle that case, we can avoid a lot of add+delete
                #       pairs for objects that stay put.
                # elif old_path == new_path:
                changes.append((old_path_utf8, new_path_utf8, file_id,
                                inv_to_entry(inv_entry)))
            else:
                # Renames:
                # Because renames must preserve their children we must have
                # processed all relocations and removes before hand. The sort
                # order ensures we've examined the child paths, but we also
                # have to execute the removals, or the split to an add/delete
                # pair will result in the deleted item being reinserted, or
                # renamed items being reinserted twice - and possibly at the
                # wrong place. Splitting into a delete/add pair also simplifies
                # the handling of entries with ('f', ...), ('r' ...) because
                # the target of the 'r' is old_path here, and we add that to
                # deletes, meaning that the add handler does not need to check
                # for 'r' items on every pass.
                self._update_basis_apply_deletes(deletes)
                deletes = []
                # Split into an add/delete pair recursively.
                adds.append((old_path_utf8, new_path_utf8, file_id,
                             inv_to_entry(inv_entry), False))
                # Expunge deletes that we've seen so that deleted/renamed
                # children of a rename directory are handled correctly.
                new_deletes = reversed(list(
                    self._iter_child_entries(1, old_path_utf8)))
                # Remove the current contents of the tree at orig_path, and
                # reinsert at the correct new path.
                for entry in new_deletes:
                    child_dirname, child_basename, child_file_id = entry[0]
                    if child_dirname:
                        source_path = child_dirname + b'/' + child_basename
                    else:
                        source_path = child_basename
                    if new_path_utf8:
                        target_path = \
                            new_path_utf8 + source_path[len(old_path_utf8):]
                    else:
                        if old_path_utf8 == b'':
                            raise AssertionError("cannot rename directory to"
                                                 " itself")
                        target_path = source_path[len(old_path_utf8) + 1:]
                    adds.append((None, target_path, entry[0][2], entry[1][1], False))
                    deletes.append(
                        (source_path, target_path, entry[0][2], None, False))
                deletes.append(
                    (old_path_utf8, new_path_utf8, file_id, None, False))

        self._check_delta_ids_absent(new_ids, delta, 1)
        try:
            # Finish expunging deletes/first half of renames.
            self._update_basis_apply_deletes(deletes)
            # Reinstate second half of renames and new paths.
            self._update_basis_apply_adds(adds)
            # Apply in-situ changes.
            self._update_basis_apply_changes(changes)
            # Validate parents
            self._after_delta_check_parents(parents, 1)
        except errors.BzrError as e:
            self._changes_aborted = True
            if 'integrity error' not in str(e):
                raise
            # _get_entry raises BzrError when a request is inconsistent; we
            # want such errors to be shown as InconsistentDelta - and that
            # fits the behaviour we trigger.
            raise errors.InconsistentDeltaDelta(delta,
                "error from _get_entry. %s" % (e,))

        self._mark_modified(header_modified=True)
        self._id_index = None
        return

    def _check_delta_ids_absent(self, new_ids, delta, tree_index):
        """Check that none of the file_ids in new_ids are present in a tree."""
        if not new_ids:
            return
        id_index = self._get_id_index()
        for file_id in new_ids:
            for key in id_index.get(file_id, ()):
                block_i, entry_i, d_present, f_present = \
                    self._get_block_entry_index(key[0], key[1], tree_index)
                if not f_present:
                    # In a different tree
                    continue
                entry = self._dirblocks[block_i][1][entry_i]
                if entry[0][2] != file_id:
                    # Different file_id, so not what we want.
                    continue
                self._raise_invalid((b"%s/%s" % key[0:2]).decode('utf8'), file_id,
                    "This file_id is new in the delta but already present in "
                    "the target")

    def _raise_invalid(self, path, file_id, reason):
        self._changes_aborted = True
        raise errors.InconsistentDelta(path, file_id, reason)

    def _update_basis_apply_adds(self, adds):
        """Apply a sequence of adds to tree 1 during update_basis_by_delta.

        They may be adds, or renames that have been split into add/delete
        pairs.

        :param adds: A sequence of adds. Each add is a tuple:
            (None, new_path_utf8, file_id, (entry_details), real_add). real_add
            is False when the add is the second half of a remove-and-reinsert
            pair created to handle renames and deletes.
        """
        # Adds are accumulated partly from renames, so can be in any input
        # order - sort it.
        # TODO: we may want to sort in dirblocks order. That way each entry
        #       will end up in the same directory, allowing the _get_entry
        #       fast-path for looking up 2 items in the same dir work.
        adds.sort(key=lambda x: x[1])
        # adds is now in lexographic order, which places all parents before
        # their children, so we can process it linearly.
        st = static_tuple.StaticTuple
        for old_path, new_path, file_id, new_details, real_add in adds:
            dirname, basename = osutils.split(new_path)
            entry_key = st(dirname, basename, file_id)
            block_index, present = self._find_block_index_from_key(entry_key)
            if not present:
                # The block where we want to put the file is not present.
                # However, it might have just been an empty directory. Look for
                # the parent in the basis-so-far before throwing an error.
                parent_dir, parent_base = osutils.split(dirname)
                parent_block_idx, parent_entry_idx, _, parent_present = \
                    self._get_block_entry_index(parent_dir, parent_base, 1)
                if not parent_present:
                    self._raise_invalid(new_path, file_id,
                        "Unable to find block for this record."
                        " Was the parent added?")
                self._ensure_block(parent_block_idx, parent_entry_idx, dirname)

            block = self._dirblocks[block_index][1]
            entry_index, present = self._find_entry_index(entry_key, block)
            if real_add:
                if old_path is not None:
                    self._raise_invalid(new_path, file_id,
                        'considered a real add but still had old_path at %s'
                        % (old_path,))
            if present:
                entry = block[entry_index]
                basis_kind = entry[1][1][0]
                if basis_kind == b'a':
                    entry[1][1] = new_details
                elif basis_kind == b'r':
                    raise NotImplementedError()
                else:
                    self._raise_invalid(new_path, file_id,
                        "An entry was marked as a new add"
                        " but the basis target already existed")
            else:
                # The exact key was not found in the block. However, we need to
                # check if there is a key next to us that would have matched.
                # We only need to check 2 locations, because there are only 2
                # trees present.
                for maybe_index in range(entry_index-1, entry_index+1):
                    if maybe_index < 0 or maybe_index >= len(block):
                        continue
                    maybe_entry = block[maybe_index]
                    if maybe_entry[0][:2] != (dirname, basename):
                        # Just a random neighbor
                        continue
                    if maybe_entry[0][2] == file_id:
                        raise AssertionError(
                            '_find_entry_index didnt find a key match'
                            ' but walking the data did, for %s'
                            % (entry_key,))
                    basis_kind = maybe_entry[1][1][0]
                    if basis_kind not in (b'a', b'r'):
                        self._raise_invalid(new_path, file_id,
                            "we have an add record for path, but the path"
                            " is already present with another file_id %s"
                            % (maybe_entry[0][2],))

                entry = (entry_key, [DirState.NULL_PARENT_DETAILS,
                                     new_details])
                block.insert(entry_index, entry)

            active_kind = entry[1][0][0]
            if active_kind == b'a':
                # The active record shows up as absent, this could be genuine,
                # or it could be present at some other location. We need to
                # verify.
                id_index = self._get_id_index()
                # The id_index may not be perfectly accurate for tree1, because
                # we haven't been keeping it updated. However, it should be
                # fine for tree0, and that gives us enough info for what we
                # need
                keys = id_index.get(file_id, ())
                for key in keys:
                    block_i, entry_i, d_present, f_present = \
                        self._get_block_entry_index(key[0], key[1], 0)
                    if not f_present:
                        continue
                    active_entry = self._dirblocks[block_i][1][entry_i]
                    if (active_entry[0][2] != file_id):
                        # Some other file is at this path, we don't need to
                        # link it.
                        continue
                    real_active_kind = active_entry[1][0][0]
                    if real_active_kind in (b'a', b'r'):
                        # We found a record, which was not *this* record,
                        # which matches the file_id, but is not actually
                        # present. Something seems *really* wrong.
                        self._raise_invalid(new_path, file_id,
                            "We found a tree0 entry that doesnt make sense")
                    # Now, we've found a tree0 entry which matches the file_id
                    # but is at a different location. So update them to be
                    # rename records.
                    active_dir, active_name = active_entry[0][:2]
                    if active_dir:
                        active_path = active_dir + '/' + active_name
                    else:
                        active_path = active_name
                    active_entry[1][1] = st('r', new_path, 0, False, '')
                    entry[1][0] = st('r', active_path, 0, False, '')
            elif active_kind == 'r':
                raise NotImplementedError()

            new_kind = new_details[0]
            if new_kind == 'd':
                self._ensure_block(block_index, entry_index, new_path)

    def _update_basis_apply_changes(self, changes):
        """Apply a sequence of changes to tree 1 during update_basis_by_delta.

        :param adds: A sequence of changes. Each change is a tuple:
            (path_utf8, path_utf8, file_id, (entry_details))
        """
        for old_path, new_path, file_id, new_details in changes:
            # the entry for this file_id must be in tree 0.
            entry = self._get_entry(1, file_id, new_path)
            if entry[0] is None or entry[1][1][0] in (b'a', b'r'):
                self._raise_invalid(new_path, file_id,
                    'changed entry considered not present')
            entry[1][1] = new_details

    def _update_basis_apply_deletes(self, deletes):
        """Apply a sequence of deletes to tree 1 during update_basis_by_delta.

        They may be deletes, or renames that have been split into add/delete
        pairs.

        :param deletes: A sequence of deletes. Each delete is a tuple:
            (old_path_utf8, new_path_utf8, file_id, None, real_delete).
            real_delete is True when the desired outcome is an actual deletion
            rather than the rename handling logic temporarily deleting a path
            during the replacement of a parent.
        """
        null = DirState.NULL_PARENT_DETAILS
        for old_path, new_path, file_id, _, real_delete in deletes:
            if real_delete != (new_path is None):
                self._raise_invalid(old_path, file_id, "bad delete delta")
            # the entry for this file_id must be in tree 1.
            dirname, basename = osutils.split(old_path)
            block_index, entry_index, dir_present, file_present = \
                self._get_block_entry_index(dirname, basename, 1)
            if not file_present:
                self._raise_invalid(old_path, file_id,
                    'basis tree does not contain removed entry')
            entry = self._dirblocks[block_index][1][entry_index]
            # The state of the entry in the 'active' WT
            active_kind = entry[1][0][0]
            if entry[0][2] != file_id:
                self._raise_invalid(old_path, file_id,
                    'mismatched file_id in tree 1')
            dir_block = ()
            old_kind = entry[1][1][0]
            if active_kind in b'ar':
                # The active tree doesn't have this file_id.
                # The basis tree is changing this record. If this is a
                # rename, then we don't want the record here at all
                # anymore. If it is just an in-place change, we want the
                # record here, but we'll add it if we need to. So we just
                # delete it
                if active_kind == b'r':
                    active_path = entry[1][0][1]
                    active_entry = self._get_entry(0, file_id, active_path)
                    if active_entry[1][1][0] != b'r':
                        self._raise_invalid(old_path, file_id,
                            "Dirstate did not have matching rename entries")
                    elif active_entry[1][0][0] in 'ar':
                        self._raise_invalid(old_path, file_id,
                            "Dirstate had a rename pointing at an inactive"
                            " tree0")
                    active_entry[1][1] = null
                del self._dirblocks[block_index][1][entry_index]
                if old_kind == b'd':
                    # This was a directory, and the active tree says it
                    # doesn't exist, and now the basis tree says it doesn't
                    # exist. Remove its dirblock if present
                    (dir_block_index,
                     present) = self._find_block_index_from_key(
                        (old_path, '', ''))
                    if present:
                        dir_block = self._dirblocks[dir_block_index][1]
                        if not dir_block:
                            # This entry is empty, go ahead and just remove it
                            del self._dirblocks[dir_block_index]
            else:
                # There is still an active record, so just mark this
                # removed.
                entry[1][1] = null
                block_i, entry_i, d_present, f_present = \
                    self._get_block_entry_index(old_path, b'', 1)
                if d_present:
                    dir_block = self._dirblocks[block_i][1]
            for child_entry in dir_block:
                child_basis_kind = child_entry[1][1][0]
                if child_basis_kind not in b'ar':
                    self._raise_invalid(old_path, file_id,
                        "The file id was deleted but its children were "
                        "not deleted.")

    def _after_delta_check_parents(self, parents, index):
        """Check that parents required by the delta are all intact.
        
        :param parents: An iterable of (path_utf8, file_id) tuples which are
            required to be present in tree 'index' at path_utf8 with id file_id
            and be a directory.
        :param index: The column in the dirstate to check for parents in.
        """
        for dirname_utf8, file_id in parents:
            # Get the entry - the ensures that file_id, dirname_utf8 exists and
            # has the right file id.
            entry = self._get_entry(index, file_id, dirname_utf8)
            if entry[1] is None:
                self._raise_invalid(dirname_utf8.decode('utf8'),
                    file_id, "This parent is not present.")
            # Parents of things must be directories
            if entry[1][index][0] != b'd':
                self._raise_invalid(dirname_utf8.decode('utf8'),
                    file_id, "This parent is not a directory.")

    def _observed_sha1(self, entry, sha1, stat_value,
        _stat_to_minikind=_stat_to_minikind):
        """Note the sha1 of a file.

        :param entry: The entry the sha1 is for.
        :param sha1: The observed sha1.
        :param stat_value: The os.lstat for the file.
        """
        try:
            minikind = _stat_to_minikind[stat_value.st_mode & 0o170000]
        except KeyError:
            # Unhandled kind
            return None
        if minikind == 'f':
            if self._cutoff_time is None:
                self._sha_cutoff_time()
            if (stat_value.st_mtime < self._cutoff_time
                and stat_value.st_ctime < self._cutoff_time):
                entry[1][0] = ('f', sha1, stat_value.st_size, entry[1][0][3],
                               pack_stat(stat_value))
                self._mark_modified([entry])

    def _sha_cutoff_time(self):
        """Return cutoff time.

        Files modified more recently than this time are at risk of being
        undetectably modified and so can't be cached.
        """
        # Cache the cutoff time as long as we hold a lock.
        # time.time() isn't super expensive (approx 3.38us), but
        # when you call it 50,000 times it adds up.
        # For comparison, os.lstat() costs 7.2us if it is hot.
        self._cutoff_time = int(time.time()) - 3
        return self._cutoff_time

    def _lstat(self, abspath, entry):
        """Return the os.lstat value for this path."""
        return os.lstat(abspath)

    def _sha1_file_and_mutter(self, abspath):
        # when -Dhashcache is turned on, this is monkey-patched in to log
        # file reads
        trace.mutter("dirstate sha1 " + abspath)
        return self._sha1_provider.sha1(abspath)

    def _is_executable(self, mode, old_executable):
        """Is this file executable?"""
        return bool(S_IEXEC & mode)

    def _is_executable_win32(self, mode, old_executable):
        """On win32 the executable bit is stored in the dirstate."""
        return old_executable

    if sys.platform == 'win32':
        _is_executable = _is_executable_win32

    def _read_link(self, abspath, old_link):
        """Read the target of a symlink"""
        # TODO: jam 200700301 On Win32, this could just return the value
        #       already in memory. However, this really needs to be done at a
        #       higher level, because there either won't be anything on disk,
        #       or the thing on disk will be a file.
        fs_encoding = osutils._fs_enc
        if isinstance(abspath, text_type):
            # abspath is defined as the path to pass to lstat. readlink is
            # buggy in python < 2.6 (it doesn't encode unicode path into FS
            # encoding), so we need to encode ourselves knowing that unicode
            # paths are produced by UnicodeDirReader on purpose.
            abspath = abspath.encode(fs_encoding)
        target = os.readlink(abspath)
        if fs_encoding not in ('utf-8', 'ascii'):
            # Change encoding if needed
            target = target.decode(fs_encoding).encode('UTF-8')
        return target

    def get_ghosts(self):
        """Return a list of the parent tree revision ids that are ghosts."""
        self._read_header_if_needed()
        return self._ghosts

    def get_lines(self):
        """Serialise the entire dirstate to a sequence of lines."""
        if (self._header_state == DirState.IN_MEMORY_UNMODIFIED and
            self._dirblock_state == DirState.IN_MEMORY_UNMODIFIED):
            # read what's on disk.
            self._state_file.seek(0)
            return self._state_file.readlines()
        lines = []
        lines.append(self._get_parents_line(self.get_parent_ids()))
        lines.append(self._get_ghosts_line(self._ghosts))
        lines.extend(self._iter_entry_lines())
        return self._get_output_lines(lines)

    def _get_ghosts_line(self, ghost_ids):
        """Create a line for the state file for ghost information."""
        return b'\0'.join([b'%d' % len(ghost_ids)] + ghost_ids)

    def _get_parents_line(self, parent_ids):
        """Create a line for the state file for parents information."""
        return b'\0'.join([b'%d' % len(parent_ids)] + parent_ids)

    def _iter_entry_lines(self):
        """Create lines for entries."""
        return map(self._entry_to_line, self._iter_entries())

    def _get_fields_to_entry(self):
        """Get a function which converts entry fields into a entry record.

        This handles size and executable, as well as parent records.

        :return: A function which takes a list of fields, and returns an
            appropriate record for storing in memory.
        """
        # This is intentionally unrolled for performance
        num_present_parents = self._num_present_parents()
        if num_present_parents == 0:
            def fields_to_entry_0_parents(fields, _int=int):
                path_name_file_id_key = (fields[0], fields[1], fields[2])
                return (path_name_file_id_key, [
                    ( # Current tree
                        fields[3],                # minikind
                        fields[4],                # fingerprint
                        _int(fields[5]),          # size
                        fields[6] == 'y',         # executable
                        fields[7],                # packed_stat or revision_id
                    )])
            return fields_to_entry_0_parents
        elif num_present_parents == 1:
            def fields_to_entry_1_parent(fields, _int=int):
                path_name_file_id_key = (fields[0], fields[1], fields[2])
                return (path_name_file_id_key, [
                    ( # Current tree
                        fields[3],                # minikind
                        fields[4],                # fingerprint
                        _int(fields[5]),          # size
                        fields[6] == 'y',         # executable
                        fields[7],                # packed_stat or revision_id
                    ),
                    ( # Parent 1
                        fields[8],                # minikind
                        fields[9],                # fingerprint
                        _int(fields[10]),         # size
                        fields[11] == 'y',        # executable
                        fields[12],               # packed_stat or revision_id
                    ),
                    ])
            return fields_to_entry_1_parent
        elif num_present_parents == 2:
            def fields_to_entry_2_parents(fields, _int=int):
                path_name_file_id_key = (fields[0], fields[1], fields[2])
                return (path_name_file_id_key, [
                    ( # Current tree
                        fields[3],                # minikind
                        fields[4],                # fingerprint
                        _int(fields[5]),          # size
                        fields[6] == 'y',         # executable
                        fields[7],                # packed_stat or revision_id
                    ),
                    ( # Parent 1
                        fields[8],                # minikind
                        fields[9],                # fingerprint
                        _int(fields[10]),         # size
                        fields[11] == 'y',        # executable
                        fields[12],               # packed_stat or revision_id
                    ),
                    ( # Parent 2
                        fields[13],               # minikind
                        fields[14],               # fingerprint
                        _int(fields[15]),         # size
                        fields[16] == 'y',        # executable
                        fields[17],               # packed_stat or revision_id
                    ),
                    ])
            return fields_to_entry_2_parents
        else:
            def fields_to_entry_n_parents(fields, _int=int):
                path_name_file_id_key = (fields[0], fields[1], fields[2])
                trees = [(fields[cur],                # minikind
                          fields[cur+1],              # fingerprint
                          _int(fields[cur+2]),        # size
                          fields[cur+3] == 'y',       # executable
                          fields[cur+4],              # stat or revision_id
                         ) for cur in range(3, len(fields)-1, 5)]
                return path_name_file_id_key, trees
            return fields_to_entry_n_parents

    def get_parent_ids(self):
        """Return a list of the parent tree ids for the directory state."""
        self._read_header_if_needed()
        return list(self._parents)

    def _get_block_entry_index(self, dirname, basename, tree_index):
        """Get the coordinates for a path in the state structure.

        :param dirname: The utf8 dirname to lookup.
        :param basename: The utf8 basename to lookup.
        :param tree_index: The index of the tree for which this lookup should
            be attempted.
        :return: A tuple describing where the path is located, or should be
            inserted. The tuple contains four fields: the block index, the row
            index, the directory is present (boolean), the entire path is
            present (boolean).  There is no guarantee that either
            coordinate is currently reachable unless the found field for it is
            True. For instance, a directory not present in the searched tree
            may be returned with a value one greater than the current highest
            block offset. The directory present field will always be True when
            the path present field is True. The directory present field does
            NOT indicate that the directory is present in the searched tree,
            rather it indicates that there are at least some files in some
            tree present there.
        """
        self._read_dirblocks_if_needed()
        key = dirname, basename, b''
        block_index, present = self._find_block_index_from_key(key)
        if not present:
            # no such directory - return the dir index and 0 for the row.
            return block_index, 0, False, False
        block = self._dirblocks[block_index][1] # access the entries only
        entry_index, present = self._find_entry_index(key, block)
        # linear search through entries at this path to find the one
        # requested.
        while entry_index < len(block) and block[entry_index][0][1] == basename:
            if block[entry_index][1][tree_index][0] not in (b'a', b'r'):
                # neither absent or relocated
                return block_index, entry_index, True, True
            entry_index += 1
        return block_index, entry_index, True, False

    def _get_entry(self, tree_index, fileid_utf8=None, path_utf8=None,
                   include_deleted=False):
        """Get the dirstate entry for path in tree tree_index.

        If either file_id or path is supplied, it is used as the key to lookup.
        If both are supplied, the fastest lookup is used, and an error is
        raised if they do not both point at the same row.

        :param tree_index: The index of the tree we wish to locate this path
            in. If the path is present in that tree, the entry containing its
            details is returned, otherwise (None, None) is returned
            0 is the working tree, higher indexes are successive parent
            trees.
        :param fileid_utf8: A utf8 file_id to look up.
        :param path_utf8: An utf8 path to be looked up.
        :param include_deleted: If True, and performing a lookup via
            fileid_utf8 rather than path_utf8, return an entry for deleted
            (absent) paths.
        :return: The dirstate entry tuple for path, or (None, None)
        """
        self._read_dirblocks_if_needed()
        if path_utf8 is not None:
            if not isinstance(path_utf8, bytes):
                raise errors.BzrError('path_utf8 is not bytes: %s %r'
                    % (type(path_utf8), path_utf8))
            # path lookups are faster
            dirname, basename = osutils.split(path_utf8)
            block_index, entry_index, dir_present, file_present = \
                self._get_block_entry_index(dirname, basename, tree_index)
            if not file_present:
                return None, None
            entry = self._dirblocks[block_index][1][entry_index]
            if not (entry[0][2] and entry[1][tree_index][0] not in (b'a', b'r')):
                raise AssertionError('unversioned entry?')
            if fileid_utf8:
                if entry[0][2] != fileid_utf8:
                    self._changes_aborted = True
                    raise errors.BzrError('integrity error ? : mismatching'
                                          ' tree_index, file_id and path')
            return entry
        else:
            possible_keys = self._get_id_index().get(fileid_utf8, ())
            if not possible_keys:
                return None, None
            for key in possible_keys:
                block_index, present = \
                    self._find_block_index_from_key(key)
                # strange, probably indicates an out of date
                # id index - for now, allow this.
                if not present:
                    continue
                # WARNING: DO not change this code to use _get_block_entry_index
                # as that function is not suitable: it does not use the key
                # to lookup, and thus the wrong coordinates are returned.
                block = self._dirblocks[block_index][1]
                entry_index, present = self._find_entry_index(key, block)
                if present:
                    entry = self._dirblocks[block_index][1][entry_index]
                    # TODO: We might want to assert that entry[0][2] ==
                    #       fileid_utf8.
                    # GZ 2017-06-09: Hoist set of minkinds somewhere
                    if entry[1][tree_index][0] in {b'f', b'd', b'l', b't'}:
                        # this is the result we are looking for: the
                        # real home of this file_id in this tree.
                        return entry
                    if entry[1][tree_index][0] == b'a':
                        # there is no home for this entry in this tree
                        if include_deleted:
                            return entry
                        return None, None
                    if entry[1][tree_index][0] != b'r':
                        raise AssertionError(
                            "entry %r has invalid minikind %r for tree %r" \
                            % (entry,
                               entry[1][tree_index][0],
                               tree_index))
                    real_path = entry[1][tree_index][1]
                    return self._get_entry(tree_index, fileid_utf8=fileid_utf8,
                        path_utf8=real_path)
            return None, None

    @classmethod
    def initialize(cls, path, sha1_provider=None):
        """Create a new dirstate on path.

        The new dirstate will be an empty tree - that is it has no parents,
        and only a root node - which has id ROOT_ID.

        :param path: The name of the file for the dirstate.
        :param sha1_provider: an object meeting the SHA1Provider interface.
            If None, a DefaultSHA1Provider is used.
        :return: A write-locked DirState object.
        """
        # This constructs a new DirState object on a path, sets the _state_file
        # to a new empty file for that path. It then calls _set_data() with our
        # stock empty dirstate information - a root with ROOT_ID, no children,
        # and no parents. Finally it calls save() to ensure that this data will
        # persist.
        if sha1_provider is None:
            sha1_provider = DefaultSHA1Provider()
        result = cls(path, sha1_provider)
        # root dir and root dir contents with no children.
        empty_tree_dirblocks = [(b'', []), (b'', [])]
        # a new root directory, with a NULLSTAT.
        empty_tree_dirblocks[0][1].append(
            ((b'', b'', inventory.ROOT_ID), [
                (b'd', b'', 0, False, DirState.NULLSTAT),
            ]))
        result.lock_write()
        try:
            result._set_data([], empty_tree_dirblocks)
            result.save()
        except:
            result.unlock()
            raise
        return result

    @staticmethod
    def _inv_entry_to_details(inv_entry):
        """Convert an inventory entry (from a revision tree) to state details.

        :param inv_entry: An inventory entry whose sha1 and link targets can be
            relied upon, and which has a revision set.
        :return: A details tuple - the details for a single tree at a path +
            id.
        """
        kind = inv_entry.kind
        minikind = DirState._kind_to_minikind[kind]
        tree_data = inv_entry.revision
        if kind == 'directory':
            fingerprint = b''
            size = 0
            executable = False
        elif kind == 'symlink':
            if inv_entry.symlink_target is None:
                fingerprint = b''
            else:
                fingerprint = inv_entry.symlink_target.encode('utf8')
            size = 0
            executable = False
        elif kind == 'file':
            fingerprint = inv_entry.text_sha1 or b''
            size = inv_entry.text_size or 0
            executable = inv_entry.executable
        elif kind == 'tree-reference':
            fingerprint = inv_entry.reference_revision or b''
            size = 0
            executable = False
        else:
            raise Exception("can't pack %s" % inv_entry)
        return static_tuple.StaticTuple(minikind, fingerprint, size,
                                        executable, tree_data)

    def _iter_child_entries(self, tree_index, path_utf8):
        """Iterate over all the entries that are children of path_utf.

        This only returns entries that are present (not in 'a', 'r') in
        tree_index. tree_index data is not refreshed, so if tree 0 is used,
        results may differ from that obtained if paths were statted to
        determine what ones were directories.

        Asking for the children of a non-directory will return an empty
        iterator.
        """
        pending_dirs = []
        next_pending_dirs = [path_utf8]
        absent = (b'a', b'r')
        while next_pending_dirs:
            pending_dirs = next_pending_dirs
            next_pending_dirs = []
            for path in pending_dirs:
                block_index, present = self._find_block_index_from_key(
                    (path, b'', b''))
                if block_index == 0:
                    block_index = 1
                    if len(self._dirblocks) == 1:
                        # asked for the children of the root with no other
                        # contents.
                        return
                if not present:
                    # children of a non-directory asked for.
                    continue
                block = self._dirblocks[block_index]
                for entry in block[1]:
                    kind = entry[1][tree_index][0]
                    if kind not in absent:
                        yield entry
                    if kind == b'd':
                        if entry[0][0]:
                            path = entry[0][0] + b'/' + entry[0][1]
                        else:
                            path = entry[0][1]
                        next_pending_dirs.append(path)

    def _iter_entries(self):
        """Iterate over all the entries in the dirstate.

        Each yelt item is an entry in the standard format described in the
        docstring of breezy.dirstate.
        """
        self._read_dirblocks_if_needed()
        for directory in self._dirblocks:
            for entry in directory[1]:
                yield entry

    def _get_id_index(self):
        """Get an id index of self._dirblocks.

        This maps from file_id => [(directory, name, file_id)] entries where
        that file_id appears in one of the trees.
        """
        if self._id_index is None:
            id_index = {}
            for key, tree_details in self._iter_entries():
                self._add_to_id_index(id_index, key)
            self._id_index = id_index
        return self._id_index

    def _add_to_id_index(self, id_index, entry_key):
        """Add this entry to the _id_index mapping."""
        # This code used to use a set for every entry in the id_index. However,
        # it is *rare* to have more than one entry. So a set is a large
        # overkill. And even when we do, we won't ever have more than the
        # number of parent trees. Which is still a small number (rarely >2). As
        # such, we use a simple tuple, and do our own uniqueness checks. While
        # the 'in' check is O(N) since N is nicely bounded it shouldn't ever
        # cause quadratic failure.
        file_id = entry_key[2]
        entry_key = static_tuple.StaticTuple.from_sequence(entry_key)
        if file_id not in id_index:
            id_index[file_id] = static_tuple.StaticTuple(entry_key,)
        else:
            entry_keys = id_index[file_id]
            if entry_key not in entry_keys:
                id_index[file_id] = entry_keys + (entry_key,)

    def _remove_from_id_index(self, id_index, entry_key):
        """Remove this entry from the _id_index mapping.

        It is an programming error to call this when the entry_key is not
        already present.
        """
        file_id = entry_key[2]
        entry_keys = list(id_index[file_id])
        entry_keys.remove(entry_key)
        id_index[file_id] = static_tuple.StaticTuple.from_sequence(entry_keys)

    def _get_output_lines(self, lines):
        """Format lines for final output.

        :param lines: A sequence of lines containing the parents list and the
            path lines.
        """
        output_lines = [DirState.HEADER_FORMAT_3]
        lines.append(b'') # a final newline
        inventory_text = b'\0\n\0'.join(lines)
        output_lines.append(b'crc32: %d\n' % (zlib.crc32(inventory_text),))
        # -3, 1 for num parents, 1 for ghosts, 1 for final newline
        num_entries = len(lines)-3
        output_lines.append(b'num_entries: %d\n' % (num_entries,))
        output_lines.append(inventory_text)
        return output_lines

    def _make_deleted_row(self, fileid_utf8, parents):
        """Return a deleted row for fileid_utf8."""
        return (b'/', b'RECYCLED.BIN', b'file', fileid_utf8, 0, DirState.NULLSTAT,
            b''), parents

    def _num_present_parents(self):
        """The number of parent entries in each record row."""
        return len(self._parents) - len(self._ghosts)

    @classmethod
    def on_file(cls, path, sha1_provider=None, worth_saving_limit=0):
        """Construct a DirState on the file at path "path".

        :param path: The path at which the dirstate file on disk should live.
        :param sha1_provider: an object meeting the SHA1Provider interface.
            If None, a DefaultSHA1Provider is used.
        :param worth_saving_limit: when the exact number of hash changed
            entries is known, only bother saving the dirstate if more than
            this count of entries have changed. -1 means never save.
        :return: An unlocked DirState object, associated with the given path.
        """
        if sha1_provider is None:
            sha1_provider = DefaultSHA1Provider()
        result = cls(path, sha1_provider,
                     worth_saving_limit=worth_saving_limit)
        return result

    def _read_dirblocks_if_needed(self):
        """Read in all the dirblocks from the file if they are not in memory.

        This populates self._dirblocks, and sets self._dirblock_state to
        IN_MEMORY_UNMODIFIED. It is not currently ready for incremental block
        loading.
        """
        self._read_header_if_needed()
        if self._dirblock_state == DirState.NOT_IN_MEMORY:
            _read_dirblocks(self)

    def _read_header(self):
        """This reads in the metadata header, and the parent ids.

        After reading in, the file should be positioned at the null
        just before the start of the first record in the file.

        :return: (expected crc checksum, number of entries, parent list)
        """
        self._read_prelude()
        parent_line = self._state_file.readline()
        info = parent_line.split(b'\0')
        num_parents = int(info[0])
        self._parents = info[1:-1]
        ghost_line = self._state_file.readline()
        info = ghost_line.split(b'\0')
        num_ghosts = int(info[1])
        self._ghosts = info[2:-1]
        self._header_state = DirState.IN_MEMORY_UNMODIFIED
        self._end_of_header = self._state_file.tell()

    def _read_header_if_needed(self):
        """Read the header of the dirstate file if needed."""
        # inline this as it will be called a lot
        if not self._lock_token:
            raise errors.ObjectNotLocked(self)
        if self._header_state == DirState.NOT_IN_MEMORY:
            self._read_header()

    def _read_prelude(self):
        """Read in the prelude header of the dirstate file.

        This only reads in the stuff that is not connected to the crc
        checksum. The position will be correct to read in the rest of
        the file and check the checksum after this point.
        The next entry in the file should be the number of parents,
        and their ids. Followed by a newline.
        """
        header = self._state_file.readline()
        if header != DirState.HEADER_FORMAT_3:
            raise errors.BzrError(
                'invalid header line: %r' % (header,))
        crc_line = self._state_file.readline()
        if not crc_line.startswith(b'crc32: '):
            raise errors.BzrError('missing crc32 checksum: %r' % crc_line)
        self.crc_expected = int(crc_line[len(b'crc32: '):-1])
        num_entries_line = self._state_file.readline()
        if not num_entries_line.startswith(b'num_entries: '):
            raise errors.BzrError('missing num_entries line')
        self._num_entries = int(num_entries_line[len(b'num_entries: '):-1])

    def sha1_from_stat(self, path, stat_result):
        """Find a sha1 given a stat lookup."""
        return self._get_packed_stat_index().get(pack_stat(stat_result), None)

    def _get_packed_stat_index(self):
        """Get a packed_stat index of self._dirblocks."""
        if self._packed_stat_index is None:
            index = {}
            for key, tree_details in self._iter_entries():
                if tree_details[0][0] == b'f':
                    index[tree_details[0][4]] = tree_details[0][1]
            self._packed_stat_index = index
        return self._packed_stat_index

    def save(self):
        """Save any pending changes created during this session.

        We reuse the existing file, because that prevents race conditions with
        file creation, and use oslocks on it to prevent concurrent modification
        and reads - because dirstate's incremental data aggregation is not
        compatible with reading a modified file, and replacing a file in use by
        another process is impossible on Windows.

        A dirstate in read only mode should be smart enough though to validate
        that the file has not changed, and otherwise discard its cache and
        start over, to allow for fine grained read lock duration, so 'status'
        wont block 'commit' - for example.
        """
        if self._changes_aborted:
            # Should this be a warning? For now, I'm expecting that places that
            # mark it inconsistent will warn, making a warning here redundant.
            trace.mutter('Not saving DirState because '
                    '_changes_aborted is set.')
            return
        # TODO: Since we now distinguish IN_MEMORY_MODIFIED from
        #       IN_MEMORY_HASH_MODIFIED, we should only fail quietly if we fail
        #       to save an IN_MEMORY_HASH_MODIFIED, and fail *noisily* if we
        #       fail to save IN_MEMORY_MODIFIED
        if not self._worth_saving():
            return

        grabbed_write_lock = False
        if self._lock_state != 'w':
            grabbed_write_lock, new_lock = self._lock_token.temporary_write_lock()
            # Switch over to the new lock, as the old one may be closed.
            # TODO: jam 20070315 We should validate the disk file has
            #       not changed contents, since temporary_write_lock may
            #       not be an atomic operation.
            self._lock_token = new_lock
            self._state_file = new_lock.f
            if not grabbed_write_lock:
                # We couldn't grab a write lock, so we switch back to a read one
                return
        try:
            lines = self.get_lines()
            self._state_file.seek(0)
            self._state_file.writelines(lines)
            self._state_file.truncate()
            self._state_file.flush()
            self._maybe_fdatasync()
            self._mark_unmodified()
        finally:
            if grabbed_write_lock:
                self._lock_token = self._lock_token.restore_read_lock()
                self._state_file = self._lock_token.f
                # TODO: jam 20070315 We should validate the disk file has
                #       not changed contents. Since restore_read_lock may
                #       not be an atomic operation.                

    def _maybe_fdatasync(self):
        """Flush to disk if possible and if not configured off."""
        if self._config_stack.get('dirstate.fdatasync'):
            osutils.fdatasync(self._state_file.fileno())

    def _worth_saving(self):
        """Is it worth saving the dirstate or not?"""
        if (self._header_state == DirState.IN_MEMORY_MODIFIED
            or self._dirblock_state == DirState.IN_MEMORY_MODIFIED):
            return True
        if self._dirblock_state == DirState.IN_MEMORY_HASH_MODIFIED:
            if self._worth_saving_limit == -1:
                # We never save hash changes when the limit is -1
                return False
            # If we're using smart saving and only a small number of
            # entries have changed their hash, don't bother saving. John has
            # suggested using a heuristic here based on the size of the
            # changed files and/or tree. For now, we go with a configurable
            # number of changes, keeping the calculation time
            # as low overhead as possible. (This also keeps all existing
            # tests passing as the default is 0, i.e. always save.)
            if len(self._known_hash_changes) >= self._worth_saving_limit:
                return True
        return False

    def _set_data(self, parent_ids, dirblocks):
        """Set the full dirstate data in memory.

        This is an internal function used to completely replace the objects
        in memory state. It puts the dirstate into state 'full-dirty'.

        :param parent_ids: A list of parent tree revision ids.
        :param dirblocks: A list containing one tuple for each directory in the
            tree. Each tuple contains the directory path and a list of entries
            found in that directory.
        """
        # our memory copy is now authoritative.
        self._dirblocks = dirblocks
        self._mark_modified(header_modified=True)
        self._parents = list(parent_ids)
        self._id_index = None
        self._packed_stat_index = None

    def set_path_id(self, path, new_id):
        """Change the id of path to new_id in the current working tree.

        :param path: The path inside the tree to set - '' is the root, 'foo'
            is the path foo in the root.
        :param new_id: The new id to assign to the path. This must be a utf8
            file id (not unicode, and not None).
        """
        self._read_dirblocks_if_needed()
        if len(path):
            # TODO: logic not written
            raise NotImplementedError(self.set_path_id)
        # TODO: check new id is unique
        entry = self._get_entry(0, path_utf8=path)
        if entry[0][2] == new_id:
            # Nothing to change.
            return
        if new_id.__class__ != bytes:
            raise AssertionError(
                "must be a utf8 file_id not %s" % (type(new_id), ))
        # mark the old path absent, and insert a new root path
        self._make_absent(entry)
        self.update_minimal((b'', b'', new_id), b'd',
            path_utf8=b'', packed_stat=entry[1][0][4])
        self._mark_modified()

    def set_parent_trees(self, trees, ghosts):
        """Set the parent trees for the dirstate.

        :param trees: A list of revision_id, tree tuples. tree must be provided
            even if the revision_id refers to a ghost: supply an empty tree in
            this case.
        :param ghosts: A list of the revision_ids that are ghosts at the time
            of setting.
        """
        # TODO: generate a list of parent indexes to preserve to save
        # processing specific parent trees. In the common case one tree will
        # be preserved - the left most parent.
        # TODO: if the parent tree is a dirstate, we might want to walk them
        # all by path in parallel for 'optimal' common-case performance.
        # generate new root row.
        self._read_dirblocks_if_needed()
        # TODO future sketch: Examine the existing parents to generate a change
        # map and then walk the new parent trees only, mapping them into the
        # dirstate. Walk the dirstate at the same time to remove unreferenced
        # entries.
        # for now:
        # sketch: loop over all entries in the dirstate, cherry picking
        # entries from the parent trees, if they are not ghost trees.
        # after we finish walking the dirstate, all entries not in the dirstate
        # are deletes, so we want to append them to the end as per the design
        # discussions. So do a set difference on ids with the parents to
        # get deletes, and add them to the end.
        # During the update process we need to answer the following questions:
        # - find other keys containing a fileid in order to create cross-path
        #   links. We dont't trivially use the inventory from other trees
        #   because this leads to either double touching, or to accessing
        #   missing keys,
        # - find other keys containing a path
        # We accumulate each entry via this dictionary, including the root
        by_path = {}
        id_index = {}
        # we could do parallel iterators, but because file id data may be
        # scattered throughout, we dont save on index overhead: we have to look
        # at everything anyway. We can probably save cycles by reusing parent
        # data and doing an incremental update when adding an additional
        # parent, but for now the common cases are adding a new parent (merge),
        # and replacing completely (commit), and commit is more common: so
        # optimise merge later.

        # ---- start generation of full tree mapping data
        # what trees should we use?
        parent_trees = [tree for rev_id, tree in trees if rev_id not in ghosts]
        # how many trees do we end up with
        parent_count = len(parent_trees)
        st = static_tuple.StaticTuple

        # one: the current tree
        for entry in self._iter_entries():
            # skip entries not in the current tree
            if entry[1][0][0] in (b'a', b'r'): # absent, relocated
                continue
            by_path[entry[0]] = [entry[1][0]] + \
                [DirState.NULL_PARENT_DETAILS] * parent_count
            # TODO: Possibly inline this, since we know it isn't present yet
            #       id_index[entry[0][2]] = (entry[0],)
            self._add_to_id_index(id_index, entry[0])

        # now the parent trees:
        for tree_index, tree in enumerate(parent_trees):
            # the index is off by one, adjust it.
            tree_index = tree_index + 1
            # when we add new locations for a fileid we need these ranges for
            # any fileid in this tree as we set the by_path[id] to:
            # already_processed_tree_details + new_details + new_location_suffix
            # the suffix is from tree_index+1:parent_count+1.
            new_location_suffix = [DirState.NULL_PARENT_DETAILS] * (parent_count - tree_index)
            # now stitch in all the entries from this tree
            last_dirname = None
            for path, entry in tree.iter_entries_by_dir():
                # here we process each trees details for each item in the tree.
                # we first update any existing entries for the id at other paths,
                # then we either create or update the entry for the id at the
                # right path, and finally we add (if needed) a mapping from
                # file_id to this path. We do it in this order to allow us to
                # avoid checking all known paths for the id when generating a
                # new entry at this path: by adding the id->path mapping last,
                # all the mappings are valid and have correct relocation
                # records where needed.
                file_id = entry.file_id
                path_utf8 = path.encode('utf8')
                dirname, basename = osutils.split(path_utf8)
                if dirname == last_dirname:
                    # Try to re-use objects as much as possible
                    dirname = last_dirname
                else:
                    last_dirname = dirname
                new_entry_key = st(dirname, basename, file_id)
                # tree index consistency: All other paths for this id in this tree
                # index must point to the correct path.
                entry_keys = id_index.get(file_id, ())
                for entry_key in entry_keys:
                    # TODO:PROFILING: It might be faster to just update
                    # rather than checking if we need to, and then overwrite
                    # the one we are located at.
                    if entry_key != new_entry_key:
                        # this file id is at a different path in one of the
                        # other trees, so put absent pointers there
                        # This is the vertical axis in the matrix, all pointing
                        # to the real path.
                        by_path[entry_key][tree_index] = st(b'r', path_utf8, 0,
                                                            False, b'')
                # by path consistency: Insert into an existing path record
                # (trivial), or add a new one with relocation pointers for the
                # other tree indexes.
                if new_entry_key in entry_keys:
                    # there is already an entry where this data belongs, just
                    # insert it.
                    by_path[new_entry_key][tree_index] = \
                        self._inv_entry_to_details(entry)
                else:
                    # add relocated entries to the horizontal axis - this row
                    # mapping from path,id. We need to look up the correct path
                    # for the indexes from 0 to tree_index -1
                    new_details = []
                    for lookup_index in range(tree_index):
                        # boundary case: this is the first occurence of file_id
                        # so there are no id_indexes, possibly take this out of
                        # the loop?
                        if not len(entry_keys):
                            new_details.append(DirState.NULL_PARENT_DETAILS)
                        else:
                            # grab any one entry, use it to find the right path.
                            a_key = next(iter(entry_keys))
                            if by_path[a_key][lookup_index][0] in (b'r', b'a'):
                                # its a pointer or missing statement, use it as
                                # is.
                                new_details.append(by_path[a_key][lookup_index])
                            else:
                                # we have the right key, make a pointer to it.
                                real_path = (b'/'.join(a_key[0:2])).strip(b'/')
                                new_details.append(st(b'r', real_path, 0, False,
                                                      b''))
                    new_details.append(self._inv_entry_to_details(entry))
                    new_details.extend(new_location_suffix)
                    by_path[new_entry_key] = new_details
                    self._add_to_id_index(id_index, new_entry_key)
        # --- end generation of full tree mappings

        # sort and output all the entries
        new_entries = self._sort_entries(viewitems(by_path))
        self._entries_to_current_state(new_entries)
        self._parents = [rev_id for rev_id, tree in trees]
        self._ghosts = list(ghosts)
        self._mark_modified(header_modified=True)
        self._id_index = id_index

    def _sort_entries(self, entry_list):
        """Given a list of entries, sort them into the right order.

        This is done when constructing a new dirstate from trees - normally we
        try to keep everything in sorted blocks all the time, but sometimes
        it's easier to sort after the fact.
        """
        # When sorting, we usually have 10x more entries than directories. (69k
        # total entries, 4k directories). So cache the results of splitting.
        # Saving time and objects. Also, use StaticTuple to avoid putting all
        # of these object into python's garbage collector.
        split_dirs = {}
        def _key(entry, _split_dirs=split_dirs, _st=static_tuple.StaticTuple):
            # sort by: directory parts, file name, file id
            dirpath, fname, file_id = entry[0]
            try:
                split = _split_dirs[dirpath]
            except KeyError:
                split = _st.from_sequence(dirpath.split(b'/'))
                _split_dirs[dirpath] = split
            return _st(split, fname, file_id)
        return sorted(entry_list, key=_key)

    def set_state_from_inventory(self, new_inv):
        """Set new_inv as the current state.

        This API is called by tree transform, and will usually occur with
        existing parent trees.

        :param new_inv: The inventory object to set current state from.
        """
        if 'evil' in debug.debug_flags:
            trace.mutter_callsite(1,
                "set_state_from_inventory called; please mutate the tree instead")
        tracing = 'dirstate' in debug.debug_flags
        if tracing:
            trace.mutter("set_state_from_inventory trace:")
        self._read_dirblocks_if_needed()
        # sketch:
        # Two iterators: current data and new data, both in dirblock order.
        # We zip them together, which tells about entries that are new in the
        # inventory, or removed in the inventory, or present in both and
        # possibly changed.
        #
        # You might think we could just synthesize a new dirstate directly
        # since we're processing it in the right order.  However, we need to
        # also consider there may be any number of parent trees and relocation
        # pointers, and we don't want to duplicate that here.
        new_iterator = new_inv.iter_entries_by_dir()
        # we will be modifying the dirstate, so we need a stable iterator. In
        # future we might write one, for now we just clone the state into a
        # list using a copy so that we see every original item and don't have
        # to adjust the position when items are inserted or deleted in the
        # underlying dirstate.
        old_iterator = iter(list(self._iter_entries()))
        # both must have roots so this is safe:
        current_new = next(new_iterator)
        current_old = next(old_iterator)
        def advance(iterator):
            try:
                return next(iterator)
            except StopIteration:
                return None
        while current_new or current_old:
            # skip entries in old that are not really there
            if current_old and current_old[1][0][0] in (b'a', b'r'):
                # relocated or absent
                current_old = advance(old_iterator)
                continue
            if current_new:
                # convert new into dirblock style
                new_path_utf8 = current_new[0].encode('utf8')
                new_dirname, new_basename = osutils.split(new_path_utf8)
                new_id = current_new[1].file_id
                new_entry_key = (new_dirname, new_basename, new_id)
                current_new_minikind = \
                    DirState._kind_to_minikind[current_new[1].kind]
                if current_new_minikind == b't':
                    fingerprint = current_new[1].reference_revision or b''
                else:
                    # We normally only insert or remove records, or update
                    # them when it has significantly changed.  Then we want to
                    # erase its fingerprint.  Unaffected records should
                    # normally not be updated at all.
                    fingerprint = b''
            else:
                # for safety disable variables
                new_path_utf8 = new_dirname = new_basename = new_id = \
                    new_entry_key = None
            # 5 cases, we dont have a value that is strictly greater than everything, so
            # we make both end conditions explicit
            if not current_old:
                # old is finished: insert current_new into the state.
                if tracing:
                    trace.mutter("Appending from new '%s'.",
                        new_path_utf8.decode('utf8'))
                self.update_minimal(new_entry_key, current_new_minikind,
                    executable=current_new[1].executable,
                    path_utf8=new_path_utf8, fingerprint=fingerprint,
                    fullscan=True)
                current_new = advance(new_iterator)
            elif not current_new:
                # new is finished
                if tracing:
                    trace.mutter("Truncating from old '%s/%s'.",
                        current_old[0][0].decode('utf8'),
                        current_old[0][1].decode('utf8'))
                self._make_absent(current_old)
                current_old = advance(old_iterator)
            elif new_entry_key == current_old[0]:
                # same -  common case
                # We're looking at the same path and id in both the dirstate
                # and inventory, so just need to update the fields in the
                # dirstate from the one in the inventory.
                # TODO: update the record if anything significant has changed.
                # the minimal required trigger is if the execute bit or cached
                # kind has changed.
                if (current_old[1][0][3] != current_new[1].executable or
                    current_old[1][0][0] != current_new_minikind):
                    if tracing:
                        trace.mutter("Updating in-place change '%s'.",
                            new_path_utf8.decode('utf8'))
                    self.update_minimal(current_old[0], current_new_minikind,
                        executable=current_new[1].executable,
                        path_utf8=new_path_utf8, fingerprint=fingerprint,
                        fullscan=True)
                # both sides are dealt with, move on
                current_old = advance(old_iterator)
                current_new = advance(new_iterator)
            elif (lt_by_dirs(new_dirname, current_old[0][0])
                  or (new_dirname == current_old[0][0]
                      and new_entry_key[1:] < current_old[0][1:])):
                # new comes before:
                # add a entry for this and advance new
                if tracing:
                    trace.mutter("Inserting from new '%s'.",
                        new_path_utf8.decode('utf8'))
                self.update_minimal(new_entry_key, current_new_minikind,
                    executable=current_new[1].executable,
                    path_utf8=new_path_utf8, fingerprint=fingerprint,
                    fullscan=True)
                current_new = advance(new_iterator)
            else:
                # we've advanced past the place where the old key would be,
                # without seeing it in the new list.  so it must be gone.
                if tracing:
                    trace.mutter("Deleting from old '%s/%s'.",
                        current_old[0][0].decode('utf8'),
                        current_old[0][1].decode('utf8'))
                self._make_absent(current_old)
                current_old = advance(old_iterator)
        self._mark_modified()
        self._id_index = None
        self._packed_stat_index = None
        if tracing:
            trace.mutter("set_state_from_inventory complete.")

    def set_state_from_scratch(self, working_inv, parent_trees, parent_ghosts):
        """Wipe the currently stored state and set it to something new.

        This is a hard-reset for the data we are working with.
        """
        # Technically, we really want a write lock, but until we write, we
        # don't really need it.
        self._requires_lock()
        # root dir and root dir contents with no children. We have to have a
        # root for set_state_from_inventory to work correctly.
        empty_root = ((b'', b'', inventory.ROOT_ID),
                      [(b'd', b'', 0, False, DirState.NULLSTAT)])
        empty_tree_dirblocks = [(b'', [empty_root]), (b'', [])]
        self._set_data([], empty_tree_dirblocks)
        self.set_state_from_inventory(working_inv)
        self.set_parent_trees(parent_trees, parent_ghosts)

    def _make_absent(self, current_old):
        """Mark current_old - an entry - as absent for tree 0.

        :return: True if this was the last details entry for the entry key:
            that is, if the underlying block has had the entry removed, thus
            shrinking in length.
        """
        # build up paths that this id will be left at after the change is made,
        # so we can update their cross references in tree 0
        all_remaining_keys = set()
        # Dont check the working tree, because it's going.
        for details in current_old[1][1:]:
            if details[0] not in (b'a', b'r'): # absent, relocated
                all_remaining_keys.add(current_old[0])
            elif details[0] == b'r': # relocated
                # record the key for the real path.
                all_remaining_keys.add(tuple(osutils.split(details[1])) + (current_old[0][2],))
            # absent rows are not present at any path.
        last_reference = current_old[0] not in all_remaining_keys
        if last_reference:
            # the current row consists entire of the current item (being marked
            # absent), and relocated or absent entries for the other trees:
            # Remove it, its meaningless.
            block = self._find_block(current_old[0])
            entry_index, present = self._find_entry_index(current_old[0], block[1])
            if not present:
                raise AssertionError('could not find entry for %s' % (current_old,))
            block[1].pop(entry_index)
            # if we have an id_index in use, remove this key from it for this id.
            if self._id_index is not None:
                self._remove_from_id_index(self._id_index, current_old[0])
        # update all remaining keys for this id to record it as absent. The
        # existing details may either be the record we are marking as deleted
        # (if there were other trees with the id present at this path), or may
        # be relocations.
        for update_key in all_remaining_keys:
            update_block_index, present = \
                self._find_block_index_from_key(update_key)
            if not present:
                raise AssertionError('could not find block for %s' % (update_key,))
            update_entry_index, present = \
                self._find_entry_index(update_key, self._dirblocks[update_block_index][1])
            if not present:
                raise AssertionError('could not find entry for %s' % (update_key,))
            update_tree_details = self._dirblocks[update_block_index][1][update_entry_index][1]
            # it must not be absent at the moment
            if update_tree_details[0][0] == b'a': # absent
                raise AssertionError('bad row %r' % (update_tree_details,))
            update_tree_details[0] = DirState.NULL_PARENT_DETAILS
        self._mark_modified()
        return last_reference

    def update_minimal(self, key, minikind, executable=False, fingerprint=b'',
        packed_stat=None, size=0, path_utf8=None, fullscan=False):
        """Update an entry to the state in tree 0.

        This will either create a new entry at 'key' or update an existing one.
        It also makes sure that any other records which might mention this are
        updated as well.

        :param key: (dir, name, file_id) for the new entry
        :param minikind: The type for the entry ('f' == 'file', 'd' ==
                'directory'), etc.
        :param executable: Should the executable bit be set?
        :param fingerprint: Simple fingerprint for new entry: canonical-form
            sha1 for files, referenced revision id for subtrees, etc.
        :param packed_stat: Packed stat value for new entry.
        :param size: Size information for new entry
        :param path_utf8: key[0] + '/' + key[1], just passed in to avoid doing
                extra computation.
        :param fullscan: If True then a complete scan of the dirstate is being
            done and checking for duplicate rows should not be done. This
            should only be set by set_state_from_inventory and similar methods.

        If packed_stat and fingerprint are not given, they're invalidated in
        the entry.
        """
        block = self._find_block(key)[1]
        if packed_stat is None:
            packed_stat = DirState.NULLSTAT
        # XXX: Some callers pass '' as the packed_stat, and it seems to be
        # sometimes present in the dirstate - this seems oddly inconsistent.
        # mbp 20071008
        entry_index, present = self._find_entry_index(key, block)
        new_details = (minikind, fingerprint, size, executable, packed_stat)
        id_index = self._get_id_index()
        if not present:
            # New record. Check there isn't a entry at this path already.
            if not fullscan:
                low_index, _ = self._find_entry_index(key[0:2] + (b'',), block)
                while low_index < len(block):
                    entry = block[low_index]
                    if entry[0][0:2] == key[0:2]:
                        if entry[1][0][0] not in (b'a', b'r'):
                            # This entry has the same path (but a different id) as
                            # the new entry we're adding, and is present in ths
                            # tree.
                            self._raise_invalid(
                                (b"%s/%s" % key[0:2]).decode('utf8'), key[2],
                                "Attempt to add item at path already occupied by "
                                "id %r" % entry[0][2])
                        low_index += 1
                    else:
                        break
            # new entry, synthesis cross reference here,
            existing_keys = id_index.get(key[2], ())
            if not existing_keys:
                # not currently in the state, simplest case
                new_entry = key, [new_details] + self._empty_parent_info()
            else:
                # present at one or more existing other paths.
                # grab one of them and use it to generate parent
                # relocation/absent entries.
                new_entry = key, [new_details]
                # existing_keys can be changed as we iterate.
                for other_key in tuple(existing_keys):
                    # change the record at other to be a pointer to this new
                    # record. The loop looks similar to the change to
                    # relocations when updating an existing record but its not:
                    # the test for existing kinds is different: this can be
                    # factored out to a helper though.
                    other_block_index, present = self._find_block_index_from_key(
                        other_key)
                    if not present:
                        raise AssertionError('could not find block for %s' % (
                            other_key,))
                    other_block = self._dirblocks[other_block_index][1]
                    other_entry_index, present = self._find_entry_index(
                        other_key, other_block)
                    if not present:
                        raise AssertionError(
                            'update_minimal: could not find other entry for %s'
                            % (other_key,))
                    if path_utf8 is None:
                        raise AssertionError('no path')
                    # Turn this other location into a reference to the new
                    # location. This also updates the aliased iterator
                    # (current_old in set_state_from_inventory) so that the old
                    # entry, if not already examined, is skipped over by that
                    # loop.
                    other_entry = other_block[other_entry_index]
                    other_entry[1][0] = (b'r', path_utf8, 0, False, b'')
                    if self._maybe_remove_row(other_block, other_entry_index,
                                              id_index):
                        # If the row holding this was removed, we need to
                        # recompute where this entry goes
                        entry_index, _ = self._find_entry_index(key, block)

                # This loop:
                # adds a tuple to the new details for each column
                #  - either by copying an existing relocation pointer inside that column
                #  - or by creating a new pointer to the right row inside that column
                num_present_parents = self._num_present_parents()
                if num_present_parents:
                    # TODO: This re-evaluates the existing_keys set, do we need
                    #       to do that ourselves?
                    other_key = list(existing_keys)[0]
                for lookup_index in range(1, num_present_parents + 1):
                    # grab any one entry, use it to find the right path.
                    # TODO: optimise this to reduce memory use in highly
                    # fragmented situations by reusing the relocation
                    # records.
                    update_block_index, present = \
                        self._find_block_index_from_key(other_key)
                    if not present:
                        raise AssertionError('could not find block for %s' % (other_key,))
                    update_entry_index, present = \
                        self._find_entry_index(other_key, self._dirblocks[update_block_index][1])
                    if not present:
                        raise AssertionError('update_minimal: could not find entry for %s' % (other_key,))
                    update_details = self._dirblocks[update_block_index][1][update_entry_index][1][lookup_index]
                    if update_details[0] in (b'a', b'r'): # relocated, absent
                        # its a pointer or absent in lookup_index's tree, use
                        # it as is.
                        new_entry[1].append(update_details)
                    else:
                        # we have the right key, make a pointer to it.
                        pointer_path = osutils.pathjoin(*other_key[0:2])
                        new_entry[1].append((b'r', pointer_path, 0, False, b''))
            block.insert(entry_index, new_entry)
            self._add_to_id_index(id_index, key)
        else:
            # Does the new state matter?
            block[entry_index][1][0] = new_details
            # parents cannot be affected by what we do.
            # other occurences of this id can be found
            # from the id index.
            # ---
            # tree index consistency: All other paths for this id in this tree
            # index must point to the correct path. We have to loop here because
            # we may have passed entries in the state with this file id already
            # that were absent - where parent entries are - and they need to be
            # converted to relocated.
            if path_utf8 is None:
                raise AssertionError('no path')
            existing_keys = id_index.get(key[2], ())
            if key not in existing_keys:
                raise AssertionError('We found the entry in the blocks, but'
                    ' the key is not in the id_index.'
                    ' key: %s, existing_keys: %s' % (key, existing_keys))
            for entry_key in existing_keys:
                # TODO:PROFILING: It might be faster to just update
                # rather than checking if we need to, and then overwrite
                # the one we are located at.
                if entry_key != key:
                    # this file id is at a different path in one of the
                    # other trees, so put absent pointers there
                    # This is the vertical axis in the matrix, all pointing
                    # to the real path.
                    block_index, present = self._find_block_index_from_key(entry_key)
                    if not present:
                        raise AssertionError('not present: %r', entry_key)
                    entry_index, present = self._find_entry_index(entry_key, self._dirblocks[block_index][1])
                    if not present:
                        raise AssertionError('not present: %r', entry_key)
                    self._dirblocks[block_index][1][entry_index][1][0] = \
                        (b'r', path_utf8, 0, False, b'')
        # add a containing dirblock if needed.
        if new_details[0] == b'd':
            # GZ 2017-06-09: Using pathjoin why?
            subdir_key = (osutils.pathjoin(*key[0:2]), b'', b'')
            block_index, present = self._find_block_index_from_key(subdir_key)
            if not present:
                self._dirblocks.insert(block_index, (subdir_key[0], []))

        self._mark_modified()

    def _maybe_remove_row(self, block, index, id_index):
        """Remove index if it is absent or relocated across the row.
        
        id_index is updated accordingly.
        :return: True if we removed the row, False otherwise
        """
        present_in_row = False
        entry = block[index]
        for column in entry[1]:
            if column[0] not in (b'a', b'r'):
                present_in_row = True
                break
        if not present_in_row:
            block.pop(index)
            self._remove_from_id_index(id_index, entry[0])
            return True
        return False

    def _validate(self):
        """Check that invariants on the dirblock are correct.

        This can be useful in debugging; it shouldn't be necessary in
        normal code.

        This must be called with a lock held.
        """
        # NOTE: This must always raise AssertionError not just assert,
        # otherwise it may not behave properly under python -O
        #
        # TODO: All entries must have some content that's not 'a' or 'r',
        # otherwise it could just be removed.
        #
        # TODO: All relocations must point directly to a real entry.
        #
        # TODO: No repeated keys.
        #
        # -- mbp 20070325
        from pprint import pformat
        self._read_dirblocks_if_needed()
        if len(self._dirblocks) > 0:
            if not self._dirblocks[0][0] == b'':
                raise AssertionError(
                    "dirblocks don't start with root block:\n" + \
                    pformat(self._dirblocks))
        if len(self._dirblocks) > 1:
            if not self._dirblocks[1][0] == b'':
                raise AssertionError(
                    "dirblocks missing root directory:\n" + \
                    pformat(self._dirblocks))
        # the dirblocks are sorted by their path components, name, and dir id
        dir_names = [d[0].split(b'/')
                for d in self._dirblocks[1:]]
        if dir_names != sorted(dir_names):
            raise AssertionError(
                "dir names are not in sorted order:\n" + \
                pformat(self._dirblocks) + \
                "\nkeys:\n" +
                pformat(dir_names))
        for dirblock in self._dirblocks:
            # within each dirblock, the entries are sorted by filename and
            # then by id.
            for entry in dirblock[1]:
                if dirblock[0] != entry[0][0]:
                    raise AssertionError(
                        "entry key for %r"
                        "doesn't match directory name in\n%r" %
                        (entry, pformat(dirblock)))
            if dirblock[1] != sorted(dirblock[1]):
                raise AssertionError(
                    "dirblock for %r is not sorted:\n%s" % \
                    (dirblock[0], pformat(dirblock)))

        def check_valid_parent():
            """Check that the current entry has a valid parent.

            This makes sure that the parent has a record,
            and that the parent isn't marked as "absent" in the
            current tree. (It is invalid to have a non-absent file in an absent
            directory.)
            """
            if entry[0][0:2] == (b'', b''):
                # There should be no parent for the root row
                return
            parent_entry = self._get_entry(tree_index, path_utf8=entry[0][0])
            if parent_entry == (None, None):
                raise AssertionError(
                    "no parent entry for: %s in tree %s"
                    % (this_path, tree_index))
            if parent_entry[1][tree_index][0] != b'd':
                raise AssertionError(
                    "Parent entry for %s is not marked as a valid"
                    " directory. %s" % (this_path, parent_entry,))

        # For each file id, for each tree: either
        # the file id is not present at all; all rows with that id in the
        # key have it marked as 'absent'
        # OR the file id is present under exactly one name; any other entries
        # that mention that id point to the correct name.
        #
        # We check this with a dict per tree pointing either to the present
        # name, or None if absent.
        tree_count = self._num_present_parents() + 1
        id_path_maps = [{} for _ in range(tree_count)]
        # Make sure that all renamed entries point to the correct location.
        for entry in self._iter_entries():
            file_id = entry[0][2]
            this_path = osutils.pathjoin(entry[0][0], entry[0][1])
            if len(entry[1]) != tree_count:
                raise AssertionError(
                "wrong number of entry details for row\n%s" \
                ",\nexpected %d" % \
                (pformat(entry), tree_count))
            absent_positions = 0
            for tree_index, tree_state in enumerate(entry[1]):
                this_tree_map = id_path_maps[tree_index]
                minikind = tree_state[0]
                if minikind in (b'a', b'r'):
                    absent_positions += 1
                # have we seen this id before in this column?
                if file_id in this_tree_map:
                    previous_path, previous_loc = this_tree_map[file_id]
                    # any later mention of this file must be consistent with
                    # what was said before
                    if minikind == b'a':
                        if previous_path is not None:
                            raise AssertionError(
                            "file %s is absent in row %r but also present " \
                            "at %r"% \
                            (file_id, entry, previous_path))
                    elif minikind == b'r':
                        target_location = tree_state[1]
                        if previous_path != target_location:
                            raise AssertionError(
                            "file %s relocation in row %r but also at %r" \
                            % (file_id, entry, previous_path))
                    else:
                        # a file, directory, etc - may have been previously
                        # pointed to by a relocation, which must point here
                        if previous_path != this_path:
                            raise AssertionError(
                                "entry %r inconsistent with previous path %r "
                                "seen at %r" %
                                (entry, previous_path, previous_loc))
                        check_valid_parent()
                else:
                    if minikind == b'a':
                        # absent; should not occur anywhere else
                        this_tree_map[file_id] = None, this_path
                    elif minikind == b'r':
                        # relocation, must occur at expected location
                        this_tree_map[file_id] = tree_state[1], this_path
                    else:
                        this_tree_map[file_id] = this_path, this_path
                        check_valid_parent()
            if absent_positions == tree_count:
                raise AssertionError(
                    "entry %r has no data for any tree." % (entry,))
        if self._id_index is not None:
            for file_id, entry_keys in viewitems(self._id_index):
                for entry_key in entry_keys:
                    # Check that the entry in the map is pointing to the same
                    # file_id
                    if entry_key[2] != file_id:
                        raise AssertionError(
                            'file_id %r did not match entry key %s'
                            % (file_id, entry_key))
                    # And that from this entry key, we can look up the original
                    # record
                    block_index, present = self._find_block_index_from_key(entry_key)
                    if not present:
                        raise AssertionError('missing block for entry key: %r', entry_key)
                    entry_index, present = self._find_entry_index(entry_key, self._dirblocks[block_index][1])
                    if not present:
                        raise AssertionError('missing entry for key: %r', entry_key)
                if len(entry_keys) != len(set(entry_keys)):
                    raise AssertionError(
                        'id_index contained non-unique data for %s'
                        % (entry_keys,))

    def _wipe_state(self):
        """Forget all state information about the dirstate."""
        self._header_state = DirState.NOT_IN_MEMORY
        self._dirblock_state = DirState.NOT_IN_MEMORY
        self._changes_aborted = False
        self._parents = []
        self._ghosts = []
        self._dirblocks = []
        self._id_index = None
        self._packed_stat_index = None
        self._end_of_header = None
        self._cutoff_time = None
        self._split_path_cache = {}

    def lock_read(self):
        """Acquire a read lock on the dirstate."""
        if self._lock_token is not None:
            raise errors.LockContention(self._lock_token)
        # TODO: jam 20070301 Rather than wiping completely, if the blocks are
        #       already in memory, we could read just the header and check for
        #       any modification. If not modified, we can just leave things
        #       alone
        self._lock_token = lock.ReadLock(self._filename)
        self._lock_state = 'r'
        self._state_file = self._lock_token.f
        self._wipe_state()
        return lock.LogicalLockResult(self.unlock)

    def lock_write(self):
        """Acquire a write lock on the dirstate."""
        if self._lock_token is not None:
            raise errors.LockContention(self._lock_token)
        # TODO: jam 20070301 Rather than wiping completely, if the blocks are
        #       already in memory, we could read just the header and check for
        #       any modification. If not modified, we can just leave things
        #       alone
        self._lock_token = lock.WriteLock(self._filename)
        self._lock_state = 'w'
        self._state_file = self._lock_token.f
        self._wipe_state()
        return lock.LogicalLockResult(self.unlock, self._lock_token)

    def unlock(self):
        """Drop any locks held on the dirstate."""
        if self._lock_token is None:
            raise errors.LockNotHeld(self)
        # TODO: jam 20070301 Rather than wiping completely, if the blocks are
        #       already in memory, we could read just the header and check for
        #       any modification. If not modified, we can just leave things
        #       alone
        self._state_file = None
        self._lock_state = None
        self._lock_token.unlock()
        self._lock_token = None
        self._split_path_cache = {}

    def _requires_lock(self):
        """Check that a lock is currently held by someone on the dirstate."""
        if not self._lock_token:
            raise errors.ObjectNotLocked(self)


def py_update_entry(state, entry, abspath, stat_value,
                    _stat_to_minikind=DirState._stat_to_minikind):
    """Update the entry based on what is actually on disk.

    This function only calculates the sha if it needs to - if the entry is
    uncachable, or clearly different to the first parent's entry, no sha
    is calculated, and None is returned.

    :param state: The dirstate this entry is in.
    :param entry: This is the dirblock entry for the file in question.
    :param abspath: The path on disk for this file.
    :param stat_value: The stat value done on the path.
    :return: None, or The sha1 hexdigest of the file (40 bytes) or link
        target of a symlink.
    """
    try:
        minikind = _stat_to_minikind[stat_value.st_mode & 0o170000]
    except KeyError:
        # Unhandled kind
        return None
    packed_stat = pack_stat(stat_value)
    (saved_minikind, saved_link_or_sha1, saved_file_size,
     saved_executable, saved_packed_stat) = entry[1][0]

    if minikind == b'd' and saved_minikind == b't':
        minikind = b't'
    if (minikind == saved_minikind
        and packed_stat == saved_packed_stat):
        # The stat hasn't changed since we saved, so we can re-use the
        # saved sha hash.
        if minikind == b'd':
            return None

        # size should also be in packed_stat
        if saved_file_size == stat_value.st_size:
            return saved_link_or_sha1

    # If we have gotten this far, that means that we need to actually
    # process this entry.
    link_or_sha1 = None
    worth_saving = True
    if minikind == b'f':
        executable = state._is_executable(stat_value.st_mode,
                                         saved_executable)
        if state._cutoff_time is None:
            state._sha_cutoff_time()
        if (stat_value.st_mtime < state._cutoff_time
            and stat_value.st_ctime < state._cutoff_time
            and len(entry[1]) > 1
            and entry[1][1][0] != b'a'):
            # Could check for size changes for further optimised
            # avoidance of sha1's. However the most prominent case of
            # over-shaing is during initial add, which this catches.
            # Besides, if content filtering happens, size and sha
            # are calculated at the same time, so checking just the size
            # gains nothing w.r.t. performance.
            link_or_sha1 = state._sha1_file(abspath)
            entry[1][0] = (b'f', link_or_sha1, stat_value.st_size,
                           executable, packed_stat)
        else:
            entry[1][0] = (b'f', b'', stat_value.st_size,
                           executable, DirState.NULLSTAT)
            worth_saving = False
    elif minikind == b'd':
        link_or_sha1 = None
        entry[1][0] = (b'd', b'', 0, False, packed_stat)
        if saved_minikind != b'd':
            # This changed from something into a directory. Make sure we
            # have a directory block for it. This doesn't happen very
            # often, so this doesn't have to be super fast.
            block_index, entry_index, dir_present, file_present = \
                state._get_block_entry_index(entry[0][0], entry[0][1], 0)
            state._ensure_block(block_index, entry_index,
                               osutils.pathjoin(entry[0][0], entry[0][1]))
        else:
            worth_saving = False
    elif minikind == b'l':
        if saved_minikind == b'l':
            worth_saving = False
        link_or_sha1 = state._read_link(abspath, saved_link_or_sha1)
        if state._cutoff_time is None:
            state._sha_cutoff_time()
        if (stat_value.st_mtime < state._cutoff_time
            and stat_value.st_ctime < state._cutoff_time):
            entry[1][0] = (b'l', link_or_sha1, stat_value.st_size,
                           False, packed_stat)
        else:
            entry[1][0] = (b'l', b'', stat_value.st_size,
                           False, DirState.NULLSTAT)
    if worth_saving:
        state._mark_modified([entry])
    return link_or_sha1


class ProcessEntryPython(object):

    __slots__ = ["old_dirname_to_file_id", "new_dirname_to_file_id",
        "last_source_parent", "last_target_parent", "include_unchanged",
        "partial", "use_filesystem_for_exec", "utf8_decode",
        "searched_specific_files", "search_specific_files",
        "searched_exact_paths", "search_specific_file_parents", "seen_ids",
        "state", "source_index", "target_index", "want_unversioned", "tree"]

    def __init__(self, include_unchanged, use_filesystem_for_exec,
        search_specific_files, state, source_index, target_index,
        want_unversioned, tree):
        self.old_dirname_to_file_id = {}
        self.new_dirname_to_file_id = {}
        # Are we doing a partial iter_changes?
        self.partial = search_specific_files != {''}
        # Using a list so that we can access the values and change them in
        # nested scope. Each one is [path, file_id, entry]
        self.last_source_parent = [None, None]
        self.last_target_parent = [None, None]
        self.include_unchanged = include_unchanged
        self.use_filesystem_for_exec = use_filesystem_for_exec
        self.utf8_decode = cache_utf8._utf8_decode
        # for all search_indexs in each path at or under each element of
        # search_specific_files, if the detail is relocated: add the id, and
        # add the relocated path as one to search if its not searched already.
        # If the detail is not relocated, add the id.
        self.searched_specific_files = set()
        # When we search exact paths without expanding downwards, we record
        # that here.
        self.searched_exact_paths = set()
        self.search_specific_files = search_specific_files
        # The parents up to the root of the paths we are searching.
        # After all normal paths are returned, these specific items are returned.
        self.search_specific_file_parents = set()
        # The ids we've sent out in the delta.
        self.seen_ids = set()
        self.state = state
        self.source_index = source_index
        self.target_index = target_index
        if target_index != 0:
            # A lot of code in here depends on target_index == 0
            raise errors.BzrError('unsupported target index')
        self.want_unversioned = want_unversioned
        self.tree = tree

    def _process_entry(self, entry, path_info, pathjoin=osutils.pathjoin):
        """Compare an entry and real disk to generate delta information.

        :param path_info: top_relpath, basename, kind, lstat, abspath for
            the path of entry. If None, then the path is considered absent in 
            the target (Perhaps we should pass in a concrete entry for this ?)
            Basename is returned as a utf8 string because we expect this
            tuple will be ignored, and don't want to take the time to
            decode.
        :return: (iter_changes_result, changed). If the entry has not been
            handled then changed is None. Otherwise it is False if no content
            or metadata changes have occurred, and True if any content or
            metadata change has occurred. If self.include_unchanged is True then
            if changed is not None, iter_changes_result will always be a result
            tuple. Otherwise, iter_changes_result is None unless changed is
            True.
        """
        if self.source_index is None:
            source_details = DirState.NULL_PARENT_DETAILS
        else:
            source_details = entry[1][self.source_index]
        # GZ 2017-06-09: Eck, more sets.
        _fdltr = {b'f', b'd', b'l', b't', b'r'}
        _fdlt = {b'f', b'd', b'l', b't'}
        _ra = (b'r', b'a')
        target_details = entry[1][self.target_index]
        target_minikind = target_details[0]
        if path_info is not None and target_minikind in _fdlt:
            if not (self.target_index == 0):
                raise AssertionError()
            link_or_sha1 = update_entry(self.state, entry,
                abspath=path_info[4], stat_value=path_info[3])
            # The entry may have been modified by update_entry
            target_details = entry[1][self.target_index]
            target_minikind = target_details[0]
        else:
            link_or_sha1 = None
        file_id = entry[0][2]
        source_minikind = source_details[0]
        if source_minikind in _fdltr and target_minikind in _fdlt:
            # claimed content in both: diff
            #   r    | fdlt   |      | add source to search, add id path move and perform
            #        |        |      | diff check on source-target
            #   r    | fdlt   |  a   | dangling file that was present in the basis.
            #        |        |      | ???
            if source_minikind == b'r':
                # add the source to the search path to find any children it
                # has.  TODO ? : only add if it is a container ?
                if not osutils.is_inside_any(self.searched_specific_files,
                                             source_details[1]):
                    self.search_specific_files.add(source_details[1])
                # generate the old path; this is needed for stating later
                # as well.
                old_path = source_details[1]
                old_dirname, old_basename = os.path.split(old_path)
                path = pathjoin(entry[0][0], entry[0][1])
                old_entry = self.state._get_entry(self.source_index,
                                             path_utf8=old_path)
                # update the source details variable to be the real
                # location.
                if old_entry == (None, None):
                    raise DirstateCorrupt(self.state._filename,
                        "entry '%s/%s' is considered renamed from %r"
                        " but source does not exist\n"
                        "entry: %s" % (entry[0][0], entry[0][1], old_path, entry))
                source_details = old_entry[1][self.source_index]
                source_minikind = source_details[0]
            else:
                old_dirname = entry[0][0]
                old_basename = entry[0][1]
                old_path = path = None
            if path_info is None:
                # the file is missing on disk, show as removed.
                content_change = True
                target_kind = None
                target_exec = False
            else:
                # source and target are both versioned and disk file is present.
                target_kind = path_info[2]
                if target_kind == 'directory':
                    if path is None:
                        old_path = path = pathjoin(old_dirname, old_basename)
                    self.new_dirname_to_file_id[path] = file_id
                    if source_minikind != b'd':
                        content_change = True
                    else:
                        # directories have no fingerprint
                        content_change = False
                    target_exec = False
                elif target_kind == 'file':
                    if source_minikind != b'f':
                        content_change = True
                    else:
                        # Check the sha. We can't just rely on the size as
                        # content filtering may mean differ sizes actually
                        # map to the same content
                        if link_or_sha1 is None:
                            # Stat cache miss:
                            statvalue, link_or_sha1 = \
                                self.state._sha1_provider.stat_and_sha1(
                                path_info[4])
                            self.state._observed_sha1(entry, link_or_sha1,
                                statvalue)
                        content_change = (link_or_sha1 != source_details[1])
                    # Target details is updated at update_entry time
                    if self.use_filesystem_for_exec:
                        # We don't need S_ISREG here, because we are sure
                        # we are dealing with a file.
                        target_exec = bool(stat.S_IEXEC & path_info[3].st_mode)
                    else:
                        target_exec = target_details[3]
                elif target_kind == 'symlink':
                    if source_minikind != b'l':
                        content_change = True
                    else:
                        content_change = (link_or_sha1 != source_details[1])
                    target_exec = False
                elif target_kind == 'tree-reference':
                    if source_minikind != b't':
                        content_change = True
                    else:
                        content_change = False
                    target_exec = False
                else:
                    if path is None:
                        path = pathjoin(old_dirname, old_basename)
                    raise errors.BadFileKindError(path, path_info[2])
            if source_minikind == b'd':
                if path is None:
                    old_path = path = pathjoin(old_dirname, old_basename)
                self.old_dirname_to_file_id[old_path] = file_id
            # parent id is the entry for the path in the target tree
            if old_basename and old_dirname == self.last_source_parent[0]:
                source_parent_id = self.last_source_parent[1]
            else:
                try:
                    source_parent_id = self.old_dirname_to_file_id[old_dirname]
                except KeyError:
                    source_parent_entry = self.state._get_entry(self.source_index,
                                                           path_utf8=old_dirname)
                    source_parent_id = source_parent_entry[0][2]
                if source_parent_id == entry[0][2]:
                    # This is the root, so the parent is None
                    source_parent_id = None
                else:
                    self.last_source_parent[0] = old_dirname
                    self.last_source_parent[1] = source_parent_id
            new_dirname = entry[0][0]
            if entry[0][1] and new_dirname == self.last_target_parent[0]:
                target_parent_id = self.last_target_parent[1]
            else:
                try:
                    target_parent_id = self.new_dirname_to_file_id[new_dirname]
                except KeyError:
                    # TODO: We don't always need to do the lookup, because the
                    #       parent entry will be the same as the source entry.
                    target_parent_entry = self.state._get_entry(self.target_index,
                                                           path_utf8=new_dirname)
                    if target_parent_entry == (None, None):
                        raise AssertionError(
                            "Could not find target parent in wt: %s\nparent of: %s"
                            % (new_dirname, entry))
                    target_parent_id = target_parent_entry[0][2]
                if target_parent_id == entry[0][2]:
                    # This is the root, so the parent is None
                    target_parent_id = None
                else:
                    self.last_target_parent[0] = new_dirname
                    self.last_target_parent[1] = target_parent_id

            source_exec = source_details[3]
            changed = (content_change
                or source_parent_id != target_parent_id
                or old_basename != entry[0][1]
                or source_exec != target_exec
                )
            if not changed and not self.include_unchanged:
                return None, False
            else:
                if old_path is None:
                    old_path = path = pathjoin(old_dirname, old_basename)
                    old_path_u = self.utf8_decode(old_path)[0]
                    path_u = old_path_u
                else:
                    old_path_u = self.utf8_decode(old_path)[0]
                    if old_path == path:
                        path_u = old_path_u
                    else:
                        path_u = self.utf8_decode(path)[0]
                source_kind = DirState._minikind_to_kind[source_minikind]
                return (entry[0][2],
                       (old_path_u, path_u),
                       content_change,
                       (True, True),
                       (source_parent_id, target_parent_id),
                       (self.utf8_decode(old_basename)[0], self.utf8_decode(entry[0][1])[0]),
                       (source_kind, target_kind),
                       (source_exec, target_exec)), changed
        elif source_minikind in b'a' and target_minikind in _fdlt:
            # looks like a new file
            path = pathjoin(entry[0][0], entry[0][1])
            # parent id is the entry for the path in the target tree
            # TODO: these are the same for an entire directory: cache em.
            parent_id = self.state._get_entry(self.target_index,
                                         path_utf8=entry[0][0])[0][2]
            if parent_id == entry[0][2]:
                parent_id = None
            if path_info is not None:
                # Present on disk:
                if self.use_filesystem_for_exec:
                    # We need S_ISREG here, because we aren't sure if this
                    # is a file or not.
                    target_exec = bool(
                        stat.S_ISREG(path_info[3].st_mode)
                        and stat.S_IEXEC & path_info[3].st_mode)
                else:
                    target_exec = target_details[3]
                return (entry[0][2],
                       (None, self.utf8_decode(path)[0]),
                       True,
                       (False, True),
                       (None, parent_id),
                       (None, self.utf8_decode(entry[0][1])[0]),
                       (None, path_info[2]),
                       (None, target_exec)), True
            else:
                # Its a missing file, report it as such.
                return (entry[0][2],
                       (None, self.utf8_decode(path)[0]),
                       False,
                       (False, True),
                       (None, parent_id),
                       (None, self.utf8_decode(entry[0][1])[0]),
                       (None, None),
                       (None, False)), True
        elif source_minikind in _fdlt and target_minikind in b'a':
            # unversioned, possibly, or possibly not deleted: we dont care.
            # if its still on disk, *and* theres no other entry at this
            # path [we dont know this in this routine at the moment -
            # perhaps we should change this - then it would be an unknown.
            old_path = pathjoin(entry[0][0], entry[0][1])
            # parent id is the entry for the path in the target tree
            parent_id = self.state._get_entry(self.source_index, path_utf8=entry[0][0])[0][2]
            if parent_id == entry[0][2]:
                parent_id = None
            return (entry[0][2],
                   (self.utf8_decode(old_path)[0], None),
                   True,
                   (True, False),
                   (parent_id, None),
                   (self.utf8_decode(entry[0][1])[0], None),
                   (DirState._minikind_to_kind[source_minikind], None),
                   (source_details[3], None)), True
        elif source_minikind in _fdlt and target_minikind in b'r':
            # a rename; could be a true rename, or a rename inherited from
            # a renamed parent. TODO: handle this efficiently. Its not
            # common case to rename dirs though, so a correct but slow
            # implementation will do.
            if not osutils.is_inside_any(self.searched_specific_files, target_details[1]):
                self.search_specific_files.add(target_details[1])
        elif source_minikind in _ra and target_minikind in _ra:
            # neither of the selected trees contain this file,
            # so skip over it. This is not currently directly tested, but
            # is indirectly via test_too_much.TestCommands.test_conflicts.
            pass
        else:
            raise AssertionError("don't know how to compare "
                "source_minikind=%r, target_minikind=%r"
                % (source_minikind, target_minikind))
        return None, None

    def __iter__(self):
        return self

    def _gather_result_for_consistency(self, result):
        """Check a result we will yield to make sure we are consistent later.
        
        This gathers result's parents into a set to output later.

        :param result: A result tuple.
        """
        if not self.partial or not result[0]:
            return
        self.seen_ids.add(result[0])
        new_path = result[1][1]
        if new_path:
            # Not the root and not a delete: queue up the parents of the path.
            self.search_specific_file_parents.update(
                p.encode('utf8') for p in osutils.parent_directories(new_path))
            # Add the root directory which parent_directories does not
            # provide.
            self.search_specific_file_parents.add(b'')

    def iter_changes(self):
        """Iterate over the changes."""
        utf8_decode = cache_utf8._utf8_decode
        _lt_by_dirs = lt_by_dirs
        _process_entry = self._process_entry
        search_specific_files = self.search_specific_files
        searched_specific_files = self.searched_specific_files
        splitpath = osutils.splitpath
        # sketch:
        # compare source_index and target_index at or under each element of search_specific_files.
        # follow the following comparison table. Note that we only want to do diff operations when
        # the target is fdl because thats when the walkdirs logic will have exposed the pathinfo
        # for the target.
        # cases:
        #
        # Source | Target | disk | action
        #   r    | fdlt   |      | add source to search, add id path move and perform
        #        |        |      | diff check on source-target
        #   r    | fdlt   |  a   | dangling file that was present in the basis.
        #        |        |      | ???
        #   r    |  a     |      | add source to search
        #   r    |  a     |  a   |
        #   r    |  r     |      | this path is present in a non-examined tree, skip.
        #   r    |  r     |  a   | this path is present in a non-examined tree, skip.
        #   a    | fdlt   |      | add new id
        #   a    | fdlt   |  a   | dangling locally added file, skip
        #   a    |  a     |      | not present in either tree, skip
        #   a    |  a     |  a   | not present in any tree, skip
        #   a    |  r     |      | not present in either tree at this path, skip as it
        #        |        |      | may not be selected by the users list of paths.
        #   a    |  r     |  a   | not present in either tree at this path, skip as it
        #        |        |      | may not be selected by the users list of paths.
        #  fdlt  | fdlt   |      | content in both: diff them
        #  fdlt  | fdlt   |  a   | deleted locally, but not unversioned - show as deleted ?
        #  fdlt  |  a     |      | unversioned: output deleted id for now
        #  fdlt  |  a     |  a   | unversioned and deleted: output deleted id
        #  fdlt  |  r     |      | relocated in this tree, so add target to search.
        #        |        |      | Dont diff, we will see an r,fd; pair when we reach
        #        |        |      | this id at the other path.
        #  fdlt  |  r     |  a   | relocated in this tree, so add target to search.
        #        |        |      | Dont diff, we will see an r,fd; pair when we reach
        #        |        |      | this id at the other path.

        # TODO: jam 20070516 - Avoid the _get_entry lookup overhead by
        #       keeping a cache of directories that we have seen.

        while search_specific_files:
            # TODO: the pending list should be lexically sorted?  the
            # interface doesn't require it.
            current_root = search_specific_files.pop()
            current_root_unicode = current_root.decode('utf8')
            searched_specific_files.add(current_root)
            # process the entries for this containing directory: the rest will be
            # found by their parents recursively.
            root_entries = self.state._entries_for_path(current_root)
            root_abspath = self.tree.abspath(current_root_unicode)
            try:
                root_stat = os.lstat(root_abspath)
            except OSError as e:
                if e.errno == errno.ENOENT:
                    # the path does not exist: let _process_entry know that.
                    root_dir_info = None
                else:
                    # some other random error: hand it up.
                    raise
            else:
                root_dir_info = (b'', current_root,
                    osutils.file_kind_from_stat_mode(root_stat.st_mode), root_stat,
                    root_abspath)
                if root_dir_info[2] == 'directory':
                    if self.tree._directory_is_tree_reference(
                        current_root.decode('utf8')):
                        root_dir_info = root_dir_info[:2] + \
                            ('tree-reference',) + root_dir_info[3:]

            if not root_entries and not root_dir_info:
                # this specified path is not present at all, skip it.
                continue
            path_handled = False
            for entry in root_entries:
                result, changed = _process_entry(entry, root_dir_info)
                if changed is not None:
                    path_handled = True
                    if changed:
                        self._gather_result_for_consistency(result)
                    if changed or self.include_unchanged:
                        yield result
            if self.want_unversioned and not path_handled and root_dir_info:
                new_executable = bool(
                    stat.S_ISREG(root_dir_info[3].st_mode)
                    and stat.S_IEXEC & root_dir_info[3].st_mode)
                yield (None,
                       (None, current_root_unicode),
                       True,
                       (False, False),
                       (None, None),
                       (None, splitpath(current_root_unicode)[-1]),
                       (None, root_dir_info[2]),
                       (None, new_executable)
                      )
            initial_key = (current_root, b'', b'')
            block_index, _ = self.state._find_block_index_from_key(initial_key)
            if block_index == 0:
                # we have processed the total root already, but because the
                # initial key matched it we should skip it here.
                block_index +=1
            if root_dir_info and root_dir_info[2] == 'tree-reference':
                current_dir_info = None
            else:
                dir_iterator = osutils._walkdirs_utf8(root_abspath, prefix=current_root)
                try:
                    current_dir_info = next(dir_iterator)
                except OSError as e:
                    # on win32, python2.4 has e.errno == ERROR_DIRECTORY, but
                    # python 2.5 has e.errno == EINVAL,
                    #            and e.winerror == ERROR_DIRECTORY
                    e_winerror = getattr(e, 'winerror', None)
                    win_errors = (ERROR_DIRECTORY, ERROR_PATH_NOT_FOUND)
                    # there may be directories in the inventory even though
                    # this path is not a file on disk: so mark it as end of
                    # iterator
                    if e.errno in (errno.ENOENT, errno.ENOTDIR, errno.EINVAL):
                        current_dir_info = None
                    elif (sys.platform == 'win32'
                          and (e.errno in win_errors
                               or e_winerror in win_errors)):
                        current_dir_info = None
                    else:
                        raise
                else:
                    if current_dir_info[0][0] == b'':
                        # remove .bzr from iteration
                        bzr_index = bisect.bisect_left(current_dir_info[1], (b'.bzr',))
                        if current_dir_info[1][bzr_index][0] != b'.bzr':
                            raise AssertionError()
                        del current_dir_info[1][bzr_index]
            # walk until both the directory listing and the versioned metadata
            # are exhausted.
            if (block_index < len(self.state._dirblocks) and
                osutils.is_inside(current_root, self.state._dirblocks[block_index][0])):
                current_block = self.state._dirblocks[block_index]
            else:
                current_block = None
            while (current_dir_info is not None or
                   current_block is not None):
                if (current_dir_info and current_block
                    and current_dir_info[0][0] != current_block[0]):
                    if _lt_by_dirs(current_dir_info[0][0], current_block[0]):
                        # filesystem data refers to paths not covered by the dirblock.
                        # this has two possibilities:
                        # A) it is versioned but empty, so there is no block for it
                        # B) it is not versioned.

                        # if (A) then we need to recurse into it to check for
                        # new unknown files or directories.
                        # if (B) then we should ignore it, because we don't
                        # recurse into unknown directories.
                        path_index = 0
                        while path_index < len(current_dir_info[1]):
                                current_path_info = current_dir_info[1][path_index]
                                if self.want_unversioned:
                                    if current_path_info[2] == 'directory':
                                        if self.tree._directory_is_tree_reference(
                                            current_path_info[0].decode('utf8')):
                                            current_path_info = current_path_info[:2] + \
                                                ('tree-reference',) + current_path_info[3:]
                                    new_executable = bool(
                                        stat.S_ISREG(current_path_info[3].st_mode)
                                        and stat.S_IEXEC & current_path_info[3].st_mode)
                                    yield (None,
                                        (None, utf8_decode(current_path_info[0])[0]),
                                        True,
                                        (False, False),
                                        (None, None),
                                        (None, utf8_decode(current_path_info[1])[0]),
                                        (None, current_path_info[2]),
                                        (None, new_executable))
                                # dont descend into this unversioned path if it is
                                # a dir
                                if current_path_info[2] in ('directory',
                                                            'tree-reference'):
                                    del current_dir_info[1][path_index]
                                    path_index -= 1
                                path_index += 1

                        # This dir info has been handled, go to the next
                        try:
                            current_dir_info = next(dir_iterator)
                        except StopIteration:
                            current_dir_info = None
                    else:
                        # We have a dirblock entry for this location, but there
                        # is no filesystem path for this. This is most likely
                        # because a directory was removed from the disk.
                        # We don't have to report the missing directory,
                        # because that should have already been handled, but we
                        # need to handle all of the files that are contained
                        # within.
                        for current_entry in current_block[1]:
                            # entry referring to file not present on disk.
                            # advance the entry only, after processing.
                            result, changed = _process_entry(current_entry, None)
                            if changed is not None:
                                if changed:
                                    self._gather_result_for_consistency(result)
                                if changed or self.include_unchanged:
                                    yield result
                        block_index +=1
                        if (block_index < len(self.state._dirblocks) and
                            osutils.is_inside(current_root,
                                              self.state._dirblocks[block_index][0])):
                            current_block = self.state._dirblocks[block_index]
                        else:
                            current_block = None
                    continue
                entry_index = 0
                if current_block and entry_index < len(current_block[1]):
                    current_entry = current_block[1][entry_index]
                else:
                    current_entry = None
                advance_entry = True
                path_index = 0
                if current_dir_info and path_index < len(current_dir_info[1]):
                    current_path_info = current_dir_info[1][path_index]
                    if current_path_info[2] == 'directory':
                        if self.tree._directory_is_tree_reference(
                            current_path_info[0].decode('utf8')):
                            current_path_info = current_path_info[:2] + \
                                ('tree-reference',) + current_path_info[3:]
                else:
                    current_path_info = None
                advance_path = True
                path_handled = False
                while (current_entry is not None or
                    current_path_info is not None):
                    if current_entry is None:
                        # the check for path_handled when the path is advanced
                        # will yield this path if needed.
                        pass
                    elif current_path_info is None:
                        # no path is fine: the per entry code will handle it.
                        result, changed = _process_entry(current_entry, current_path_info)
                        if changed is not None:
                            if changed:
                                self._gather_result_for_consistency(result)
                            if changed or self.include_unchanged:
                                yield result
                    elif (current_entry[0][1] != current_path_info[1]
                          or current_entry[1][self.target_index][0] in (b'a', b'r')):
                        # The current path on disk doesn't match the dirblock
                        # record. Either the dirblock is marked as absent, or
                        # the file on disk is not present at all in the
                        # dirblock. Either way, report about the dirblock
                        # entry, and let other code handle the filesystem one.

                        # Compare the basename for these files to determine
                        # which comes first
                        if current_path_info[1] < current_entry[0][1]:
                            # extra file on disk: pass for now, but only
                            # increment the path, not the entry
                            advance_entry = False
                        else:
                            # entry referring to file not present on disk.
                            # advance the entry only, after processing.
                            result, changed = _process_entry(current_entry, None)
                            if changed is not None:
                                if changed:
                                    self._gather_result_for_consistency(result)
                                if changed or self.include_unchanged:
                                    yield result
                            advance_path = False
                    else:
                        result, changed = _process_entry(current_entry, current_path_info)
                        if changed is not None:
                            path_handled = True
                            if changed:
                                self._gather_result_for_consistency(result)
                            if changed or self.include_unchanged:
                                yield result
                    if advance_entry and current_entry is not None:
                        entry_index += 1
                        if entry_index < len(current_block[1]):
                            current_entry = current_block[1][entry_index]
                        else:
                            current_entry = None
                    else:
                        advance_entry = True # reset the advance flaga
                    if advance_path and current_path_info is not None:
                        if not path_handled:
                            # unversioned in all regards
                            if self.want_unversioned:
                                new_executable = bool(
                                    stat.S_ISREG(current_path_info[3].st_mode)
                                    and stat.S_IEXEC & current_path_info[3].st_mode)
                                try:
                                    relpath_unicode = utf8_decode(current_path_info[0])[0]
                                except UnicodeDecodeError:
                                    raise errors.BadFilenameEncoding(
                                        current_path_info[0], osutils._fs_enc)
                                yield (None,
                                    (None, relpath_unicode),
                                    True,
                                    (False, False),
                                    (None, None),
                                    (None, utf8_decode(current_path_info[1])[0]),
                                    (None, current_path_info[2]),
                                    (None, new_executable))
                            # dont descend into this unversioned path if it is
                            # a dir
                            if current_path_info[2] in ('directory'):
                                del current_dir_info[1][path_index]
                                path_index -= 1
                        # dont descend the disk iterator into any tree
                        # paths.
                        if current_path_info[2] == 'tree-reference':
                            del current_dir_info[1][path_index]
                            path_index -= 1
                        path_index += 1
                        if path_index < len(current_dir_info[1]):
                            current_path_info = current_dir_info[1][path_index]
                            if current_path_info[2] == 'directory':
                                if self.tree._directory_is_tree_reference(
                                    current_path_info[0].decode('utf8')):
                                    current_path_info = current_path_info[:2] + \
                                        ('tree-reference',) + current_path_info[3:]
                        else:
                            current_path_info = None
                        path_handled = False
                    else:
                        advance_path = True # reset the advance flagg.
                if current_block is not None:
                    block_index += 1
                    if (block_index < len(self.state._dirblocks) and
                        osutils.is_inside(current_root, self.state._dirblocks[block_index][0])):
                        current_block = self.state._dirblocks[block_index]
                    else:
                        current_block = None
                if current_dir_info is not None:
                    try:
                        current_dir_info = next(dir_iterator)
                    except StopIteration:
                        current_dir_info = None
        for result in self._iter_specific_file_parents():
            yield result

    def _iter_specific_file_parents(self):
        """Iter over the specific file parents."""
        while self.search_specific_file_parents:
            # Process the parent directories for the paths we were iterating.
            # Even in extremely large trees this should be modest, so currently
            # no attempt is made to optimise.
            path_utf8 = self.search_specific_file_parents.pop()
            if osutils.is_inside_any(self.searched_specific_files, path_utf8):
                # We've examined this path.
                continue
            if path_utf8 in self.searched_exact_paths:
                # We've examined this path.
                continue
            path_entries = self.state._entries_for_path(path_utf8)
            # We need either one or two entries. If the path in
            # self.target_index has moved (so the entry in source_index is in
            # 'ar') then we need to also look for the entry for this path in
            # self.source_index, to output the appropriate delete-or-rename.
            selected_entries = []
            found_item = False
            for candidate_entry in path_entries:
                # Find entries present in target at this path:
                if candidate_entry[1][self.target_index][0] not in (b'a', b'r'):
                    found_item = True
                    selected_entries.append(candidate_entry)
                # Find entries present in source at this path:
                elif (self.source_index is not None and
                    candidate_entry[1][self.source_index][0] not in (b'a', b'r')):
                    found_item = True
                    if candidate_entry[1][self.target_index][0] == b'a':
                        # Deleted, emit it here.
                        selected_entries.append(candidate_entry)
                    else:
                        # renamed, emit it when we process the directory it
                        # ended up at.
                        self.search_specific_file_parents.add(
                            candidate_entry[1][self.target_index][1])
            if not found_item:
                raise AssertionError(
                    "Missing entry for specific path parent %r, %r" % (
                    path_utf8, path_entries))
            path_info = self._path_info(path_utf8, path_utf8.decode('utf8'))
            for entry in selected_entries:
                if entry[0][2] in self.seen_ids:
                    continue
                result, changed = self._process_entry(entry, path_info)
                if changed is None:
                    raise AssertionError(
                        "Got entry<->path mismatch for specific path "
                        "%r entry %r path_info %r " % (
                        path_utf8, entry, path_info))
                # Only include changes - we're outside the users requested
                # expansion.
                if changed:
                    self._gather_result_for_consistency(result)
                    if (result[6][0] == 'directory' and
                        result[6][1] != 'directory'):
                        # This stopped being a directory, the old children have
                        # to be included.
                        if entry[1][self.source_index][0] == b'r':
                            # renamed, take the source path
                            entry_path_utf8 = entry[1][self.source_index][1]
                        else:
                            entry_path_utf8 = path_utf8
                        initial_key = (entry_path_utf8, b'', b'')
                        block_index, _ = self.state._find_block_index_from_key(
                            initial_key)
                        if block_index == 0:
                            # The children of the root are in block index 1.
                            block_index +=1
                        current_block = None
                        if block_index < len(self.state._dirblocks):
                            current_block = self.state._dirblocks[block_index]
                            if not osutils.is_inside(
                                entry_path_utf8, current_block[0]):
                                # No entries for this directory at all.
                                current_block = None
                        if current_block is not None:
                            for entry in current_block[1]:
                                if entry[1][self.source_index][0] in (b'a', b'r'):
                                    # Not in the source tree, so doesn't have to be
                                    # included.
                                    continue
                                # Path of the entry itself.

                                self.search_specific_file_parents.add(
                                    osutils.pathjoin(*entry[0][:2]))
                if changed or self.include_unchanged:
                    yield result
            self.searched_exact_paths.add(path_utf8)

    def _path_info(self, utf8_path, unicode_path):
        """Generate path_info for unicode_path.

        :return: None if unicode_path does not exist, or a path_info tuple.
        """
        abspath = self.tree.abspath(unicode_path)
        try:
            stat = os.lstat(abspath)
        except OSError as e:
            if e.errno == errno.ENOENT:
                # the path does not exist.
                return None
            else:
                raise
        utf8_basename = utf8_path.rsplit(b'/', 1)[-1]
        dir_info = (utf8_path, utf8_basename,
            osutils.file_kind_from_stat_mode(stat.st_mode), stat,
            abspath)
        if dir_info[2] == 'directory':
            if self.tree._directory_is_tree_reference(
                unicode_path):
                self.root_dir_info = self.root_dir_info[:2] + \
                    ('tree-reference',) + self.root_dir_info[3:]
        return dir_info


# Try to load the compiled form if possible
try:
    from ._dirstate_helpers_pyx import (
        _read_dirblocks,
        bisect_dirblock,
        _bisect_path_left,
        _bisect_path_right,
        lt_by_dirs,
        pack_stat,
        ProcessEntryC as _process_entry,
        update_entry as update_entry,
        )
except ImportError as e:
    osutils.failed_to_load_extension(e)
    from ._dirstate_helpers_py import (
        _read_dirblocks,
        bisect_dirblock,
        _bisect_path_left,
        _bisect_path_right,
        lt_by_dirs,
        pack_stat,
        )
    # FIXME: It would be nice to be able to track moved lines so that the
    # corresponding python code can be moved to the _dirstate_helpers_py
    # module. I don't want to break the history for this important piece of
    # code so I left the code here -- vila 20090622
    update_entry = py_update_entry
    _process_entry = ProcessEntryPython<|MERGE_RESOLUTION|>--- conflicted
+++ resolved
@@ -1320,19 +1320,11 @@
 
     def _check_delta_is_valid(self, delta):
         delta = list(inventory._check_delta_unique_ids(
-<<<<<<< HEAD
-                    inventory._check_delta_unique_old_paths(
-                    inventory._check_delta_unique_new_paths(
-                    inventory._check_delta_ids_match_entry(
-                    inventory._check_delta_ids_are_valid(
-                    inventory._check_delta_new_path_entry_both_or_None(delta)))))))
-=======
                      inventory._check_delta_unique_old_paths(
                      inventory._check_delta_unique_new_paths(
                      inventory._check_delta_ids_match_entry(
                      inventory._check_delta_ids_are_valid(
                      inventory._check_delta_new_path_entry_both_or_None(delta)))))))
->>>>>>> 54479393
         def delta_key(d):
             (old_path, new_path, file_id, new_entry) = d
             if old_path is None:
@@ -1340,12 +1332,8 @@
             if new_path is None:
                 new_path = ''
             return (old_path, new_path, file_id, new_entry)
-<<<<<<< HEAD
-        return sorted(delta, key=delta_key, reverse=True)
-=======
         delta.sort(key=delta_key, reverse=True)
         return delta
->>>>>>> 54479393
 
     def update_by_delta(self, delta):
         """Apply an inventory delta to the dirstate for tree 0
