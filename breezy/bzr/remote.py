# Copyright (C) 2006-2012 Canonical Ltd
#
# This program is free software; you can redistribute it and/or modify
# it under the terms of the GNU General Public License as published by
# the Free Software Foundation; either version 2 of the License, or
# (at your option) any later version.
#
# This program is distributed in the hope that it will be useful,
# but WITHOUT ANY WARRANTY; without even the implied warranty of
# MERCHANTABILITY or FITNESS FOR A PARTICULAR PURPOSE.  See the
# GNU General Public License for more details.
#
# You should have received a copy of the GNU General Public License
# along with this program; if not, write to the Free Software
# Foundation, Inc., 51 Franklin Street, Fifth Floor, Boston, MA 02110-1301 USA

from __future__ import absolute_import

import bz2
<<<<<<< HEAD
import sys
=======
import os
>>>>>>> 0861c710
import zlib

from .. import (
    bencode,
    branch,
    bzr as _mod_bzr,
    config as _mod_config,
    controldir,
    debug,
    errors,
    gpg,
    graph,
    lock,
    lockdir,
    osutils,
    registry,
    repository as _mod_repository,
    revision as _mod_revision,
    static_tuple,
    testament as _mod_testament,
    urlutils,
    )
from . import (
    branch as bzrbranch,
    bzrdir as _mod_bzrdir,
    inventory_delta,
    vf_repository,
    vf_search,
    )
from .branch import BranchReferenceFormat
from ..branch import BranchWriteLockResult
from ..decorators import only_raises
from ..errors import (
    NoSuchRevision,
    SmartProtocolError,
    )
from ..i18n import gettext
from .inventory import Inventory
from .inventorytree import InventoryRevisionTree
from ..lockable_files import LockableFiles
from ..sixish import (
    get_unbound_function,
    text_type,
    viewitems,
    viewvalues,
    )
from .smart import client, vfs, repository as smart_repo
from .smart.client import _SmartClient
from ..revision import NULL_REVISION
from ..repository import RepositoryWriteLockResult, _LazyListJoin
from .serializer import format_registry as serializer_format_registry
from ..trace import mutter, note, warning, log_exception_quietly
from .versionedfile import FulltextContentFactory


_DEFAULT_SEARCH_DEPTH = 100


class _RpcHelper(object):
    """Mixin class that helps with issuing RPCs."""

    def _call(self, method, *args, **err_context):
        try:
            return self._client.call(method, *args)
        except errors.ErrorFromSmartServer as err:
            self._translate_error(err, **err_context)

    def _call_expecting_body(self, method, *args, **err_context):
        try:
            return self._client.call_expecting_body(method, *args)
        except errors.ErrorFromSmartServer as err:
            self._translate_error(err, **err_context)

    def _call_with_body_bytes(self, method, args, body_bytes, **err_context):
        try:
            return self._client.call_with_body_bytes(method, args, body_bytes)
        except errors.ErrorFromSmartServer as err:
            self._translate_error(err, **err_context)

    def _call_with_body_bytes_expecting_body(self, method, args, body_bytes,
                                             **err_context):
        try:
            return self._client.call_with_body_bytes_expecting_body(
                method, args, body_bytes)
        except errors.ErrorFromSmartServer as err:
            self._translate_error(err, **err_context)


def response_tuple_to_repo_format(response):
    """Convert a response tuple describing a repository format to a format."""
    format = RemoteRepositoryFormat()
    format._rich_root_data = (response[0] == 'yes')
    format._supports_tree_reference = (response[1] == 'yes')
    format._supports_external_lookups = (response[2] == 'yes')
    format._network_name = response[3]
    return format


# Note that RemoteBzrDirProber lives in breezy.bzrdir so breezy.bzr.remote
# does not have to be imported unless a remote format is involved.

class RemoteBzrDirFormat(_mod_bzrdir.BzrDirMetaFormat1):
    """Format representing bzrdirs accessed via a smart server"""

    supports_workingtrees = False

    colocated_branches = False

    def __init__(self):
        _mod_bzrdir.BzrDirMetaFormat1.__init__(self)
        # XXX: It's a bit ugly that the network name is here, because we'd
        # like to believe that format objects are stateless or at least
        # immutable,  However, we do at least avoid mutating the name after
        # it's returned.  See <https://bugs.launchpad.net/bzr/+bug/504102>
        self._network_name = None

    def __repr__(self):
        return "%s(_network_name=%r)" % (self.__class__.__name__,
            self._network_name)

    def get_format_description(self):
        if self._network_name:
            try:
                real_format = controldir.network_format_registry.get(
                        self._network_name)
            except KeyError:
                pass
            else:
                return 'Remote: ' + real_format.get_format_description()
        return 'bzr remote bzrdir'

    def get_format_string(self):
        raise NotImplementedError(self.get_format_string)

    def network_name(self):
        if self._network_name:
            return self._network_name
        else:
            raise AssertionError("No network name set.")

    def initialize_on_transport(self, transport):
        try:
            # hand off the request to the smart server
            client_medium = transport.get_smart_medium()
        except errors.NoSmartMedium:
            # TODO: lookup the local format from a server hint.
            local_dir_format = _mod_bzrdir.BzrDirMetaFormat1()
            return local_dir_format.initialize_on_transport(transport)
        client = _SmartClient(client_medium)
        path = client.remote_path_from_transport(transport)
        try:
            response = client.call(b'BzrDirFormat.initialize', path)
        except errors.ErrorFromSmartServer as err:
            _translate_error(err, path=path)
        if response[0] != b'ok':
            raise errors.SmartProtocolError('unexpected response code %s' % (response,))
        format = RemoteBzrDirFormat()
        self._supply_sub_formats_to(format)
        return RemoteBzrDir(transport, format)

    def parse_NoneTrueFalse(self, arg):
        if not arg:
            return None
        if arg == 'False':
            return False
        if arg == 'True':
            return True
        raise AssertionError("invalid arg %r" % arg)

    def _serialize_NoneTrueFalse(self, arg):
        if arg is False:
            return b'False'
        if arg:
            return b'True'
        return b''

    def _serialize_NoneString(self, arg):
        return arg or b''

    def initialize_on_transport_ex(self, transport, use_existing_dir=False,
        create_prefix=False, force_new_repo=False, stacked_on=None,
        stack_on_pwd=None, repo_format_name=None, make_working_trees=None,
        shared_repo=False):
        try:
            # hand off the request to the smart server
            client_medium = transport.get_smart_medium()
        except errors.NoSmartMedium:
            do_vfs = True
        else:
            # Decline to open it if the server doesn't support our required
            # version (3) so that the VFS-based transport will do it.
            if client_medium.should_probe():
                try:
                    server_version = client_medium.protocol_version()
                    if server_version != '2':
                        do_vfs = True
                    else:
                        do_vfs = False
                except errors.SmartProtocolError:
                    # Apparently there's no usable smart server there, even though
                    # the medium supports the smart protocol.
                    do_vfs = True
            else:
                do_vfs = False
        if not do_vfs:
            client = _SmartClient(client_medium)
            path = client.remote_path_from_transport(transport)
            if client_medium._is_remote_before((1, 16)):
                do_vfs = True
        if do_vfs:
            # TODO: lookup the local format from a server hint.
            local_dir_format = _mod_bzrdir.BzrDirMetaFormat1()
            self._supply_sub_formats_to(local_dir_format)
            return local_dir_format.initialize_on_transport_ex(transport,
                use_existing_dir=use_existing_dir, create_prefix=create_prefix,
                force_new_repo=force_new_repo, stacked_on=stacked_on,
                stack_on_pwd=stack_on_pwd, repo_format_name=repo_format_name,
                make_working_trees=make_working_trees, shared_repo=shared_repo,
                vfs_only=True)
        return self._initialize_on_transport_ex_rpc(client, path, transport,
            use_existing_dir, create_prefix, force_new_repo, stacked_on,
            stack_on_pwd, repo_format_name, make_working_trees, shared_repo)

    def _initialize_on_transport_ex_rpc(self, client, path, transport,
        use_existing_dir, create_prefix, force_new_repo, stacked_on,
        stack_on_pwd, repo_format_name, make_working_trees, shared_repo):
        args = []
        args.append(self._serialize_NoneTrueFalse(use_existing_dir))
        args.append(self._serialize_NoneTrueFalse(create_prefix))
        args.append(self._serialize_NoneTrueFalse(force_new_repo))
        args.append(self._serialize_NoneString(stacked_on))
        # stack_on_pwd is often/usually our transport
        if stack_on_pwd:
            try:
                stack_on_pwd = transport.relpath(stack_on_pwd).encode('utf-8')
                if not stack_on_pwd:
                    stack_on_pwd = b'.'
            except errors.PathNotChild:
                pass
        args.append(self._serialize_NoneString(stack_on_pwd))
        args.append(self._serialize_NoneString(repo_format_name))
        args.append(self._serialize_NoneTrueFalse(make_working_trees))
        args.append(self._serialize_NoneTrueFalse(shared_repo))
        request_network_name = self._network_name or \
            _mod_bzrdir.BzrDirFormat.get_default_format().network_name()
        try:
            response = client.call(b'BzrDirFormat.initialize_ex_1.16',
                request_network_name, path, *args)
        except errors.UnknownSmartMethod:
            client._medium._remember_remote_is_before((1, 16))
            local_dir_format = _mod_bzrdir.BzrDirMetaFormat1()
            self._supply_sub_formats_to(local_dir_format)
            return local_dir_format.initialize_on_transport_ex(transport,
                use_existing_dir=use_existing_dir, create_prefix=create_prefix,
                force_new_repo=force_new_repo, stacked_on=stacked_on,
                stack_on_pwd=stack_on_pwd, repo_format_name=repo_format_name,
                make_working_trees=make_working_trees, shared_repo=shared_repo,
                vfs_only=True)
        except errors.ErrorFromSmartServer as err:
            _translate_error(err, path=path)
        repo_path = response[0]
        bzrdir_name = response[6]
        require_stacking = response[7]
        require_stacking = self.parse_NoneTrueFalse(require_stacking)
        format = RemoteBzrDirFormat()
        format._network_name = bzrdir_name
        self._supply_sub_formats_to(format)
        bzrdir = RemoteBzrDir(transport, format, _client=client)
        if repo_path:
            repo_format = response_tuple_to_repo_format(response[1:])
            if repo_path == b'.':
                repo_path = b''
            if repo_path:
                repo_bzrdir_format = RemoteBzrDirFormat()
                repo_bzrdir_format._network_name = response[5]
                repo_bzr = RemoteBzrDir(transport.clone(repo_path),
                    repo_bzrdir_format)
            else:
                repo_bzr = bzrdir
            final_stack = response[8] or None
            final_stack_pwd = response[9] or None
            if final_stack_pwd:
                final_stack_pwd = urlutils.join(
                    transport.base, final_stack_pwd)
            remote_repo = RemoteRepository(repo_bzr, repo_format)
            if len(response) > 10:
                # Updated server verb that locks remotely.
                repo_lock_token = response[10] or None
                remote_repo.lock_write(repo_lock_token, _skip_rpc=True)
                if repo_lock_token:
                    remote_repo.dont_leave_lock_in_place()
            else:
                remote_repo.lock_write()
            policy = _mod_bzrdir.UseExistingRepository(remote_repo,
                    final_stack, final_stack_pwd, require_stacking)
            policy.acquire_repository()
        else:
            remote_repo = None
            policy = None
        bzrdir._format.set_branch_format(self.get_branch_format())
        if require_stacking:
            # The repo has already been created, but we need to make sure that
            # we'll make a stackable branch.
            bzrdir._format.require_stacking(_skip_repo=True)
        return remote_repo, bzrdir, require_stacking, policy

    def _open(self, transport):
        return RemoteBzrDir(transport, self)

    def __eq__(self, other):
        if not isinstance(other, RemoteBzrDirFormat):
            return False
        return self.get_format_description() == other.get_format_description()

    def __return_repository_format(self):
        # Always return a RemoteRepositoryFormat object, but if a specific bzr
        # repository format has been asked for, tell the RemoteRepositoryFormat
        # that it should use that for init() etc.
        result = RemoteRepositoryFormat()
        custom_format = getattr(self, '_repository_format', None)
        if custom_format:
            if isinstance(custom_format, RemoteRepositoryFormat):
                return custom_format
            else:
                # We will use the custom format to create repositories over the
                # wire; expose its details like rich_root_data for code to
                # query
                result._custom_format = custom_format
        return result

    def get_branch_format(self):
        result = _mod_bzrdir.BzrDirMetaFormat1.get_branch_format(self)
        if not isinstance(result, RemoteBranchFormat):
            new_result = RemoteBranchFormat()
            new_result._custom_format = result
            # cache the result
            self.set_branch_format(new_result)
            result = new_result
        return result

    repository_format = property(__return_repository_format,
        _mod_bzrdir.BzrDirMetaFormat1._set_repository_format) #.im_func)


class RemoteControlStore(_mod_config.IniFileStore):
    """Control store which attempts to use HPSS calls to retrieve control store.

    Note that this is specific to bzr-based formats.
    """

    def __init__(self, bzrdir):
        super(RemoteControlStore, self).__init__()
        self.controldir = bzrdir
        self._real_store = None

    def lock_write(self, token=None):
        self._ensure_real()
        return self._real_store.lock_write(token)

    def unlock(self):
        self._ensure_real()
        return self._real_store.unlock()

    def save(self):
        with self.lock_write():
            # We need to be able to override the undecorated implementation
            self.save_without_locking()

    def save_without_locking(self):
        super(RemoteControlStore, self).save()

    def _ensure_real(self):
        self.controldir._ensure_real()
        if self._real_store is None:
            self._real_store = _mod_config.ControlStore(self.controldir)

    def external_url(self):
        return urlutils.join(self.branch.user_url, 'control.conf')

    def _load_content(self):
        medium = self.controldir._client._medium
        path = self.controldir._path_for_remote_call(self.controldir._client)
        try:
            response, handler = self.controldir._call_expecting_body(
                b'BzrDir.get_config_file', path)
        except errors.UnknownSmartMethod:
            self._ensure_real()
            return self._real_store._load_content()
        if len(response) and response[0] != b'ok':
            raise errors.UnexpectedSmartServerResponse(response)
        return handler.read_body_bytes()

    def _save_content(self, content):
        # FIXME JRV 2011-11-22: Ideally this should use a
        # HPSS call too, but at the moment it is not possible
        # to write lock control directories.
        self._ensure_real()
        return self._real_store._save_content(content)


class RemoteBzrDir(_mod_bzrdir.BzrDir, _RpcHelper):
    """Control directory on a remote server, accessed via bzr:// or similar."""

    def __init__(self, transport, format, _client=None, _force_probe=False):
        """Construct a RemoteBzrDir.

        :param _client: Private parameter for testing. Disables probing and the
            use of a real bzrdir.
        """
        _mod_bzrdir.BzrDir.__init__(self, transport, format)
        # this object holds a delegated bzrdir that uses file-level operations
        # to talk to the other side
        self._real_bzrdir = None
        self._has_working_tree = None
        # 1-shot cache for the call pattern 'create_branch; open_branch' - see
        # create_branch for details.
        self._next_open_branch_result = None

        if _client is None:
            medium = transport.get_smart_medium()
            self._client = client._SmartClient(medium)
        else:
            self._client = _client
            if not _force_probe:
                return

        self._probe_bzrdir()

    def __repr__(self):
        return '%s(%r)' % (self.__class__.__name__, self._client)

    def _probe_bzrdir(self):
        medium = self._client._medium
        path = self._path_for_remote_call(self._client)
        if medium._is_remote_before((2, 1)):
            self._rpc_open(path)
            return
        try:
            self._rpc_open_2_1(path)
            return
        except errors.UnknownSmartMethod:
            medium._remember_remote_is_before((2, 1))
            self._rpc_open(path)

    def _rpc_open_2_1(self, path):
        response = self._call(b'BzrDir.open_2.1', path)
        if response == (b'no',):
            raise errors.NotBranchError(path=self.root_transport.base)
        elif response[0] == b'yes':
            if response[1] == b'yes':
                self._has_working_tree = True
            elif response[1] == b'no':
                self._has_working_tree = False
            else:
                raise errors.UnexpectedSmartServerResponse(response)
        else:
            raise errors.UnexpectedSmartServerResponse(response)

    def _rpc_open(self, path):
        response = self._call(b'BzrDir.open', path)
        if response not in [(b'yes',), (b'no',)]:
            raise errors.UnexpectedSmartServerResponse(response)
        if response == (b'no',):
            raise errors.NotBranchError(path=self.root_transport.base)

    def _ensure_real(self):
        """Ensure that there is a _real_bzrdir set.

        Used before calls to self._real_bzrdir.
        """
        if not self._real_bzrdir:
            if 'hpssvfs' in debug.debug_flags:
                import traceback
                warning('VFS BzrDir access triggered\n%s',
                    ''.join(traceback.format_stack()))
            self._real_bzrdir = _mod_bzrdir.BzrDir.open_from_transport(
                self.root_transport, probers=[_mod_bzr.BzrProber])
            self._format._network_name = \
                self._real_bzrdir._format.network_name()

    def _translate_error(self, err, **context):
        _translate_error(err, bzrdir=self, **context)

    def break_lock(self):
        # Prevent aliasing problems in the next_open_branch_result cache.
        # See create_branch for rationale.
        self._next_open_branch_result = None
        return _mod_bzrdir.BzrDir.break_lock(self)

    def _vfs_checkout_metadir(self):
        self._ensure_real()
        return self._real_bzrdir.checkout_metadir()

    def checkout_metadir(self):
        """Retrieve the controldir format to use for checkouts of this one.
        """
        medium = self._client._medium
        if medium._is_remote_before((2, 5)):
            return self._vfs_checkout_metadir()
        path = self._path_for_remote_call(self._client)
        try:
            response = self._client.call(b'BzrDir.checkout_metadir',
                path)
        except errors.UnknownSmartMethod:
            medium._remember_remote_is_before((2, 5))
            return self._vfs_checkout_metadir()
        if len(response) != 3:
            raise errors.UnexpectedSmartServerResponse(response)
        control_name, repo_name, branch_name = response
        try:
            format = controldir.network_format_registry.get(control_name)
        except KeyError:
            raise errors.UnknownFormatError(kind='control',
                format=control_name)
        if repo_name:
            try:
                repo_format = _mod_repository.network_format_registry.get(
                    repo_name)
            except KeyError:
                raise errors.UnknownFormatError(kind='repository',
                    format=repo_name)
            format.repository_format = repo_format
        if branch_name:
            try:
                format.set_branch_format(
                    branch.network_format_registry.get(branch_name))
            except KeyError:
                raise errors.UnknownFormatError(kind='branch',
                    format=branch_name)
        return format

    def _vfs_cloning_metadir(self, require_stacking=False):
        self._ensure_real()
        return self._real_bzrdir.cloning_metadir(
            require_stacking=require_stacking)

    def cloning_metadir(self, require_stacking=False):
        medium = self._client._medium
        if medium._is_remote_before((1, 13)):
            return self._vfs_cloning_metadir(require_stacking=require_stacking)
        verb = b'BzrDir.cloning_metadir'
        if require_stacking:
            stacking = b'True'
        else:
            stacking = b'False'
        path = self._path_for_remote_call(self._client)
        try:
            response = self._call(verb, path, stacking)
        except errors.UnknownSmartMethod:
            medium._remember_remote_is_before((1, 13))
            return self._vfs_cloning_metadir(require_stacking=require_stacking)
        except errors.UnknownErrorFromSmartServer as err:
            if err.error_tuple != (b'BranchReference',):
                raise
            # We need to resolve the branch reference to determine the
            # cloning_metadir.  This causes unnecessary RPCs to open the
            # referenced branch (and bzrdir, etc) but only when the caller
            # didn't already resolve the branch reference.
            referenced_branch = self.open_branch()
            return referenced_branch.controldir.cloning_metadir()
        if len(response) != 3:
            raise errors.UnexpectedSmartServerResponse(response)
        control_name, repo_name, branch_info = response
        if len(branch_info) != 2:
            raise errors.UnexpectedSmartServerResponse(response)
        branch_ref, branch_name = branch_info
        try:
            format = controldir.network_format_registry.get(control_name)
        except KeyError:
            raise errors.UnknownFormatError(kind='control', format=control_name)

        if repo_name:
            try:
                format.repository_format = _mod_repository.network_format_registry.get(
                    repo_name)
            except KeyError:
                raise errors.UnknownFormatError(kind='repository',
                    format=repo_name)
        if branch_ref == b'ref':
            # XXX: we need possible_transports here to avoid reopening the
            # connection to the referenced location
            ref_bzrdir = _mod_bzrdir.BzrDir.open(branch_name)
            branch_format = ref_bzrdir.cloning_metadir().get_branch_format()
            format.set_branch_format(branch_format)
        elif branch_ref == b'branch':
            if branch_name:
                try:
                    branch_format = branch.network_format_registry.get(
                        branch_name)
                except KeyError:
                    raise errors.UnknownFormatError(kind='branch',
                        format=branch_name)
                format.set_branch_format(branch_format)
        else:
            raise errors.UnexpectedSmartServerResponse(response)
        return format

    def create_repository(self, shared=False):
        # as per meta1 formats - just delegate to the format object which may
        # be parameterised.
        result = self._format.repository_format.initialize(self, shared)
        if not isinstance(result, RemoteRepository):
            return self.open_repository()
        else:
            return result

    def destroy_repository(self):
        """See BzrDir.destroy_repository"""
        path = self._path_for_remote_call(self._client)
        try:
            response = self._call(b'BzrDir.destroy_repository', path)
        except errors.UnknownSmartMethod:
            self._ensure_real()
            self._real_bzrdir.destroy_repository()
            return
        if response[0] != b'ok':
            raise SmartProtocolError('unexpected response code %s' % (response,))

    def create_branch(self, name=None, repository=None,
                      append_revisions_only=None):
        if name is None:
            name = self._get_selected_branch()
        if name != "":
            raise errors.NoColocatedBranchSupport(self)
        # as per meta1 formats - just delegate to the format object which may
        # be parameterised.
        real_branch = self._format.get_branch_format().initialize(self,
            name=name, repository=repository,
            append_revisions_only=append_revisions_only)
        if not isinstance(real_branch, RemoteBranch):
            if not isinstance(repository, RemoteRepository):
                raise AssertionError(
                    'need a RemoteRepository to use with RemoteBranch, got %r'
                    % (repository,))
            result = RemoteBranch(self, repository, real_branch, name=name)
        else:
            result = real_branch
        # BzrDir.clone_on_transport() uses the result of create_branch but does
        # not return it to its callers; we save approximately 8% of our round
        # trips by handing the branch we created back to the first caller to
        # open_branch rather than probing anew. Long term we need a API in
        # bzrdir that doesn't discard result objects (like result_branch).
        # RBC 20090225
        self._next_open_branch_result = result
        return result

    def destroy_branch(self, name=None):
        """See BzrDir.destroy_branch"""
        if name is None:
            name = self._get_selected_branch()
        if name != "":
            raise errors.NoColocatedBranchSupport(self)
        path = self._path_for_remote_call(self._client)
        try:
            if name != "":
                args = (name, )
            else:
                args = ()
            response = self._call(b'BzrDir.destroy_branch', path, *args)
        except errors.UnknownSmartMethod:
            self._ensure_real()
            self._real_bzrdir.destroy_branch(name=name)
            self._next_open_branch_result = None
            return
        self._next_open_branch_result = None
        if response[0] != b'ok':
            raise SmartProtocolError('unexpected response code %s' % (response,))

    def create_workingtree(self, revision_id=None, from_branch=None,
        accelerator_tree=None, hardlink=False):
        raise errors.NotLocalUrl(self.transport.base)

    def find_branch_format(self, name=None):
        """Find the branch 'format' for this bzrdir.

        This might be a synthetic object for e.g. RemoteBranch and SVN.
        """
        b = self.open_branch(name=name)
        return b._format

    def get_branches(self, possible_transports=None, ignore_fallbacks=False):
        path = self._path_for_remote_call(self._client)
        try:
            response, handler = self._call_expecting_body(
                b'BzrDir.get_branches', path)
        except errors.UnknownSmartMethod:
            self._ensure_real()
            return self._real_bzrdir.get_branches()
        if response[0] != b"success":
            raise errors.UnexpectedSmartServerResponse(response)
        body = bencode.bdecode(handler.read_body_bytes())
        ret = {}
        for name, value in viewitems(body):
            ret[name] = self._open_branch(name, value[0], value[1],
                possible_transports=possible_transports,
                ignore_fallbacks=ignore_fallbacks)
        return ret

    def set_branch_reference(self, target_branch, name=None):
        """See BzrDir.set_branch_reference()."""
        if name is None:
            name = self._get_selected_branch()
        if name != "":
            raise errors.NoColocatedBranchSupport(self)
        self._ensure_real()
        return self._real_bzrdir.set_branch_reference(target_branch, name=name)

    def get_branch_reference(self, name=None):
        """See BzrDir.get_branch_reference()."""
        if name is None:
            name = self._get_selected_branch()
        if name != "":
            raise errors.NoColocatedBranchSupport(self)
        response = self._get_branch_reference()
        if response[0] == b'ref':
            return response[1].decode('utf-8')
        else:
            return None

    def _get_branch_reference(self):
        path = self._path_for_remote_call(self._client)
        medium = self._client._medium
        candidate_calls = [
            (b'BzrDir.open_branchV3', (2, 1)),
            (b'BzrDir.open_branchV2', (1, 13)),
            (b'BzrDir.open_branch', None),
            ]
        for verb, required_version in candidate_calls:
            if required_version and medium._is_remote_before(required_version):
                continue
            try:
                response = self._call(verb, path)
            except errors.UnknownSmartMethod:
                if required_version is None:
                    raise
                medium._remember_remote_is_before(required_version)
            else:
                break
        if verb == b'BzrDir.open_branch':
            if response[0] != b'ok':
                raise errors.UnexpectedSmartServerResponse(response)
            if response[1] != '':
                return (b'ref', response[1])
            else:
                return (b'branch', '')
        if response[0] not in (b'ref', b'branch'):
            raise errors.UnexpectedSmartServerResponse(response)
        return response

    def _get_tree_branch(self, name=None):
        """See BzrDir._get_tree_branch()."""
        return None, self.open_branch(name=name)

    def _open_branch(self, name, kind, location_or_format,
                     ignore_fallbacks=False, possible_transports=None):
        if kind == 'ref':
            # a branch reference, use the existing BranchReference logic.
            format = BranchReferenceFormat()
            return format.open(self, name=name, _found=True,
                location=location_or_format, ignore_fallbacks=ignore_fallbacks,
                possible_transports=possible_transports)
        branch_format_name = location_or_format
        if not branch_format_name:
            branch_format_name = None
        format = RemoteBranchFormat(network_name=branch_format_name)
        return RemoteBranch(self, self.find_repository(), format=format,
            setup_stacking=not ignore_fallbacks, name=name,
            possible_transports=possible_transports)

    def open_branch(self, name=None, unsupported=False,
                    ignore_fallbacks=False, possible_transports=None):
        if name is None:
            name = self._get_selected_branch()
        if name != "":
            raise errors.NoColocatedBranchSupport(self)
        if unsupported:
            raise NotImplementedError('unsupported flag support not implemented yet.')
        if self._next_open_branch_result is not None:
            # See create_branch for details.
            result = self._next_open_branch_result
            self._next_open_branch_result = None
            return result
        response = self._get_branch_reference()
        return self._open_branch(name, response[0], response[1],
            possible_transports=possible_transports,
            ignore_fallbacks=ignore_fallbacks)

    def _open_repo_v1(self, path):
        verb = b'BzrDir.find_repository'
        response = self._call(verb, path)
        if response[0] != b'ok':
            raise errors.UnexpectedSmartServerResponse(response)
        # servers that only support the v1 method don't support external
        # references either.
        self._ensure_real()
        repo = self._real_bzrdir.open_repository()
        response = response + (b'no', repo._format.network_name())
        return response, repo

    def _open_repo_v2(self, path):
        verb = b'BzrDir.find_repositoryV2'
        response = self._call(verb, path)
        if response[0] != b'ok':
            raise errors.UnexpectedSmartServerResponse(response)
        self._ensure_real()
        repo = self._real_bzrdir.open_repository()
        response = response + (repo._format.network_name(),)
        return response, repo

    def _open_repo_v3(self, path):
        verb = b'BzrDir.find_repositoryV3'
        medium = self._client._medium
        if medium._is_remote_before((1, 13)):
            raise errors.UnknownSmartMethod(verb)
        try:
            response = self._call(verb, path)
        except errors.UnknownSmartMethod:
            medium._remember_remote_is_before((1, 13))
            raise
        if response[0] != b'ok':
            raise errors.UnexpectedSmartServerResponse(response)
        return response, None

    def open_repository(self):
        path = self._path_for_remote_call(self._client)
        response = None
        for probe in [self._open_repo_v3, self._open_repo_v2,
            self._open_repo_v1]:
            try:
                response, real_repo = probe(path)
                break
            except errors.UnknownSmartMethod:
                pass
        if response is None:
            raise errors.UnknownSmartMethod(b'BzrDir.find_repository{3,2,}')
        if response[0] != b'ok':
            raise errors.UnexpectedSmartServerResponse(response)
        if len(response) != 6:
            raise SmartProtocolError('incorrect response length %s' % (response,))
        if response[1] == b'':
            # repo is at this dir.
            format = response_tuple_to_repo_format(response[2:])
            # Used to support creating a real format instance when needed.
            format._creating_bzrdir = self
            remote_repo = RemoteRepository(self, format)
            format._creating_repo = remote_repo
            if real_repo is not None:
                remote_repo._set_real_repository(real_repo)
            return remote_repo
        else:
            raise errors.NoRepositoryPresent(self)

    def has_workingtree(self):
        if self._has_working_tree is None:
            path = self._path_for_remote_call(self._client)
            try:
                response = self._call(b'BzrDir.has_workingtree', path)
            except errors.UnknownSmartMethod:
                self._ensure_real()
                self._has_working_tree = self._real_bzrdir.has_workingtree()
            else:
                if response[0] not in (b'yes', b'no'):
                    raise SmartProtocolError('unexpected response code %s' % (response,))
                self._has_working_tree = (response[0] == b'yes')
        return self._has_working_tree

    def open_workingtree(self, recommend_upgrade=True):
        if self.has_workingtree():
            raise errors.NotLocalUrl(self.root_transport)
        else:
            raise errors.NoWorkingTree(self.root_transport.base)

    def _path_for_remote_call(self, client):
        """Return the path to be used for this bzrdir in a remote call."""
        remote_path = client.remote_path_from_transport(self.root_transport)
        if sys.version_info[0] == 3:
            remote_path = remote_path.decode('utf-8')
        base_url, segment_parameters = urlutils.split_segment_parameters_raw(
                remote_path)
        if sys.version_info[0] == 3:
            base_url = base_url.encode('utf-8')
        return base_url

    def get_branch_transport(self, branch_format, name=None):
        self._ensure_real()
        return self._real_bzrdir.get_branch_transport(branch_format, name=name)

    def get_repository_transport(self, repository_format):
        self._ensure_real()
        return self._real_bzrdir.get_repository_transport(repository_format)

    def get_workingtree_transport(self, workingtree_format):
        self._ensure_real()
        return self._real_bzrdir.get_workingtree_transport(workingtree_format)

    def can_convert_format(self):
        """Upgrading of remote bzrdirs is not supported yet."""
        return False

    def needs_format_conversion(self, format):
        """Upgrading of remote bzrdirs is not supported yet."""
        return False

    def _get_config(self):
        return RemoteBzrDirConfig(self)

    def _get_config_store(self):
        return RemoteControlStore(self)


class RemoteInventoryTree(InventoryRevisionTree):

    def __init__(self, repository, inv, revision_id):
        super(RemoteInventoryTree, self).__init__(repository, inv, revision_id)

    def archive(self, name, format=None, root=None, subdir=None):
        ret = self._repository._revision_archive(
                self.get_revision_id(), name, format, root, subdir)
        if ret is None:
            return super(RemoteInventoryTree, self).archive(
                name, format, root, subdir)
        return ret


class RemoteRepositoryFormat(vf_repository.VersionedFileRepositoryFormat):
    """Format for repositories accessed over a _SmartClient.

    Instances of this repository are represented by RemoteRepository
    instances.

    The RemoteRepositoryFormat is parameterized during construction
    to reflect the capabilities of the real, remote format. Specifically
    the attributes rich_root_data and supports_tree_reference are set
    on a per instance basis, and are not set (and should not be) at
    the class level.

    :ivar _custom_format: If set, a specific concrete repository format that
        will be used when initializing a repository with this
        RemoteRepositoryFormat.
    :ivar _creating_repo: If set, the repository object that this
        RemoteRepositoryFormat was created for: it can be called into
        to obtain data like the network name.
    """

    _matchingcontroldir = RemoteBzrDirFormat()
    supports_full_versioned_files = True
    supports_leaving_lock = True
    supports_overriding_transport = False

    def __init__(self):
        _mod_repository.RepositoryFormat.__init__(self)
        self._custom_format = None
        self._network_name = None
        self._creating_bzrdir = None
        self._revision_graph_can_have_wrong_parents = None
        self._supports_chks = None
        self._supports_external_lookups = None
        self._supports_tree_reference = None
        self._supports_funky_characters = None
        self._supports_nesting_repositories = None
        self._rich_root_data = None

    def __repr__(self):
        return "%s(_network_name=%r)" % (self.__class__.__name__,
            self._network_name)

    @property
    def fast_deltas(self):
        self._ensure_real()
        return self._custom_format.fast_deltas

    @property
    def rich_root_data(self):
        if self._rich_root_data is None:
            self._ensure_real()
            self._rich_root_data = self._custom_format.rich_root_data
        return self._rich_root_data

    @property
    def supports_chks(self):
        if self._supports_chks is None:
            self._ensure_real()
            self._supports_chks = self._custom_format.supports_chks
        return self._supports_chks

    @property
    def supports_external_lookups(self):
        if self._supports_external_lookups is None:
            self._ensure_real()
            self._supports_external_lookups = \
                self._custom_format.supports_external_lookups
        return self._supports_external_lookups

    @property
    def supports_funky_characters(self):
        if self._supports_funky_characters is None:
            self._ensure_real()
            self._supports_funky_characters = \
                self._custom_format.supports_funky_characters
        return self._supports_funky_characters

    @property
    def supports_nesting_repositories(self):
        if self._supports_nesting_repositories is None:
            self._ensure_real()
            self._supports_nesting_repositories = \
                self._custom_format.supports_nesting_repositories
        return self._supports_nesting_repositories

    @property
    def supports_tree_reference(self):
        if self._supports_tree_reference is None:
            self._ensure_real()
            self._supports_tree_reference = \
                self._custom_format.supports_tree_reference
        return self._supports_tree_reference

    @property
    def revision_graph_can_have_wrong_parents(self):
        if self._revision_graph_can_have_wrong_parents is None:
            self._ensure_real()
            self._revision_graph_can_have_wrong_parents = \
                self._custom_format.revision_graph_can_have_wrong_parents
        return self._revision_graph_can_have_wrong_parents

    def _vfs_initialize(self, a_controldir, shared):
        """Helper for common code in initialize."""
        if self._custom_format:
            # Custom format requested
            result = self._custom_format.initialize(a_controldir, shared=shared)
        elif self._creating_bzrdir is not None:
            # Use the format that the repository we were created to back
            # has.
            prior_repo = self._creating_bzrdir.open_repository()
            prior_repo._ensure_real()
            result = prior_repo._real_repository._format.initialize(
                a_controldir, shared=shared)
        else:
            # assume that a_bzr is a RemoteBzrDir but the smart server didn't
            # support remote initialization.
            # We delegate to a real object at this point (as RemoteBzrDir
            # delegate to the repository format which would lead to infinite
            # recursion if we just called a_controldir.create_repository.
            a_controldir._ensure_real()
            result = a_controldir._real_bzrdir.create_repository(shared=shared)
        if not isinstance(result, RemoteRepository):
            return self.open(a_controldir)
        else:
            return result

    def initialize(self, a_controldir, shared=False):
        # Being asked to create on a non RemoteBzrDir:
        if not isinstance(a_controldir, RemoteBzrDir):
            return self._vfs_initialize(a_controldir, shared)
        medium = a_controldir._client._medium
        if medium._is_remote_before((1, 13)):
            return self._vfs_initialize(a_controldir, shared)
        # Creating on a remote bzr dir.
        # 1) get the network name to use.
        if self._custom_format:
            network_name = self._custom_format.network_name()
        elif self._network_name:
            network_name = self._network_name
        else:
            # Select the current breezy default and ask for that.
            reference_bzrdir_format = controldir.format_registry.get('default')()
            reference_format = reference_bzrdir_format.repository_format
            network_name = reference_format.network_name()
        # 2) try direct creation via RPC
        path = a_controldir._path_for_remote_call(a_controldir._client)
        verb = b'BzrDir.create_repository'
        if shared:
            shared_str = b'True'
        else:
            shared_str = b'False'
        try:
            response = a_controldir._call(verb, path, network_name, shared_str)
        except errors.UnknownSmartMethod:
            # Fallback - use vfs methods
            medium._remember_remote_is_before((1, 13))
            return self._vfs_initialize(a_controldir, shared)
        else:
            # Turn the response into a RemoteRepository object.
            format = response_tuple_to_repo_format(response[1:])
            # Used to support creating a real format instance when needed.
            format._creating_bzrdir = a_controldir
            remote_repo = RemoteRepository(a_controldir, format)
            format._creating_repo = remote_repo
            return remote_repo

    def open(self, a_controldir):
        if not isinstance(a_controldir, RemoteBzrDir):
            raise AssertionError('%r is not a RemoteBzrDir' % (a_controldir,))
        return a_controldir.open_repository()

    def _ensure_real(self):
        if self._custom_format is None:
            try:
                self._custom_format = _mod_repository.network_format_registry.get(
                    self._network_name)
            except KeyError:
                raise errors.UnknownFormatError(kind='repository',
                    format=self._network_name)

    @property
    def _fetch_order(self):
        self._ensure_real()
        return self._custom_format._fetch_order

    @property
    def _fetch_uses_deltas(self):
        self._ensure_real()
        return self._custom_format._fetch_uses_deltas

    @property
    def _fetch_reconcile(self):
        self._ensure_real()
        return self._custom_format._fetch_reconcile

    def get_format_description(self):
        self._ensure_real()
        return 'Remote: ' + self._custom_format.get_format_description()

    def __eq__(self, other):
        return self.__class__ is other.__class__

    def network_name(self):
        if self._network_name:
            return self._network_name
        self._creating_repo._ensure_real()
        return self._creating_repo._real_repository._format.network_name()

    @property
    def pack_compresses(self):
        self._ensure_real()
        return self._custom_format.pack_compresses

    @property
    def _serializer(self):
        self._ensure_real()
        return self._custom_format._serializer


class RemoteRepository(_mod_repository.Repository, _RpcHelper,
        lock._RelockDebugMixin):
    """Repository accessed over rpc.

    For the moment most operations are performed using local transport-backed
    Repository objects.
    """

    def __init__(self, remote_bzrdir, format, real_repository=None, _client=None):
        """Create a RemoteRepository instance.

        :param remote_bzrdir: The bzrdir hosting this repository.
        :param format: The RemoteFormat object to use.
        :param real_repository: If not None, a local implementation of the
            repository logic for the repository, usually accessing the data
            via the VFS.
        :param _client: Private testing parameter - override the smart client
            to be used by the repository.
        """
        if real_repository:
            self._real_repository = real_repository
        else:
            self._real_repository = None
        self.controldir = remote_bzrdir
        if _client is None:
            self._client = remote_bzrdir._client
        else:
            self._client = _client
        self._format = format
        self._lock_mode = None
        self._lock_token = None
        self._write_group_tokens = None
        self._lock_count = 0
        self._leave_lock = False
        # Cache of revision parents; misses are cached during read locks, and
        # write locks when no _real_repository has been set.
        self._unstacked_provider = graph.CachingParentsProvider(
            get_parent_map=self._get_parent_map_rpc)
        self._unstacked_provider.disable_cache()
        # For tests:
        # These depend on the actual remote format, so force them off for
        # maximum compatibility. XXX: In future these should depend on the
        # remote repository instance, but this is irrelevant until we perform
        # reconcile via an RPC call.
        self._reconcile_does_inventory_gc = False
        self._reconcile_fixes_text_parents = False
        self._reconcile_backsup_inventory = False
        self.base = self.controldir.transport.base
        # Additional places to query for data.
        self._fallback_repositories = []

    @property
    def user_transport(self):
        return self.controldir.user_transport

    @property
    def control_transport(self):
        # XXX: Normally you shouldn't directly get at the remote repository
        # transport, but I'm not sure it's worth making this method
        # optional -- mbp 2010-04-21
        return self.controldir.get_repository_transport(None)

    def __str__(self):
        return "%s(%s)" % (self.__class__.__name__, self.base)

    __repr__ = __str__

    def abort_write_group(self, suppress_errors=False):
        """Complete a write group on the decorated repository.

        Smart methods perform operations in a single step so this API
        is not really applicable except as a compatibility thunk
        for older plugins that don't use e.g. the CommitBuilder
        facility.

        :param suppress_errors: see Repository.abort_write_group.
        """
        if self._real_repository:
            self._ensure_real()
            return self._real_repository.abort_write_group(
                suppress_errors=suppress_errors)
        if not self.is_in_write_group():
            if suppress_errors:
                mutter('(suppressed) not in write group')
                return
            raise errors.BzrError("not in write group")
        path = self.controldir._path_for_remote_call(self._client)
        try:
            response = self._call(b'Repository.abort_write_group', path,
                self._lock_token, self._write_group_tokens)
        except Exception as exc:
            self._write_group = None
            if not suppress_errors:
                raise
            mutter('abort_write_group failed')
            log_exception_quietly()
            note(gettext('bzr: ERROR (ignored): %s'), exc)
        else:
            if response != (b'ok', ):
                raise errors.UnexpectedSmartServerResponse(response)
            self._write_group_tokens = None

    @property
    def chk_bytes(self):
        """Decorate the real repository for now.

        In the long term a full blown network facility is needed to avoid
        creating a real repository object locally.
        """
        self._ensure_real()
        return self._real_repository.chk_bytes

    def commit_write_group(self):
        """Complete a write group on the decorated repository.

        Smart methods perform operations in a single step so this API
        is not really applicable except as a compatibility thunk
        for older plugins that don't use e.g. the CommitBuilder
        facility.
        """
        if self._real_repository:
            self._ensure_real()
            return self._real_repository.commit_write_group()
        if not self.is_in_write_group():
            raise errors.BzrError("not in write group")
        path = self.controldir._path_for_remote_call(self._client)
        response = self._call(b'Repository.commit_write_group', path,
            self._lock_token, self._write_group_tokens)
        if response != (b'ok', ):
            raise errors.UnexpectedSmartServerResponse(response)
        self._write_group_tokens = None
        # Refresh data after writing to the repository.
        self.refresh_data()

    def resume_write_group(self, tokens):
        if self._real_repository:
            return self._real_repository.resume_write_group(tokens)
        path = self.controldir._path_for_remote_call(self._client)
        try:
            response = self._call(b'Repository.check_write_group', path,
               self._lock_token, tokens)
        except errors.UnknownSmartMethod:
            self._ensure_real()
            return self._real_repository.resume_write_group(tokens)
        if response != (b'ok', ):
            raise errors.UnexpectedSmartServerResponse(response)
        self._write_group_tokens = tokens

    def suspend_write_group(self):
        if self._real_repository:
            return self._real_repository.suspend_write_group()
        ret = self._write_group_tokens or []
        self._write_group_tokens = None
        return ret

    def get_missing_parent_inventories(self, check_for_missing_texts=True):
        self._ensure_real()
        return self._real_repository.get_missing_parent_inventories(
            check_for_missing_texts=check_for_missing_texts)

    def _get_rev_id_for_revno_vfs(self, revno, known_pair):
        self._ensure_real()
        return self._real_repository.get_rev_id_for_revno(
            revno, known_pair)

    def get_rev_id_for_revno(self, revno, known_pair):
        """See Repository.get_rev_id_for_revno."""
        path = self.controldir._path_for_remote_call(self._client)
        try:
            if self._client._medium._is_remote_before((1, 17)):
                return self._get_rev_id_for_revno_vfs(revno, known_pair)
            response = self._call(
                b'Repository.get_rev_id_for_revno', path, revno, known_pair)
        except errors.UnknownSmartMethod:
            self._client._medium._remember_remote_is_before((1, 17))
            return self._get_rev_id_for_revno_vfs(revno, known_pair)
        if response[0] == b'ok':
            return True, response[1]
        elif response[0] == b'history-incomplete':
            known_pair = response[1:3]
            for fallback in self._fallback_repositories:
                found, result = fallback.get_rev_id_for_revno(revno, known_pair)
                if found:
                    return True, result
                else:
                    known_pair = result
            # Not found in any fallbacks
            return False, known_pair
        else:
            raise errors.UnexpectedSmartServerResponse(response)

    def _ensure_real(self):
        """Ensure that there is a _real_repository set.

        Used before calls to self._real_repository.

        Note that _ensure_real causes many roundtrips to the server which are
        not desirable, and prevents the use of smart one-roundtrip RPC's to
        perform complex operations (such as accessing parent data, streaming
        revisions etc). Adding calls to _ensure_real should only be done when
        bringing up new functionality, adding fallbacks for smart methods that
        require a fallback path, and never to replace an existing smart method
        invocation. If in doubt chat to the bzr network team.
        """
        if self._real_repository is None:
            if 'hpssvfs' in debug.debug_flags:
                import traceback
                warning('VFS Repository access triggered\n%s',
                    ''.join(traceback.format_stack()))
            self._unstacked_provider.missing_keys.clear()
            self.controldir._ensure_real()
            self._set_real_repository(
                self.controldir._real_bzrdir.open_repository())

    def _translate_error(self, err, **context):
        self.controldir._translate_error(err, repository=self, **context)

    def find_text_key_references(self):
        """Find the text key references within the repository.

        :return: A dictionary mapping text keys ((fileid, revision_id) tuples)
            to whether they were referred to by the inventory of the
            revision_id that they contain. The inventory texts from all present
            revision ids are assessed to generate this report.
        """
        self._ensure_real()
        return self._real_repository.find_text_key_references()

    def _generate_text_key_index(self):
        """Generate a new text key index for the repository.

        This is an expensive function that will take considerable time to run.

        :return: A dict mapping (file_id, revision_id) tuples to a list of
            parents, also (file_id, revision_id) tuples.
        """
        self._ensure_real()
        return self._real_repository._generate_text_key_index()

    def _get_revision_graph(self, revision_id):
        """Private method for using with old (< 1.2) servers to fallback."""
        if revision_id is None:
            revision_id = b''
        elif _mod_revision.is_null(revision_id):
            return {}

        path = self.controldir._path_for_remote_call(self._client)
        response = self._call_expecting_body(
            b'Repository.get_revision_graph', path, revision_id)
        response_tuple, response_handler = response
        if response_tuple[0] != b'ok':
            raise errors.UnexpectedSmartServerResponse(response_tuple)
        coded = response_handler.read_body_bytes()
        if coded == b'':
            # no revisions in this repository!
            return {}
        lines = coded.split(b'\n')
        revision_graph = {}
        for line in lines:
            d = tuple(line.split())
            revision_graph[d[0]] = d[1:]

        return revision_graph

    def _get_sink(self):
        """See Repository._get_sink()."""
        return RemoteStreamSink(self)

    def _get_source(self, to_format):
        """Return a source for streaming from this repository."""
        return RemoteStreamSource(self, to_format)

    def get_file_graph(self):
        with self.lock_read():
            return graph.Graph(self.texts)

    def has_revision(self, revision_id):
        """True if this repository has a copy of the revision."""
        # Copy of breezy.repository.Repository.has_revision
        with self.lock_read():
            return revision_id in self.has_revisions((revision_id,))

    def has_revisions(self, revision_ids):
        """Probe to find out the presence of multiple revisions.

        :param revision_ids: An iterable of revision_ids.
        :return: A set of the revision_ids that were present.
        """
        with self.lock_read():
            # Copy of breezy.repository.Repository.has_revisions
            parent_map = self.get_parent_map(revision_ids)
            result = set(parent_map)
            if _mod_revision.NULL_REVISION in revision_ids:
                result.add(_mod_revision.NULL_REVISION)
            return result

    def _has_same_fallbacks(self, other_repo):
        """Returns true if the repositories have the same fallbacks."""
        # XXX: copied from Repository; it should be unified into a base class
        # <https://bugs.launchpad.net/bzr/+bug/401622>
        my_fb = self._fallback_repositories
        other_fb = other_repo._fallback_repositories
        if len(my_fb) != len(other_fb):
            return False
        for f, g in zip(my_fb, other_fb):
            if not f.has_same_location(g):
                return False
        return True

    def has_same_location(self, other):
        # TODO: Move to RepositoryBase and unify with the regular Repository
        # one; unfortunately the tests rely on slightly different behaviour at
        # present -- mbp 20090710
        return (self.__class__ is other.__class__ and
                self.controldir.transport.base == other.controldir.transport.base)

    def get_graph(self, other_repository=None):
        """Return the graph for this repository format"""
        parents_provider = self._make_parents_provider(other_repository)
        return graph.Graph(parents_provider)

    def get_known_graph_ancestry(self, revision_ids):
        """Return the known graph for a set of revision ids and their ancestors.
        """
        with self.lock_read():
            st = static_tuple.StaticTuple
            revision_keys = [st(r_id).intern() for r_id in revision_ids]
            known_graph = self.revisions.get_known_graph_ancestry(revision_keys)
            return graph.GraphThunkIdsToKeys(known_graph)

    def gather_stats(self, revid=None, committers=None):
        """See Repository.gather_stats()."""
        path = self.controldir._path_for_remote_call(self._client)
        # revid can be None to indicate no revisions, not just NULL_REVISION
        if revid is None or _mod_revision.is_null(revid):
            fmt_revid = b''
        else:
            fmt_revid = revid
        if committers is None or not committers:
            fmt_committers = b'no'
        else:
            fmt_committers = b'yes'
        response_tuple, response_handler = self._call_expecting_body(
            b'Repository.gather_stats', path, fmt_revid, fmt_committers)
        if response_tuple[0] != b'ok':
            raise errors.UnexpectedSmartServerResponse(response_tuple)

        body = response_handler.read_body_bytes()
        result = {}
        for line in body.split(b'\n'):
            if not line:
                continue
            key, val_text = line.split(b':')
            key = key.decode('ascii')
            if key in ('revisions', 'size', 'committers'):
                result[key] = int(val_text)
            elif key in ('firstrev', 'latestrev'):
                values = val_text.split(b' ')[1:]
                result[key] = (float(values[0]), int(values[1]))

        return result

    def find_branches(self, using=False):
        """See Repository.find_branches()."""
        # should be an API call to the server.
        self._ensure_real()
        return self._real_repository.find_branches(using=using)

    def get_physical_lock_status(self):
        """See Repository.get_physical_lock_status()."""
        path = self.controldir._path_for_remote_call(self._client)
        try:
            response = self._call(b'Repository.get_physical_lock_status', path)
        except errors.UnknownSmartMethod:
            self._ensure_real()
            return self._real_repository.get_physical_lock_status()
        if response[0] not in (b'yes', b'no'):
            raise errors.UnexpectedSmartServerResponse(response)
        return (response[0] == b'yes')

    def is_in_write_group(self):
        """Return True if there is an open write group.

        write groups are only applicable locally for the smart server..
        """
        if self._write_group_tokens is not None:
            return True
        if self._real_repository:
            return self._real_repository.is_in_write_group()

    def is_locked(self):
        return self._lock_count >= 1

    def is_shared(self):
        """See Repository.is_shared()."""
        path = self.controldir._path_for_remote_call(self._client)
        response = self._call(b'Repository.is_shared', path)
        if response[0] not in (b'yes', b'no'):
            raise SmartProtocolError('unexpected response code %s' % (response,))
        return response[0] == b'yes'

    def is_write_locked(self):
        return self._lock_mode == 'w'

    def _warn_if_deprecated(self, branch=None):
        # If we have a real repository, the check will be done there, if we
        # don't the check will be done remotely.
        pass

    def lock_read(self):
        """Lock the repository for read operations.

        :return: A breezy.lock.LogicalLockResult.
        """
        # wrong eventually - want a local lock cache context
        if not self._lock_mode:
            self._note_lock('r')
            self._lock_mode = 'r'
            self._lock_count = 1
            self._unstacked_provider.enable_cache(cache_misses=True)
            if self._real_repository is not None:
                self._real_repository.lock_read()
            for repo in self._fallback_repositories:
                repo.lock_read()
        else:
            self._lock_count += 1
        return lock.LogicalLockResult(self.unlock)

    def _remote_lock_write(self, token):
        path = self.controldir._path_for_remote_call(self._client)
        if token is None:
            token = b''
        err_context = {'token': token}
        response = self._call(b'Repository.lock_write', path, token,
                              **err_context)
        if response[0] == b'ok':
            ok, token = response
            return token
        else:
            raise errors.UnexpectedSmartServerResponse(response)

    def lock_write(self, token=None, _skip_rpc=False):
        if not self._lock_mode:
            self._note_lock('w')
            if _skip_rpc:
                if self._lock_token is not None:
                    if token != self._lock_token:
                        raise errors.TokenMismatch(token, self._lock_token)
                self._lock_token = token
            else:
                self._lock_token = self._remote_lock_write(token)
            # if self._lock_token is None, then this is something like packs or
            # svn where we don't get to lock the repo, or a weave style repository
            # where we cannot lock it over the wire and attempts to do so will
            # fail.
            if self._real_repository is not None:
                self._real_repository.lock_write(token=self._lock_token)
            if token is not None:
                self._leave_lock = True
            else:
                self._leave_lock = False
            self._lock_mode = 'w'
            self._lock_count = 1
            cache_misses = self._real_repository is None
            self._unstacked_provider.enable_cache(cache_misses=cache_misses)
            for repo in self._fallback_repositories:
                # Writes don't affect fallback repos
                repo.lock_read()
        elif self._lock_mode == 'r':
            raise errors.ReadOnlyError(self)
        else:
            self._lock_count += 1
        return RepositoryWriteLockResult(self.unlock, self._lock_token or None)

    def leave_lock_in_place(self):
        if not self._lock_token:
            raise NotImplementedError(self.leave_lock_in_place)
        self._leave_lock = True

    def dont_leave_lock_in_place(self):
        if not self._lock_token:
            raise NotImplementedError(self.dont_leave_lock_in_place)
        self._leave_lock = False

    def _set_real_repository(self, repository):
        """Set the _real_repository for this repository.

        :param repository: The repository to fallback to for non-hpss
            implemented operations.
        """
        if self._real_repository is not None:
            # Replacing an already set real repository.
            # We cannot do this [currently] if the repository is locked -
            # synchronised state might be lost.
            if self.is_locked():
                raise AssertionError('_real_repository is already set')
        if isinstance(repository, RemoteRepository):
            raise AssertionError()
        self._real_repository = repository
        # three code paths happen here:
        # 1) old servers, RemoteBranch.open() calls _ensure_real before setting
        # up stacking. In this case self._fallback_repositories is [], and the
        # real repo is already setup. Preserve the real repo and
        # RemoteRepository.add_fallback_repository will avoid adding
        # duplicates.
        # 2) new servers, RemoteBranch.open() sets up stacking, and when
        # ensure_real is triggered from a branch, the real repository to
        # set already has a matching list with separate instances, but
        # as they are also RemoteRepositories we don't worry about making the
        # lists be identical.
        # 3) new servers, RemoteRepository.ensure_real is triggered before
        # RemoteBranch.ensure real, in this case we get a repo with no fallbacks
        # and need to populate it.
        if (self._fallback_repositories and
            len(self._real_repository._fallback_repositories) !=
            len(self._fallback_repositories)):
            if len(self._real_repository._fallback_repositories):
                raise AssertionError(
                    "cannot cleanly remove existing _fallback_repositories")
        for fb in self._fallback_repositories:
            self._real_repository.add_fallback_repository(fb)
        if self._lock_mode == 'w':
            # if we are already locked, the real repository must be able to
            # acquire the lock with our token.
            self._real_repository.lock_write(self._lock_token)
        elif self._lock_mode == 'r':
            self._real_repository.lock_read()
        if self._write_group_tokens is not None:
            # if we are already in a write group, resume it
            self._real_repository.resume_write_group(self._write_group_tokens)
            self._write_group_tokens = None

    def start_write_group(self):
        """Start a write group on the decorated repository.

        Smart methods perform operations in a single step so this API
        is not really applicable except as a compatibility thunk
        for older plugins that don't use e.g. the CommitBuilder
        facility.
        """
        if self._real_repository:
            self._ensure_real()
            return self._real_repository.start_write_group()
        if not self.is_write_locked():
            raise errors.NotWriteLocked(self)
        if self._write_group_tokens is not None:
            raise errors.BzrError('already in a write group')
        path = self.controldir._path_for_remote_call(self._client)
        try:
            response = self._call(b'Repository.start_write_group', path,
                self._lock_token)
        except (errors.UnknownSmartMethod, errors.UnsuspendableWriteGroup):
            self._ensure_real()
            return self._real_repository.start_write_group()
        if response[0] != b'ok':
            raise errors.UnexpectedSmartServerResponse(response)
        self._write_group_tokens = response[1]

    def _unlock(self, token):
        path = self.controldir._path_for_remote_call(self._client)
        if not token:
            # with no token the remote repository is not persistently locked.
            return
        err_context = {'token': token}
        response = self._call(b'Repository.unlock', path, token,
                              **err_context)
        if response == (b'ok',):
            return
        else:
            raise errors.UnexpectedSmartServerResponse(response)

    @only_raises(errors.LockNotHeld, errors.LockBroken)
    def unlock(self):
        if not self._lock_count:
            return lock.cant_unlock_not_held(self)
        self._lock_count -= 1
        if self._lock_count > 0:
            return
        self._unstacked_provider.disable_cache()
        old_mode = self._lock_mode
        self._lock_mode = None
        try:
            # The real repository is responsible at present for raising an
            # exception if it's in an unfinished write group.  However, it
            # normally will *not* actually remove the lock from disk - that's
            # done by the server on receiving the Repository.unlock call.
            # This is just to let the _real_repository stay up to date.
            if self._real_repository is not None:
                self._real_repository.unlock()
            elif self._write_group_tokens is not None:
                self.abort_write_group()
        finally:
            # The rpc-level lock should be released even if there was a
            # problem releasing the vfs-based lock.
            if old_mode == 'w':
                # Only write-locked repositories need to make a remote method
                # call to perform the unlock.
                old_token = self._lock_token
                self._lock_token = None
                if not self._leave_lock:
                    self._unlock(old_token)
        # Fallbacks are always 'lock_read()' so we don't pay attention to
        # self._leave_lock
        for repo in self._fallback_repositories:
            repo.unlock()

    def break_lock(self):
        # should hand off to the network
        path = self.controldir._path_for_remote_call(self._client)
        try:
            response = self._call(b"Repository.break_lock", path)
        except errors.UnknownSmartMethod:
            self._ensure_real()
            return self._real_repository.break_lock()
        if response != (b'ok',):
            raise errors.UnexpectedSmartServerResponse(response)

    def _get_tarball(self, compression):
        """Return a TemporaryFile containing a repository tarball.

        Returns None if the server does not support sending tarballs.
        """
        import tempfile
        path = self.controldir._path_for_remote_call(self._client)
        try:
            response, protocol = self._call_expecting_body(
                b'Repository.tarball', path, compression.encode('ascii'))
        except errors.UnknownSmartMethod:
            protocol.cancel_read_body()
            return None
        if response[0] == b'ok':
            # Extract the tarball and return it
            t = tempfile.NamedTemporaryFile()
            # TODO: rpc layer should read directly into it...
            t.write(protocol.read_body_bytes())
            t.seek(0)
            return t
        raise errors.UnexpectedSmartServerResponse(response)

    def sprout(self, to_bzrdir, revision_id=None):
        """Create a descendent repository for new development.

        Unlike clone, this does not copy the settings of the repository.
        """
        with self.lock_read():
            dest_repo = self._create_sprouting_repo(to_bzrdir, shared=False)
            dest_repo.fetch(self, revision_id=revision_id)
            return dest_repo

    def _create_sprouting_repo(self, a_controldir, shared):
        if not isinstance(a_controldir._format, self.controldir._format.__class__):
            # use target default format.
            dest_repo = a_controldir.create_repository()
        else:
            # Most control formats need the repository to be specifically
            # created, but on some old all-in-one formats it's not needed
            try:
                dest_repo = self._format.initialize(a_controldir, shared=shared)
            except errors.UninitializableFormat:
                dest_repo = a_controldir.open_repository()
        return dest_repo

    ### These methods are just thin shims to the VFS object for now.

    def revision_tree(self, revision_id):
        with self.lock_read():
            revision_id = _mod_revision.ensure_null(revision_id)
            if revision_id == _mod_revision.NULL_REVISION:
                return InventoryRevisionTree(self,
                    Inventory(root_id=None), _mod_revision.NULL_REVISION)
            else:
                return list(self.revision_trees([revision_id]))[0]

    def get_serializer_format(self):
        path = self.controldir._path_for_remote_call(self._client)
        try:
            response = self._call(b'VersionedFileRepository.get_serializer_format',
                path)
        except errors.UnknownSmartMethod:
            self._ensure_real()
            return self._real_repository.get_serializer_format()
        if response[0] != b'ok':
            raise errors.UnexpectedSmartServerResponse(response)
        return response[1]

    def get_commit_builder(self, branch, parents, config, timestamp=None,
                           timezone=None, committer=None, revprops=None,
                           revision_id=None, lossy=False):
        """Obtain a CommitBuilder for this repository.

        :param branch: Branch to commit to.
        :param parents: Revision ids of the parents of the new revision.
        :param config: Configuration to use.
        :param timestamp: Optional timestamp recorded for commit.
        :param timezone: Optional timezone for timestamp.
        :param committer: Optional committer to set for commit.
        :param revprops: Optional dictionary of revision properties.
        :param revision_id: Optional revision id.
        :param lossy: Whether to discard data that can not be natively
            represented, when pushing to a foreign VCS
        """
        if self._fallback_repositories and not self._format.supports_chks:
            raise errors.BzrError("Cannot commit directly to a stacked branch"
                " in pre-2a formats. See "
                "https://bugs.launchpad.net/bzr/+bug/375013 for details.")
        if self._format.rich_root_data:
            commit_builder_kls = vf_repository.VersionedFileRootCommitBuilder
        else:
            commit_builder_kls = vf_repository.VersionedFileCommitBuilder
        result = commit_builder_kls(self, parents, config,
            timestamp, timezone, committer, revprops, revision_id,
            lossy)
        self.start_write_group()
        return result

    def add_fallback_repository(self, repository):
        """Add a repository to use for looking up data not held locally.

        :param repository: A repository.
        """
        if not self._format.supports_external_lookups:
            raise errors.UnstackableRepositoryFormat(
                self._format.network_name(), self.base)
        # We need to accumulate additional repositories here, to pass them in
        # on various RPC's.
        #
        # Make the check before we lock: this raises an exception.
        self._check_fallback_repository(repository)
        if self.is_locked():
            # We will call fallback.unlock() when we transition to the unlocked
            # state, so always add a lock here. If a caller passes us a locked
            # repository, they are responsible for unlocking it later.
            repository.lock_read()
        self._fallback_repositories.append(repository)
        # If self._real_repository was parameterised already (e.g. because a
        # _real_branch had its get_stacked_on_url method called), then the
        # repository to be added may already be in the _real_repositories list.
        if self._real_repository is not None:
            fallback_locations = [repo.user_url for repo in
                self._real_repository._fallback_repositories]
            if repository.user_url not in fallback_locations:
                self._real_repository.add_fallback_repository(repository)

    def _check_fallback_repository(self, repository):
        """Check that this repository can fallback to repository safely.

        Raise an error if not.

        :param repository: A repository to fallback to.
        """
        return _mod_repository.InterRepository._assert_same_model(
            self, repository)

    def add_inventory(self, revid, inv, parents):
        self._ensure_real()
        return self._real_repository.add_inventory(revid, inv, parents)

    def add_inventory_by_delta(self, basis_revision_id, delta, new_revision_id,
            parents, basis_inv=None, propagate_caches=False):
        self._ensure_real()
        return self._real_repository.add_inventory_by_delta(basis_revision_id,
            delta, new_revision_id, parents, basis_inv=basis_inv,
            propagate_caches=propagate_caches)

    def add_revision(self, revision_id, rev, inv=None):
        _mod_revision.check_not_reserved_id(revision_id)
        key = (revision_id,)
        # check inventory present
        if not self.inventories.get_parent_map([key]):
            if inv is None:
                raise errors.WeaveRevisionNotPresent(revision_id,
                                                     self.inventories)
            else:
                # yes, this is not suitable for adding with ghosts.
                rev.inventory_sha1 = self.add_inventory(revision_id, inv,
                                                        rev.parent_ids)
        else:
            rev.inventory_sha1 = self.inventories.get_sha1s([key])[key]
        self._add_revision(rev)

    def _add_revision(self, rev):
        if self._real_repository is not None:
            return self._real_repository._add_revision(rev)
        text = self._serializer.write_revision_to_string(rev)
        key = (rev.revision_id,)
        parents = tuple((parent,) for parent in rev.parent_ids)
        self._write_group_tokens, missing_keys = self._get_sink().insert_stream(
            [('revisions', [FulltextContentFactory(key, parents, None, text)])],
            self._format, self._write_group_tokens)

    def get_inventory(self, revision_id):
        with self.lock_read():
            return list(self.iter_inventories([revision_id]))[0]

    def _iter_inventories_rpc(self, revision_ids, ordering):
        if ordering is None:
            ordering = 'unordered'
        path = self.controldir._path_for_remote_call(self._client)
        body = b"\n".join(revision_ids)
        response_tuple, response_handler = (
            self._call_with_body_bytes_expecting_body(
                b"VersionedFileRepository.get_inventories",
                (path, ordering.encode('ascii')), body))
        if response_tuple[0] != b"ok":
            raise errors.UnexpectedSmartServerResponse(response_tuple)
        deserializer = inventory_delta.InventoryDeltaDeserializer()
        byte_stream = response_handler.read_streamed_body()
        decoded = smart_repo._byte_stream_to_stream(byte_stream)
        if decoded is None:
            # no results whatsoever
            return
        src_format, stream = decoded
        if src_format.network_name() != self._format.network_name():
            raise AssertionError(
                "Mismatched RemoteRepository and stream src %r, %r" % (
                src_format.network_name(), self._format.network_name()))
        # ignore the src format, it's not really relevant
        prev_inv = Inventory(root_id=None,
            revision_id=_mod_revision.NULL_REVISION)
        # there should be just one substream, with inventory deltas
        substream_kind, substream = next(stream)
        if substream_kind != "inventory-deltas":
            raise AssertionError(
                 "Unexpected stream %r received" % substream_kind)
        for record in substream:
            (parent_id, new_id, versioned_root, tree_references, invdelta) = (
                deserializer.parse_text_bytes(record.get_bytes_as("fulltext")))
            if parent_id != prev_inv.revision_id:
                raise AssertionError("invalid base %r != %r" % (parent_id,
                    prev_inv.revision_id))
            inv = prev_inv.create_by_apply_delta(invdelta, new_id)
            yield inv, inv.revision_id
            prev_inv = inv

    def _iter_inventories_vfs(self, revision_ids, ordering=None):
        self._ensure_real()
        return self._real_repository._iter_inventories(revision_ids, ordering)

    def iter_inventories(self, revision_ids, ordering=None):
        """Get many inventories by revision_ids.

        This will buffer some or all of the texts used in constructing the
        inventories in memory, but will only parse a single inventory at a
        time.

        :param revision_ids: The expected revision ids of the inventories.
        :param ordering: optional ordering, e.g. 'topological'.  If not
            specified, the order of revision_ids will be preserved (by
            buffering if necessary).
        :return: An iterator of inventories.
        """
        if ((None in revision_ids)
            or (_mod_revision.NULL_REVISION in revision_ids)):
            raise ValueError('cannot get null revision inventory')
        for inv, revid in self._iter_inventories(revision_ids, ordering):
            if inv is None:
                raise errors.NoSuchRevision(self, revid)
            yield inv

    def _iter_inventories(self, revision_ids, ordering=None):
        if len(revision_ids) == 0:
            return
        missing = set(revision_ids)
        if ordering is None:
            order_as_requested = True
            invs = {}
            order = list(revision_ids)
            order.reverse()
            next_revid = order.pop()
        else:
            order_as_requested = False
            if ordering != 'unordered' and self._fallback_repositories:
                raise ValueError('unsupported ordering %r' % ordering)
        iter_inv_fns = [self._iter_inventories_rpc] + [
            fallback._iter_inventories for fallback in
            self._fallback_repositories]
        try:
            for iter_inv in iter_inv_fns:
                request = [revid for revid in revision_ids if revid in missing]
                for inv, revid in iter_inv(request, ordering):
                    if inv is None:
                        continue
                    missing.remove(inv.revision_id)
                    if ordering != 'unordered':
                        invs[revid] = inv
                    else:
                        yield inv, revid
                if order_as_requested:
                    # Yield as many results as we can while preserving order.
                    while next_revid in invs:
                        inv = invs.pop(next_revid)
                        yield inv, inv.revision_id
                        try:
                            next_revid = order.pop()
                        except IndexError:
                            # We still want to fully consume the stream, just
                            # in case it is not actually finished at this point
                            next_revid = None
                            break
        except errors.UnknownSmartMethod:
            for inv, revid in self._iter_inventories_vfs(revision_ids, ordering):
                yield inv, revid
            return
        # Report missing
        if order_as_requested:
            if next_revid is not None:
                yield None, next_revid
            while order:
                revid = order.pop()
                yield invs.get(revid), revid
        else:
            while missing:
                yield None, missing.pop()

    def get_revision(self, revision_id):
        with self.lock_read():
            return self.get_revisions([revision_id])[0]

    def get_transaction(self):
        self._ensure_real()
        return self._real_repository.get_transaction()

    def clone(self, a_controldir, revision_id=None):
        with self.lock_read():
            dest_repo = self._create_sprouting_repo(
                a_controldir, shared=self.is_shared())
            self.copy_content_into(dest_repo, revision_id)
            return dest_repo

    def make_working_trees(self):
        """See Repository.make_working_trees"""
        path = self.controldir._path_for_remote_call(self._client)
        try:
            response = self._call(b'Repository.make_working_trees', path)
        except errors.UnknownSmartMethod:
            self._ensure_real()
            return self._real_repository.make_working_trees()
        if response[0] not in (b'yes', b'no'):
            raise SmartProtocolError('unexpected response code %s' % (response,))
        return response[0] == b'yes'

    def refresh_data(self):
        """Re-read any data needed to synchronise with disk.

        This method is intended to be called after another repository instance
        (such as one used by a smart server) has inserted data into the
        repository. On all repositories this will work outside of write groups.
        Some repository formats (pack and newer for breezy native formats)
        support refresh_data inside write groups. If called inside a write
        group on a repository that does not support refreshing in a write group
        IsInWriteGroupError will be raised.
        """
        if self._real_repository is not None:
            self._real_repository.refresh_data()
        # Refresh the parents cache for this object
        self._unstacked_provider.disable_cache()
        self._unstacked_provider.enable_cache()

    def revision_ids_to_search_result(self, result_set):
        """Convert a set of revision ids to a graph SearchResult."""
        result_parents = set()
        for parents in viewvalues(self.get_graph().get_parent_map(result_set)):
            result_parents.update(parents)
        included_keys = result_set.intersection(result_parents)
        start_keys = result_set.difference(included_keys)
        exclude_keys = result_parents.difference(result_set)
        result = vf_search.SearchResult(start_keys, exclude_keys,
            len(result_set), result_set)
        return result

    def search_missing_revision_ids(self, other,
            find_ghosts=True, revision_ids=None, if_present_ids=None,
            limit=None):
        """Return the revision ids that other has that this does not.

        These are returned in topological order.

        revision_id: only return revision ids included by revision_id.
        """
        with self.lock_read():
            inter_repo = _mod_repository.InterRepository.get(other, self)
            return inter_repo.search_missing_revision_ids(
                find_ghosts=find_ghosts, revision_ids=revision_ids,
                if_present_ids=if_present_ids, limit=limit)

    def fetch(self, source, revision_id=None, find_ghosts=False,
            fetch_spec=None):
        # No base implementation to use as RemoteRepository is not a subclass
        # of Repository; so this is a copy of Repository.fetch().
        if fetch_spec is not None and revision_id is not None:
            raise AssertionError(
                "fetch_spec and revision_id are mutually exclusive.")
        if self.is_in_write_group():
            raise errors.InternalBzrError(
                "May not fetch while in a write group.")
        # fast path same-url fetch operations
        if (self.has_same_location(source)
            and fetch_spec is None
            and self._has_same_fallbacks(source)):
            # check that last_revision is in 'from' and then return a
            # no-operation.
            if (revision_id is not None and
                not _mod_revision.is_null(revision_id)):
                self.get_revision(revision_id)
            return 0, []
        # if there is no specific appropriate InterRepository, this will get
        # the InterRepository base class, which raises an
        # IncompatibleRepositories when asked to fetch.
        inter = _mod_repository.InterRepository.get(source, self)
        if (fetch_spec is not None and
            not getattr(inter, "supports_fetch_spec", False)):
            raise errors.UnsupportedOperation(
                "fetch_spec not supported for %r" % inter)
        return inter.fetch(revision_id=revision_id,
            find_ghosts=find_ghosts, fetch_spec=fetch_spec)

    def create_bundle(self, target, base, fileobj, format=None):
        self._ensure_real()
        self._real_repository.create_bundle(target, base, fileobj, format)

    def fileids_altered_by_revision_ids(self, revision_ids):
        self._ensure_real()
        return self._real_repository.fileids_altered_by_revision_ids(revision_ids)

    def _get_versioned_file_checker(self, revisions, revision_versions_cache):
        self._ensure_real()
        return self._real_repository._get_versioned_file_checker(
            revisions, revision_versions_cache)

    def _iter_files_bytes_rpc(self, desired_files, absent):
        path = self.controldir._path_for_remote_call(self._client)
        lines = []
        identifiers = []
        for (file_id, revid, identifier) in desired_files:
            lines.append(b''.join([
                osutils.safe_file_id(file_id),
                b'\0',
                osutils.safe_revision_id(revid)]))
            identifiers.append(identifier)
        (response_tuple, response_handler) = (
            self._call_with_body_bytes_expecting_body(
            b"Repository.iter_files_bytes", (path, ), b"\n".join(lines)))
        if response_tuple != (b'ok', ):
            response_handler.cancel_read_body()
            raise errors.UnexpectedSmartServerResponse(response_tuple)
        byte_stream = response_handler.read_streamed_body()
        def decompress_stream(start, byte_stream, unused):
            decompressor = zlib.decompressobj()
            yield decompressor.decompress(start)
            while decompressor.unused_data == b"":
                try:
                    data = next(byte_stream)
                except StopIteration:
                    break
                yield decompressor.decompress(data)
            yield decompressor.flush()
            unused.append(decompressor.unused_data)
        unused = b""
        while True:
            while not b"\n" in unused:
                unused += next(byte_stream)
            header, rest = unused.split(b"\n", 1)
            args = header.split(b"\0")
            if args[0] == b"absent":
                absent[identifiers[int(args[3])]] = (args[1], args[2])
                unused = rest
                continue
            elif args[0] == b"ok":
                idx = int(args[1])
            else:
                raise errors.UnexpectedSmartServerResponse(args)
            unused_chunks = []
            yield (identifiers[idx],
                decompress_stream(rest, byte_stream, unused_chunks))
            unused = b"".join(unused_chunks)

    def iter_files_bytes(self, desired_files):
        """See Repository.iter_file_bytes.
        """
        try:
            absent = {}
            for (identifier, bytes_iterator) in self._iter_files_bytes_rpc(
                    desired_files, absent):
                yield identifier, bytes_iterator
            for fallback in self._fallback_repositories:
                if not absent:
                    break
                desired_files = [(key[0], key[1], identifier)
                    for identifier, key in viewitems(absent)]
                for (identifier, bytes_iterator) in fallback.iter_files_bytes(desired_files):
                    del absent[identifier]
                    yield identifier, bytes_iterator
            if absent:
                # There may be more missing items, but raise an exception
                # for just one.
                missing_identifier = next(iter(absent))
                missing_key = absent[missing_identifier]
                raise errors.RevisionNotPresent(revision_id=missing_key[1],
                    file_id=missing_key[0])
        except errors.UnknownSmartMethod:
            self._ensure_real()
            for (identifier, bytes_iterator) in (
                self._real_repository.iter_files_bytes(desired_files)):
                yield identifier, bytes_iterator

    def get_cached_parent_map(self, revision_ids):
        """See breezy.CachingParentsProvider.get_cached_parent_map"""
        return self._unstacked_provider.get_cached_parent_map(revision_ids)

    def get_parent_map(self, revision_ids):
        """See breezy.Graph.get_parent_map()."""
        return self._make_parents_provider().get_parent_map(revision_ids)

    def _get_parent_map_rpc(self, keys):
        """Helper for get_parent_map that performs the RPC."""
        medium = self._client._medium
        if medium._is_remote_before((1, 2)):
            # We already found out that the server can't understand
            # Repository.get_parent_map requests, so just fetch the whole
            # graph.
            #
            # Note that this reads the whole graph, when only some keys are
            # wanted.  On this old server there's no way (?) to get them all
            # in one go, and the user probably will have seen a warning about
            # the server being old anyhow.
            rg = self._get_revision_graph(None)
            # There is an API discrepancy between get_parent_map and
            # get_revision_graph. Specifically, a "key:()" pair in
            # get_revision_graph just means a node has no parents. For
            # "get_parent_map" it means the node is a ghost. So fix up the
            # graph to correct this.
            #   https://bugs.launchpad.net/bzr/+bug/214894
            # There is one other "bug" which is that ghosts in
            # get_revision_graph() are not returned at all. But we won't worry
            # about that for now.
            for node_id, parent_ids in viewitems(rg):
                if parent_ids == ():
                    rg[node_id] = (NULL_REVISION,)
            rg[NULL_REVISION] = ()
            return rg

        keys = set(keys)
        if None in keys:
            raise ValueError('get_parent_map(None) is not valid')
        if NULL_REVISION in keys:
            keys.discard(NULL_REVISION)
            found_parents = {NULL_REVISION:()}
            if not keys:
                return found_parents
        else:
            found_parents = {}
        # TODO(Needs analysis): We could assume that the keys being requested
        # from get_parent_map are in a breadth first search, so typically they
        # will all be depth N from some common parent, and we don't have to
        # have the server iterate from the root parent, but rather from the
        # keys we're searching; and just tell the server the keyspace we
        # already have; but this may be more traffic again.

        # Transform self._parents_map into a search request recipe.
        # TODO: Manage this incrementally to avoid covering the same path
        # repeatedly. (The server will have to on each request, but the less
        # work done the better).
        #
        # Negative caching notes:
        # new server sends missing when a request including the revid
        # 'include-missing:' is present in the request.
        # missing keys are serialised as missing:X, and we then call
        # provider.note_missing(X) for-all X
        parents_map = self._unstacked_provider.get_cached_map()
        if parents_map is None:
            # Repository is not locked, so there's no cache.
            parents_map = {}
        if _DEFAULT_SEARCH_DEPTH <= 0:
            (start_set, stop_keys,
             key_count) = vf_search.search_result_from_parent_map(
                parents_map, self._unstacked_provider.missing_keys)
        else:
            (start_set, stop_keys,
             key_count) = vf_search.limited_search_result_from_parent_map(
                parents_map, self._unstacked_provider.missing_keys,
                keys, depth=_DEFAULT_SEARCH_DEPTH)
        recipe = ('manual', start_set, stop_keys, key_count)
        body = self._serialise_search_recipe(recipe)
        path = self.controldir._path_for_remote_call(self._client)
        for key in keys:
            if not isinstance(key, bytes):
                raise ValueError(
                    "key %r not a bytes string" % (key,))
        verb = b'Repository.get_parent_map'
        args = (path, b'include-missing:') + tuple(keys)
        try:
            response = self._call_with_body_bytes_expecting_body(
                verb, args, body)
        except errors.UnknownSmartMethod:
            # Server does not support this method, so get the whole graph.
            # Worse, we have to force a disconnection, because the server now
            # doesn't realise it has a body on the wire to consume, so the
            # only way to recover is to abandon the connection.
            warning(
                'Server is too old for fast get_parent_map, reconnecting.  '
                '(Upgrade the server to Bazaar 1.2 to avoid this)')
            medium.disconnect()
            # To avoid having to disconnect repeatedly, we keep track of the
            # fact the server doesn't understand remote methods added in 1.2.
            medium._remember_remote_is_before((1, 2))
            # Recurse just once and we should use the fallback code.
            return self._get_parent_map_rpc(keys)
        response_tuple, response_handler = response
        if response_tuple[0] not in [b'ok']:
            response_handler.cancel_read_body()
            raise errors.UnexpectedSmartServerResponse(response_tuple)
        if response_tuple[0] == b'ok':
            coded = bz2.decompress(response_handler.read_body_bytes())
            if coded == b'':
                # no revisions found
                return {}
            lines = coded.split(b'\n')
            revision_graph = {}
            for line in lines:
                d = tuple(line.split())
                if len(d) > 1:
                    revision_graph[d[0]] = d[1:]
                else:
                    # No parents:
                    if d[0].startswith(b'missing:'):
                        revid = d[0][8:]
                        self._unstacked_provider.note_missing_key(revid)
                    else:
                        # no parents - so give the Graph result
                        # (NULL_REVISION,).
                        revision_graph[d[0]] = (NULL_REVISION,)
            return revision_graph

    def get_signature_text(self, revision_id):
        with self.lock_read():
            path = self.controldir._path_for_remote_call(self._client)
            try:
                response_tuple, response_handler = self._call_expecting_body(
                    b'Repository.get_revision_signature_text', path, revision_id)
            except errors.UnknownSmartMethod:
                self._ensure_real()
                return self._real_repository.get_signature_text(revision_id)
            except errors.NoSuchRevision as err:
                for fallback in self._fallback_repositories:
                    try:
                        return fallback.get_signature_text(revision_id)
                    except errors.NoSuchRevision:
                        pass
                raise err
            else:
                if response_tuple[0] != b'ok':
                    raise errors.UnexpectedSmartServerResponse(response_tuple)
                return response_handler.read_body_bytes()

    def _get_inventory_xml(self, revision_id):
        with self.lock_read():
            # This call is used by older working tree formats,
            # which stored a serialized basis inventory.
            self._ensure_real()
            return self._real_repository._get_inventory_xml(revision_id)

    def reconcile(self, other=None, thorough=False):
        from ..reconcile import RepoReconciler
        with self.lock_write():
            path = self.controldir._path_for_remote_call(self._client)
            try:
                response, handler = self._call_expecting_body(
                    b'Repository.reconcile', path, self._lock_token)
            except (errors.UnknownSmartMethod, errors.TokenLockingNotSupported):
                self._ensure_real()
                return self._real_repository.reconcile(other=other, thorough=thorough)
            if response != (b'ok', ):
                raise errors.UnexpectedSmartServerResponse(response)
            body = handler.read_body_bytes()
            result = RepoReconciler(self)
            for line in body.split(b'\n'):
                if not line:
                    continue
                key, val_text = line.split(b':')
                if key == b"garbage_inventories":
                    result.garbage_inventories = int(val_text)
                elif key == b"inconsistent_parents":
                    result.inconsistent_parents = int(val_text)
                else:
                    mutter("unknown reconcile key %r" % key)
            return result

    def all_revision_ids(self):
        path = self.controldir._path_for_remote_call(self._client)
        try:
            response_tuple, response_handler = self._call_expecting_body(
                b"Repository.all_revision_ids", path)
        except errors.UnknownSmartMethod:
            self._ensure_real()
            return self._real_repository.all_revision_ids()
        if response_tuple != (b"ok", ):
            raise errors.UnexpectedSmartServerResponse(response_tuple)
        revids = set(response_handler.read_body_bytes().splitlines())
        for fallback in self._fallback_repositories:
            revids.update(set(fallback.all_revision_ids()))
        return list(revids)

    def _filtered_revision_trees(self, revision_ids, file_ids):
        """Return Tree for a revision on this branch with only some files.

        :param revision_ids: a sequence of revision-ids;
          a revision-id may not be None or 'null:'
        :param file_ids: if not None, the result is filtered
          so that only those file-ids, their parents and their
          children are included.
        """
        inventories = self.iter_inventories(revision_ids)
        for inv in inventories:
            # Should we introduce a FilteredRevisionTree class rather
            # than pre-filter the inventory here?
            filtered_inv = inv.filter(file_ids)
            yield InventoryRevisionTree(self, filtered_inv, filtered_inv.revision_id)

    def get_deltas_for_revisions(self, revisions, specific_fileids=None):
        with self.lock_read():
            medium = self._client._medium
            if medium._is_remote_before((1, 2)):
                self._ensure_real()
                for delta in self._real_repository.get_deltas_for_revisions(
                        revisions, specific_fileids):
                    yield delta
                return
            # Get the revision-ids of interest
            required_trees = set()
            for revision in revisions:
                required_trees.add(revision.revision_id)
                required_trees.update(revision.parent_ids[:1])

            # Get the matching filtered trees. Note that it's more
            # efficient to pass filtered trees to changes_from() rather
            # than doing the filtering afterwards. changes_from() could
            # arguably do the filtering itself but it's path-based, not
            # file-id based, so filtering before or afterwards is
            # currently easier.
            if specific_fileids is None:
                trees = dict((t.get_revision_id(), t) for
                    t in self.revision_trees(required_trees))
            else:
                trees = dict((t.get_revision_id(), t) for
                    t in self._filtered_revision_trees(required_trees,
                    specific_fileids))

            # Calculate the deltas
            for revision in revisions:
                if not revision.parent_ids:
                    old_tree = self.revision_tree(_mod_revision.NULL_REVISION)
                else:
                    old_tree = trees[revision.parent_ids[0]]
                yield trees[revision.revision_id].changes_from(old_tree)

    def get_revision_delta(self, revision_id, specific_fileids=None):
        with self.lock_read():
            r = self.get_revision(revision_id)
            return list(self.get_deltas_for_revisions([r],
                specific_fileids=specific_fileids))[0]

    def revision_trees(self, revision_ids):
        with self.lock_read():
            inventories = self.iter_inventories(revision_ids)
            for inv in inventories:
                yield RemoteInventoryTree(self, inv, inv.revision_id)

    def get_revision_reconcile(self, revision_id):
        with self.lock_read():
            self._ensure_real()
            return self._real_repository.get_revision_reconcile(revision_id)

    def check(self, revision_ids=None, callback_refs=None, check_repo=True):
        with self.lock_read():
            self._ensure_real()
            return self._real_repository.check(revision_ids=revision_ids,
                callback_refs=callback_refs, check_repo=check_repo)

    def copy_content_into(self, destination, revision_id=None):
        """Make a complete copy of the content in self into destination.

        This is a destructive operation! Do not use it on existing
        repositories.
        """
        interrepo = _mod_repository.InterRepository.get(self, destination)
        return interrepo.copy_content(revision_id)

    def _copy_repository_tarball(self, to_bzrdir, revision_id=None):
        # get a tarball of the remote repository, and copy from that into the
        # destination
        import tarfile
        # TODO: Maybe a progress bar while streaming the tarball?
        note(gettext("Copying repository content as tarball..."))
        tar_file = self._get_tarball('bz2')
        if tar_file is None:
            return None
        destination = to_bzrdir.create_repository()
        try:
            tar = tarfile.open('repository', fileobj=tar_file,
                mode='r|bz2')
            tmpdir = osutils.mkdtemp()
            try:
                tar.extractall(tmpdir)
                tmp_bzrdir = _mod_bzrdir.BzrDir.open(tmpdir)
                tmp_repo = tmp_bzrdir.open_repository()
                tmp_repo.copy_content_into(destination, revision_id)
            finally:
                osutils.rmtree(tmpdir)
        finally:
            tar_file.close()
        return destination
        # TODO: Suggestion from john: using external tar is much faster than
        # python's tarfile library, but it may not work on windows.

    @property
    def inventories(self):
        """Decorate the real repository for now.

        In the long term a full blown network facility is needed to
        avoid creating a real repository object locally.
        """
        self._ensure_real()
        return self._real_repository.inventories

    def pack(self, hint=None, clean_obsolete_packs=False):
        """Compress the data within the repository.
        """
        if hint is None:
            body = b""
        else:
            body = b"".join([l+b"\n" for l in hint])
        with self.lock_write():
            path = self.controldir._path_for_remote_call(self._client)
            try:
                response, handler = self._call_with_body_bytes_expecting_body(
                    b'Repository.pack', (path, self._lock_token,
                        str(clean_obsolete_packs).encode('ascii')), body)
            except errors.UnknownSmartMethod:
                self._ensure_real()
                return self._real_repository.pack(hint=hint,
                    clean_obsolete_packs=clean_obsolete_packs)
            handler.cancel_read_body()
            if response != (b'ok', ):
                raise errors.UnexpectedSmartServerResponse(response)

    @property
    def revisions(self):
        """Decorate the real repository for now.

        In the long term a full blown network facility is needed.
        """
        self._ensure_real()
        return self._real_repository.revisions

    def set_make_working_trees(self, new_value):
        if new_value:
            new_value_str = b"True"
        else:
            new_value_str = b"False"
        path = self.controldir._path_for_remote_call(self._client)
        try:
            response = self._call(
                b'Repository.set_make_working_trees', path, new_value_str)
        except errors.UnknownSmartMethod:
            self._ensure_real()
            self._real_repository.set_make_working_trees(new_value)
        else:
            if response[0] != b'ok':
                raise errors.UnexpectedSmartServerResponse(response)

    @property
    def signatures(self):
        """Decorate the real repository for now.

        In the long term a full blown network facility is needed to avoid
        creating a real repository object locally.
        """
        self._ensure_real()
        return self._real_repository.signatures

    def sign_revision(self, revision_id, gpg_strategy):
        with self.lock_write():
            testament = _mod_testament.Testament.from_revision(self, revision_id)
            plaintext = testament.as_short_text()
            self.store_revision_signature(gpg_strategy, plaintext, revision_id)

    @property
    def texts(self):
        """Decorate the real repository for now.

        In the long term a full blown network facility is needed to avoid
        creating a real repository object locally.
        """
        self._ensure_real()
        return self._real_repository.texts

    def _iter_revisions_rpc(self, revision_ids):
        body = b"\n".join(revision_ids)
        path = self.controldir._path_for_remote_call(self._client)
        response_tuple, response_handler = (
            self._call_with_body_bytes_expecting_body(
            b"Repository.iter_revisions", (path, ), body))
        if response_tuple[0] != b"ok":
            raise errors.UnexpectedSmartServerResponse(response_tuple)
        serializer_format = response_tuple[1]
        serializer = serializer_format_registry.get(serializer_format)
        byte_stream = response_handler.read_streamed_body()
        decompressor = zlib.decompressobj()
        chunks = []
        for bytes in byte_stream:
            chunks.append(decompressor.decompress(bytes))
            if decompressor.unused_data != b"":
                chunks.append(decompressor.flush())
                yield serializer.read_revision_from_string(b"".join(chunks))
                unused = decompressor.unused_data
                decompressor = zlib.decompressobj()
                chunks = [decompressor.decompress(unused)]
        chunks.append(decompressor.flush())
        text = b"".join(chunks)
        if text != b"":
            yield serializer.read_revision_from_string(b"".join(chunks))

    def iter_revisions(self, revision_ids):
        for rev_id in revision_ids:
            if not rev_id or not isinstance(rev_id, bytes):
                raise errors.InvalidRevisionId(
                    revision_id=rev_id, branch=self)
        with self.lock_read():
            try:
                missing = set(revision_ids)
                for rev in self._iter_revisions_rpc(revision_ids):
                    missing.remove(rev.revision_id)
                    yield (rev.revision_id, rev)
                for fallback in self._fallback_repositories:
                    if not missing:
                        break
                    for (revid, rev) in fallback.iter_revisions(missing):
                        if rev is not None:
                            yield (revid, rev)
                            missing.remove(revid)
                for revid in missing:
                    yield (revid, None)
            except errors.UnknownSmartMethod:
                self._ensure_real()
                for entry in self._real_repository.iter_revisions(revision_ids):
                    yield entry

    def supports_rich_root(self):
        return self._format.rich_root_data

    @property
    def _serializer(self):
        return self._format._serializer

    def store_revision_signature(self, gpg_strategy, plaintext, revision_id):
        with self.lock_write():
            signature = gpg_strategy.sign(plaintext, gpg.MODE_CLEAR)
            self.add_signature_text(revision_id, signature)

    def add_signature_text(self, revision_id, signature):
        if self._real_repository:
            # If there is a real repository the write group will
            # be in the real repository as well, so use that:
            self._ensure_real()
            return self._real_repository.add_signature_text(
                revision_id, signature)
        path = self.controldir._path_for_remote_call(self._client)
        response, handler = self._call_with_body_bytes_expecting_body(
            b'Repository.add_signature_text', (path, self._lock_token,
                revision_id) + tuple(self._write_group_tokens), signature)
        handler.cancel_read_body()
        self.refresh_data()
        if response[0] != b'ok':
            raise errors.UnexpectedSmartServerResponse(response)
        self._write_group_tokens = response[1:]

    def has_signature_for_revision_id(self, revision_id):
        path = self.controldir._path_for_remote_call(self._client)
        try:
            response = self._call(b'Repository.has_signature_for_revision_id',
                path, revision_id)
        except errors.UnknownSmartMethod:
            self._ensure_real()
            return self._real_repository.has_signature_for_revision_id(
                revision_id)
        if response[0] not in (b'yes', b'no'):
            raise SmartProtocolError('unexpected response code %s' % (response,))
        if response[0] == b'yes':
            return True
        for fallback in self._fallback_repositories:
            if fallback.has_signature_for_revision_id(revision_id):
                return True
        return False

    def verify_revision_signature(self, revision_id, gpg_strategy):
        with self.lock_read():
            if not self.has_signature_for_revision_id(revision_id):
                return gpg.SIGNATURE_NOT_SIGNED, None
            signature = self.get_signature_text(revision_id)

            testament = _mod_testament.Testament.from_revision(self, revision_id)

            (status, key, signed_plaintext) = gpg_strategy.verify(signature)
            if testament.as_short_text() != signed_plaintext:
                return gpg.SIGNATURE_NOT_VALID, None
            return (status, key)

    def item_keys_introduced_by(self, revision_ids, _files_pb=None):
        self._ensure_real()
        return self._real_repository.item_keys_introduced_by(revision_ids,
            _files_pb=_files_pb)

    def _find_inconsistent_revision_parents(self, revisions_iterator=None):
        self._ensure_real()
        return self._real_repository._find_inconsistent_revision_parents(
            revisions_iterator)

    def _check_for_inconsistent_revision_parents(self):
        self._ensure_real()
        return self._real_repository._check_for_inconsistent_revision_parents()

    def _make_parents_provider(self, other=None):
        providers = [self._unstacked_provider]
        if other is not None:
            providers.insert(0, other)
        return graph.StackedParentsProvider(_LazyListJoin(
            providers, self._fallback_repositories))

    def _serialise_search_recipe(self, recipe):
        """Serialise a graph search recipe.

        :param recipe: A search recipe (start, stop, count).
        :return: Serialised bytes.
        """
        start_keys = b' '.join(recipe[1])
        stop_keys = b' '.join(recipe[2])
        count = str(recipe[3]).encode('ascii')
        return b'\n'.join((start_keys, stop_keys, count))

    def _serialise_search_result(self, search_result):
        parts = search_result.get_network_struct()
        return b'\n'.join(parts)

    def autopack(self):
        path = self.controldir._path_for_remote_call(self._client)
        try:
            response = self._call(b'PackRepository.autopack', path)
        except errors.UnknownSmartMethod:
            self._ensure_real()
            self._real_repository._pack_collection.autopack()
            return
        self.refresh_data()
        if response[0] != b'ok':
            raise errors.UnexpectedSmartServerResponse(response)

    def _revision_archive(self, revision_id, name, format, root, subdir):
        path = self.controldir._path_for_remote_call(self._client)
        format = format or ''
        root = root or ''
        subdir = subdir or ''
        try:
            response, protocol = self._call_expecting_body(
                b'Repository.revision_archive', path,
                revision_id,
                os.path.basename(name).encode('utf-8'),
                format.encode('ascii'),
                root.encode('utf-8'),
                subdir.encode('utf-8'))
        except errors.UnknownSmartMethod:
            return None
        if response[0] == b'ok':
            return iter([protocol.read_body_bytes()])
        raise errors.UnexpectedSmartServerResponse(response)


class RemoteStreamSink(vf_repository.StreamSink):

    def _insert_real(self, stream, src_format, resume_tokens):
        self.target_repo._ensure_real()
        sink = self.target_repo._real_repository._get_sink()
        result = sink.insert_stream(stream, src_format, resume_tokens)
        if not result:
            self.target_repo.autopack()
        return result

    def insert_stream(self, stream, src_format, resume_tokens):
        target = self.target_repo
        target._unstacked_provider.missing_keys.clear()
        candidate_calls = [(b'Repository.insert_stream_1.19', (1, 19))]
        if target._lock_token:
            candidate_calls.append((b'Repository.insert_stream_locked', (1, 14)))
            lock_args = (target._lock_token or b'',)
        else:
            candidate_calls.append((b'Repository.insert_stream', (1, 13)))
            lock_args = ()
        client = target._client
        medium = client._medium
        path = target.controldir._path_for_remote_call(client)
        # Probe for the verb to use with an empty stream before sending the
        # real stream to it.  We do this both to avoid the risk of sending a
        # large request that is then rejected, and because we don't want to
        # implement a way to buffer, rewind, or restart the stream.
        found_verb = False
        for verb, required_version in candidate_calls:
            if medium._is_remote_before(required_version):
                continue
            if resume_tokens:
                # We've already done the probing (and set _is_remote_before) on
                # a previous insert.
                found_verb = True
                break
            byte_stream = smart_repo._stream_to_byte_stream([], src_format)
            try:
                response = client.call_with_body_stream(
                    (verb, path, b'') + lock_args, byte_stream)
            except errors.UnknownSmartMethod:
                medium._remember_remote_is_before(required_version)
            else:
                found_verb = True
                break
        if not found_verb:
            # Have to use VFS.
            return self._insert_real(stream, src_format, resume_tokens)
        self._last_inv_record = None
        self._last_substream = None
        if required_version < (1, 19):
            # Remote side doesn't support inventory deltas.  Wrap the stream to
            # make sure we don't send any.  If the stream contains inventory
            # deltas we'll interrupt the smart insert_stream request and
            # fallback to VFS.
            stream = self._stop_stream_if_inventory_delta(stream)
        byte_stream = smart_repo._stream_to_byte_stream(
            stream, src_format)
        resume_tokens = b' '.join(resume_tokens)
        response = client.call_with_body_stream(
            (verb, path, resume_tokens) + lock_args, byte_stream)
        if response[0][0] not in (b'ok', b'missing-basis'):
            raise errors.UnexpectedSmartServerResponse(response)
        if self._last_substream is not None:
            # The stream included an inventory-delta record, but the remote
            # side isn't new enough to support them.  So we need to send the
            # rest of the stream via VFS.
            self.target_repo.refresh_data()
            return self._resume_stream_with_vfs(response, src_format)
        if response[0][0] == b'missing-basis':
            tokens, missing_keys = bencode.bdecode_as_tuple(response[0][1])
            resume_tokens = tokens
            return resume_tokens, set(missing_keys)
        else:
            self.target_repo.refresh_data()
            return [], set()

    def _resume_stream_with_vfs(self, response, src_format):
        """Resume sending a stream via VFS, first resending the record and
        substream that couldn't be sent via an insert_stream verb.
        """
        if response[0][0] == b'missing-basis':
            tokens, missing_keys = bencode.bdecode_as_tuple(response[0][1])
            # Ignore missing_keys, we haven't finished inserting yet
        else:
            tokens = []
        def resume_substream():
            # Yield the substream that was interrupted.
            for record in self._last_substream:
                yield record
            self._last_substream = None
        def resume_stream():
            # Finish sending the interrupted substream
            yield ('inventory-deltas', resume_substream())
            # Then simply continue sending the rest of the stream.
            for substream_kind, substream in self._last_stream:
                yield substream_kind, substream
        return self._insert_real(resume_stream(), src_format, tokens)

    def _stop_stream_if_inventory_delta(self, stream):
        """Normally this just lets the original stream pass-through unchanged.

        However if any 'inventory-deltas' substream occurs it will stop
        streaming, and store the interrupted substream and stream in
        self._last_substream and self._last_stream so that the stream can be
        resumed by _resume_stream_with_vfs.
        """

        stream_iter = iter(stream)
        for substream_kind, substream in stream_iter:
            if substream_kind == 'inventory-deltas':
                self._last_substream = substream
                self._last_stream = stream_iter
                return
            else:
                yield substream_kind, substream


class RemoteStreamSource(vf_repository.StreamSource):
    """Stream data from a remote server."""

    def get_stream(self, search):
        if (self.from_repository._fallback_repositories and
            self.to_format._fetch_order == 'topological'):
            return self._real_stream(self.from_repository, search)
        sources = []
        seen = set()
        repos = [self.from_repository]
        while repos:
            repo = repos.pop(0)
            if repo in seen:
                continue
            seen.add(repo)
            repos.extend(repo._fallback_repositories)
            sources.append(repo)
        return self.missing_parents_chain(search, sources)

    def get_stream_for_missing_keys(self, missing_keys):
        self.from_repository._ensure_real()
        real_repo = self.from_repository._real_repository
        real_source = real_repo._get_source(self.to_format)
        return real_source.get_stream_for_missing_keys(missing_keys)

    def _real_stream(self, repo, search):
        """Get a stream for search from repo.

        This never called RemoteStreamSource.get_stream, and is a helper
        for RemoteStreamSource._get_stream to allow getting a stream
        reliably whether fallback back because of old servers or trying
        to stream from a non-RemoteRepository (which the stacked support
        code will do).
        """
        source = repo._get_source(self.to_format)
        if isinstance(source, RemoteStreamSource):
            repo._ensure_real()
            source = repo._real_repository._get_source(self.to_format)
        return source.get_stream(search)

    def _get_stream(self, repo, search):
        """Core worker to get a stream from repo for search.

        This is used by both get_stream and the stacking support logic. It
        deliberately gets a stream for repo which does not need to be
        self.from_repository. In the event that repo is not Remote, or
        cannot do a smart stream, a fallback is made to the generic
        repository._get_stream() interface, via self._real_stream.

        In the event of stacking, streams from _get_stream will not
        contain all the data for search - this is normal (see get_stream).

        :param repo: A repository.
        :param search: A search.
        """
        # Fallbacks may be non-smart
        if not isinstance(repo, RemoteRepository):
            return self._real_stream(repo, search)
        client = repo._client
        medium = client._medium
        path = repo.controldir._path_for_remote_call(client)
        search_bytes = repo._serialise_search_result(search)
        args = (path, self.to_format.network_name())
        candidate_verbs = [
            (b'Repository.get_stream_1.19', (1, 19)),
            (b'Repository.get_stream', (1, 13))]

        found_verb = False
        for verb, version in candidate_verbs:
            if medium._is_remote_before(version):
                continue
            try:
                response = repo._call_with_body_bytes_expecting_body(
                    verb, args, search_bytes)
            except errors.UnknownSmartMethod:
                medium._remember_remote_is_before(version)
            except errors.UnknownErrorFromSmartServer as e:
                if isinstance(search, vf_search.EverythingResult):
                    error_verb = e.error_from_smart_server.error_verb
                    if error_verb == b'BadSearch':
                        # Pre-2.4 servers don't support this sort of search.
                        # XXX: perhaps falling back to VFS on BadSearch is a
                        # good idea in general?  It might provide a little bit
                        # of protection against client-side bugs.
                        medium._remember_remote_is_before((2, 4))
                        break
                raise
            else:
                response_tuple, response_handler = response
                found_verb = True
                break
        if not found_verb:
            return self._real_stream(repo, search)
        if response_tuple[0] != b'ok':
            raise errors.UnexpectedSmartServerResponse(response_tuple)
        byte_stream = response_handler.read_streamed_body()
        src_format, stream = smart_repo._byte_stream_to_stream(byte_stream,
            self._record_counter)
        if src_format.network_name() != repo._format.network_name():
            raise AssertionError(
                "Mismatched RemoteRepository and stream src %r, %r" % (
                src_format.network_name(), repo._format.network_name()))
        return stream

    def missing_parents_chain(self, search, sources):
        """Chain multiple streams together to handle stacking.

        :param search: The overall search to satisfy with streams.
        :param sources: A list of Repository objects to query.
        """
        self.from_serialiser = self.from_repository._format._serializer
        self.seen_revs = set()
        self.referenced_revs = set()
        # If there are heads in the search, or the key count is > 0, we are not
        # done.
        while not search.is_empty() and len(sources) > 1:
            source = sources.pop(0)
            stream = self._get_stream(source, search)
            for kind, substream in stream:
                if kind != 'revisions':
                    yield kind, substream
                else:
                    yield kind, self.missing_parents_rev_handler(substream)
            search = search.refine(self.seen_revs, self.referenced_revs)
            self.seen_revs = set()
            self.referenced_revs = set()
        if not search.is_empty():
            for kind, stream in self._get_stream(sources[0], search):
                yield kind, stream

    def missing_parents_rev_handler(self, substream):
        for content in substream:
            revision_bytes = content.get_bytes_as('fulltext')
            revision = self.from_serialiser.read_revision_from_string(
                revision_bytes)
            self.seen_revs.add(content.key[-1])
            self.referenced_revs.update(revision.parent_ids)
            yield content


class RemoteBranchLockableFiles(LockableFiles):
    """A 'LockableFiles' implementation that talks to a smart server.

    This is not a public interface class.
    """

    def __init__(self, bzrdir, _client):
        self.controldir = bzrdir
        self._client = _client
        self._need_find_modes = True
        LockableFiles.__init__(
            self, bzrdir.get_branch_transport(None),
            'lock', lockdir.LockDir)

    def _find_modes(self):
        # RemoteBranches don't let the client set the mode of control files.
        self._dir_mode = None
        self._file_mode = None


class RemoteBranchFormat(branch.BranchFormat):

    def __init__(self, network_name=None):
        super(RemoteBranchFormat, self).__init__()
        self._matchingcontroldir = RemoteBzrDirFormat()
        self._matchingcontroldir.set_branch_format(self)
        self._custom_format = None
        self._network_name = network_name

    def __eq__(self, other):
        return (isinstance(other, RemoteBranchFormat) and
            self.__dict__ == other.__dict__)

    def _ensure_real(self):
        if self._custom_format is None:
            try:
                self._custom_format = branch.network_format_registry.get(
                    self._network_name)
            except KeyError:
                raise errors.UnknownFormatError(kind='branch',
                    format=self._network_name)

    def get_format_description(self):
        self._ensure_real()
        return 'Remote: ' + self._custom_format.get_format_description()

    def network_name(self):
        return self._network_name

    def open(self, a_controldir, name=None, ignore_fallbacks=False):
        return a_controldir.open_branch(name=name, 
            ignore_fallbacks=ignore_fallbacks)

    def _vfs_initialize(self, a_controldir, name, append_revisions_only,
                        repository=None):
        # Initialisation when using a local bzrdir object, or a non-vfs init
        # method is not available on the server.
        # self._custom_format is always set - the start of initialize ensures
        # that.
        if isinstance(a_controldir, RemoteBzrDir):
            a_controldir._ensure_real()
            result = self._custom_format.initialize(a_controldir._real_bzrdir,
                name=name, append_revisions_only=append_revisions_only,
                repository=repository)
        else:
            # We assume the bzrdir is parameterised; it may not be.
            result = self._custom_format.initialize(a_controldir, name=name,
                append_revisions_only=append_revisions_only,
                repository=repository)
        if (isinstance(a_controldir, RemoteBzrDir) and
            not isinstance(result, RemoteBranch)):
            result = RemoteBranch(a_controldir, a_controldir.find_repository(), result,
                                  name=name)
        return result

    def initialize(self, a_controldir, name=None, repository=None,
                   append_revisions_only=None):
        if name is None:
            name = a_controldir._get_selected_branch()
        # 1) get the network name to use.
        if self._custom_format:
            network_name = self._custom_format.network_name()
        else:
            # Select the current breezy default and ask for that.
            reference_bzrdir_format = controldir.format_registry.get('default')()
            reference_format = reference_bzrdir_format.get_branch_format()
            self._custom_format = reference_format
            network_name = reference_format.network_name()
        # Being asked to create on a non RemoteBzrDir:
        if not isinstance(a_controldir, RemoteBzrDir):
            return self._vfs_initialize(a_controldir, name=name,
                append_revisions_only=append_revisions_only,
                repository=repository)
        medium = a_controldir._client._medium
        if medium._is_remote_before((1, 13)):
            return self._vfs_initialize(a_controldir, name=name,
                append_revisions_only=append_revisions_only,
                repository=repository)
        # Creating on a remote bzr dir.
        # 2) try direct creation via RPC
        path = a_controldir._path_for_remote_call(a_controldir._client)
        if name != "":
            # XXX JRV20100304: Support creating colocated branches
            raise errors.NoColocatedBranchSupport(self)
        verb = b'BzrDir.create_branch'
        try:
            response = a_controldir._call(verb, path, network_name)
        except errors.UnknownSmartMethod:
            # Fallback - use vfs methods
            medium._remember_remote_is_before((1, 13))
            return self._vfs_initialize(a_controldir, name=name,
                    append_revisions_only=append_revisions_only,
                    repository=repository)
        if response[0] != b'ok':
            raise errors.UnexpectedSmartServerResponse(response)
        # Turn the response into a RemoteRepository object.
        format = RemoteBranchFormat(network_name=response[1])
        repo_format = response_tuple_to_repo_format(response[3:])
        repo_path = response[2].decode('utf-8')
        if repository is not None:
            remote_repo_url = urlutils.join(a_controldir.user_url, repo_path)
            url_diff = urlutils.relative_url(repository.user_url,
                    remote_repo_url)
            if url_diff != '.':
                raise AssertionError(
                    'repository.user_url %r does not match URL from server '
                    'response (%r + %r)'
                    % (repository.user_url, a_controldir.user_url, repo_path))
            remote_repo = repository
        else:
            if repo_path == '':
                repo_bzrdir = a_controldir
            else:
                repo_bzrdir = RemoteBzrDir(
                    a_controldir.root_transport.clone(repo_path), a_controldir._format,
                    a_controldir._client)
            remote_repo = RemoteRepository(repo_bzrdir, repo_format)
        remote_branch = RemoteBranch(a_controldir, remote_repo,
            format=format, setup_stacking=False, name=name)
        if append_revisions_only:
            remote_branch.set_append_revisions_only(append_revisions_only)
        # XXX: We know this is a new branch, so it must have revno 0, revid
        # NULL_REVISION. Creating the branch locked would make this be unable
        # to be wrong; here its simply very unlikely to be wrong. RBC 20090225
        remote_branch._last_revision_info_cache = 0, NULL_REVISION
        return remote_branch

    def make_tags(self, branch):
        self._ensure_real()
        return self._custom_format.make_tags(branch)

    def supports_tags(self):
        # Remote branches might support tags, but we won't know until we
        # access the real remote branch.
        self._ensure_real()
        return self._custom_format.supports_tags()

    def supports_stacking(self):
        self._ensure_real()
        return self._custom_format.supports_stacking()

    def supports_set_append_revisions_only(self):
        self._ensure_real()
        return self._custom_format.supports_set_append_revisions_only()

    def _use_default_local_heads_to_fetch(self):
        # If the branch format is a metadir format *and* its heads_to_fetch
        # implementation is not overridden vs the base class, we can use the
        # base class logic rather than use the heads_to_fetch RPC.  This is
        # usually cheaper in terms of net round trips, as the last-revision and
        # tags info fetched is cached and would be fetched anyway.
        self._ensure_real()
        if isinstance(self._custom_format, bzrbranch.BranchFormatMetadir):
            branch_class = self._custom_format._branch_class()
            heads_to_fetch_impl = get_unbound_function(branch_class.heads_to_fetch)
            if heads_to_fetch_impl is get_unbound_function(branch.Branch.heads_to_fetch):
                return True
        return False


class RemoteBranchStore(_mod_config.IniFileStore):
    """Branch store which attempts to use HPSS calls to retrieve branch store.

    Note that this is specific to bzr-based formats.
    """

    def __init__(self, branch):
        super(RemoteBranchStore, self).__init__()
        self.branch = branch
        self.id = "branch"
        self._real_store = None

    def external_url(self):
        return urlutils.join(self.branch.user_url, 'branch.conf')

    def _load_content(self):
        path = self.branch._remote_path()
        try:
            response, handler = self.branch._call_expecting_body(
                b'Branch.get_config_file', path)
        except errors.UnknownSmartMethod:
            self._ensure_real()
            return self._real_store._load_content()
        if len(response) and response[0] != b'ok':
            raise errors.UnexpectedSmartServerResponse(response)
        return handler.read_body_bytes()

    def _save_content(self, content):
        path = self.branch._remote_path()
        try:
            response, handler = self.branch._call_with_body_bytes_expecting_body(
                b'Branch.put_config_file', (path,
                    self.branch._lock_token, self.branch._repo_lock_token),
                content)
        except errors.UnknownSmartMethod:
            self._ensure_real()
            return self._real_store._save_content(content)
        handler.cancel_read_body()
        if response != (b'ok', ):
            raise errors.UnexpectedSmartServerResponse(response)

    def _ensure_real(self):
        self.branch._ensure_real()
        if self._real_store is None:
            self._real_store = _mod_config.BranchStore(self.branch)


class RemoteBranch(branch.Branch, _RpcHelper, lock._RelockDebugMixin):
    """Branch stored on a server accessed by HPSS RPC.

    At the moment most operations are mapped down to simple file operations.
    """

    def __init__(self, remote_bzrdir, remote_repository, real_branch=None,
        _client=None, format=None, setup_stacking=True, name=None,
        possible_transports=None):
        """Create a RemoteBranch instance.

        :param real_branch: An optional local implementation of the branch
            format, usually accessing the data via the VFS.
        :param _client: Private parameter for testing.
        :param format: A RemoteBranchFormat object, None to create one
            automatically. If supplied it should have a network_name already
            supplied.
        :param setup_stacking: If True make an RPC call to determine the
            stacked (or not) status of the branch. If False assume the branch
            is not stacked.
        :param name: Colocated branch name
        """
        # We intentionally don't call the parent class's __init__, because it
        # will try to assign to self.tags, which is a property in this subclass.
        # And the parent's __init__ doesn't do much anyway.
        self.controldir = remote_bzrdir
        self.name = name
        if _client is not None:
            self._client = _client
        else:
            self._client = remote_bzrdir._client
        self.repository = remote_repository
        if real_branch is not None:
            self._real_branch = real_branch
            # Give the remote repository the matching real repo.
            real_repo = self._real_branch.repository
            if isinstance(real_repo, RemoteRepository):
                real_repo._ensure_real()
                real_repo = real_repo._real_repository
            self.repository._set_real_repository(real_repo)
            # Give the branch the remote repository to let fast-pathing happen.
            self._real_branch.repository = self.repository
        else:
            self._real_branch = None
        # Fill out expected attributes of branch for breezy API users.
        self._clear_cached_state()
        # TODO: deprecate self.base in favor of user_url
        self.base = self.controldir.user_url
        self._name = name
        self._control_files = None
        self._lock_mode = None
        self._lock_token = None
        self._repo_lock_token = None
        self._lock_count = 0
        self._leave_lock = False
        self.conf_store = None
        # Setup a format: note that we cannot call _ensure_real until all the
        # attributes above are set: This code cannot be moved higher up in this
        # function.
        if format is None:
            self._format = RemoteBranchFormat()
            if real_branch is not None:
                self._format._network_name = \
                    self._real_branch._format.network_name()
        else:
            self._format = format
        # when we do _ensure_real we may need to pass ignore_fallbacks to the
        # branch.open_branch method.
        self._real_ignore_fallbacks = not setup_stacking
        if not self._format._network_name:
            # Did not get from open_branchV2 - old server.
            self._ensure_real()
            self._format._network_name = \
                self._real_branch._format.network_name()
        self.tags = self._format.make_tags(self)
        # The base class init is not called, so we duplicate this:
        hooks = branch.Branch.hooks['open']
        for hook in hooks:
            hook(self)
        self._is_stacked = False
        if setup_stacking:
            self._setup_stacking(possible_transports)

    def _setup_stacking(self, possible_transports):
        # configure stacking into the remote repository, by reading it from
        # the vfs branch.
        try:
            fallback_url = self.get_stacked_on_url()
        except (errors.NotStacked, branch.UnstackableBranchFormat,
            errors.UnstackableRepositoryFormat) as e:
            return
        self._is_stacked = True
        if possible_transports is None:
            possible_transports = []
        else:
            possible_transports = list(possible_transports)
        possible_transports.append(self.controldir.root_transport)
        self._activate_fallback_location(fallback_url,
            possible_transports=possible_transports)

    def _get_config(self):
        return RemoteBranchConfig(self)

    def _get_config_store(self):
        if self.conf_store is None:
            self.conf_store =  RemoteBranchStore(self)
        return self.conf_store

    def store_uncommitted(self, creator):
        self._ensure_real()
        return self._real_branch.store_uncommitted(creator)

    def get_unshelver(self, tree):
        self._ensure_real()
        return self._real_branch.get_unshelver(tree)

    def _get_real_transport(self):
        # if we try vfs access, return the real branch's vfs transport
        self._ensure_real()
        return self._real_branch._transport

    _transport = property(_get_real_transport)

    def __str__(self):
        return "%s(%s)" % (self.__class__.__name__, self.base)

    __repr__ = __str__

    def _ensure_real(self):
        """Ensure that there is a _real_branch set.

        Used before calls to self._real_branch.
        """
        if self._real_branch is None:
            if not vfs.vfs_enabled():
                raise AssertionError('smart server vfs must be enabled '
                    'to use vfs implementation')
            self.controldir._ensure_real()
            self._real_branch = self.controldir._real_bzrdir.open_branch(
                ignore_fallbacks=self._real_ignore_fallbacks, name=self._name)
            # The remote branch and the real branch shares the same store. If
            # we don't, there will always be cases where one of the stores
            # doesn't see an update made on the other.
            self._real_branch.conf_store = self.conf_store
            if self.repository._real_repository is None:
                # Give the remote repository the matching real repo.
                real_repo = self._real_branch.repository
                if isinstance(real_repo, RemoteRepository):
                    real_repo._ensure_real()
                    real_repo = real_repo._real_repository
                self.repository._set_real_repository(real_repo)
            # Give the real branch the remote repository to let fast-pathing
            # happen.
            self._real_branch.repository = self.repository
            if self._lock_mode == 'r':
                self._real_branch.lock_read()
            elif self._lock_mode == 'w':
                self._real_branch.lock_write(token=self._lock_token)

    def _translate_error(self, err, **context):
        self.repository._translate_error(err, branch=self, **context)

    def _clear_cached_state(self):
        super(RemoteBranch, self)._clear_cached_state()
        self._tags_bytes = None
        if self._real_branch is not None:
            self._real_branch._clear_cached_state()

    def _clear_cached_state_of_remote_branch_only(self):
        """Like _clear_cached_state, but doesn't clear the cache of
        self._real_branch.

        This is useful when falling back to calling a method of
        self._real_branch that changes state.  In that case the underlying
        branch changes, so we need to invalidate this RemoteBranch's cache of
        it.  However, there's no need to invalidate the _real_branch's cache
        too, in fact doing so might harm performance.
        """
        super(RemoteBranch, self)._clear_cached_state()

    @property
    def control_files(self):
        # Defer actually creating RemoteBranchLockableFiles until its needed,
        # because it triggers an _ensure_real that we otherwise might not need.
        if self._control_files is None:
            self._control_files = RemoteBranchLockableFiles(
                self.controldir, self._client)
        return self._control_files

    def get_physical_lock_status(self):
        """See Branch.get_physical_lock_status()."""
        try:
            response = self._client.call(b'Branch.get_physical_lock_status',
                self._remote_path())
        except errors.UnknownSmartMethod:
            self._ensure_real()
            return self._real_branch.get_physical_lock_status()
        if response[0] not in (b'yes', b'no'):
            raise errors.UnexpectedSmartServerResponse(response)
        return (response[0] == b'yes')

    def get_stacked_on_url(self):
        """Get the URL this branch is stacked against.

        :raises NotStacked: If the branch is not stacked.
        :raises UnstackableBranchFormat: If the branch does not support
            stacking.
        :raises UnstackableRepositoryFormat: If the repository does not support
            stacking.
        """
        try:
            # there may not be a repository yet, so we can't use
            # self._translate_error, so we can't use self._call either.
            response = self._client.call(b'Branch.get_stacked_on_url',
                self._remote_path())
        except errors.ErrorFromSmartServer as err:
            # there may not be a repository yet, so we can't call through
            # its _translate_error
            _translate_error(err, branch=self)
        except errors.UnknownSmartMethod as err:
            self._ensure_real()
            return self._real_branch.get_stacked_on_url()
        if response[0] != b'ok':
            raise errors.UnexpectedSmartServerResponse(response)
        return response[1]

    def set_stacked_on_url(self, url):
        branch.Branch.set_stacked_on_url(self, url)
        # We need the stacked_on_url to be visible both locally (to not query
        # it repeatedly) and remotely (so smart verbs can get it server side)
        # Without the following line,
        # breezy.tests.per_branch.test_create_clone.TestCreateClone
        # .test_create_clone_on_transport_stacked_hooks_get_stacked_branch
        # fails for remote branches -- vila 2012-01-04
        self.conf_store.save_changes()
        if not url:
            self._is_stacked = False
        else:
            self._is_stacked = True

    def _vfs_get_tags_bytes(self):
        self._ensure_real()
        return self._real_branch._get_tags_bytes()

    def _get_tags_bytes(self):
        with self.lock_read():
            if self._tags_bytes is None:
                self._tags_bytes = self._get_tags_bytes_via_hpss()
            return self._tags_bytes

    def _get_tags_bytes_via_hpss(self):
        medium = self._client._medium
        if medium._is_remote_before((1, 13)):
            return self._vfs_get_tags_bytes()
        try:
            response = self._call(b'Branch.get_tags_bytes', self._remote_path())
        except errors.UnknownSmartMethod:
            medium._remember_remote_is_before((1, 13))
            return self._vfs_get_tags_bytes()
        return response[0]

    def _vfs_set_tags_bytes(self, bytes):
        self._ensure_real()
        return self._real_branch._set_tags_bytes(bytes)

    def _set_tags_bytes(self, bytes):
        if self.is_locked():
            self._tags_bytes = bytes
        medium = self._client._medium
        if medium._is_remote_before((1, 18)):
            self._vfs_set_tags_bytes(bytes)
            return
        try:
            args = (
                self._remote_path(), self._lock_token, self._repo_lock_token)
            response = self._call_with_body_bytes(
                b'Branch.set_tags_bytes', args, bytes)
        except errors.UnknownSmartMethod:
            medium._remember_remote_is_before((1, 18))
            self._vfs_set_tags_bytes(bytes)

    def lock_read(self):
        """Lock the branch for read operations.

        :return: A breezy.lock.LogicalLockResult.
        """
        self.repository.lock_read()
        if not self._lock_mode:
            self._note_lock('r')
            self._lock_mode = 'r'
            self._lock_count = 1
            if self._real_branch is not None:
                self._real_branch.lock_read()
        else:
            self._lock_count += 1
        return lock.LogicalLockResult(self.unlock)

    def _remote_lock_write(self, token):
        if token is None:
            branch_token = repo_token = b''
        else:
            branch_token = token
            repo_token = self.repository.lock_write().repository_token
            self.repository.unlock()
        err_context = {'token': token}
        try:
            response = self._call(
                b'Branch.lock_write', self._remote_path(), branch_token,
                repo_token or b'', **err_context)
        except errors.LockContention as e:
            # The LockContention from the server doesn't have any
            # information about the lock_url. We re-raise LockContention
            # with valid lock_url.
            raise errors.LockContention('(remote lock)',
                self.repository.base.split('.bzr/')[0])
        if response[0] != b'ok':
            raise errors.UnexpectedSmartServerResponse(response)
        ok, branch_token, repo_token = response
        return branch_token, repo_token

    def lock_write(self, token=None):
        if not self._lock_mode:
            self._note_lock('w')
            # Lock the branch and repo in one remote call.
            remote_tokens = self._remote_lock_write(token)
            self._lock_token, self._repo_lock_token = remote_tokens
            if not self._lock_token:
                raise SmartProtocolError('Remote server did not return a token!')
            # Tell the self.repository object that it is locked.
            self.repository.lock_write(
                self._repo_lock_token, _skip_rpc=True)

            if self._real_branch is not None:
                self._real_branch.lock_write(token=self._lock_token)
            if token is not None:
                self._leave_lock = True
            else:
                self._leave_lock = False
            self._lock_mode = 'w'
            self._lock_count = 1
        elif self._lock_mode == 'r':
            raise errors.ReadOnlyError(self)
        else:
            if token is not None:
                # A token was given to lock_write, and we're relocking, so
                # check that the given token actually matches the one we
                # already have.
                if token != self._lock_token:
                    raise errors.TokenMismatch(token, self._lock_token)
            self._lock_count += 1
            # Re-lock the repository too.
            self.repository.lock_write(self._repo_lock_token)
        return BranchWriteLockResult(self.unlock, self._lock_token or None)

    def _unlock(self, branch_token, repo_token):
        err_context = {'token': str((branch_token, repo_token))}
        response = self._call(
            b'Branch.unlock', self._remote_path(), branch_token,
            repo_token or '', **err_context)
        if response == (b'ok',):
            return
        raise errors.UnexpectedSmartServerResponse(response)

    @only_raises(errors.LockNotHeld, errors.LockBroken)
    def unlock(self):
        try:
            self._lock_count -= 1
            if not self._lock_count:
                if self.conf_store is not None:
                    self.conf_store.save_changes()
                self._clear_cached_state()
                mode = self._lock_mode
                self._lock_mode = None
                if self._real_branch is not None:
                    if (not self._leave_lock and mode == 'w' and
                        self._repo_lock_token):
                        # If this RemoteBranch will remove the physical lock
                        # for the repository, make sure the _real_branch
                        # doesn't do it first.  (Because the _real_branch's
                        # repository is set to be the RemoteRepository.)
                        self._real_branch.repository.leave_lock_in_place()
                    self._real_branch.unlock()
                if mode != 'w':
                    # Only write-locked branched need to make a remote method
                    # call to perform the unlock.
                    return
                if not self._lock_token:
                    raise AssertionError('Locked, but no token!')
                branch_token = self._lock_token
                repo_token = self._repo_lock_token
                self._lock_token = None
                self._repo_lock_token = None
                if not self._leave_lock:
                    self._unlock(branch_token, repo_token)
        finally:
            self.repository.unlock()

    def break_lock(self):
        try:
            response = self._call(
                b'Branch.break_lock', self._remote_path())
        except errors.UnknownSmartMethod:
            self._ensure_real()
            return self._real_branch.break_lock()
        if response != (b'ok',):
            raise errors.UnexpectedSmartServerResponse(response)

    def leave_lock_in_place(self):
        if not self._lock_token:
            raise NotImplementedError(self.leave_lock_in_place)
        self._leave_lock = True

    def dont_leave_lock_in_place(self):
        if not self._lock_token:
            raise NotImplementedError(self.dont_leave_lock_in_place)
        self._leave_lock = False

    def get_rev_id(self, revno, history=None):
        if revno == 0:
            return _mod_revision.NULL_REVISION
        with self.lock_read():
            last_revision_info = self.last_revision_info()
            ok, result = self.repository.get_rev_id_for_revno(
                revno, last_revision_info)
            if ok:
                return result
            missing_parent = result[1]
            # Either the revision named by the server is missing, or its parent
            # is.  Call get_parent_map to determine which, so that we report a
            # useful error.
            parent_map = self.repository.get_parent_map([missing_parent])
            if missing_parent in parent_map:
                missing_parent = parent_map[missing_parent]
            raise errors.RevisionNotPresent(missing_parent, self.repository)

    def _read_last_revision_info(self):
        response = self._call(b'Branch.last_revision_info', self._remote_path())
        if response[0] != b'ok':
            raise SmartProtocolError('unexpected response code %s' % (response,))
        revno = int(response[1])
        last_revision = response[2]
        return (revno, last_revision)

    def _gen_revision_history(self):
        """See Branch._gen_revision_history()."""
        if self._is_stacked:
            self._ensure_real()
            return self._real_branch._gen_revision_history()
        response_tuple, response_handler = self._call_expecting_body(
            b'Branch.revision_history', self._remote_path())
        if response_tuple[0] != b'ok':
            raise errors.UnexpectedSmartServerResponse(response_tuple)
        result = response_handler.read_body_bytes().split(b'\x00')
        if result == ['']:
            return []
        return result

    def _remote_path(self):
        return self.controldir._path_for_remote_call(self._client)

    def _set_last_revision_descendant(self, revision_id, other_branch,
            allow_diverged=False, allow_overwrite_descendant=False):
        # This performs additional work to meet the hook contract; while its
        # undesirable, we have to synthesise the revno to call the hook, and
        # not calling the hook is worse as it means changes can't be prevented.
        # Having calculated this though, we can't just call into
        # set_last_revision_info as a simple call, because there is a set_rh
        # hook that some folk may still be using.
        old_revno, old_revid = self.last_revision_info()
        history = self._lefthand_history(revision_id)
        self._run_pre_change_branch_tip_hooks(len(history), revision_id)
        err_context = {'other_branch': other_branch}
        response = self._call(b'Branch.set_last_revision_ex',
            self._remote_path(), self._lock_token, self._repo_lock_token,
            revision_id, int(allow_diverged), int(allow_overwrite_descendant),
            **err_context)
        self._clear_cached_state()
        if len(response) != 3 and response[0] != b'ok':
            raise errors.UnexpectedSmartServerResponse(response)
        new_revno, new_revision_id = response[1:]
        self._last_revision_info_cache = new_revno, new_revision_id
        self._run_post_change_branch_tip_hooks(old_revno, old_revid)
        if self._real_branch is not None:
            cache = new_revno, new_revision_id
            self._real_branch._last_revision_info_cache = cache

    def _set_last_revision(self, revision_id):
        old_revno, old_revid = self.last_revision_info()
        # This performs additional work to meet the hook contract; while its
        # undesirable, we have to synthesise the revno to call the hook, and
        # not calling the hook is worse as it means changes can't be prevented.
        # Having calculated this though, we can't just call into
        # set_last_revision_info as a simple call, because there is a set_rh
        # hook that some folk may still be using.
        history = self._lefthand_history(revision_id)
        self._run_pre_change_branch_tip_hooks(len(history), revision_id)
        self._clear_cached_state()
        response = self._call(b'Branch.set_last_revision',
            self._remote_path(), self._lock_token, self._repo_lock_token,
            revision_id)
        if response != (b'ok',):
            raise errors.UnexpectedSmartServerResponse(response)
        self._run_post_change_branch_tip_hooks(old_revno, old_revid)

    def _get_parent_location(self):
        medium = self._client._medium
        if medium._is_remote_before((1, 13)):
            return self._vfs_get_parent_location()
        try:
            response = self._call(b'Branch.get_parent', self._remote_path())
        except errors.UnknownSmartMethod:
            medium._remember_remote_is_before((1, 13))
            return self._vfs_get_parent_location()
        if len(response) != 1:
            raise errors.UnexpectedSmartServerResponse(response)
        parent_location = response[0]
        if parent_location == b'':
            return None
        return parent_location.decode('utf-8')

    def _vfs_get_parent_location(self):
        self._ensure_real()
        return self._real_branch._get_parent_location()

    def _set_parent_location(self, url):
        medium = self._client._medium
        if medium._is_remote_before((1, 15)):
            return self._vfs_set_parent_location(url)
        try:
            call_url = url or ''
            if not isinstance(call_url, str):
                raise AssertionError('url must be a str or None (%s)' % url)
            response = self._call(b'Branch.set_parent_location',
                self._remote_path(), self._lock_token, self._repo_lock_token,
                call_url.encode('utf-8'))
        except errors.UnknownSmartMethod:
            medium._remember_remote_is_before((1, 15))
            return self._vfs_set_parent_location(url)
        if response != ():
            raise errors.UnexpectedSmartServerResponse(response)

    def _vfs_set_parent_location(self, url):
        self._ensure_real()
        return self._real_branch._set_parent_location(url)

    def pull(self, source, overwrite=False, stop_revision=None,
             **kwargs):
        with self.lock_write():
            self._clear_cached_state_of_remote_branch_only()
            self._ensure_real()
            return self._real_branch.pull(
                source, overwrite=overwrite, stop_revision=stop_revision,
                _override_hook_target=self, **kwargs)

    def push(self, target, overwrite=False, stop_revision=None, lossy=False):
        with self.lock_read():
            self._ensure_real()
            return self._real_branch.push(
                target, overwrite=overwrite, stop_revision=stop_revision, lossy=lossy,
                _override_hook_source_branch=self)

    def peek_lock_mode(self):
        return self._lock_mode

    def is_locked(self):
        return self._lock_count >= 1

    def revision_id_to_dotted_revno(self, revision_id):
        """Given a revision id, return its dotted revno.

        :return: a tuple like (1,) or (400,1,3).
        """
        with self.lock_read():
            try:
                response = self._call(b'Branch.revision_id_to_revno',
                    self._remote_path(), revision_id)
            except errors.UnknownSmartMethod:
                self._ensure_real()
                return self._real_branch.revision_id_to_dotted_revno(revision_id)
            if response[0] == b'ok':
                return tuple([int(x) for x in response[1:]])
            else:
                raise errors.UnexpectedSmartServerResponse(response)

    def revision_id_to_revno(self, revision_id):
        """Given a revision id on the branch mainline, return its revno.

        :return: an integer
        """
        with self.lock_read():
            try:
                response = self._call(b'Branch.revision_id_to_revno',
                    self._remote_path(), revision_id)
            except errors.UnknownSmartMethod:
                self._ensure_real()
                return self._real_branch.revision_id_to_revno(revision_id)
            if response[0] == b'ok':
                if len(response) == 2:
                    return int(response[1])
                raise NoSuchRevision(self, revision_id)
            else:
                raise errors.UnexpectedSmartServerResponse(response)

    def set_last_revision_info(self, revno, revision_id):
        with self.lock_write():
            # XXX: These should be returned by the set_last_revision_info verb
            old_revno, old_revid = self.last_revision_info()
            self._run_pre_change_branch_tip_hooks(revno, revision_id)
            if not revision_id or not isinstance(revision_id, bytes):
                raise errors.InvalidRevisionId(revision_id=revision_id, branch=self)
            try:
                response = self._call(b'Branch.set_last_revision_info',
                    self._remote_path(), self._lock_token, self._repo_lock_token,
                    str(revno).encode('ascii'), revision_id)
            except errors.UnknownSmartMethod:
                self._ensure_real()
                self._clear_cached_state_of_remote_branch_only()
                self._real_branch.set_last_revision_info(revno, revision_id)
                self._last_revision_info_cache = revno, revision_id
                return
            if response == (b'ok',):
                self._clear_cached_state()
                self._last_revision_info_cache = revno, revision_id
                self._run_post_change_branch_tip_hooks(old_revno, old_revid)
                # Update the _real_branch's cache too.
                if self._real_branch is not None:
                    cache = self._last_revision_info_cache
                    self._real_branch._last_revision_info_cache = cache
            else:
                raise errors.UnexpectedSmartServerResponse(response)

    def generate_revision_history(self, revision_id, last_rev=None,
                                  other_branch=None):
        with self.lock_write():
            medium = self._client._medium
            if not medium._is_remote_before((1, 6)):
                # Use a smart method for 1.6 and above servers
                try:
                    self._set_last_revision_descendant(revision_id, other_branch,
                        allow_diverged=True, allow_overwrite_descendant=True)
                    return
                except errors.UnknownSmartMethod:
                    medium._remember_remote_is_before((1, 6))
            self._clear_cached_state_of_remote_branch_only()
            graph = self.repository.get_graph()
            (last_revno, last_revid) = self.last_revision_info()
            known_revision_ids = [
                (last_revid, last_revno),
                (_mod_revision.NULL_REVISION, 0),
                ]
            if last_rev is not None:
                if not graph.is_ancestor(last_rev, revision_id):
                    # our previous tip is not merged into stop_revision
                    raise errors.DivergedBranches(self, other_branch)
            revno = graph.find_distance_to_null(revision_id, known_revision_ids)
            self.set_last_revision_info(revno, revision_id)

    def set_push_location(self, location):
        self._set_config_location('push_location', location)

    def heads_to_fetch(self):
        if self._format._use_default_local_heads_to_fetch():
            # We recognise this format, and its heads-to-fetch implementation
            # is the default one (tip + tags).  In this case it's cheaper to
            # just use the default implementation rather than a special RPC as
            # the tip and tags data is cached.
            return branch.Branch.heads_to_fetch(self)
        medium = self._client._medium
        if medium._is_remote_before((2, 4)):
            return self._vfs_heads_to_fetch()
        try:
            return self._rpc_heads_to_fetch()
        except errors.UnknownSmartMethod:
            medium._remember_remote_is_before((2, 4))
            return self._vfs_heads_to_fetch()

    def _rpc_heads_to_fetch(self):
        response = self._call(b'Branch.heads_to_fetch', self._remote_path())
        if len(response) != 2:
            raise errors.UnexpectedSmartServerResponse(response)
        must_fetch, if_present_fetch = response
        return set(must_fetch), set(if_present_fetch)

    def _vfs_heads_to_fetch(self):
        self._ensure_real()
        return self._real_branch.heads_to_fetch()


class RemoteConfig(object):
    """A Config that reads and writes from smart verbs.

    It is a low-level object that considers config data to be name/value pairs
    that may be associated with a section. Assigning meaning to the these
    values is done at higher levels like breezy.config.TreeConfig.
    """

    def get_option(self, name, section=None, default=None):
        """Return the value associated with a named option.

        :param name: The name of the value
        :param section: The section the option is in (if any)
        :param default: The value to return if the value is not set
        :return: The value or default value
        """
        try:
            configobj = self._get_configobj()
            section_obj = None
            if section is None:
                section_obj = configobj
            else:
                try:
                    section_obj = configobj[section]
                except KeyError:
                    pass
            if section_obj is None:
                value = default
            else:
                value = section_obj.get(name, default)
        except errors.UnknownSmartMethod:
            value = self._vfs_get_option(name, section, default)
        for hook in _mod_config.OldConfigHooks['get']:
            hook(self, name, value)
        return value

    def _response_to_configobj(self, response):
        if len(response[0]) and response[0][0] != b'ok':
            raise errors.UnexpectedSmartServerResponse(response)
        lines = response[1].read_body_bytes().splitlines()
        conf = _mod_config.ConfigObj(lines, encoding='utf-8')
        for hook in _mod_config.OldConfigHooks['load']:
            hook(self)
        return conf


class RemoteBranchConfig(RemoteConfig):
    """A RemoteConfig for Branches."""

    def __init__(self, branch):
        self._branch = branch

    def _get_configobj(self):
        path = self._branch._remote_path()
        response = self._branch._client.call_expecting_body(
            b'Branch.get_config_file', path)
        return self._response_to_configobj(response)

    def set_option(self, value, name, section=None):
        """Set the value associated with a named option.

        :param value: The value to set
        :param name: The name of the value to set
        :param section: The section the option is in (if any)
        """
        medium = self._branch._client._medium
        if medium._is_remote_before((1, 14)):
            return self._vfs_set_option(value, name, section)
        if isinstance(value, dict):
            if medium._is_remote_before((2, 2)):
                return self._vfs_set_option(value, name, section)
            return self._set_config_option_dict(value, name, section)
        else:
            return self._set_config_option(value, name, section)

    def _set_config_option(self, value, name, section):
        try:
            path = self._branch._remote_path()
            response = self._branch._client.call(b'Branch.set_config_option',
                path, self._branch._lock_token, self._branch._repo_lock_token,
                value.encode('utf8'), name.encode('utf-8'),
                (section or '').encode('utf-8'))
        except errors.UnknownSmartMethod:
            medium = self._branch._client._medium
            medium._remember_remote_is_before((1, 14))
            return self._vfs_set_option(value, name, section)
        if response != ():
            raise errors.UnexpectedSmartServerResponse(response)

    def _serialize_option_dict(self, option_dict):
        utf8_dict = {}
        for key, value in option_dict.items():
            if isinstance(key, text_type):
                key = key.encode('utf8')
            if isinstance(value, text_type):
                value = value.encode('utf8')
            utf8_dict[key] = value
        return bencode.bencode(utf8_dict)

    def _set_config_option_dict(self, value, name, section):
        try:
            path = self._branch._remote_path()
            serialised_dict = self._serialize_option_dict(value)
            response = self._branch._client.call(
                b'Branch.set_config_option_dict',
                path, self._branch._lock_token, self._branch._repo_lock_token,
                serialised_dict, name.encode('utf-8'), (section or '').encode('utf-8'))
        except errors.UnknownSmartMethod:
            medium = self._branch._client._medium
            medium._remember_remote_is_before((2, 2))
            return self._vfs_set_option(value, name, section)
        if response != ():
            raise errors.UnexpectedSmartServerResponse(response)

    def _real_object(self):
        self._branch._ensure_real()
        return self._branch._real_branch

    def _vfs_set_option(self, value, name, section=None):
        return self._real_object()._get_config().set_option(
            value, name, section)


class RemoteBzrDirConfig(RemoteConfig):
    """A RemoteConfig for BzrDirs."""

    def __init__(self, bzrdir):
        self._bzrdir = bzrdir

    def _get_configobj(self):
        medium = self._bzrdir._client._medium
        verb = b'BzrDir.get_config_file'
        if medium._is_remote_before((1, 15)):
            raise errors.UnknownSmartMethod(verb)
        path = self._bzrdir._path_for_remote_call(self._bzrdir._client)
        response = self._bzrdir._call_expecting_body(
            verb, path)
        return self._response_to_configobj(response)

    def _vfs_get_option(self, name, section, default):
        return self._real_object()._get_config().get_option(
            name, section, default)

    def set_option(self, value, name, section=None):
        """Set the value associated with a named option.

        :param value: The value to set
        :param name: The name of the value to set
        :param section: The section the option is in (if any)
        """
        return self._real_object()._get_config().set_option(
            value, name, section)

    def _real_object(self):
        self._bzrdir._ensure_real()
        return self._bzrdir._real_bzrdir


error_translators = registry.Registry()
no_context_error_translators = registry.Registry()


def _translate_error(err, **context):
    """Translate an ErrorFromSmartServer into a more useful error.

    Possible context keys:
      - branch
      - repository
      - bzrdir
      - token
      - other_branch
      - path

    If the error from the server doesn't match a known pattern, then
    UnknownErrorFromSmartServer is raised.
    """
    def find(name):
        try:
            return context[name]
        except KeyError as key_err:
            mutter('Missing key %r in context %r', key_err.args[0], context)
            raise err
    def get_path():
        """Get the path from the context if present, otherwise use first error
        arg.
        """
        try:
            return context['path'].decode('utf-8')
        except KeyError as key_err:
            try:
                return err.error_args[0].decode('utf-8')
            except IndexError as idx_err:
                mutter(
                    'Missing key %r in context %r', key_err.args[0], context)
                raise err
    if not isinstance(err.error_verb, bytes):
        raise TypeError(err.error_verb)
    try:
        translator = error_translators.get(err.error_verb)
    except KeyError:
        pass
    else:
        raise translator(err, find, get_path)
    try:
        translator = no_context_error_translators.get(err.error_verb)
    except KeyError:
        raise errors.UnknownErrorFromSmartServer(err)
    else:
        raise translator(err)


error_translators.register(b'NoSuchRevision',
    lambda err, find, get_path: NoSuchRevision(
        find('branch'), err.error_args[0]))
error_translators.register(b'nosuchrevision',
    lambda err, find, get_path: NoSuchRevision(
        find('repository'), err.error_args[0]))

def _translate_nobranch_error(err, find, get_path):
    if len(err.error_args) >= 1:
        extra = err.error_args[0].decode('utf-8')
    else:
        extra = None
    return errors.NotBranchError(path=find('bzrdir').root_transport.base,
        detail=extra)

error_translators.register(b'nobranch', _translate_nobranch_error)
error_translators.register(b'norepository',
    lambda err, find, get_path: errors.NoRepositoryPresent(
        find('bzrdir')))
error_translators.register(b'UnlockableTransport',
    lambda err, find, get_path: errors.UnlockableTransport(
        find('bzrdir').root_transport))
error_translators.register(b'TokenMismatch',
    lambda err, find, get_path: errors.TokenMismatch(
        find('token'), '(remote token)'))
error_translators.register(b'Diverged',
    lambda err, find, get_path: errors.DivergedBranches(
        find('branch'), find('other_branch')))
error_translators.register(b'NotStacked',
    lambda err, find, get_path: errors.NotStacked(branch=find('branch')))

def _translate_PermissionDenied(err, find, get_path):
    path = get_path()
    if len(err.error_args) >= 2:
        extra = err.error_args[1].decode('utf-8')
    else:
        extra = None
    return errors.PermissionDenied(path, extra=extra)

error_translators.register(b'PermissionDenied', _translate_PermissionDenied)
error_translators.register(b'ReadError',
    lambda err, find, get_path: errors.ReadError(get_path()))
error_translators.register(b'NoSuchFile',
    lambda err, find, get_path: errors.NoSuchFile(get_path()))
error_translators.register(b'TokenLockingNotSupported',
    lambda err, find, get_path: errors.TokenLockingNotSupported(
        find('repository')))
error_translators.register(b'UnsuspendableWriteGroup',
    lambda err, find, get_path: errors.UnsuspendableWriteGroup(
        repository=find('repository')))
error_translators.register(b'UnresumableWriteGroup',
    lambda err, find, get_path: errors.UnresumableWriteGroup(
        repository=find('repository'), write_groups=err.error_args[0],
        reason=err.error_args[1]))
no_context_error_translators.register(b'GhostRevisionsHaveNoRevno',
    lambda err: errors.GhostRevisionsHaveNoRevno(*err.error_args))
no_context_error_translators.register(b'IncompatibleRepositories',
    lambda err: errors.IncompatibleRepositories(
        err.error_args[0].decode('utf-8'), err.error_args[1].decode('utf-8'), err.error_args[2].decode('utf-8')))
no_context_error_translators.register(b'LockContention',
    lambda err: errors.LockContention('(remote lock)'))
no_context_error_translators.register(b'LockFailed',
    lambda err: errors.LockFailed(err.error_args[0].decode('utf-8'), err.error_args[1].decode('utf-8')))
no_context_error_translators.register(b'TipChangeRejected',
    lambda err: errors.TipChangeRejected(err.error_args[0].decode('utf8')))
no_context_error_translators.register(b'UnstackableBranchFormat',
    lambda err: branch.UnstackableBranchFormat(*err.error_args))
no_context_error_translators.register(b'UnstackableRepositoryFormat',
    lambda err: errors.UnstackableRepositoryFormat(*err.error_args))
no_context_error_translators.register(b'FileExists',
    lambda err: errors.FileExists(err.error_args[0].decode('utf-8')))
no_context_error_translators.register(b'DirectoryNotEmpty',
    lambda err: errors.DirectoryNotEmpty(err.error_args[0].decode('utf-8')))

def _translate_short_readv_error(err):
    args = err.error_args
    return errors.ShortReadvError(
            args[0].decode('utf-8'),
            int(args[1].decode('ascii')), int(args[2].decode('ascii')),
            int(args[3].decode('ascii')))

no_context_error_translators.register(b'ShortReadvError',
    _translate_short_readv_error)

def _translate_unicode_error(err):
        encoding = err.error_args[0].decode('ascii')
        val = err.error_args[1].decode('utf-8')
        start = int(err.error_args[2].decode('ascii'))
        end = int(err.error_args[3].decode('ascii'))
        reason = err.error_args[4].decode('utf-8')
        if val.startswith('u:'):
            val = val[2:].decode('utf-8')
        elif val.startswith('s:'):
            val = val[2:].decode('base64')
        if err.error_verb == 'UnicodeDecodeError':
            raise UnicodeDecodeError(encoding, val, start, end, reason)
        elif err.error_verb == 'UnicodeEncodeError':
            raise UnicodeEncodeError(encoding, val, start, end, reason)

no_context_error_translators.register(b'UnicodeEncodeError',
    _translate_unicode_error)
no_context_error_translators.register(b'UnicodeDecodeError',
    _translate_unicode_error)
no_context_error_translators.register(b'ReadOnlyError',
    lambda err: errors.TransportNotPossible('readonly transport'))
no_context_error_translators.register(b'MemoryError',
    lambda err: errors.BzrError("remote server out of memory\n"
        "Retry non-remotely, or contact the server admin for details."))
no_context_error_translators.register(b'RevisionNotPresent',
    lambda err: errors.RevisionNotPresent(err.error_args[0].decode('utf-8'), err.error_args[1].decode('utf-8')))

no_context_error_translators.register(b'BzrCheckError',
    lambda err: errors.BzrCheckError(msg=err.error_args[0].decode('utf-8')))
<|MERGE_RESOLUTION|>--- conflicted
+++ resolved
@@ -17,11 +17,8 @@
 from __future__ import absolute_import
 
 import bz2
-<<<<<<< HEAD
+import os
 import sys
-=======
-import os
->>>>>>> 0861c710
 import zlib
 
 from .. import (
@@ -937,12 +934,13 @@
     def __init__(self, repository, inv, revision_id):
         super(RemoteInventoryTree, self).__init__(repository, inv, revision_id)
 
-    def archive(self, name, format=None, root=None, subdir=None):
+    def archive(self, name, format=None, root=None, subdir=None, force_mtime=None):
         ret = self._repository._revision_archive(
-                self.get_revision_id(), name, format, root, subdir)
+                self.get_revision_id(), name, format, root, subdir,
+                force_mtime=force_mtime)
         if ret is None:
             return super(RemoteInventoryTree, self).archive(
-                name, format, root, subdir)
+                name, format, root, subdir, force_mtime=force_mtime)
         return ret
 
 
@@ -2820,11 +2818,13 @@
         if response[0] != b'ok':
             raise errors.UnexpectedSmartServerResponse(response)
 
-    def _revision_archive(self, revision_id, name, format, root, subdir):
+    def _revision_archive(self, revision_id, name, format, root, subdir,
+                          force_mtime=None):
         path = self.controldir._path_for_remote_call(self._client)
         format = format or ''
         root = root or ''
         subdir = subdir or ''
+        force_mtime = int(force_mtime) if force_mtime is not None else None
         try:
             response, protocol = self._call_expecting_body(
                 b'Repository.revision_archive', path,
@@ -2832,7 +2832,8 @@
                 os.path.basename(name).encode('utf-8'),
                 format.encode('ascii'),
                 root.encode('utf-8'),
-                subdir.encode('utf-8'))
+                subdir.encode('utf-8'),
+                force_mtime)
         except errors.UnknownSmartMethod:
             return None
         if response[0] == b'ok':
