# Copyright (C) 2005-2011 Canonical Ltd
#
# This program is free software; you can redistribute it and/or modify
# it under the terms of the GNU General Public License as published by
# the Free Software Foundation; either version 2 of the License, or
# (at your option) any later version.
#
# This program is distributed in the hope that it will be useful,
# but WITHOUT ANY WARRANTY; without even the implied warranty of
# MERCHANTABILITY or FITNESS FOR A PARTICULAR PURPOSE.  See the
# GNU General Public License for more details.
#
# You should have received a copy of the GNU General Public License
# along with this program; if not, write to the Free Software
# Foundation, Inc., 51 Franklin Street, Fifth Floor, Boston, MA 02110-1301 USA

"""InventoryWorkingTree object and friends.

A WorkingTree represents the editable working copy of a branch.
Operations which represent the WorkingTree are also done here,
such as renaming or adding files.  The WorkingTree has an inventory
which is updated by these operations.  A commit produces a
new revision based on the workingtree and its inventory.

At the moment every WorkingTree has its own branch.  Remote
WorkingTrees aren't supported.

To get a WorkingTree, call bzrdir.open_workingtree() or
WorkingTree.open(dir).
"""


from __future__ import absolute_import

from bisect import bisect_left
import breezy
import collections
import errno
import itertools
import operator
import os
import stat
import sys

# Explicitly import breezy.bzrdir so that the BzrProber
# is guaranteed to be registered.
from . import bzrdir

from .. import lazy_import
lazy_import.lazy_import(globals(), """
from breezy import (
    cache_utf8,
    conflicts as _mod_conflicts,
    globbing,
    ignores,
    revision as _mod_revision,
    rio as _mod_rio,
    )
from breezy.bzr import (
    inventory,
    xml5,
    xml7,
    )
""")

from .. import (
    errors,
    osutils,
    )
from ..lock import LogicalLockResult
from .inventorytree import InventoryRevisionTree, MutableInventoryTree
from ..sixish import (
    BytesIO,
    text_type,
    )
from ..trace import mutter, note
from ..tree import (
    get_canonical_path,
    TreeDirectory,
    TreeEntry,
    TreeFile,
    TreeLink,
    )
from ..workingtree import (
    WorkingTree,
    WorkingTreeFormat,
    format_registry,
    )


MERGE_MODIFIED_HEADER_1 = b"BZR merge-modified list format 1"
# TODO: Modifying the conflict objects or their type is currently nearly
# impossible as there is no clear relationship between the working tree format
# and the conflict list file format.
CONFLICT_HEADER_1 = b"BZR conflict list format 1"


class InventoryWorkingTree(WorkingTree, MutableInventoryTree):
    """Base class for working trees that are inventory-oriented.

    The inventory is held in the `Branch` working-inventory, and the
    files are in a directory on disk.

    It is possible for a `WorkingTree` to have a filename which is
    not listed in the Inventory and vice versa.
    """

    def __init__(self, basedir='.',
                 branch=None,
                 _inventory=None,
                 _control_files=None,
                 _internal=False,
                 _format=None,
                 _controldir=None):
        """Construct a InventoryWorkingTree instance. This is not a public API.

        :param branch: A branch to override probing for the branch.
        """
        super(InventoryWorkingTree, self).__init__(
            basedir=basedir, branch=branch,
            _transport=_control_files._transport, _internal=_internal,
            _format=_format, _controldir=_controldir)

        self._control_files = _control_files
        self._detect_case_handling()

        if _inventory is None:
            # This will be acquired on lock_read() or lock_write()
            self._inventory_is_modified = False
            self._inventory = None
        else:
            # the caller of __init__ has provided an inventory,
            # we assume they know what they are doing - as its only
            # the Format factory and creation methods that are
            # permitted to do this.
            self._set_inventory(_inventory, dirty=False)

    def _set_inventory(self, inv, dirty):
        """Set the internal cached inventory.

        :param inv: The inventory to set.
        :param dirty: A boolean indicating whether the inventory is the same
            logical inventory as whats on disk. If True the inventory is not
            the same and should be written to disk or data will be lost, if
            False then the inventory is the same as that on disk and any
            serialisation would be unneeded overhead.
        """
        self._inventory = inv
        self._inventory_is_modified = dirty

    def _detect_case_handling(self):
        wt_trans = self.controldir.get_workingtree_transport(None)
        try:
            wt_trans.stat(self._format.case_sensitive_filename)
        except errors.NoSuchFile:
            self.case_sensitive = True
        else:
            self.case_sensitive = False

        self._setup_directory_is_tree_reference()

    def _serialize(self, inventory, out_file):
        xml5.serializer_v5.write_inventory(
            self._inventory, out_file, working=True)

    def _deserialize(selt, in_file):
        return xml5.serializer_v5.read_inventory(in_file)

    def break_lock(self):
        """Break a lock if one is present from another instance.

        Uses the ui factory to ask for confirmation if the lock may be from
        an active process.

        This will probe the repository for its lock as well.
        """
        self._control_files.break_lock()
        self.branch.break_lock()

    def is_locked(self):
        return self._control_files.is_locked()

    def _must_be_locked(self):
        if not self.is_locked():
            raise errors.ObjectNotLocked(self)

    def lock_read(self):
        """Lock the tree for reading.

        This also locks the branch, and can be unlocked via self.unlock().

        :return: A breezy.lock.LogicalLockResult.
        """
        if not self.is_locked():
            self._reset_data()
        self.branch.lock_read()
        try:
            self._control_files.lock_read()
            return LogicalLockResult(self.unlock)
        except BaseException:
            self.branch.unlock()
            raise

    def lock_tree_write(self):
        """See MutableTree.lock_tree_write, and WorkingTree.unlock.

        :return: A breezy.lock.LogicalLockResult.
        """
        if not self.is_locked():
            self._reset_data()
        self.branch.lock_read()
        try:
            self._control_files.lock_write()
            return LogicalLockResult(self.unlock)
        except BaseException:
            self.branch.unlock()
            raise

    def lock_write(self):
        """See MutableTree.lock_write, and WorkingTree.unlock.

        :return: A breezy.lock.LogicalLockResult.
        """
        if not self.is_locked():
            self._reset_data()
        self.branch.lock_write()
        try:
            self._control_files.lock_write()
            return LogicalLockResult(self.unlock)
        except BaseException:
            self.branch.unlock()
            raise

    def get_physical_lock_status(self):
        return self._control_files.get_physical_lock_status()

    def _write_inventory(self, inv):
        """Write inventory as the current inventory."""
        with self.lock_tree_write():
            self._set_inventory(inv, dirty=True)
            self.flush()

    # XXX: This method should be deprecated in favour of taking in a proper
    # new Inventory object.
    def set_inventory(self, new_inventory_list):
        from .inventory import (
            Inventory,
            InventoryDirectory,
            InventoryFile,
            InventoryLink)
        with self.lock_tree_write():
            inv = Inventory(self.get_root_id())
            for path, file_id, parent, kind in new_inventory_list:
                name = os.path.basename(path)
                if name == "":
                    continue
                # fixme, there should be a factory function inv,add_??
                if kind == 'directory':
                    inv.add(InventoryDirectory(file_id, name, parent))
                elif kind == 'file':
                    inv.add(InventoryFile(file_id, name, parent))
                elif kind == 'symlink':
                    inv.add(InventoryLink(file_id, name, parent))
                else:
                    raise errors.BzrError("unknown kind %r" % kind)
            self._write_inventory(inv)

    def _write_basis_inventory(self, xml):
        """Write the basis inventory XML to the basis-inventory file"""
        path = self._basis_inventory_name()
        sio = BytesIO(xml)
        self._transport.put_file(path, sio,
                                 mode=self.controldir._get_file_mode())

    def _reset_data(self):
        """Reset transient data that cannot be revalidated."""
        self._inventory_is_modified = False
        with self._transport.get('inventory') as f:
            result = self._deserialize(f)
        self._set_inventory(result, dirty=False)

    def store_uncommitted(self):
        """Store uncommitted changes from the tree in the branch."""
        with self.lock_write():
            target_tree = self.basis_tree()
            from ..shelf import ShelfCreator
            shelf_creator = ShelfCreator(self, target_tree)
            try:
                if not shelf_creator.shelve_all():
                    return
                self.branch.store_uncommitted(shelf_creator)
                shelf_creator.transform()
            finally:
                shelf_creator.finalize()
            note('Uncommitted changes stored in branch "%s".',
                 self.branch.nick)

    def restore_uncommitted(self):
        """Restore uncommitted changes from the branch into the tree."""
        with self.lock_write():
            unshelver = self.branch.get_unshelver(self)
            if unshelver is None:
                return
            try:
                merger = unshelver.make_merger()
                merger.ignore_zero = True
                merger.do_merge()
                self.branch.store_uncommitted(None)
            finally:
                unshelver.finalize()

    def get_shelf_manager(self):
        """Return the ShelfManager for this WorkingTree."""
        from ..shelf import ShelfManager
        return ShelfManager(self, self._transport)

    def _set_root_id(self, file_id):
        """Set the root id for this tree, in a format specific manner.

        :param file_id: The file id to assign to the root. It must not be
            present in the current inventory or an error will occur. It must
            not be None, but rather a valid file id.
        """
        inv = self._inventory
        orig_root_id = inv.root.file_id
        # TODO: it might be nice to exit early if there was nothing
        # to do, saving us from trigger a sync on unlock.
        self._inventory_is_modified = True
        # we preserve the root inventory entry object, but
        # unlinkit from the byid index
        inv.delete(inv.root.file_id)
        inv.root.file_id = file_id
        # and link it into the index with the new changed id.
        inv._byid[inv.root.file_id] = inv.root
        # and finally update all children to reference the new id.
        # XXX: this should be safe to just look at the root.children
        # list, not the WHOLE INVENTORY.
        for fid in inv.iter_all_ids():
            entry = inv.get_entry(fid)
            if entry.parent_id == orig_root_id:
                entry.parent_id = inv.root.file_id

    def remove(self, files, verbose=False, to_file=None, keep_files=True,
               force=False):
        """Remove nominated files from the working tree metadata.

        :files: File paths relative to the basedir.
        :keep_files: If true, the files will also be kept.
        :force: Delete files and directories, even if they are changed and
            even if the directories are not empty.
        """
        if isinstance(files, (str, text_type)):
            files = [files]

        inv_delta = []

        all_files = set()  # specified and nested files
        if to_file is None:
            to_file = sys.stdout

        files_to_backup = []

        def recurse_directory_to_add_files(directory):
            # Recurse directory and add all files
            # so we can check if they have changed.
            for parent_info, file_infos in self.walkdirs(directory):
                for relpath, basename, kind, lstat, fileid, kind in file_infos:
                    # Is it versioned or ignored?
                    if self.is_versioned(relpath):
                        # Add nested content for deletion.
                        all_files.add(relpath)
                    else:
                        # Files which are not versioned
                        # should be treated as unknown.
                        files_to_backup.append(relpath)

        with self.lock_tree_write():

            for filename in files:
                # Get file name into canonical form.
                abspath = self.abspath(filename)
                filename = self.relpath(abspath)
                if len(filename) > 0:
                    all_files.add(filename)
                    recurse_directory_to_add_files(filename)

            files = list(all_files)

            if len(files) == 0:
                return  # nothing to do

            # Sort needed to first handle directory content before the
            # directory
            files.sort(reverse=True)

            # Bail out if we are going to delete files we shouldn't
            if not keep_files and not force:
                for (file_id, path, content_change, versioned, parent_id, name,
                     kind, executable) in self.iter_changes(
                         self.basis_tree(), include_unchanged=True,
                         require_versioned=False, want_unversioned=True,
                         specific_files=files):
                    if versioned[0] is False:
                        # The record is unknown or newly added
                        files_to_backup.append(path[1])
                    elif (content_change and (kind[1] is not None)
                            and osutils.is_inside_any(files, path[1])):
                        # Versioned and changed, but not deleted, and still
                        # in one of the dirs to be deleted.
                        files_to_backup.append(path[1])

            def backup(file_to_backup):
                backup_name = self.controldir._available_backup_name(
                    file_to_backup)
                osutils.rename(abs_path, self.abspath(backup_name))
                return "removed %s (but kept a copy: %s)" % (file_to_backup,
                                                             backup_name)

            # Build inv_delta and delete files where applicable,
            # do this before any modifications to meta data.
            for f in files:
                fid = self.path2id(f)
                message = None
                if not fid:
                    message = "%s is not versioned." % (f,)
                else:
                    if verbose:
                        # having removed it, it must be either ignored or unknown
                        if self.is_ignored(f):
                            new_status = 'I'
                        else:
                            new_status = '?'
                        # XXX: Really should be a more abstract reporter interface
<<<<<<< HEAD
                        kind_ch = osutils.kind_marker(self.kind(f, fid))
                        to_file.write(new_status + '       '
                                      + f + kind_ch + '\n')
=======
                        kind_ch = osutils.kind_marker(self.kind(f))
                        to_file.write(new_status + '       ' + f + kind_ch + '\n')
>>>>>>> ad638869
                    # Unversion file
                    inv_delta.append((f, None, fid, None))
                    message = "removed %s" % (f,)

                if not keep_files:
                    abs_path = self.abspath(f)
                    if osutils.lexists(abs_path):
                        if (osutils.isdir(abs_path)
                                and len(os.listdir(abs_path)) > 0):
                            if force:
                                osutils.rmtree(abs_path)
                                message = "deleted %s" % (f,)
                            else:
                                message = backup(f)
                        else:
                            if f in files_to_backup:
                                message = backup(f)
                            else:
                                osutils.delete_any(abs_path)
                                message = "deleted %s" % (f,)
                    elif message is not None:
                        # Only care if we haven't done anything yet.
                        message = "%s does not exist." % (f,)

                # Print only one message (if any) per file.
                if message is not None:
                    note(message)
            self.apply_inventory_delta(inv_delta)

    def set_parent_trees(self, parents_list, allow_leftmost_as_ghost=False):
        """See MutableTree.set_parent_trees."""
        parent_ids = [rev for (rev, tree) in parents_list]
        for revision_id in parent_ids:
            _mod_revision.check_not_reserved_id(revision_id)

        with self.lock_tree_write():
            self._check_parents_for_ghosts(parent_ids,
                                           allow_leftmost_as_ghost=allow_leftmost_as_ghost)

            parent_ids = self._filter_parent_ids_by_ancestry(parent_ids)

            if len(parent_ids) == 0:
                leftmost_parent_id = _mod_revision.NULL_REVISION
                leftmost_parent_tree = None
            else:
                leftmost_parent_id, leftmost_parent_tree = parents_list[0]

            if self._change_last_revision(leftmost_parent_id):
                if leftmost_parent_tree is None:
                    # If we don't have a tree, fall back to reading the
                    # parent tree from the repository.
                    self._cache_basis_inventory(leftmost_parent_id)
                else:
                    inv = leftmost_parent_tree.root_inventory
                    xml = self._create_basis_xml_from_inventory(
                        leftmost_parent_id, inv)
                    self._write_basis_inventory(xml)
            self._set_merges_from_parent_ids(parent_ids)

    def _cache_basis_inventory(self, new_revision):
        """Cache new_revision as the basis inventory."""
        # TODO: this should allow the ready-to-use inventory to be passed in,
        # as commit already has that ready-to-use [while the format is the
        # same, that is].
        try:
            # this double handles the inventory - unpack and repack -
            # but is easier to understand. We can/should put a conditional
            # in here based on whether the inventory is in the latest format
            # - perhaps we should repack all inventories on a repository
            # upgrade ?
            # the fast path is to copy the raw xml from the repository. If the
            # xml contains 'revision_id="', then we assume the right
            # revision_id is set. We must check for this full string, because a
            # root node id can legitimately look like 'revision_id' but cannot
            # contain a '"'.
            xml = self.branch.repository._get_inventory_xml(new_revision)
            firstline = xml.split(b'\n', 1)[0]
            if (b'revision_id="' not in firstline
                    or b'format="7"' not in firstline):
                inv = self.branch.repository._serializer.read_inventory_from_string(
                    xml, new_revision)
                xml = self._create_basis_xml_from_inventory(new_revision, inv)
            self._write_basis_inventory(xml)
        except (errors.NoSuchRevision, errors.RevisionNotPresent):
            pass

    def _basis_inventory_name(self):
        return 'basis-inventory-cache'

    def _create_basis_xml_from_inventory(self, revision_id, inventory):
        """Create the text that will be saved in basis-inventory"""
        inventory.revision_id = revision_id
        return xml7.serializer_v7.write_inventory_to_string(inventory)

    def set_conflicts(self, conflicts):
        with self.lock_tree_write():
            self._put_rio('conflicts', conflicts.to_stanzas(),
                          CONFLICT_HEADER_1)

    def add_conflicts(self, new_conflicts):
        with self.lock_tree_write():
            conflict_set = set(self.conflicts())
            conflict_set.update(set(list(new_conflicts)))
            self.set_conflicts(_mod_conflicts.ConflictList(
                sorted(conflict_set, key=_mod_conflicts.Conflict.sort_key)))

    def conflicts(self):
        with self.lock_read():
            try:
                confile = self._transport.get('conflicts')
            except errors.NoSuchFile:
                return _mod_conflicts.ConflictList()
            try:
                try:
                    if next(confile) != CONFLICT_HEADER_1 + b'\n':
                        raise errors.ConflictFormatError()
                except StopIteration:
                    raise errors.ConflictFormatError()
                reader = _mod_rio.RioReader(confile)
                return _mod_conflicts.ConflictList.from_stanzas(reader)
            finally:
                confile.close()

    def get_ignore_list(self):
        """Return list of ignore patterns.

        Cached in the Tree object after the first call.
        """
        ignoreset = getattr(self, '_ignoreset', None)
        if ignoreset is not None:
            return ignoreset

        ignore_globs = set()
        ignore_globs.update(ignores.get_runtime_ignores())
        ignore_globs.update(ignores.get_user_ignores())
        if self.has_filename(self._format.ignore_filename):
            with self.get_file(self._format.ignore_filename) as f:
                ignore_globs.update(ignores.parse_ignore_file(f))
        self._ignoreset = ignore_globs
        return ignore_globs

    def _cleanup(self):
        self._flush_ignore_list_cache()

    def _flush_ignore_list_cache(self):
        """Resets the cached ignore list to force a cache rebuild."""
        self._ignoreset = None
        self._ignoreglobster = None

    def is_ignored(self, filename):
        r"""Check whether the filename matches an ignore pattern.

        Patterns containing '/' or '\' need to match the whole path;
        others match against only the last component.  Patterns starting
        with '!' are ignore exceptions.  Exceptions take precedence
        over regular patterns and cause the filename to not be ignored.

        If the file is ignored, returns the pattern which caused it to
        be ignored, otherwise None.  So this can simply be used as a
        boolean if desired."""
        if getattr(self, '_ignoreglobster', None) is None:
            self._ignoreglobster = globbing.ExceptionGlobster(
                self.get_ignore_list())
        return self._ignoreglobster.match(filename)

    def read_basis_inventory(self):
        """Read the cached basis inventory."""
        path = self._basis_inventory_name()
        return self._transport.get_bytes(path)

    def read_working_inventory(self):
        """Read the working inventory.

        :raises errors.InventoryModified: read_working_inventory will fail
            when the current in memory inventory has been modified.
        """
        # conceptually this should be an implementation detail of the tree.
        # XXX: Deprecate this.
        # ElementTree does its own conversion from UTF-8, so open in
        # binary.
        with self.lock_read():
            if self._inventory_is_modified:
                raise errors.InventoryModified(self)
            with self._transport.get('inventory') as f:
                result = self._deserialize(f)
            self._set_inventory(result, dirty=False)
            return result

    def get_root_id(self):
        """Return the id of this trees root"""
        with self.lock_read():
            return self._inventory.root.file_id

    def has_id(self, file_id):
        # files that have been deleted are excluded
        inv, inv_file_id = self._unpack_file_id(file_id)
        if not inv.has_id(inv_file_id):
            return False
        path = inv.id2path(inv_file_id)
        return osutils.lexists(self.abspath(path))

    def has_or_had_id(self, file_id):
        if file_id == self.get_root_id():
            return True
        inv, inv_file_id = self._unpack_file_id(file_id)
        return inv.has_id(inv_file_id)

    def all_file_ids(self):
        """Iterate through file_ids for this tree.

        file_ids are in a WorkingTree if they are in the working inventory
        and the working file exists.
        """
        return {ie.file_id for path, ie in self.iter_entries_by_dir()}

    def all_versioned_paths(self):
        return {path for path, ie in self.iter_entries_by_dir()}

    def set_last_revision(self, new_revision):
        """Change the last revision in the working tree."""
        with self.lock_tree_write():
            if self._change_last_revision(new_revision):
                self._cache_basis_inventory(new_revision)

    def _get_check_refs(self):
        """Return the references needed to perform a check of this tree.

        The default implementation returns no refs, and is only suitable for
        trees that have no local caching and can commit on ghosts at any time.

        :seealso: breezy.check for details about check_refs.
        """
        return []

    def _check(self, references):
        """Check the tree for consistency.

        :param references: A dict with keys matching the items returned by
            self._get_check_refs(), and values from looking those keys up in
            the repository.
        """
        with self.lock_read():
            tree_basis = self.basis_tree()
            with tree_basis.lock_read():
                repo_basis = references[('trees', self.last_revision())]
                if len(list(repo_basis.iter_changes(tree_basis))) > 0:
                    raise errors.BzrCheckError(
                        "Mismatched basis inventory content.")
                self._validate()

    def check_state(self):
        """Check that the working state is/isn't valid."""
        with self.lock_read():
            check_refs = self._get_check_refs()
            refs = {}
            for ref in check_refs:
                kind, value = ref
                if kind == 'trees':
                    refs[ref] = self.branch.repository.revision_tree(value)
            self._check(refs)

    def reset_state(self, revision_ids=None):
        """Reset the state of the working tree.

        This does a hard-reset to a last-known-good state. This is a way to
        fix if something got corrupted (like the .bzr/checkout/dirstate file)
        """
        with self.lock_tree_write():
            if revision_ids is None:
                revision_ids = self.get_parent_ids()
            if not revision_ids:
                rt = self.branch.repository.revision_tree(
                    _mod_revision.NULL_REVISION)
            else:
                rt = self.branch.repository.revision_tree(revision_ids[0])
            self._write_inventory(rt.root_inventory)
            self.set_parent_ids(revision_ids)

    def flush(self):
        """Write the in memory inventory to disk."""
        # TODO: Maybe this should only write on dirty ?
        if self._control_files._lock_mode != 'w':
            raise errors.NotWriteLocked(self)
        sio = BytesIO()
        self._serialize(self._inventory, sio)
        sio.seek(0)
        self._transport.put_file('inventory', sio,
                                 mode=self.controldir._get_file_mode())
        self._inventory_is_modified = False

    def get_file_mtime(self, path):
        """See Tree.get_file_mtime."""
        try:
            return os.lstat(self.abspath(path)).st_mtime
        except OSError as e:
            if e.errno == errno.ENOENT:
                raise errors.NoSuchFile(path)
            raise

    def _is_executable_from_path_and_stat_from_basis(self, path, stat_result):
        try:
            return self._path2ie(path).executable
        except errors.NoSuchFile:
            # For unversioned files on win32, we just assume they are not
            # executable
            return False

    def _is_executable_from_path_and_stat_from_stat(self, path, stat_result):
        mode = stat_result.st_mode
        return bool(stat.S_ISREG(mode) and stat.S_IEXEC & mode)

    def is_executable(self, path):
        if not self._supports_executable():
            ie = self._path2ie(path)
            return ie.executable
        else:
            mode = os.lstat(self.abspath(path)).st_mode
            return bool(stat.S_ISREG(mode) and stat.S_IEXEC & mode)

    def _is_executable_from_path_and_stat(self, path, stat_result):
        if not self._supports_executable():
            return self._is_executable_from_path_and_stat_from_basis(
                path, stat_result)
        else:
            return self._is_executable_from_path_and_stat_from_stat(
                path, stat_result)

    def _add(self, files, ids, kinds):
        """See MutableTree._add."""
        with self.lock_tree_write():
            # TODO: Re-adding a file that is removed in the working copy
            # should probably put it back with the previous ID.
            # the read and write working inventory should not occur in this
            # function - they should be part of lock_write and unlock.
            # FIXME: nested trees
            inv = self.root_inventory
            for f, file_id, kind in zip(files, ids, kinds):
                if file_id is None:
                    inv.add_path(f, kind=kind)
                else:
                    inv.add_path(f, kind=kind, file_id=file_id)
                self._inventory_is_modified = True

    def revision_tree(self, revision_id):
        """See WorkingTree.revision_id."""
        if revision_id == self.last_revision():
            try:
                xml = self.read_basis_inventory()
            except errors.NoSuchFile:
                pass
            else:
                try:
                    inv = xml7.serializer_v7.read_inventory_from_string(xml)
                    # dont use the repository revision_tree api because we want
                    # to supply the inventory.
                    if inv.revision_id == revision_id:
                        return InventoryRevisionTree(
                            self.branch.repository, inv, revision_id)
                except errors.BadInventoryFormat:
                    pass
        # raise if there was no inventory, or if we read the wrong inventory.
        raise errors.NoSuchRevisionInTree(self, revision_id)

    def annotate_iter(self, path,
                      default_revision=_mod_revision.CURRENT_REVISION):
        """See Tree.annotate_iter

        This implementation will use the basis tree implementation if possible.
        Lines not in the basis are attributed to CURRENT_REVISION

        If there are pending merges, lines added by those merges will be
        incorrectly attributed to CURRENT_REVISION (but after committing, the
        attribution will be correct).
        """
        with self.lock_read():
            file_id = self.path2id(path)
            if file_id is None:
                raise errors.NoSuchFile(path)
            maybe_file_parent_keys = []
            for parent_id in self.get_parent_ids():
                try:
                    parent_tree = self.revision_tree(parent_id)
                except errors.NoSuchRevisionInTree:
                    parent_tree = self.branch.repository.revision_tree(
                        parent_id)
                with parent_tree.lock_read():

                    try:
                        kind = parent_tree.kind(path)
                    except errors.NoSuchFile:
                        continue
                    if kind != 'file':
                        # Note: this is slightly unnecessary, because symlinks
                        # and directories have a "text" which is the empty
                        # text, and we know that won't mess up annotations. But
                        # it seems cleaner
                        continue
                    parent_path = parent_tree.id2path(file_id)
                    parent_text_key = (
                        file_id,
                        parent_tree.get_file_revision(parent_path))
                    if parent_text_key not in maybe_file_parent_keys:
                        maybe_file_parent_keys.append(parent_text_key)
            graph = self.branch.repository.get_file_graph()
            heads = graph.heads(maybe_file_parent_keys)
            file_parent_keys = []
            for key in maybe_file_parent_keys:
                if key in heads:
                    file_parent_keys.append(key)

            # Now we have the parents of this content
            annotator = self.branch.repository.texts.get_annotator()
            text = self.get_file_text(path)
            this_key = (file_id, default_revision)
            annotator.add_special_text(this_key, file_parent_keys, text)
            annotations = [(key[-1], line)
                           for key, line in annotator.annotate_flat(this_key)]
            return annotations

    def _put_rio(self, filename, stanzas, header):
        self._must_be_locked()
        my_file = _mod_rio.rio_file(stanzas, header)
        self._transport.put_file(filename, my_file,
                                 mode=self.controldir._get_file_mode())

    def set_merge_modified(self, modified_hashes):
        def iter_stanzas():
            for file_id in modified_hashes:
                yield _mod_rio.Stanza(file_id=file_id.decode('utf8'),
                                      hash=modified_hashes[file_id])
        with self.lock_tree_write():
            self._put_rio('merge-hashes', iter_stanzas(),
                          MERGE_MODIFIED_HEADER_1)

    def merge_modified(self):
        """Return a dictionary of files modified by a merge.

        The list is initialized by WorkingTree.set_merge_modified, which is
        typically called after we make some automatic updates to the tree
        because of a merge.

        This returns a map of file_id->sha1, containing only files which are
        still in the working inventory and have that text hash.
        """
        with self.lock_read():
            try:
                hashfile = self._transport.get('merge-hashes')
            except errors.NoSuchFile:
                return {}
            try:
                merge_hashes = {}
                try:
                    if next(hashfile) != MERGE_MODIFIED_HEADER_1 + b'\n':
                        raise errors.MergeModifiedFormatError()
                except StopIteration:
                    raise errors.MergeModifiedFormatError()
                for s in _mod_rio.RioReader(hashfile):
                    # RioReader reads in Unicode, so convert file_ids back to
                    # utf8
                    file_id = cache_utf8.encode(s.get("file_id"))
                    if not self.has_id(file_id):
                        continue
                    text_hash = s.get("hash").encode('ascii')
                    path = self.id2path(file_id)
                    if text_hash == self.get_file_sha1(path):
                        merge_hashes[file_id] = text_hash
                return merge_hashes
            finally:
                hashfile.close()

    def subsume(self, other_tree):
        def add_children(inventory, entry):
            for child_entry in entry.children.values():
                inventory._byid[child_entry.file_id] = child_entry
                if child_entry.kind == 'directory':
                    add_children(inventory, child_entry)
        with self.lock_write():
            if other_tree.get_root_id() == self.get_root_id():
                raise errors.BadSubsumeSource(self, other_tree,
                                              'Trees have the same root')
            try:
                other_tree_path = self.relpath(other_tree.basedir)
            except errors.PathNotChild:
                raise errors.BadSubsumeSource(
                    self, other_tree, 'Tree is not contained by the other')
            new_root_parent = self.path2id(osutils.dirname(other_tree_path))
            if new_root_parent is None:
                raise errors.BadSubsumeSource(
                    self, other_tree, 'Parent directory is not versioned.')
            # We need to ensure that the result of a fetch will have a
            # versionedfile for the other_tree root, and only fetching into
            # RepositoryKnit2 guarantees that.
            if not self.branch.repository.supports_rich_root():
                raise errors.SubsumeTargetNeedsUpgrade(other_tree)
            with other_tree.lock_tree_write():
                other_root = other_tree.root_inventory.root
                other_root.parent_id = new_root_parent
                other_root.name = osutils.basename(other_tree_path)
                self.root_inventory.add(other_root)
                add_children(self.root_inventory, other_root)
                self._write_inventory(self.root_inventory)
                # normally we don't want to fetch whole repositories, but i
                # think here we really do want to consolidate the whole thing.
                for parent_id in other_tree.get_parent_ids():
                    self.branch.fetch(other_tree.branch, parent_id)
                    self.add_parent_tree_id(parent_id)
            other_tree.controldir.retire_bzrdir()

    def extract(self, sub_path, format=None):
        """Extract a subtree from this tree.

        A new branch will be created, relative to the path for this tree.
        """
        def mkdirs(path):
            segments = osutils.splitpath(path)
            transport = self.branch.controldir.root_transport
            for name in segments:
                transport = transport.clone(name)
                transport.ensure_base()
            return transport

        with self.lock_tree_write():
            self.flush()
            branch_transport = mkdirs(sub_path)
            if format is None:
                format = self.controldir.cloning_metadir()
            branch_transport.ensure_base()
            branch_bzrdir = format.initialize_on_transport(branch_transport)
            try:
                repo = branch_bzrdir.find_repository()
            except errors.NoRepositoryPresent:
                repo = branch_bzrdir.create_repository()
            if not repo.supports_rich_root():
                raise errors.RootNotRich()
            new_branch = branch_bzrdir.create_branch()
            new_branch.pull(self.branch)
            for parent_id in self.get_parent_ids():
                new_branch.fetch(self.branch, parent_id)
            tree_transport = self.controldir.root_transport.clone(sub_path)
            if tree_transport.base != branch_transport.base:
                tree_bzrdir = format.initialize_on_transport(tree_transport)
                tree_bzrdir.set_branch_reference(new_branch)
            else:
                tree_bzrdir = branch_bzrdir
            wt = tree_bzrdir.create_workingtree(_mod_revision.NULL_REVISION)
            wt.set_parent_ids(self.get_parent_ids())
            # FIXME: Support nested trees
            my_inv = self.root_inventory
            child_inv = inventory.Inventory(root_id=None)
            file_id = self.path2id(sub_path)
            new_root = my_inv.get_entry(file_id)
            my_inv.remove_recursive_id(file_id)
            new_root.parent_id = None
            child_inv.add(new_root)
            self._write_inventory(my_inv)
            wt._write_inventory(child_inv)
            return wt

    def list_files(self, include_root=False, from_dir=None, recursive=True):
        """List all files as (path, class, kind, id, entry).

        Lists, but does not descend into unversioned directories.
        This does not include files that have been deleted in this
        tree. Skips the control directory.

        :param include_root: if True, return an entry for the root
        :param from_dir: start from this directory or None for the root
        :param recursive: whether to recurse into subdirectories or not
        """
        with self.lock_read():
            if from_dir is None and include_root is True:
                yield ('', 'V', 'directory', self.get_root_id(),
                       self.root_inventory.root)
            # Convert these into local objects to save lookup times
            pathjoin = osutils.pathjoin

            # transport.base ends in a slash, we want the piece
            # between the last two slashes
            transport_base_dir = self.controldir.transport.base.rsplit(
                '/', 2)[1]

            fk_entries = {
                'directory': TreeDirectory,
                'file': TreeFile,
                'symlink': TreeLink
                }

            # directory file_id, relative path, absolute path, reverse sorted
            # children
            if from_dir is not None:
                inv, from_dir_id = self._path2inv_file_id(from_dir)
                if from_dir_id is None:
                    # Directory not versioned
                    return
                from_dir_abspath = pathjoin(self.basedir, from_dir)
            else:
                inv = self.root_inventory
                from_dir_id = inv.root.file_id
                from_dir_abspath = self.basedir
            children = sorted(os.listdir(from_dir_abspath))
            # jam 20060527 The kernel sized tree seems equivalent whether we
            # use a deque and popleft to keep them sorted, or if we use a plain
            # list and just reverse() them.
            children = collections.deque(children)
            stack = [(from_dir_id, u'', from_dir_abspath, children)]
            while stack:
                (from_dir_id, from_dir_relpath, from_dir_abspath,
                 children) = stack[-1]

                while children:
                    f = children.popleft()
                    # TODO: If we find a subdirectory with its own .bzr
                    # directory, then that is a separate tree and we
                    # should exclude it.

                    # the bzrdir for this tree
                    if transport_base_dir == f:
                        continue

                    # we know that from_dir_relpath and from_dir_abspath never
                    # end in a slash and 'f' doesn't begin with one, we can do
                    # a string op, rather than the checks of pathjoin(), all
                    # relative paths will have an extra slash at the beginning
                    fp = from_dir_relpath + '/' + f

                    # absolute path
                    fap = from_dir_abspath + '/' + f

                    dir_ie = inv.get_entry(from_dir_id)
                    if dir_ie.kind == 'directory':
                        f_ie = dir_ie.children.get(f)
                    else:
                        f_ie = None
                    if f_ie:
                        c = 'V'
                    elif self.is_ignored(fp[1:]):
                        c = 'I'
                    else:
                        # we may not have found this file, because of a unicode
                        # issue, or because the directory was actually a
                        # symlink.
                        f_norm, can_access = osutils.normalized_filename(f)
                        if f == f_norm or not can_access:
                            # No change, so treat this file normally
                            c = '?'
                        else:
                            # this file can be accessed by a normalized path
                            # check again if it is versioned
                            # these lines are repeated here for performance
                            f = f_norm
                            fp = from_dir_relpath + '/' + f
                            fap = from_dir_abspath + '/' + f
                            f_ie = inv.get_child(from_dir_id, f)
                            if f_ie:
                                c = 'V'
                            elif self.is_ignored(fp[1:]):
                                c = 'I'
                            else:
                                c = '?'

                    fk = osutils.file_kind(fap)

                    # make a last minute entry
                    if f_ie:
                        yield fp[1:], c, fk, f_ie.file_id, f_ie
                    else:
                        try:
                            yield fp[1:], c, fk, None, fk_entries[fk]()
                        except KeyError:
                            yield fp[1:], c, fk, None, TreeEntry()
                        continue

                    if fk != 'directory':
                        continue

                    # But do this child first if recursing down
                    if recursive:
                        new_children = sorted(os.listdir(fap))
                        new_children = collections.deque(new_children)
                        stack.append((f_ie.file_id, fp, fap, new_children))
                        # Break out of inner loop,
                        # so that we start outer loop with child
                        break
                else:
                    # if we finished all children, pop it off the stack
                    stack.pop()

    def move(self, from_paths, to_dir=None, after=False):
        """Rename files.

        to_dir must exist in the inventory.

        If to_dir exists and is a directory, the files are moved into
        it, keeping their old names.

        Note that to_dir is only the last component of the new name;
        this doesn't change the directory.

        For each entry in from_paths the move mode will be determined
        independently.

        The first mode moves the file in the filesystem and updates the
        inventory. The second mode only updates the inventory without
        touching the file on the filesystem.

        move uses the second mode if 'after == True' and the target is
        either not versioned or newly added, and present in the working tree.

        move uses the second mode if 'after == False' and the source is
        versioned but no longer in the working tree, and the target is not
        versioned but present in the working tree.

        move uses the first mode if 'after == False' and the source is
        versioned and present in the working tree, and the target is not
        versioned and not present in the working tree.

        Everything else results in an error.

        This returns a list of (from_path, to_path) pairs for each
        entry that is moved.
        """
        rename_entries = []
        rename_tuples = []

        # check for deprecated use of signature
        if to_dir is None:
            raise TypeError('You must supply a target directory')
        # check destination directory
        if isinstance(from_paths, (str, text_type)):
            raise ValueError()
        with self.lock_tree_write():
            to_abs = self.abspath(to_dir)
            if not osutils.isdir(to_abs):
                raise errors.BzrMoveFailedError(
                    '', to_dir, errors.NotADirectory(to_abs))
            if not self.has_filename(to_dir):
                raise errors.BzrMoveFailedError(
                    '', to_dir, errors.NotInWorkingDirectory(to_dir))
            to_inv, to_dir_id = self._path2inv_file_id(to_dir)
            if to_dir_id is None:
                raise errors.BzrMoveFailedError(
                    '', to_dir, errors.NotVersionedError(path=to_dir))

            to_dir_ie = to_inv.get_entry(to_dir_id)
            if to_dir_ie.kind != 'directory':
                raise errors.BzrMoveFailedError(
                    '', to_dir, errors.NotADirectory(to_abs))

            # create rename entries and tuples
            for from_rel in from_paths:
                from_tail = osutils.splitpath(from_rel)[-1]
                from_inv, from_id = self._path2inv_file_id(from_rel)
                if from_id is None:
                    raise errors.BzrMoveFailedError(from_rel, to_dir,
                                                    errors.NotVersionedError(path=from_rel))

                from_entry = from_inv.get_entry(from_id)
                from_parent_id = from_entry.parent_id
                to_rel = osutils.pathjoin(to_dir, from_tail)
                rename_entry = InventoryWorkingTree._RenameEntry(
                    from_rel=from_rel,
                    from_id=from_id,
                    from_tail=from_tail,
                    from_parent_id=from_parent_id,
                    to_rel=to_rel, to_tail=from_tail,
                    to_parent_id=to_dir_id)
                rename_entries.append(rename_entry)
                rename_tuples.append((from_rel, to_rel))

            # determine which move mode to use. checks also for movability
            rename_entries = self._determine_mv_mode(rename_entries, after)

            original_modified = self._inventory_is_modified
            try:
                if len(from_paths):
                    self._inventory_is_modified = True
                self._move(rename_entries)
            except BaseException:
                # restore the inventory on error
                self._inventory_is_modified = original_modified
                raise
            # FIXME: Should potentially also write the from_invs
            self._write_inventory(to_inv)
            return rename_tuples

    def rename_one(self, from_rel, to_rel, after=False):
        """Rename one file.

        This can change the directory or the filename or both.

        rename_one has several 'modes' to work. First, it can rename a physical
        file and change the file_id. That is the normal mode. Second, it can
        only change the file_id without touching any physical file.

        rename_one uses the second mode if 'after == True' and 'to_rel' is not
        versioned but present in the working tree.

        rename_one uses the second mode if 'after == False' and 'from_rel' is
        versioned but no longer in the working tree, and 'to_rel' is not
        versioned but present in the working tree.

        rename_one uses the first mode if 'after == False' and 'from_rel' is
        versioned and present in the working tree, and 'to_rel' is not
        versioned and not present in the working tree.

        Everything else results in an error.
        """
        with self.lock_tree_write():
            rename_entries = []

            # create rename entries and tuples
            from_tail = osutils.splitpath(from_rel)[-1]
            from_inv, from_id = self._path2inv_file_id(from_rel)
            if from_id is None:
                # if file is missing in the inventory maybe it's in the
                # basis_tree
                basis_tree = self.branch.basis_tree()
                from_id = basis_tree.path2id(from_rel)
                if from_id is None:
                    raise errors.BzrRenameFailedError(
                        from_rel, to_rel,
                        errors.NotVersionedError(path=from_rel))
                # put entry back in the inventory so we can rename it
                from_entry = basis_tree.root_inventory.get_entry(
                    from_id).copy()
                from_inv.add(from_entry)
            else:
                from_inv, from_inv_id = self._unpack_file_id(from_id)
                from_entry = from_inv.get_entry(from_inv_id)
            from_parent_id = from_entry.parent_id
            to_dir, to_tail = os.path.split(to_rel)
            to_inv, to_dir_id = self._path2inv_file_id(to_dir)
            rename_entry = InventoryWorkingTree._RenameEntry(
                from_rel=from_rel,
                from_id=from_id,
                from_tail=from_tail,
                from_parent_id=from_parent_id,
                to_rel=to_rel, to_tail=to_tail,
                to_parent_id=to_dir_id)
            rename_entries.append(rename_entry)

            # determine which move mode to use. checks also for movability
            rename_entries = self._determine_mv_mode(rename_entries, after)

            # check if the target changed directory and if the target directory
            # is versioned
            if to_dir_id is None:
                raise errors.BzrMoveFailedError(
                    from_rel, to_rel, errors.NotVersionedError(path=to_dir))

            # all checks done. now we can continue with our actual work
            mutter('rename_one:\n'
                   '  from_id   {%s}\n'
                   '  from_rel: %r\n'
                   '  to_rel:   %r\n'
                   '  to_dir    %r\n'
                   '  to_dir_id {%s}\n',
                   from_id, from_rel, to_rel, to_dir, to_dir_id)

            self._move(rename_entries)
            self._write_inventory(to_inv)

    class _RenameEntry(object):
        def __init__(self, from_rel, from_id, from_tail, from_parent_id,
                     to_rel, to_tail, to_parent_id, only_change_inv=False,
                     change_id=False):
            self.from_rel = from_rel
            self.from_id = from_id
            self.from_tail = from_tail
            self.from_parent_id = from_parent_id
            self.to_rel = to_rel
            self.to_tail = to_tail
            self.to_parent_id = to_parent_id
            self.change_id = change_id
            self.only_change_inv = only_change_inv

    def _determine_mv_mode(self, rename_entries, after=False):
        """Determines for each from-to pair if both inventory and working tree
        or only the inventory has to be changed.

        Also does basic plausability tests.
        """
        # FIXME: Handling of nested trees
        inv = self.root_inventory

        for rename_entry in rename_entries:
            # store to local variables for easier reference
            from_rel = rename_entry.from_rel
            from_id = rename_entry.from_id
            to_rel = rename_entry.to_rel
            to_id = inv.path2id(to_rel)
            only_change_inv = False

            # check the inventory for source and destination
            if from_id is None:
                raise errors.BzrMoveFailedError(
                    from_rel, to_rel, errors.NotVersionedError(path=from_rel))
            if to_id is not None:
                allowed = False
                # allow it with --after but only if dest is newly added
                if after:
                    basis = self.basis_tree()
                    with basis.lock_read():
                        if not basis.has_id(to_id):
                            rename_entry.change_id = True
                            allowed = True
                if not allowed:
                    raise errors.BzrMoveFailedError(
                        from_rel, to_rel,
                        errors.AlreadyVersionedError(path=to_rel))

            # try to determine the mode for rename (only change inv or change
            # inv and file system)
            if after:
                if not self.has_filename(to_rel):
                    raise errors.BzrMoveFailedError(
                        from_rel, to_rel,
                        errors.NoSuchFile(
                            path=to_rel,
                            extra="New file has not been created yet"))
                only_change_inv = True
            elif not self.has_filename(from_rel) and self.has_filename(to_rel):
                only_change_inv = True
            elif self.has_filename(from_rel) and not self.has_filename(to_rel):
                only_change_inv = False
            elif (not self.case_sensitive and
                  from_rel.lower() == to_rel.lower() and
                  self.has_filename(from_rel)):
                only_change_inv = False
            else:
                # something is wrong, so lets determine what exactly
                if not self.has_filename(from_rel) and \
                   not self.has_filename(to_rel):
                    raise errors.BzrRenameFailedError(
                        from_rel, to_rel,
                        errors.PathsDoNotExist(paths=(from_rel, to_rel)))
                else:
                    raise errors.RenameFailedFilesExist(from_rel, to_rel)
            rename_entry.only_change_inv = only_change_inv
        return rename_entries

    def _move(self, rename_entries):
        """Moves a list of files.

        Depending on the value of the flag 'only_change_inv', the
        file will be moved on the file system or not.
        """
        moved = []

        for entry in rename_entries:
            try:
                self._move_entry(entry)
            except BaseException:
                self._rollback_move(moved)
                raise
            moved.append(entry)

    def _rollback_move(self, moved):
        """Try to rollback a previous move in case of an filesystem error."""
        for entry in moved:
            try:
                self._move_entry(WorkingTree._RenameEntry(
                    entry.to_rel, entry.from_id,
                    entry.to_tail, entry.to_parent_id, entry.from_rel,
                    entry.from_tail, entry.from_parent_id,
                    entry.only_change_inv))
            except errors.BzrMoveFailedError as e:
                raise errors.BzrMoveFailedError(
                    '', '', "Rollback failed."
                    " The working tree is in an inconsistent state."
                    " Please consider doing a 'bzr revert'."
                    " Error message is: %s" % e)

    def _move_entry(self, entry):
        inv = self.root_inventory
        from_rel_abs = self.abspath(entry.from_rel)
        to_rel_abs = self.abspath(entry.to_rel)
        if from_rel_abs == to_rel_abs:
            raise errors.BzrMoveFailedError(entry.from_rel, entry.to_rel,
                                            "Source and target are identical.")

        if not entry.only_change_inv:
            try:
                osutils.rename(from_rel_abs, to_rel_abs)
            except OSError as e:
                raise errors.BzrMoveFailedError(
                    entry.from_rel, entry.to_rel, e[1])
        if entry.change_id:
            to_id = inv.path2id(entry.to_rel)
            inv.remove_recursive_id(to_id)
        inv.rename(entry.from_id, entry.to_parent_id, entry.to_tail)

    def unversion(self, paths):
        """Remove the paths in paths from the current versioned set.

        When a path is unversioned, all of its children are automatically
        unversioned.

        :param paths: The paths to stop versioning.
        :raises NoSuchFile: if any path is not currently versioned.
        """
        with self.lock_tree_write():
            file_ids = set()
            for path in paths:
                file_id = self._inventory.path2id(path)
                if file_id is None:
                    raise errors.NoSuchFile(path, self)
                file_ids.add(file_id)
            for file_id in file_ids:
                if self._inventory.has_id(file_id):
                    self._inventory.remove_recursive_id(file_id)
            if len(file_ids):
                # in the future this should just set a dirty bit to wait for
                # the final unlock. However, until all methods of workingtree
                # start with the current in -memory inventory rather than
                # triggering a read, it is more complex - we need to teach
                # read_inventory to know when to read, and when to not read
                # first... and possibly to save first when the in memory one
                # may be corrupted.  so for now, we just only write it if it is
                # indeed dirty.  - RBC 20060907
                self._write_inventory(self._inventory)

    def stored_kind(self, path, file_id=None):
        """See Tree.stored_kind"""
        return self._path2ie(path).kind

    def extras(self):
        """Yield all unversioned files in this WorkingTree.

        If there are any unversioned directories then only the directory is
        returned, not all its children.  But if there are unversioned files
        under a versioned subdirectory, they are returned.

        Currently returned depth-first, sorted by name within directories.
        This is the same order used by 'osutils.walkdirs'.
        """
        # TODO: Work from given directory downwards
        for path, dir_entry in self.iter_entries_by_dir():
            if dir_entry.kind != 'directory':
                continue
            # mutter("search for unknowns in %r", path)
            dirabs = self.abspath(path)
            if not osutils.isdir(dirabs):
                # e.g. directory deleted
                continue

            fl = []
            for subf in os.listdir(dirabs.encode(osutils._fs_enc)):
                try:
                    subf = subf.decode(osutils._fs_enc)
                except UnicodeDecodeError:
                    path_os_enc = path.encode(osutils._fs_enc)
                    relpath = path_os_enc + b'/' + subf
                    raise errors.BadFilenameEncoding(relpath,
                                                     osutils._fs_enc)

                if self.controldir.is_control_filename(subf):
                    continue
                if subf not in dir_entry.children:
                    try:
                        (subf_norm,
                         can_access) = osutils.normalized_filename(subf)
                    except UnicodeDecodeError:
                        path_os_enc = path.encode(osutils._fs_enc)
                        relpath = path_os_enc + '/' + subf
                        raise errors.BadFilenameEncoding(relpath,
                                                         osutils._fs_enc)
                    if subf_norm != subf and can_access:
                        if subf_norm not in dir_entry.children:
                            fl.append(subf_norm)
                    else:
                        fl.append(subf)

            fl.sort()
            for subf in fl:
                subp = osutils.pathjoin(path, subf)
                yield subp

    def walkdirs(self, prefix=""):
        """Walk the directories of this tree.

        returns a generator which yields items in the form:
                ((curren_directory_path, fileid),
                 [(file1_path, file1_name, file1_kind, (lstat), file1_id,
                   file1_kind), ... ])

        This API returns a generator, which is only valid during the current
        tree transaction - within a single lock_read or lock_write duration.

        If the tree is not locked, it may cause an error to be raised,
        depending on the tree implementation.
        """
        disk_top = self.abspath(prefix)
        if disk_top.endswith('/'):
            disk_top = disk_top[:-1]
        top_strip_len = len(disk_top) + 1
        inventory_iterator = self._walkdirs(prefix)
        disk_iterator = osutils.walkdirs(disk_top, prefix)
        try:
            current_disk = next(disk_iterator)
            disk_finished = False
        except OSError as e:
            if not (e.errno == errno.ENOENT
                    or (sys.platform == 'win32' and e.errno == ERROR_PATH_NOT_FOUND)):
                raise
            current_disk = None
            disk_finished = True
        try:
            current_inv = next(inventory_iterator)
            inv_finished = False
        except StopIteration:
            current_inv = None
            inv_finished = True
        while not inv_finished or not disk_finished:
            if current_disk:
                ((cur_disk_dir_relpath, cur_disk_dir_path_from_top),
                    cur_disk_dir_content) = current_disk
            else:
                ((cur_disk_dir_relpath, cur_disk_dir_path_from_top),
                    cur_disk_dir_content) = ((None, None), None)
            if not disk_finished:
                # strip out .bzr dirs
                if (cur_disk_dir_path_from_top[top_strip_len:] == ''
                        and len(cur_disk_dir_content) > 0):
                    # osutils.walkdirs can be made nicer -
                    # yield the path-from-prefix rather than the pathjoined
                    # value.
                    bzrdir_loc = bisect_left(cur_disk_dir_content,
                                             ('.bzr', '.bzr'))
                    if (bzrdir_loc < len(cur_disk_dir_content) and
                        self.controldir.is_control_filename(
                            cur_disk_dir_content[bzrdir_loc][0])):
                        # we dont yield the contents of, or, .bzr itself.
                        del cur_disk_dir_content[bzrdir_loc]
            if inv_finished:
                # everything is unknown
                direction = 1
            elif disk_finished:
                # everything is missing
                direction = -1
            else:
                direction = ((current_inv[0][0] > cur_disk_dir_relpath)
                             - (current_inv[0][0] < cur_disk_dir_relpath))

            if direction > 0:
                # disk is before inventory - unknown
                dirblock = [(relpath, basename, kind, stat, None, None) for
                            relpath, basename, kind, stat, top_path in
                            cur_disk_dir_content]
                yield (cur_disk_dir_relpath, None), dirblock
                try:
                    current_disk = next(disk_iterator)
                except StopIteration:
                    disk_finished = True
            elif direction < 0:
                # inventory is before disk - missing.
                dirblock = [(relpath, basename, 'unknown', None, fileid, kind)
                            for relpath, basename, dkind, stat, fileid, kind in
                            current_inv[1]]
                yield (current_inv[0][0], current_inv[0][1]), dirblock
                try:
                    current_inv = next(inventory_iterator)
                except StopIteration:
                    inv_finished = True
            else:
                # versioned present directory
                # merge the inventory and disk data together
                dirblock = []
                for relpath, subiterator in itertools.groupby(sorted(
                        current_inv[1] + cur_disk_dir_content,
                        key=operator.itemgetter(0)), operator.itemgetter(1)):
                    path_elements = list(subiterator)
                    if len(path_elements) == 2:
                        inv_row, disk_row = path_elements
                        # versioned, present file
                        dirblock.append((inv_row[0],
                                         inv_row[1], disk_row[2],
                                         disk_row[3], inv_row[4],
                                         inv_row[5]))
                    elif len(path_elements[0]) == 5:
                        # unknown disk file
                        dirblock.append(
                            (path_elements[0][0], path_elements[0][1],
                             path_elements[0][2], path_elements[0][3], None,
                             None))
                    elif len(path_elements[0]) == 6:
                        # versioned, absent file.
                        dirblock.append(
                            (path_elements[0][0], path_elements[0][1],
                             'unknown', None, path_elements[0][4],
                             path_elements[0][5]))
                    else:
                        raise NotImplementedError('unreachable code')
                yield current_inv[0], dirblock
                try:
                    current_inv = next(inventory_iterator)
                except StopIteration:
                    inv_finished = True
                try:
                    current_disk = next(disk_iterator)
                except StopIteration:
                    disk_finished = True

    def _walkdirs(self, prefix=""):
        """Walk the directories of this tree.

        :param prefix: is used as the directrory to start with.
        :returns: a generator which yields items in the form::

            ((curren_directory_path, fileid),
             [(file1_path, file1_name, file1_kind, None, file1_id,
               file1_kind), ... ])
        """
        _directory = 'directory'
        # get the root in the inventory
        inv, top_id = self._path2inv_file_id(prefix)
        if top_id is None:
            pending = []
        else:
            pending = [(prefix, '', _directory, None, top_id, None)]
        while pending:
            dirblock = []
            currentdir = pending.pop()
            # 0 - relpath, 1- basename, 2- kind, 3- stat, 4-id, 5-kind
            top_id = currentdir[4]
            if currentdir[0]:
                relroot = currentdir[0] + '/'
            else:
                relroot = ""
            # FIXME: stash the node in pending
            entry = inv.get_entry(top_id)
            if entry.kind == 'directory':
                for name, child in entry.sorted_children():
                    dirblock.append((relroot + name, name, child.kind, None,
                                     child.file_id, child.kind
                                     ))
            yield (currentdir[0], entry.file_id), dirblock
            # push the user specified dirs from dirblock
            for dir in reversed(dirblock):
                if dir[2] == _directory:
                    pending.append(dir)

    def update_feature_flags(self, updated_flags):
        """Update the feature flags for this branch.

        :param updated_flags: Dictionary mapping feature names to necessities
            A necessity can be None to indicate the feature should be removed
        """
        with self.lock_write():
            self._format._update_feature_flags(updated_flags)
            self.control_transport.put_bytes(
                'format', self._format.as_string())

    def _check_for_tree_references(self, iterator):
        """See if directories have become tree-references."""
        blocked_parent_ids = set()
        for path, ie in iterator:
            if ie.parent_id in blocked_parent_ids:
                # This entry was pruned because one of its parents became a
                # TreeReference. If this is a directory, mark it as blocked.
                if ie.kind == 'directory':
                    blocked_parent_ids.add(ie.file_id)
                continue
            if (ie.kind == 'directory' and
                    self._directory_is_tree_reference(path)):
                # This InventoryDirectory needs to be a TreeReference
                ie = inventory.TreeReference(ie.file_id, ie.name, ie.parent_id)
                blocked_parent_ids.add(ie.file_id)
            yield path, ie

    def iter_entries_by_dir(self, specific_files=None):
        """See Tree.iter_entries_by_dir()"""
        # The only trick here is that if we supports_tree_reference then we
        # need to detect if a directory becomes a tree-reference.
        iterator = super(WorkingTree, self).iter_entries_by_dir(
            specific_files=specific_files)
        if not self.supports_tree_reference():
            return iterator
        else:
            return self._check_for_tree_references(iterator)

    def get_canonical_paths(self, paths):
        """Look up canonical paths for multiple items.

        :param paths: A sequence of paths relative to the root of the tree.
        :return: A iterator over paths, with each item the corresponding input
            path adjusted to account for existing elements that match case
            insensitively.
        """
        with self.lock_read():
            if not self.case_sensitive:
                def normalize(x):
                    return x.lower()
            elif sys.platform == 'darwin':
                import unicodedata

                def normalize(x):
                    return unicodedata.normalize('NFC', x)
            else:
                normalize = None
            for path in paths:
                if normalize is None or self.is_versioned(path):
                    yield path
                else:
                    yield get_canonical_path(self, path, normalize)


class WorkingTreeFormatMetaDir(bzrdir.BzrFormat, WorkingTreeFormat):
    """Base class for working trees that live in bzr meta directories."""

    ignore_filename = '.bzrignore'

    def __init__(self):
        WorkingTreeFormat.__init__(self)
        bzrdir.BzrFormat.__init__(self)

    @classmethod
    def find_format_string(klass, controldir):
        """Return format name for the working tree object in controldir."""
        try:
            transport = controldir.get_workingtree_transport(None)
            return transport.get_bytes("format")
        except errors.NoSuchFile:
            raise errors.NoWorkingTree(base=transport.base)

    @classmethod
    def find_format(klass, controldir):
        """Return the format for the working tree object in controldir."""
        format_string = klass.find_format_string(controldir)
        return klass._find_format(format_registry, 'working tree',
                                  format_string)

    def check_support_status(self, allow_unsupported, recommend_upgrade=True,
                             basedir=None):
        WorkingTreeFormat.check_support_status(
            self, allow_unsupported=allow_unsupported,
            recommend_upgrade=recommend_upgrade, basedir=basedir)
        bzrdir.BzrFormat.check_support_status(
            self, allow_unsupported=allow_unsupported,
            recommend_upgrade=recommend_upgrade, basedir=basedir)<|MERGE_RESOLUTION|>--- conflicted
+++ resolved
@@ -425,20 +425,17 @@
                     message = "%s is not versioned." % (f,)
                 else:
                     if verbose:
-                        # having removed it, it must be either ignored or unknown
+                        # having removed it, it must be either ignored or
+                        # unknown
                         if self.is_ignored(f):
                             new_status = 'I'
                         else:
                             new_status = '?'
-                        # XXX: Really should be a more abstract reporter interface
-<<<<<<< HEAD
-                        kind_ch = osutils.kind_marker(self.kind(f, fid))
-                        to_file.write(new_status + '       '
-                                      + f + kind_ch + '\n')
-=======
+                        # XXX: Really should be a more abstract reporter
+                        # interface
                         kind_ch = osutils.kind_marker(self.kind(f))
-                        to_file.write(new_status + '       ' + f + kind_ch + '\n')
->>>>>>> ad638869
+                        to_file.write(
+                            new_status + '       ' + f + kind_ch + '\n')
                     # Unversion file
                     inv_delta.append((f, None, fid, None))
                     message = "removed %s" % (f,)
